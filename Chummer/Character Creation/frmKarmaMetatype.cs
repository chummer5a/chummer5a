/*  This file is part of Chummer5a.
 *
 *  Chummer5a is free software: you can redistribute it and/or modify
 *  it under the terms of the GNU General Public License as published by
 *  the Free Software Foundation, either version 3 of the License, or
 *  (at your option) any later version.
 *
 *  Chummer5a is distributed in the hope that it will be useful,
 *  but WITHOUT ANY WARRANTY; without even the implied warranty of
 *  MERCHANTABILITY or FITNESS FOR A PARTICULAR PURPOSE.  See the
 *  GNU General Public License for more details.
 *
 *  You should have received a copy of the GNU General Public License
 *  along with Chummer5a.  If not, see <http://www.gnu.org/licenses/>.
 *
 *  You can obtain the full source code for Chummer5a at
 *  https://github.com/chummer5a/chummer5a
 */
 using System;
using System.Collections.Generic;
 using System.Linq;
using System.Windows;
using System.Windows.Forms;
using System.Xml;
using System.Xml.XPath;
 using Chummer.Backend.Equipment;
 using Chummer.Skills;
using MessageBox = System.Windows.Forms.MessageBox;

namespace Chummer
{
    public partial class frmKarmaMetatype : Form
    {
        private readonly Character _objCharacter;

        private string _strXmlFile = "metatypes.xml";

        private readonly List<ListItem> _lstCategory = new List<ListItem>();

        #region Character Events
        private void objCharacter_MAGEnabledChanged(object sender)
        {
            // Do nothing. This is just an Event trap so an exception doesn't get thrown.
        }

        private void objCharacter_RESEnabledChanged(object sender)
        {
            // Do nothing. This is just an Event trap so an exception doesn't get thrown.
        }

        private void objCharacter_DEPEnabledChanged(object sender)
        {
            // Do nothing. This is just an Event trap so an exception doesn't get thrown.
        }

        private void objCharacter_AdeptTabEnabledChanged(object sender)
        {
            // Do nothing. This is just an Event trap so an exception doesn't get thrown.
        }

        private void objCharacter_MagicianTabEnabledChanged(object sender)
        {
            // Do nothing. This is just an Event trap so an exception doesn't get thrown.
        }

        private void objCharacter_TechnomancerTabEnabledChanged(object sender)
        {
            // Do nothing. This is just an Event trap so an exception doesn't get thrown.
        }

        private void objCharacter_AdvancedProgramsTabEnabledChanged(object sender)
        {
            // Do nothing. This is just an Event trap so an exception doesn't get thrown.
        }

        private void objCharacter_CyberwareTabDisabledChanged(object sender)
        {
            // Do nothing. This is just an Event trap so an exception doesn't get thrown.
        }

        private void objCharacter_InitiationTabEnabledChanged(object sender)
        {
            // Do nothing. This is just an Event trap so an exception doesn't get thrown.
        }

        private void objCharacter_CritterTabEnabledChanged(object sender)
        {
            // Do nothing. This is just an Event trap so an exception doesn't get thrown.
        }
        #endregion

        #region Properties
        /// <summary>
        /// XML file to read Metatype/Critter information from.
        /// </summary>
        public string XmlFile
        {
            set
            {
                _strXmlFile = value;
            }
        }
        #endregion

        #region Form Events
        public frmKarmaMetatype(Character objCharacter)
        {
            _objCharacter = objCharacter;
            InitializeComponent();
            LanguageManager.Load(GlobalOptions.Language, this);

            // Attach EventHandlers for MAGEnabledChange and RESEnabledChanged since some Metatypes can enable these.
            _objCharacter.MAGEnabledChanged += objCharacter_MAGEnabledChanged;
            _objCharacter.RESEnabledChanged += objCharacter_RESEnabledChanged;
            _objCharacter.DEPEnabledChanged += objCharacter_DEPEnabledChanged;
            _objCharacter.AdeptTabEnabledChanged += objCharacter_AdeptTabEnabledChanged;
            _objCharacter.MagicianTabEnabledChanged += objCharacter_MagicianTabEnabledChanged;
            _objCharacter.TechnomancerTabEnabledChanged += objCharacter_TechnomancerTabEnabledChanged;
            _objCharacter.AdvancedProgramsTabEnabledChanged += objCharacter_AdvancedProgramsTabEnabledChanged;
            _objCharacter.CyberwareTabDisabledChanged += objCharacter_CyberwareTabDisabledChanged;
            _objCharacter.InitiationTabEnabledChanged += objCharacter_InitiationTabEnabledChanged;
            _objCharacter.CritterTabEnabledChanged += objCharacter_CritterTabEnabledChanged;
        }

        private void frmMetatype_FormClosed(object sender, FormClosedEventArgs e)
        {
            // Detach EventHandlers for MAGEnabledChange and RESEnabledChanged since some Metatypes can enable these.
            _objCharacter.MAGEnabledChanged -= objCharacter_MAGEnabledChanged;
            _objCharacter.RESEnabledChanged -= objCharacter_RESEnabledChanged;
            _objCharacter.DEPEnabledChanged -= objCharacter_DEPEnabledChanged;
            _objCharacter.AdeptTabEnabledChanged -= objCharacter_AdeptTabEnabledChanged;
            _objCharacter.MagicianTabEnabledChanged -= objCharacter_MagicianTabEnabledChanged;
            _objCharacter.TechnomancerTabEnabledChanged -= objCharacter_TechnomancerTabEnabledChanged;
            _objCharacter.AdvancedProgramsTabEnabledChanged -= objCharacter_AdvancedProgramsTabEnabledChanged;
            _objCharacter.CyberwareTabDisabledChanged -= objCharacter_CyberwareTabDisabledChanged;
            _objCharacter.InitiationTabEnabledChanged -= objCharacter_InitiationTabEnabledChanged;
            _objCharacter.CritterTabEnabledChanged -= objCharacter_CritterTabEnabledChanged;
        }

        private void frmMetatype_Load(object sender, EventArgs e)
        {
            // Load the Metatype information.
            XmlDocument objXmlDocument = XmlManager.Load(_strXmlFile);

            // Populate the Metatype Category list.
            XmlNodeList objXmlCategoryList = objXmlDocument.SelectNodes("/chummer/categories/category");

            // Create a list of any Categories that should not be in the list.
            List<string> lstRemoveCategory = new List<string>();
            foreach (XmlNode objXmlCategory in objXmlCategoryList)
            {
                bool blnRemoveItem = true;

                string strXPath = "/chummer/metatypes/metatype[category = \"" + objXmlCategory.InnerText + "\" and (" + _objCharacter.Options.BookXPath() + ")]";

                XmlNodeList objItems = objXmlDocument.SelectNodes(strXPath);
                if (objItems.Count > 0)
                    blnRemoveItem = false;

                if (blnRemoveItem)
                    lstRemoveCategory.Add(objXmlCategory.InnerText);
            }

            foreach (XmlNode objXmlCategory in objXmlCategoryList)
            {
                // Make sure the Category isn't in the exclusion list.
                bool blnAddItem = true;
                foreach (string strCategory in lstRemoveCategory)
                {
                    if (strCategory == objXmlCategory.InnerText)
                        blnAddItem = false;
                }
                // Also make sure it is not already in the Category list.
                foreach (ListItem objItem in _lstCategory)
                {
                    if (objItem.Value == objXmlCategory.InnerText)
                        blnAddItem = false;
                }

                if (blnAddItem)
                {
                    ListItem objItem = new ListItem();
                    objItem.Value = objXmlCategory.InnerText;
                    objItem.Name = objXmlCategory.Attributes?["translate"]?.InnerText ?? objXmlCategory.InnerText;
                    _lstCategory.Add(objItem);
                }
            }

            SortListItem objSort = new SortListItem();
            _lstCategory.Sort(objSort.Compare);
            cboCategory.BeginUpdate();
            cboCategory.ValueMember = "Value";
            cboCategory.DisplayMember = "Name";
            cboCategory.DataSource = _lstCategory;

            // Attempt to select the default Metahuman Category. If it could not be found, select the first item in the list instead.
            if (cboCategory.Items.Contains("Metahuman"))
            {
                cboCategory.SelectedValue = "Metahuman";
            }
            else
            {
                cboCategory.SelectedIndex = 0;
            }

            if (cboCategory.Items.Contains("Human"))
            {
                lstMetatypes.SelectedValue = "Human";
            }
            else
            {
                cboCategory.SelectedIndex = 0;
            }
            cboCategory.EndUpdate();

            Height = cmdOK.Bottom + 40;
            lstMetatypes.Height = cmdOK.Bottom - lstMetatypes.Top;

            // Add Possession and Inhabitation to the list of Critter Tradition variations.
            tipTooltip.SetToolTip(chkPossessionBased, LanguageManager.GetString("Tip_Metatype_PossessionTradition"));
            tipTooltip.SetToolTip(chkBloodSpirit, LanguageManager.GetString("Tip_Metatype_BloodSpirit"));

            objXmlDocument = XmlManager.Load("critterpowers.xml");
            XmlNode objXmlPossession = objXmlDocument.SelectSingleNode("/chummer/powers/power[name = \"Possession\"]");
            XmlNode objXmlInhabitation = objXmlDocument.SelectSingleNode("/chummer/powers/power[name = \"Inhabitation\"]");
            List<ListItem> lstMethods = new List<ListItem>();

            ListItem objPossession = new ListItem();
            objPossession.Value = "Possession";
            objPossession.Name = objXmlPossession["translate"]?.InnerText ?? objXmlPossession["name"].InnerText;

            ListItem objInhabitation = new ListItem();
            objInhabitation.Value = "Inhabitation";
            objInhabitation.Name = objXmlInhabitation["translate"]?.InnerText ?? objXmlInhabitation["name"].InnerText;

            lstMethods.Add(objInhabitation);
            lstMethods.Add(objPossession);

            SortListItem objSortPossession = new SortListItem();
            lstMethods.Sort(objSortPossession.Compare);
            cboPossessionMethod.BeginUpdate();
            cboPossessionMethod.ValueMember = "Value";
            cboPossessionMethod.DisplayMember = "Name";
            cboPossessionMethod.DataSource = lstMethods;
            cboPossessionMethod.SelectedIndex = cboPossessionMethod.FindStringExact(objPossession.Name);
            cboPossessionMethod.EndUpdate();
            PopulateMetatypes();
        }
        #endregion

        #region Control Events
        private void lstMetatypes_SelectedIndexChanged(object sender, EventArgs e)
        {
            // Don't attempt to do anything if nothing is selected.
            if (!string.IsNullOrEmpty(lstMetatypes.Text))
            {
                XmlDocument objXmlDocument = XmlManager.Load(_strXmlFile);
                XmlDocument objXmlQualityDocument = XmlManager.Load("qualities.xml");
                XmlNode objXmlMetatype = objXmlDocument.SelectSingleNode("/chummer/metatypes/metatype[name = \"" + lstMetatypes.SelectedValue + "\"]");

                lblBP.Text = objXmlMetatype["karma"].InnerText;
                if (objXmlMetatype["forcecreature"] == null)
                {
                    lblBOD.Text = string.Format("{0}/{1} ({2})", objXmlMetatype["bodmin"].InnerText, objXmlMetatype["bodmax"].InnerText, objXmlMetatype["bodaug"].InnerText);
                    lblAGI.Text = string.Format("{0}/{1} ({2})", objXmlMetatype["agimin"].InnerText, objXmlMetatype["agimax"].InnerText, objXmlMetatype["agiaug"].InnerText);
                    lblREA.Text = string.Format("{0}/{1} ({2})", objXmlMetatype["reamin"].InnerText, objXmlMetatype["reamax"].InnerText, objXmlMetatype["reaaug"].InnerText);
                    lblSTR.Text = string.Format("{0}/{1} ({2})", objXmlMetatype["strmin"].InnerText, objXmlMetatype["strmax"].InnerText, objXmlMetatype["straug"].InnerText);
                    lblCHA.Text = string.Format("{0}/{1} ({2})", objXmlMetatype["chamin"].InnerText, objXmlMetatype["chamax"].InnerText, objXmlMetatype["chaaug"].InnerText);
                    lblINT.Text = string.Format("{0}/{1} ({2})", objXmlMetatype["intmin"].InnerText, objXmlMetatype["intmax"].InnerText, objXmlMetatype["intaug"].InnerText);
                    lblLOG.Text = string.Format("{0}/{1} ({2})", objXmlMetatype["logmin"].InnerText, objXmlMetatype["logmax"].InnerText, objXmlMetatype["logaug"].InnerText);
                    lblWIL.Text = string.Format("{0}/{1} ({2})", objXmlMetatype["wilmin"].InnerText, objXmlMetatype["wilmax"].InnerText, objXmlMetatype["wilaug"].InnerText);
                    lblINI.Text = string.Format("{0}/{1} ({2})", objXmlMetatype["inimin"].InnerText, objXmlMetatype["inimax"].InnerText, objXmlMetatype["iniaug"].InnerText);
                }
                else
                {
                    lblBOD.Text = objXmlMetatype["bodmin"].InnerText;
                    lblAGI.Text = objXmlMetatype["agimin"].InnerText;
                    lblREA.Text = objXmlMetatype["reamin"].InnerText;
                    lblSTR.Text = objXmlMetatype["strmin"].InnerText;
                    lblCHA.Text = objXmlMetatype["chamin"].InnerText;
                    lblINT.Text = objXmlMetatype["intmin"].InnerText;
                    lblLOG.Text = objXmlMetatype["logmin"].InnerText;
                    lblWIL.Text = objXmlMetatype["wilmin"].InnerText;
                    lblINI.Text = objXmlMetatype["inimin"].InnerText;
                }

                List<ListItem> lstMetavariants = new List<ListItem>();
                ListItem objNone = new ListItem();
                objNone.Value = "None";
                objNone.Name = LanguageManager.GetString("String_None");
                lstMetavariants.Add(objNone);

                // Retrieve the list of Metavariants for the selected Metatype.
                XmlNodeList objXmlMetavariantList = objXmlMetatype.SelectNodes("metavariants/metavariant[" + _objCharacter.Options.BookXPath() + "]");
                foreach (XmlNode objXmlMetavariant in objXmlMetavariantList)
                {
                    ListItem objMetavariant = new ListItem();
                    objMetavariant.Value = objXmlMetavariant["name"].InnerText;
                    objMetavariant.Name = objXmlMetavariant["translate"]?.InnerText ?? objXmlMetavariant["name"].InnerText;
                    lstMetavariants.Add(objMetavariant);
                }

                cboMetavariant.BeginUpdate();
                cboMetavariant.ValueMember = "Value";
                cboMetavariant.DisplayMember = "Name";
                cboMetavariant.DataSource = lstMetavariants;

                // Select the None item.
                cboMetavariant.SelectedIndex = 0;
                cboMetavariant.EndUpdate();
                lblBP.Text = objXmlMetatype["karma"].InnerText;

                // If the Metatype has Force enabled, show the Force NUD.
                if (objXmlMetatype["forcecreature"] != null || objXmlMetatype["essmax"].InnerText.Contains("D6"))
                {
                    lblForceLabel.Visible = true;
                    nudForce.Visible = true;

                    if (objXmlMetatype["essmax"].InnerText.Contains("D6"))
                    {
                        int intPos = objXmlMetatype["essmax"].InnerText.IndexOf("D6") - 1;
                        lblForceLabel.Text = objXmlMetatype["essmax"].InnerText.Substring(intPos, 3);
                        nudForce.Maximum = Convert.ToInt32(objXmlMetatype["essmax"].InnerText.Substring(intPos, 1)) * 6;
                    }
                    else
                    {
                        lblForceLabel.Text = LanguageManager.GetString("String_Force");
                        nudForce.Maximum = 100;
                    }
                }
                else
                {
                    lblForceLabel.Visible = false;
                    nudForce.Visible = false;
                }
                    string strQualities = string.Empty;
                    // Build a list of the Metavariant's Positive Qualities.
                    foreach (XmlNode objXmlQuality in objXmlMetatype.SelectNodes("qualities/positive/quality"))
                    {
                            if (GlobalOptions.Language != "en-us")
                            {
                                XmlNode objQuality = objXmlQualityDocument.SelectSingleNode("/chummer/qualities/quality[name = \"" + objXmlQuality.InnerText + "\"]");
                            strQualities += objQuality["translate"]?.InnerText ?? objXmlQuality.InnerText;

                            if (!string.IsNullOrEmpty(objXmlQuality.Attributes["select"]?.InnerText))
                                    strQualities += " (" + LanguageManager.TranslateExtra(objXmlQuality.Attributes["select"].InnerText) + ")";
                            }
                            else
                            {
                                strQualities += objXmlQuality.InnerText;
                            if (!string.IsNullOrEmpty(objXmlQuality.Attributes["select"]?.InnerText))
                                    strQualities += " (" + objXmlQuality.Attributes["select"].InnerText + ")";
                            }
                        strQualities += "\n";
                    }
                    // Build a list of the Metavariant's Negative Qualities.
                    foreach (XmlNode objXmlQuality in objXmlMetatype.SelectNodes("qualities/negative/quality"))
                    {
                            if (GlobalOptions.Language != "en-us")
                            {
                                XmlNode objQuality = objXmlQualityDocument.SelectSingleNode("/chummer/qualities/quality[name = \"" + objXmlQuality.InnerText + "\"]");
                            strQualities += objQuality["translate"]?.InnerText ?? objXmlQuality.InnerText;

                            if (!string.IsNullOrEmpty(objXmlQuality.Attributes["select"]?.InnerText))
                                    strQualities += " (" + LanguageManager.TranslateExtra(objXmlQuality.Attributes["select"].InnerText) + ")";
                            }
                            else
                            {
                                strQualities += objXmlQuality.InnerText;
                            if (!string.IsNullOrEmpty(objXmlQuality.Attributes["select"]?.InnerText))
                                    strQualities += " (" + objXmlQuality.Attributes["select"].InnerText + ")";
                            }
                        strQualities += "\n";
                    }
                    lblQualities.Text = strQualities;
                }
            else
            {
                // Clear the Metavariant list if nothing is currently selected.
                List<ListItem> lstMetavariants = new List<ListItem>();
                ListItem objNone = new ListItem();
                objNone.Value = "None";
                objNone.Name = LanguageManager.GetString("String_None");
                lstMetavariants.Add(objNone);

                cboMetavariant.BeginUpdate();
                cboMetavariant.ValueMember = "Value";
                cboMetavariant.DisplayMember = "Name";
                cboMetavariant.DataSource = lstMetavariants;
                cboMetavariant.EndUpdate();
            }
        }

        private void lstMetatypes_DoubleClick(object sender, EventArgs e)
        {
            MetatypeSelected();
        }

        private void cmdOK_Click(object sender, EventArgs e)
        {
            MetatypeSelected();
        }

        private void cboMetavariant_SelectedIndexChanged(object sender, EventArgs e)
        {
            XmlDocument objXmlDocument = XmlManager.Load(_strXmlFile);
            XmlDocument objXmlQualityDocument = XmlManager.Load("qualities.xml");

            if (cboMetavariant.SelectedValue.ToString() != "None")
            {
                XmlNode objXmlMetavariant = objXmlDocument.SelectSingleNode("/chummer/metatypes/metatype[name = \"" + lstMetatypes.SelectedValue + "\"]/metavariants/metavariant[name = \"" + cboMetavariant.SelectedValue + "\"]");
                XmlNode objXmlMetatype = objXmlDocument.SelectSingleNode("/chummer/metatypes/metatype[name = \"" + lstMetatypes.SelectedValue + "\"]");
                lblBP.Text = objXmlMetavariant["karma"].InnerText;
                if (objXmlMetatype?["forcecreature"] == null)
                {
                    lblBOD.Text = string.Format("{0}/{1} ({2})",
                        objXmlMetavariant["bodmin"]?.InnerText ?? objXmlMetatype["bodmin"]?.InnerText,
                        objXmlMetavariant["bodmax"]?.InnerText ?? objXmlMetatype["bodmax"]?.InnerText,
                        objXmlMetavariant["bodaug"]?.InnerText ?? objXmlMetatype["bodaug"]?.InnerText);
                    lblAGI.Text = string.Format("{0}/{1} ({2})",
                        objXmlMetavariant["agimin"]?.InnerText ?? objXmlMetatype["agimin"]?.InnerText,
                        objXmlMetavariant["agimax"]?.InnerText ?? objXmlMetatype["agimax"]?.InnerText,
                        objXmlMetavariant["agiaug"]?.InnerText ?? objXmlMetatype["agiaug"]?.InnerText);
                    lblREA.Text = string.Format("{0}/{1} ({2})",
                        objXmlMetavariant["reamin"]?.InnerText ?? objXmlMetatype["reamin"]?.InnerText,
                        objXmlMetavariant["reamax"]?.InnerText ?? objXmlMetatype["reamax"]?.InnerText,
                        objXmlMetavariant["reaaug"]?.InnerText ?? objXmlMetatype["reaaug"]?.InnerText);
                    lblSTR.Text = string.Format("{0}/{1} ({2})",
                        objXmlMetavariant["strmin"]?.InnerText ?? objXmlMetatype["strmin"]?.InnerText,
                        objXmlMetavariant["strmax"]?.InnerText ?? objXmlMetatype["strmax"]?.InnerText,
                        objXmlMetavariant["straug"]?.InnerText ?? objXmlMetatype["straug"]?.InnerText);
                    lblCHA.Text = string.Format("{0}/{1} ({2})",
                        objXmlMetavariant["chamin"]?.InnerText ?? objXmlMetatype["chamin"]?.InnerText,
                        objXmlMetavariant["chamax"]?.InnerText ?? objXmlMetatype["chamax"]?.InnerText,
                        objXmlMetavariant["chaaug"]?.InnerText ?? objXmlMetatype["chaaug"]?.InnerText);
                    lblINT.Text = string.Format("{0}/{1} ({2})",
                        objXmlMetavariant["intmin"]?.InnerText ?? objXmlMetatype["intmin"]?.InnerText,
                        objXmlMetavariant["intmax"]?.InnerText ?? objXmlMetatype["intmax"]?.InnerText,
                        objXmlMetavariant["intaug"]?.InnerText ?? objXmlMetatype["intaug"]?.InnerText);
                    lblLOG.Text = string.Format("{0}/{1} ({2})",
                        objXmlMetavariant["logmin"]?.InnerText ?? objXmlMetatype["logmin"]?.InnerText,
                        objXmlMetavariant["logmax"]?.InnerText ?? objXmlMetatype["logmax"]?.InnerText,
                        objXmlMetavariant["logaug"]?.InnerText ?? objXmlMetatype["logaug"]?.InnerText);
                    lblWIL.Text = string.Format("{0}/{1} ({2})",
                        objXmlMetavariant["wilmin"]?.InnerText ?? objXmlMetatype["wilmin"]?.InnerText,
                        objXmlMetavariant["wilmax"]?.InnerText ?? objXmlMetatype["wilmax"]?.InnerText,
                        objXmlMetavariant["wilaug"]?.InnerText ?? objXmlMetatype["wilaug"]?.InnerText);
                    lblINI.Text = string.Format("{0}/{1} ({2})",
                        objXmlMetavariant["inimin"]?.InnerText ?? objXmlMetatype["inimin"]?.InnerText,
                        objXmlMetavariant["inimax"]?.InnerText ?? objXmlMetatype["inimax"]?.InnerText,
                        objXmlMetavariant["iniaug"]?.InnerText ?? objXmlMetatype["iniaug"]?.InnerText);
                }
                else
                {
                    lblBOD.Text = objXmlMetavariant["bodmin"]?.InnerText ?? objXmlMetatype["bodmin"]?.InnerText;
                    lblAGI.Text = objXmlMetavariant["agimin"]?.InnerText ?? objXmlMetatype["agimin"]?.InnerText;
                    lblREA.Text = objXmlMetavariant["reamin"]?.InnerText ?? objXmlMetatype["reamin"]?.InnerText;
                    lblSTR.Text = objXmlMetavariant["strmin"]?.InnerText ?? objXmlMetatype["strmin"]?.InnerText;
                    lblCHA.Text = objXmlMetavariant["chamin"]?.InnerText ?? objXmlMetatype["chamin"]?.InnerText;
                    lblINT.Text = objXmlMetavariant["intmin"]?.InnerText ?? objXmlMetatype["intmin"]?.InnerText;
                    lblLOG.Text = objXmlMetavariant["logmin"]?.InnerText ?? objXmlMetatype["logmin"]?.InnerText;
                    lblWIL.Text = objXmlMetavariant["wilmin"]?.InnerText ?? objXmlMetatype["wilmin"]?.InnerText;
                    lblINI.Text = objXmlMetavariant["inimin"]?.InnerText ?? objXmlMetatype["inimin"]?.InnerText;
                }

                string strQualities = string.Empty;
                // Build a list of the Metavariant's Positive Qualities.
                foreach (XmlNode objXmlQuality in objXmlMetavariant.SelectNodes("qualities/positive/quality"))
                {
                        if (GlobalOptions.Language != "en-us")
                        {
                            XmlNode objQuality = objXmlQualityDocument.SelectSingleNode("/chummer/qualities/quality[name = \"" + objXmlQuality.InnerText + "\"]");
                            strQualities += objQuality["translate"]?.InnerText ?? objXmlQuality.InnerText;

                            if (!string.IsNullOrEmpty(objXmlQuality.Attributes["select"]?.InnerText))
                                strQualities += " (" + LanguageManager.TranslateExtra(objXmlQuality.Attributes["select"].InnerText) + ")";
                        }
                        else
                        {
                            strQualities += objXmlQuality.InnerText;
                        if (!string.IsNullOrEmpty(objXmlQuality.Attributes["select"]?.InnerText))
                                strQualities += " (" + objXmlQuality.Attributes["select"].InnerText + ")";
                        }
                    strQualities += "\n";
                }
                // Build a list of the Metavariant's Negative Qualities.
                foreach (XmlNode objXmlQuality in objXmlMetavariant.SelectNodes("qualities/negative/quality"))
                {
                        if (GlobalOptions.Language != "en-us")
                        {
                            XmlNode objQuality = objXmlQualityDocument.SelectSingleNode("/chummer/qualities/quality[name = \"" + objXmlQuality.InnerText + "\"]");
                            strQualities += objQuality["translate"]?.InnerText ?? objXmlQuality.InnerText;

                            if (!string.IsNullOrEmpty(objXmlQuality.Attributes["select"]?.InnerText))
                                strQualities += " (" + LanguageManager.TranslateExtra(objXmlQuality.Attributes["select"].InnerText) + ")";
                        }
                        else
                        {
                            strQualities += objXmlQuality.InnerText;
                        if (!string.IsNullOrEmpty(objXmlQuality.Attributes["select"]?.InnerText))
                                strQualities += " (" + objXmlQuality.Attributes["select"].InnerText + ")";
                        }
                    strQualities += "\n";
                }
                lblQualities.Text = strQualities;
            }
            else if (lstMetatypes.SelectedValue != null)
            {
                XmlNode objXmlMetatype = objXmlDocument.SelectSingleNode("/chummer/metatypes/metatype[name = \"" + lstMetatypes.SelectedValue + "\"]");
                string strQualities = string.Empty;
                // Build a list of the Metavariant's Positive Qualities.
                foreach (XmlNode objXmlQuality in objXmlMetatype.SelectNodes("qualities/positive/quality"))
                {
                        if (GlobalOptions.Language != "en-us")
                        {
                            XmlNode objQuality = objXmlQualityDocument.SelectSingleNode("/chummer/qualities/quality[name = \"" + objXmlQuality.InnerText + "\"]");
                            strQualities += objQuality["translate"]?.InnerText ?? objXmlQuality.InnerText;

                            if (!string.IsNullOrEmpty(objXmlQuality.Attributes["select"]?.InnerText))
                                strQualities += " (" + LanguageManager.TranslateExtra(objXmlQuality.Attributes["select"].InnerText) + ")";
                        }
                        else
                        {
                            strQualities += objXmlQuality.InnerText;
                        if (!string.IsNullOrEmpty(objXmlQuality.Attributes["select"]?.InnerText))
                                strQualities += " (" + objXmlQuality.Attributes["select"].InnerText + ")";
                        }
                    strQualities += "\n";
                }
                // Build a list of the Metavariant's Negative Qualities.
                foreach (XmlNode objXmlQuality in objXmlMetatype.SelectNodes("qualities/negative/quality"))
                {
                        if (GlobalOptions.Language != "en-us")
                        {
                            XmlNode objQuality = objXmlQualityDocument.SelectSingleNode("/chummer/qualities/quality[name = \"" + objXmlQuality.InnerText + "\"]");
                        strQualities += objQuality["translate"]?.InnerText ?? objXmlQuality.InnerText;

                        if (!string.IsNullOrEmpty(objXmlQuality.Attributes["select"]?.InnerText))
                                strQualities += " (" + LanguageManager.TranslateExtra(objXmlQuality.Attributes["select"].InnerText) + ")";
                        }
                        else
                        {
                            strQualities += objXmlQuality.InnerText;
                        if (!string.IsNullOrEmpty(objXmlQuality.Attributes["select"]?.InnerText))
                                strQualities += " (" + objXmlQuality.Attributes["select"].InnerText + ")";
                        }
                    strQualities += "\n";
                }
                lblQualities.Text = strQualities;
                lblBP.Text = objXmlMetatype["karma"].InnerText;
            }
            else
            {
                lblBP.Text = "0";
                lblQualities.Text = "None";
            }
        }

        private void cmdCancel_Click(object sender, EventArgs e)
        {
            DialogResult = DialogResult.Cancel;
            Close();
        }

        private void cboCategory_SelectedIndexChanged(object sender, EventArgs e)
        {
            PopulateMetatypes();
        }
        #endregion

        #region Custom Methods
        /// <summary>
        /// A Metatype has been selected, so fill in all of the necessary Character information.
        /// </summary>
        private void MetatypeSelected()
        {
            if (!string.IsNullOrEmpty(lstMetatypes.Text))
            {
<<<<<<< HEAD
                ImprovementManager objImprovementManager = new ImprovementManager(_objCharacter);
                XmlDocument objXmlDocument = XmlManager.Instance.Load(_strXmlFile);

                // If this is a Shapeshifter, a Metavariant must be selected. Default to Human if None is selected.
                if (cboCategory.SelectedValue.ToString() == "Shapeshifter" && cboMetavariant.SelectedValue.ToString() == "None")
                    cboMetavariant.SelectedValue = "Human";

=======
                XmlDocument objXmlDocument = XmlManager.Load(_strXmlFile);
>>>>>>> 5cb70ff5
                XmlNode objXmlMetatype = objXmlDocument.SelectSingleNode("/chummer/metatypes/metatype[name = \"" + lstMetatypes.SelectedValue + "\"]");
                XmlNode objXmlMetavariant = objXmlDocument.SelectSingleNode("/chummer/metatypes/metatype[name = \"" + lstMetatypes.SelectedValue + "\"]/metavariants/metavariant[name = \"" + cboMetavariant.SelectedValue + "\"]");
                int intForce = 0;
                if (nudForce.Visible)
                    intForce = Convert.ToInt32(nudForce.Value);

                // Set Metatype information.
                int intMinModifier = 0;
                int intMaxModifier = 0;
                //TODO: What the hell is this for?
                /*if (_strXmlFile == "critters.xml")
                {
                    if (cboCategory.SelectedValue.ToString() == "Technocritters")
                    {
                        intMinModifier = -1;
                        intMaxModifier = 1;
                    }
                    else
                    {
                        intMinModifier = -3;
                        intMaxModifier = 3;
                    }
                }*/

                XmlNode charNode = objXmlMetavariant ?? objXmlMetatype;
                // Set Metatype information.
                _objCharacter.BOD.AssignLimits(ExpressionToString(charNode["bodmin"]?.InnerText, intForce, intMinModifier), ExpressionToString(charNode["bodmax"]?.InnerText, intForce, intMaxModifier), ExpressionToString(charNode["bodaug"]?.InnerText, intForce, intMaxModifier));
                _objCharacter.AGI.AssignLimits(ExpressionToString(charNode["agimin"]?.InnerText, intForce, intMinModifier), ExpressionToString(charNode["agimax"]?.InnerText, intForce, intMaxModifier), ExpressionToString(charNode["agiaug"]?.InnerText, intForce, intMaxModifier));
                _objCharacter.REA.AssignLimits(ExpressionToString(charNode["reamin"]?.InnerText, intForce, intMinModifier), ExpressionToString(charNode["reamax"]?.InnerText, intForce, intMaxModifier), ExpressionToString(charNode["reaaug"]?.InnerText, intForce, intMaxModifier));
                _objCharacter.STR.AssignLimits(ExpressionToString(charNode["strmin"]?.InnerText, intForce, intMinModifier), ExpressionToString(charNode["strmax"]?.InnerText, intForce, intMaxModifier), ExpressionToString(charNode["straug"]?.InnerText, intForce, intMaxModifier));
                _objCharacter.CHA.AssignLimits(ExpressionToString(charNode["chamin"]?.InnerText, intForce, intMinModifier), ExpressionToString(charNode["chamax"]?.InnerText, intForce, intMaxModifier), ExpressionToString(charNode["chaaug"]?.InnerText, intForce, intMaxModifier));
                _objCharacter.INT.AssignLimits(ExpressionToString(charNode["intmin"]?.InnerText, intForce, intMinModifier), ExpressionToString(charNode["intmax"]?.InnerText, intForce, intMaxModifier), ExpressionToString(charNode["intaug"]?.InnerText, intForce, intMaxModifier));
                _objCharacter.LOG.AssignLimits(ExpressionToString(charNode["logmin"]?.InnerText, intForce, intMinModifier), ExpressionToString(charNode["logmax"]?.InnerText, intForce, intMaxModifier), ExpressionToString(charNode["logaug"]?.InnerText, intForce, intMaxModifier));
                _objCharacter.WIL.AssignLimits(ExpressionToString(charNode["wilmin"]?.InnerText, intForce, intMinModifier), ExpressionToString(charNode["wilmax"]?.InnerText, intForce, intMaxModifier), ExpressionToString(charNode["wilaug"]?.InnerText, intForce, intMaxModifier));
                _objCharacter.MAG.AssignLimits(ExpressionToString(charNode["magmin"]?.InnerText, intForce, intMinModifier), ExpressionToString(charNode["magmax"]?.InnerText, intForce, intMaxModifier), ExpressionToString(charNode["magaug"]?.InnerText, intForce, intMaxModifier));
                _objCharacter.RES.AssignLimits(ExpressionToString(charNode["resmin"]?.InnerText, intForce, intMinModifier), ExpressionToString(charNode["resmax"]?.InnerText, intForce, intMaxModifier), ExpressionToString(charNode["resaug"]?.InnerText, intForce, intMaxModifier));
                _objCharacter.EDG.AssignLimits(ExpressionToString(charNode["edgmin"]?.InnerText, intForce, intMinModifier), ExpressionToString(charNode["edgmax"]?.InnerText, intForce, intMaxModifier), ExpressionToString(charNode["edgaug"]?.InnerText, intForce, intMaxModifier));
                _objCharacter.ESS.AssignLimits(ExpressionToString(charNode["essmin"]?.InnerText, intForce, 0), ExpressionToString(charNode["essmax"]?.InnerText, intForce, 0), ExpressionToString(charNode["essaug"]?.InnerText, intForce, 0));
                _objCharacter.DEP.AssignLimits(ExpressionToString(charNode["depmin"]?.InnerText, intForce, intMinModifier), ExpressionToString(charNode["depmax"]?.InnerText, intForce, intMaxModifier), ExpressionToString(charNode["depaug"]?.InnerText, intForce, intMaxModifier));

                _objCharacter.Metatype = lstMetatypes.SelectedValue.ToString();
                _objCharacter.MetatypeCategory = cboCategory.SelectedValue.ToString();
                if (cboMetavariant.SelectedValue.ToString() == "None")
                {
                    _objCharacter.Metavariant = string.Empty;
                    _objCharacter.MetatypeBP = Convert.ToInt32(lblBP.Text);
                }
                else
                {
                    _objCharacter.Metavariant = cboMetavariant.SelectedValue.ToString();
                    _objCharacter.MetatypeBP = Convert.ToInt32(lblBP.Text);
                }
                                
                if (objXmlMetatype?["movement"] != null)
                    _objCharacter.Movement = objXmlMetatype["movement"].InnerText;
                // Load the Qualities file.
                XmlDocument objXmlQualityDocument = XmlManager.Load("qualities.xml");

<<<<<<< HEAD
                // Determine if the Metatype has any bonuses.
                if (charNode.InnerXml.Contains("bonus") == true)
                    objImprovementManager.CreateImprovements(Improvement.ImprovementSource.Metatype, lstMetatypes.SelectedValue.ToString(), charNode.SelectSingleNode("bonus"), false, 1, lstMetatypes.SelectedValue.ToString());
=======
                if (cboMetavariant.SelectedValue.ToString() == "None")
                {
                    // Determine if the Metatype has any bonuses.
                    if (objXmlMetatype?.InnerXml.Contains("bonus") == true)
                        ImprovementManager.CreateImprovements(_objCharacter, Improvement.ImprovementSource.Metatype, lstMetatypes.SelectedValue.ToString(), objXmlMetatype.SelectSingleNode("bonus"), false, 1, lstMetatypes.SelectedValue.ToString());
>>>>>>> 5cb70ff5

                List<Weapon> objWeapons = new List<Weapon>();
                // Create the Qualities that come with the Metatype.
                foreach (XmlNode objXmlQualityItem in charNode.SelectNodes("qualities/positive/quality"))
                {
                    XmlNode objXmlQuality = objXmlQualityDocument.SelectSingleNode("/chummer/qualities/quality[name = \"" + objXmlQualityItem.InnerText + "\"]");
                    TreeNode objNode = new TreeNode();
                    List<TreeNode> objWeaponNodes = new List<TreeNode>();
                    Quality objQuality = new Quality(_objCharacter);
                    string strForceValue = string.Empty;
                    if (objXmlQualityItem.Attributes["select"] != null)
                        strForceValue = objXmlQualityItem.Attributes["select"].InnerText;
                    QualitySource objSource = QualitySource.Metatype;
                    if (objXmlQualityItem.Attributes["removable"] != null)
                        objSource = QualitySource.MetatypeRemovable;
                    objQuality.Create(objXmlQuality, _objCharacter, objSource, objNode, objWeapons, objWeaponNodes, strForceValue);
                    objQuality.ContributeToLimit = false;
                    _objCharacter.Qualities.Add(objQuality);
                }
                //Load any negative quality the character has. 
                foreach (XmlNode objXmlQualityItem in charNode.SelectNodes("qualities/negative/quality"))
                {
<<<<<<< HEAD
                    XmlNode objXmlQuality = objXmlQualityDocument.SelectSingleNode("/chummer/qualities/quality[name = \"" + objXmlQualityItem.InnerText + "\"]");
                    TreeNode objNode = new TreeNode();
                    List<TreeNode> objWeaponNodes = new List<TreeNode>();
                    Quality objQuality = new Quality(_objCharacter);
                    string strForceValue = string.Empty;
                    if (objXmlQualityItem.Attributes["select"] != null)
                        strForceValue = objXmlQualityItem.Attributes["select"].InnerText;
                    QualitySource objSource = new QualitySource();
                    objSource = QualitySource.Metatype;
                    if (objXmlQualityItem.Attributes["removable"] != null)
                        objSource = QualitySource.MetatypeRemovable;
                    objQuality.Create(objXmlQuality, _objCharacter, objSource, objNode, objWeapons, objWeaponNodes, strForceValue);
                    objQuality.ContributeToLimit = false;
                    _objCharacter.Qualities.Add(objQuality);
                }

                //Load any critter powers the character has. 
                objXmlDocument = XmlManager.Instance.Load("critterpowers.xml");
                foreach (XmlNode objXmlPower in charNode.SelectNodes("powers/power"))
=======
                    // Determine if the Metavariant has any bonuses.
                    if (objXmlMetavariant.InnerXml.Contains("bonus"))
                    {
                        ImprovementManager.CreateImprovements(_objCharacter, Improvement.ImprovementSource.Metavariant, cboMetavariant.SelectedValue.ToString(), objXmlMetavariant.SelectSingleNode("bonus"), false, 1, cboMetavariant.SelectedValue.ToString());
                    }

                    // Create the Qualities that come with the Metatype.
                    foreach (XmlNode objXmlQualityItem in objXmlMetavariant.SelectNodes("qualities/positive/quality"))
                    {
                        XmlNode objXmlQuality = objXmlQualityDocument.SelectSingleNode("/chummer/qualities/quality[name = \"" + objXmlQualityItem.InnerText + "\"]");
                        TreeNode objNode = new TreeNode();
                        List<Weapon> objWeapons = new List<Weapon>();
                        List<TreeNode> objWeaponNodes = new List<TreeNode>();
                        Quality objQuality = new Quality(_objCharacter);
                        string strForceValue = string.Empty;
                        if (objXmlQualityItem.Attributes["select"] != null)
                            strForceValue = objXmlQualityItem.Attributes["select"].InnerText;
                        QualitySource objSource = new QualitySource();
                        objSource = QualitySource.Metatype;
                        if (objXmlQualityItem.Attributes["removable"] != null)
                            objSource = QualitySource.MetatypeRemovable;
                        objQuality.Create(objXmlQuality, _objCharacter, objSource, objNode, objWeapons, objWeaponNodes, strForceValue);
                        objQuality.ContributeToLimit = false;
                        _objCharacter.Qualities.Add(objQuality);

                        // Add any created Weapons to the character.
                        foreach (Weapon objWeapon in objWeapons)
                            _objCharacter.Weapons.Add(objWeapon);
                    }
                    foreach (XmlNode objXmlQualityItem in objXmlMetavariant.SelectNodes("qualities/negative/quality"))
                    {
                        XmlNode objXmlQuality = objXmlQualityDocument.SelectSingleNode("/chummer/qualities/quality[name = \"" + objXmlQualityItem.InnerText + "\"]");
                        TreeNode objNode = new TreeNode();
                        List<Weapon> objWeapons = new List<Weapon>();
                        List<TreeNode> objWeaponNodes = new List<TreeNode>();
                        Quality objQuality = new Quality(_objCharacter);
                        string strForceValue = string.Empty;
                        if (objXmlQualityItem.Attributes["select"] != null)
                            strForceValue = objXmlQualityItem.Attributes["select"].InnerText;
                        QualitySource objSource = QualitySource.Metatype;
                        if (objXmlQualityItem.Attributes["removable"] != null)
                            objSource = QualitySource.MetatypeRemovable;
                        objQuality.Create(objXmlQuality, _objCharacter, objSource, objNode, objWeapons, objWeaponNodes, strForceValue);
                        objQuality.ContributeToLimit = false;
                        _objCharacter.Qualities.Add(objQuality);

                        // Add any created Weapons to the character.
                        foreach (Weapon objWeapon in objWeapons)
                            _objCharacter.Weapons.Add(objWeapon);
                    }
                }

                // Add any Critter Powers the Metatype/Critter should have.
                XmlNode objXmlCritter = objXmlDocument.SelectSingleNode("/chummer/metatypes/metatype[name = \"" + _objCharacter.Metatype + "\"]");

                objXmlDocument = XmlManager.Load("critterpowers.xml");
                foreach (XmlNode objXmlPower in objXmlCritter.SelectNodes("powers/power"))
>>>>>>> 5cb70ff5
                {
                    XmlNode objXmlCritterPower = objXmlDocument.SelectSingleNode("/chummer/powers/power[name = \"" + objXmlPower.InnerText + "\"]");
                    TreeNode objNode = new TreeNode();
                    CritterPower objPower = new CritterPower(_objCharacter);
                    string strForcedValue = string.Empty;
                    int intRating = 0;

                    if (objXmlPower.Attributes["rating"] != null)
                        intRating = Convert.ToInt32(objXmlPower.Attributes["rating"].InnerText);
                    if (objXmlPower.Attributes["select"] != null)
                        strForcedValue = objXmlPower.Attributes["select"].InnerText;

                    objPower.Create(objXmlCritterPower, objNode, intRating, strForcedValue);
                    objPower.CountTowardsLimit = false;
                    _objCharacter.CritterPowers.Add(objPower);
                }

                //Load any natural weapons the character has. 
                foreach (XmlNode objXmlNaturalWeapon in charNode.SelectNodes("nautralweapons/naturalweapon"))
                {
<<<<<<< HEAD
                    Weapon objWeapon = new Weapon(_objCharacter);
                    objWeapon.Name = objXmlNaturalWeapon["name"].InnerText;
                    objWeapon.Category = LanguageManager.Instance.GetString("Tab_Critter");
                    objWeapon.WeaponType = "Melee";
                    objWeapon.Reach = Convert.ToInt32(objXmlNaturalWeapon["reach"].InnerText);
                    objWeapon.Damage = objXmlNaturalWeapon["damage"].InnerText;
                    objWeapon.AP = objXmlNaturalWeapon["ap"].InnerText;
                    objWeapon.Mode = "0";
                    objWeapon.RC = "0";
                    objWeapon.Concealability = 0;
                    objWeapon.Avail = "0";
                    objWeapon.Cost = 0;
                    objWeapon.UseSkill = objXmlNaturalWeapon["useskill"].InnerText;
                    objWeapon.Source = objXmlNaturalWeapon["source"].InnerText;
                    objWeapon.Page = objXmlNaturalWeapon["page"].InnerText;

                    _objCharacter.Weapons.Add(objWeapon);
=======
                    foreach (XmlNode objXmlPower in objXmlMetavariant.SelectNodes("powers/power"))
                    {
                        XmlNode objXmlCritterPower = objXmlDocument.SelectSingleNode("/chummer/powers/power[name = \"" + objXmlPower.InnerText + "\"]");
                        TreeNode objNode = new TreeNode();
                        CritterPower objPower = new CritterPower(_objCharacter);
                        string strForcedValue = string.Empty;
                        int intRating = 0;

                        if (objXmlPower.Attributes["rating"] != null)
                            intRating = Convert.ToInt32(objXmlPower.Attributes["rating"].InnerText);
                        if (objXmlPower.Attributes["select"] != null)
                            strForcedValue = objXmlPower.Attributes["select"].InnerText;

                        objPower.Create(objXmlCritterPower, objNode, intRating, strForcedValue);
                        objPower.CountTowardsLimit = false;
                        _objCharacter.CritterPowers.Add(objPower);
                    }
                }

                // Add any Natural Weapons the Metavariant should have.
                if (cboMetavariant.SelectedValue.ToString() != "None")
                {
                    if (objXmlMetavariant["naturalweapons"] != null)
                    {
                        foreach (XmlNode objXmlNaturalWeapon in objXmlMetavariant["naturalweapons"].SelectNodes("naturalweapon"))
                        {
                            Weapon objWeapon = new Weapon(_objCharacter);
                            objWeapon.Name = objXmlNaturalWeapon["name"].InnerText;
                            objWeapon.Category = LanguageManager.GetString("Tab_Critter");
                            objWeapon.WeaponType = "Melee";
                            objWeapon.Reach = Convert.ToInt32(objXmlNaturalWeapon["reach"].InnerText);
                            objWeapon.Damage = objXmlNaturalWeapon["damage"].InnerText;
                            objWeapon.AP = objXmlNaturalWeapon["ap"].InnerText;
                            objWeapon.Mode = "0";
                            objWeapon.RC = "0";
                            objWeapon.Concealability = 0;
                            objWeapon.Avail = "0";
                            objWeapon.Cost = 0;
                            objWeapon.UseSkill = objXmlNaturalWeapon["useskill"].InnerText;
                            objWeapon.Source = objXmlNaturalWeapon["source"].InnerText;
                            objWeapon.Page = objXmlNaturalWeapon["page"].InnerText;

                            _objCharacter.Weapons.Add(objWeapon);
                        }
                    }
>>>>>>> 5cb70ff5
                }

                if (cboCategory.SelectedValue.ToString() == "Spirits")
                {
                    if (charNode["optionalpowers"] != null)
                    {
                        //For every 3 full points of Force a spirit has, it may gain one Optional Power.
                        for (int i = intForce -3; i >= 0; i -= 3)
                        {
                            XmlDocument objDummyDocument = new XmlDocument();
                            XmlNode bonusNode = objDummyDocument.CreateNode(XmlNodeType.Element, "bonus", null);
                            objDummyDocument.AppendChild(bonusNode);
                            XmlNode powerNode = objDummyDocument.ImportNode(charNode["optionalpowers"].CloneNode(true),true);
                            objDummyDocument.ImportNode(powerNode, true);
                            bonusNode.AppendChild(powerNode);
                            ImprovementManager.CreateImprovements(_objCharacter, Improvement.ImprovementSource.Metatype, lstMetatypes.SelectedValue.ToString(), bonusNode, false, 1, lstMetatypes.SelectedValue.ToString());
                        }
                    }
                    //If this is a Blood Spirit, add their free Critter Powers.
                    if (chkBloodSpirit.Checked)
                    {
                        XmlNode objXmlCritterPower;
                        TreeNode objNode;
                        CritterPower objPower;
                        bool blnAddPower = _objCharacter.CritterPowers.All(objFindPower => objFindPower.Name != "Energy Drain");

                        //Energy Drain.
                        if (blnAddPower)
                        {
                            objXmlCritterPower = objXmlDocument.SelectSingleNode("/chummer/powers/power[name = \"Energy Drain\"]");
                            objNode = new TreeNode();
                            objPower = new CritterPower(_objCharacter);
                            objPower.Create(objXmlCritterPower, objNode, 0, string.Empty);
                            objPower.CountTowardsLimit = false;
                            _objCharacter.CritterPowers.Add(objPower);
                        }

                        //Fear.
                        blnAddPower = _objCharacter.CritterPowers.All(objFindPower => objFindPower.Name != "Fear");
                        if (blnAddPower)
                        {
                            objXmlCritterPower = objXmlDocument.SelectSingleNode("/chummer/powers/power[name = \"Fear\"]");
                            objNode = new TreeNode();
                            objPower = new CritterPower(_objCharacter);
                            objPower.Create(objXmlCritterPower, objNode, 0, string.Empty);
                            objPower.CountTowardsLimit = false;
                            _objCharacter.CritterPowers.Add(objPower);
                        }

                        //Natural Weapon.
                        objXmlCritterPower = objXmlDocument.SelectSingleNode("/chummer/powers/power[name = \"Natural Weapon\"]");
                        objNode = new TreeNode();
                        objPower = new CritterPower(_objCharacter);
                        objPower.Create(objXmlCritterPower, objNode, 0, "DV " + intForce.ToString() + "P, AP 0");
                        objPower.CountTowardsLimit = false;
                        _objCharacter.CritterPowers.Add(objPower);

                        //Evanescence.
                        blnAddPower = _objCharacter.CritterPowers.All(objFindPower => objFindPower.Name != "Evanescence");
                        if (blnAddPower)
                        {
                            objXmlCritterPower = objXmlDocument.SelectSingleNode("/chummer/powers/power[name = \"Evanescence\"]");
                            objNode = new TreeNode();
                            objPower = new CritterPower(_objCharacter);
                            objPower.Create(objXmlCritterPower, objNode, 0, string.Empty);
                            objPower.CountTowardsLimit = false;
                            _objCharacter.CritterPowers.Add(objPower);
                        }
                    }

                    //Remove the Critter's Materialization Power if they have it. Add the Possession or Inhabitation Power if the Possession-based Tradition checkbox is checked.
                    if (chkPossessionBased.Checked)
                    {
                        foreach (
                            CritterPower objCritterPower in
                                _objCharacter.CritterPowers.Where(objCritterPower => objCritterPower.Name == "Materialization"))
                        {
                            _objCharacter.CritterPowers.Remove(objCritterPower);
                            break;
                        }

                        //Add the selected Power.
                        XmlNode objXmlCritterPower =
                            objXmlDocument.SelectSingleNode("/chummer/powers/power[name = \"" +
                                                            cboPossessionMethod.SelectedValue.ToString() + "\"]");
                        TreeNode objNode = new TreeNode();
                        CritterPower objPower = new CritterPower(_objCharacter);
                        objPower.Create(objXmlCritterPower, objNode, 0, string.Empty);
                        objPower.CountTowardsLimit = false;
                        _objCharacter.CritterPowers.Add(objPower);
                    }
                }
<<<<<<< HEAD
                
                // Add any created Weapons to the character.
                foreach (Weapon objWeapon in objWeapons)
                    _objCharacter.Weapons.Add(objWeapon);

                XmlDocument objSkillDocument = XmlManager.Instance.Load("skills.xml");
=======
                XmlDocument objSkillDocument = XmlManager.Load("skills.xml");
>>>>>>> 5cb70ff5
                //Set the Active Skill Ratings for the Critter.
                foreach (XmlNode objXmlSkill in charNode.SelectNodes("skills/skill"))
                {
                    XmlNode objXmlSkillNode = objSkillDocument.SelectSingleNode("/chummer/skills/skill[name = \"" + objXmlSkill.InnerText + "\"]");
                    Skill.FromData(objXmlSkillNode, _objCharacter);
                    Skill objSkill = _objCharacter.SkillsSection.GetActiveSkill(objXmlSkill.InnerText);
                    if (objSkill != null)
                        objSkill.Karma = objXmlSkill.Attributes["rating"].InnerText == "F" ? intForce : Convert.ToInt32(objXmlSkill.Attributes["rating"].InnerText);
                }
                //Set the Skill Group Ratings for the Critter.
                foreach (XmlNode objXmlSkill in charNode.SelectNodes("skills/group"))
                {
                    foreach (SkillGroup objSkill in _objCharacter.SkillsSection.SkillGroups.Where(objSkill => objSkill.Name == objXmlSkill.InnerText))
                    {
                        if (objXmlSkill.Attributes?["rating"]?.InnerText != null)
                        {
                            objSkill.Karma = objXmlSkill.Attributes["rating"].InnerText == "F" ? intForce : Convert.ToInt32(objXmlSkill.Attributes["rating"].InnerText);
                        }
                    }
                }

                //Set the Knowledge Skill Ratings for the Critter.
                foreach (XmlNode objXmlSkill in charNode.SelectNodes("skills/knowledge"))
                {
                    XmlNode objXmlSkillNode = objSkillDocument.SelectSingleNode("/chummer/knowledgeskills/skill[name = \"" + objXmlSkill.InnerText + "\"]");
                    if (_objCharacter.SkillsSection.KnowledgeSkills.Any(objSkill => objSkill.Name == objXmlSkill.InnerText))
                    {
                        foreach (
                            KnowledgeSkill objSkill in
                            _objCharacter.SkillsSection.KnowledgeSkills.Where(objSkill => objSkill.Name == objXmlSkill.InnerText))
                        {
                            if (objXmlSkill.Attributes?["rating"]?.InnerText != null)
                            {
                                objSkill.Karma = objXmlSkill.Attributes["rating"].InnerText == "F"
                                    ? intForce
                                    : Convert.ToInt32(objXmlSkill.Attributes["rating"].InnerText);
                            }
                        }
                    }
                    else
                    {
                        if (objXmlSkillNode != null)
                        {
                            KnowledgeSkill objSkill = Skill.FromData(objXmlSkillNode, _objCharacter) as KnowledgeSkill;
                            if (objXmlSkill.Attributes?["rating"]?.InnerText != null)
                            {
                                objSkill.Karma = objXmlSkill.Attributes["rating"].InnerText == "F"
                                    ? intForce
                                    : Convert.ToInt32(objXmlSkill.Attributes["rating"].InnerText);
                            }
                            _objCharacter.SkillsSection.KnowledgeSkills.Add(objSkill);
                        }
                        else
                        {
                            var objSkill = new KnowledgeSkill(_objCharacter, objXmlSkill.InnerText)
                            {
                                Type = objXmlSkill.Attributes?["category"]?.InnerText
                            };

                            if (objXmlSkill.Attributes?["rating"]?.InnerText != null)
                            {
                                objSkill.Karma = objXmlSkill.Attributes["rating"].InnerText == "F"
                                    ? intForce
                                    : Convert.ToInt32(objXmlSkill.Attributes["rating"].InnerText);
                            }
                            _objCharacter.SkillsSection.KnowledgeSkills.Add(objSkill);
                        }
                    }
                }

                // Add any Complex Forms the Critter comes with (typically Sprites)
<<<<<<< HEAD
                XmlDocument objXmlProgramDocument = XmlManager.Instance.Load("complexforms.xml");
                foreach (XmlNode objXmlComplexForm in charNode.SelectNodes("complexforms/complexform"))
=======
                XmlDocument objXmlProgramDocument = XmlManager.Load("complexforms.xml");
                foreach (XmlNode objXmlComplexForm in objXmlCritter.SelectNodes("complexforms/complexform"))
>>>>>>> 5cb70ff5
                {
                    string strForceValue = string.Empty;
                    if (objXmlComplexForm.Attributes["select"] != null)
                        strForceValue = objXmlComplexForm.Attributes["select"].InnerText;
                    XmlNode objXmlProgram = objXmlProgramDocument.SelectSingleNode("/chummer/complexforms/complexform[name = \"" + objXmlComplexForm.InnerText + "\"]");
                    TreeNode objNode = new TreeNode();
                    ComplexForm objProgram = new ComplexForm(_objCharacter);
                    objProgram.Create(objXmlProgram, objNode, strForceValue);
                    _objCharacter.ComplexForms.Add(objProgram);
                }

                // Add any Advanced Programs the Critter comes with (typically Sprites)
<<<<<<< HEAD
                XmlDocument objXmlAIProgramDocument = XmlManager.Instance.Load("programs.xml");
                foreach (XmlNode objXmlAIProgram in charNode.SelectNodes("programs/program"))
=======
                XmlDocument objXmlAIProgramDocument = XmlManager.Load("programs.xml");
                foreach (XmlNode objXmlAIProgram in objXmlCritter.SelectNodes("programs/program"))
>>>>>>> 5cb70ff5
                {
                    string strForceValue = string.Empty;
                    if (objXmlAIProgram.Attributes["select"] != null)
                        strForceValue = objXmlAIProgram.Attributes["select"].InnerText;
                    XmlNode objXmlProgram = objXmlAIProgramDocument.SelectSingleNode("/chummer/programs/program[name = \"" + objXmlAIProgram.InnerText + "\"]");
                    if (objXmlProgram != null)
                    {
                        TreeNode objNode = new TreeNode();
                        AIProgram objProgram = new AIProgram(_objCharacter);
                        objProgram.Create(objXmlProgram, objNode, objXmlProgram["category"]?.InnerText == "Advanced Programs", strForceValue);
                        _objCharacter.AIPrograms.Add(objProgram);
                    }
                }

                // Add any Gear the Critter comes with (typically Programs for A.I.s)
<<<<<<< HEAD
                XmlDocument objXmlGearDocument = XmlManager.Instance.Load("gear.xml");
                foreach (XmlNode objXmlGear in charNode.SelectNodes("gears/gear"))
=======
                XmlDocument objXmlGearDocument = XmlManager.Load("gear.xml");
                foreach (XmlNode objXmlGear in objXmlCritter.SelectNodes("gears/gear"))
>>>>>>> 5cb70ff5
                {
                    int intRating = 0;
                    if (objXmlGear.Attributes["rating"] != null)
                        intRating = Convert.ToInt32(ExpressionToString(objXmlGear.Attributes["rating"].InnerText, Convert.ToInt32(nudForce.Value), 0));
                    string strForceValue = string.Empty;
                    if (objXmlGear.Attributes["select"] != null)
                        strForceValue = objXmlGear.Attributes["select"].InnerText;
                    XmlNode objXmlGearItem = objXmlGearDocument.SelectSingleNode("/chummer/gears/gear[name = \"" + objXmlGear.InnerText + "\"]");
                    TreeNode objNode = new TreeNode();
                    Gear objGear = new Gear(_objCharacter);
                    List<Weapon> lstWeapons = new List<Weapon>();
                    List<TreeNode> lstWeaponNodes = new List<TreeNode>();
                    objGear.Create(objXmlGearItem, objNode, intRating, lstWeapons, lstWeaponNodes, strForceValue);
                    objGear.Cost = "0";
                    _objCharacter.Gear.Add(objGear);
                }

                // Sprites can never have Physical Attributes
                if (_objCharacter.DEPEnabled || lstMetatypes.SelectedValue.ToString().EndsWith("Sprite"))
                {
                    _objCharacter.BOD.AssignLimits("0", "0", "0");
                    _objCharacter.AGI.AssignLimits("0", "0", "0");
                    _objCharacter.REA.AssignLimits("0", "0", "0");
                    _objCharacter.STR.AssignLimits("0", "0", "0");
                    _objCharacter.MAG.AssignLimits("0", "0", "0");
                }

                int x;
                       int.TryParse(lblBP.Text, out x);
                    //_objCharacter.BuildKarma = _objCharacter.BuildKarma - x;

                DialogResult = DialogResult.OK;
                Close();
            }
            else
            {
                MessageBox.Show(LanguageManager.GetString("Message_Metatype_SelectMetatype"), LanguageManager.GetString("MessageTitle_Metatype_SelectMetatype"), MessageBoxButtons.OK, MessageBoxIcon.Information);
            }

        }

        /// <summary>
        /// Convert Force, 1D6, or 2D6 into a usable value.
        /// </summary>
        /// <param name="strIn">Expression to convert.</param>
        /// <param name="intForce">Force value to use.</param>
        /// <param name="intOffset">Dice offset.</param>
        /// <returns></returns>
        private string ExpressionToString(string strIn, int intForce, int intOffset)
        {
            if (string.IsNullOrWhiteSpace(strIn))
                return intOffset.ToString();
            int intValue = 1;
            XmlDocument objXmlDocument = new XmlDocument();
            XPathNavigator nav = objXmlDocument.CreateNavigator();
            XPathExpression xprAttribute = nav.Compile(strIn.Replace("/", " div ").Replace("F", intForce.ToString()).Replace("1D6", intForce.ToString()).Replace("2D6", intForce.ToString()));
            object xprEvaluateResult = null;
            // This statement is wrapped in a try/catch since trying 1 div 2 results in an error with XSLT.
            try
            {
                xprEvaluateResult = nav.Evaluate(xprAttribute);
            }
            catch(XPathException) { }
            if (xprEvaluateResult is double)
                intValue = Convert.ToInt32(Math.Ceiling(Convert.ToDouble(xprEvaluateResult.ToString(), GlobalOptions.InvariantCultureInfo)));
            intValue += intOffset;
            if (intForce > 0)
            {
                if (intValue < 1)
                    intValue = 1;
            }
            else if (intValue < 0)
                    intValue = 0;
            return intValue.ToString();
        }

        /// <summary>
        /// Populate the list of Metatypes.
        /// </summary>
        void PopulateMetatypes()
        {
            XmlDocument objXmlDocument = XmlManager.Load(_strXmlFile);
            List<ListItem> lstMetatype = new List<ListItem>();

            XmlNodeList objXmlMetatypeList = objXmlDocument.SelectNodes("/chummer/metatypes/metatype[(" + _objCharacter.Options.BookXPath() + ") and category = \"" + cboCategory.SelectedValue + "\"]");

            foreach (XmlNode objXmlMetatype in objXmlMetatypeList)
            {
                ListItem objItem = new ListItem();
                objItem.Value = objXmlMetatype["name"]?.InnerText;
                objItem.Name = objXmlMetatype["translate"]?.InnerText ?? objItem.Value;
                lstMetatype.Add(objItem);
            }
            SortListItem objSort = new SortListItem();
            lstMetatype.Sort(objSort.Compare);
            lstMetatypes.BeginUpdate();
            lstMetatypes.DataSource = null;
            lstMetatypes.ValueMember = "Value";
            lstMetatypes.DisplayMember = "Name";
            lstMetatypes.DataSource = lstMetatype;
            lstMetatypes.SelectedIndex = -1;
            lstMetatypes.EndUpdate();

            if (cboCategory.SelectedValue.ToString().EndsWith("Spirits"))
            {
                chkBloodSpirit.Visible = true;
                chkPossessionBased.Visible = true;
                cboPossessionMethod.Visible = true;
            }
            else
            {
                chkBloodSpirit.Checked = false;
                chkBloodSpirit.Visible = false;
                chkPossessionBased.Visible = false;
                chkPossessionBased.Checked = false;
                cboPossessionMethod.Visible = false;
            }
        }

        private void chkPossessionBased_CheckedChanged(object sender, EventArgs e)
        {
            cboPossessionMethod.Enabled = chkPossessionBased.Checked;
        }
        #endregion

    }
}<|MERGE_RESOLUTION|>--- conflicted
+++ resolved
@@ -576,17 +576,12 @@
         {
             if (!string.IsNullOrEmpty(lstMetatypes.Text))
             {
-<<<<<<< HEAD
-                ImprovementManager objImprovementManager = new ImprovementManager(_objCharacter);
                 XmlDocument objXmlDocument = XmlManager.Instance.Load(_strXmlFile);
 
                 // If this is a Shapeshifter, a Metavariant must be selected. Default to Human if None is selected.
                 if (cboCategory.SelectedValue.ToString() == "Shapeshifter" && cboMetavariant.SelectedValue.ToString() == "None")
                     cboMetavariant.SelectedValue = "Human";
 
-=======
-                XmlDocument objXmlDocument = XmlManager.Load(_strXmlFile);
->>>>>>> 5cb70ff5
                 XmlNode objXmlMetatype = objXmlDocument.SelectSingleNode("/chummer/metatypes/metatype[name = \"" + lstMetatypes.SelectedValue + "\"]");
                 XmlNode objXmlMetavariant = objXmlDocument.SelectSingleNode("/chummer/metatypes/metatype[name = \"" + lstMetatypes.SelectedValue + "\"]/metavariants/metavariant[name = \"" + cboMetavariant.SelectedValue + "\"]");
                 int intForce = 0;
@@ -645,17 +640,9 @@
                 // Load the Qualities file.
                 XmlDocument objXmlQualityDocument = XmlManager.Load("qualities.xml");
 
-<<<<<<< HEAD
                 // Determine if the Metatype has any bonuses.
                 if (charNode.InnerXml.Contains("bonus") == true)
-                    objImprovementManager.CreateImprovements(Improvement.ImprovementSource.Metatype, lstMetatypes.SelectedValue.ToString(), charNode.SelectSingleNode("bonus"), false, 1, lstMetatypes.SelectedValue.ToString());
-=======
-                if (cboMetavariant.SelectedValue.ToString() == "None")
-                {
-                    // Determine if the Metatype has any bonuses.
-                    if (objXmlMetatype?.InnerXml.Contains("bonus") == true)
-                        ImprovementManager.CreateImprovements(_objCharacter, Improvement.ImprovementSource.Metatype, lstMetatypes.SelectedValue.ToString(), objXmlMetatype.SelectSingleNode("bonus"), false, 1, lstMetatypes.SelectedValue.ToString());
->>>>>>> 5cb70ff5
+                    ImprovementManager.CreateImprovements(_objCharacter, Improvement.ImprovementSource.Metatype, lstMetatypes.SelectedValue.ToString(), objXmlMetatype.SelectSingleNode("bonus"), false, 1, lstMetatypes.SelectedValue.ToString());
 
                 List<Weapon> objWeapons = new List<Weapon>();
                 // Create the Qualities that come with the Metatype.
@@ -678,7 +665,6 @@
                 //Load any negative quality the character has. 
                 foreach (XmlNode objXmlQualityItem in charNode.SelectNodes("qualities/negative/quality"))
                 {
-<<<<<<< HEAD
                     XmlNode objXmlQuality = objXmlQualityDocument.SelectSingleNode("/chummer/qualities/quality[name = \"" + objXmlQualityItem.InnerText + "\"]");
                     TreeNode objNode = new TreeNode();
                     List<TreeNode> objWeaponNodes = new List<TreeNode>();
@@ -698,65 +684,6 @@
                 //Load any critter powers the character has. 
                 objXmlDocument = XmlManager.Instance.Load("critterpowers.xml");
                 foreach (XmlNode objXmlPower in charNode.SelectNodes("powers/power"))
-=======
-                    // Determine if the Metavariant has any bonuses.
-                    if (objXmlMetavariant.InnerXml.Contains("bonus"))
-                    {
-                        ImprovementManager.CreateImprovements(_objCharacter, Improvement.ImprovementSource.Metavariant, cboMetavariant.SelectedValue.ToString(), objXmlMetavariant.SelectSingleNode("bonus"), false, 1, cboMetavariant.SelectedValue.ToString());
-                    }
-
-                    // Create the Qualities that come with the Metatype.
-                    foreach (XmlNode objXmlQualityItem in objXmlMetavariant.SelectNodes("qualities/positive/quality"))
-                    {
-                        XmlNode objXmlQuality = objXmlQualityDocument.SelectSingleNode("/chummer/qualities/quality[name = \"" + objXmlQualityItem.InnerText + "\"]");
-                        TreeNode objNode = new TreeNode();
-                        List<Weapon> objWeapons = new List<Weapon>();
-                        List<TreeNode> objWeaponNodes = new List<TreeNode>();
-                        Quality objQuality = new Quality(_objCharacter);
-                        string strForceValue = string.Empty;
-                        if (objXmlQualityItem.Attributes["select"] != null)
-                            strForceValue = objXmlQualityItem.Attributes["select"].InnerText;
-                        QualitySource objSource = new QualitySource();
-                        objSource = QualitySource.Metatype;
-                        if (objXmlQualityItem.Attributes["removable"] != null)
-                            objSource = QualitySource.MetatypeRemovable;
-                        objQuality.Create(objXmlQuality, _objCharacter, objSource, objNode, objWeapons, objWeaponNodes, strForceValue);
-                        objQuality.ContributeToLimit = false;
-                        _objCharacter.Qualities.Add(objQuality);
-
-                        // Add any created Weapons to the character.
-                        foreach (Weapon objWeapon in objWeapons)
-                            _objCharacter.Weapons.Add(objWeapon);
-                    }
-                    foreach (XmlNode objXmlQualityItem in objXmlMetavariant.SelectNodes("qualities/negative/quality"))
-                    {
-                        XmlNode objXmlQuality = objXmlQualityDocument.SelectSingleNode("/chummer/qualities/quality[name = \"" + objXmlQualityItem.InnerText + "\"]");
-                        TreeNode objNode = new TreeNode();
-                        List<Weapon> objWeapons = new List<Weapon>();
-                        List<TreeNode> objWeaponNodes = new List<TreeNode>();
-                        Quality objQuality = new Quality(_objCharacter);
-                        string strForceValue = string.Empty;
-                        if (objXmlQualityItem.Attributes["select"] != null)
-                            strForceValue = objXmlQualityItem.Attributes["select"].InnerText;
-                        QualitySource objSource = QualitySource.Metatype;
-                        if (objXmlQualityItem.Attributes["removable"] != null)
-                            objSource = QualitySource.MetatypeRemovable;
-                        objQuality.Create(objXmlQuality, _objCharacter, objSource, objNode, objWeapons, objWeaponNodes, strForceValue);
-                        objQuality.ContributeToLimit = false;
-                        _objCharacter.Qualities.Add(objQuality);
-
-                        // Add any created Weapons to the character.
-                        foreach (Weapon objWeapon in objWeapons)
-                            _objCharacter.Weapons.Add(objWeapon);
-                    }
-                }
-
-                // Add any Critter Powers the Metatype/Critter should have.
-                XmlNode objXmlCritter = objXmlDocument.SelectSingleNode("/chummer/metatypes/metatype[name = \"" + _objCharacter.Metatype + "\"]");
-
-                objXmlDocument = XmlManager.Load("critterpowers.xml");
-                foreach (XmlNode objXmlPower in objXmlCritter.SelectNodes("powers/power"))
->>>>>>> 5cb70ff5
                 {
                     XmlNode objXmlCritterPower = objXmlDocument.SelectSingleNode("/chummer/powers/power[name = \"" + objXmlPower.InnerText + "\"]");
                     TreeNode objNode = new TreeNode();
@@ -769,7 +696,7 @@
                     if (objXmlPower.Attributes["select"] != null)
                         strForcedValue = objXmlPower.Attributes["select"].InnerText;
 
-                    objPower.Create(objXmlCritterPower, objNode, intRating, strForcedValue);
+                    objPower.Create(objXmlCritterPower, _objCharacter, objNode, intRating, strForcedValue);
                     objPower.CountTowardsLimit = false;
                     _objCharacter.CritterPowers.Add(objPower);
                 }
@@ -777,7 +704,6 @@
                 //Load any natural weapons the character has. 
                 foreach (XmlNode objXmlNaturalWeapon in charNode.SelectNodes("nautralweapons/naturalweapon"))
                 {
-<<<<<<< HEAD
                     Weapon objWeapon = new Weapon(_objCharacter);
                     objWeapon.Name = objXmlNaturalWeapon["name"].InnerText;
                     objWeapon.Category = LanguageManager.Instance.GetString("Tab_Critter");
@@ -795,53 +721,6 @@
                     objWeapon.Page = objXmlNaturalWeapon["page"].InnerText;
 
                     _objCharacter.Weapons.Add(objWeapon);
-=======
-                    foreach (XmlNode objXmlPower in objXmlMetavariant.SelectNodes("powers/power"))
-                    {
-                        XmlNode objXmlCritterPower = objXmlDocument.SelectSingleNode("/chummer/powers/power[name = \"" + objXmlPower.InnerText + "\"]");
-                        TreeNode objNode = new TreeNode();
-                        CritterPower objPower = new CritterPower(_objCharacter);
-                        string strForcedValue = string.Empty;
-                        int intRating = 0;
-
-                        if (objXmlPower.Attributes["rating"] != null)
-                            intRating = Convert.ToInt32(objXmlPower.Attributes["rating"].InnerText);
-                        if (objXmlPower.Attributes["select"] != null)
-                            strForcedValue = objXmlPower.Attributes["select"].InnerText;
-
-                        objPower.Create(objXmlCritterPower, objNode, intRating, strForcedValue);
-                        objPower.CountTowardsLimit = false;
-                        _objCharacter.CritterPowers.Add(objPower);
-                    }
-                }
-
-                // Add any Natural Weapons the Metavariant should have.
-                if (cboMetavariant.SelectedValue.ToString() != "None")
-                {
-                    if (objXmlMetavariant["naturalweapons"] != null)
-                    {
-                        foreach (XmlNode objXmlNaturalWeapon in objXmlMetavariant["naturalweapons"].SelectNodes("naturalweapon"))
-                        {
-                            Weapon objWeapon = new Weapon(_objCharacter);
-                            objWeapon.Name = objXmlNaturalWeapon["name"].InnerText;
-                            objWeapon.Category = LanguageManager.GetString("Tab_Critter");
-                            objWeapon.WeaponType = "Melee";
-                            objWeapon.Reach = Convert.ToInt32(objXmlNaturalWeapon["reach"].InnerText);
-                            objWeapon.Damage = objXmlNaturalWeapon["damage"].InnerText;
-                            objWeapon.AP = objXmlNaturalWeapon["ap"].InnerText;
-                            objWeapon.Mode = "0";
-                            objWeapon.RC = "0";
-                            objWeapon.Concealability = 0;
-                            objWeapon.Avail = "0";
-                            objWeapon.Cost = 0;
-                            objWeapon.UseSkill = objXmlNaturalWeapon["useskill"].InnerText;
-                            objWeapon.Source = objXmlNaturalWeapon["source"].InnerText;
-                            objWeapon.Page = objXmlNaturalWeapon["page"].InnerText;
-
-                            _objCharacter.Weapons.Add(objWeapon);
-                        }
-                    }
->>>>>>> 5cb70ff5
                 }
 
                 if (cboCategory.SelectedValue.ToString() == "Spirits")
@@ -934,16 +813,12 @@
                         _objCharacter.CritterPowers.Add(objPower);
                     }
                 }
-<<<<<<< HEAD
                 
                 // Add any created Weapons to the character.
                 foreach (Weapon objWeapon in objWeapons)
                     _objCharacter.Weapons.Add(objWeapon);
 
                 XmlDocument objSkillDocument = XmlManager.Instance.Load("skills.xml");
-=======
-                XmlDocument objSkillDocument = XmlManager.Load("skills.xml");
->>>>>>> 5cb70ff5
                 //Set the Active Skill Ratings for the Critter.
                 foreach (XmlNode objXmlSkill in charNode.SelectNodes("skills/skill"))
                 {
@@ -1015,13 +890,8 @@
                 }
 
                 // Add any Complex Forms the Critter comes with (typically Sprites)
-<<<<<<< HEAD
                 XmlDocument objXmlProgramDocument = XmlManager.Instance.Load("complexforms.xml");
                 foreach (XmlNode objXmlComplexForm in charNode.SelectNodes("complexforms/complexform"))
-=======
-                XmlDocument objXmlProgramDocument = XmlManager.Load("complexforms.xml");
-                foreach (XmlNode objXmlComplexForm in objXmlCritter.SelectNodes("complexforms/complexform"))
->>>>>>> 5cb70ff5
                 {
                     string strForceValue = string.Empty;
                     if (objXmlComplexForm.Attributes["select"] != null)
@@ -1034,13 +904,8 @@
                 }
 
                 // Add any Advanced Programs the Critter comes with (typically Sprites)
-<<<<<<< HEAD
                 XmlDocument objXmlAIProgramDocument = XmlManager.Instance.Load("programs.xml");
                 foreach (XmlNode objXmlAIProgram in charNode.SelectNodes("programs/program"))
-=======
-                XmlDocument objXmlAIProgramDocument = XmlManager.Load("programs.xml");
-                foreach (XmlNode objXmlAIProgram in objXmlCritter.SelectNodes("programs/program"))
->>>>>>> 5cb70ff5
                 {
                     string strForceValue = string.Empty;
                     if (objXmlAIProgram.Attributes["select"] != null)
@@ -1056,13 +921,8 @@
                 }
 
                 // Add any Gear the Critter comes with (typically Programs for A.I.s)
-<<<<<<< HEAD
                 XmlDocument objXmlGearDocument = XmlManager.Instance.Load("gear.xml");
                 foreach (XmlNode objXmlGear in charNode.SelectNodes("gears/gear"))
-=======
-                XmlDocument objXmlGearDocument = XmlManager.Load("gear.xml");
-                foreach (XmlNode objXmlGear in objXmlCritter.SelectNodes("gears/gear"))
->>>>>>> 5cb70ff5
                 {
                     int intRating = 0;
                     if (objXmlGear.Attributes["rating"] != null)
