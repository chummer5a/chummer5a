/*  This file is part of Chummer5a.
 *
 *  Chummer5a is free software: you can redistribute it and/or modify
 *  it under the terms of the GNU General Public License as published by
 *  the Free Software Foundation, either version 3 of the License, or
 *  (at your option) any later version.
 *
 *  Chummer5a is distributed in the hope that it will be useful,
 *  but WITHOUT ANY WARRANTY; without even the implied warranty of
 *  MERCHANTABILITY or FITNESS FOR A PARTICULAR PURPOSE.  See the
 *  GNU General Public License for more details.
 *
 *  You should have received a copy of the GNU General Public License
 *  along with Chummer5a.  If not, see <http://www.gnu.org/licenses/>.
 *
 *  You can obtain the full source code for Chummer5a at
 *  https://github.com/chummer5a/chummer5a
 */
<<<<<<< HEAD
﻿using System;
=======
 using System;
>>>>>>> 260a47e0
using System.Collections.Generic;
﻿using System.Windows.Forms;

namespace Chummer
{
    public partial class frmSelectOptionalPower : Form
    {
<<<<<<< HEAD
	    private string _strReturnPower = string.Empty;
	    private string _strReturnExtra = string.Empty;
		private List<KeyValuePair<string, KeyValuePair<string, string>>> _lstPowers = new List<KeyValuePair<string, KeyValuePair<string, string>>>();

		#region Control Events
		public frmSelectOptionalPower()
        {
            InitializeComponent();
			LanguageManager.Instance.Load(GlobalOptions.Instance.Language, this);
        }

		private void cmdOK_Click(object sender, EventArgs e)
		{
			_strReturnPower = (((KeyValuePair<string, KeyValuePair<string, string>>)cboPower.SelectedItem).Value).Key;
			_strReturnExtra = (((KeyValuePair<string, KeyValuePair<string, string>>)cboPower.SelectedItem).Value).Value;
			DialogResult = DialogResult.OK;
=======
        private string _strReturnPower = string.Empty;
        private string _strReturnExtra = string.Empty;
        private readonly List<ListItem> _lstPowerItems = new List<ListItem>();

        #region Control Events
        public frmSelectOptionalPower(params Tuple<string, string>[] lstPowerExtraPairs)
        {
            InitializeComponent();
            LanguageManager.TranslateWinForm(GlobalOptions.Language, this);

            foreach (Tuple<string, string> lstObject in lstPowerExtraPairs)
            {
                string strName = LanguageManager.TranslateExtra(lstObject.Item1, GlobalOptions.Language);
                if (!string.IsNullOrEmpty(lstObject.Item2))
                {
                    strName += " (" + LanguageManager.TranslateExtra(lstObject.Item2, GlobalOptions.Language) + ')';
                }
                _lstPowerItems.Add(new ListItem(lstObject, strName));
            }
            cboPower.BeginUpdate();
            cboPower.ValueMember = "Value";
            cboPower.DisplayMember = "Name";
            cboPower.DataSource = _lstPowerItems;
            if (_lstPowerItems.Count >= 1)
                cboPower.SelectedIndex = 0;
            else
                cmdOK.Enabled = false;
            cboPower.EndUpdate();
        }

        private void cmdOK_Click(object sender, EventArgs e)
        {
            if (cboPower.SelectedValue is Tuple<string, string> objSelectedItem)
            {
                _strReturnPower = objSelectedItem.Item1;
                _strReturnExtra = objSelectedItem.Item2;
                DialogResult = DialogResult.OK;
            }
>>>>>>> 260a47e0
        }

        private void frmSelectOptionalPower_Load(object sender, EventArgs e)
        {
<<<<<<< HEAD
            // Select the first Power in the list.
            cboPower.SelectedIndex = 0;
=======
            if (_lstPowerItems.Count == 1)
                cmdOK_Click(sender, e);
>>>>>>> 260a47e0
        }

        private void cmdCancel_Click(object sender, EventArgs e)
        {
            DialogResult = DialogResult.Cancel;
        }
<<<<<<< HEAD

		private void frmSelectOptionalPower_Shown(object sender, EventArgs e)
		{
			// If only a single Power is in the list when the form is shown,
			// click the OK button since the user really doesn't have a choice.
			if (cboPower.Items.Count == 1)
				cmdOK_Click(sender, e);
		}
		#endregion

		#region Properties
		/// <summary>
        /// Power that was selected in the dialogue.
        /// </summary>
        public string SelectedPower
        {
            get
            {
                return _strReturnPower;
            }
        }

	    public string SelectedPowerExtra
	    {
		    get { return _strReturnExtra; }
	    }

	    /// <summary>
=======
        #endregion

        #region Properties
        /// <summary>
        /// Power that was selected in the dialogue.
        /// </summary>
        public string SelectedPower => _strReturnPower;

        public string SelectedPowerExtra => _strReturnExtra;

        /// <summary>
>>>>>>> 260a47e0
        /// Description to display on the form.
        /// </summary>
        public string Description
        {
<<<<<<< HEAD
            set
            {
                lblDescription.Text = value;
            }
        }
		#endregion

		#region Methods
		/// <summary>
		/// Limit the list to a single Power.
		/// </summary>
		/// <param name="strValue">Single Power to display.</param>
		public void SinglePower(string strValue)
		{
			List<ListItem> lstItems = new List<ListItem>();
			ListItem objItem = new ListItem();
			objItem.Value = strValue;
			objItem.Name = strValue;
			lstItems.Add(objItem);
            cboPower.BeginUpdate();
            cboPower.DataSource = null;
			cboPower.ValueMember = "Value";
			cboPower.DisplayMember = "Name";
			cboPower.DataSource = lstItems;
            cboPower.EndUpdate();
        }

		/// <summary>
		/// Limit the list to a few Powers.
		/// </summary>
		/// <param name="lstValue">List of Powers.</param>
		public void LimitToList(List<KeyValuePair<string, string>> lstValue)
		{
			_lstPowers.Clear();
			foreach (KeyValuePair<string, string> lstObject in lstValue)
			{
				string strName = lstObject.Key;
                if (!string.IsNullOrEmpty(lstObject.Value))
				{
					strName += " (" + lstObject.Value + ")";
				}
				_lstPowers.Add(new KeyValuePair<string, KeyValuePair<string, string>>(strName, lstObject));
			}
            cboPower.BeginUpdate();
            cboPower.DataSource = null;
			cboPower.ValueMember = "Value";
			cboPower.DisplayMember = "Name";
            cboPower.DataSource = _lstPowers;
            cboPower.EndUpdate();
        }
		#endregion
=======
            set => lblDescription.Text = value;
        }
        #endregion
>>>>>>> 260a47e0
    }
}<|MERGE_RESOLUTION|>--- conflicted
+++ resolved
@@ -16,11 +16,7 @@
  *  You can obtain the full source code for Chummer5a at
  *  https://github.com/chummer5a/chummer5a
  */
-<<<<<<< HEAD
-﻿using System;
-=======
  using System;
->>>>>>> 260a47e0
 using System.Collections.Generic;
 ﻿using System.Windows.Forms;
 
@@ -28,24 +24,6 @@
 {
     public partial class frmSelectOptionalPower : Form
     {
-<<<<<<< HEAD
-	    private string _strReturnPower = string.Empty;
-	    private string _strReturnExtra = string.Empty;
-		private List<KeyValuePair<string, KeyValuePair<string, string>>> _lstPowers = new List<KeyValuePair<string, KeyValuePair<string, string>>>();
-
-		#region Control Events
-		public frmSelectOptionalPower()
-        {
-            InitializeComponent();
-			LanguageManager.Instance.Load(GlobalOptions.Instance.Language, this);
-        }
-
-		private void cmdOK_Click(object sender, EventArgs e)
-		{
-			_strReturnPower = (((KeyValuePair<string, KeyValuePair<string, string>>)cboPower.SelectedItem).Value).Key;
-			_strReturnExtra = (((KeyValuePair<string, KeyValuePair<string, string>>)cboPower.SelectedItem).Value).Value;
-			DialogResult = DialogResult.OK;
-=======
         private string _strReturnPower = string.Empty;
         private string _strReturnExtra = string.Empty;
         private readonly List<ListItem> _lstPowerItems = new List<ListItem>();
@@ -84,54 +62,18 @@
                 _strReturnExtra = objSelectedItem.Item2;
                 DialogResult = DialogResult.OK;
             }
->>>>>>> 260a47e0
         }
 
         private void frmSelectOptionalPower_Load(object sender, EventArgs e)
         {
-<<<<<<< HEAD
-            // Select the first Power in the list.
-            cboPower.SelectedIndex = 0;
-=======
             if (_lstPowerItems.Count == 1)
                 cmdOK_Click(sender, e);
->>>>>>> 260a47e0
         }
 
         private void cmdCancel_Click(object sender, EventArgs e)
         {
             DialogResult = DialogResult.Cancel;
         }
-<<<<<<< HEAD
-
-		private void frmSelectOptionalPower_Shown(object sender, EventArgs e)
-		{
-			// If only a single Power is in the list when the form is shown,
-			// click the OK button since the user really doesn't have a choice.
-			if (cboPower.Items.Count == 1)
-				cmdOK_Click(sender, e);
-		}
-		#endregion
-
-		#region Properties
-		/// <summary>
-        /// Power that was selected in the dialogue.
-        /// </summary>
-        public string SelectedPower
-        {
-            get
-            {
-                return _strReturnPower;
-            }
-        }
-
-	    public string SelectedPowerExtra
-	    {
-		    get { return _strReturnExtra; }
-	    }
-
-	    /// <summary>
-=======
         #endregion
 
         #region Properties
@@ -143,67 +85,12 @@
         public string SelectedPowerExtra => _strReturnExtra;
 
         /// <summary>
->>>>>>> 260a47e0
         /// Description to display on the form.
         /// </summary>
         public string Description
         {
-<<<<<<< HEAD
-            set
-            {
-                lblDescription.Text = value;
-            }
-        }
-		#endregion
-
-		#region Methods
-		/// <summary>
-		/// Limit the list to a single Power.
-		/// </summary>
-		/// <param name="strValue">Single Power to display.</param>
-		public void SinglePower(string strValue)
-		{
-			List<ListItem> lstItems = new List<ListItem>();
-			ListItem objItem = new ListItem();
-			objItem.Value = strValue;
-			objItem.Name = strValue;
-			lstItems.Add(objItem);
-            cboPower.BeginUpdate();
-            cboPower.DataSource = null;
-			cboPower.ValueMember = "Value";
-			cboPower.DisplayMember = "Name";
-			cboPower.DataSource = lstItems;
-            cboPower.EndUpdate();
-        }
-
-		/// <summary>
-		/// Limit the list to a few Powers.
-		/// </summary>
-		/// <param name="lstValue">List of Powers.</param>
-		public void LimitToList(List<KeyValuePair<string, string>> lstValue)
-		{
-			_lstPowers.Clear();
-			foreach (KeyValuePair<string, string> lstObject in lstValue)
-			{
-				string strName = lstObject.Key;
-                if (!string.IsNullOrEmpty(lstObject.Value))
-				{
-					strName += " (" + lstObject.Value + ")";
-				}
-				_lstPowers.Add(new KeyValuePair<string, KeyValuePair<string, string>>(strName, lstObject));
-			}
-            cboPower.BeginUpdate();
-            cboPower.DataSource = null;
-			cboPower.ValueMember = "Value";
-			cboPower.DisplayMember = "Name";
-            cboPower.DataSource = _lstPowers;
-            cboPower.EndUpdate();
-        }
-		#endregion
-=======
             set => lblDescription.Text = value;
         }
         #endregion
->>>>>>> 260a47e0
     }
 }