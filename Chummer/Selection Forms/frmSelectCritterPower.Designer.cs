<<<<<<< HEAD
﻿namespace Chummer
{
	partial class frmSelectCritterPower
	{
		/// <summary>
		/// Required designer variable.
		/// </summary>
		private System.ComponentModel.IContainer components = null;

		/// <summary>
		/// Clean up any resources being used.
		/// </summary>
		/// <param name="disposing">true if managed resources should be disposed; otherwise, false.</param>
		protected override void Dispose(bool disposing)
		{
			if (disposing && (components != null))
			{
				components.Dispose();
			}
			base.Dispose(disposing);
		}

		#region Windows Form Designer generated code

		/// <summary>
		/// Required method for Designer support - do not modify
		/// the contents of this method with the code editor.
		/// </summary>
		private void InitializeComponent()
		{
=======
namespace Chummer
{
    partial class frmSelectCritterPower
    {
        /// <summary>
        /// Required designer variable.
        /// </summary>
        private System.ComponentModel.IContainer components = null;

        /// <summary>
        /// Clean up any resources being used.
        /// </summary>
        /// <param name="disposing">true if managed resources should be disposed; otherwise, false.</param>
        protected override void Dispose(bool disposing)
        {
            if (disposing)
            {
                components?.Dispose();
            }
            base.Dispose(disposing);
        }

        #region Windows Form Designer generated code

        /// <summary>
        /// Required method for Designer support - do not modify
        /// the contents of this method with the code editor.
        /// </summary>
        private void InitializeComponent()
        {
>>>>>>> 260a47e0
            this.components = new System.ComponentModel.Container();
            this.lblCritterPowerSource = new System.Windows.Forms.Label();
            this.lblCritterPowerSourceLabel = new System.Windows.Forms.Label();
            this.lblCritterPowerDuration = new System.Windows.Forms.Label();
            this.lblCritterPowerDurationLabel = new System.Windows.Forms.Label();
            this.lblCritterPowerRange = new System.Windows.Forms.Label();
            this.lblCritterPowerRangeLabel = new System.Windows.Forms.Label();
            this.lblCritterPowerAction = new System.Windows.Forms.Label();
            this.lblCritterPowerActionLabel = new System.Windows.Forms.Label();
            this.lblCritterPowerType = new System.Windows.Forms.Label();
            this.lblCritterPowerTypeLabel = new System.Windows.Forms.Label();
            this.lblCritterPowerCategory = new System.Windows.Forms.Label();
            this.lblCritterPowerCategoryLabel = new System.Windows.Forms.Label();
            this.lblCritterPowerRatingLabel = new System.Windows.Forms.Label();
            this.nudCritterPowerRating = new System.Windows.Forms.NumericUpDown();
            this.cmdCancel = new System.Windows.Forms.Button();
            this.cmdOK = new System.Windows.Forms.Button();
            this.trePowers = new System.Windows.Forms.TreeView();
            this.lblCategory = new System.Windows.Forms.Label();
            this.cboCategory = new System.Windows.Forms.ComboBox();
            this.lblPowerPoints = new System.Windows.Forms.Label();
            this.lblPowerPointsLabel = new System.Windows.Forms.Label();
<<<<<<< HEAD
            this.tipTooltip = new TheArtOfDev.HtmlRenderer.WinForms.HtmlToolTip();
=======
>>>>>>> 260a47e0
            this.cmdOKAdd = new System.Windows.Forms.Button();
            this.lblKarma = new System.Windows.Forms.Label();
            this.lblKarmaLabel = new System.Windows.Forms.Label();
            ((System.ComponentModel.ISupportInitialize)(this.nudCritterPowerRating)).BeginInit();
            this.SuspendLayout();
            // 
            // lblCritterPowerSource
            // 
            this.lblCritterPowerSource.AutoSize = true;
            this.lblCritterPowerSource.Location = new System.Drawing.Point(409, 173);
            this.lblCritterPowerSource.Name = "lblCritterPowerSource";
            this.lblCritterPowerSource.Size = new System.Drawing.Size(47, 13);
            this.lblCritterPowerSource.TabIndex = 16;
            this.lblCritterPowerSource.Text = "[Source]";
<<<<<<< HEAD
            this.lblCritterPowerSource.Click += new System.EventHandler(this.lblCritterPowerSource_Click);
=======
            this.lblCritterPowerSource.Click += new System.EventHandler(CommonFunctions.OpenPDFFromControl);
>>>>>>> 260a47e0
            // 
            // lblCritterPowerSourceLabel
            // 
            this.lblCritterPowerSourceLabel.AutoSize = true;
            this.lblCritterPowerSourceLabel.Location = new System.Drawing.Point(351, 173);
            this.lblCritterPowerSourceLabel.Name = "lblCritterPowerSourceLabel";
            this.lblCritterPowerSourceLabel.Size = new System.Drawing.Size(44, 13);
            this.lblCritterPowerSourceLabel.TabIndex = 15;
            this.lblCritterPowerSourceLabel.Tag = "Label_Source";
            this.lblCritterPowerSourceLabel.Text = "Source:";
            // 
            // lblCritterPowerDuration
            // 
            this.lblCritterPowerDuration.AutoSize = true;
            this.lblCritterPowerDuration.Location = new System.Drawing.Point(409, 127);
            this.lblCritterPowerDuration.Name = "lblCritterPowerDuration";
            this.lblCritterPowerDuration.Size = new System.Drawing.Size(53, 13);
            this.lblCritterPowerDuration.TabIndex = 12;
            this.lblCritterPowerDuration.Text = "[Duration]";
            // 
            // lblCritterPowerDurationLabel
            // 
            this.lblCritterPowerDurationLabel.AutoSize = true;
            this.lblCritterPowerDurationLabel.Location = new System.Drawing.Point(351, 127);
            this.lblCritterPowerDurationLabel.Name = "lblCritterPowerDurationLabel";
            this.lblCritterPowerDurationLabel.Size = new System.Drawing.Size(50, 13);
            this.lblCritterPowerDurationLabel.TabIndex = 11;
            this.lblCritterPowerDurationLabel.Tag = "Label_Duration";
            this.lblCritterPowerDurationLabel.Text = "Duration:";
            // 
            // lblCritterPowerRange
            // 
            this.lblCritterPowerRange.AutoSize = true;
            this.lblCritterPowerRange.Location = new System.Drawing.Point(409, 104);
            this.lblCritterPowerRange.Name = "lblCritterPowerRange";
            this.lblCritterPowerRange.Size = new System.Drawing.Size(45, 13);
            this.lblCritterPowerRange.TabIndex = 10;
            this.lblCritterPowerRange.Text = "[Range]";
            // 
            // lblCritterPowerRangeLabel
            // 
            this.lblCritterPowerRangeLabel.AutoSize = true;
            this.lblCritterPowerRangeLabel.Location = new System.Drawing.Point(351, 104);
            this.lblCritterPowerRangeLabel.Name = "lblCritterPowerRangeLabel";
            this.lblCritterPowerRangeLabel.Size = new System.Drawing.Size(42, 13);
            this.lblCritterPowerRangeLabel.TabIndex = 9;
            this.lblCritterPowerRangeLabel.Tag = "Label_Range";
            this.lblCritterPowerRangeLabel.Text = "Range:";
            // 
            // lblCritterPowerAction
            // 
            this.lblCritterPowerAction.AutoSize = true;
            this.lblCritterPowerAction.Location = new System.Drawing.Point(409, 81);
            this.lblCritterPowerAction.Name = "lblCritterPowerAction";
            this.lblCritterPowerAction.Size = new System.Drawing.Size(43, 13);
            this.lblCritterPowerAction.TabIndex = 8;
            this.lblCritterPowerAction.Text = "[Action]";
            // 
            // lblCritterPowerActionLabel
            // 
            this.lblCritterPowerActionLabel.AutoSize = true;
            this.lblCritterPowerActionLabel.Location = new System.Drawing.Point(351, 81);
            this.lblCritterPowerActionLabel.Name = "lblCritterPowerActionLabel";
            this.lblCritterPowerActionLabel.Size = new System.Drawing.Size(40, 13);
            this.lblCritterPowerActionLabel.TabIndex = 7;
            this.lblCritterPowerActionLabel.Tag = "Label_Action";
            this.lblCritterPowerActionLabel.Text = "Action:";
            // 
            // lblCritterPowerType
            // 
            this.lblCritterPowerType.AutoSize = true;
            this.lblCritterPowerType.Location = new System.Drawing.Point(409, 58);
            this.lblCritterPowerType.Name = "lblCritterPowerType";
            this.lblCritterPowerType.Size = new System.Drawing.Size(37, 13);
            this.lblCritterPowerType.TabIndex = 6;
            this.lblCritterPowerType.Text = "[Type]";
            // 
            // lblCritterPowerTypeLabel
            // 
            this.lblCritterPowerTypeLabel.AutoSize = true;
            this.lblCritterPowerTypeLabel.Location = new System.Drawing.Point(351, 58);
            this.lblCritterPowerTypeLabel.Name = "lblCritterPowerTypeLabel";
            this.lblCritterPowerTypeLabel.Size = new System.Drawing.Size(34, 13);
            this.lblCritterPowerTypeLabel.TabIndex = 5;
            this.lblCritterPowerTypeLabel.Tag = "Label_Type";
            this.lblCritterPowerTypeLabel.Text = "Type:";
            // 
            // lblCritterPowerCategory
            // 
            this.lblCritterPowerCategory.AutoSize = true;
            this.lblCritterPowerCategory.Location = new System.Drawing.Point(409, 35);
            this.lblCritterPowerCategory.Name = "lblCritterPowerCategory";
            this.lblCritterPowerCategory.Size = new System.Drawing.Size(55, 13);
            this.lblCritterPowerCategory.TabIndex = 4;
            this.lblCritterPowerCategory.Text = "[Category]";
            // 
            // lblCritterPowerCategoryLabel
            // 
            this.lblCritterPowerCategoryLabel.AutoSize = true;
            this.lblCritterPowerCategoryLabel.Location = new System.Drawing.Point(351, 35);
            this.lblCritterPowerCategoryLabel.Name = "lblCritterPowerCategoryLabel";
            this.lblCritterPowerCategoryLabel.Size = new System.Drawing.Size(52, 13);
            this.lblCritterPowerCategoryLabel.TabIndex = 3;
            this.lblCritterPowerCategoryLabel.Tag = "Label_Category";
            this.lblCritterPowerCategoryLabel.Text = "Category:";
            // 
            // lblCritterPowerRatingLabel
            // 
            this.lblCritterPowerRatingLabel.AutoSize = true;
            this.lblCritterPowerRatingLabel.Location = new System.Drawing.Point(351, 150);
            this.lblCritterPowerRatingLabel.Name = "lblCritterPowerRatingLabel";
            this.lblCritterPowerRatingLabel.Size = new System.Drawing.Size(41, 13);
            this.lblCritterPowerRatingLabel.TabIndex = 13;
            this.lblCritterPowerRatingLabel.Tag = "Label_Rating";
            this.lblCritterPowerRatingLabel.Text = "Rating:";
            // 
            // nudCritterPowerRating
            // 
            this.nudCritterPowerRating.Enabled = false;
            this.nudCritterPowerRating.Location = new System.Drawing.Point(412, 148);
            this.nudCritterPowerRating.Minimum = new decimal(new int[] {
            1,
            0,
            0,
            0});
            this.nudCritterPowerRating.Name = "nudCritterPowerRating";
            this.nudCritterPowerRating.Size = new System.Drawing.Size(48, 20);
            this.nudCritterPowerRating.TabIndex = 14;
            this.nudCritterPowerRating.Value = new decimal(new int[] {
            1,
            0,
            0,
            0});
            // 
            // cmdCancel
            // 
            this.cmdCancel.DialogResult = System.Windows.Forms.DialogResult.Cancel;
            this.cmdCancel.Location = new System.Drawing.Point(367, 275);
            this.cmdCancel.Name = "cmdCancel";
            this.cmdCancel.Size = new System.Drawing.Size(75, 23);
            this.cmdCancel.TabIndex = 20;
            this.cmdCancel.Tag = "String_Cancel";
            this.cmdCancel.Text = "Cancel";
            this.cmdCancel.UseVisualStyleBackColor = true;
            this.cmdCancel.Click += new System.EventHandler(this.cmdCancel_Click);
            // 
            // cmdOK
            // 
            this.cmdOK.Location = new System.Drawing.Point(448, 275);
            this.cmdOK.Name = "cmdOK";
            this.cmdOK.Size = new System.Drawing.Size(75, 23);
            this.cmdOK.TabIndex = 19;
            this.cmdOK.Tag = "String_OK";
            this.cmdOK.Text = "OK";
            this.cmdOK.UseVisualStyleBackColor = true;
            this.cmdOK.Click += new System.EventHandler(this.cmdOK_Click);
            // 
            // trePowers
            // 
            this.trePowers.FullRowSelect = true;
            this.trePowers.HideSelection = false;
            this.trePowers.Location = new System.Drawing.Point(12, 33);
            this.trePowers.Name = "trePowers";
            this.trePowers.ShowLines = false;
            this.trePowers.ShowPlusMinus = false;
            this.trePowers.ShowRootLines = false;
            this.trePowers.Size = new System.Drawing.Size(333, 266);
            this.trePowers.TabIndex = 0;
            this.trePowers.AfterSelect += new System.Windows.Forms.TreeViewEventHandler(this.trePowers_AfterSelect);
            this.trePowers.DoubleClick += new System.EventHandler(this.trePowers_DoubleClick);
            // 
            // lblCategory
            // 
            this.lblCategory.AutoSize = true;
            this.lblCategory.Location = new System.Drawing.Point(12, 9);
            this.lblCategory.Name = "lblCategory";
            this.lblCategory.Size = new System.Drawing.Size(52, 13);
            this.lblCategory.TabIndex = 1;
            this.lblCategory.Tag = "Label_Category";
            this.lblCategory.Text = "Category:";
            // 
            // cboCategory
            // 
            this.cboCategory.DropDownStyle = System.Windows.Forms.ComboBoxStyle.DropDownList;
            this.cboCategory.FormattingEnabled = true;
            this.cboCategory.Location = new System.Drawing.Point(70, 6);
            this.cboCategory.Name = "cboCategory";
            this.cboCategory.Size = new System.Drawing.Size(275, 21);
            this.cboCategory.TabIndex = 2;
            this.cboCategory.SelectedIndexChanged += new System.EventHandler(this.cboCategory_SelectedIndexChanged);
            // 
            // lblPowerPoints
            // 
            this.lblPowerPoints.AutoSize = true;
            this.lblPowerPoints.Location = new System.Drawing.Point(409, 196);
            this.lblPowerPoints.Name = "lblPowerPoints";
            this.lblPowerPoints.Size = new System.Drawing.Size(75, 13);
            this.lblPowerPoints.TabIndex = 18;
            this.lblPowerPoints.Text = "[Power Points]";
            this.lblPowerPoints.Visible = false;
            // 
            // lblPowerPointsLabel
            // 
            this.lblPowerPointsLabel.AutoSize = true;
            this.lblPowerPointsLabel.Location = new System.Drawing.Point(351, 196);
            this.lblPowerPointsLabel.Name = "lblPowerPointsLabel";
            this.lblPowerPointsLabel.Size = new System.Drawing.Size(39, 13);
            this.lblPowerPointsLabel.TabIndex = 17;
            this.lblPowerPointsLabel.Tag = "Label_Points";
            this.lblPowerPointsLabel.Text = "Points:";
            this.lblPowerPointsLabel.Visible = false;
            // 
<<<<<<< HEAD
            // tipTooltip
            // 
            this.tipTooltip.AutoPopDelay = 10000;
            this.tipTooltip.InitialDelay = 250;
            this.tipTooltip.IsBalloon = true;
            this.tipTooltip.ReshowDelay = 100;
            this.tipTooltip.ToolTipIcon = System.Windows.Forms.ToolTipIcon.Info;
            this.tipTooltip.ToolTipTitle = "Chummer Help";
            // 
=======
>>>>>>> 260a47e0
            // cmdOKAdd
            // 
            this.cmdOKAdd.Location = new System.Drawing.Point(448, 246);
            this.cmdOKAdd.Name = "cmdOKAdd";
            this.cmdOKAdd.Size = new System.Drawing.Size(75, 23);
            this.cmdOKAdd.TabIndex = 21;
            this.cmdOKAdd.Tag = "String_AddMore";
            this.cmdOKAdd.Text = "&Add && More";
            this.cmdOKAdd.UseVisualStyleBackColor = true;
            this.cmdOKAdd.Click += new System.EventHandler(this.cmdOKAdd_Click);
            // 
            // lblKarma
            // 
            this.lblKarma.AutoSize = true;
            this.lblKarma.Location = new System.Drawing.Point(409, 219);
            this.lblKarma.Name = "lblKarma";
            this.lblKarma.Size = new System.Drawing.Size(43, 13);
            this.lblKarma.TabIndex = 23;
            this.lblKarma.Text = "[Karma]";
            // 
            // lblKarmaLabel
            // 
            this.lblKarmaLabel.AutoSize = true;
            this.lblKarmaLabel.Location = new System.Drawing.Point(351, 219);
            this.lblKarmaLabel.Name = "lblKarmaLabel";
            this.lblKarmaLabel.Size = new System.Drawing.Size(40, 13);
            this.lblKarmaLabel.TabIndex = 22;
            this.lblKarmaLabel.Tag = "Label_Karma";
            this.lblKarmaLabel.Text = "Karma:";
            // 
            // frmSelectCritterPower
            // 
            this.AcceptButton = this.cmdOK;
            this.AutoScaleDimensions = new System.Drawing.SizeF(6F, 13F);
            this.AutoScaleMode = System.Windows.Forms.AutoScaleMode.Font;
            this.CancelButton = this.cmdCancel;
            this.ClientSize = new System.Drawing.Size(529, 311);
            this.Controls.Add(this.lblKarma);
            this.Controls.Add(this.lblKarmaLabel);
            this.Controls.Add(this.cmdOKAdd);
            this.Controls.Add(this.lblPowerPoints);
            this.Controls.Add(this.lblPowerPointsLabel);
            this.Controls.Add(this.lblCategory);
            this.Controls.Add(this.cboCategory);
            this.Controls.Add(this.trePowers);
            this.Controls.Add(this.cmdOK);
            this.Controls.Add(this.cmdCancel);
            this.Controls.Add(this.nudCritterPowerRating);
            this.Controls.Add(this.lblCritterPowerRatingLabel);
            this.Controls.Add(this.lblCritterPowerSource);
            this.Controls.Add(this.lblCritterPowerSourceLabel);
            this.Controls.Add(this.lblCritterPowerDuration);
            this.Controls.Add(this.lblCritterPowerDurationLabel);
            this.Controls.Add(this.lblCritterPowerRange);
            this.Controls.Add(this.lblCritterPowerRangeLabel);
            this.Controls.Add(this.lblCritterPowerAction);
            this.Controls.Add(this.lblCritterPowerActionLabel);
            this.Controls.Add(this.lblCritterPowerType);
            this.Controls.Add(this.lblCritterPowerTypeLabel);
            this.Controls.Add(this.lblCritterPowerCategory);
            this.Controls.Add(this.lblCritterPowerCategoryLabel);
            this.FormBorderStyle = System.Windows.Forms.FormBorderStyle.FixedDialog;
            this.MaximizeBox = false;
            this.MinimizeBox = false;
            this.Name = "frmSelectCritterPower";
            this.ShowInTaskbar = false;
            this.StartPosition = System.Windows.Forms.FormStartPosition.CenterParent;
            this.Tag = "Title_SelectCritterPower";
            this.Text = "Select a Critter Power";
            this.Load += new System.EventHandler(this.frmSelectCritterPower_Load);
            ((System.ComponentModel.ISupportInitialize)(this.nudCritterPowerRating)).EndInit();
            this.ResumeLayout(false);
            this.PerformLayout();

<<<<<<< HEAD
		}

		#endregion

		private System.Windows.Forms.Label lblCritterPowerSource;
		private System.Windows.Forms.Label lblCritterPowerSourceLabel;
		private System.Windows.Forms.Label lblCritterPowerDuration;
		private System.Windows.Forms.Label lblCritterPowerDurationLabel;
		private System.Windows.Forms.Label lblCritterPowerRange;
		private System.Windows.Forms.Label lblCritterPowerRangeLabel;
		private System.Windows.Forms.Label lblCritterPowerAction;
		private System.Windows.Forms.Label lblCritterPowerActionLabel;
		private System.Windows.Forms.Label lblCritterPowerType;
		private System.Windows.Forms.Label lblCritterPowerTypeLabel;
		private System.Windows.Forms.Label lblCritterPowerCategory;
		private System.Windows.Forms.Label lblCritterPowerCategoryLabel;
		private System.Windows.Forms.Label lblCritterPowerRatingLabel;
		private System.Windows.Forms.NumericUpDown nudCritterPowerRating;
		private System.Windows.Forms.Button cmdCancel;
		private System.Windows.Forms.Button cmdOK;
		private System.Windows.Forms.TreeView trePowers;
		private System.Windows.Forms.Label lblCategory;
		private System.Windows.Forms.ComboBox cboCategory;
		private System.Windows.Forms.Label lblPowerPoints;
		private System.Windows.Forms.Label lblPowerPointsLabel;
		private TheArtOfDev.HtmlRenderer.WinForms.HtmlToolTip tipTooltip;
		private System.Windows.Forms.Button cmdOKAdd;
=======
        }

        #endregion

        private System.Windows.Forms.Label lblCritterPowerSource;
        private System.Windows.Forms.Label lblCritterPowerSourceLabel;
        private System.Windows.Forms.Label lblCritterPowerDuration;
        private System.Windows.Forms.Label lblCritterPowerDurationLabel;
        private System.Windows.Forms.Label lblCritterPowerRange;
        private System.Windows.Forms.Label lblCritterPowerRangeLabel;
        private System.Windows.Forms.Label lblCritterPowerAction;
        private System.Windows.Forms.Label lblCritterPowerActionLabel;
        private System.Windows.Forms.Label lblCritterPowerType;
        private System.Windows.Forms.Label lblCritterPowerTypeLabel;
        private System.Windows.Forms.Label lblCritterPowerCategory;
        private System.Windows.Forms.Label lblCritterPowerCategoryLabel;
        private System.Windows.Forms.Label lblCritterPowerRatingLabel;
        private System.Windows.Forms.NumericUpDown nudCritterPowerRating;
        private System.Windows.Forms.Button cmdCancel;
        private System.Windows.Forms.Button cmdOK;
        private System.Windows.Forms.TreeView trePowers;
        private System.Windows.Forms.Label lblCategory;
        private System.Windows.Forms.ComboBox cboCategory;
        private System.Windows.Forms.Label lblPowerPoints;
        private System.Windows.Forms.Label lblPowerPointsLabel;
        private System.Windows.Forms.Button cmdOKAdd;
>>>>>>> 260a47e0
        private System.Windows.Forms.Label lblKarma;
        private System.Windows.Forms.Label lblKarmaLabel;
    }
}<|MERGE_RESOLUTION|>--- conflicted
+++ resolved
@@ -1,35 +1,3 @@
-<<<<<<< HEAD
-﻿namespace Chummer
-{
-	partial class frmSelectCritterPower
-	{
-		/// <summary>
-		/// Required designer variable.
-		/// </summary>
-		private System.ComponentModel.IContainer components = null;
-
-		/// <summary>
-		/// Clean up any resources being used.
-		/// </summary>
-		/// <param name="disposing">true if managed resources should be disposed; otherwise, false.</param>
-		protected override void Dispose(bool disposing)
-		{
-			if (disposing && (components != null))
-			{
-				components.Dispose();
-			}
-			base.Dispose(disposing);
-		}
-
-		#region Windows Form Designer generated code
-
-		/// <summary>
-		/// Required method for Designer support - do not modify
-		/// the contents of this method with the code editor.
-		/// </summary>
-		private void InitializeComponent()
-		{
-=======
 namespace Chummer
 {
     partial class frmSelectCritterPower
@@ -60,7 +28,6 @@
         /// </summary>
         private void InitializeComponent()
         {
->>>>>>> 260a47e0
             this.components = new System.ComponentModel.Container();
             this.lblCritterPowerSource = new System.Windows.Forms.Label();
             this.lblCritterPowerSourceLabel = new System.Windows.Forms.Label();
@@ -83,10 +50,6 @@
             this.cboCategory = new System.Windows.Forms.ComboBox();
             this.lblPowerPoints = new System.Windows.Forms.Label();
             this.lblPowerPointsLabel = new System.Windows.Forms.Label();
-<<<<<<< HEAD
-            this.tipTooltip = new TheArtOfDev.HtmlRenderer.WinForms.HtmlToolTip();
-=======
->>>>>>> 260a47e0
             this.cmdOKAdd = new System.Windows.Forms.Button();
             this.lblKarma = new System.Windows.Forms.Label();
             this.lblKarmaLabel = new System.Windows.Forms.Label();
@@ -101,11 +64,7 @@
             this.lblCritterPowerSource.Size = new System.Drawing.Size(47, 13);
             this.lblCritterPowerSource.TabIndex = 16;
             this.lblCritterPowerSource.Text = "[Source]";
-<<<<<<< HEAD
-            this.lblCritterPowerSource.Click += new System.EventHandler(this.lblCritterPowerSource_Click);
-=======
             this.lblCritterPowerSource.Click += new System.EventHandler(CommonFunctions.OpenPDFFromControl);
->>>>>>> 260a47e0
             // 
             // lblCritterPowerSourceLabel
             // 
@@ -318,18 +277,6 @@
             this.lblPowerPointsLabel.Text = "Points:";
             this.lblPowerPointsLabel.Visible = false;
             // 
-<<<<<<< HEAD
-            // tipTooltip
-            // 
-            this.tipTooltip.AutoPopDelay = 10000;
-            this.tipTooltip.InitialDelay = 250;
-            this.tipTooltip.IsBalloon = true;
-            this.tipTooltip.ReshowDelay = 100;
-            this.tipTooltip.ToolTipIcon = System.Windows.Forms.ToolTipIcon.Info;
-            this.tipTooltip.ToolTipTitle = "Chummer Help";
-            // 
-=======
->>>>>>> 260a47e0
             // cmdOKAdd
             // 
             this.cmdOKAdd.Location = new System.Drawing.Point(448, 246);
@@ -404,35 +351,6 @@
             this.ResumeLayout(false);
             this.PerformLayout();
 
-<<<<<<< HEAD
-		}
-
-		#endregion
-
-		private System.Windows.Forms.Label lblCritterPowerSource;
-		private System.Windows.Forms.Label lblCritterPowerSourceLabel;
-		private System.Windows.Forms.Label lblCritterPowerDuration;
-		private System.Windows.Forms.Label lblCritterPowerDurationLabel;
-		private System.Windows.Forms.Label lblCritterPowerRange;
-		private System.Windows.Forms.Label lblCritterPowerRangeLabel;
-		private System.Windows.Forms.Label lblCritterPowerAction;
-		private System.Windows.Forms.Label lblCritterPowerActionLabel;
-		private System.Windows.Forms.Label lblCritterPowerType;
-		private System.Windows.Forms.Label lblCritterPowerTypeLabel;
-		private System.Windows.Forms.Label lblCritterPowerCategory;
-		private System.Windows.Forms.Label lblCritterPowerCategoryLabel;
-		private System.Windows.Forms.Label lblCritterPowerRatingLabel;
-		private System.Windows.Forms.NumericUpDown nudCritterPowerRating;
-		private System.Windows.Forms.Button cmdCancel;
-		private System.Windows.Forms.Button cmdOK;
-		private System.Windows.Forms.TreeView trePowers;
-		private System.Windows.Forms.Label lblCategory;
-		private System.Windows.Forms.ComboBox cboCategory;
-		private System.Windows.Forms.Label lblPowerPoints;
-		private System.Windows.Forms.Label lblPowerPointsLabel;
-		private TheArtOfDev.HtmlRenderer.WinForms.HtmlToolTip tipTooltip;
-		private System.Windows.Forms.Button cmdOKAdd;
-=======
         }
 
         #endregion
@@ -459,7 +377,6 @@
         private System.Windows.Forms.Label lblPowerPoints;
         private System.Windows.Forms.Label lblPowerPointsLabel;
         private System.Windows.Forms.Button cmdOKAdd;
->>>>>>> 260a47e0
         private System.Windows.Forms.Label lblKarma;
         private System.Windows.Forms.Label lblKarmaLabel;
     }
