/*  This file is part of Chummer5a.
 *
 *  Chummer5a is free software: you can redistribute it and/or modify
 *  it under the terms of the GNU General Public License as published by
 *  the Free Software Foundation, either version 3 of the License, or
 *  (at your option) any later version.
 *
 *  Chummer5a is distributed in the hope that it will be useful,
 *  but WITHOUT ANY WARRANTY; without even the implied warranty of
 *  MERCHANTABILITY or FITNESS FOR A PARTICULAR PURPOSE.  See the
 *  GNU General Public License for more details.
 *
 *  You should have received a copy of the GNU General Public License
 *  along with Chummer5a.  If not, see <http://www.gnu.org/licenses/>.
 *
 *  You can obtain the full source code for Chummer5a at
 *  https://github.com/chummer5a/chummer5a
 */
<<<<<<< HEAD
﻿using System;
using System.Collections.Generic;
using System.IO;
using System.Windows.Forms;
=======
 using System;
using System.Collections.Generic;
using System.IO;
 using System.Text;
 using System.Windows.Forms;
>>>>>>> 260a47e0
using System.Xml;

namespace Chummer
{
<<<<<<< HEAD
	public partial class frmSelectSetting : Form
	{
		private string _strSettingsFile = "default.xml";

		#region Control Events
		public frmSelectSetting()
		{
			InitializeComponent();
			LanguageManager.Instance.Load(GlobalOptions.Instance.Language, this);
			MoveControls();
		}

		private void frmSelectSetting_Load(object sender, EventArgs e)
		{
			// Build the list of XML files found in the settings directory.
			List<ListItem> lstSettings = new List<ListItem>();
			string settingsDirectoryPath = Path.Combine(Application.StartupPath, "settings");
            foreach (string strFileName in Directory.GetFiles(settingsDirectoryPath, "*.xml"))
			{
				// Load the file so we can get the Setting name.
				XmlDocument objXmlDocument = new XmlDocument();
				objXmlDocument.Load(strFileName);
				string strSettingsName = objXmlDocument.SelectSingleNode("/settings/name").InnerText;

				ListItem objItem = new ListItem();
				objItem.Value = Path.GetFileName(strFileName);
				objItem.Name = strSettingsName;

				lstSettings.Add(objItem);
			}
			SortListItem objSort = new SortListItem();
			lstSettings.Sort(objSort.Compare);
            cboSetting.BeginUpdate();
			cboSetting.ValueMember = "Value";
			cboSetting.DisplayMember = "Name";
=======
    public partial class frmSelectSetting : Form
    {
        private string _strSettingsFile = "default.xml";

        #region Control Events
        public frmSelectSetting()
        {
            InitializeComponent();
            LanguageManager.TranslateWinForm(GlobalOptions.Language, this);
            MoveControls();
        }

        private void frmSelectSetting_Load(object sender, EventArgs e)
        {
            // Build the list of XML files found in the settings directory.
            List<ListItem> lstSettings = new List<ListItem>();
            string settingsDirectoryPath = Path.Combine(Application.StartupPath, "settings");
            foreach (string strFileName in Directory.GetFiles(settingsDirectoryPath, "*.xml"))
            {
                // Load the file so we can get the Setting name.
                XmlDocument objXmlDocument = new XmlDocument();
                try
                {
                    using (StreamReader objStreamReader = new StreamReader(strFileName, Encoding.UTF8, true))
                    {
                        objXmlDocument.Load(objStreamReader);
                    }
                }
                catch (IOException)
                {
                    continue;
                }
                catch (XmlException)
                {
                    continue;
                }

                lstSettings.Add(new ListItem(Path.GetFileName(strFileName), objXmlDocument.SelectSingleNode("/settings/name")?.InnerText ?? LanguageManager.GetString("String_Unknown", GlobalOptions.Language)));
            }
            lstSettings.Sort(CompareListItems.CompareNames);
            cboSetting.BeginUpdate();
            cboSetting.ValueMember = "Value";
            cboSetting.DisplayMember = "Name";
>>>>>>> 260a47e0
            cboSetting.DataSource = lstSettings;
            cboSetting.EndUpdate();

            // Attempt to make default.xml the default one. If it could not be found in the list, select the first item instead.
            cboSetting.SelectedIndex = cboSetting.FindStringExact("Default Settings");
<<<<<<< HEAD
			if (cboSetting.SelectedIndex == -1)
				cboSetting.SelectedIndex = 0;
		}

		private void cmdCancel_Click(object sender, EventArgs e)
		{
			DialogResult = DialogResult.Cancel;
		}

		private void cmdOK_Click(object sender, EventArgs e)
		{
			_strSettingsFile = cboSetting.SelectedValue.ToString();
			DialogResult = DialogResult.OK;
		}
		#endregion

		#region Methods
		private void MoveControls()
		{
			cboSetting.Left = lblSetting.Left + lblSetting.Width + 6;
		}
		#endregion

		#region Properties
		/// <summary>
		/// Settings file that was selected in the dialogue.
		/// </summary>
		public string SettingsFile
		{
			get
			{
				return _strSettingsFile;
			}
		}
		#endregion
	}
=======
            if (cboSetting.SelectedIndex == -1)
                cboSetting.SelectedIndex = 0;
        }

        private void cmdCancel_Click(object sender, EventArgs e)
        {
            DialogResult = DialogResult.Cancel;
        }

        private void cmdOK_Click(object sender, EventArgs e)
        {
            _strSettingsFile = cboSetting.SelectedValue.ToString();
            DialogResult = DialogResult.OK;
        }
        #endregion

        #region Methods
        private void MoveControls()
        {
            cboSetting.Left = lblSetting.Left + lblSetting.Width + 6;
        }
        #endregion

        #region Properties
        /// <summary>
        /// Settings file that was selected in the dialogue.
        /// </summary>
        public string SettingsFile => _strSettingsFile;

        #endregion
    }
>>>>>>> 260a47e0
}<|MERGE_RESOLUTION|>--- conflicted
+++ resolved
@@ -16,59 +16,15 @@
  *  You can obtain the full source code for Chummer5a at
  *  https://github.com/chummer5a/chummer5a
  */
-<<<<<<< HEAD
-﻿using System;
-using System.Collections.Generic;
-using System.IO;
-using System.Windows.Forms;
-=======
  using System;
 using System.Collections.Generic;
 using System.IO;
  using System.Text;
  using System.Windows.Forms;
->>>>>>> 260a47e0
 using System.Xml;
 
 namespace Chummer
 {
-<<<<<<< HEAD
-	public partial class frmSelectSetting : Form
-	{
-		private string _strSettingsFile = "default.xml";
-
-		#region Control Events
-		public frmSelectSetting()
-		{
-			InitializeComponent();
-			LanguageManager.Instance.Load(GlobalOptions.Instance.Language, this);
-			MoveControls();
-		}
-
-		private void frmSelectSetting_Load(object sender, EventArgs e)
-		{
-			// Build the list of XML files found in the settings directory.
-			List<ListItem> lstSettings = new List<ListItem>();
-			string settingsDirectoryPath = Path.Combine(Application.StartupPath, "settings");
-            foreach (string strFileName in Directory.GetFiles(settingsDirectoryPath, "*.xml"))
-			{
-				// Load the file so we can get the Setting name.
-				XmlDocument objXmlDocument = new XmlDocument();
-				objXmlDocument.Load(strFileName);
-				string strSettingsName = objXmlDocument.SelectSingleNode("/settings/name").InnerText;
-
-				ListItem objItem = new ListItem();
-				objItem.Value = Path.GetFileName(strFileName);
-				objItem.Name = strSettingsName;
-
-				lstSettings.Add(objItem);
-			}
-			SortListItem objSort = new SortListItem();
-			lstSettings.Sort(objSort.Compare);
-            cboSetting.BeginUpdate();
-			cboSetting.ValueMember = "Value";
-			cboSetting.DisplayMember = "Name";
-=======
     public partial class frmSelectSetting : Form
     {
         private string _strSettingsFile = "default.xml";
@@ -112,50 +68,11 @@
             cboSetting.BeginUpdate();
             cboSetting.ValueMember = "Value";
             cboSetting.DisplayMember = "Name";
->>>>>>> 260a47e0
             cboSetting.DataSource = lstSettings;
             cboSetting.EndUpdate();
 
             // Attempt to make default.xml the default one. If it could not be found in the list, select the first item instead.
             cboSetting.SelectedIndex = cboSetting.FindStringExact("Default Settings");
-<<<<<<< HEAD
-			if (cboSetting.SelectedIndex == -1)
-				cboSetting.SelectedIndex = 0;
-		}
-
-		private void cmdCancel_Click(object sender, EventArgs e)
-		{
-			DialogResult = DialogResult.Cancel;
-		}
-
-		private void cmdOK_Click(object sender, EventArgs e)
-		{
-			_strSettingsFile = cboSetting.SelectedValue.ToString();
-			DialogResult = DialogResult.OK;
-		}
-		#endregion
-
-		#region Methods
-		private void MoveControls()
-		{
-			cboSetting.Left = lblSetting.Left + lblSetting.Width + 6;
-		}
-		#endregion
-
-		#region Properties
-		/// <summary>
-		/// Settings file that was selected in the dialogue.
-		/// </summary>
-		public string SettingsFile
-		{
-			get
-			{
-				return _strSettingsFile;
-			}
-		}
-		#endregion
-	}
-=======
             if (cboSetting.SelectedIndex == -1)
                 cboSetting.SelectedIndex = 0;
         }
@@ -187,5 +104,4 @@
 
         #endregion
     }
->>>>>>> 260a47e0
 }