<<<<<<< HEAD
﻿/*  This file is part of Chummer5a.
 *
 *  Chummer5a is free software: you can redistribute it and/or modify
 *  it under the terms of the GNU General Public License as published by
 *  the Free Software Foundation, either version 3 of the License, or
 *  (at your option) any later version.
 *
 *  Chummer5a is distributed in the hope that it will be useful,
 *  but WITHOUT ANY WARRANTY; without even the implied warranty of
 *  MERCHANTABILITY or FITNESS FOR A PARTICULAR PURPOSE.  See the
 *  GNU General Public License for more details.
 *
 *  You should have received a copy of the GNU General Public License
 *  along with Chummer5a.  If not, see <http://www.gnu.org/licenses/>.
 *
 *  You can obtain the full source code for Chummer5a at
 *  https://github.com/chummer5a/chummer5a
 */
 using System;
using System.Collections.Generic;
using System.Linq;
using System.Windows.Forms;
using System.Xml;
using System.Xml.XPath;
 using Chummer.Backend.Equipment;
 using Chummer.Skills;

namespace Chummer
{
	public partial class frmSelectQuality : Form
	{
        public int buildPos = 0;
        public int buildNeg = 0;
		private string _strSelectedQuality = string.Empty;
		private bool _blnAddAgain = false;
		private readonly Character _objCharacter;
		private string _strIgnoreQuality = string.Empty;

		private XmlDocument _objXmlDocument = new XmlDocument();

		private List<ListItem> _lstCategory = new List<ListItem>();

		private static string _strSelectCategory = string.Empty;

		private readonly XmlDocument _objMetatypeDocument = new XmlDocument();
		private readonly XmlDocument _objCritterDocument = new XmlDocument();

		#region Control Events
		public frmSelectQuality(Character objCharacter)
		{
			InitializeComponent();
			LanguageManager.Instance.Load(GlobalOptions.Instance.Language, this);
			_objCharacter = objCharacter;

			_objMetatypeDocument = XmlManager.Instance.Load("metatypes.xml");
			_objCritterDocument = XmlManager.Instance.Load("critters.xml");

			MoveControls();
		}

		private void frmSelectQuality_Load(object sender, EventArgs e)
		{
			_objXmlDocument = XmlManager.Instance.Load("qualities.xml");

			foreach (Label objLabel in Controls.OfType<Label>())
			{
				if (objLabel.Text.StartsWith("["))
					objLabel.Text = string.Empty;
			}

			// Load the Quality information.
            _objXmlDocument = XmlManager.Instance.Load("qualities.xml");

			// Populate the Quality Category list.
            XmlNodeList objXmlCategoryList = _objXmlDocument.SelectNodes("/chummer/categories/category");
			foreach (XmlNode objXmlCategory in objXmlCategoryList)
			{
				ListItem objItem = new ListItem();
				objItem.Value = objXmlCategory.InnerText;
				if (objXmlCategory.Attributes != null)
				{
					if (objXmlCategory.Attributes["translate"] != null)
						objItem.Name = objXmlCategory.Attributes["translate"].InnerText;
					else
						objItem.Name = objXmlCategory.InnerText;
				}
				else
					objItem.Name = objXmlCategory.InnerXml;
				_lstCategory.Add(objItem);
			}
            cboCategory.BeginUpdate();
            cboCategory.ValueMember = "Value";
			cboCategory.DisplayMember = "Name";
			cboCategory.DataSource = _lstCategory;

			// Select the first Category in the list.
            if (string.IsNullOrEmpty(_strSelectCategory))
				cboCategory.SelectedIndex = 0;
			else
				cboCategory.SelectedValue = _strSelectCategory;

			if (cboCategory.SelectedIndex == -1)
				cboCategory.SelectedIndex = 0;
            cboCategory.EndUpdate();

            lblBPLabel.Text = LanguageManager.Instance.GetString("Label_Karma");

            BuildQualityList();
        }

		private void cboCategory_SelectedIndexChanged(object sender, EventArgs e)
		{
			BuildQualityList();
		}

		private void lstQualities_SelectedIndexChanged(object sender, EventArgs e)
		{
			if (string.IsNullOrEmpty(lstQualities.Text))
				return;

			XmlNode objXmlQuality = _objXmlDocument.SelectSingleNode("/chummer/qualities/quality[name = \"" + lstQualities.SelectedValue + "\"]");
			int intBP = 0;
			if (objXmlQuality["karma"]?.InnerText.StartsWith("Variable") == true)
			{
				int intMin = 0;
				int intMax = int.MaxValue;
				string strCost = objXmlQuality["karma"].InnerText.Replace("Variable(", string.Empty).Replace(")", string.Empty);
				if (strCost.Contains("-"))
				{
					string[] strValues = strCost.Split('-');
				    int.TryParse(strValues[0], out intMin);
                    int.TryParse(strValues[1], out intMax);
				}
				else
                    int.TryParse(strCost.Replace("+", string.Empty), out intMin);

				if (intMax == int.MaxValue)
				{
					lblBP.Text = $"{intMin:###,###,##0¥+}";
				}
				else
					lblBP.Text = $"{intMin:###,###,##0} - {intMax:###,###,##0¥}";

				intBP = intMin;
			}
			else
			{
                int.TryParse(objXmlQuality["karma"]?.InnerText, out intBP);
			}
            if (_objCharacter.Created && !_objCharacter.Options.DontDoubleQualityPurchases)
            {
                intBP *= 2;
            }
			lblBP.Text = (intBP * _objCharacter.Options.KarmaQuality).ToString();
			if (chkFree.Checked)
				lblBP.Text = "0";

			string strBook = _objCharacter.Options.LanguageBookShort(objXmlQuality["source"]?.InnerText);
			string strPage = objXmlQuality["page"]?.InnerText;
			if (objXmlQuality["altpage"] != null)
				strPage = objXmlQuality["altpage"].InnerText;
			lblSource.Text = strBook + " " + strPage;

			tipTooltip.SetToolTip(lblSource, _objCharacter.Options.LanguageBookLong(objXmlQuality["source"]?.InnerText) + " " + LanguageManager.Instance.GetString("String_Page") + " " + strPage);
		}

		private void cmdOK_Click(object sender, EventArgs e)
		{
			_blnAddAgain = false;
			AcceptForm();
		}

		private void cmdOKAdd_Click(object sender, EventArgs e)
		{
			_blnAddAgain = true;
			AcceptForm();
		}

		private void cmdCancel_Click(object sender, EventArgs e)
		{
			DialogResult = DialogResult.Cancel;
		}

		private void lstQualities_DoubleClick(object sender, EventArgs e)
		{
			_blnAddAgain = false;
			AcceptForm();
		}

		private void chkLimitList_CheckedChanged(object sender, EventArgs e)
		{
			BuildQualityList();
		}

		private void chkFree_CheckedChanged(object sender, EventArgs e)
		{
			lstQualities_SelectedIndexChanged(sender, e);
		}

		private void chkMetagenetic_CheckedChanged(object sender, EventArgs e)
		{
		    if (chkMetagenetic.Checked)
		        chkNotMetagenetic.Checked = false;
            BuildQualityList();
        }

        private void chkNotMetagenetic_CheckedChanged(object sender, EventArgs e)
        {
            if (chkNotMetagenetic.Checked)
                chkMetagenetic.Checked = false;
            BuildQualityList();
        }

        private void txtSearch_TextChanged(object sender, EventArgs e)
		{
			BuildQualityList();
		}

		private void txtSearch_KeyDown(object sender, KeyEventArgs e)
		{
			if (e.KeyCode == Keys.Down)
			{
                if (lstQualities.SelectedIndex + 1 < lstQualities.Items.Count)
                {
                    lstQualities.SelectedIndex++;
                }
                else if (lstQualities.Items.Count > 0)
                {
                    lstQualities.SelectedIndex = 0;
                }
			}
			if (e.KeyCode == Keys.Up)
			{
                if (lstQualities.SelectedIndex - 1 >= 0)
                {
                    lstQualities.SelectedIndex--;
                }
                else if (lstQualities.Items.Count > 0)
                {
                    lstQualities.SelectedIndex = lstQualities.Items.Count - 1;
                }
			}
		}

		private void txtSearch_KeyUp(object sender, KeyEventArgs e)
		{
			if (e.KeyCode == Keys.Up)
				txtSearch.Select(txtSearch.Text.Length, 0);
		}
		#endregion

		#region Properties
		/// <summary>
		/// Quality that was selected in the dialogue.
		/// </summary>
		public string SelectedQuality
		{
			get
			{
				return _strSelectedQuality;
			}
		}

		/// <summary>
		/// Forcefully add a Category to the list.
		/// </summary>
		public string ForceCategory
		{
			set
			{
                cboCategory.BeginUpdate();
                cboCategory.DataSource = null;
				cboCategory.Items.Add(value);
                cboCategory.EndUpdate();
            }
		}

		/// <summary>
		/// A Quality the character has that should be ignored for checking Fobidden requirements (which would prevent upgrading/downgrading a Quality).
		/// </summary>
		public string IgnoreQuality
		{
			set
			{
				_strIgnoreQuality = value;
			}
		}

		/// <summary>
		/// Whether or not the user wants to add another item after this one.
		/// </summary>
		public bool AddAgain
		{
			get
			{
				return _blnAddAgain;
			}
		}

		/// <summary>
		/// Whether or not the item has no cost.
		/// </summary>
		public bool FreeCost
		{
			get
			{
				return chkFree.Checked;
			}
		}
		#endregion

		#region Methods
		/// <summary>
		/// Build the list of Qualities.
		/// </summary>
		private void BuildQualityList()
		{
			List<ListItem> lstQuality = new List<ListItem>();
            XmlDocument objXmlMetatypeDocument = XmlManager.Instance.Load("metatypes.xml");
            XmlDocument objXmlCrittersDocument = XmlManager.Instance.Load("critters.xml");
            if (!string.IsNullOrEmpty(txtSearch.Text.Trim()))
			{
				// Treat everything as being uppercase so the search is case-insensitive.
				string strSearch = "/chummer/qualities/quality[(" + _objCharacter.Options.BookXPath() + ") and ((contains(translate(name,'abcdefghijklmnopqrstuvwxyzàáâãäåçèéêëìíîïñòóôõöùúûüýß','ABCDEFGHIJKLMNOPQRSTUVWXYZÀÁÂÃÄÅÇÈÉÊËÌÍÎÏÑÒÓÔÕÖÙÚÛÜÝß'), \"" + txtSearch.Text.ToUpper() + "\") and not(translate)) or contains(translate(translate,'abcdefghijklmnopqrstuvwxyzàáâãäåçèéêëìíîïñòóôõöùúûüýß','ABCDEFGHIJKLMNOPQRSTUVWXYZÀÁÂÃÄÅÇÈÉÊËÌÍÎÏÑÒÓÔÕÖÙÚÛÜÝß'), \"" + txtSearch.Text.ToUpper() + "\"))";
				if (chkMetagenetic.Checked)
				{
					strSearch += " and (required/oneof[contains(., 'Changeling (Class I SURGE)')] or metagenetic = 'yes')";
				} else if (chkNotMetagenetic.Checked)
                {
                    strSearch += " and not (metagenetic = 'yes')";
                }
                if (nudMinimumBP.Value != 0)
                {
                    strSearch += "and karma => " + nudMinimumBP.Value;
                }
                strSearch += "]";

                bool blnNeedQualityWhitelist = false;
                XmlNode objXmlMetatype = objXmlMetatypeDocument.SelectSingleNode("/chummer/metatypes/metatype[name = \"" + _objCharacter.Metatype + "\"]");
                if (objXmlMetatype?.SelectNodes("qualityrestriction")?.Count > 0)
                    blnNeedQualityWhitelist = true;
                else
                {
                    objXmlMetatype = objXmlCrittersDocument.SelectSingleNode("/chummer/metatypes/metatype[name = \"" + _objCharacter.Metatype + "\"]");
                    if (objXmlMetatype?.SelectNodes("qualityrestriction")?.Count > 0)
                        blnNeedQualityWhitelist = true;
                }

                XmlNodeList objXmlQualityList;
                try
			    {
			        objXmlQualityList = _objXmlDocument.SelectNodes(strSearch);
			    }
			    catch (XPathException)
			    {
			        return;
			    }

                foreach (XmlNode objXmlQuality in objXmlQualityList)
				{
                    bool blnQualityAllowed = !blnNeedQualityWhitelist;
                    if (blnNeedQualityWhitelist)
                    {
                        if (objXmlQuality["name"] != null && (
                            objXmlMetatype.SelectSingleNode("qualityrestriction/positive/quality[. = \"" +
                                                            objXmlQuality["name"].InnerText + "\"]") != null ||
                            objXmlMetatype.SelectSingleNode("qualityrestriction/negative/quality[. = \"" +
                                                            objXmlQuality["name"].InnerText + "\"]") != null))
                            blnQualityAllowed = true;
                    }

                    if (objXmlQuality["hide"] == null && blnQualityAllowed)
                    {
                        if (!chkLimitList.Checked || (chkLimitList.Checked && RequirementMet(objXmlQuality, false)))
                        {
                            ListItem objItem = new ListItem();
                            objItem.Value = objXmlQuality["name"]?.InnerText;
                            objItem.Name = objXmlQuality["translate"]?.InnerText ?? objItem.Value;

                            if (objXmlQuality["category"] != null)
                            {
                                ListItem objFoundItem = _lstCategory.Find(objFind => objFind.Value == objXmlQuality["category"].InnerText);
                                if (objFoundItem != null)
                                {
                                    objItem.Name += " [" + objFoundItem.Name + "]";
                                }
                            }

                            lstQuality.Add(objItem);
                        }
                    }
				}
			}
			else
			{

                string strXPath = "category = \"" + cboCategory.SelectedValue + "\" and (" + _objCharacter.Options.BookXPath() + ")";
				if (chkMetagenetic.Checked)
				{
					strXPath += " and (required/oneof[contains(., 'Changeling (Class I SURGE)')] or metagenetic = 'yes')";
				}
                else if (!chkNotMetagenetic.Checked && (cboCategory.SelectedValue.ToString() == "Negative" || _objCharacter.MetageneticLimit > 0))
				{
					//Load everything, including metagenetic qualities.
				}
				else
				{
					strXPath += " and not (required/oneof[contains(., 'Changeling (Class I SURGE)')] or metagenetic = 'yes')";
                }
                if (nudValueBP.Value != 0)
                {
                    strXPath += "and karma = " + nudValueBP.Value;
                }
                else
                {
                    if (nudMinimumBP.Value != 0)
                    {
                        strXPath += "and karma >= " + nudMinimumBP.Value;
                    }

                    if (nudMaximumBP.Value != 0)
                    {
                        strXPath += "and karma <= " + nudMaximumBP.Value;
                    }
                }

                bool blnNeedQualityWhitelist = false;
                XmlNode objXmlMetatype = objXmlMetatypeDocument.SelectSingleNode("/chummer/metatypes/metatype[name = \"" + _objCharacter.Metatype + "\"]");
                if (objXmlMetatype?.SelectNodes("qualityrestriction")?.Count > 0)
                    blnNeedQualityWhitelist = true;
                else
                {
                    objXmlMetatype = objXmlCrittersDocument.SelectSingleNode("/chummer/metatypes/metatype[name = \"" + _objCharacter.Metatype + "\"]");
                    if (objXmlMetatype?.SelectNodes("qualityrestriction")?.Count > 0)
                        blnNeedQualityWhitelist = true;
                }

                foreach (XmlNode objXmlQuality in _objXmlDocument.SelectNodes("/chummer/qualities/quality[" + strXPath + "]"))
                {
                    if (objXmlQuality["name"] == null)
                        continue;
					if (objXmlQuality["name"].InnerText.StartsWith("Infected"))
					{
						//There was something I was going to do with this, but I can't remember what it was.
					}
                    bool blnQualityAllowed = !blnNeedQualityWhitelist;
                    if (blnNeedQualityWhitelist)
                    {
                        if (objXmlMetatype.SelectSingleNode("qualityrestriction/" + cboCategory.SelectedValue.ToString().ToLower() + "/quality[. = \"" + objXmlQuality["name"].InnerText + "\"]") != null)
                            blnQualityAllowed = true;
                    }
					if (blnQualityAllowed)
					{
                        if (!chkLimitList.Checked || (chkLimitList.Checked && RequirementMet(objXmlQuality, false)))
                        {
                            if (objXmlQuality["hide"] == null)
                            {
                                ListItem objItem = new ListItem();
                                objItem.Value = objXmlQuality["name"].InnerText;
                                if (objXmlQuality["translate"] != null)
                                    objItem.Name = objXmlQuality["translate"].InnerText;
                                else
                                    objItem.Name = objXmlQuality["name"].InnerText;

                                lstQuality.Add(objItem);
                            }
                        }
					}
				}
			}
			SortListItem objSort = new SortListItem();
			lstQuality.Sort(objSort.Compare);
            lstQualities.BeginUpdate();
            lstQualities.DataSource = null;
			lstQualities.ValueMember = "Value";
			lstQualities.DisplayMember = "Name";
			lstQualities.DataSource = lstQuality;
            lstQualities.EndUpdate();
        }

		/// <summary>
		/// Accept the selected item and close the form.
		/// </summary>
		private void AcceptForm()
		{
			if (string.IsNullOrEmpty(lstQualities.Text))
				return;
            //Test for whether we're adding a "Special" quality. This should probably be a separate function at some point.
            switch (lstQualities.SelectedValue.ToString())
            {
                case "Changeling (Class I SURGE)":
                    _objCharacter.MetageneticLimit = 30;
                    break;
                case "Changeling (Class II SURGE)":
                    _objCharacter.MetageneticLimit = 30;
                    break;
                case "Changeling (Class III SURGE)":
                    _objCharacter.MetageneticLimit = 30;
                    break;
                default:
                    break;
            }

			XmlNode objNode = _objXmlDocument.SelectSingleNode("/chummer/qualities/quality[name = \"" + lstQualities.SelectedValue + "\"]");
		    if (objNode == null)
		        return;
            _strSelectedQuality = objNode["name"]?.InnerText;
			_strSelectCategory = objNode["category"]?.InnerText;

			if (!RequirementMet(objNode, true))
				return;
			DialogResult = DialogResult.OK;
		}

		/// <summary>
		/// Check if the Quality's requirements/restrictions are being met.
		/// </summary>
		/// <param name="objXmlQuality">XmlNode of the Quality.</param>
		/// <param name="blnShowMessage">Whether or not a message should be shown if the requirements are not met.</param>
		private bool RequirementMet(XmlNode objXmlQuality, bool blnShowMessage)
		{
			// Ignore the rules.
			if (_objCharacter.IgnoreRules)
				return true;

			// See if the character already has this Quality and whether or not multiple copies are allowed.
			bool blnAllowMultiple = false;
			if (objXmlQuality?["limit"] != null)
			{
				if (objXmlQuality["limit"].InnerText == "no")
				{
					blnAllowMultiple = true;
				}
				else
				{
					int intQualityLimit = Convert.ToInt32(objXmlQuality["limit"].InnerText);
					int intQualityCount = 0;
					foreach (Quality objQuality in _objCharacter.Qualities)
					{
						if (objQuality.Name == objXmlQuality["name"].InnerText)
						{
							intQualityCount++;
						}
					}
					if (intQualityCount < intQualityLimit)
					{
						blnAllowMultiple = true;
					}
				}
			}
			if (!blnAllowMultiple)
			{
				// Multiples aren't allowed, so make sure the character does not already have it.
				foreach (Quality objQuality in _objCharacter.Qualities)
				{
					if (objQuality.Name == objXmlQuality["name"].InnerText)
					{
						if (blnShowMessage)
							MessageBox.Show(LanguageManager.Instance.GetString("Message_SelectQuality_QualityLimit"), LanguageManager.Instance.GetString("MessageTitle_SelectQuality_QualityLimit"), MessageBoxButtons.OK, MessageBoxIcon.Information);
						return false;
					}
				}
			}

			if (objXmlQuality.InnerXml.Contains("forbidden"))
			{
				bool blnRequirementForbidden = false;
				string strForbidden = string.Empty;

				// Loop through the oneof requirements.
				XmlNodeList objXmlForbiddenList = objXmlQuality.SelectNodes("forbidden/oneof");
				foreach (XmlNode objXmlOneOf in objXmlForbiddenList)
				{
					XmlNodeList objXmlOneOfList = objXmlOneOf.ChildNodes;

					foreach (XmlNode objXmlForbidden in objXmlOneOfList)
					{
						if (objXmlForbidden.Name == "quality")
						{
							// Run through all of the Qualities the character has and see if the current forbidden item exists.
							// If so, turn on the RequirementForbidden flag so it cannot be selected.
							foreach (Quality objCharacterQuality in _objCharacter.Qualities)
							{
								if (objCharacterQuality.Name == objXmlForbidden.InnerText && objCharacterQuality.Name != _strIgnoreQuality)
								{
									blnRequirementForbidden = true;
									strForbidden += "\n\t" + objCharacterQuality.DisplayNameShort;
								}
							}
						}
						else if (objXmlForbidden.Name == "metatype")
						{
							// Check the Metatype restriction.
							if (objXmlForbidden.InnerText == _objCharacter.Metatype)
							{
								blnRequirementForbidden = true;
								XmlNode objNode = _objMetatypeDocument.SelectSingleNode("/chummer/metatypes/metatype[name = \"" + objXmlForbidden.InnerText + "\"]");
								if (objNode == null)
									objNode = _objCritterDocument.SelectSingleNode("/chummer/metatypes/metatype[name = \"" + objXmlForbidden.InnerText + "\"]");
								if (objNode["translate"] != null)
									strForbidden += "\n\t" + objNode["translate"].InnerText;
								else
									strForbidden += "\n\t" + objXmlForbidden.InnerText;
							}
						}
						else if (objXmlForbidden.Name == "metatypecategory")
						{
							// Check the Metatype Category restriction.
							if (objXmlForbidden.InnerText == _objCharacter.MetatypeCategory)
							{
								blnRequirementForbidden = true;
								XmlNode objNode = _objMetatypeDocument.SelectSingleNode("/chummer/categories/category[. = \"" + objXmlForbidden.InnerText + "\"]");
								if (objNode == null)
									objNode = _objCritterDocument.SelectSingleNode("/chummer/categories/category[. = \"" + objXmlForbidden.InnerText + "\"]");
								if (objNode.Attributes["translate"] != null)
									strForbidden += "\n\t" + objNode.Attributes["translate"].InnerText;
								else
									strForbidden += "\n\t" + objXmlForbidden.InnerText;
							}
						}
						else if (objXmlForbidden.Name == "metavariant")
						{
							// Check the Metavariant restriction.
							if (objXmlForbidden.InnerText == _objCharacter.Metavariant)
							{
								blnRequirementForbidden = true;
								XmlNode objNode = _objMetatypeDocument.SelectSingleNode("/chummer/metatypes/metatype/metavariants/metavariant[name = \"" + objXmlForbidden.InnerText + "\"]");
								if (objNode == null)
									objNode = _objCritterDocument.SelectSingleNode("/chummer/metatypes/metatype/metavariants/metavariant[name = \"" + objXmlForbidden.InnerText + "\"]");
								if (objNode["translate"] != null)
									strForbidden += "\n\t" + objNode["translate"].InnerText;
								else
									strForbidden += "\n\t" + objXmlForbidden.InnerText;
							}
						}
						else if (objXmlForbidden.Name == "metagenetic")
						{
							// Check to see if the character has a Metagenetic Quality.
							foreach (Quality objQuality in _objCharacter.Qualities)
							{
								XmlNode objXmlCheck = _objXmlDocument.SelectSingleNode("/chummer/qualities/quality[name = \"" + objQuality.Name + "\"]");
								if (objXmlCheck["metagenetic"] != null)
								{
									if (objXmlCheck["metagenetic"].InnerText.ToLower() == "yes")
									{
										blnRequirementForbidden = true;
										strForbidden += "\n\t" + objQuality.DisplayName;
										break;
									}
								}
							}
						}
					}
				}

				// The character is not allowed to take the Quality, so display a message and uncheck the item.
				if (blnRequirementForbidden)
				{
					if (blnShowMessage)
						MessageBox.Show(LanguageManager.Instance.GetString("Message_SelectQuality_QualityRestriction") + strForbidden, LanguageManager.Instance.GetString("MessageTitle_SelectQuality_QualityRestriction"), MessageBoxButtons.OK, MessageBoxIcon.Information);
					return false;
				}
			}

			if (objXmlQuality.InnerXml.Contains("required"))
			{
				string strRequirement = string.Empty;
				bool blnRequirementMet = true;

				// Loop through the oneof requirements.
				XmlNodeList objXmlRequiredList = objXmlQuality.SelectNodes("required/oneof");
				foreach (XmlNode objXmlOneOf in objXmlRequiredList)
				{
					bool blnOneOfMet = false;
					string strThisRequirement = "\n" + LanguageManager.Instance.GetString("Message_SelectQuality_OneOf");
					XmlNodeList objXmlOneOfList = objXmlOneOf.ChildNodes;
					foreach (XmlNode objXmlRequired in objXmlOneOfList)
					{
						if (objXmlRequired.Name == "quality")
						{
							// Run through all of the Qualities the character has and see if the current required item exists.
							// If so, turn on the RequirementMet flag so it can be selected.
							foreach (Quality objCharacterQuality in _objCharacter.Qualities)
							{
								if (objCharacterQuality.Name == objXmlRequired.InnerText)
									blnOneOfMet = true;
							}

							if (!blnOneOfMet)
							{
								XmlNode objNode = _objXmlDocument.SelectSingleNode("/chummer/qualities/quality[name = \"" + objXmlRequired.InnerText + "\"]");
								if (objNode["translate"] != null)
									strThisRequirement += "\n\t" + objNode["translate"].InnerText;
								else
									strThisRequirement += "\n\t" + objXmlRequired.InnerText;
							}
						}
						else if (objXmlRequired.Name == "metatype")
						{
							// Check the Metatype requirement.
							if (objXmlRequired.InnerText == _objCharacter.Metatype)
								blnOneOfMet = true;
							else
							{
								XmlNode objNode = _objMetatypeDocument.SelectSingleNode("/chummer/metatypes/metatype[name = \"" + objXmlRequired.InnerText + "\"]");
								if (objNode == null)
									objNode = _objCritterDocument.SelectSingleNode("/chummer/metatypes/metatype[name = \"" + objXmlRequired.InnerText + "\"]");
								if (objNode["translate"] != null)
									strThisRequirement += "\n\t" + objNode["translate"].InnerText;
								else
									strThisRequirement += "\n\t" + objXmlRequired.InnerText;
							}
						}
						else if (objXmlRequired.Name == "metatypecategory")
						{
							// Check the Metatype Category requirement.
							if (objXmlRequired.InnerText == _objCharacter.MetatypeCategory)
								blnOneOfMet = true;
							else
							{
								XmlNode objNode = _objMetatypeDocument.SelectSingleNode("/chummer/categories/category[. = \"" + objXmlRequired.InnerText + "\"]");
								if (objNode == null)
									objNode = _objCritterDocument.SelectSingleNode("/chummer/categories/category[. = \"" + objXmlRequired.InnerText + "\"]");
								if (objNode.Attributes["translate"] != null)
									strThisRequirement += "\n\t" + objNode.Attributes["translate"].InnerText;
								else
									strThisRequirement = "\n\t" + objXmlRequired.InnerText;
							}
						}
						else if (objXmlRequired.Name == "metavariant")
						{
							// Check the Metavariant requirement.
							if (objXmlRequired.InnerText == _objCharacter.Metavariant)
								blnOneOfMet = true;
							else
							{
								XmlNode objNode = _objMetatypeDocument.SelectSingleNode("/chummer/metatypes/metatype/metavariants/metavariant[name = \"" + objXmlRequired.InnerText + "\"]");
								if (objNode == null)
									objNode = _objCritterDocument.SelectSingleNode("/chummer/metatypes/metatype/metavariants/metavariant[name = \"" + objXmlRequired.InnerText + "\"]");
								if (objNode["translate"] != null)
									strThisRequirement += "\n\t" + objNode["translate"].InnerText;
								else
									strThisRequirement += "\n\t" + objXmlRequired.InnerText;
							}
						}
                        else if (objXmlRequired.Name == "power")
                        {
                            // Run through all of the Powers the character has and see if the current required item exists.
                            // If so, turn on the RequirementMet flag so it can be selected.
                            if (_objCharacter.AdeptEnabled && _objCharacter.Powers != null)
                            {
                                    foreach (Power objCharacterPower in _objCharacter.Powers)
                                    {
                                        //Check that the power matches the name and doesn't come from a bonus source like a focus. There's probably an edge case that this will break.
                                        if (objXmlRequired.InnerText == objCharacterPower.Name && objCharacterPower.BonusSource.Length == 0)
                                        {
                                                blnOneOfMet = true;
                                        }
                                    }

                                    if (!blnOneOfMet)
                                    {
                                            strThisRequirement += "\n\t" + objXmlRequired.InnerText;
                                    }
                            }
                        }
						else if (objXmlRequired.Name == "inherited")
						{
							strThisRequirement += "\n\t" + LanguageManager.Instance.GetString("Message_SelectQuality_Inherit");
						}
						else if (objXmlRequired.Name == "careerkarma")
						{
							// Check Career Karma requirement.
							if (_objCharacter.CareerKarma >= Convert.ToInt32(objXmlRequired.InnerText))
								blnOneOfMet = true;
							else
								strThisRequirement = "\n\t" + LanguageManager.Instance.GetString("Message_SelectQuality_RequireKarma").Replace("{0}", objXmlRequired.InnerText);
						}
						else if (objXmlRequired.Name == "ess")
						{
							if (objXmlRequired.Attributes["grade"] != null)
							{
								decimal decGrade = 0;
								foreach (Cyberware objCyberware in _objCharacter.Cyberware)
								{
									if (objCyberware.Grade.Name == objXmlRequired.Attributes["grade"].InnerText)
									{
										decGrade += objCyberware.CalculatedESS;
									}
								}
								if (objXmlRequired.InnerText.StartsWith("-"))
								{
									// Essence must be less than the value.
									if (decGrade < Convert.ToDecimal(objXmlRequired.InnerText.Replace("-", string.Empty), GlobalOptions.InvariantCultureInfo))
										blnOneOfMet = true;
								}
								else
								{
									// Essence must be equal to or greater than the value.
									if (decGrade >= Convert.ToDecimal(objXmlRequired.InnerText, GlobalOptions.InvariantCultureInfo))
										blnOneOfMet = true;
								}
							}
							// Check Essence requirement.
							else if (objXmlRequired.InnerText.StartsWith("-"))
							{
								// Essence must be less than the value.
								if (_objCharacter.Essence < Convert.ToDecimal(objXmlRequired.InnerText.Replace("-", string.Empty), GlobalOptions.InvariantCultureInfo))
									blnOneOfMet = true;
							}
							else
							{
								// Essence must be equal to or greater than the value.
								if (_objCharacter.Essence >= Convert.ToDecimal(objXmlRequired.InnerText, GlobalOptions.InvariantCultureInfo))
									blnOneOfMet = true;
							}
							if (!blnOneOfMet)
							{
								strThisRequirement += "\n\t" + string.Format("{0} {1}", objXmlRequired.InnerText, LanguageManager.Instance.GetString("String_AttributeESSLong"));
								if (objXmlRequired.Attributes["grade"] != null)
								{
									strThisRequirement += string.Format(" ({0})", objXmlRequired.Attributes["grade"].InnerText);
								}
							}
						}
						else if (objXmlRequired.Name == "skill")
						{
							// Check if the character has the required Skill.
							foreach (Skill objSkill in _objCharacter.SkillsSection.Skills)
							{
								if (objSkill.Name == objXmlRequired["name"].InnerText)
								{
									if (objSkill.Rating >= Convert.ToInt32(objXmlRequired["val"].InnerText))
									{
										blnOneOfMet = true;
										break;
									}
								}
							}
						}
						else if (objXmlRequired.Name == "attribute")
						{
							// Check to see if an Attribute meets a requirement.
							CharacterAttrib objAttribute = _objCharacter.GetAttribute(objXmlRequired["name"].InnerText);

							if (objXmlRequired["total"] != null)
							{
								// Make sure the Attribute's total value meets the requirement.
								if (objAttribute.TotalValue >= Convert.ToInt32(objXmlRequired["total"].InnerText))
									blnOneOfMet = true;
							}
						}
						else if (objXmlRequired.Name == "attributetotal")
						{
							// Check if the character's Attributes add up to a particular total.
							string strAttributes = objXmlRequired["attributes"].InnerText;
						    foreach (string strAttribute in Character.AttributeStrings)
						    {
                                strAttributes = strAttributes.Replace(strAttribute, _objCharacter.GetAttribute(strAttribute).Value.ToString());
                            }

                            XmlDocument objXmlDocument = new XmlDocument();
							XPathNavigator nav = objXmlDocument.CreateNavigator();
							XPathExpression xprAttributes = nav.Compile(strAttributes);
							if (Convert.ToInt32(nav.Evaluate(xprAttributes)) >= Convert.ToInt32(objXmlRequired["val"].InnerText))
								blnOneOfMet = true;
						}
						else if (objXmlRequired.Name == "skillgrouptotal")
						{
							// Check if the total combined Ratings of Skill Groups adds up to a particular total.
							int intTotal = 0;
							string[] strGroups = objXmlRequired["skillgroups"].InnerText.Split('+');
							for (int i = 0; i <= strGroups.Length - 1; i++)
							{
								foreach (SkillGroup objGroup in _objCharacter.SkillsSection.SkillGroups)
								{
									if (objGroup.Name == strGroups[i])
									{
										intTotal += objGroup.Rating;
										break;
									}
								}
							}

							if (intTotal >= Convert.ToInt32(objXmlRequired["val"].InnerText))
								blnOneOfMet = true;
						}
						else if (objXmlRequired.Name == "cyberwares")
						{
							// Check to see if the character has a number of the required Cyberware/Bioware items.
							int intTotal = 0;

							// Check Cyberware.
							foreach (XmlNode objXmlCyberware in objXmlRequired.SelectNodes("cyberware"))
							{
								foreach (Cyberware objCyberware in _objCharacter.Cyberware)
								{
									if (objCyberware.Name == objXmlCyberware.InnerText)
									{
										if (objXmlCyberware.Attributes["select"] == null)
										{
											intTotal++;
											break;
										}
										else if (objXmlCyberware.Attributes["select"].InnerText == objCyberware.Location)
										{
											intTotal++;
											break;
										}
									}
								}
							}

							// Check Bioware.
							foreach (XmlNode objXmlBioware in objXmlRequired.SelectNodes("bioware"))
							{
								foreach (Cyberware objCyberware in _objCharacter.Cyberware)
								{
									if (objCyberware.Name == objXmlBioware.InnerText)
									{
										intTotal++;
										break;
									}
								}
							}

							// Check Cyberware name that contain a straing.
							foreach (XmlNode objXmlCyberware in objXmlRequired.SelectNodes("cyberwarecontains"))
							{
								foreach (Cyberware objCyberware in _objCharacter.Cyberware)
								{
									if (objCyberware.Name.Contains(objXmlCyberware.InnerText))
									{
										if (objXmlCyberware.Attributes["select"] == null)
										{
											intTotal++;
											break;
										}
										else if (objXmlCyberware.Attributes["select"].InnerText == objCyberware.Location)
										{
											intTotal++;
											break;
										}
									}
								}
							}

							// Check Bioware name that contain a straing.
							foreach (XmlNode objXmlCyberware in objXmlRequired.SelectNodes("biowarecontains"))
							{
								foreach (Cyberware objCyberware in _objCharacter.Cyberware)
								{
									if (objCyberware.Name.Contains(objXmlCyberware.InnerText))
									{
										if (objXmlCyberware.Attributes["select"] == null)
										{
											intTotal++;
											break;
										}
										else if (objXmlCyberware.Attributes["select"].InnerText == objCyberware.Location)
										{
											intTotal++;
											break;
										}
									}
								}
							}

							// Check for Cyberware Plugins.
							foreach (XmlNode objXmlCyberware in objXmlRequired.SelectNodes("cyberwareplugin"))
							{
								foreach (Cyberware objCyberware in _objCharacter.Cyberware)
								{
									foreach (Cyberware objPlugin in objCyberware.Children)
									{
										if (objPlugin.Name == objXmlCyberware.InnerText)
										{
											intTotal++;
											break;
										}
									}
								}
							}

							// Check for Cyberware Categories.
							foreach (XmlNode objXmlCyberware in objXmlRequired.SelectNodes("cyberwarecategory"))
							{
								foreach (Cyberware objCyberware in _objCharacter.Cyberware)
								{
									if (objCyberware.Category == objXmlCyberware.InnerText)
										intTotal++;
								}
							}

							if (intTotal >= Convert.ToInt32(objXmlRequired["count"].InnerText))
								blnOneOfMet = true;
						}
						else if (objXmlRequired.Name == "streetcredvsnotoriety")
						{
							// Street Cred must be higher than Notoriety.
							if (_objCharacter.StreetCred >= _objCharacter.Notoriety)
								blnOneOfMet = true;
						}
						else if (objXmlRequired.Name == "damageresistance")
						{
							// Damage Resistance must be a particular value.
							ImprovementManager objImprovementManager = new ImprovementManager(_objCharacter);
							if (_objCharacter.BOD.TotalValue + objImprovementManager.ValueOf(Improvement.ImprovementType.DamageResistance) >= Convert.ToInt32(objXmlRequired.InnerText))
								blnOneOfMet = true;
						}
					}

					// Update the flag for requirements met.
					blnRequirementMet = blnRequirementMet && blnOneOfMet;
					strRequirement += strThisRequirement;
				}

				// Loop through the allof requirements.
				objXmlRequiredList = objXmlQuality.SelectNodes("required/allof");
				foreach (XmlNode objXmlAllOf in objXmlRequiredList)
				{
					bool blnAllOfMet = true;
					string strThisRequirement = "\n" + LanguageManager.Instance.GetString("Message_SelectQuality_AllOf");
					XmlNodeList objXmlAllOfList = objXmlAllOf.ChildNodes;
					foreach (XmlNode objXmlRequired in objXmlAllOfList)
					{
						bool blnFound = false;
						if (objXmlRequired.Name == "quality")
						{
							// Run through all of the Qualities the character has and see if the current required item exists.
							// If so, turn on the RequirementMet flag so it can be selected.
							foreach (Quality objCharacterQuality in _objCharacter.Qualities)
							{
								if (objCharacterQuality.Name == objXmlRequired.InnerText)
									blnFound = true;
							}

							if (!blnFound)
							{
								XmlNode objNode = _objXmlDocument.SelectSingleNode("/chummer/qualities/quality[name = \"" + objXmlRequired.InnerText + "\"]");
								if (objNode["translate"] != null)
									strThisRequirement += "\n\t" + objNode["translate"].InnerText;
								else
									strThisRequirement += "\n\t" + objXmlRequired.InnerText;
							}
						}
						else if (objXmlRequired.Name == "metatype")
						{
							// Check the Metatype requirement.
							if (objXmlRequired.InnerText == _objCharacter.Metatype)
								blnFound = true;
							else
							{
								XmlNode objNode = _objMetatypeDocument.SelectSingleNode("/chummer/metatypes/metatype[name = \"" + objXmlRequired.InnerText + "\"]");
								if (objNode == null)
									objNode = _objCritterDocument.SelectSingleNode("/chummer/metatypes/metatype[name = \"" + objXmlRequired.InnerText + "\"]");
								if (objNode["translate"] != null)
									strThisRequirement += "\n\t" + objNode["translate"].InnerText;
								else
									strThisRequirement += "\n\t" + objXmlRequired.InnerText;
							}
						}
						else if (objXmlRequired.Name == "metatypecategory")
						{
							// Check the Metatype Category requirement.
							if (objXmlRequired.InnerText == _objCharacter.MetatypeCategory)
								blnFound = true;
							else
							{
								XmlNode objNode = _objMetatypeDocument.SelectSingleNode("/chummer/categories/category[. = \"" + objXmlRequired.InnerText + "\"]");
								if (objNode == null)
									objNode = _objCritterDocument.SelectSingleNode("/chummer/categories/category[. = \"" + objXmlRequired.InnerText + "\"]");
								if (objNode.Attributes["translate"] != null)
									strThisRequirement += "\n\t" + objNode.Attributes["translate"].InnerText;
								else
									strThisRequirement = "\n\t" + objXmlRequired.InnerText;
							}
						}
						else if (objXmlRequired.Name == "metavariant")
						{
							// Check the Metavariant requirement.
							if (objXmlRequired.InnerText == _objCharacter.Metavariant)
								blnFound = true;
							else
							{
								XmlNode objNode = _objMetatypeDocument.SelectSingleNode("/chummer/metatypes/metatype/metavariants/metavariant[name = \"" + objXmlRequired.InnerText + "\"]");
								if (objNode == null)
									objNode = _objCritterDocument.SelectSingleNode("/chummer/metatypes/metatype/metavariants/metavariant[name = \"" + objXmlRequired.InnerText + "\"]");
								if (objNode["translate"] != null)
									strThisRequirement += "\n\t" + objNode["translate"].InnerText;
								else
									strThisRequirement += "\n\t" + objXmlRequired.InnerText;
							}
						}
						else if (objXmlRequired.Name == "inherited")
						{
							strThisRequirement += "\n\t" + LanguageManager.Instance.GetString("Message_SelectQuality_Inherit");
						}
						else if (objXmlRequired.Name == "careerkarma")
						{
							// Check Career Karma requirement.
							if (_objCharacter.CareerKarma >= Convert.ToInt32(objXmlRequired.InnerText))
								blnFound = true;
							else
								strThisRequirement = "\n\t" + LanguageManager.Instance.GetString("Message_SelectQuality_RequireKarma").Replace("{0}", objXmlRequired.InnerText);
						}
						else if (objXmlRequired.Name == "ess")
						{
							// Check Essence requirement.
							if (objXmlRequired.InnerText.StartsWith("-"))
							{
								// Essence must be less than the value.
								if (_objCharacter.Essence < Convert.ToDecimal(objXmlRequired.InnerText.Replace("-", string.Empty), GlobalOptions.InvariantCultureInfo))
									blnFound = true;
							}
							else
							{
								// Essence must be equal to or greater than the value.
								if (_objCharacter.Essence >= Convert.ToDecimal(objXmlRequired.InnerText, GlobalOptions.InvariantCultureInfo))
									blnFound = true;
							}

						}
						else if (objXmlRequired.Name == "skill")
						{
							// Check if the character has the required Skill.
							foreach (Skill objSkill in _objCharacter.SkillsSection.Skills)
							{
								if (objSkill.Name == objXmlRequired["name"].InnerText)
								{
									if (objSkill.Rating >= Convert.ToInt32(objXmlRequired["val"].InnerText))
									{
										blnFound = true;
										break;
									}
								}
							}
						}
						else if (objXmlRequired.Name == "attribute")
						{
							// Check to see if an Attribute meets a requirement.
							CharacterAttrib objAttribute = _objCharacter.GetAttribute(objXmlRequired["name"].InnerText);

							if (objXmlRequired["total"] != null)
							{
								// Make sure the Attribute's total value meets the requirement.
								if (objAttribute.TotalValue >= Convert.ToInt32(objXmlRequired["total"].InnerText))
									blnFound = true;
							}
						}
						else if (objXmlRequired.Name == "attributetotal")
						{
							// Check if the character's Attributes add up to a particular total.
							string strAttributes = objXmlRequired["attributes"].InnerText;
                            foreach (string strAttribute in Character.AttributeStrings)
                            {
                                strAttributes = strAttributes.Replace(strAttribute, _objCharacter.GetAttribute(strAttribute).Value.ToString());
                            }

                            XmlDocument objXmlDocument = new XmlDocument();
							XPathNavigator nav = objXmlDocument.CreateNavigator();
							XPathExpression xprAttributes = nav.Compile(strAttributes);
							if (Convert.ToInt32(nav.Evaluate(xprAttributes)) >= Convert.ToInt32(objXmlRequired["val"].InnerText))
								blnFound = true;
						}
						else if (objXmlRequired.Name == "skillgrouptotal")
						{
							// Check if the total combined Ratings of Skill Groups adds up to a particular total.
							int intTotal = 0;
							string[] strGroups = objXmlRequired["skillgroups"].InnerText.Split('+');
							for (int i = 0; i <= strGroups.Length - 1; i++)
							{
								foreach (SkillGroup objGroup in _objCharacter.SkillsSection.SkillGroups)
								{
									if (objGroup.Name == strGroups[i])
									{
										intTotal += objGroup.Rating;
										break;
									}
								}
							}

							if (intTotal >= Convert.ToInt32(objXmlRequired["val"].InnerText))
								blnFound = true;
						}
						else if (objXmlRequired.Name == "cyberwares")
						{
							// Check to see if the character has a number of the required Cyberware/Bioware items.
							int intTotal = 0;

							// Check Cyberware.
							foreach (XmlNode objXmlCyberware in objXmlRequired.SelectNodes("cyberware"))
							{
								foreach (Cyberware objCyberware in _objCharacter.Cyberware)
								{
									if (objCyberware.Name == objXmlCyberware.InnerText)
									{
										if (objXmlCyberware.Attributes["select"] == null)
										{
											intTotal++;
											break;
										}
										else if (objXmlCyberware.Attributes["select"].InnerText == objCyberware.Location)
										{
											intTotal++;
											break;
										}
									}
								}
							}

							// Check Bioware.
							foreach (XmlNode objXmlBioware in objXmlRequired.SelectNodes("bioware"))
							{
								foreach (Cyberware objCyberware in _objCharacter.Cyberware)
								{
									if (objCyberware.Name == objXmlBioware.InnerText)
									{
										intTotal++;
										break;
									}
								}
							}

							// Check Cyberware name that contain a straing.
							foreach (XmlNode objXmlCyberware in objXmlRequired.SelectNodes("cyberwarecontains"))
							{
								foreach (Cyberware objCyberware in _objCharacter.Cyberware)
								{
									if (objCyberware.Name.Contains(objXmlCyberware.InnerText))
									{
										if (objXmlCyberware.Attributes["select"] == null)
										{
											intTotal++;
											break;
										}
										else if (objXmlCyberware.Attributes["select"].InnerText == objCyberware.Location)
										{
											intTotal++;
											break;
										}
									}
								}
							}

							// Check Bioware name that contain a straing.
							foreach (XmlNode objXmlCyberware in objXmlRequired.SelectNodes("biowarecontains"))
							{
								foreach (Cyberware objCyberware in _objCharacter.Cyberware)
								{
									if (objCyberware.Name.Contains(objXmlCyberware.InnerText))
									{
										if (objXmlCyberware.Attributes["select"] == null)
										{
											intTotal++;
											break;
										}
										else if (objXmlCyberware.Attributes["select"].InnerText == objCyberware.Location)
										{
											intTotal++;
											break;
										}
									}
								}
							}

							// Check for Cyberware Plugins.
							foreach (XmlNode objXmlCyberware in objXmlRequired.SelectNodes("cyberwareplugin"))
							{
								foreach (Cyberware objCyberware in _objCharacter.Cyberware)
								{
									foreach (Cyberware objPlugin in objCyberware.Children)
									{
										if (objPlugin.Name == objXmlCyberware.InnerText)
										{
											intTotal++;
											break;
										}
									}
								}
							}

							// Check for Cyberware Categories.
							foreach (XmlNode objXmlCyberware in objXmlRequired.SelectNodes("cyberwarecategory"))
							{
								foreach (Cyberware objCyberware in _objCharacter.Cyberware)
								{
									if (objCyberware.Category == objXmlCyberware.InnerText)
										intTotal++;
								}
							}

							if (intTotal >= Convert.ToInt32(objXmlRequired["count"].InnerText))
								blnFound = true;
						}
						else if (objXmlRequired.Name == "streetcredvsnotoriety")
						{
							// Street Cred must be higher than Notoriety.
							if (_objCharacter.StreetCred >= _objCharacter.Notoriety)
								blnFound = true;
						}
						else if (objXmlRequired.Name == "damageresistance")
						{
							// Damage Resistance must be a particular value.
							ImprovementManager _objImprovementManager = new ImprovementManager(_objCharacter);
							if (_objCharacter.BOD.TotalValue + _objImprovementManager.ValueOf(Improvement.ImprovementType.DamageResistance) >= Convert.ToInt32(objXmlRequired.InnerText))
								blnFound = true;
						}

						// If this item was not found, fail the AllOfMet condition.
						if (!blnFound)
							blnAllOfMet = false;
					}

					// Update the flag for requirements met.
					blnRequirementMet = blnRequirementMet && blnAllOfMet;
					strRequirement += strThisRequirement;
				}

				// The character has not met the requirements, so display a message and uncheck the item.
				if (!blnRequirementMet)
				{
					string strMessage = LanguageManager.Instance.GetString("Message_SelectQuality_QualityRequirement");
					strMessage += strRequirement;

					if (blnShowMessage)
						MessageBox.Show(strMessage, LanguageManager.Instance.GetString("MessageTitle_SelectQuality_QualityRequirement"), MessageBoxButtons.OK, MessageBoxIcon.Information);
					return false;
				}
			}

			return true;
		}

		private void MoveControls()
		{
			int intWidth = Math.Max(lblBPLabel.Width, lblSourceLabel.Width);
			lblBP.Left = lblBPLabel.Left + intWidth + 6;
			lblSource.Left = lblSourceLabel.Left + intWidth + 6;

			lblSearchLabel.Left = txtSearch.Left - 6 - lblSearchLabel.Width;
		}
		#endregion

        private void lblSource_Click(object sender, EventArgs e)
        {
            CommonFunctions.StaticOpenPDF(lblSource.Text, _objCharacter);
        }

        private void KarmaFilter(object sender, EventArgs e)
        {
            if (string.IsNullOrWhiteSpace(nudMinimumBP.Text))
            {
                nudMinimumBP.Value = 0;
            }
            if (string.IsNullOrWhiteSpace(nudValueBP.Text))
            {
                nudValueBP.Value = 0;
            }
            if (string.IsNullOrWhiteSpace(nudMaximumBP.Text))
            {
                nudMaximumBP.Value = 0;
            }
            BuildQualityList();
        }
    }
=======
﻿/*  This file is part of Chummer5a.
 *
 *  Chummer5a is free software: you can redistribute it and/or modify
 *  it under the terms of the GNU General Public License as published by
 *  the Free Software Foundation, either version 3 of the License, or
 *  (at your option) any later version.
 *
 *  Chummer5a is distributed in the hope that it will be useful,
 *  but WITHOUT ANY WARRANTY; without even the implied warranty of
 *  MERCHANTABILITY or FITNESS FOR A PARTICULAR PURPOSE.  See the
 *  GNU General Public License for more details.
 *
 *  You should have received a copy of the GNU General Public License
 *  along with Chummer5a.  If not, see <http://www.gnu.org/licenses/>.
 *
 *  You can obtain the full source code for Chummer5a at
 *  https://github.com/chummer5a/chummer5a
 */
 using System;
using System.Collections.Generic;
using System.Linq;
using System.Windows.Forms;
using System.Xml;
using System.Xml.XPath;
using Chummer.Backend.Shared_Methods;

namespace Chummer
{
	public partial class frmSelectQuality : Form
	{
        public int buildPos = 0;
        public int buildNeg = 0;
		private string _strSelectedQuality = string.Empty;
		private bool _blnAddAgain = false;
		private readonly Character _objCharacter;

		private XmlDocument _objXmlDocument = new XmlDocument();

		private List<ListItem> _lstCategory = new List<ListItem>();

		private static string _strSelectCategory = string.Empty;
        
	    private SelectionShared Shared;
		#region Control Events
		public frmSelectQuality(Character objCharacter)
		{
			InitializeComponent();
			LanguageManager.Instance.Load(GlobalOptions.Instance.Language, this);
			_objCharacter = objCharacter;

			MoveControls();
		}

		private void frmSelectQuality_Load(object sender, EventArgs e)
		{
			_objXmlDocument = XmlManager.Instance.Load("qualities.xml");

			foreach (Label objLabel in Controls.OfType<Label>())
			{
				if (objLabel.Text.StartsWith("["))
					objLabel.Text = string.Empty;
			}

			// Load the Quality information.
            _objXmlDocument = XmlManager.Instance.Load("qualities.xml");

			// Populate the Quality Category list.
            XmlNodeList objXmlCategoryList = _objXmlDocument.SelectNodes("/chummer/categories/category");
			foreach (XmlNode objXmlCategory in objXmlCategoryList)
			{
				ListItem objItem = new ListItem();
				objItem.Value = objXmlCategory.InnerText;
				if (objXmlCategory.Attributes != null)
				{
					if (objXmlCategory.Attributes["translate"] != null)
						objItem.Name = objXmlCategory.Attributes["translate"].InnerText;
					else
						objItem.Name = objXmlCategory.InnerText;
				}
				else
					objItem.Name = objXmlCategory.InnerXml;
				_lstCategory.Add(objItem);
			}
            cboCategory.BeginUpdate();
            cboCategory.ValueMember = "Value";
			cboCategory.DisplayMember = "Name";
			cboCategory.DataSource = _lstCategory;

			// Select the first Category in the list.
            if (string.IsNullOrEmpty(_strSelectCategory))
				cboCategory.SelectedIndex = 0;
			else
				cboCategory.SelectedValue = _strSelectCategory;

			if (cboCategory.SelectedIndex == -1)
				cboCategory.SelectedIndex = 0;
            cboCategory.EndUpdate();

            lblBPLabel.Text = LanguageManager.Instance.GetString("Label_Karma");

            BuildQualityList();
        }

		private void cboCategory_SelectedIndexChanged(object sender, EventArgs e)
		{
			BuildQualityList();
		}

		private void lstQualities_SelectedIndexChanged(object sender, EventArgs e)
		{
			if (string.IsNullOrEmpty(lstQualities.Text))
				return;

			XmlNode objXmlQuality = _objXmlDocument.SelectSingleNode("/chummer/qualities/quality[name = \"" + lstQualities.SelectedValue + "\"]");
			int intBP = 0;
			if (objXmlQuality["karma"]?.InnerText.StartsWith("Variable") == true)
			{
				int intMin = 0;
				int intMax = int.MaxValue;
				string strCost = objXmlQuality["karma"].InnerText.Replace("Variable(", string.Empty).Replace(")", string.Empty);
				if (strCost.Contains("-"))
				{
					string[] strValues = strCost.Split('-');
				    int.TryParse(strValues[0], out intMin);
                    int.TryParse(strValues[1], out intMax);
				}
				else
                    int.TryParse(strCost.Replace("+", string.Empty), out intMin);

				if (intMax == int.MaxValue)
				{
					lblBP.Text = $"{intMin:###,###,##0¥+}";
				}
				else
					lblBP.Text = $"{intMin:###,###,##0} - {intMax:###,###,##0¥}";

				intBP = intMin;
			}
			else
			{
                int.TryParse(objXmlQuality["karma"]?.InnerText, out intBP);
			}
            if (_objCharacter.Created && !_objCharacter.Options.DontDoubleQualityPurchases)
            {
                intBP *= 2;
            }
			lblBP.Text = (intBP * _objCharacter.Options.KarmaQuality).ToString();
			if (chkFree.Checked)
				lblBP.Text = "0";

			string strBook = _objCharacter.Options.LanguageBookShort(objXmlQuality["source"]?.InnerText);
			string strPage = objXmlQuality["page"]?.InnerText;
			if (objXmlQuality["altpage"] != null)
				strPage = objXmlQuality["altpage"].InnerText;
			lblSource.Text = strBook + " " + strPage;

			tipTooltip.SetToolTip(lblSource, _objCharacter.Options.LanguageBookLong(objXmlQuality["source"]?.InnerText) + " " + LanguageManager.Instance.GetString("String_Page") + " " + strPage);
		}

		private void cmdOK_Click(object sender, EventArgs e)
		{
			_blnAddAgain = false;
			AcceptForm();
		}

		private void cmdOKAdd_Click(object sender, EventArgs e)
		{
			_blnAddAgain = true;
			AcceptForm();
		}

		private void cmdCancel_Click(object sender, EventArgs e)
		{
			DialogResult = DialogResult.Cancel;
		}

		private void lstQualities_DoubleClick(object sender, EventArgs e)
		{
			_blnAddAgain = false;
			AcceptForm();
		}

		private void chkLimitList_CheckedChanged(object sender, EventArgs e)
		{
			BuildQualityList();
		}

		private void chkFree_CheckedChanged(object sender, EventArgs e)
		{
			lstQualities_SelectedIndexChanged(sender, e);
		}

		private void chkMetagenetic_CheckedChanged(object sender, EventArgs e)
		{
		    if (chkMetagenetic.Checked)
		        chkNotMetagenetic.Checked = false;
            BuildQualityList();
        }

        private void chkNotMetagenetic_CheckedChanged(object sender, EventArgs e)
        {
            if (chkNotMetagenetic.Checked)
                chkMetagenetic.Checked = false;
            BuildQualityList();
        }

        private void txtSearch_TextChanged(object sender, EventArgs e)
		{
			BuildQualityList();
		}

		private void txtSearch_KeyDown(object sender, KeyEventArgs e)
		{
			if (e.KeyCode == Keys.Down)
			{
                if (lstQualities.SelectedIndex + 1 < lstQualities.Items.Count)
                {
                    lstQualities.SelectedIndex++;
                }
                else if (lstQualities.Items.Count > 0)
                {
                    lstQualities.SelectedIndex = 0;
                }
			}
			if (e.KeyCode == Keys.Up)
			{
                if (lstQualities.SelectedIndex - 1 >= 0)
                {
                    lstQualities.SelectedIndex--;
                }
                else if (lstQualities.Items.Count > 0)
                {
                    lstQualities.SelectedIndex = lstQualities.Items.Count - 1;
                }
			}
		}

		private void txtSearch_KeyUp(object sender, KeyEventArgs e)
		{
			if (e.KeyCode == Keys.Up)
				txtSearch.Select(txtSearch.Text.Length, 0);
		}
		#endregion

		#region Properties
		/// <summary>
		/// Quality that was selected in the dialogue.
		/// </summary>
		public string SelectedQuality
		{
			get
			{
				return _strSelectedQuality;
			}
		}

		/// <summary>
		/// Forcefully add a Category to the list.
		/// </summary>
		public string ForceCategory
		{
			set
			{
                cboCategory.BeginUpdate();
                cboCategory.DataSource = null;
				cboCategory.Items.Add(value);
                cboCategory.EndUpdate();
            }
		}

		/// <summary>
		/// A Quality the character has that should be ignored for checking Fobidden requirements (which would prevent upgrading/downgrading a Quality).
		/// </summary>
		public string IgnoreQuality
		{
			set
			{
				_strIgnoreQuality = value;
			}
		}

		/// <summary>
		/// Whether or not the user wants to add another item after this one.
		/// </summary>
		public bool AddAgain
		{
			get
			{
				return _blnAddAgain;
			}
		}

		/// <summary>
		/// Whether or not the item has no cost.
		/// </summary>
		public bool FreeCost
		{
			get
			{
				return chkFree.Checked;
			}
		}
		#endregion

		#region Methods
		/// <summary>
		/// Build the list of Qualities.
		/// </summary>
		private void BuildQualityList()
		{
			List<ListItem> lstQuality = new List<ListItem>();
            XmlDocument objXmlMetatypeDocument = XmlManager.Instance.Load("metatypes.xml");
            XmlDocument objXmlCrittersDocument = XmlManager.Instance.Load("critters.xml");
            if (!string.IsNullOrEmpty(txtSearch.Text.Trim()))
			{
				// Treat everything as being uppercase so the search is case-insensitive.
				string strSearch = "/chummer/qualities/quality[(" + _objCharacter.Options.BookXPath() + ") and ((contains(translate(name,'abcdefghijklmnopqrstuvwxyzàáâãäåçèéêëìíîïñòóôõöùúûüýß','ABCDEFGHIJKLMNOPQRSTUVWXYZÀÁÂÃÄÅÇÈÉÊËÌÍÎÏÑÒÓÔÕÖÙÚÛÜÝß'), \"" + txtSearch.Text.ToUpper() + "\") and not(translate)) or contains(translate(translate,'abcdefghijklmnopqrstuvwxyzàáâãäåçèéêëìíîïñòóôõöùúûüýß','ABCDEFGHIJKLMNOPQRSTUVWXYZÀÁÂÃÄÅÇÈÉÊËÌÍÎÏÑÒÓÔÕÖÙÚÛÜÝß'), \"" + txtSearch.Text.ToUpper() + "\"))";
				if (chkMetagenetic.Checked)
				{
					strSearch += " and (required/oneof[contains(., 'Changeling (Class I SURGE)')] or metagenetic = 'yes')";
				} else if (chkNotMetagenetic.Checked)
                {
                    strSearch += " and not (metagenetic = 'yes')";
                }
                if (nudMinimumBP.Value != 0)
                {
                    strSearch += "and karma => " + nudMinimumBP.Value;
                }
                strSearch += "]";

                bool blnNeedQualityWhitelist = false;
                XmlNode objXmlMetatype = objXmlMetatypeDocument.SelectSingleNode("/chummer/metatypes/metatype[name = \"" + _objCharacter.Metatype + "\"]");
                if (objXmlMetatype?.SelectNodes("qualityrestriction")?.Count > 0)
                    blnNeedQualityWhitelist = true;
                else
                {
                    objXmlMetatype = objXmlCrittersDocument.SelectSingleNode("/chummer/metatypes/metatype[name = \"" + _objCharacter.Metatype + "\"]");
                    if (objXmlMetatype?.SelectNodes("qualityrestriction")?.Count > 0)
                        blnNeedQualityWhitelist = true;
                }

                XmlNodeList objXmlQualityList;
                try
			    {
			        objXmlQualityList = _objXmlDocument.SelectNodes(strSearch);
			    }
			    catch (XPathException)
			    {
			        return;
			    }

                foreach (XmlNode objXmlQuality in objXmlQualityList)
				{
                    bool blnQualityAllowed = !blnNeedQualityWhitelist;
                    if (blnNeedQualityWhitelist)
                    {
                        if (objXmlQuality["name"] != null && (
                            objXmlMetatype.SelectSingleNode("qualityrestriction/positive/quality[. = \"" +
                                                            objXmlQuality["name"].InnerText + "\"]") != null ||
                            objXmlMetatype.SelectSingleNode("qualityrestriction/negative/quality[. = \"" +
                                                            objXmlQuality["name"].InnerText + "\"]") != null))
                            blnQualityAllowed = true;
                    }

                    if (objXmlQuality["hide"] == null && blnQualityAllowed)
                    {
                        if (!chkLimitList.Checked || (chkLimitList.Checked && Shared.RequirementsMet(objXmlQuality,false,_objCharacter)))
                        {
                            ListItem objItem = new ListItem();
                            objItem.Value = objXmlQuality["name"]?.InnerText;
                            objItem.Name = objXmlQuality["translate"]?.InnerText ?? objItem.Value;

                            if (objXmlQuality["category"] != null)
                            {
                                ListItem objFoundItem = _lstCategory.Find(objFind => objFind.Value == objXmlQuality["category"].InnerText);
                                if (objFoundItem != null)
                                {
                                    objItem.Name += " [" + objFoundItem.Name + "]";
                                }
                            }

                            lstQuality.Add(objItem);
                        }
                    }
				}
			}
			else
			{

                string strXPath = "category = \"" + cboCategory.SelectedValue + "\" and (" + _objCharacter.Options.BookXPath() + ")";
				if (chkMetagenetic.Checked)
				{
					strXPath += " and (required/oneof[contains(., 'Changeling (Class I SURGE)')] or metagenetic = 'yes')";
				}
                else if (!chkNotMetagenetic.Checked && (cboCategory.SelectedValue.ToString() == "Negative" || _objCharacter.MetageneticLimit > 0))
				{
					//Load everything, including metagenetic qualities.
				}
				else
				{
					strXPath += " and not (required/oneof[contains(., 'Changeling (Class I SURGE)')] or metagenetic = 'yes')";
                }
                if (nudValueBP.Value != 0)
                {
                    strXPath += "and karma = " + nudValueBP.Value;
                }
                else
                {
                    if (nudMinimumBP.Value != 0)
                    {
                        strXPath += "and karma >= " + nudMinimumBP.Value;
                    }

                    if (nudMaximumBP.Value != 0)
                    {
                        strXPath += "and karma <= " + nudMaximumBP.Value;
                    }
                }

                bool blnNeedQualityWhitelist = false;
                XmlNode objXmlMetatype = objXmlMetatypeDocument.SelectSingleNode("/chummer/metatypes/metatype[name = \"" + _objCharacter.Metatype + "\"]");
                if (objXmlMetatype?.SelectNodes("qualityrestriction")?.Count > 0)
                    blnNeedQualityWhitelist = true;
                else
                {
                    objXmlMetatype = objXmlCrittersDocument.SelectSingleNode("/chummer/metatypes/metatype[name = \"" + _objCharacter.Metatype + "\"]");
                    if (objXmlMetatype?.SelectNodes("qualityrestriction")?.Count > 0)
                        blnNeedQualityWhitelist = true;
                }

                foreach (XmlNode objXmlQuality in _objXmlDocument.SelectNodes("/chummer/qualities/quality[" + strXPath + "]"))
                {
                    if (objXmlQuality["name"] == null)
                        continue;
					if (objXmlQuality["name"].InnerText.StartsWith("Infected"))
					{
						//There was something I was going to do with this, but I can't remember what it was.
					}
                    bool blnQualityAllowed = !blnNeedQualityWhitelist;
                    if (blnNeedQualityWhitelist)
                    {
                        if (objXmlMetatype.SelectSingleNode("qualityrestriction/" + cboCategory.SelectedValue.ToString().ToLower() + "/quality[. = \"" + objXmlQuality["name"].InnerText + "\"]") != null)
                            blnQualityAllowed = true;
                    }
					if (blnQualityAllowed)
					{
                        if (!chkLimitList.Checked || (chkLimitList.Checked && Shared.RequirementsMet(objXmlQuality, false, _objCharacter)))
                        {
                            if (objXmlQuality["hide"] == null)
                            {
                                ListItem objItem = new ListItem();
                                objItem.Value = objXmlQuality["name"].InnerText;
                                if (objXmlQuality["translate"] != null)
                                    objItem.Name = objXmlQuality["translate"].InnerText;
                                else
                                    objItem.Name = objXmlQuality["name"].InnerText;

                                lstQuality.Add(objItem);
                            }
                        }
					}
				}
			}
			SortListItem objSort = new SortListItem();
			lstQuality.Sort(objSort.Compare);
            lstQualities.BeginUpdate();
            lstQualities.DataSource = null;
			lstQualities.ValueMember = "Value";
			lstQualities.DisplayMember = "Name";
			lstQualities.DataSource = lstQuality;
            lstQualities.EndUpdate();
        }

		/// <summary>
		/// Accept the selected item and close the form.
		/// </summary>
		private void AcceptForm()
		{
			if (string.IsNullOrEmpty(lstQualities.Text))
				return;
            //Test for whether we're adding a "Special" quality. This should probably be a separate function at some point.
            switch (lstQualities.SelectedValue.ToString())
            {
                case "Changeling (Class I SURGE)":
                    _objCharacter.MetageneticLimit = 30;
                    break;
                case "Changeling (Class II SURGE)":
                    _objCharacter.MetageneticLimit = 30;
                    break;
                case "Changeling (Class III SURGE)":
                    _objCharacter.MetageneticLimit = 30;
                    break;
                default:
                    break;
            }

			XmlNode objNode = _objXmlDocument.SelectSingleNode("/chummer/qualities/quality[name = \"" + lstQualities.SelectedValue + "\"]");
		    if (objNode == null)
		        return;
            _strSelectedQuality = objNode["name"]?.InnerText;
			_strSelectCategory = objNode["category"]?.InnerText;

			if (!Shared.RequirementsMet(objNode, false, _objCharacter))
				return;
			DialogResult = DialogResult.OK;
		}

		private void MoveControls()
		{
			int intWidth = Math.Max(lblBPLabel.Width, lblSourceLabel.Width);
			lblBP.Left = lblBPLabel.Left + intWidth + 6;
			lblSource.Left = lblSourceLabel.Left + intWidth + 6;

			lblSearchLabel.Left = txtSearch.Left - 6 - lblSearchLabel.Width;
		}
		#endregion

        private void lblSource_Click(object sender, EventArgs e)
        {
            CommonFunctions.StaticOpenPDF(lblSource.Text, _objCharacter);
        }

        private void KarmaFilter(object sender, EventArgs e)
        {
            if (string.IsNullOrWhiteSpace(nudMinimumBP.Text))
            {
                nudMinimumBP.Value = 0;
            }
            if (string.IsNullOrWhiteSpace(nudValueBP.Text))
            {
                nudValueBP.Value = 0;
            }
            if (string.IsNullOrWhiteSpace(nudMaximumBP.Text))
            {
                nudMaximumBP.Value = 0;
            }
            BuildQualityList();
        }
    }
>>>>>>> 7f97dd00
}<|MERGE_RESOLUTION|>--- conflicted
+++ resolved
@@ -1,1371 +1,3 @@
-<<<<<<< HEAD
-﻿/*  This file is part of Chummer5a.
- *
- *  Chummer5a is free software: you can redistribute it and/or modify
- *  it under the terms of the GNU General Public License as published by
- *  the Free Software Foundation, either version 3 of the License, or
- *  (at your option) any later version.
- *
- *  Chummer5a is distributed in the hope that it will be useful,
- *  but WITHOUT ANY WARRANTY; without even the implied warranty of
- *  MERCHANTABILITY or FITNESS FOR A PARTICULAR PURPOSE.  See the
- *  GNU General Public License for more details.
- *
- *  You should have received a copy of the GNU General Public License
- *  along with Chummer5a.  If not, see <http://www.gnu.org/licenses/>.
- *
- *  You can obtain the full source code for Chummer5a at
- *  https://github.com/chummer5a/chummer5a
- */
- using System;
-using System.Collections.Generic;
-using System.Linq;
-using System.Windows.Forms;
-using System.Xml;
-using System.Xml.XPath;
- using Chummer.Backend.Equipment;
- using Chummer.Skills;
-
-namespace Chummer
-{
-	public partial class frmSelectQuality : Form
-	{
-        public int buildPos = 0;
-        public int buildNeg = 0;
-		private string _strSelectedQuality = string.Empty;
-		private bool _blnAddAgain = false;
-		private readonly Character _objCharacter;
-		private string _strIgnoreQuality = string.Empty;
-
-		private XmlDocument _objXmlDocument = new XmlDocument();
-
-		private List<ListItem> _lstCategory = new List<ListItem>();
-
-		private static string _strSelectCategory = string.Empty;
-
-		private readonly XmlDocument _objMetatypeDocument = new XmlDocument();
-		private readonly XmlDocument _objCritterDocument = new XmlDocument();
-
-		#region Control Events
-		public frmSelectQuality(Character objCharacter)
-		{
-			InitializeComponent();
-			LanguageManager.Instance.Load(GlobalOptions.Instance.Language, this);
-			_objCharacter = objCharacter;
-
-			_objMetatypeDocument = XmlManager.Instance.Load("metatypes.xml");
-			_objCritterDocument = XmlManager.Instance.Load("critters.xml");
-
-			MoveControls();
-		}
-
-		private void frmSelectQuality_Load(object sender, EventArgs e)
-		{
-			_objXmlDocument = XmlManager.Instance.Load("qualities.xml");
-
-			foreach (Label objLabel in Controls.OfType<Label>())
-			{
-				if (objLabel.Text.StartsWith("["))
-					objLabel.Text = string.Empty;
-			}
-
-			// Load the Quality information.
-            _objXmlDocument = XmlManager.Instance.Load("qualities.xml");
-
-			// Populate the Quality Category list.
-            XmlNodeList objXmlCategoryList = _objXmlDocument.SelectNodes("/chummer/categories/category");
-			foreach (XmlNode objXmlCategory in objXmlCategoryList)
-			{
-				ListItem objItem = new ListItem();
-				objItem.Value = objXmlCategory.InnerText;
-				if (objXmlCategory.Attributes != null)
-				{
-					if (objXmlCategory.Attributes["translate"] != null)
-						objItem.Name = objXmlCategory.Attributes["translate"].InnerText;
-					else
-						objItem.Name = objXmlCategory.InnerText;
-				}
-				else
-					objItem.Name = objXmlCategory.InnerXml;
-				_lstCategory.Add(objItem);
-			}
-            cboCategory.BeginUpdate();
-            cboCategory.ValueMember = "Value";
-			cboCategory.DisplayMember = "Name";
-			cboCategory.DataSource = _lstCategory;
-
-			// Select the first Category in the list.
-            if (string.IsNullOrEmpty(_strSelectCategory))
-				cboCategory.SelectedIndex = 0;
-			else
-				cboCategory.SelectedValue = _strSelectCategory;
-
-			if (cboCategory.SelectedIndex == -1)
-				cboCategory.SelectedIndex = 0;
-            cboCategory.EndUpdate();
-
-            lblBPLabel.Text = LanguageManager.Instance.GetString("Label_Karma");
-
-            BuildQualityList();
-        }
-
-		private void cboCategory_SelectedIndexChanged(object sender, EventArgs e)
-		{
-			BuildQualityList();
-		}
-
-		private void lstQualities_SelectedIndexChanged(object sender, EventArgs e)
-		{
-			if (string.IsNullOrEmpty(lstQualities.Text))
-				return;
-
-			XmlNode objXmlQuality = _objXmlDocument.SelectSingleNode("/chummer/qualities/quality[name = \"" + lstQualities.SelectedValue + "\"]");
-			int intBP = 0;
-			if (objXmlQuality["karma"]?.InnerText.StartsWith("Variable") == true)
-			{
-				int intMin = 0;
-				int intMax = int.MaxValue;
-				string strCost = objXmlQuality["karma"].InnerText.Replace("Variable(", string.Empty).Replace(")", string.Empty);
-				if (strCost.Contains("-"))
-				{
-					string[] strValues = strCost.Split('-');
-				    int.TryParse(strValues[0], out intMin);
-                    int.TryParse(strValues[1], out intMax);
-				}
-				else
-                    int.TryParse(strCost.Replace("+", string.Empty), out intMin);
-
-				if (intMax == int.MaxValue)
-				{
-					lblBP.Text = $"{intMin:###,###,##0¥+}";
-				}
-				else
-					lblBP.Text = $"{intMin:###,###,##0} - {intMax:###,###,##0¥}";
-
-				intBP = intMin;
-			}
-			else
-			{
-                int.TryParse(objXmlQuality["karma"]?.InnerText, out intBP);
-			}
-            if (_objCharacter.Created && !_objCharacter.Options.DontDoubleQualityPurchases)
-            {
-                intBP *= 2;
-            }
-			lblBP.Text = (intBP * _objCharacter.Options.KarmaQuality).ToString();
-			if (chkFree.Checked)
-				lblBP.Text = "0";
-
-			string strBook = _objCharacter.Options.LanguageBookShort(objXmlQuality["source"]?.InnerText);
-			string strPage = objXmlQuality["page"]?.InnerText;
-			if (objXmlQuality["altpage"] != null)
-				strPage = objXmlQuality["altpage"].InnerText;
-			lblSource.Text = strBook + " " + strPage;
-
-			tipTooltip.SetToolTip(lblSource, _objCharacter.Options.LanguageBookLong(objXmlQuality["source"]?.InnerText) + " " + LanguageManager.Instance.GetString("String_Page") + " " + strPage);
-		}
-
-		private void cmdOK_Click(object sender, EventArgs e)
-		{
-			_blnAddAgain = false;
-			AcceptForm();
-		}
-
-		private void cmdOKAdd_Click(object sender, EventArgs e)
-		{
-			_blnAddAgain = true;
-			AcceptForm();
-		}
-
-		private void cmdCancel_Click(object sender, EventArgs e)
-		{
-			DialogResult = DialogResult.Cancel;
-		}
-
-		private void lstQualities_DoubleClick(object sender, EventArgs e)
-		{
-			_blnAddAgain = false;
-			AcceptForm();
-		}
-
-		private void chkLimitList_CheckedChanged(object sender, EventArgs e)
-		{
-			BuildQualityList();
-		}
-
-		private void chkFree_CheckedChanged(object sender, EventArgs e)
-		{
-			lstQualities_SelectedIndexChanged(sender, e);
-		}
-
-		private void chkMetagenetic_CheckedChanged(object sender, EventArgs e)
-		{
-		    if (chkMetagenetic.Checked)
-		        chkNotMetagenetic.Checked = false;
-            BuildQualityList();
-        }
-
-        private void chkNotMetagenetic_CheckedChanged(object sender, EventArgs e)
-        {
-            if (chkNotMetagenetic.Checked)
-                chkMetagenetic.Checked = false;
-            BuildQualityList();
-        }
-
-        private void txtSearch_TextChanged(object sender, EventArgs e)
-		{
-			BuildQualityList();
-		}
-
-		private void txtSearch_KeyDown(object sender, KeyEventArgs e)
-		{
-			if (e.KeyCode == Keys.Down)
-			{
-                if (lstQualities.SelectedIndex + 1 < lstQualities.Items.Count)
-                {
-                    lstQualities.SelectedIndex++;
-                }
-                else if (lstQualities.Items.Count > 0)
-                {
-                    lstQualities.SelectedIndex = 0;
-                }
-			}
-			if (e.KeyCode == Keys.Up)
-			{
-                if (lstQualities.SelectedIndex - 1 >= 0)
-                {
-                    lstQualities.SelectedIndex--;
-                }
-                else if (lstQualities.Items.Count > 0)
-                {
-                    lstQualities.SelectedIndex = lstQualities.Items.Count - 1;
-                }
-			}
-		}
-
-		private void txtSearch_KeyUp(object sender, KeyEventArgs e)
-		{
-			if (e.KeyCode == Keys.Up)
-				txtSearch.Select(txtSearch.Text.Length, 0);
-		}
-		#endregion
-
-		#region Properties
-		/// <summary>
-		/// Quality that was selected in the dialogue.
-		/// </summary>
-		public string SelectedQuality
-		{
-			get
-			{
-				return _strSelectedQuality;
-			}
-		}
-
-		/// <summary>
-		/// Forcefully add a Category to the list.
-		/// </summary>
-		public string ForceCategory
-		{
-			set
-			{
-                cboCategory.BeginUpdate();
-                cboCategory.DataSource = null;
-				cboCategory.Items.Add(value);
-                cboCategory.EndUpdate();
-            }
-		}
-
-		/// <summary>
-		/// A Quality the character has that should be ignored for checking Fobidden requirements (which would prevent upgrading/downgrading a Quality).
-		/// </summary>
-		public string IgnoreQuality
-		{
-			set
-			{
-				_strIgnoreQuality = value;
-			}
-		}
-
-		/// <summary>
-		/// Whether or not the user wants to add another item after this one.
-		/// </summary>
-		public bool AddAgain
-		{
-			get
-			{
-				return _blnAddAgain;
-			}
-		}
-
-		/// <summary>
-		/// Whether or not the item has no cost.
-		/// </summary>
-		public bool FreeCost
-		{
-			get
-			{
-				return chkFree.Checked;
-			}
-		}
-		#endregion
-
-		#region Methods
-		/// <summary>
-		/// Build the list of Qualities.
-		/// </summary>
-		private void BuildQualityList()
-		{
-			List<ListItem> lstQuality = new List<ListItem>();
-            XmlDocument objXmlMetatypeDocument = XmlManager.Instance.Load("metatypes.xml");
-            XmlDocument objXmlCrittersDocument = XmlManager.Instance.Load("critters.xml");
-            if (!string.IsNullOrEmpty(txtSearch.Text.Trim()))
-			{
-				// Treat everything as being uppercase so the search is case-insensitive.
-				string strSearch = "/chummer/qualities/quality[(" + _objCharacter.Options.BookXPath() + ") and ((contains(translate(name,'abcdefghijklmnopqrstuvwxyzàáâãäåçèéêëìíîïñòóôõöùúûüýß','ABCDEFGHIJKLMNOPQRSTUVWXYZÀÁÂÃÄÅÇÈÉÊËÌÍÎÏÑÒÓÔÕÖÙÚÛÜÝß'), \"" + txtSearch.Text.ToUpper() + "\") and not(translate)) or contains(translate(translate,'abcdefghijklmnopqrstuvwxyzàáâãäåçèéêëìíîïñòóôõöùúûüýß','ABCDEFGHIJKLMNOPQRSTUVWXYZÀÁÂÃÄÅÇÈÉÊËÌÍÎÏÑÒÓÔÕÖÙÚÛÜÝß'), \"" + txtSearch.Text.ToUpper() + "\"))";
-				if (chkMetagenetic.Checked)
-				{
-					strSearch += " and (required/oneof[contains(., 'Changeling (Class I SURGE)')] or metagenetic = 'yes')";
-				} else if (chkNotMetagenetic.Checked)
-                {
-                    strSearch += " and not (metagenetic = 'yes')";
-                }
-                if (nudMinimumBP.Value != 0)
-                {
-                    strSearch += "and karma => " + nudMinimumBP.Value;
-                }
-                strSearch += "]";
-
-                bool blnNeedQualityWhitelist = false;
-                XmlNode objXmlMetatype = objXmlMetatypeDocument.SelectSingleNode("/chummer/metatypes/metatype[name = \"" + _objCharacter.Metatype + "\"]");
-                if (objXmlMetatype?.SelectNodes("qualityrestriction")?.Count > 0)
-                    blnNeedQualityWhitelist = true;
-                else
-                {
-                    objXmlMetatype = objXmlCrittersDocument.SelectSingleNode("/chummer/metatypes/metatype[name = \"" + _objCharacter.Metatype + "\"]");
-                    if (objXmlMetatype?.SelectNodes("qualityrestriction")?.Count > 0)
-                        blnNeedQualityWhitelist = true;
-                }
-
-                XmlNodeList objXmlQualityList;
-                try
-			    {
-			        objXmlQualityList = _objXmlDocument.SelectNodes(strSearch);
-			    }
-			    catch (XPathException)
-			    {
-			        return;
-			    }
-
-                foreach (XmlNode objXmlQuality in objXmlQualityList)
-				{
-                    bool blnQualityAllowed = !blnNeedQualityWhitelist;
-                    if (blnNeedQualityWhitelist)
-                    {
-                        if (objXmlQuality["name"] != null && (
-                            objXmlMetatype.SelectSingleNode("qualityrestriction/positive/quality[. = \"" +
-                                                            objXmlQuality["name"].InnerText + "\"]") != null ||
-                            objXmlMetatype.SelectSingleNode("qualityrestriction/negative/quality[. = \"" +
-                                                            objXmlQuality["name"].InnerText + "\"]") != null))
-                            blnQualityAllowed = true;
-                    }
-
-                    if (objXmlQuality["hide"] == null && blnQualityAllowed)
-                    {
-                        if (!chkLimitList.Checked || (chkLimitList.Checked && RequirementMet(objXmlQuality, false)))
-                        {
-                            ListItem objItem = new ListItem();
-                            objItem.Value = objXmlQuality["name"]?.InnerText;
-                            objItem.Name = objXmlQuality["translate"]?.InnerText ?? objItem.Value;
-
-                            if (objXmlQuality["category"] != null)
-                            {
-                                ListItem objFoundItem = _lstCategory.Find(objFind => objFind.Value == objXmlQuality["category"].InnerText);
-                                if (objFoundItem != null)
-                                {
-                                    objItem.Name += " [" + objFoundItem.Name + "]";
-                                }
-                            }
-
-                            lstQuality.Add(objItem);
-                        }
-                    }
-				}
-			}
-			else
-			{
-
-                string strXPath = "category = \"" + cboCategory.SelectedValue + "\" and (" + _objCharacter.Options.BookXPath() + ")";
-				if (chkMetagenetic.Checked)
-				{
-					strXPath += " and (required/oneof[contains(., 'Changeling (Class I SURGE)')] or metagenetic = 'yes')";
-				}
-                else if (!chkNotMetagenetic.Checked && (cboCategory.SelectedValue.ToString() == "Negative" || _objCharacter.MetageneticLimit > 0))
-				{
-					//Load everything, including metagenetic qualities.
-				}
-				else
-				{
-					strXPath += " and not (required/oneof[contains(., 'Changeling (Class I SURGE)')] or metagenetic = 'yes')";
-                }
-                if (nudValueBP.Value != 0)
-                {
-                    strXPath += "and karma = " + nudValueBP.Value;
-                }
-                else
-                {
-                    if (nudMinimumBP.Value != 0)
-                    {
-                        strXPath += "and karma >= " + nudMinimumBP.Value;
-                    }
-
-                    if (nudMaximumBP.Value != 0)
-                    {
-                        strXPath += "and karma <= " + nudMaximumBP.Value;
-                    }
-                }
-
-                bool blnNeedQualityWhitelist = false;
-                XmlNode objXmlMetatype = objXmlMetatypeDocument.SelectSingleNode("/chummer/metatypes/metatype[name = \"" + _objCharacter.Metatype + "\"]");
-                if (objXmlMetatype?.SelectNodes("qualityrestriction")?.Count > 0)
-                    blnNeedQualityWhitelist = true;
-                else
-                {
-                    objXmlMetatype = objXmlCrittersDocument.SelectSingleNode("/chummer/metatypes/metatype[name = \"" + _objCharacter.Metatype + "\"]");
-                    if (objXmlMetatype?.SelectNodes("qualityrestriction")?.Count > 0)
-                        blnNeedQualityWhitelist = true;
-                }
-
-                foreach (XmlNode objXmlQuality in _objXmlDocument.SelectNodes("/chummer/qualities/quality[" + strXPath + "]"))
-                {
-                    if (objXmlQuality["name"] == null)
-                        continue;
-					if (objXmlQuality["name"].InnerText.StartsWith("Infected"))
-					{
-						//There was something I was going to do with this, but I can't remember what it was.
-					}
-                    bool blnQualityAllowed = !blnNeedQualityWhitelist;
-                    if (blnNeedQualityWhitelist)
-                    {
-                        if (objXmlMetatype.SelectSingleNode("qualityrestriction/" + cboCategory.SelectedValue.ToString().ToLower() + "/quality[. = \"" + objXmlQuality["name"].InnerText + "\"]") != null)
-                            blnQualityAllowed = true;
-                    }
-					if (blnQualityAllowed)
-					{
-                        if (!chkLimitList.Checked || (chkLimitList.Checked && RequirementMet(objXmlQuality, false)))
-                        {
-                            if (objXmlQuality["hide"] == null)
-                            {
-                                ListItem objItem = new ListItem();
-                                objItem.Value = objXmlQuality["name"].InnerText;
-                                if (objXmlQuality["translate"] != null)
-                                    objItem.Name = objXmlQuality["translate"].InnerText;
-                                else
-                                    objItem.Name = objXmlQuality["name"].InnerText;
-
-                                lstQuality.Add(objItem);
-                            }
-                        }
-					}
-				}
-			}
-			SortListItem objSort = new SortListItem();
-			lstQuality.Sort(objSort.Compare);
-            lstQualities.BeginUpdate();
-            lstQualities.DataSource = null;
-			lstQualities.ValueMember = "Value";
-			lstQualities.DisplayMember = "Name";
-			lstQualities.DataSource = lstQuality;
-            lstQualities.EndUpdate();
-        }
-
-		/// <summary>
-		/// Accept the selected item and close the form.
-		/// </summary>
-		private void AcceptForm()
-		{
-			if (string.IsNullOrEmpty(lstQualities.Text))
-				return;
-            //Test for whether we're adding a "Special" quality. This should probably be a separate function at some point.
-            switch (lstQualities.SelectedValue.ToString())
-            {
-                case "Changeling (Class I SURGE)":
-                    _objCharacter.MetageneticLimit = 30;
-                    break;
-                case "Changeling (Class II SURGE)":
-                    _objCharacter.MetageneticLimit = 30;
-                    break;
-                case "Changeling (Class III SURGE)":
-                    _objCharacter.MetageneticLimit = 30;
-                    break;
-                default:
-                    break;
-            }
-
-			XmlNode objNode = _objXmlDocument.SelectSingleNode("/chummer/qualities/quality[name = \"" + lstQualities.SelectedValue + "\"]");
-		    if (objNode == null)
-		        return;
-            _strSelectedQuality = objNode["name"]?.InnerText;
-			_strSelectCategory = objNode["category"]?.InnerText;
-
-			if (!RequirementMet(objNode, true))
-				return;
-			DialogResult = DialogResult.OK;
-		}
-
-		/// <summary>
-		/// Check if the Quality's requirements/restrictions are being met.
-		/// </summary>
-		/// <param name="objXmlQuality">XmlNode of the Quality.</param>
-		/// <param name="blnShowMessage">Whether or not a message should be shown if the requirements are not met.</param>
-		private bool RequirementMet(XmlNode objXmlQuality, bool blnShowMessage)
-		{
-			// Ignore the rules.
-			if (_objCharacter.IgnoreRules)
-				return true;
-
-			// See if the character already has this Quality and whether or not multiple copies are allowed.
-			bool blnAllowMultiple = false;
-			if (objXmlQuality?["limit"] != null)
-			{
-				if (objXmlQuality["limit"].InnerText == "no")
-				{
-					blnAllowMultiple = true;
-				}
-				else
-				{
-					int intQualityLimit = Convert.ToInt32(objXmlQuality["limit"].InnerText);
-					int intQualityCount = 0;
-					foreach (Quality objQuality in _objCharacter.Qualities)
-					{
-						if (objQuality.Name == objXmlQuality["name"].InnerText)
-						{
-							intQualityCount++;
-						}
-					}
-					if (intQualityCount < intQualityLimit)
-					{
-						blnAllowMultiple = true;
-					}
-				}
-			}
-			if (!blnAllowMultiple)
-			{
-				// Multiples aren't allowed, so make sure the character does not already have it.
-				foreach (Quality objQuality in _objCharacter.Qualities)
-				{
-					if (objQuality.Name == objXmlQuality["name"].InnerText)
-					{
-						if (blnShowMessage)
-							MessageBox.Show(LanguageManager.Instance.GetString("Message_SelectQuality_QualityLimit"), LanguageManager.Instance.GetString("MessageTitle_SelectQuality_QualityLimit"), MessageBoxButtons.OK, MessageBoxIcon.Information);
-						return false;
-					}
-				}
-			}
-
-			if (objXmlQuality.InnerXml.Contains("forbidden"))
-			{
-				bool blnRequirementForbidden = false;
-				string strForbidden = string.Empty;
-
-				// Loop through the oneof requirements.
-				XmlNodeList objXmlForbiddenList = objXmlQuality.SelectNodes("forbidden/oneof");
-				foreach (XmlNode objXmlOneOf in objXmlForbiddenList)
-				{
-					XmlNodeList objXmlOneOfList = objXmlOneOf.ChildNodes;
-
-					foreach (XmlNode objXmlForbidden in objXmlOneOfList)
-					{
-						if (objXmlForbidden.Name == "quality")
-						{
-							// Run through all of the Qualities the character has and see if the current forbidden item exists.
-							// If so, turn on the RequirementForbidden flag so it cannot be selected.
-							foreach (Quality objCharacterQuality in _objCharacter.Qualities)
-							{
-								if (objCharacterQuality.Name == objXmlForbidden.InnerText && objCharacterQuality.Name != _strIgnoreQuality)
-								{
-									blnRequirementForbidden = true;
-									strForbidden += "\n\t" + objCharacterQuality.DisplayNameShort;
-								}
-							}
-						}
-						else if (objXmlForbidden.Name == "metatype")
-						{
-							// Check the Metatype restriction.
-							if (objXmlForbidden.InnerText == _objCharacter.Metatype)
-							{
-								blnRequirementForbidden = true;
-								XmlNode objNode = _objMetatypeDocument.SelectSingleNode("/chummer/metatypes/metatype[name = \"" + objXmlForbidden.InnerText + "\"]");
-								if (objNode == null)
-									objNode = _objCritterDocument.SelectSingleNode("/chummer/metatypes/metatype[name = \"" + objXmlForbidden.InnerText + "\"]");
-								if (objNode["translate"] != null)
-									strForbidden += "\n\t" + objNode["translate"].InnerText;
-								else
-									strForbidden += "\n\t" + objXmlForbidden.InnerText;
-							}
-						}
-						else if (objXmlForbidden.Name == "metatypecategory")
-						{
-							// Check the Metatype Category restriction.
-							if (objXmlForbidden.InnerText == _objCharacter.MetatypeCategory)
-							{
-								blnRequirementForbidden = true;
-								XmlNode objNode = _objMetatypeDocument.SelectSingleNode("/chummer/categories/category[. = \"" + objXmlForbidden.InnerText + "\"]");
-								if (objNode == null)
-									objNode = _objCritterDocument.SelectSingleNode("/chummer/categories/category[. = \"" + objXmlForbidden.InnerText + "\"]");
-								if (objNode.Attributes["translate"] != null)
-									strForbidden += "\n\t" + objNode.Attributes["translate"].InnerText;
-								else
-									strForbidden += "\n\t" + objXmlForbidden.InnerText;
-							}
-						}
-						else if (objXmlForbidden.Name == "metavariant")
-						{
-							// Check the Metavariant restriction.
-							if (objXmlForbidden.InnerText == _objCharacter.Metavariant)
-							{
-								blnRequirementForbidden = true;
-								XmlNode objNode = _objMetatypeDocument.SelectSingleNode("/chummer/metatypes/metatype/metavariants/metavariant[name = \"" + objXmlForbidden.InnerText + "\"]");
-								if (objNode == null)
-									objNode = _objCritterDocument.SelectSingleNode("/chummer/metatypes/metatype/metavariants/metavariant[name = \"" + objXmlForbidden.InnerText + "\"]");
-								if (objNode["translate"] != null)
-									strForbidden += "\n\t" + objNode["translate"].InnerText;
-								else
-									strForbidden += "\n\t" + objXmlForbidden.InnerText;
-							}
-						}
-						else if (objXmlForbidden.Name == "metagenetic")
-						{
-							// Check to see if the character has a Metagenetic Quality.
-							foreach (Quality objQuality in _objCharacter.Qualities)
-							{
-								XmlNode objXmlCheck = _objXmlDocument.SelectSingleNode("/chummer/qualities/quality[name = \"" + objQuality.Name + "\"]");
-								if (objXmlCheck["metagenetic"] != null)
-								{
-									if (objXmlCheck["metagenetic"].InnerText.ToLower() == "yes")
-									{
-										blnRequirementForbidden = true;
-										strForbidden += "\n\t" + objQuality.DisplayName;
-										break;
-									}
-								}
-							}
-						}
-					}
-				}
-
-				// The character is not allowed to take the Quality, so display a message and uncheck the item.
-				if (blnRequirementForbidden)
-				{
-					if (blnShowMessage)
-						MessageBox.Show(LanguageManager.Instance.GetString("Message_SelectQuality_QualityRestriction") + strForbidden, LanguageManager.Instance.GetString("MessageTitle_SelectQuality_QualityRestriction"), MessageBoxButtons.OK, MessageBoxIcon.Information);
-					return false;
-				}
-			}
-
-			if (objXmlQuality.InnerXml.Contains("required"))
-			{
-				string strRequirement = string.Empty;
-				bool blnRequirementMet = true;
-
-				// Loop through the oneof requirements.
-				XmlNodeList objXmlRequiredList = objXmlQuality.SelectNodes("required/oneof");
-				foreach (XmlNode objXmlOneOf in objXmlRequiredList)
-				{
-					bool blnOneOfMet = false;
-					string strThisRequirement = "\n" + LanguageManager.Instance.GetString("Message_SelectQuality_OneOf");
-					XmlNodeList objXmlOneOfList = objXmlOneOf.ChildNodes;
-					foreach (XmlNode objXmlRequired in objXmlOneOfList)
-					{
-						if (objXmlRequired.Name == "quality")
-						{
-							// Run through all of the Qualities the character has and see if the current required item exists.
-							// If so, turn on the RequirementMet flag so it can be selected.
-							foreach (Quality objCharacterQuality in _objCharacter.Qualities)
-							{
-								if (objCharacterQuality.Name == objXmlRequired.InnerText)
-									blnOneOfMet = true;
-							}
-
-							if (!blnOneOfMet)
-							{
-								XmlNode objNode = _objXmlDocument.SelectSingleNode("/chummer/qualities/quality[name = \"" + objXmlRequired.InnerText + "\"]");
-								if (objNode["translate"] != null)
-									strThisRequirement += "\n\t" + objNode["translate"].InnerText;
-								else
-									strThisRequirement += "\n\t" + objXmlRequired.InnerText;
-							}
-						}
-						else if (objXmlRequired.Name == "metatype")
-						{
-							// Check the Metatype requirement.
-							if (objXmlRequired.InnerText == _objCharacter.Metatype)
-								blnOneOfMet = true;
-							else
-							{
-								XmlNode objNode = _objMetatypeDocument.SelectSingleNode("/chummer/metatypes/metatype[name = \"" + objXmlRequired.InnerText + "\"]");
-								if (objNode == null)
-									objNode = _objCritterDocument.SelectSingleNode("/chummer/metatypes/metatype[name = \"" + objXmlRequired.InnerText + "\"]");
-								if (objNode["translate"] != null)
-									strThisRequirement += "\n\t" + objNode["translate"].InnerText;
-								else
-									strThisRequirement += "\n\t" + objXmlRequired.InnerText;
-							}
-						}
-						else if (objXmlRequired.Name == "metatypecategory")
-						{
-							// Check the Metatype Category requirement.
-							if (objXmlRequired.InnerText == _objCharacter.MetatypeCategory)
-								blnOneOfMet = true;
-							else
-							{
-								XmlNode objNode = _objMetatypeDocument.SelectSingleNode("/chummer/categories/category[. = \"" + objXmlRequired.InnerText + "\"]");
-								if (objNode == null)
-									objNode = _objCritterDocument.SelectSingleNode("/chummer/categories/category[. = \"" + objXmlRequired.InnerText + "\"]");
-								if (objNode.Attributes["translate"] != null)
-									strThisRequirement += "\n\t" + objNode.Attributes["translate"].InnerText;
-								else
-									strThisRequirement = "\n\t" + objXmlRequired.InnerText;
-							}
-						}
-						else if (objXmlRequired.Name == "metavariant")
-						{
-							// Check the Metavariant requirement.
-							if (objXmlRequired.InnerText == _objCharacter.Metavariant)
-								blnOneOfMet = true;
-							else
-							{
-								XmlNode objNode = _objMetatypeDocument.SelectSingleNode("/chummer/metatypes/metatype/metavariants/metavariant[name = \"" + objXmlRequired.InnerText + "\"]");
-								if (objNode == null)
-									objNode = _objCritterDocument.SelectSingleNode("/chummer/metatypes/metatype/metavariants/metavariant[name = \"" + objXmlRequired.InnerText + "\"]");
-								if (objNode["translate"] != null)
-									strThisRequirement += "\n\t" + objNode["translate"].InnerText;
-								else
-									strThisRequirement += "\n\t" + objXmlRequired.InnerText;
-							}
-						}
-                        else if (objXmlRequired.Name == "power")
-                        {
-                            // Run through all of the Powers the character has and see if the current required item exists.
-                            // If so, turn on the RequirementMet flag so it can be selected.
-                            if (_objCharacter.AdeptEnabled && _objCharacter.Powers != null)
-                            {
-                                    foreach (Power objCharacterPower in _objCharacter.Powers)
-                                    {
-                                        //Check that the power matches the name and doesn't come from a bonus source like a focus. There's probably an edge case that this will break.
-                                        if (objXmlRequired.InnerText == objCharacterPower.Name && objCharacterPower.BonusSource.Length == 0)
-                                        {
-                                                blnOneOfMet = true;
-                                        }
-                                    }
-
-                                    if (!blnOneOfMet)
-                                    {
-                                            strThisRequirement += "\n\t" + objXmlRequired.InnerText;
-                                    }
-                            }
-                        }
-						else if (objXmlRequired.Name == "inherited")
-						{
-							strThisRequirement += "\n\t" + LanguageManager.Instance.GetString("Message_SelectQuality_Inherit");
-						}
-						else if (objXmlRequired.Name == "careerkarma")
-						{
-							// Check Career Karma requirement.
-							if (_objCharacter.CareerKarma >= Convert.ToInt32(objXmlRequired.InnerText))
-								blnOneOfMet = true;
-							else
-								strThisRequirement = "\n\t" + LanguageManager.Instance.GetString("Message_SelectQuality_RequireKarma").Replace("{0}", objXmlRequired.InnerText);
-						}
-						else if (objXmlRequired.Name == "ess")
-						{
-							if (objXmlRequired.Attributes["grade"] != null)
-							{
-								decimal decGrade = 0;
-								foreach (Cyberware objCyberware in _objCharacter.Cyberware)
-								{
-									if (objCyberware.Grade.Name == objXmlRequired.Attributes["grade"].InnerText)
-									{
-										decGrade += objCyberware.CalculatedESS;
-									}
-								}
-								if (objXmlRequired.InnerText.StartsWith("-"))
-								{
-									// Essence must be less than the value.
-									if (decGrade < Convert.ToDecimal(objXmlRequired.InnerText.Replace("-", string.Empty), GlobalOptions.InvariantCultureInfo))
-										blnOneOfMet = true;
-								}
-								else
-								{
-									// Essence must be equal to or greater than the value.
-									if (decGrade >= Convert.ToDecimal(objXmlRequired.InnerText, GlobalOptions.InvariantCultureInfo))
-										blnOneOfMet = true;
-								}
-							}
-							// Check Essence requirement.
-							else if (objXmlRequired.InnerText.StartsWith("-"))
-							{
-								// Essence must be less than the value.
-								if (_objCharacter.Essence < Convert.ToDecimal(objXmlRequired.InnerText.Replace("-", string.Empty), GlobalOptions.InvariantCultureInfo))
-									blnOneOfMet = true;
-							}
-							else
-							{
-								// Essence must be equal to or greater than the value.
-								if (_objCharacter.Essence >= Convert.ToDecimal(objXmlRequired.InnerText, GlobalOptions.InvariantCultureInfo))
-									blnOneOfMet = true;
-							}
-							if (!blnOneOfMet)
-							{
-								strThisRequirement += "\n\t" + string.Format("{0} {1}", objXmlRequired.InnerText, LanguageManager.Instance.GetString("String_AttributeESSLong"));
-								if (objXmlRequired.Attributes["grade"] != null)
-								{
-									strThisRequirement += string.Format(" ({0})", objXmlRequired.Attributes["grade"].InnerText);
-								}
-							}
-						}
-						else if (objXmlRequired.Name == "skill")
-						{
-							// Check if the character has the required Skill.
-							foreach (Skill objSkill in _objCharacter.SkillsSection.Skills)
-							{
-								if (objSkill.Name == objXmlRequired["name"].InnerText)
-								{
-									if (objSkill.Rating >= Convert.ToInt32(objXmlRequired["val"].InnerText))
-									{
-										blnOneOfMet = true;
-										break;
-									}
-								}
-							}
-						}
-						else if (objXmlRequired.Name == "attribute")
-						{
-							// Check to see if an Attribute meets a requirement.
-							CharacterAttrib objAttribute = _objCharacter.GetAttribute(objXmlRequired["name"].InnerText);
-
-							if (objXmlRequired["total"] != null)
-							{
-								// Make sure the Attribute's total value meets the requirement.
-								if (objAttribute.TotalValue >= Convert.ToInt32(objXmlRequired["total"].InnerText))
-									blnOneOfMet = true;
-							}
-						}
-						else if (objXmlRequired.Name == "attributetotal")
-						{
-							// Check if the character's Attributes add up to a particular total.
-							string strAttributes = objXmlRequired["attributes"].InnerText;
-						    foreach (string strAttribute in Character.AttributeStrings)
-						    {
-                                strAttributes = strAttributes.Replace(strAttribute, _objCharacter.GetAttribute(strAttribute).Value.ToString());
-                            }
-
-                            XmlDocument objXmlDocument = new XmlDocument();
-							XPathNavigator nav = objXmlDocument.CreateNavigator();
-							XPathExpression xprAttributes = nav.Compile(strAttributes);
-							if (Convert.ToInt32(nav.Evaluate(xprAttributes)) >= Convert.ToInt32(objXmlRequired["val"].InnerText))
-								blnOneOfMet = true;
-						}
-						else if (objXmlRequired.Name == "skillgrouptotal")
-						{
-							// Check if the total combined Ratings of Skill Groups adds up to a particular total.
-							int intTotal = 0;
-							string[] strGroups = objXmlRequired["skillgroups"].InnerText.Split('+');
-							for (int i = 0; i <= strGroups.Length - 1; i++)
-							{
-								foreach (SkillGroup objGroup in _objCharacter.SkillsSection.SkillGroups)
-								{
-									if (objGroup.Name == strGroups[i])
-									{
-										intTotal += objGroup.Rating;
-										break;
-									}
-								}
-							}
-
-							if (intTotal >= Convert.ToInt32(objXmlRequired["val"].InnerText))
-								blnOneOfMet = true;
-						}
-						else if (objXmlRequired.Name == "cyberwares")
-						{
-							// Check to see if the character has a number of the required Cyberware/Bioware items.
-							int intTotal = 0;
-
-							// Check Cyberware.
-							foreach (XmlNode objXmlCyberware in objXmlRequired.SelectNodes("cyberware"))
-							{
-								foreach (Cyberware objCyberware in _objCharacter.Cyberware)
-								{
-									if (objCyberware.Name == objXmlCyberware.InnerText)
-									{
-										if (objXmlCyberware.Attributes["select"] == null)
-										{
-											intTotal++;
-											break;
-										}
-										else if (objXmlCyberware.Attributes["select"].InnerText == objCyberware.Location)
-										{
-											intTotal++;
-											break;
-										}
-									}
-								}
-							}
-
-							// Check Bioware.
-							foreach (XmlNode objXmlBioware in objXmlRequired.SelectNodes("bioware"))
-							{
-								foreach (Cyberware objCyberware in _objCharacter.Cyberware)
-								{
-									if (objCyberware.Name == objXmlBioware.InnerText)
-									{
-										intTotal++;
-										break;
-									}
-								}
-							}
-
-							// Check Cyberware name that contain a straing.
-							foreach (XmlNode objXmlCyberware in objXmlRequired.SelectNodes("cyberwarecontains"))
-							{
-								foreach (Cyberware objCyberware in _objCharacter.Cyberware)
-								{
-									if (objCyberware.Name.Contains(objXmlCyberware.InnerText))
-									{
-										if (objXmlCyberware.Attributes["select"] == null)
-										{
-											intTotal++;
-											break;
-										}
-										else if (objXmlCyberware.Attributes["select"].InnerText == objCyberware.Location)
-										{
-											intTotal++;
-											break;
-										}
-									}
-								}
-							}
-
-							// Check Bioware name that contain a straing.
-							foreach (XmlNode objXmlCyberware in objXmlRequired.SelectNodes("biowarecontains"))
-							{
-								foreach (Cyberware objCyberware in _objCharacter.Cyberware)
-								{
-									if (objCyberware.Name.Contains(objXmlCyberware.InnerText))
-									{
-										if (objXmlCyberware.Attributes["select"] == null)
-										{
-											intTotal++;
-											break;
-										}
-										else if (objXmlCyberware.Attributes["select"].InnerText == objCyberware.Location)
-										{
-											intTotal++;
-											break;
-										}
-									}
-								}
-							}
-
-							// Check for Cyberware Plugins.
-							foreach (XmlNode objXmlCyberware in objXmlRequired.SelectNodes("cyberwareplugin"))
-							{
-								foreach (Cyberware objCyberware in _objCharacter.Cyberware)
-								{
-									foreach (Cyberware objPlugin in objCyberware.Children)
-									{
-										if (objPlugin.Name == objXmlCyberware.InnerText)
-										{
-											intTotal++;
-											break;
-										}
-									}
-								}
-							}
-
-							// Check for Cyberware Categories.
-							foreach (XmlNode objXmlCyberware in objXmlRequired.SelectNodes("cyberwarecategory"))
-							{
-								foreach (Cyberware objCyberware in _objCharacter.Cyberware)
-								{
-									if (objCyberware.Category == objXmlCyberware.InnerText)
-										intTotal++;
-								}
-							}
-
-							if (intTotal >= Convert.ToInt32(objXmlRequired["count"].InnerText))
-								blnOneOfMet = true;
-						}
-						else if (objXmlRequired.Name == "streetcredvsnotoriety")
-						{
-							// Street Cred must be higher than Notoriety.
-							if (_objCharacter.StreetCred >= _objCharacter.Notoriety)
-								blnOneOfMet = true;
-						}
-						else if (objXmlRequired.Name == "damageresistance")
-						{
-							// Damage Resistance must be a particular value.
-							ImprovementManager objImprovementManager = new ImprovementManager(_objCharacter);
-							if (_objCharacter.BOD.TotalValue + objImprovementManager.ValueOf(Improvement.ImprovementType.DamageResistance) >= Convert.ToInt32(objXmlRequired.InnerText))
-								blnOneOfMet = true;
-						}
-					}
-
-					// Update the flag for requirements met.
-					blnRequirementMet = blnRequirementMet && blnOneOfMet;
-					strRequirement += strThisRequirement;
-				}
-
-				// Loop through the allof requirements.
-				objXmlRequiredList = objXmlQuality.SelectNodes("required/allof");
-				foreach (XmlNode objXmlAllOf in objXmlRequiredList)
-				{
-					bool blnAllOfMet = true;
-					string strThisRequirement = "\n" + LanguageManager.Instance.GetString("Message_SelectQuality_AllOf");
-					XmlNodeList objXmlAllOfList = objXmlAllOf.ChildNodes;
-					foreach (XmlNode objXmlRequired in objXmlAllOfList)
-					{
-						bool blnFound = false;
-						if (objXmlRequired.Name == "quality")
-						{
-							// Run through all of the Qualities the character has and see if the current required item exists.
-							// If so, turn on the RequirementMet flag so it can be selected.
-							foreach (Quality objCharacterQuality in _objCharacter.Qualities)
-							{
-								if (objCharacterQuality.Name == objXmlRequired.InnerText)
-									blnFound = true;
-							}
-
-							if (!blnFound)
-							{
-								XmlNode objNode = _objXmlDocument.SelectSingleNode("/chummer/qualities/quality[name = \"" + objXmlRequired.InnerText + "\"]");
-								if (objNode["translate"] != null)
-									strThisRequirement += "\n\t" + objNode["translate"].InnerText;
-								else
-									strThisRequirement += "\n\t" + objXmlRequired.InnerText;
-							}
-						}
-						else if (objXmlRequired.Name == "metatype")
-						{
-							// Check the Metatype requirement.
-							if (objXmlRequired.InnerText == _objCharacter.Metatype)
-								blnFound = true;
-							else
-							{
-								XmlNode objNode = _objMetatypeDocument.SelectSingleNode("/chummer/metatypes/metatype[name = \"" + objXmlRequired.InnerText + "\"]");
-								if (objNode == null)
-									objNode = _objCritterDocument.SelectSingleNode("/chummer/metatypes/metatype[name = \"" + objXmlRequired.InnerText + "\"]");
-								if (objNode["translate"] != null)
-									strThisRequirement += "\n\t" + objNode["translate"].InnerText;
-								else
-									strThisRequirement += "\n\t" + objXmlRequired.InnerText;
-							}
-						}
-						else if (objXmlRequired.Name == "metatypecategory")
-						{
-							// Check the Metatype Category requirement.
-							if (objXmlRequired.InnerText == _objCharacter.MetatypeCategory)
-								blnFound = true;
-							else
-							{
-								XmlNode objNode = _objMetatypeDocument.SelectSingleNode("/chummer/categories/category[. = \"" + objXmlRequired.InnerText + "\"]");
-								if (objNode == null)
-									objNode = _objCritterDocument.SelectSingleNode("/chummer/categories/category[. = \"" + objXmlRequired.InnerText + "\"]");
-								if (objNode.Attributes["translate"] != null)
-									strThisRequirement += "\n\t" + objNode.Attributes["translate"].InnerText;
-								else
-									strThisRequirement = "\n\t" + objXmlRequired.InnerText;
-							}
-						}
-						else if (objXmlRequired.Name == "metavariant")
-						{
-							// Check the Metavariant requirement.
-							if (objXmlRequired.InnerText == _objCharacter.Metavariant)
-								blnFound = true;
-							else
-							{
-								XmlNode objNode = _objMetatypeDocument.SelectSingleNode("/chummer/metatypes/metatype/metavariants/metavariant[name = \"" + objXmlRequired.InnerText + "\"]");
-								if (objNode == null)
-									objNode = _objCritterDocument.SelectSingleNode("/chummer/metatypes/metatype/metavariants/metavariant[name = \"" + objXmlRequired.InnerText + "\"]");
-								if (objNode["translate"] != null)
-									strThisRequirement += "\n\t" + objNode["translate"].InnerText;
-								else
-									strThisRequirement += "\n\t" + objXmlRequired.InnerText;
-							}
-						}
-						else if (objXmlRequired.Name == "inherited")
-						{
-							strThisRequirement += "\n\t" + LanguageManager.Instance.GetString("Message_SelectQuality_Inherit");
-						}
-						else if (objXmlRequired.Name == "careerkarma")
-						{
-							// Check Career Karma requirement.
-							if (_objCharacter.CareerKarma >= Convert.ToInt32(objXmlRequired.InnerText))
-								blnFound = true;
-							else
-								strThisRequirement = "\n\t" + LanguageManager.Instance.GetString("Message_SelectQuality_RequireKarma").Replace("{0}", objXmlRequired.InnerText);
-						}
-						else if (objXmlRequired.Name == "ess")
-						{
-							// Check Essence requirement.
-							if (objXmlRequired.InnerText.StartsWith("-"))
-							{
-								// Essence must be less than the value.
-								if (_objCharacter.Essence < Convert.ToDecimal(objXmlRequired.InnerText.Replace("-", string.Empty), GlobalOptions.InvariantCultureInfo))
-									blnFound = true;
-							}
-							else
-							{
-								// Essence must be equal to or greater than the value.
-								if (_objCharacter.Essence >= Convert.ToDecimal(objXmlRequired.InnerText, GlobalOptions.InvariantCultureInfo))
-									blnFound = true;
-							}
-
-						}
-						else if (objXmlRequired.Name == "skill")
-						{
-							// Check if the character has the required Skill.
-							foreach (Skill objSkill in _objCharacter.SkillsSection.Skills)
-							{
-								if (objSkill.Name == objXmlRequired["name"].InnerText)
-								{
-									if (objSkill.Rating >= Convert.ToInt32(objXmlRequired["val"].InnerText))
-									{
-										blnFound = true;
-										break;
-									}
-								}
-							}
-						}
-						else if (objXmlRequired.Name == "attribute")
-						{
-							// Check to see if an Attribute meets a requirement.
-							CharacterAttrib objAttribute = _objCharacter.GetAttribute(objXmlRequired["name"].InnerText);
-
-							if (objXmlRequired["total"] != null)
-							{
-								// Make sure the Attribute's total value meets the requirement.
-								if (objAttribute.TotalValue >= Convert.ToInt32(objXmlRequired["total"].InnerText))
-									blnFound = true;
-							}
-						}
-						else if (objXmlRequired.Name == "attributetotal")
-						{
-							// Check if the character's Attributes add up to a particular total.
-							string strAttributes = objXmlRequired["attributes"].InnerText;
-                            foreach (string strAttribute in Character.AttributeStrings)
-                            {
-                                strAttributes = strAttributes.Replace(strAttribute, _objCharacter.GetAttribute(strAttribute).Value.ToString());
-                            }
-
-                            XmlDocument objXmlDocument = new XmlDocument();
-							XPathNavigator nav = objXmlDocument.CreateNavigator();
-							XPathExpression xprAttributes = nav.Compile(strAttributes);
-							if (Convert.ToInt32(nav.Evaluate(xprAttributes)) >= Convert.ToInt32(objXmlRequired["val"].InnerText))
-								blnFound = true;
-						}
-						else if (objXmlRequired.Name == "skillgrouptotal")
-						{
-							// Check if the total combined Ratings of Skill Groups adds up to a particular total.
-							int intTotal = 0;
-							string[] strGroups = objXmlRequired["skillgroups"].InnerText.Split('+');
-							for (int i = 0; i <= strGroups.Length - 1; i++)
-							{
-								foreach (SkillGroup objGroup in _objCharacter.SkillsSection.SkillGroups)
-								{
-									if (objGroup.Name == strGroups[i])
-									{
-										intTotal += objGroup.Rating;
-										break;
-									}
-								}
-							}
-
-							if (intTotal >= Convert.ToInt32(objXmlRequired["val"].InnerText))
-								blnFound = true;
-						}
-						else if (objXmlRequired.Name == "cyberwares")
-						{
-							// Check to see if the character has a number of the required Cyberware/Bioware items.
-							int intTotal = 0;
-
-							// Check Cyberware.
-							foreach (XmlNode objXmlCyberware in objXmlRequired.SelectNodes("cyberware"))
-							{
-								foreach (Cyberware objCyberware in _objCharacter.Cyberware)
-								{
-									if (objCyberware.Name == objXmlCyberware.InnerText)
-									{
-										if (objXmlCyberware.Attributes["select"] == null)
-										{
-											intTotal++;
-											break;
-										}
-										else if (objXmlCyberware.Attributes["select"].InnerText == objCyberware.Location)
-										{
-											intTotal++;
-											break;
-										}
-									}
-								}
-							}
-
-							// Check Bioware.
-							foreach (XmlNode objXmlBioware in objXmlRequired.SelectNodes("bioware"))
-							{
-								foreach (Cyberware objCyberware in _objCharacter.Cyberware)
-								{
-									if (objCyberware.Name == objXmlBioware.InnerText)
-									{
-										intTotal++;
-										break;
-									}
-								}
-							}
-
-							// Check Cyberware name that contain a straing.
-							foreach (XmlNode objXmlCyberware in objXmlRequired.SelectNodes("cyberwarecontains"))
-							{
-								foreach (Cyberware objCyberware in _objCharacter.Cyberware)
-								{
-									if (objCyberware.Name.Contains(objXmlCyberware.InnerText))
-									{
-										if (objXmlCyberware.Attributes["select"] == null)
-										{
-											intTotal++;
-											break;
-										}
-										else if (objXmlCyberware.Attributes["select"].InnerText == objCyberware.Location)
-										{
-											intTotal++;
-											break;
-										}
-									}
-								}
-							}
-
-							// Check Bioware name that contain a straing.
-							foreach (XmlNode objXmlCyberware in objXmlRequired.SelectNodes("biowarecontains"))
-							{
-								foreach (Cyberware objCyberware in _objCharacter.Cyberware)
-								{
-									if (objCyberware.Name.Contains(objXmlCyberware.InnerText))
-									{
-										if (objXmlCyberware.Attributes["select"] == null)
-										{
-											intTotal++;
-											break;
-										}
-										else if (objXmlCyberware.Attributes["select"].InnerText == objCyberware.Location)
-										{
-											intTotal++;
-											break;
-										}
-									}
-								}
-							}
-
-							// Check for Cyberware Plugins.
-							foreach (XmlNode objXmlCyberware in objXmlRequired.SelectNodes("cyberwareplugin"))
-							{
-								foreach (Cyberware objCyberware in _objCharacter.Cyberware)
-								{
-									foreach (Cyberware objPlugin in objCyberware.Children)
-									{
-										if (objPlugin.Name == objXmlCyberware.InnerText)
-										{
-											intTotal++;
-											break;
-										}
-									}
-								}
-							}
-
-							// Check for Cyberware Categories.
-							foreach (XmlNode objXmlCyberware in objXmlRequired.SelectNodes("cyberwarecategory"))
-							{
-								foreach (Cyberware objCyberware in _objCharacter.Cyberware)
-								{
-									if (objCyberware.Category == objXmlCyberware.InnerText)
-										intTotal++;
-								}
-							}
-
-							if (intTotal >= Convert.ToInt32(objXmlRequired["count"].InnerText))
-								blnFound = true;
-						}
-						else if (objXmlRequired.Name == "streetcredvsnotoriety")
-						{
-							// Street Cred must be higher than Notoriety.
-							if (_objCharacter.StreetCred >= _objCharacter.Notoriety)
-								blnFound = true;
-						}
-						else if (objXmlRequired.Name == "damageresistance")
-						{
-							// Damage Resistance must be a particular value.
-							ImprovementManager _objImprovementManager = new ImprovementManager(_objCharacter);
-							if (_objCharacter.BOD.TotalValue + _objImprovementManager.ValueOf(Improvement.ImprovementType.DamageResistance) >= Convert.ToInt32(objXmlRequired.InnerText))
-								blnFound = true;
-						}
-
-						// If this item was not found, fail the AllOfMet condition.
-						if (!blnFound)
-							blnAllOfMet = false;
-					}
-
-					// Update the flag for requirements met.
-					blnRequirementMet = blnRequirementMet && blnAllOfMet;
-					strRequirement += strThisRequirement;
-				}
-
-				// The character has not met the requirements, so display a message and uncheck the item.
-				if (!blnRequirementMet)
-				{
-					string strMessage = LanguageManager.Instance.GetString("Message_SelectQuality_QualityRequirement");
-					strMessage += strRequirement;
-
-					if (blnShowMessage)
-						MessageBox.Show(strMessage, LanguageManager.Instance.GetString("MessageTitle_SelectQuality_QualityRequirement"), MessageBoxButtons.OK, MessageBoxIcon.Information);
-					return false;
-				}
-			}
-
-			return true;
-		}
-
-		private void MoveControls()
-		{
-			int intWidth = Math.Max(lblBPLabel.Width, lblSourceLabel.Width);
-			lblBP.Left = lblBPLabel.Left + intWidth + 6;
-			lblSource.Left = lblSourceLabel.Left + intWidth + 6;
-
-			lblSearchLabel.Left = txtSearch.Left - 6 - lblSearchLabel.Width;
-		}
-		#endregion
-
-        private void lblSource_Click(object sender, EventArgs e)
-        {
-            CommonFunctions.StaticOpenPDF(lblSource.Text, _objCharacter);
-        }
-
-        private void KarmaFilter(object sender, EventArgs e)
-        {
-            if (string.IsNullOrWhiteSpace(nudMinimumBP.Text))
-            {
-                nudMinimumBP.Value = 0;
-            }
-            if (string.IsNullOrWhiteSpace(nudValueBP.Text))
-            {
-                nudValueBP.Value = 0;
-            }
-            if (string.IsNullOrWhiteSpace(nudMaximumBP.Text))
-            {
-                nudMaximumBP.Value = 0;
-            }
-            BuildQualityList();
-        }
-    }
-=======
 ﻿/*  This file is part of Chummer5a.
  *
  *  Chummer5a is free software: you can redistribute it and/or modify
@@ -1407,7 +39,7 @@
 		private List<ListItem> _lstCategory = new List<ListItem>();
 
 		private static string _strSelectCategory = string.Empty;
-        
+
 	    private SelectionShared Shared;
 		#region Control Events
 		public frmSelectQuality(Character objCharacter)
@@ -1905,5 +537,4 @@
             BuildQualityList();
         }
     }
->>>>>>> 7f97dd00
 }