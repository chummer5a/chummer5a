--- conflicted
+++ resolved
@@ -20,36 +20,13 @@
 using System.Collections.Generic;
 using System.Linq;
 using System.Windows.Forms;
-<<<<<<< HEAD
-using System.Xml;
-using System.Xml.XPath;
-using Chummer.Backend.Shared_Methods;
-using Chummer.Backend.Equipment;
-using Chummer.Skills;
-using Chummer.Backend.Attributes;
-=======
 using System.Text;
 using System.Xml.XPath;
->>>>>>> 260a47e0
 
 namespace Chummer
 {
     public partial class frmSelectQuality : Form
     {
-<<<<<<< HEAD
-        public int buildPos = 0;
-        public int buildNeg = 0;
-		private string _strSelectedQuality = string.Empty;
-		private bool _blnAddAgain = false;
-	    private bool _blnLoading = true;
-		private readonly Character _objCharacter;
-
-        private XmlDocument _objXmlDocument = new XmlDocument();
-
-        private List<ListItem> _lstCategory = new List<ListItem>();
-
-        private static string _strSelectCategory = string.Empty;
-=======
         private string _strSelectedQuality = string.Empty;
         private bool _blnAddAgain;
         private bool _blnLoading = true;
@@ -61,48 +38,11 @@
         private readonly List<ListItem> _lstCategory = new List<ListItem>();
 
         private static string s_StrSelectCategory = string.Empty;
->>>>>>> 260a47e0
 
         #region Control Events
         public frmSelectQuality(Character objCharacter)
         {
             InitializeComponent();
-<<<<<<< HEAD
-            LanguageManager.Instance.Load(GlobalOptions.Instance.Language, this);
-            _objCharacter = objCharacter;
-
-            MoveControls();
-        }
-
-		private void frmSelectQuality_Load(object sender, EventArgs e)
-		{
-			foreach (Label objLabel in Controls.OfType<Label>())
-			{
-				if (objLabel.Text.StartsWith("["))
-					objLabel.Text = string.Empty;
-			}
-
-            // Load the Quality information.
-            _objXmlDocument = XmlManager.Instance.Load("qualities.xml");
-
-            // Populate the Quality Category list.
-            XmlNodeList objXmlCategoryList = _objXmlDocument.SelectNodes("/chummer/categories/category");
-            foreach (XmlNode objXmlCategory in objXmlCategoryList)
-            {
-                ListItem objItem = new ListItem();
-                objItem.Value = objXmlCategory.InnerText;
-                if (objXmlCategory.Attributes != null)
-                {
-                    if (objXmlCategory.Attributes["translate"] != null)
-                        objItem.Name = objXmlCategory.Attributes["translate"].InnerText;
-                    else
-                        objItem.Name = objXmlCategory.InnerText;
-                }
-                else
-                    objItem.Name = objXmlCategory.InnerXml;
-                _lstCategory.Add(objItem);
-            }
-=======
             LanguageManager.TranslateWinForm(GlobalOptions.Language, this);
             _objCharacter = objCharacter;
 
@@ -134,26 +74,12 @@
                 _lstCategory.Insert(0, new ListItem("Show All", LanguageManager.GetString("String_ShowAll", GlobalOptions.Language)));
             }
 
->>>>>>> 260a47e0
             cboCategory.BeginUpdate();
             cboCategory.ValueMember = "Value";
             cboCategory.DisplayMember = "Name";
             cboCategory.DataSource = _lstCategory;
 
             // Select the first Category in the list.
-<<<<<<< HEAD
-            if (string.IsNullOrEmpty(_strSelectCategory))
-                cboCategory.SelectedIndex = 0;
-            else
-                cboCategory.SelectedValue = _strSelectCategory;
-
-            if (cboCategory.SelectedIndex == -1)
-                cboCategory.SelectedIndex = 0;
-            cboCategory.EndUpdate();
-
-            lblBPLabel.Text = LanguageManager.Instance.GetString("Label_Karma");
-		    _blnLoading = false;
-=======
             if (string.IsNullOrEmpty(s_StrSelectCategory))
                 cboCategory.SelectedIndex = 0;
             else
@@ -171,7 +97,6 @@
 
             lblBPLabel.Text = LanguageManager.GetString("Label_Karma", GlobalOptions.Language);
             _blnLoading = false;
->>>>>>> 260a47e0
             BuildQualityList();
         }
 
@@ -182,62 +107,6 @@
 
         private void lstQualities_SelectedIndexChanged(object sender, EventArgs e)
         {
-<<<<<<< HEAD
-            if (string.IsNullOrEmpty(lstQualities.Text))
-                return;
-
-            XmlNode objXmlQuality = _objXmlDocument.SelectSingleNode("/chummer/qualities/quality[name = \"" + lstQualities.SelectedValue + "\"]");
-            int intBP = 0;
-            if (objXmlQuality["karma"]?.InnerText.StartsWith("Variable") == true)
-            {
-                int intMin = 0;
-                int intMax = int.MaxValue;
-                string strCost = objXmlQuality["karma"].InnerText.Replace("Variable(", string.Empty).Replace(")", string.Empty);
-                if (strCost.Contains("-"))
-                {
-                    string[] strValues = strCost.Split('-');
-                    int.TryParse(strValues[0], out intMin);
-                    int.TryParse(strValues[1], out intMax);
-                }
-                else
-                    int.TryParse(strCost.Replace("+", string.Empty), out intMin);
-
-                if (intMax == int.MaxValue)
-                {
-                    lblBP.Text = $"{intMin:###,###,##0¥+}";
-                }
-                else
-                    lblBP.Text = $"{intMin:###,###,##0} - {intMax:###,###,##0¥}";
-
-                intBP = intMin;
-            }
-            else
-            {
-                int.TryParse(objXmlQuality["karma"]?.InnerText, out intBP);
-			}
-		    bool doubleCostCareer = true;
-		    if (objXmlQuality["doublecareer"] != null)
-		    {
-                doubleCostCareer = bool.Parse(objXmlQuality["doublecareer"].InnerText);
-		    }
-
-
-		    if (_objCharacter.Created && !_objCharacter.Options.DontDoubleQualityPurchases && doubleCostCareer)
-            {
-                intBP *= 2;
-            }
-            lblBP.Text = (intBP * _objCharacter.Options.KarmaQuality).ToString();
-            if (chkFree.Checked)
-                lblBP.Text = "0";
-
-            string strBook = _objCharacter.Options.LanguageBookShort(objXmlQuality["source"]?.InnerText);
-            string strPage = objXmlQuality["page"]?.InnerText;
-            if (objXmlQuality["altpage"] != null)
-                strPage = objXmlQuality["altpage"].InnerText;
-            lblSource.Text = strBook + " " + strPage;
-
-            tipTooltip.SetToolTip(lblSource, _objCharacter.Options.LanguageBookLong(objXmlQuality["source"]?.InnerText) + " " + LanguageManager.Instance.GetString("String_Page") + " " + strPage);
-=======
             if (_blnLoading)
                 return;
 
@@ -302,7 +171,6 @@
                 lblSource.Text = string.Empty;
                 GlobalOptions.ToolTipProcessor.SetToolTip(lblSource, string.Empty);
             }
->>>>>>> 260a47e0
         }
 
         private void cmdOK_Click(object sender, EventArgs e)
@@ -363,11 +231,7 @@
             {
                 if (lstQualities.SelectedIndex + 1 < lstQualities.Items.Count)
                 {
-<<<<<<< HEAD
-                    lstQualities.SelectedIndex++;
-=======
                     lstQualities.SelectedIndex += 1;
->>>>>>> 260a47e0
                 }
                 else if (lstQualities.Items.Count > 0)
                 {
@@ -378,11 +242,7 @@
             {
                 if (lstQualities.SelectedIndex - 1 >= 0)
                 {
-<<<<<<< HEAD
-                    lstQualities.SelectedIndex--;
-=======
                     lstQualities.SelectedIndex -= 1;
->>>>>>> 260a47e0
                 }
                 else if (lstQualities.Items.Count > 0)
                 {
@@ -396,8 +256,6 @@
             if (e.KeyCode == Keys.Up)
                 txtSearch.Select(txtSearch.Text.Length, 0);
         }
-<<<<<<< HEAD
-=======
 
         private void KarmaFilter(object sender, EventArgs e)
         {
@@ -417,24 +275,13 @@
             _blnLoading = false;
             BuildQualityList();
         }
->>>>>>> 260a47e0
         #endregion
 
         #region Properties
         /// <summary>
         /// Quality that was selected in the dialogue.
         /// </summary>
-<<<<<<< HEAD
-        public string SelectedQuality
-        {
-            get
-            {
-                return _strSelectedQuality;
-            }
-        }
-=======
         public string SelectedQuality => _strSelectedQuality;
->>>>>>> 260a47e0
 
         /// <summary>
         /// Forcefully add a Category to the list.
@@ -443,19 +290,6 @@
         {
             set
             {
-<<<<<<< HEAD
-                cboCategory.BeginUpdate();
-                cboCategory.DataSource = null;
-                cboCategory.Items.Add(value);
-                cboCategory.EndUpdate();
-            }
-        }
-
-	    /// <summary>
-	    /// A Quality the character has that should be ignored for checking Fobidden requirements (which would prevent upgrading/downgrading a Quality).
-	    /// </summary>
-	    public string IgnoreQuality { get; set; } = string.Empty;
-=======
                 if (_lstCategory.Any(x => x.Value.ToString() == value))
                 {
                     cboCategory.BeginUpdate();
@@ -470,202 +304,15 @@
         /// A Quality the character has that should be ignored for checking Forbidden requirements (which would prevent upgrading/downgrading a Quality).
         /// </summary>
         public string IgnoreQuality { get; set; } = string.Empty;
->>>>>>> 260a47e0
 
         /// <summary>
         /// Whether or not the user wants to add another item after this one.
         /// </summary>
-<<<<<<< HEAD
-        public bool AddAgain
-        {
-            get
-            {
-                return _blnAddAgain;
-            }
-        }
-=======
         public bool AddAgain => _blnAddAgain;
->>>>>>> 260a47e0
 
         /// <summary>
         /// Whether or not the item has no cost.
         /// </summary>
-<<<<<<< HEAD
-        public bool FreeCost
-        {
-            get
-            {
-                return chkFree.Checked;
-            }
-        }
-        #endregion
-
-		#region Methods
-		/// <summary>
-		/// Build the list of Qualities.
-		/// </summary>
-		private void BuildQualityList()
-		{
-		    if (_blnLoading) return;
-			List<ListItem> lstQuality = new List<ListItem>();
-            XmlDocument objXmlMetatypeDocument = XmlManager.Instance.Load("metatypes.xml");
-            XmlDocument objXmlCrittersDocument = XmlManager.Instance.Load("critters.xml");
-            if (!string.IsNullOrEmpty(txtSearch.Text.Trim()))
-            {
-                // Treat everything as being uppercase so the search is case-insensitive.
-                string strSearch = "/chummer/qualities/quality[(" + _objCharacter.Options.BookXPath() + ") and ((contains(translate(name,'abcdefghijklmnopqrstuvwxyzàáâãäåçèéêëìíîïñòóôõöùúûüýß','ABCDEFGHIJKLMNOPQRSTUVWXYZÀÁÂÃÄÅÇÈÉÊËÌÍÎÏÑÒÓÔÕÖÙÚÛÜÝß'), \"" + txtSearch.Text.ToUpper() + "\") and not(translate)) or contains(translate(translate,'abcdefghijklmnopqrstuvwxyzàáâãäåçèéêëìíîïñòóôõöùúûüýß','ABCDEFGHIJKLMNOPQRSTUVWXYZÀÁÂÃÄÅÇÈÉÊËÌÍÎÏÑÒÓÔÕÖÙÚÛÜÝß'), \"" + txtSearch.Text.ToUpper() + "\"))";
-                if (chkMetagenetic.Checked)
-                {
-                    strSearch += " and (required/oneof[contains(., 'Changeling (Class I SURGE)')] or metagenetic = 'yes')";
-                }
-                else if (chkNotMetagenetic.Checked)
-                {
-                    strSearch += " and not (metagenetic = 'yes')";
-                }
-                if (nudMinimumBP.Value != 0)
-                {
-                    strSearch += "and karma => " + nudMinimumBP.Value;
-                }
-                strSearch += "]";
-
-                bool blnNeedQualityWhitelist = false;
-                XmlNode objXmlMetatype = objXmlMetatypeDocument.SelectSingleNode("/chummer/metatypes/metatype[name = \"" + _objCharacter.Metatype + "\"]");
-                if (objXmlMetatype?.SelectNodes("qualityrestriction")?.Count > 0)
-                    blnNeedQualityWhitelist = true;
-                else
-                {
-                    objXmlMetatype = objXmlCrittersDocument.SelectSingleNode("/chummer/metatypes/metatype[name = \"" + _objCharacter.Metatype + "\"]");
-                    if (objXmlMetatype?.SelectNodes("qualityrestriction")?.Count > 0)
-                        blnNeedQualityWhitelist = true;
-                }
-
-                XmlNodeList objXmlQualityList;
-                try
-                {
-                    objXmlQualityList = _objXmlDocument.SelectNodes(strSearch);
-                }
-                catch (XPathException)
-                {
-                    return;
-                }
-
-                foreach (XmlNode objXmlQuality in objXmlQualityList)
-                {
-                    bool blnQualityAllowed = !blnNeedQualityWhitelist;
-                    if (blnNeedQualityWhitelist)
-                    {
-                        if (objXmlQuality["name"] != null && (
-                            objXmlMetatype.SelectSingleNode("qualityrestriction/positive/quality[. = \"" +
-                                                            objXmlQuality["name"].InnerText + "\"]") != null ||
-                            objXmlMetatype.SelectSingleNode("qualityrestriction/negative/quality[. = \"" +
-                                                            objXmlQuality["name"].InnerText + "\"]") != null))
-                            blnQualityAllowed = true;
-                    }
-
-                    if (objXmlQuality["hide"] == null && blnQualityAllowed)
-                    {
-						if (!chkLimitList.Checked || chkLimitList.Checked && SelectionShared.RequirementsMet(objXmlQuality, false, _objCharacter, objXmlMetatypeDocument, objXmlCrittersDocument, _objXmlDocument, IgnoreQuality, LanguageManager.Instance.GetString("String_Quality")))
-                        {
-                            ListItem objItem = new ListItem();
-                            objItem.Value = objXmlQuality["name"]?.InnerText;
-                            objItem.Name = objXmlQuality["translate"]?.InnerText ?? objItem.Value;
-
-                            if (objXmlQuality["category"] != null)
-                            {
-                                ListItem objFoundItem = _lstCategory.Find(objFind => objFind.Value == objXmlQuality["category"].InnerText);
-                                if (objFoundItem != null)
-                                {
-                                    objItem.Name += " [" + objFoundItem.Name + "]";
-                                }
-                            }
-
-                            lstQuality.Add(objItem);
-                        }
-                    }
-                }
-            }
-            else
-            {
-
-                string strXPath = "category = \"" + cboCategory.SelectedValue + "\" and (" + _objCharacter.Options.BookXPath() + ")";
-                if (chkMetagenetic.Checked)
-                {
-                    strXPath += " and (required/oneof[contains(., 'Changeling (Class I SURGE)')] or metagenetic = 'yes')";
-                }
-                else if (!chkNotMetagenetic.Checked && (cboCategory.SelectedValue.ToString() == "Negative" || _objCharacter.MetageneticLimit > 0))
-                {
-                    //Load everything, including metagenetic qualities.
-                }
-                else
-                {
-                    strXPath += " and not (required/oneof[contains(., 'Changeling (Class I SURGE)')] or metagenetic = 'yes')";
-                }
-                if (nudValueBP.Value != 0)
-                {
-                    strXPath += "and karma = " + nudValueBP.Value;
-                }
-                else
-                {
-                    if (nudMinimumBP.Value != 0)
-                    {
-                        strXPath += "and karma >= " + nudMinimumBP.Value;
-                    }
-
-                    if (nudMaximumBP.Value != 0)
-                    {
-                        strXPath += "and karma <= " + nudMaximumBP.Value;
-                    }
-                }
-
-                bool blnNeedQualityWhitelist = false;
-                XmlNode objXmlMetatype = objXmlMetatypeDocument.SelectSingleNode("/chummer/metatypes/metatype[name = \"" + _objCharacter.Metatype + "\"]");
-                if (objXmlMetatype?.SelectNodes("qualityrestriction")?.Count > 0)
-                    blnNeedQualityWhitelist = true;
-                else
-                {
-                    objXmlMetatype = objXmlCrittersDocument.SelectSingleNode("/chummer/metatypes/metatype[name = \"" + _objCharacter.Metatype + "\"]");
-                    if (objXmlMetatype?.SelectNodes("qualityrestriction")?.Count > 0)
-                        blnNeedQualityWhitelist = true;
-                }
-
-                foreach (XmlNode objXmlQuality in _objXmlDocument.SelectNodes("/chummer/qualities/quality[" + strXPath + "]"))
-                {
-                    if (objXmlQuality["name"] == null)
-                        continue;
-                    if (objXmlQuality["name"].InnerText.StartsWith("Infected"))
-                    {
-                        //There was something I was going to do with this, but I can't remember what it was.
-                    }
-                    bool blnQualityAllowed = !blnNeedQualityWhitelist;
-                    if (blnNeedQualityWhitelist)
-                    {
-                        if (objXmlMetatype.SelectSingleNode("qualityrestriction/" + cboCategory.SelectedValue.ToString().ToLower() + "/quality[. = \"" + objXmlQuality["name"].InnerText + "\"]") != null)
-                            blnQualityAllowed = true;
-                    }
-					if (blnQualityAllowed)
-					{
-						if (!chkLimitList.Checked || chkLimitList.Checked && SelectionShared.RequirementsMet(objXmlQuality, false, _objCharacter, objXmlMetatypeDocument, objXmlCrittersDocument, _objXmlDocument, IgnoreQuality, LanguageManager.Instance.GetString("String_Quality")))
-						{
-                            if (objXmlQuality["hide"] == null)
-                            {
-                                ListItem objItem = new ListItem();
-                                objItem.Value = objXmlQuality["name"].InnerText;
-                                objItem.Name = objXmlQuality["translate"]?.InnerText ?? objXmlQuality["name"].InnerText;
-
-                                lstQuality.Add(objItem);
-                            }
-                        }
-                    }
-                }
-            }
-            SortListItem objSort = new SortListItem();
-            lstQuality.Sort(objSort.Compare);
-            lstQualities.BeginUpdate();
-            lstQualities.DataSource = null;
-            lstQualities.ValueMember = "Value";
-            lstQualities.DisplayMember = "Name";
-            lstQualities.DataSource = lstQuality;
-=======
         public bool FreeCost => chkFree.Checked;
 
         #endregion
@@ -768,7 +415,6 @@
                 lstQualities.SelectedIndex = -1;
             else
                 lstQualities.SelectedValue = strOldSelectedQuality;
->>>>>>> 260a47e0
             lstQualities.EndUpdate();
         }
 
@@ -777,36 +423,6 @@
         /// </summary>
         private void AcceptForm()
         {
-<<<<<<< HEAD
-            if (string.IsNullOrEmpty(lstQualities.Text))
-                return;
-            //Test for whether we're adding a "Special" quality. This should probably be a separate function at some point.
-            switch (lstQualities.SelectedValue.ToString())
-            {
-                case "Changeling (Class I SURGE)":
-                    _objCharacter.MetageneticLimit = 30;
-                    break;
-                case "Changeling (Class II SURGE)":
-                    _objCharacter.MetageneticLimit = 30;
-                    break;
-                case "Changeling (Class III SURGE)":
-                    _objCharacter.MetageneticLimit = 30;
-                    break;
-                default:
-                    break;
-            }
-
-            XmlNode objNode = _objXmlDocument.SelectSingleNode("/chummer/qualities/quality[name = \"" + lstQualities.SelectedValue + "\"]");
-            if (objNode == null)
-                return;
-            _strSelectedQuality = objNode["name"]?.InnerText;
-            _strSelectCategory = objNode["category"]?.InnerText;
-
-			if (!SelectionShared.RequirementsMet(objNode, true, _objCharacter, null, null, _objXmlDocument, IgnoreQuality, LanguageManager.Instance.GetString("String_Quality")))
-				return;
-			DialogResult = DialogResult.OK;
-		}
-=======
             string strSelectedQuality = lstQualities.SelectedValue?.ToString();
             if (string.IsNullOrEmpty(strSelectedQuality))
                 return;
@@ -820,7 +436,6 @@
             s_StrSelectCategory = (_objCharacter.Options.SearchInCategoryOnly || txtSearch.TextLength == 0) ? cboCategory.SelectedValue?.ToString() : objNode.SelectSingleNode("category")?.Value;
             DialogResult = DialogResult.OK;
         }
->>>>>>> 260a47e0
 
         private void MoveControls()
         {
@@ -831,30 +446,5 @@
             lblSearchLabel.Left = txtSearch.Left - 6 - lblSearchLabel.Width;
         }
         #endregion
-<<<<<<< HEAD
-
-        private void lblSource_Click(object sender, EventArgs e)
-        {
-            CommonFunctions.StaticOpenPDF(lblSource.Text, _objCharacter);
-        }
-
-        private void KarmaFilter(object sender, EventArgs e)
-        {
-            if (string.IsNullOrWhiteSpace(nudMinimumBP.Text))
-            {
-                nudMinimumBP.Value = 0;
-            }
-            if (string.IsNullOrWhiteSpace(nudValueBP.Text))
-            {
-                nudValueBP.Value = 0;
-            }
-            if (string.IsNullOrWhiteSpace(nudMaximumBP.Text))
-            {
-                nudMaximumBP.Value = 0;
-            }
-            BuildQualityList();
-        }
-=======
->>>>>>> 260a47e0
     }
 }