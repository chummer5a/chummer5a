--- conflicted
+++ resolved
@@ -16,68 +16,13 @@
  *  You can obtain the full source code for Chummer5a at
  *  https://github.com/chummer5a/chummer5a
  */
-<<<<<<< HEAD
-﻿using System;
-=======
  using System;
->>>>>>> 260a47e0
 using System.Collections.Generic;
 using System.Windows.Forms;
 using System.Xml;
 
 namespace Chummer
 {
-<<<<<<< HEAD
-	public partial class frmSelectSkillCategory : Form
-	{
-		private string _strSelectedCategory = string.Empty;
-		private string _strForceCategory = string.Empty;
-
-		private XmlDocument _objXmlDocument = new XmlDocument();
-
-		#region Control Events
-		public frmSelectSkillCategory()
-		{
-			InitializeComponent();
-			LanguageManager.Instance.Load(GlobalOptions.Instance.Language, this);
-		}
-
-		private void frmSelectSkillCategory_Load(object sender, EventArgs e)
-		{
-			_objXmlDocument = XmlManager.Instance.Load("skills.xml");
-
-			// Build the list of Skill Categories found in the Skills file.
-			XmlNodeList objXmlCategoryList;
-			List<ListItem> lstCategory = new List<ListItem>();
-			if (!string.IsNullOrEmpty(_strForceCategory))
-			{
-				objXmlCategoryList = _objXmlDocument.SelectNodes("/chummer/categories/category[. = \"" + _strForceCategory + "\"]");
-			}
-			else
-			{
-				objXmlCategoryList = _objXmlDocument.SelectNodes("/chummer/categories/category");
-			}
-
-			foreach (XmlNode objXmlCategory in objXmlCategoryList)
-			{
-				ListItem objItem = new ListItem();
-				objItem.Value = objXmlCategory.InnerText;
-				if (objXmlCategory.Attributes != null)
-				{
-					if (objXmlCategory.Attributes["translate"] != null)
-						objItem.Name = objXmlCategory.Attributes["translate"].InnerText;
-					else
-						objItem.Name = objXmlCategory.InnerText;
-				}
-				else
-					objItem.Name = objXmlCategory.InnerText;
-				lstCategory.Add(objItem);
-			}
-            cboCategory.BeginUpdate();
-            cboCategory.ValueMember = "Value";
-			cboCategory.DisplayMember = "Name";
-			cboCategory.DataSource = lstCategory;
-=======
     public partial class frmSelectSkillCategory : Form
     {
         private string _strSelectedCategory = string.Empty;
@@ -110,60 +55,12 @@
             cboCategory.ValueMember = "Value";
             cboCategory.DisplayMember = "Name";
             cboCategory.DataSource = lstCategory;
->>>>>>> 260a47e0
 
             // Select the first Skill in the list.
             cboCategory.SelectedIndex = 0;
             cboCategory.EndUpdate();
 
             if (cboCategory.Items.Count == 1)
-<<<<<<< HEAD
-				cmdOK_Click(sender, e);
-		}
-
-		private void cmdOK_Click(object sender, EventArgs e)
-		{
-			_strSelectedCategory = cboCategory.SelectedValue.ToString();
-			DialogResult = DialogResult.OK;
-		}
-		#endregion
-
-		#region Properties
-		/// <summary>
-		/// Weapon Category that was selected in the dialogue.
-		/// </summary>
-		public string SelectedCategory
-		{
-			get
-			{
-				return _strSelectedCategory;
-			}
-		}
-
-		/// <summary>
-		/// Description to show in the window.
-		/// </summary>
-		public string Description
-		{
-			set
-			{
-				lblDescription.Text = value;
-			}
-		}
-
-		/// <summary>
-		/// Restrict the list to only a single Category.
-		/// </summary>
-		public string OnlyCategory
-		{
-			set
-			{
-				_strForceCategory = value;
-			}
-		}
-		#endregion
-	}
-=======
                 cmdOK_Click(sender, e);
         }
 
@@ -197,5 +94,4 @@
         }
         #endregion
     }
->>>>>>> 260a47e0
 }