<<<<<<< HEAD
﻿<?xml version="1.0" encoding="utf-8"?>
=======
<?xml version="1.0" encoding="utf-8"?>
>>>>>>> 260a47e0
<root>
  <!-- 
    Microsoft ResX Schema 
    
    Version 2.0
    
    The primary goals of this format is to allow a simple XML format 
    that is mostly human readable. The generation and parsing of the 
    various data types are done through the TypeConverter classes 
    associated with the data types.
    
    Example:
    
    ... ado.net/XML headers & schema ...
    <resheader name="resmimetype">text/microsoft-resx</resheader>
    <resheader name="version">2.0</resheader>
    <resheader name="reader">System.Resources.ResXResourceReader, System.Windows.Forms, ...</resheader>
    <resheader name="writer">System.Resources.ResXResourceWriter, System.Windows.Forms, ...</resheader>
    <data name="Name1"><value>this is my long string</value><comment>this is a comment</comment></data>
    <data name="Color1" type="System.Drawing.Color, System.Drawing">Blue</data>
    <data name="Bitmap1" mimetype="application/x-microsoft.net.object.binary.base64">
        <value>[base64 mime encoded serialized .NET Framework object]</value>
    </data>
    <data name="Icon1" type="System.Drawing.Icon, System.Drawing" mimetype="application/x-microsoft.net.object.bytearray.base64">
        <value>[base64 mime encoded string representing a byte array form of the .NET Framework object]</value>
        <comment>This is a comment</comment>
    </data>
                
    There are any number of "resheader" rows that contain simple 
    name/value pairs.
    
    Each data row contains a name, and value. The row also contains a 
    type or mimetype. Type corresponds to a .NET class that support 
    text/value conversion through the TypeConverter architecture. 
    Classes that don't support this are serialized and stored with the 
    mimetype set.
    
    The mimetype is used for serialized objects, and tells the 
    ResXResourceReader how to depersist the object. This is currently not 
    extensible. For a given mimetype the value must be set accordingly:
    
    Note - application/x-microsoft.net.object.binary.base64 is the format 
    that the ResXResourceWriter will generate, however the reader can 
    read any of the formats listed below.
    
    mimetype: application/x-microsoft.net.object.binary.base64
    value   : The object must be serialized with 
            : System.Runtime.Serialization.Formatters.Binary.BinaryFormatter
            : and then encoded with base64 encoding.
    
    mimetype: application/x-microsoft.net.object.soap.base64
    value   : The object must be serialized with 
            : System.Runtime.Serialization.Formatters.Soap.SoapFormatter
            : and then encoded with base64 encoding.

    mimetype: application/x-microsoft.net.object.bytearray.base64
    value   : The object must be serialized into a byte array 
            : using a System.ComponentModel.TypeConverter
            : and then encoded with base64 encoding.
    -->
  <xsd:schema id="root" xmlns="" xmlns:xsd="http://www.w3.org/2001/XMLSchema" xmlns:msdata="urn:schemas-microsoft-com:xml-msdata">
    <xsd:import namespace="http://www.w3.org/XML/1998/namespace" />
    <xsd:element name="root" msdata:IsDataSet="true">
      <xsd:complexType>
        <xsd:choice maxOccurs="unbounded">
          <xsd:element name="metadata">
            <xsd:complexType>
              <xsd:sequence>
                <xsd:element name="value" type="xsd:string" minOccurs="0" />
              </xsd:sequence>
              <xsd:attribute name="name" use="required" type="xsd:string" />
              <xsd:attribute name="type" type="xsd:string" />
              <xsd:attribute name="mimetype" type="xsd:string" />
              <xsd:attribute ref="xml:space" />
            </xsd:complexType>
          </xsd:element>
          <xsd:element name="assembly">
            <xsd:complexType>
              <xsd:attribute name="alias" type="xsd:string" />
              <xsd:attribute name="name" type="xsd:string" />
            </xsd:complexType>
          </xsd:element>
          <xsd:element name="data">
            <xsd:complexType>
              <xsd:sequence>
                <xsd:element name="value" type="xsd:string" minOccurs="0" msdata:Ordinal="1" />
                <xsd:element name="comment" type="xsd:string" minOccurs="0" msdata:Ordinal="2" />
              </xsd:sequence>
              <xsd:attribute name="name" type="xsd:string" use="required" msdata:Ordinal="1" />
              <xsd:attribute name="type" type="xsd:string" msdata:Ordinal="3" />
              <xsd:attribute name="mimetype" type="xsd:string" msdata:Ordinal="4" />
              <xsd:attribute ref="xml:space" />
            </xsd:complexType>
          </xsd:element>
          <xsd:element name="resheader">
            <xsd:complexType>
              <xsd:sequence>
                <xsd:element name="value" type="xsd:string" minOccurs="0" msdata:Ordinal="1" />
              </xsd:sequence>
              <xsd:attribute name="name" type="xsd:string" use="required" />
            </xsd:complexType>
          </xsd:element>
        </xsd:choice>
      </xsd:complexType>
    </xsd:element>
  </xsd:schema>
  <resheader name="resmimetype">
    <value>text/microsoft-resx</value>
  </resheader>
  <resheader name="version">
    <value>2.0</value>
  </resheader>
  <resheader name="reader">
    <value>System.Resources.ResXResourceReader, System.Windows.Forms, Version=4.0.0.0, Culture=neutral, PublicKeyToken=b77a5c561934e089</value>
  </resheader>
  <resheader name="writer">
    <value>System.Resources.ResXResourceWriter, System.Windows.Forms, Version=4.0.0.0, Culture=neutral, PublicKeyToken=b77a5c561934e089</value>
  </resheader>
<<<<<<< HEAD
  <metadata name="tipTooltip.TrayLocation" type="System.Drawing.Point, System.Drawing, Version=4.0.0.0, Culture=neutral, PublicKeyToken=b03f5f7f11d50a3a">
    <value>17, 17</value>
  </metadata>
=======
>>>>>>> 260a47e0
</root><|MERGE_RESOLUTION|>--- conflicted
+++ resolved
@@ -1,8 +1,4 @@
-<<<<<<< HEAD
-﻿<?xml version="1.0" encoding="utf-8"?>
-=======
 <?xml version="1.0" encoding="utf-8"?>
->>>>>>> 260a47e0
 <root>
   <!-- 
     Microsoft ResX Schema 
@@ -121,10 +117,4 @@
   <resheader name="writer">
     <value>System.Resources.ResXResourceWriter, System.Windows.Forms, Version=4.0.0.0, Culture=neutral, PublicKeyToken=b77a5c561934e089</value>
   </resheader>
-<<<<<<< HEAD
-  <metadata name="tipTooltip.TrayLocation" type="System.Drawing.Point, System.Drawing, Version=4.0.0.0, Culture=neutral, PublicKeyToken=b03f5f7f11d50a3a">
-    <value>17, 17</value>
-  </metadata>
-=======
->>>>>>> 260a47e0
 </root>