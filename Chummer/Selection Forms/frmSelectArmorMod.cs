--- conflicted
+++ resolved
@@ -1,8 +1,4 @@
-<<<<<<< HEAD
-﻿/*  This file is part of Chummer5a.
-=======
 /*  This file is part of Chummer5a.
->>>>>>> 260a47e0
  *
  *  Chummer5a is free software: you can redistribute it and/or modify
  *  it under the terms of the GNU General Public License as published by
@@ -22,58 +18,12 @@
  */
  using System;
 using System.Collections.Generic;
-<<<<<<< HEAD
-using System.Linq;
 using System.Windows.Forms;
 using System.Xml;
-using System.Xml.XPath;
-=======
-using System.Windows.Forms;
-using System.Xml;
->>>>>>> 260a47e0
  using Chummer.Backend.Equipment;
 
 namespace Chummer
 {
-<<<<<<< HEAD
-	public partial class frmSelectArmorMod : Form
-	{
-		private string _strSelectedArmorMod = string.Empty;
-
-		private string _strAllowedCategories = string.Empty;
-		private bool _blnAddAgain = false;
-		private int _intArmorCost = 0;
-		private int _intMarkup = 0;
-		private CapacityStyle _objCapacityStyle = CapacityStyle.Standard;
-
-		private XmlDocument _objXmlDocument = new XmlDocument();
-		private readonly Character _objCharacter;
-		private bool _blnBlackMarketDiscount;
-		private bool _blnExcludeGeneralCategory = false;
-
-		#region Control Events
-		public frmSelectArmorMod(Character objCharacter, bool blnCareer = false)
-		{
-			InitializeComponent();
-			LanguageManager.Instance.Load(GlobalOptions.Instance.Language, this);
-			lblMarkupLabel.Visible = blnCareer;
-			nudMarkup.Visible = blnCareer;
-			lblMarkupPercentLabel.Visible = blnCareer;
-			_objCharacter = objCharacter;
-			MoveControls();
-		}
-
-		private void frmSelectArmorMod_Load(object sender, EventArgs e)
-		{
-			foreach (Label objLabel in Controls.OfType<Label>())
-			{
-				if (objLabel.Text.StartsWith("["))
-					objLabel.Text = string.Empty;
-            }
-            chkHideOverAvailLimit.Text = chkHideOverAvailLimit.Text.Replace("{0}",
-                    _objCharacter.Options.Availability.ToString());
-            chkHideOverAvailLimit.Checked = _objCharacter.Options.HideItemsOverAvailLimit;
-=======
     public partial class frmSelectArmorMod : Form
     {
         private string _strSelectedArmorMod = string.Empty;
@@ -121,196 +71,10 @@
                 nudMarkup.Visible = false;
                 lblMarkupPercentLabel.Visible = false;
             }
->>>>>>> 260a47e0
             chkBlackMarketDiscount.Visible = _objCharacter.BlackMarketDiscount;
             BuildModList();
         }
 
-<<<<<<< HEAD
-		private void lstMod_SelectedIndexChanged(object sender, EventArgs e)
-		{
-			UpdateSelectedArmor();
-		}
-
-		private void cmdOK_Click(object sender, EventArgs e)
-		{
-			if (!string.IsNullOrEmpty(lstMod.Text))
-				AcceptForm();
-		}
-
-		private void cmdCancel_Click(object sender, EventArgs e)
-		{
-			DialogResult = DialogResult.Cancel;
-		}
-
-		private void nudRating_ValueChanged(object sender, EventArgs e)
-		{
-			UpdateSelectedArmor();
-		}
-
-		private void lstMod_DoubleClick(object sender, EventArgs e)
-		{
-			if (!string.IsNullOrEmpty(lstMod.Text))
-				AcceptForm();
-		}
-
-		private void cmdOKAdd_Click(object sender, EventArgs e)
-		{
-			_blnAddAgain = true;
-			cmdOK_Click(sender, e);
-		}
-
-		private void chkFreeItem_CheckedChanged(object sender, EventArgs e)
-		{
-			UpdateSelectedArmor();
-		}
-
-		private void nudMarkup_ValueChanged(object sender, EventArgs e)
-		{
-			UpdateSelectedArmor();
-		}
-		#endregion
-
-		#region Properties
-		/// <summary>
-		/// Whether or not the user wants to add another item after this one.
-		/// </summary>
-		public bool AddAgain
-		{
-			get
-			{
-				return _blnAddAgain;
-			}
-		}
-
-		/// <summary>
-		/// Armor's Cost.
-		/// </summary>
-		public int ArmorCost
-		{
-			set
-			{
-				_intArmorCost = value;
-			}
-		}
-
-		/// <summary>
-		/// Whether or not the selected Vehicle is used.
-		/// </summary>
-		public bool BlackMarketDiscount
-		{
-			get
-			{
-				return _blnBlackMarketDiscount;
-			}
-		}
-
-		/// <summary>
-		/// Name of Accessory that was selected in the dialogue.
-		/// </summary>
-		public string SelectedArmorMod
-		{
-			get
-			{
-				return _strSelectedArmorMod;
-			}
-		}
-
-		/// <summary>
-		/// Rating that was selected in the dialogue.
-		/// </summary>
-		public int SelectedRating
-		{
-			get
-			{
-				return Convert.ToInt32(nudRating.Value);
-			}
-		}
-
-		/// <summary>
-		/// Categories that the Armor allows to be used.
-		/// </summary>
-		public string AllowedCategories
-		{
-			get
-			{
-				return _strAllowedCategories;
-			}
-			set
-			{
-				_strAllowedCategories = value;
-			}
-		}
-
-		/// <summary>
-		/// Whether or not the General category should be included.
-		/// </summary>
-		public bool ExcludeGeneralCategory {
-			get
-			{
-				return _blnExcludeGeneralCategory;
-			}
-			set
-			{
-				_blnExcludeGeneralCategory = value;
-			}
-		}
-
-		/// <summary>
-		/// Whether or not the item should be added for free.
-		/// </summary>
-		public bool FreeCost
-		{
-			get
-			{
-				return chkFreeItem.Checked;
-			}
-		}
-
-		/// <summary>
-		/// Markup percentage.
-		/// </summary>
-		public int Markup
-		{
-			get
-			{
-				return _intMarkup;
-			}
-		}
-
-		/// <summary>
-		/// Capacity display style.
-		/// </summary>
-		public CapacityStyle CapacityDisplayStyle
-		{
-			set
-			{
-				_objCapacityStyle = value;
-			}
-		}
-		#endregion
-
-		#region Methods
-		private void chkBlackMarketDiscount_CheckedChanged(object sender, EventArgs e)
-		{
-			UpdateSelectedArmor();
-		}
-		/// <summary>
-		/// Update the information for the selected Armor Mod.
-		/// </summary>
-		private void UpdateSelectedArmor()
-		{
-			// Retireve the information for the selected Accessory.
-			XmlNode objXmlMod = _objXmlDocument.SelectSingleNode("/chummer/mods/mod[name = \"" + lstMod.SelectedValue + "\"]");
-
-			// Extract the Avil and Cost values from the Cyberware info since these may contain formulas and/or be based off of the Rating.
-			// This is done using XPathExpression.
-			XPathNavigator nav = _objXmlDocument.CreateNavigator();
-
-			lblA.Text = objXmlMod["armor"].InnerText;
-
-			nudRating.Maximum = Convert.ToDecimal(objXmlMod["maxrating"].InnerText, GlobalOptions.InvariantCultureInfo);
-=======
         private void lstMod_SelectedIndexChanged(object sender, EventArgs e)
         {
             UpdateSelectedArmor();
@@ -467,7 +231,6 @@
                     nudRating.Maximum -= 1;
                 }
             }
->>>>>>> 260a47e0
             if (nudRating.Maximum <= 1)
                 nudRating.Enabled = false;
             else
@@ -480,107 +243,6 @@
                 }
             }
 
-<<<<<<< HEAD
-			string strAvail = string.Empty;
-			string strAvailExpr = string.Empty;
-			strAvailExpr = objXmlMod["avail"].InnerText;
-
-			XPathExpression xprAvail;
-			if (strAvailExpr.Substring(strAvailExpr.Length - 1, 1) == "F" || strAvailExpr.Substring(strAvailExpr.Length - 1, 1) == "R")
-			{
-				strAvail = strAvailExpr.Substring(strAvailExpr.Length - 1, 1);
-				// Remove the trailing character if it is "F" or "R".
-				strAvailExpr = strAvailExpr.Substring(0, strAvailExpr.Length - 1);
-			}
-			try
-			{
-				xprAvail = nav.Compile(strAvailExpr.Replace("Rating", nudRating.Value.ToString(GlobalOptions.InvariantCultureInfo)));
-				lblAvail.Text = Convert.ToInt32(nav.Evaluate(xprAvail)).ToString() + strAvail;
-			}
-			catch (XPathException)
-			{
-				lblAvail.Text = objXmlMod["avail"].InnerText;
-			}
-			lblAvail.Text = lblAvail.Text.Replace("R", LanguageManager.Instance.GetString("String_AvailRestricted")).Replace("F", LanguageManager.Instance.GetString("String_AvailForbidden"));
-
-            // Cost.
-            if (objXmlMod["cost"].InnerText.StartsWith("Variable"))
-            {
-                int intMin = 0;
-                int intMax = int.MaxValue;
-                string strCost = objXmlMod["cost"].InnerText.Replace("Variable(", string.Empty).Replace(")", string.Empty);
-                if (strCost.Contains("-"))
-                {
-                    string[] strValues = strCost.Split('-');
-                    intMin = Convert.ToInt32(strValues[0]);
-                    intMax = Convert.ToInt32(strValues[1]);
-                }
-                else
-                    intMin = Convert.ToInt32(strCost.Replace("+", string.Empty));
-
-                if (intMax == int.MaxValue)
-                {
-                    lblCost.Text = $"{intMin:###,###,##0¥+}";
-                }
-                else
-                    lblCost.Text = $"{intMin:###,###,##0} - {intMax:###,###,##0¥}";
-            }
-            else
-            {
-                string strCost = objXmlMod["cost"].InnerText.Replace("Rating", nudRating.Value.ToString(GlobalOptions.InvariantCultureInfo));
-                strCost = strCost.Replace("Armor Cost", _intArmorCost.ToString());
-                XPathExpression xprCost = nav.Compile(strCost);
-
-                // Apply any markup.
-                double dblCost = Convert.ToDouble(nav.Evaluate(xprCost), GlobalOptions.InvariantCultureInfo);
-                dblCost *= 1 + (Convert.ToDouble(nudMarkup.Value, GlobalOptions.InvariantCultureInfo) / 100.0);
-
-                lblCost.Text = $"{dblCost:###,###,##0¥}";
-
-                int intCost = Convert.ToInt32(dblCost);
-                lblTest.Text = _objCharacter.AvailTest(intCost, lblAvail.Text);
-            }
-
-			// Capacity.
-			// XPathExpression cannot evaluate while there are square brackets, so remove them if necessary.
-			string strCapacity = objXmlMod["armorcapacity"].InnerText;
-
-            // Handle YNT Softweave
-            if (strCapacity.Contains("Capacity"))
-            {
-                lblCapacity.Text = "+50%";
-            }
-            else
-            {
-                if (strCapacity.StartsWith("FixedValues"))
-                {
-                    string[] strValues = strCapacity.Replace("FixedValues(", string.Empty).Replace(")", string.Empty).Split(',');
-                    strCapacity = strValues[Convert.ToInt32(nudRating.Value) - 1];
-                }
-
-                strCapacity = strCapacity.Substring(1, strCapacity.Length - 2);
-                XPathExpression xprCapacity = nav.Compile(strCapacity.Replace("Rating", nudRating.Value.ToString(GlobalOptions.InvariantCultureInfo)));
-
-                if (_objCapacityStyle == CapacityStyle.Standard)
-                    lblCapacity.Text = "[" + nav.Evaluate(xprCapacity) + "]";
-                else if (_objCapacityStyle == CapacityStyle.PerRating)
-                    lblCapacity.Text = "[" + nudRating.Value.ToString(GlobalOptions.InvariantCultureInfo) + "]";
-                else if (_objCapacityStyle == CapacityStyle.Zero)
-                    lblCapacity.Text = "[0]";
-            }
-
-			if (chkFreeItem.Checked)
-				lblCost.Text = String.Format("{0:###,###,##0¥}", 0);
-
-			string strBook = _objCharacter.Options.LanguageBookShort(objXmlMod["source"].InnerText);
-			string strPage = objXmlMod["page"].InnerText;
-			if (objXmlMod["altpage"] != null)
-				strPage = objXmlMod["altpage"].InnerText;
-			lblSource.Text = strBook + " " + strPage;
-
-			tipTooltip.SetToolTip(lblSource, _objCharacter.Options.LanguageBookLong(objXmlMod["source"].InnerText) + " " + LanguageManager.Instance.GetString("String_Page") + " " + strPage);
-		}
-=======
             string strAvail = string.Empty;
             string strAvailExpr = objXmlMod["avail"]?.InnerText ?? string.Empty;
             if (strAvailExpr.Length > 0)
@@ -684,36 +346,21 @@
             lblSource.Text = CommonFunctions.LanguageBookShort(strSource, GlobalOptions.Language) + strSpaceCharacter + strPage;
             GlobalOptions.ToolTipProcessor.SetToolTip(lblSource, CommonFunctions.LanguageBookLong(strSource, GlobalOptions.Language) + strSpaceCharacter + LanguageManager.GetString("String_Page", GlobalOptions.Language) + ' ' + strPage);
         }
->>>>>>> 260a47e0
 
         /// <summary>
         /// 
         /// </summary>
-<<<<<<< HEAD
-	    private void BuildModList()
-	    {
+        private void BuildModList()
+        {
             List<ListItem> lstMods = new List<ListItem>();
 
-            // Load the Armor information.
-            _objXmlDocument = XmlManager.Instance.Load("armor.xml");
-
-=======
-        private void BuildModList()
-        {
-            List<ListItem> lstMods = new List<ListItem>();
-
->>>>>>> 260a47e0
             // Populate the Mods list.
             string[] strAllowed = _strAllowedCategories.Split(',');
             string strMount = string.Empty;
             for (int i = 0; i < strAllowed.Length; i++)
             {
                 if (!string.IsNullOrEmpty(strAllowed[i]))
-<<<<<<< HEAD
-                    strMount += "category = \"" + strAllowed[i] + "\"";
-=======
                     strMount += "category = \"" + strAllowed[i] + '\"';
->>>>>>> 260a47e0
                 if (i < strAllowed.Length - 1 || !_blnExcludeGeneralCategory)
                 {
                     strMount += " or ";
@@ -723,29 +370,6 @@
             {
                 strMount += "category = \"General\"";
             }
-<<<<<<< HEAD
-            XmlNodeList objXmlModList = _objXmlDocument.SelectNodes("/chummer/mods/mod[" + strMount + " and (" + _objCharacter.Options.BookXPath() + ")]");
-
-            foreach (XmlNode objXmlMod in objXmlModList)
-            {
-                bool blnHide = (objXmlMod["hide"] != null);
-                if (!blnHide)
-                {
-                    if (Backend.Shared_Methods.SelectionShared.CheckAvailRestriction(objXmlMod, _objCharacter,
-                        chkHideOverAvailLimit.Checked,Convert.ToInt32(nudRating.Value)))
-                    {
-                        ListItem objItem = new ListItem
-                        {
-                            Value = objXmlMod["name"].InnerText,
-                            Name = objXmlMod["translate"]?.InnerText ?? objXmlMod["name"].InnerText
-                        };
-                        lstMods.Add(objItem);
-                    }
-                }
-            }
-            SortListItem objSort = new SortListItem();
-            lstMods.Sort(objSort.Compare);
-=======
 
             using (XmlNodeList objXmlModList = _objXmlDocument.SelectNodes("/chummer/mods/mod[" + strMount + " and (" + _objCharacter.Options.BookXPath() + ")]"))
                 if (objXmlModList?.Count > 0)
@@ -761,7 +385,6 @@
                         }
                     }
             lstMods.Sort(CompareListItems.CompareNames);
->>>>>>> 260a47e0
             lstMod.BeginUpdate();
             lstMod.ValueMember = "Value";
             lstMod.DisplayMember = "Name";
@@ -769,47 +392,6 @@
             lstMod.EndUpdate();
         }
 
-<<<<<<< HEAD
-		/// <summary>
-		/// Accept the selected item and close the form.
-		/// </summary>
-		private void AcceptForm()
-		{
-			_strSelectedArmorMod = lstMod.SelectedValue.ToString();
-			_intMarkup = Convert.ToInt32(nudMarkup.Value);
-			_blnBlackMarketDiscount = chkBlackMarketDiscount.Checked;
-			DialogResult = DialogResult.OK;
-		}
-
-		private void MoveControls()
-		{
-			int intWidth = lblALabel.Width;
-			intWidth = Math.Max(intWidth, lblRatingLabel.Width);
-			intWidth = Math.Max(intWidth, lblCapacityLabel.Width);
-			intWidth = Math.Max(intWidth, lblAvailLabel.Width);
-			intWidth = Math.Max(intWidth, lblCostLabel.Width);
-
-			lblA.Left = lblALabel.Left + intWidth + 6;
-			nudRating.Left = lblRatingLabel.Left + intWidth + 6;
-			lblCapacity.Left = lblCapacityLabel.Left + intWidth + 6;
-			lblAvail.Left = lblAvailLabel.Left + intWidth + 6;
-			lblTestLabel.Left = lblAvail.Left + lblAvail.Width + 16;
-			lblTest.Left = lblTestLabel.Left + lblTestLabel.Width + 6;
-			lblCost.Left = lblCostLabel.Left + intWidth + 6;
-
-			nudMarkup.Left = lblMarkupLabel.Left + lblMarkupLabel.Width + 6;
-			lblMarkupPercentLabel.Left = nudMarkup.Left + nudMarkup.Width;
-
-			lblSource.Left = lblSourceLabel.Left + lblSourceLabel.Width + 6;
-		}
-		#endregion
-
-        private void lblSource_Click(object sender, EventArgs e)
-        {
-            CommonFunctions.StaticOpenPDF(lblSource.Text, _objCharacter);
-        }
-	}
-=======
         /// <summary>
         /// Accept the selected item and close the form.
         /// </summary>
@@ -853,5 +435,4 @@
             BuildModList();
         }
     }
->>>>>>> 260a47e0
 }