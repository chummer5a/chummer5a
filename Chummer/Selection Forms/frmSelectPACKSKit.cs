/*  This file is part of Chummer5a.
 *
 *  Chummer5a is free software: you can redistribute it and/or modify
 *  it under the terms of the GNU General Public License as published by
 *  the Free Software Foundation, either version 3 of the License, or
 *  (at your option) any later version.
 *
 *  Chummer5a is distributed in the hope that it will be useful,
 *  but WITHOUT ANY WARRANTY; without even the implied warranty of
 *  MERCHANTABILITY or FITNESS FOR A PARTICULAR PURPOSE.  See the
 *  GNU General Public License for more details.
 *
 *  You should have received a copy of the GNU General Public License
 *  along with Chummer5a.  If not, see <http://www.gnu.org/licenses/>.
 *
 *  You can obtain the full source code for Chummer5a at
 *  https://github.com/chummer5a/chummer5a
 */
<<<<<<< HEAD
﻿using System;
=======
 using System;
>>>>>>> 260a47e0
using System.Collections.Generic;
using System.Linq;
using System.Windows.Forms;
using System.Xml;
using System.IO;
using System.Text;
<<<<<<< HEAD

namespace Chummer
{
	public partial class frmSelectPACKSKit : Form
	{
		private string _strSelectedKit = string.Empty;
		private bool _blnAddAgain = false;
		private static string _strSelectCategory = string.Empty;
		private readonly Character _objCharacter;

		private XmlDocument _objXmlDocument = new XmlDocument();

		private List<ListItem> _lstCategory = new List<ListItem>();

		#region Control Events
		public frmSelectPACKSKit(Character objCharacter)
		{
			InitializeComponent();
			LanguageManager.Instance.Load(GlobalOptions.Instance.Language, this);
			_objCharacter = objCharacter;
		}

		private void frmSelectPACKSKit_Load(object sender, EventArgs e)
		{
			foreach (Label objLabel in Controls.OfType<Label>())
			{
				if (objLabel.Text.StartsWith("["))
					objLabel.Text = string.Empty;
			}

			// Load the PACKS information.
			_objXmlDocument = XmlManager.Instance.Load("packs.xml");

			// Populate the PACKS Category list.
			XmlNodeList objXmlCategoryList = _objXmlDocument.SelectNodes("/chummer/categories/category");
			foreach (XmlNode objXmlCategory in objXmlCategoryList)
			{
				ListItem objItem = new ListItem();
				objItem.Value = objXmlCategory.InnerText;
				if (objXmlCategory.Attributes != null)
				{
					if (objXmlCategory.Attributes["translate"] != null)
						objItem.Name = objXmlCategory.Attributes["translate"].InnerText;
					else
						objItem.Name = objXmlCategory.InnerText;
				}
				else
					objItem.Name = objXmlCategory.InnerXml;
				_lstCategory.Add(objItem);
			}
            cboCategory.BeginUpdate();
            cboCategory.ValueMember = "Value";
			cboCategory.DisplayMember = "Name";
			cboCategory.DataSource = _lstCategory;

			// Select the first Category in the list.
			if (string.IsNullOrEmpty(_strSelectCategory))
				cboCategory.SelectedIndex = 0;
			else
				cboCategory.SelectedValue = _strSelectCategory;

			if (cboCategory.SelectedIndex == -1)
				cboCategory.SelectedIndex = 0;
            cboCategory.EndUpdate();
        }

		private void cboCategory_SelectedIndexChanged(object sender, EventArgs e)
		{
			// Update the list of Kits based on the selected Category.
			List<ListItem> lstKit = new List<ListItem>();

			// Retrieve the list of Kits for the selected Category.
			XmlNodeList objXmlPacksList = _objXmlDocument.SelectNodes("/chummer/packs/pack[category = \"" + cboCategory.SelectedValue + "\"]");
			foreach (XmlNode objXmlPack in objXmlPacksList)
			{
				ListItem objItem = new ListItem();
				objItem.Value = objXmlPack["name"].InnerText;
				if (objXmlPack["translate"] != null)
					objItem.Name = objXmlPack["translate"].InnerText;
				else
					objItem.Name = objXmlPack["name"].InnerText;
				lstKit.Add(objItem);
			}
			SortListItem objSort = new SortListItem();
			lstKit.Sort(objSort.Compare);
            lstKits.BeginUpdate();
            lstKits.DataSource = null;
			lstKits.ValueMember = "Value";
			lstKits.DisplayMember = "Name";
			lstKits.DataSource = lstKit;
            lstKits.EndUpdate();

            if (lstKits.Items.Count == 0)
				treContents.Nodes.Clear();

			if (cboCategory.SelectedValue.ToString() == "Custom")
			    cmdDelete.Visible = true;
			else
			    cmdDelete.Visible = false;
		}

		private void lstKits_SelectedIndexChanged(object sender, EventArgs e)
		{
			if (string.IsNullOrEmpty(lstKits.Text))
				return;

			treContents.Nodes.Clear();
			XmlNode objXmlPack = _objXmlDocument.SelectSingleNode("/chummer/packs/pack[name = \"" + lstKits.SelectedValue + "\" and category = \"" + cboCategory.SelectedValue + "\"]");
			XmlDocument objXmlItemDocument = new XmlDocument();

			XmlDocument objXmlGearDocument = XmlManager.Instance.Load("gear.xml");

			foreach (XmlNode objXmlItem in objXmlPack.ChildNodes)
			{
				TreeNode objParent = new TreeNode();
				switch (objXmlItem.Name)
				{
					case "attributes":
						objParent.Text = LanguageManager.Instance.GetString("String_SelectPACKSKit_Attributes");
						treContents.Nodes.Add(objParent);
						foreach (XmlNode objXmlAttribute in objXmlItem.ChildNodes)
						{
							TreeNode objChild = new TreeNode();
							objChild.Text = LanguageManager.Instance.GetString("String_Attribute" + objXmlAttribute.Name.ToUpper() + "Short") + " " + (Convert.ToInt32(objXmlAttribute.InnerText) - (6 - _objCharacter.GetAttribute(objXmlAttribute.Name.ToUpper()).MetatypeMaximum)).ToString();
							
							objParent.Nodes.Add(objChild);
							objParent.Expand();
						}
						break;
					case "qualities":
						objXmlItemDocument = XmlManager.Instance.Load("qualities.xml");

						objParent.Text = LanguageManager.Instance.GetString("String_SelectPACKSKit_Qualities");
						treContents.Nodes.Add(objParent);
						// Positive Qualities.
						foreach (XmlNode objXmlQuality in objXmlItem.SelectNodes("positive/quality"))
						{
							XmlNode objNode = objXmlItemDocument.SelectSingleNode("/chummer/qualities/quality[name = \"" + objXmlQuality.InnerText + "\"]");
							TreeNode objChild = new TreeNode();
							if (objNode["translate"] != null)
								objChild.Text = objNode["translate"].InnerText;
							else
								objChild.Text = objXmlQuality.InnerText;

							if (objXmlQuality.Attributes["select"] != null)
								objChild.Text += " (" + objXmlQuality.Attributes["select"].InnerText + ")";
							objParent.Nodes.Add(objChild);
							objParent.Expand();
						}
						
						// Negative Qualities.
						foreach (XmlNode objXmlQuality in objXmlItem.SelectNodes("negative/quality"))
						{
							XmlNode objNode = objXmlItemDocument.SelectSingleNode("/chummer/qualities/quality[name = \"" + objXmlQuality.InnerText + "\"]");
							TreeNode objChild = new TreeNode();
							if (objNode["translate"] != null)
								objChild.Text = objNode["translate"].InnerText;
							else
								objChild.Text = objXmlQuality.InnerText;

							if (objXmlQuality.Attributes["select"] != null)
								objChild.Text += " (" + objXmlQuality.Attributes["select"].InnerText + ")";
							objParent.Nodes.Add(objChild);
							objParent.Expand();
						}
						break;
					case "nuyenbp":
						objParent.Text = LanguageManager.Instance.GetString("String_SelectPACKSKit_Nuyen");
						treContents.Nodes.Add(objParent);
						TreeNode objNuyenChild = new TreeNode();
						objNuyenChild.Text = LanguageManager.Instance.GetString("String_SelectPACKSKit_StartingNuyenBP") + " " + objXmlItem.InnerText;
						objParent.Nodes.Add(objNuyenChild);
						objParent.Expand();
						break;
					case "skills":
						objXmlItemDocument = XmlManager.Instance.Load("skills.xml");

						objParent.Text = LanguageManager.Instance.GetString("String_SelectPACKSKit_Skills");
						treContents.Nodes.Add(objParent);
						foreach (XmlNode objXmlSkill in objXmlItem.SelectNodes("skill"))
						{
							XmlNode objNode = objXmlItemDocument.SelectSingleNode("/chummer/skills/skill[name = \"" + objXmlSkill["name"].InnerText + "\"]");
							TreeNode objChild = new TreeNode();
							if (objNode["translate"] != null)
								objChild.Text = objNode["translate"].InnerText;
							else
								objChild.Text = objXmlSkill["name"].InnerText;
							objChild.Text += " " + objXmlSkill["rating"].InnerText;

							if (objXmlSkill["spec"] != null)
								objChild.Text += " (" + objXmlSkill["spec"].InnerText + ")";
							objParent.Nodes.Add(objChild);
							objParent.Expand();
						}
						foreach (XmlNode objXmlSkill in objXmlItem.SelectNodes("skillgroup"))
						{
							XmlNode objNode = objXmlItemDocument.SelectSingleNode("/chummer/skillgroups/name[. = \"" + objXmlSkill["name"].InnerText + "\"]");
							TreeNode objChild = new TreeNode();
							if (objNode.Attributes["translate"] != null)
								objChild.Text = objNode.Attributes["translate"].InnerText;
							else
								objChild.Text = objXmlSkill["name"].InnerText;
							objChild.Text += " " + LanguageManager.Instance.GetString("String_SelectPACKSKit_Group") + " " + objXmlSkill["rating"].InnerText;

							if (objXmlSkill["spec"] != null)
								objChild.Text += " (" + objXmlSkill["spec"].InnerText + ")";
							objParent.Nodes.Add(objChild);
							objParent.Expand();
						}
						break;
					case "knowledgeskills":
						objXmlItemDocument = XmlManager.Instance.Load("skills.xml");

						objParent.Text = LanguageManager.Instance.GetString("String_SelectPACKSKit_KnowledgeSkills");
						treContents.Nodes.Add(objParent);
						foreach (XmlNode objXmlSkill in objXmlItem.SelectNodes("skill"))
						{
							TreeNode objChild = new TreeNode();
							if (objXmlSkill["name"] != null)
							{
								XmlNode objNode = objXmlItemDocument.SelectSingleNode("/chummer/knowledgeskills/skill[name = \"" + objXmlSkill["name"].InnerText + "\"]");
								if (objNode != null && objNode["translate"] != null)
									objChild.Text = objNode["translate"].InnerText;
								else
									objChild.Text = objXmlSkill["name"].InnerText;
							}
							objChild.Text += " " + objXmlSkill["rating"].InnerText;

							if (objXmlSkill["spec"] != null)
								objChild.Text += " (" + objXmlSkill["spec"].InnerText + ")";
							objParent.Nodes.Add(objChild);
							objParent.Expand();
						}
						break;
					case "selectmartialart":
						objParent.Text = LanguageManager.Instance.GetString("String_SelectPACKSKit_SelectMartialArt");
						treContents.Nodes.Add(objParent);

						int intRating = 1;
						string strSelect = LanguageManager.Instance.GetString("String_SelectPACKSKit_SelectMartialArt");
						if (objXmlItem.Attributes["select"] != null)
							strSelect = objXmlItem.Attributes["select"].InnerText;
						if (objXmlItem.Attributes["rating"] != null)
							intRating = Convert.ToInt32(objXmlItem.Attributes["rating"].InnerText);

						TreeNode objMartialArt = new TreeNode();
						objMartialArt.Text = strSelect + " " + LanguageManager.Instance.GetString("String_Rating") + " " + intRating.ToString();
						objParent.Nodes.Add(objMartialArt);
						objParent.Expand();
						break;
					case "martialarts":
						objXmlItemDocument = XmlManager.Instance.Load("martialarts.xml");

						objParent.Text = LanguageManager.Instance.GetString("String_SelectPACKSKit_MartialArts");
						treContents.Nodes.Add(objParent);
						foreach (XmlNode objXmlArt in objXmlItem.SelectNodes("martialart"))
						{
							XmlNode objNode = objXmlItemDocument.SelectSingleNode("/chummer/martialarts/martialart[name = \"" + objXmlArt["name"].InnerText + "\"]");
							TreeNode objChild = new TreeNode();
							if (objNode["translate"] != null)
								objChild.Text = objNode["translate"].InnerText;
							else
								objChild.Text = objXmlArt["name"].InnerText;
							objChild.Text += " " + objXmlArt["rating"].InnerText;

							// Check for Advantages.
                            foreach (XmlNode objXmlAdvantage in objXmlArt.SelectNodes("techniques/technique"))
							{
                                XmlNode objChildNode = objXmlItemDocument.SelectSingleNode("/chummer/martialarts/martialart[name = \"" + objXmlArt["name"].InnerText + "\"]/techniques/technique[name = \"" + objXmlAdvantage.InnerText + "\"]");
								TreeNode objChildChild = new TreeNode();
								if (objChildNode.Attributes["translate"] != null)
									objChildChild.Text = objChildNode.Attributes["translate"].InnerText;
								else
									objChildChild.Text = objXmlAdvantage["name"].InnerText;

								objChild.Nodes.Add(objChildChild);
								objChild.Expand();
							}

							objParent.Nodes.Add(objChild);
							objParent.Expand();
						}

						foreach (XmlNode objXmlManeuver in objXmlItem.SelectNodes("maneuver"))
						{
							XmlNode objNode = objXmlItemDocument.SelectSingleNode("/chummer/maneuvers/maneuver[name = \"" + objXmlManeuver.InnerText + "\"]");
							TreeNode objChild = new TreeNode();
							if (objNode["translate"] != null)
								objChild.Text = objNode["translate"].InnerText;
							else
								objChild.Text = objXmlManeuver["name"].InnerText;
							objChild.Text += " " + objXmlManeuver["rating"].InnerText;

							objParent.Nodes.Add(objChild);
							objParent.Expand();
						}
						break;
					case "powers":
						objXmlItemDocument = XmlManager.Instance.Load("powers.xml");

						objParent.Text = LanguageManager.Instance.GetString("String_SelectPACKSKit_Powers");
						treContents.Nodes.Add(objParent);
						foreach (XmlNode objXmlPower in objXmlItem.SelectNodes("power"))
						{
							XmlNode objNode = objXmlItemDocument.SelectSingleNode("/chummer/powers/power[name = \"" + objXmlPower["name"].InnerText + "\"]");
							TreeNode objChild = new TreeNode();
							if (objNode["translate"] != null)
								objChild.Text = objNode["translate"].InnerText;
							else
								objChild.Text = objXmlPower["name"].InnerText;

							if (objXmlPower["name"].Attributes["select"] != null)
								objChild.Text += " (" + objXmlPower["name"].Attributes["select"].InnerText + ")";
							if (objXmlPower["rating"] != null)
								objChild.Text += " " + objXmlPower["rating"].InnerText;
							objParent.Nodes.Add(objChild);
							objParent.Expand();
						}
						break;
					case "programs":
						objXmlItemDocument = XmlManager.Instance.Load("complexforms.xml");

						objParent.Text = LanguageManager.Instance.GetString("String_SelectPACKSKit_Programs");
						treContents.Nodes.Add(objParent);
						foreach (XmlNode objXmlProgram in objXmlItem.SelectNodes("program"))
						{
                            XmlNode objNode = objXmlItemDocument.SelectSingleNode("/chummer/complexforms/complexform[name = \"" + objXmlProgram["name"].InnerText + "\"]");
							TreeNode objChild = new TreeNode();
							if (objNode["translate"] != null)
								objChild.Text = objNode["translate"].InnerText;
							else
								objChild.Text = objXmlProgram["name"].InnerText;
							objChild.Text += " " + objXmlProgram["rating"].InnerText;

							// Check for Program Options.
							foreach (XmlNode objXmlOption in objXmlProgram.SelectNodes("options/option"))
							{
								XmlNode objChildNode = objXmlItemDocument.SelectSingleNode("/chummer/options/option[name = \"" + objXmlOption["name"].InnerText + "\"]");
								TreeNode objChildChild = new TreeNode();
								if (objChildNode["translate"] != null)
									objChildChild.Text = objChildNode["translate"].InnerText;
								else
									objChildChild.Text = objXmlOption["name"].InnerText;

								objChildChild.Text = objXmlOption["name"].InnerText;
								if (objXmlOption["rating"] != null)
									objChildChild.Text += " " + objXmlOption["rating"].InnerText;
								objChild.Nodes.Add(objChildChild);
								objChild.Expand();
							}

							objParent.Nodes.Add(objChild);
							objParent.Expand();
						}
						break;
					case "spells":
						objXmlItemDocument = XmlManager.Instance.Load("spells.xml");

						objParent.Text = LanguageManager.Instance.GetString("String_SelectPACKSKit_Spells");
						treContents.Nodes.Add(objParent);
						foreach (XmlNode objXmlSpell in objXmlItem.SelectNodes("spell"))
						{
							XmlNode objNode = objXmlItemDocument.SelectSingleNode("/chummer/spells/spell[name = \"" + objXmlSpell.InnerText + "\"]");
							TreeNode objChild = new TreeNode();
							if (objNode["translate"] != null)
								objChild.Text = objNode["translate"].InnerText;
							else
								objChild.Text = objXmlSpell.InnerText;

							if (objXmlSpell.Attributes["select"] != null)
								objChild.Text += " (" + objXmlSpell.Attributes["select"].InnerText + ")";
							objParent.Nodes.Add(objChild);
							objParent.Expand();
						}
						break;
					case "spirits":
						objXmlItemDocument = XmlManager.Instance.Load("traditions.xml");

						objParent.Text = LanguageManager.Instance.GetString("String_SelectPACKSKit_Spirits");
						treContents.Nodes.Add(objParent);
						foreach (XmlNode objXmlSpirit in objXmlItem.SelectNodes("spirit"))
						{
							TreeNode objChild = new TreeNode();
							objChild.Text = objXmlSpirit["name"].InnerText + " (" + LanguageManager.Instance.GetString("Label_Spirit_Force") + " " + objXmlSpirit["force"].InnerText + ", " + LanguageManager.Instance.GetString("Label_Spirit_ServicesOwed") + " " + objXmlSpirit["services"].InnerText + ")";
							objParent.Nodes.Add(objChild);
							objParent.Expand();
						}
						break;
					case "lifestyles":
						objXmlItemDocument = XmlManager.Instance.Load("lifestyles.xml");

						objParent.Text = LanguageManager.Instance.GetString("String_SelectPACKSKit_Lifestyles");
						treContents.Nodes.Add(objParent);
						foreach (XmlNode objXmlLifestyle in objXmlItem.SelectNodes("lifestyle"))
						{
							TreeNode objChild = new TreeNode();
							objChild.Text = string.Format("{0} {1} {2}", objXmlLifestyle["name"].InnerText, objXmlLifestyle["months"].InnerText, LanguageManager.Instance.GetString("Label_LifestyleMonths"));

							// Check for Qualities.
							foreach (XmlNode objXmlQuality in objXmlLifestyle.SelectNodes("qualities/quality"))
							{
								TreeNode objChildChild = new TreeNode();
								objChildChild.Text = objXmlQuality.InnerText;
								objChild.Nodes.Add(objChildChild);
								objChild.Expand();
							}

							objParent.Nodes.Add(objChild);
							objParent.Expand();
						}
						break;
					case "cyberwares":
						objXmlItemDocument = XmlManager.Instance.Load("cyberware.xml");

						objParent.Text = LanguageManager.Instance.GetString("String_SelectPACKSKit_Cyberware");
						treContents.Nodes.Add(objParent);
						foreach (XmlNode objXmlCyberware in objXmlItem.SelectNodes("cyberware"))
						{
							XmlNode objNode = objXmlItemDocument.SelectSingleNode("/chummer/cyberwares/cyberware[name = \"" + objXmlCyberware["name"].InnerText + "\"]");
							TreeNode objChild = new TreeNode();
							if (objNode["translate"] != null)
								objChild.Text = objNode["translate"].InnerText;
							else
								objChild.Text = objXmlCyberware["name"].InnerText;

							if (objXmlCyberware["rating"] != null)
								objChild.Text += " Rating " + objXmlCyberware["rating"].InnerText;
							objChild.Text += " (" + objXmlCyberware["grade"].InnerText + ")";

							// Check for children.
							foreach (XmlNode objXmlChild in objXmlCyberware.SelectNodes("cyberwares/cyberware"))
							{
								XmlNode objChildNode = objXmlItemDocument.SelectSingleNode("/chummer/cyberwares/cyberware[name = \"" + objXmlChild["name"].InnerText + "\"]");
								TreeNode objChildChild = new TreeNode();
								if (objChildNode["translate"] != null)
									objChildChild.Text = objChildNode["translate"].InnerText;
								else
									objChildChild.Text = objXmlChild["name"].InnerText;

								if (objXmlChild["rating"] != null)
									objChildChild.Text += " " + LanguageManager.Instance.GetString("String_Rating") + " " + objXmlChild["rating"].InnerText;

								foreach (XmlNode objXmlGearNode in objXmlChild.SelectNodes("gears/gear"))
									WriteGear(objXmlGearDocument, objXmlGearNode, objChildChild);
								objChild.Expand();

								objChild.Nodes.Add(objChildChild);
								objChild.Expand();
							}

							foreach (XmlNode objXmlGearNode in objXmlCyberware.SelectNodes("gears/gear"))
								WriteGear(objXmlGearDocument, objXmlGearNode, objChild);
							objChild.Expand();

							objParent.Nodes.Add(objChild);
							objParent.Expand();
						}
						break;
					case "biowares":
						objXmlItemDocument = XmlManager.Instance.Load("bioware.xml");

						objParent.Text = LanguageManager.Instance.GetString("String_SelectPACKSKit_Bioware");
						treContents.Nodes.Add(objParent);
						foreach (XmlNode objXmlBioware in objXmlItem.SelectNodes("bioware"))
						{
							XmlNode objNode = objXmlItemDocument.SelectSingleNode("/chummer/biowares/bioware[name = \"" + objXmlBioware["name"].InnerText + "\"]");
							TreeNode objChild = new TreeNode();
							if (objNode["translate"] != null)
								objChild.Text = objNode["translate"].InnerText;
							else
								objChild.Text = objXmlBioware["name"].InnerText;

							if (objXmlBioware["rating"] != null)
								objChild.Text += " " + LanguageManager.Instance.GetString("String_Rating") + " " + objXmlBioware["rating"].InnerText;
							objChild.Text += " (" + objXmlBioware["grade"].InnerText + ")";

							foreach (XmlNode objXmlGearNode in objXmlBioware.SelectNodes("gears/gear"))
								WriteGear(objXmlGearDocument, objXmlGearNode, objChild);
							objChild.Expand();

							objParent.Nodes.Add(objChild);
							objParent.Expand();
						}
						break;
					case "armors":
						objXmlItemDocument = XmlManager.Instance.Load("armor.xml");

						objParent.Text = LanguageManager.Instance.GetString("String_SelectPACKSKit_Armor");
						treContents.Nodes.Add(objParent);
						foreach (XmlNode objXmlArmor in objXmlItem.SelectNodes("armor"))
						{
							XmlNode objNode = objXmlItemDocument.SelectSingleNode("/chummer/armors/armor[name = \"" + objXmlArmor["name"].InnerText + "\"]");
							TreeNode objChild = new TreeNode();
							if (objNode["translate"] != null)
								objChild.Text = objNode["translate"].InnerText;
							else
								objChild.Text = objXmlArmor["name"].InnerText;

							// Check for children.
							foreach (XmlNode objXmlChild in objXmlArmor.SelectNodes("mods/mod"))
							{
								XmlNode objChildNode = objXmlItemDocument.SelectSingleNode("/chummer/mods/mod[name = \"" + objXmlChild["name"].InnerText + "\"]");
								TreeNode objChildChild = new TreeNode();
								if (objChildNode["translate"] != null)
									objChildChild.Text = objChildNode["translate"].InnerText;
								else
									objChildChild.Text = objXmlChild["name"].InnerText;

								if (objXmlChild["rating"] != null)
									objChildChild.Text += " " + LanguageManager.Instance.GetString("String_Rating") + " " + objXmlChild["rating"].InnerText;
								objChild.Nodes.Add(objChildChild);
								objChild.Expand();
							}

							foreach (XmlNode objXmlGearNode in objXmlArmor.SelectNodes("gears/gear"))
								WriteGear(objXmlGearDocument, objXmlGearNode, objChild);
							objChild.Expand();

							objParent.Nodes.Add(objChild);
							objParent.Expand();
						}
						break;
					case "weapons":
						objXmlItemDocument = XmlManager.Instance.Load("weapons.xml");

						objParent.Text = LanguageManager.Instance.GetString("String_SelectPACKSKit_Weapons");
						treContents.Nodes.Add(objParent);
						foreach (XmlNode objXmlWeapon in objXmlItem.SelectNodes("weapon"))
						{
							XmlNode objNode = objXmlItemDocument.SelectSingleNode("/chummer/weapons/weapon[name = \"" + objXmlWeapon["name"].InnerText + "\"]");
							TreeNode objChild = new TreeNode();
							if (objNode["translate"] != null)
								objChild.Text = objNode["translate"].InnerText;
							else
								objChild.Text = objXmlWeapon["name"].InnerText;

							// Check for Weapon Accessories.
							foreach (XmlNode objXmlAccessory in objXmlWeapon.SelectNodes("accessories/accessory"))
							{
								XmlNode objChildNode = objXmlItemDocument.SelectSingleNode("/chummer/accessories/accessory[name = \"" + objXmlAccessory["name"].InnerText + "\"]");
								TreeNode objChildChild = new TreeNode();
								if (objChildNode["translate"] != null)
									objChildChild.Text = objChildNode["translate"].InnerText;
								else
									objChildChild.Text = objXmlAccessory["name"].InnerText;

								if (objXmlAccessory["rating"] != null)
									objChildChild.Text += " " + LanguageManager.Instance.GetString("String_Rating") + " " + objXmlAccessory["rating"].InnerText;

								foreach (XmlNode objXmlGearNode in objXmlAccessory.SelectNodes("gears/gear"))
									WriteGear(objXmlGearDocument, objXmlGearNode, objChildChild);
								objChildChild.Expand();

								objChild.Nodes.Add(objChildChild);
								objChild.Expand();
							}

							// Check for Weapon Mods.
							foreach (XmlNode objXmlMod in objXmlWeapon.SelectNodes("mods/mod"))
							{
								XmlNode objChildNode = objXmlItemDocument.SelectSingleNode("/chummer/mods/mod[name = \"" + objXmlMod["name"].InnerText + "\"]");
								TreeNode objChildChild = new TreeNode();
								if (objChildNode["translate"] != null)
									objChildChild.Text = objChildNode["translate"].InnerText;
								else
									objChildChild.Text = objXmlMod["name"].InnerText;

								if (objXmlMod["rating"] != null)
									objChildChild.Text += " " + LanguageManager.Instance.GetString("String_Rating") + " " + objXmlMod["rating"].InnerText;
								objChild.Nodes.Add(objChildChild);
								objChild.Expand();
							}

							// Check for Underbarrel Weapons.
							if (objXmlWeapon["underbarrel"] != null)
							{
								XmlNode objChildNode = objXmlItemDocument.SelectSingleNode("/chummer/weapons/weapon[name = \"" + objXmlWeapon["underbarrel"].InnerText + "\"]");
								TreeNode objChildChild = new TreeNode();
								if (objChildNode["translate"] != null)
									objChildChild.Text = objChildNode["translate"].InnerText;
								else
									objChildChild.Text = objXmlWeapon["name"].InnerText;

								objChild.Nodes.Add(objChildChild);
								objChild.Expand();
							}

							objParent.Nodes.Add(objChild);
							objParent.Expand();
						}
						break;
					case "gears":
						objXmlItemDocument = XmlManager.Instance.Load("gear.xml");

						objParent.Text = LanguageManager.Instance.GetString("String_SelectPACKSKit_Gear");
						treContents.Nodes.Add(objParent);
						foreach (XmlNode objXmlGear in objXmlItem.SelectNodes("gear"))
						{
							WriteGear(objXmlItemDocument, objXmlGear, objParent);
							objParent.Expand();
						}
						break;
					case "vehicles":
						objXmlItemDocument = XmlManager.Instance.Load("vehicles.xml");

						objParent.Text = LanguageManager.Instance.GetString("String_SelectPACKSKit_Vehicles");
						treContents.Nodes.Add(objParent);
						foreach (XmlNode objXmlVehicle in objXmlItem.SelectNodes("vehicle"))
						{
							XmlNode objNode = objXmlItemDocument.SelectSingleNode("/chummer/vehicles/vehicle[name = \"" + objXmlVehicle["name"].InnerText + "\"]");
							TreeNode objChild = new TreeNode();
							if (objNode["translate"] != null)
								objChild.Text = objNode["translate"].InnerText;
							else
								objChild.Text = objXmlVehicle["name"].InnerText;

							// Check for children.
							foreach (XmlNode objXmlMod in objXmlVehicle.SelectNodes("mods/mod"))
							{
								XmlNode objChildNode = objXmlItemDocument.SelectSingleNode("/chummer/mods/mod[name = \"" + objXmlMod["name"].InnerText + "\"]");
								TreeNode objChildChild = new TreeNode();
								if (objChildNode["translate"] != null)
									objChildChild.Text = objChildNode["translate"].InnerText;
								else
									objChildChild.Text = objXmlMod["name"].InnerText;

								if (objXmlMod["rating"] != null)
									objChildChild.Text += " " + LanguageManager.Instance.GetString("String_Rating") + " " + objXmlMod["rating"].InnerText;
								objChild.Nodes.Add(objChildChild);
								objChild.Expand();
							}

							// Check for children.
							foreach (XmlNode objXmlChild in objXmlVehicle.SelectNodes("gears/gear"))
							{
								WriteGear(objXmlGearDocument, objXmlChild, objChild);
								objChild.Expand();
							}

							// Check for children.
							foreach (XmlNode objXmlWeapon in objXmlVehicle.SelectNodes("weapons/weapon"))
							{
								XmlDocument objXmlWeaponDocument = XmlManager.Instance.Load("weapons.xml");
								XmlNode objChildNode = objXmlWeaponDocument.SelectSingleNode("/chummer/weapons/weapon[name = \"" + objXmlWeapon["name"].InnerText + "\"]");
								TreeNode objChildChild = new TreeNode();
								if (objChildNode["translate"] != null)
									objChildChild.Text = objChildNode["translate"].InnerText;
								else
									objChildChild.Text = objXmlWeapon["name"].InnerText;

								if (objXmlWeapon["rating"] != null)
									objChildChild.Text += " " + LanguageManager.Instance.GetString("String_Rating") + " " + objXmlWeapon["rating"].InnerText;
								objChild.Nodes.Add(objChildChild);
								objChild.Expand();
							}

							objParent.Nodes.Add(objChild);
							objParent.Expand();
						}
						break;
				}
			}
		}

		private void cmdOK_Click(object sender, EventArgs e)
		{
			if (!string.IsNullOrEmpty(lstKits.Text))
				AcceptForm();
		}

		private void cmdCancel_Click(object sender, EventArgs e)
		{
			DialogResult = DialogResult.Cancel;
		}

		private void lstKits_DoubleClick(object sender, EventArgs e)
		{
            cmdOK_Click(sender, e);
        }

		private void cmdOKAdd_Click(object sender, EventArgs e)
		{
			_blnAddAgain = true;
			cmdOK_Click(sender, e);
		}

		private void cmdDelete_Click(object sender, EventArgs e)
		{
			if (string.IsNullOrEmpty(lstKits.Text))
				return;

			if (MessageBox.Show(LanguageManager.Instance.GetString("Message_DeletePACKSKit").Replace("{0}", lstKits.Text), LanguageManager.Instance.GetString("MessageTitle_Delete"), MessageBoxButtons.YesNo, MessageBoxIcon.Question, MessageBoxDefaultButton.Button2) == DialogResult.No)
				return;

			// Delete the selectec custom PACKS Kit.
			// Find a custom PACKS Kit with the name. This is done without the XmlManager since we need to check each file individually.
			XmlDocument objXmlDocument = new XmlDocument();
			string strCustomPath = Path.Combine(Application.StartupPath, "data");
			foreach (string strFile in Directory.GetFiles(strCustomPath, "custom*_packs.xml"))
			{
				objXmlDocument.Load(strFile);
				XmlNodeList objXmlPACKSList = objXmlDocument.SelectNodes("/chummer/packs/pack[name = \"" + lstKits.SelectedValue + "\" and category = \"Custom\"]");
				if (objXmlPACKSList.Count > 0)
				{
					// Read in the entire file.
					XmlDocument objXmlCurrentDocument = new XmlDocument();
					objXmlCurrentDocument.Load(strFile);

					FileStream objStream = new FileStream(strFile, FileMode.Create, FileAccess.Write, FileShare.ReadWrite);
					XmlTextWriter objWriter = new XmlTextWriter(objStream, Encoding.Unicode);
					objWriter.Formatting = Formatting.Indented;
					objWriter.Indentation = 1;
					objWriter.IndentChar = '\t';
					objWriter.WriteStartDocument();

					// <chummer>
					objWriter.WriteStartElement("chummer");
					// <packs>
					objWriter.WriteStartElement("packs");

					// If this is not a new file, write out the current contents.
					XmlNodeList objXmlNodeList = objXmlCurrentDocument.SelectNodes("/chummer/packs/*");
					foreach (XmlNode objXmlNode in objXmlNodeList)
					{
						if (objXmlNode["name"].InnerText != lstKits.SelectedValue.ToString())
						{
							// <pack>
							objWriter.WriteStartElement("pack");
							objXmlNode.WriteContentTo(objWriter);
							// </pack>
							objWriter.WriteEndElement();
						}
					}

					// </packs>
					objWriter.WriteEndElement();
					// </chummer>
					objWriter.WriteEndElement();

					objWriter.WriteEndDocument();
					objWriter.Close();
					objStream.Close();
				}
			}

			// Reload the PACKS files since they have changed.
			_objXmlDocument = XmlManager.Instance.Load("packs.xml");
			cboCategory_SelectedIndexChanged(sender, e);
		}
		#endregion

		#region Properties
		/// <summary>
		/// Whether or not the user wants to add another item after this one.
		/// </summary>
		public bool AddAgain
		{
			get
			{
				return _blnAddAgain;
			}
		}

		/// <summary>
		/// Name of Kit that was selected in the dialogue.
		/// </summary>
		public string SelectedKit
		{
			get
			{
				return _strSelectedKit;
			}
		}

		/// <summary>
		/// Category that was selected in the dialogue.
		/// </summary>
		public string SelectedCategory
		{
			get
			{
				return _strSelectCategory;
			}
		}
		#endregion

		#region Methods
		/// <summary>
		/// Accept the selected item and close the form.
		/// </summary>
		private void AcceptForm()
		{
			_strSelectedKit = lstKits.SelectedValue.ToString();
			_strSelectCategory = cboCategory.SelectedValue.ToString();
			DialogResult = DialogResult.OK;
		}

		private void WriteGear(XmlDocument objXmlItemDocument, XmlNode objXmlGear, TreeNode objParent)
		{
			XmlNode objNode;
			
			if (objXmlGear["category"] != null)
				objNode = objXmlItemDocument.SelectSingleNode("/chummer/gears/gear[name = \"" + objXmlGear["name"].InnerText + "\" and category = \"" + objXmlGear["category"].InnerText + "\"]");
			else
				objNode = objXmlItemDocument.SelectSingleNode("/chummer/gears/gear[name = \"" + objXmlGear["name"].InnerText + "\"]");
			
			TreeNode objChild = new TreeNode();
            if (objNode != null) { 
			if (objNode["translate"] != null)
				objChild.Text = objNode["translate"].InnerText;
			else
				objChild.Text = objXmlGear["name"].InnerText;

			if (objXmlGear["name"].Attributes["select"] != null)
				objChild.Text += " (" + objXmlGear["name"].Attributes["select"].InnerText + ")";
			if (objXmlGear["rating"] != null)
				objChild.Text += " " + LanguageManager.Instance.GetString("String_Rating") + " " + objXmlGear["rating"].InnerText;
			if (objXmlGear["qty"] != null)
				objChild.Text += " x" + objXmlGear["qty"].InnerText;

			objParent.Nodes.Add(objChild);
            }

			// Check for children.
			foreach (XmlNode objXmlChild in objXmlGear.SelectNodes("gears/gear"))
			{
				WriteGear(objXmlItemDocument, objXmlChild, objChild);
			}

			objChild.Expand();
		}
		#endregion
	}
=======
 using System.Xml.XPath;

namespace Chummer
{
    public partial class frmSelectPACKSKit : Form
    {
        private string _strSelectedKit = string.Empty;
        private bool _blnAddAgain;
        private static string s_StrSelectCategory = string.Empty;
        private readonly Character _objCharacter;

        // Not readonly because content can change while form is up
        private XPathNavigator _xmlBaseChummerNode;
        private readonly XPathNavigator _xmlGearsBaseGearsNode;
        private readonly XPathNavigator _xmlBiowareBaseChummerNode;
        private readonly XPathNavigator _xmlCyberwareBaseChummerNode;
        private readonly XPathNavigator _xmlWeaponsBaseChummerNode;
        private readonly XPathNavigator _xmlArmorBaseChummerNode;
        private readonly XPathNavigator _xmlQualitiesBaseQualitiesNode;
        private readonly XPathNavigator _xmlSkillsBaseChummerNode;
        private readonly XPathNavigator _xmlSpellsBaseSpellsNode;
        private readonly XPathNavigator _xmlComplexFormsBaseChummerNode;
        private readonly XPathNavigator _xmlVehiclesBaseChummerNode;
        private readonly XPathNavigator _xmlPowersBasePowersNode;
        private readonly XPathNavigator _xmlMartialArtsBaseChummerNode;

        private readonly List<ListItem> _lstCategory = new List<ListItem>();

        #region Control Events
        public frmSelectPACKSKit(Character objCharacter)
        {
            InitializeComponent();
            LanguageManager.TranslateWinForm(GlobalOptions.Language, this);
            _objCharacter = objCharacter;
            // Load the PACKS information.
            _xmlBaseChummerNode = XmlManager.Load("packs.xml").GetFastNavigator().SelectSingleNode("/chummer");
            _xmlGearsBaseGearsNode = XmlManager.Load("gear.xml").GetFastNavigator().SelectSingleNode("/chummer/gears");
            _xmlWeaponsBaseChummerNode = XmlManager.Load("weapons.xml").GetFastNavigator().SelectSingleNode("/chummer");
            _xmlArmorBaseChummerNode = XmlManager.Load("armor.xml").GetFastNavigator().SelectSingleNode("/chummer");
            _xmlQualitiesBaseQualitiesNode = XmlManager.Load("qualities.xml").GetFastNavigator().SelectSingleNode("/chummer/qualities");
            _xmlSkillsBaseChummerNode = XmlManager.Load("skills.xml").GetFastNavigator().SelectSingleNode("/chummer");
            _xmlSpellsBaseSpellsNode = XmlManager.Load("spells.xml").GetFastNavigator().SelectSingleNode("/chummer/spells");
            _xmlComplexFormsBaseChummerNode = XmlManager.Load("complexforms.xml").GetFastNavigator().SelectSingleNode("/chummer");
            _xmlVehiclesBaseChummerNode = XmlManager.Load("vehicles.xml").GetFastNavigator().SelectSingleNode("/chummer");
            _xmlBiowareBaseChummerNode = XmlManager.Load("bioware.xml").GetFastNavigator().SelectSingleNode("/chummer");
            _xmlCyberwareBaseChummerNode = XmlManager.Load("cyberware.xml").GetFastNavigator().SelectSingleNode("/chummer");
            _xmlPowersBasePowersNode = XmlManager.Load("powers.xml").GetFastNavigator().SelectSingleNode("/chummer/powers");
            _xmlMartialArtsBaseChummerNode = XmlManager.Load("martialarts.xml").GetFastNavigator().SelectSingleNode("/chummer");
        }

        private void frmSelectPACKSKit_Load(object sender, EventArgs e)
        {
            // Populate the PACKS Category list.
            foreach (XPathNavigator objXmlCategory in _xmlBaseChummerNode.Select("categories/category[not(hide)]"))
            {
                string strInnerText = objXmlCategory.Value;
                _lstCategory.Add(new ListItem(strInnerText, objXmlCategory.SelectSingleNode("@translate")?.Value ?? strInnerText));
            }
            _lstCategory.Sort(CompareListItems.CompareNames);

            if (_lstCategory.Count > 0)
            {
                _lstCategory.Insert(0, new ListItem("Show All", LanguageManager.GetString("String_ShowAll", GlobalOptions.Language)));
            }

            cboCategory.BeginUpdate();
            cboCategory.ValueMember = "Value";
            cboCategory.DisplayMember = "Name";
            cboCategory.DataSource = _lstCategory;

            // Select the first Category in the list.
            if (!string.IsNullOrEmpty(s_StrSelectCategory))
                cboCategory.SelectedValue = s_StrSelectCategory;

            if (cboCategory.SelectedIndex == -1)
                cboCategory.SelectedIndex = 0;
            cboCategory.EndUpdate();
        }

        private void cboCategory_SelectedIndexChanged(object sender, EventArgs e)
        {
            // Update the list of Kits based on the selected Category.
            List<ListItem> lstKit = new List<ListItem>();

            string strFilter = "not(hide)";
            string strCategory = cboCategory.SelectedValue?.ToString();
            if (!string.IsNullOrEmpty(strCategory) && strCategory != "Show All")
                strFilter += " and category = \"" + cboCategory.SelectedValue + '\"';
            else
            {
                StringBuilder objCategoryFilter = new StringBuilder();
                foreach (string strItem in _lstCategory.Select(x => x.Value))
                {
                    if (!string.IsNullOrEmpty(strItem))
                        objCategoryFilter.Append("category = \"" + strItem + "\" or ");
                }
                if (objCategoryFilter.Length > 0)
                {
                    strFilter += " and (" + objCategoryFilter.ToString().TrimEndOnce(" or ") + ')';
                }
            }

            // Retrieve the list of Kits for the selected Category.
            foreach (XPathNavigator objXmlPack in _xmlBaseChummerNode.Select("packs/pack[" + strFilter + "]"))
            {
                string strName = objXmlPack.SelectSingleNode("name")?.Value;
                // Separator "<" is a hack because XML does not like it when the '<' character is used in element contents, so we can safely assume that it will never show up.
                lstKit.Add(new ListItem(strName + '<' + objXmlPack.SelectSingleNode("category")?.Value, objXmlPack.SelectSingleNode("translate")?.Value ?? strName));
            }
            lstKit.Sort(CompareListItems.CompareNames);
            lstKits.BeginUpdate();
            lstKits.DataSource = null;
            lstKits.ValueMember = "Value";
            lstKits.DisplayMember = "Name";
            lstKits.DataSource = lstKit;
            lstKits.EndUpdate();

            if (lstKit.Count == 0)
                treContents.Nodes.Clear();

            cmdDelete.Visible = false;
        }

        private void lstKits_SelectedIndexChanged(object sender, EventArgs e)
        {
            string strSelectedKit = lstKits.SelectedValue?.ToString();
            if (string.IsNullOrEmpty(strSelectedKit))
            {
                cmdDelete.Visible = false;
                return;
            }

            treContents.Nodes.Clear();
            string[] strIdentifiers = strSelectedKit.Split('<');
            cmdDelete.Visible = strIdentifiers[1] == "Custom";
            XPathNavigator objXmlPack = _xmlBaseChummerNode.SelectSingleNode("packs/pack[name = \"" + strIdentifiers[0] + "\" and category = \"" + strIdentifiers[1] + "\"]");
            if (objXmlPack == null)
            {
                return;
            }

            string strSpaceCharacter = LanguageManager.GetString("String_Space", GlobalOptions.Language);
            foreach (XPathNavigator objXmlItem in objXmlPack.SelectChildren(XPathNodeType.Element))
            {
                if (objXmlItem.SelectSingleNode("hide") != null)
                    continue;
                TreeNode objParent = new TreeNode();
                switch (objXmlItem.Name)
                {
                    case "attributes":
                        objParent.Text = LanguageManager.GetString("String_SelectPACKSKit_Attributes", GlobalOptions.Language);
                        treContents.Nodes.Add(objParent);
                        foreach (XPathNavigator objXmlAttribute in objXmlItem.SelectChildren(XPathNodeType.Element))
                        {
                            if (objXmlAttribute.SelectSingleNode("hide") != null)
                                continue;
                            string strNameUpper = objXmlAttribute.Name.ToUpper();
                            TreeNode objChild = new TreeNode
                            {
                                Text = LanguageManager.GetString("String_Attribute" + strNameUpper + "Short", GlobalOptions.Language) + strSpaceCharacter + (Convert.ToInt32(objXmlAttribute.Value) - (6 - _objCharacter.GetAttribute(strNameUpper).MetatypeMaximum)).ToString(GlobalOptions.CultureInfo)
                            };

                            objParent.Nodes.Add(objChild);
                            objParent.Expand();
                        }
                        break;
                    case "qualities":
                        objParent.Text = LanguageManager.GetString("String_SelectPACKSKit_Qualities", GlobalOptions.Language);
                        treContents.Nodes.Add(objParent);
                        // Positive Qualities.
                        foreach (XPathNavigator objXmlQuality in objXmlItem.Select("positive/quality"))
                        {
                            if (objXmlQuality.SelectSingleNode("hide") != null)
                                continue;
                            XPathNavigator objNode = _xmlQualitiesBaseQualitiesNode.SelectSingleNode("quality[(" + _objCharacter.Options.BookXPath() + ") and name = \"" + objXmlQuality.Value + "\"]");
                            if (objNode == null)
                                continue;
                            TreeNode objChild = new TreeNode
                            {
                                Text = objNode.SelectSingleNode("translate")?.Value ?? objXmlQuality.Value
                            };

                            string strSelect = objXmlQuality.SelectSingleNode("@select").Value;
                            if (!string.IsNullOrEmpty(strSelect))
                                objChild.Text += $" ({LanguageManager.TranslateExtra(strSelect, GlobalOptions.Language)})";
                            objParent.Nodes.Add(objChild);
                            objParent.Expand();
                        }

                        // Negative Qualities.
                        foreach (XPathNavigator objXmlQuality in objXmlItem.Select("negative/quality"))
                        {
                            if (objXmlQuality.SelectSingleNode("hide") != null)
                                continue;
                            XPathNavigator objNode = _xmlQualitiesBaseQualitiesNode.SelectSingleNode("quality[(" + _objCharacter.Options.BookXPath() + ") and name = \"" + objXmlQuality.Value + "\"]");
                            if (objNode == null)
                                continue;
                            TreeNode objChild = new TreeNode
                            {
                                Text = objNode.SelectSingleNode("translate")?.Value ?? objXmlQuality.Value
                            };

                            string strSelect = objXmlQuality.SelectSingleNode("@select").Value;
                            if (!string.IsNullOrEmpty(strSelect))
                                objChild.Text += $" ({LanguageManager.TranslateExtra(strSelect, GlobalOptions.Language)})";
                            objParent.Nodes.Add(objChild);
                            objParent.Expand();
                        }
                        break;
                    case "nuyenbp":
                        objParent.Text = LanguageManager.GetString("String_SelectPACKSKit_Nuyen", GlobalOptions.Language);
                        treContents.Nodes.Add(objParent);
                        TreeNode objNuyenChild = new TreeNode
                        {
                            Text = LanguageManager.GetString("String_SelectPACKSKit_StartingNuyenBP", GlobalOptions.Language) + strSpaceCharacter + objXmlItem.Value
                        };
                        objParent.Nodes.Add(objNuyenChild);
                        objParent.Expand();
                        break;
                    case "skills":
                        objParent.Text = LanguageManager.GetString("String_SelectPACKSKit_Skills", GlobalOptions.Language);
                        treContents.Nodes.Add(objParent);
                        foreach (XPathNavigator objXmlSkill in objXmlItem.Select("skill"))
                        {
                            if (objXmlSkill.SelectSingleNode("hide") != null)
                                continue;
                            string strName = objXmlSkill.SelectSingleNode("name").Value;
                            XPathNavigator objNode = _xmlSkillsBaseChummerNode.SelectSingleNode("skills/skill[name = \"" + strName + "\"]");
                            if (objNode.SelectSingleNode("hide") != null)
                                continue;
                            TreeNode objChild = new TreeNode
                            {
                                Text = objNode.SelectSingleNode("translate")?.Value ?? strName
                            };
                            objChild.Text += strSpaceCharacter + objXmlSkill.SelectSingleNode("rating")?.Value;

                            string strSpec = objXmlSkill.SelectSingleNode("spec")?.Value;
                            if (!string.IsNullOrEmpty(strSpec))
                                objChild.Text += strSpaceCharacter + '(' + strSpec + ')';
                            objParent.Nodes.Add(objChild);
                            objParent.Expand();
                        }
                        foreach (XPathNavigator objXmlSkill in objXmlItem.Select("skillgroup"))
                        {
                            if (objXmlSkill.SelectSingleNode("hide") != null)
                                continue;
                            string strName = objXmlSkill.SelectSingleNode("name").Value;
                            XPathNavigator objNode = _xmlSkillsBaseChummerNode.SelectSingleNode("skillgroups/name[. = \"" + strName + "\"]");
                            if (objNode.SelectSingleNode("hide") != null)
                                continue;
                            TreeNode objChild = new TreeNode
                            {
                                Text = objNode.SelectSingleNode("@translate")?.Value ?? strName
                            };
                            objChild.Text += $"{strSpaceCharacter}{LanguageManager.GetString("String_SelectPACKSKit_Group", GlobalOptions.Language)}{strSpaceCharacter}{objXmlSkill.SelectSingleNode("rating")?.Value}";

                            string strSpec = objXmlSkill.SelectSingleNode("spec")?.Value;
                            if (!string.IsNullOrEmpty(strSpec))
                                objChild.Text += strSpaceCharacter + '(' + strSpec + ')';
                            objParent.Nodes.Add(objChild);
                            objParent.Expand();
                        }
                        break;
                    case "knowledgeskills":
                        objParent.Text = LanguageManager.GetString("String_SelectPACKSKit_KnowledgeSkills", GlobalOptions.Language);
                        treContents.Nodes.Add(objParent);
                        foreach (XPathNavigator objXmlSkill in objXmlItem.Select("skill"))
                        {
                            if (objXmlSkill.SelectSingleNode("hide") != null)
                                continue;
                            TreeNode objChild = new TreeNode();
                            string strName = objXmlSkill.SelectSingleNode("name").Value;
                            if (!string.IsNullOrEmpty(strName))
                            {
                                XPathNavigator objNode = _xmlSkillsBaseChummerNode.SelectSingleNode("knowledgeskills/skill[name = \"" + strName + "\"]");
                                if (objNode.SelectSingleNode("hide") != null)
                                    continue;
                                objChild.Text = objNode?.SelectSingleNode("translate")?.Value ?? strName;
                            }
                            objChild.Text += strSpaceCharacter + objXmlSkill.SelectSingleNode("rating")?.Value;

                            string strSpec = objXmlSkill.SelectSingleNode("spec")?.Value;
                            if (!string.IsNullOrEmpty(strSpec))
                                objChild.Text += strSpaceCharacter + '(' + strSpec + ')';
                            objParent.Nodes.Add(objChild);
                            objParent.Expand();
                        }
                        break;
                    case "selectmartialart":
                        {
                            objParent.Text = LanguageManager.GetString("String_SelectPACKSKit_SelectMartialArt", GlobalOptions.Language);
                            treContents.Nodes.Add(objParent);

                            int intRating = Convert.ToInt32(objXmlItem.SelectSingleNode("@rating")?.Value ?? "1");
                            string strSelect = objXmlItem.SelectSingleNode("@select")?.Value ?? LanguageManager.GetString("String_SelectPACKSKit_SelectMartialArt", GlobalOptions.Language);

                            TreeNode objMartialArt = new TreeNode
                            {
                                Text = strSelect + strSpaceCharacter + LanguageManager.GetString("String_Rating", GlobalOptions.Language) + strSpaceCharacter + intRating.ToString(GlobalOptions.CultureInfo)
                            };
                            objParent.Nodes.Add(objMartialArt);
                            objParent.Expand();
                            break;
                        }
                    case "martialarts":
                        objParent.Text = LanguageManager.GetString("String_SelectPACKSKit_MartialArts", GlobalOptions.Language);
                        treContents.Nodes.Add(objParent);
                        foreach (XPathNavigator objXmlArt in objXmlItem.Select("martialart"))
                        {
                            if (objXmlArt.SelectSingleNode("hide") != null)
                                continue;
                            string strName = objXmlArt.SelectSingleNode("name").Value;
                            XPathNavigator objNode = _xmlMartialArtsBaseChummerNode.SelectSingleNode("martialarts/martialart[(" + _objCharacter.Options.BookXPath() + ") and name = \"" + strName + "\"]");
                            if (objNode == null)
                                continue;
                            TreeNode objChild = new TreeNode
                            {
                                Text = objNode.SelectSingleNode("translate")?.Value ?? strName
                            };
                            objChild.Text += strSpaceCharacter + objXmlArt.SelectSingleNode("rating")?.Value;

                            // Check for Advantages.
                            foreach (XPathNavigator objXmlAdvantage in objXmlArt.Select("techniques/technique"))
                            {
                                if (objXmlAdvantage.SelectSingleNode("hide") != null)
                                    continue;
                                string strAdvantageName = objXmlAdvantage.SelectSingleNode("name").Value;
                                XPathNavigator objChildNode = _xmlMartialArtsBaseChummerNode.SelectSingleNode("techniques/technique[(" + _objCharacter.Options.BookXPath() + ") and name = \"" + strAdvantageName + "\"]");
                                if (objNode == null)
                                    continue;
                                TreeNode objChildChild = new TreeNode
                                {
                                    Text = objChildNode.SelectSingleNode("@translate")?.Value ?? strAdvantageName
                                };

                                objChild.Nodes.Add(objChildChild);
                                objChild.Expand();
                            }

                            objParent.Nodes.Add(objChild);
                            objParent.Expand();
                        }

                        foreach (XPathNavigator objXmlManeuver in objXmlItem.Select("maneuver"))
                        {
                            if (objXmlManeuver.SelectSingleNode("hide") != null)
                                continue;
                            string strAdvantageName = objXmlManeuver.SelectSingleNode("name").Value;
                            XPathNavigator objNode = _xmlMartialArtsBaseChummerNode.SelectSingleNode("maneuvers/maneuver[(" + _objCharacter.Options.BookXPath() + ") and name = \"" + strAdvantageName + "\"]");
                            if (objNode == null)
                                continue;
                            TreeNode objChild = new TreeNode
                            {
                                Text = objNode.SelectSingleNode("translate")?.Value ?? strAdvantageName
                            };
                            objChild.Text += strSpaceCharacter + objXmlManeuver.SelectSingleNode("rating")?.Value;

                            objParent.Nodes.Add(objChild);
                            objParent.Expand();
                        }
                        break;
                    case "powers":
                        {
                            objParent.Text = LanguageManager.GetString("String_SelectPACKSKit_Powers", GlobalOptions.Language);
                            treContents.Nodes.Add(objParent);
                            foreach (XPathNavigator objXmlPower in objXmlItem.Select("power"))
                            {
                                if (objXmlPower.SelectSingleNode("hide") != null)
                                    continue;
                                string strName = objXmlPower.SelectSingleNode("name").Value;
                                XPathNavigator objNode = _xmlPowersBasePowersNode.SelectSingleNode("power[(" + _objCharacter.Options.BookXPath() + ") and name = \"" + strName + "\"]");
                                if (objNode == null)
                                    continue;
                                TreeNode objChild = new TreeNode
                                {
                                    Text = objNode.SelectSingleNode("translate")?.Value ?? strName
                                };

                                string strSelect = objXmlPower.SelectSingleNode("name/@select")?.Value ?? string.Empty;
                                if (!string.IsNullOrEmpty(strSelect))
                                    objChild.Text += strSpaceCharacter + '(' + strSelect + ')';
                                string strRating = objXmlPower.SelectSingleNode("rating")?.Value;
                                if (!string.IsNullOrEmpty(strRating))
                                    objChild.Text += strSpaceCharacter + strRating;
                                objParent.Nodes.Add(objChild);
                                objParent.Expand();
                            }
                            break;
                        }
                    case "programs":
                        objParent.Text = LanguageManager.GetString("String_SelectPACKSKit_Programs", GlobalOptions.Language);
                        treContents.Nodes.Add(objParent);
                        foreach (XPathNavigator objXmlProgram in objXmlItem.Select("program"))
                        {
                            if (objXmlProgram.SelectSingleNode("hide") != null)
                                continue;
                            string strName = objXmlProgram.SelectSingleNode("name").Value;
                            XPathNavigator objNode = _xmlComplexFormsBaseChummerNode.SelectSingleNode("complexforms/complexform[(" + _objCharacter.Options.BookXPath() + ") and name = \"" + strName + "\"]");
                            if (objNode == null)
                                continue;
                            TreeNode objChild = new TreeNode
                            {
                                Text = objNode.SelectSingleNode("translate")?.Value ?? strName
                            };
                            objChild.Text += strSpaceCharacter + objXmlProgram.SelectSingleNode("rating")?.Value;

                            // Check for Program Options.
                            foreach (XPathNavigator objXmlOption in objXmlProgram.Select("options/option"))
                            {
                                if (objXmlOption.SelectSingleNode("hide") != null)
                                    continue;
                                string strOptionName = objXmlOption.SelectSingleNode("name").Value;
                                XPathNavigator objChildNode = _xmlComplexFormsBaseChummerNode.SelectSingleNode("options/option[(" + _objCharacter.Options.BookXPath() + ") and name = \"" + strOptionName + "\"]");
                                if (objNode == null)
                                    continue;
                                TreeNode objChildChild = new TreeNode
                                {
                                    Text = objChildNode.SelectSingleNode("translate")?.Value ?? strOptionName
                                };

                                string strRating = objXmlOption.SelectSingleNode("rating")?.Value;
                                if (!string.IsNullOrEmpty(strRating))
                                    objChildChild.Text += strSpaceCharacter + strRating;
                                objChild.Nodes.Add(objChildChild);
                                objChild.Expand();
                            }

                            objParent.Nodes.Add(objChild);
                            objParent.Expand();
                        }
                        break;
                    case "spells":
                        objParent.Text = LanguageManager.GetString("String_SelectPACKSKit_Spells", GlobalOptions.Language);
                        treContents.Nodes.Add(objParent);
                        foreach (XPathNavigator objXmlSpell in objXmlItem.Select("spell"))
                        {
                            if (objXmlSpell.SelectSingleNode("hide") != null)
                                continue;
                            string strName = objXmlSpell.Value;
                            XPathNavigator objNode = _xmlSpellsBaseSpellsNode.SelectSingleNode("spell[(" + _objCharacter.Options.BookXPath() + ") and name = \"" + strName + "\"]");
                            if (objNode.SelectSingleNode("hide") == null)
                                continue;
                            TreeNode objChild = new TreeNode
                            {
                                Text = objNode.SelectSingleNode("translate")?.Value ?? strName
                            };

                            string strSelect = objXmlSpell.SelectSingleNode("@select")?.Value;
                            if (!string.IsNullOrEmpty(strSelect))
                                objChild.Text += strSpaceCharacter + '(' + strSelect + ')';
                            objParent.Nodes.Add(objChild);
                            objParent.Expand();
                        }
                        break;
                    case "spirits":

                        objParent.Text = LanguageManager.GetString("String_SelectPACKSKit_Spirits", GlobalOptions.Language);
                        treContents.Nodes.Add(objParent);
                        foreach (XPathNavigator objXmlSpirit in objXmlItem.Select("spirit"))
                        {
                            if (objXmlSpirit.SelectSingleNode("hide") != null)
                                continue;
                            TreeNode objChild = new TreeNode
                            {
                                Text = objXmlSpirit.SelectSingleNode("name").Value + strSpaceCharacter + '(' +
                                       LanguageManager.GetString("Label_Spirit_Force", GlobalOptions.Language) + strSpaceCharacter + objXmlSpirit.SelectSingleNode("force").Value + ',' + strSpaceCharacter +
                                       LanguageManager.GetString("Label_Spirit_ServicesOwed", GlobalOptions.Language) + strSpaceCharacter + objXmlSpirit.SelectSingleNode("services").Value + ')'
                            };
                            objParent.Nodes.Add(objChild);
                            objParent.Expand();
                        }
                        break;
                    case "lifestyles":

                        objParent.Text = LanguageManager.GetString("String_SelectPACKSKit_Lifestyles", GlobalOptions.Language);
                        treContents.Nodes.Add(objParent);
                        foreach (XPathNavigator objXmlLifestyle in objXmlItem.Select("lifestyle"))
                        {
                            if (objXmlLifestyle.SelectSingleNode("hide") != null)
                                continue;

                            string strIncrement = objXmlLifestyle.SelectSingleNode("increment")?.Value;
                            if (objXmlLifestyle.SelectSingleNode("type")?.Value.ToLower() == "safehouse")
                                strIncrement = "week";
                            string strIncrementString;
                            int intPermanentAmount;
                            switch (strIncrement)
                            {
                                case "day":
                                case "Day":
                                    strIncrementString = LanguageManager.GetString("String_Days", GlobalOptions.Language);
                                    intPermanentAmount = 3044;
                                    break;
                                case "week":
                                case "Week":
                                    strIncrementString = LanguageManager.GetString("String_Weeks", GlobalOptions.Language);
                                    intPermanentAmount = 435;
                                    break;
                                default:
                                    strIncrementString = LanguageManager.GetString("String_Months", GlobalOptions.Language);
                                    intPermanentAmount = 100;
                                    break;
                            }

                            TreeNode objChild = new TreeNode
                            {
                                Text =
                                    $"{(objXmlLifestyle.SelectSingleNode("translate") ?? objXmlLifestyle.SelectSingleNode("name")).Value}{strSpaceCharacter}{objXmlLifestyle.SelectSingleNode("months").Value}{strSpaceCharacter}{strIncrementString + LanguageManager.GetString("Label_LifestylePermanent", GlobalOptions.Language).Replace("{0}", intPermanentAmount.ToString(GlobalOptions.CultureInfo))}"
                            };

                            // Check for Qualities.
                            foreach (XPathNavigator objXmlQuality in objXmlLifestyle.Select("qualities/quality"))
                            {
                                if (objXmlQuality.SelectSingleNode("hide") != null)
                                    continue;
                                TreeNode objChildChild = new TreeNode
                                {
                                    Text = objXmlQuality.Value
                                };
                                objChild.Nodes.Add(objChildChild);
                                objChild.Expand();
                            }

                            objParent.Nodes.Add(objChild);
                            objParent.Expand();
                        }
                        break;
                    case "cyberwares":
                        objParent.Text = LanguageManager.GetString("String_SelectPACKSKit_Cyberware", GlobalOptions.Language);
                        treContents.Nodes.Add(objParent);
                        foreach (XPathNavigator objXmlCyberware in objXmlItem.Select("cyberware"))
                        {
                            if (objXmlCyberware.SelectSingleNode("hide") != null)
                                continue;
                            string strName = objXmlCyberware.SelectSingleNode("name").Value;
                            XPathNavigator objNode = _xmlCyberwareBaseChummerNode.SelectSingleNode("cyberwares/cyberware[(" + _objCharacter.Options.BookXPath() + ") and name = \"" + strName + "\"]");
                            if (objNode == null)
                                continue;
                            TreeNode objChild = new TreeNode
                            {
                                Text = objNode.SelectSingleNode("translate")?.Value ?? strName
                            };

                            string strRating = objXmlCyberware.SelectSingleNode("rating")?.Value;
                            if (!string.IsNullOrEmpty(strRating))
                                objChild.Text += strSpaceCharacter + LanguageManager.GetString("String_Rating", GlobalOptions.Language) + strSpaceCharacter + strRating;
                            objChild.Text += strSpaceCharacter + '(' + objXmlCyberware.SelectSingleNode("grade").Value + ')';

                            // Check for children.
                            foreach (XPathNavigator objXmlChild in objXmlCyberware.Select("cyberwares/cyberware"))
                            {
                                if (objXmlChild.SelectSingleNode("hide") != null)
                                    continue;
                                string strChildName = objXmlChild.SelectSingleNode("name").Value;
                                XPathNavigator objChildNode = _xmlCyberwareBaseChummerNode.SelectSingleNode("cyberwares/cyberware[(" + _objCharacter.Options.BookXPath() + ") and name = \"" + strChildName + "\"]");
                                if (objChildNode == null)
                                    continue;
                                TreeNode objChildChild = new TreeNode
                                {
                                    Text = objChildNode.SelectSingleNode("translate")?.Value ?? strChildName
                                };

                                strRating = objXmlChild.SelectSingleNode("rating")?.Value;
                                if (!string.IsNullOrEmpty(strRating))
                                    objChildChild.Text += strSpaceCharacter + LanguageManager.GetString("String_Rating", GlobalOptions.Language) + strSpaceCharacter + strRating;

                                foreach (XPathNavigator objXmlGearNode in objXmlChild.Select("gears/gear"))
                                    WriteGear(objXmlGearNode, objChildChild);
                                objChild.Expand();

                                objChild.Nodes.Add(objChildChild);
                                objChild.Expand();
                            }

                            foreach (XPathNavigator objXmlGearNode in objXmlCyberware.Select("gears/gear"))
                                WriteGear(objXmlGearNode, objChild);
                            objChild.Expand();

                            objParent.Nodes.Add(objChild);
                            objParent.Expand();
                        }
                        break;
                    case "biowares":
                        objParent.Text = LanguageManager.GetString("String_SelectPACKSKit_Bioware", GlobalOptions.Language);
                        treContents.Nodes.Add(objParent);
                        foreach (XPathNavigator objXmlBioware in objXmlItem.Select("bioware"))
                        {
                            if (objXmlBioware.SelectSingleNode("hide") != null)
                                continue;
                            string strName = objXmlBioware.SelectSingleNode("name").Value;
                            XPathNavigator objNode = _xmlBiowareBaseChummerNode.SelectSingleNode("biowares/bioware[(" + _objCharacter.Options.BookXPath() + ") and name = \"" + strName + "\"]");
                            if (objNode == null)
                                continue;
                            TreeNode objChild = new TreeNode
                            {
                                Text = objNode.SelectSingleNode("translate")?.Value ?? strName
                            };

                            string strRating = objXmlBioware.SelectSingleNode("rating")?.Value;
                            if (!string.IsNullOrEmpty(strRating))
                                objChild.Text += strSpaceCharacter + LanguageManager.GetString("String_Rating", GlobalOptions.Language) + strSpaceCharacter + strRating;
                            objChild.Text += strSpaceCharacter + '(' + objXmlBioware.SelectSingleNode("grade").Value + ')';

                            // Check for children.
                            foreach (XPathNavigator objXmlChild in objXmlBioware.Select("biowares/bioware"))
                            {
                                if (objXmlChild.SelectSingleNode("hide") != null)
                                    continue;
                                string strChildName = objXmlChild.SelectSingleNode("name").Value;
                                XPathNavigator objChildNode = _xmlBiowareBaseChummerNode.SelectSingleNode("biowares/bioware[(" + _objCharacter.Options.BookXPath() + ") and name = \"" + strChildName + "\"]");
                                if (objChildNode == null)
                                    continue;
                                TreeNode objChildChild = new TreeNode
                                {
                                    Text = objChildNode.SelectSingleNode("translate")?.Value ?? strChildName
                                };

                                strRating = objXmlChild.SelectSingleNode("rating")?.Value;
                                if (!string.IsNullOrEmpty(strRating))
                                    objChildChild.Text += strSpaceCharacter + LanguageManager.GetString("String_Rating", GlobalOptions.Language) + strSpaceCharacter + strRating;

                                foreach (XPathNavigator objXmlGearNode in objXmlChild.Select("gears/gear"))
                                    WriteGear(objXmlGearNode, objChildChild);
                                objChild.Expand();

                                objChild.Nodes.Add(objChildChild);
                                objChild.Expand();
                            }

                            foreach (XPathNavigator objXmlGearNode in objXmlBioware.Select("gears/gear"))
                                WriteGear(objXmlGearNode, objChild);
                            objChild.Expand();

                            objParent.Nodes.Add(objChild);
                            objParent.Expand();
                        }
                        break;
                    case "armors":
                        objParent.Text = LanguageManager.GetString("String_SelectPACKSKit_Armor", GlobalOptions.Language);
                        treContents.Nodes.Add(objParent);
                        foreach (XPathNavigator objXmlArmor in objXmlItem.Select("armor"))
                        {
                            if (objXmlArmor.SelectSingleNode("hide") != null)
                                continue;
                            string strName = objXmlArmor.SelectSingleNode("name").Value;
                            XPathNavigator objNode = _xmlArmorBaseChummerNode.SelectSingleNode("armors/armor[(" + _objCharacter.Options.BookXPath() + ") and name = \"" + strName + "\"]");
                            if (objNode == null)
                                continue;
                            TreeNode objChild = new TreeNode
                            {
                                Text = objNode.SelectSingleNode("translate")?.Value ?? strName
                            };

                            // Check for children.
                            foreach (XPathNavigator objXmlChild in objXmlArmor.Select("mods/mod"))
                            {
                                if (objXmlChild.SelectSingleNode("hide") != null)
                                    continue;
                                string strChildName = objXmlChild.SelectSingleNode("name").Value;
                                XPathNavigator objChildNode = _xmlArmorBaseChummerNode.SelectSingleNode("mods/mod[(" + _objCharacter.Options.BookXPath() + ") and name = \"" + strChildName + "\"]");
                                if (objChildNode == null)
                                    continue;
                                TreeNode objChildChild = new TreeNode
                                {
                                    Text = objChildNode.SelectSingleNode("translate")?.Value ?? strChildName
                                };

                                string strRating = objXmlChild.SelectSingleNode("rating")?.Value;
                                if (!string.IsNullOrEmpty(strRating))
                                    objChildChild.Text += strSpaceCharacter + LanguageManager.GetString("String_Rating", GlobalOptions.Language) + strSpaceCharacter + strRating;

                                foreach (XPathNavigator objXmlGearNode in objXmlChild.Select("gears/gear"))
                                    WriteGear(objXmlGearNode, objChildChild);

                                objChild.Nodes.Add(objChildChild);
                                objChild.Expand();
                            }

                            foreach (XPathNavigator objXmlGearNode in objXmlArmor.Select("gears/gear"))
                                WriteGear(objXmlGearNode, objChild);
                            objChild.Expand();

                            objParent.Nodes.Add(objChild);
                            objParent.Expand();
                        }
                        break;
                    case "weapons":
                        objParent.Text = LanguageManager.GetString("String_SelectPACKSKit_Weapons", GlobalOptions.Language);
                        treContents.Nodes.Add(objParent);
                        foreach (XPathNavigator objXmlWeapon in objXmlItem.Select("weapon"))
                        {
                            if (objXmlWeapon.SelectSingleNode("hide") != null)
                                continue;
                            string strName = objXmlWeapon.SelectSingleNode("name").Value;
                            XPathNavigator objNode = _xmlWeaponsBaseChummerNode.SelectSingleNode("weapons/weapon[(" + _objCharacter.Options.BookXPath() + ") and name = \"" + strName + "\"]");
                            if (objNode == null)
                                continue;
                            TreeNode objChild = new TreeNode
                            {
                                Text = objNode.SelectSingleNode("translate")?.Value ?? strName
                            };

                            // Check for Weapon Accessories.
                            foreach (XPathNavigator objXmlAccessory in objXmlWeapon.Select("accessories/accessory"))
                            {
                                if (objXmlAccessory.SelectSingleNode("hide") != null)
                                    continue;
                                strName = objXmlAccessory.SelectSingleNode("name").Value;
                                XPathNavigator objChildNode = _xmlWeaponsBaseChummerNode.SelectSingleNode("accessories/accessory[(" + _objCharacter.Options.BookXPath() + ") and name = \"" + strName + "\"]");
                                if (objChildNode == null)
                                    continue;
                                TreeNode objChildChild = new TreeNode
                                {
                                    Text = objChildNode.SelectSingleNode("translate")?.Value ?? strName
                                };

                                string strRating = objXmlAccessory.SelectSingleNode("rating")?.Value;
                                if (!string.IsNullOrEmpty(strRating))
                                    objChildChild.Text += strSpaceCharacter + LanguageManager.GetString("String_Rating", GlobalOptions.Language) + strSpaceCharacter + strRating;

                                foreach (XPathNavigator objXmlGearNode in objXmlAccessory.Select("gears/gear"))
                                    WriteGear(objXmlGearNode, objChildChild);
                                objChildChild.Expand();

                                objChild.Nodes.Add(objChildChild);
                                objChild.Expand();
                            }

                            strName = objXmlWeapon.SelectSingleNode("underbarrel")?.Value;
                            // Check for Underbarrel Weapons.
                            if (!string.IsNullOrEmpty(strName))
                            {
                                if (objXmlWeapon.SelectSingleNode("hide") != null)
                                    continue;

                                XPathNavigator objChildNode = _xmlWeaponsBaseChummerNode.SelectSingleNode("weapons/weapon[(" + _objCharacter.Options.BookXPath() + ") and name = \"" + strName + "\"]");
                                if (objChildNode == null)
                                    continue;
                                TreeNode objChildChild = new TreeNode
                                {
                                    Text = objChildNode.SelectSingleNode("translate")?.Value ?? strName
                                };

                                objChild.Nodes.Add(objChildChild);
                                objChild.Expand();
                            }

                            objParent.Nodes.Add(objChild);
                            objParent.Expand();
                        }
                        break;
                    case "gears":
                        objParent.Text = LanguageManager.GetString("String_SelectPACKSKit_Gear", GlobalOptions.Language);
                        treContents.Nodes.Add(objParent);
                        foreach (XPathNavigator objXmlGear in objXmlItem.Select("gear"))
                        {
                            if (objXmlGear.SelectSingleNode("hide") != null)
                                continue;
                            WriteGear(objXmlGear, objParent);
                            objParent.Expand();
                        }
                        break;
                    case "vehicles":
                        objParent.Text = LanguageManager.GetString("String_SelectPACKSKit_Vehicles", GlobalOptions.Language);
                        treContents.Nodes.Add(objParent);
                        foreach (XPathNavigator objXmlVehicle in objXmlItem.Select("vehicle"))
                        {
                            if (objXmlVehicle.SelectSingleNode("hide") != null)
                                continue;
                            string strName = objXmlVehicle.SelectSingleNode("name").Value;
                            XPathNavigator objNode = _xmlVehiclesBaseChummerNode.SelectSingleNode("vehicles/vehicle[(" + _objCharacter.Options.BookXPath() + ") and name = \"" + strName + "\"]");
                            if (objNode == null)
                                continue;
                            TreeNode objChild = new TreeNode
                            {
                                Text = objNode.SelectSingleNode("translate")?.Value ?? strName
                            };

                            // Check for children.
                            foreach (XPathNavigator objXmlMod in objXmlVehicle.Select("mods/mod"))
                            {
                                if (objXmlMod.SelectSingleNode("hide") != null)
                                    continue;
                                strName = objXmlMod.SelectSingleNode("name").Value;
                                XPathNavigator objChildNode = _xmlVehiclesBaseChummerNode.SelectSingleNode("mods/mod[(" + _objCharacter.Options.BookXPath() + ") and name = \"" + strName + "\"]");
                                if (objChildNode == null)
                                    continue;
                                TreeNode objChildChild = new TreeNode
                                {
                                    Text = objChildNode.SelectSingleNode("translate")?.Value ?? strName
                                };

                                string strRating = objXmlMod.SelectSingleNode("rating")?.Value;
                                if (!string.IsNullOrEmpty(strRating))
                                    objChildChild.Text += strSpaceCharacter + LanguageManager.GetString("String_Rating", GlobalOptions.Language) + strSpaceCharacter + strRating;
                                objChild.Nodes.Add(objChildChild);
                                objChild.Expand();
                            }

                            // Check for children.
                            foreach (XPathNavigator objXmlChild in objXmlVehicle.Select("gears/gear"))
                            {
                                if (objXmlChild.SelectSingleNode("hide") != null)
                                    continue;
                                WriteGear(objXmlChild, objChild);
                                objChild.Expand();
                            }

                            // Check for children.
                            foreach (XPathNavigator objXmlWeapon in objXmlVehicle.Select("weapons/weapon"))
                            {
                                if (objXmlWeapon.SelectSingleNode("hide") != null)
                                    continue;
                                strName = objXmlWeapon.SelectSingleNode("name").Value;
                                XPathNavigator objChildNode = _xmlWeaponsBaseChummerNode.SelectSingleNode("weapons/weapon[(" + _objCharacter.Options.BookXPath() + ") and name = \"" + strName + "\"]");
                                if (objChildNode == null)
                                    continue;
                                TreeNode objChildChild = new TreeNode
                                {
                                    Text = objChildNode.SelectSingleNode("translate")?.Value ?? strName
                                };

                                objChild.Nodes.Add(objChildChild);
                                objChild.Expand();
                            }

                            objParent.Nodes.Add(objChild);
                            objParent.Expand();
                        }
                        break;
                }
            }
        }

        private void cmdOK_Click(object sender, EventArgs e)
        {
            _blnAddAgain = false;
            AcceptForm();
        }

        private void cmdCancel_Click(object sender, EventArgs e)
        {
            DialogResult = DialogResult.Cancel;
        }

        private void lstKits_DoubleClick(object sender, EventArgs e)
        {
            _blnAddAgain = false;
            AcceptForm();
        }

        private void cmdOKAdd_Click(object sender, EventArgs e)
        {
            _blnAddAgain = true;
            AcceptForm();
        }

        private void cmdDelete_Click(object sender, EventArgs e)
        {
            string strSelectedKit = lstKits.SelectedValue?.ToString();
            if (string.IsNullOrEmpty(strSelectedKit))
                return;

            if (MessageBox.Show(LanguageManager.GetString("Message_DeletePACKSKit", GlobalOptions.Language).Replace("{0}", strSelectedKit), LanguageManager.GetString("MessageTitle_Delete", GlobalOptions.Language), MessageBoxButtons.YesNo, MessageBoxIcon.Question, MessageBoxDefaultButton.Button2) == DialogResult.No)
                return;

            // Delete the selectec custom PACKS Kit.
            // Find a custom PACKS Kit with the name. This is done without the XmlManager since we need to check each file individually.
            string strCustomPath = Path.Combine(Application.StartupPath, "data");
            foreach (string strFile in Directory.GetFiles(strCustomPath, "custom*_packs.xml"))
            {
                XmlDocument objXmlDocument = new XmlDocument();
                try
                {
                    using (StreamReader objStreamReader = new StreamReader(strFile, Encoding.UTF8, true))
                    {
                        objXmlDocument.Load(objStreamReader);
                    }
                }
                catch (IOException)
                {
                    continue;
                }
                catch (XmlException)
                {
                    continue;
                }

                XmlNode xmlDocumentBasePacksNode = objXmlDocument.SelectSingleNode("/chummer/packs");
                if (xmlDocumentBasePacksNode?.SelectSingleNode("pack[name = \"" + strSelectedKit + "\" and category = \"Custom\"]") != null)
                {
                    FileStream objStream = new FileStream(strFile, FileMode.Create, FileAccess.Write, FileShare.ReadWrite);
                    XmlTextWriter objWriter = new XmlTextWriter(objStream, Encoding.UTF8)
                    {
                        Formatting = Formatting.Indented,
                        Indentation = 1,
                        IndentChar = '\t'
                    };
                    objWriter.WriteStartDocument();

                    // <chummer>
                    objWriter.WriteStartElement("chummer");
                    // <packs>
                    objWriter.WriteStartElement("packs");

                    // If this is not a new file, write out the current contents.
                    using (XmlNodeList objXmlNodeList = xmlDocumentBasePacksNode.SelectNodes("*"))
                        if (objXmlNodeList?.Count > 0)
                            foreach (XmlNode objXmlNode in objXmlNodeList)
                            {
                                if (objXmlNode["name"]?.InnerText != strSelectedKit)
                                {
                                    // <pack>
                                    objWriter.WriteStartElement("pack");
                                    objXmlNode.WriteContentTo(objWriter);
                                    // </pack>
                                    objWriter.WriteEndElement();
                                }
                            }

                    // </packs>
                    objWriter.WriteEndElement();
                    // </chummer>
                    objWriter.WriteEndElement();

                    objWriter.WriteEndDocument();
                    objWriter.Close();
                }
            }

            // Reload the PACKS files since they have changed.
            _xmlBaseChummerNode = XmlManager.Load("packs.xml").GetFastNavigator().SelectSingleNode("/chummer");
            cboCategory_SelectedIndexChanged(sender, e);
        }
        #endregion

        #region Properties
        /// <summary>
        /// Whether or not the user wants to add another item after this one.
        /// </summary>
        public bool AddAgain => _blnAddAgain;

        /// <summary>
        /// Name of Kit that was selected in the dialogue.
        /// </summary>
        public string SelectedKit => _strSelectedKit;

        /// <summary>
        /// Category that was selected in the dialogue.
        /// </summary>
        public static string SelectedCategory => s_StrSelectCategory;

        #endregion

        #region Methods
        /// <summary>
        /// Accept the selected item and close the form.
        /// </summary>
        private void AcceptForm()
        {
            string strSelectedKit = lstKits.SelectedValue?.ToString();
            if (string.IsNullOrEmpty(strSelectedKit))
                return;
            string[] objSelectedKit = strSelectedKit.Split('<');
            _strSelectedKit = objSelectedKit[0];
            s_StrSelectCategory = objSelectedKit[1];
            DialogResult = DialogResult.OK;
        }

        private void WriteGear(XPathNavigator objXmlGear, TreeNode objParent)
        {
            string strSpaceCharacter = LanguageManager.GetString("String_Space", GlobalOptions.Language);
            XPathNavigator xmlNameNode = objXmlGear.SelectSingleNode("name");
            string strName = xmlNameNode?.Value ?? string.Empty;
            string strCategory = objXmlGear.SelectSingleNode("category")?.Value;
            XPathNavigator objNode = !string.IsNullOrEmpty(strCategory)
                ? _xmlGearsBaseGearsNode.SelectSingleNode("gear[(" + _objCharacter.Options.BookXPath() + ") and name = \"" + strName + "\" and category = \"" + strCategory + "\"]")
                : _xmlGearsBaseGearsNode.SelectSingleNode("gear[(" + _objCharacter.Options.BookXPath() + ") and name = \"" + strName + "\"]");

            if (objNode != null)
            {
                TreeNode objChild = new TreeNode
                {
                    Text = objNode.SelectSingleNode("@translate")?.Value ?? strName
                };

                string strExtra = xmlNameNode?.SelectSingleNode("@select")?.Value;
                if (!string.IsNullOrEmpty(strExtra))
                    objChild.Text += strSpaceCharacter + '(' + strExtra + ')';
                strExtra = objXmlGear.SelectSingleNode("rating")?.Value;
                if (!string.IsNullOrEmpty(strExtra))
                    objChild.Text += strSpaceCharacter + LanguageManager.GetString("String_Rating", GlobalOptions.Language) + strSpaceCharacter + strExtra;
                strExtra = objXmlGear.SelectSingleNode("qty")?.Value;
                if (!string.IsNullOrEmpty(strExtra))
                    objChild.Text += strSpaceCharacter + 'x' + strExtra;

                objParent.Nodes.Add(objChild);

                // Check for children.
                foreach (XPathNavigator objXmlChild in objXmlGear.Select("gears/gear"))
                {
                    WriteGear(objXmlChild, objChild);
                }

                objChild.Expand();
            }
        }
        #endregion
    }
>>>>>>> 260a47e0
}<|MERGE_RESOLUTION|>--- conflicted
+++ resolved
@@ -16,852 +16,13 @@
  *  You can obtain the full source code for Chummer5a at
  *  https://github.com/chummer5a/chummer5a
  */
-<<<<<<< HEAD
-﻿using System;
-=======
  using System;
->>>>>>> 260a47e0
 using System.Collections.Generic;
 using System.Linq;
 using System.Windows.Forms;
 using System.Xml;
 using System.IO;
 using System.Text;
-<<<<<<< HEAD
-
-namespace Chummer
-{
-	public partial class frmSelectPACKSKit : Form
-	{
-		private string _strSelectedKit = string.Empty;
-		private bool _blnAddAgain = false;
-		private static string _strSelectCategory = string.Empty;
-		private readonly Character _objCharacter;
-
-		private XmlDocument _objXmlDocument = new XmlDocument();
-
-		private List<ListItem> _lstCategory = new List<ListItem>();
-
-		#region Control Events
-		public frmSelectPACKSKit(Character objCharacter)
-		{
-			InitializeComponent();
-			LanguageManager.Instance.Load(GlobalOptions.Instance.Language, this);
-			_objCharacter = objCharacter;
-		}
-
-		private void frmSelectPACKSKit_Load(object sender, EventArgs e)
-		{
-			foreach (Label objLabel in Controls.OfType<Label>())
-			{
-				if (objLabel.Text.StartsWith("["))
-					objLabel.Text = string.Empty;
-			}
-
-			// Load the PACKS information.
-			_objXmlDocument = XmlManager.Instance.Load("packs.xml");
-
-			// Populate the PACKS Category list.
-			XmlNodeList objXmlCategoryList = _objXmlDocument.SelectNodes("/chummer/categories/category");
-			foreach (XmlNode objXmlCategory in objXmlCategoryList)
-			{
-				ListItem objItem = new ListItem();
-				objItem.Value = objXmlCategory.InnerText;
-				if (objXmlCategory.Attributes != null)
-				{
-					if (objXmlCategory.Attributes["translate"] != null)
-						objItem.Name = objXmlCategory.Attributes["translate"].InnerText;
-					else
-						objItem.Name = objXmlCategory.InnerText;
-				}
-				else
-					objItem.Name = objXmlCategory.InnerXml;
-				_lstCategory.Add(objItem);
-			}
-            cboCategory.BeginUpdate();
-            cboCategory.ValueMember = "Value";
-			cboCategory.DisplayMember = "Name";
-			cboCategory.DataSource = _lstCategory;
-
-			// Select the first Category in the list.
-			if (string.IsNullOrEmpty(_strSelectCategory))
-				cboCategory.SelectedIndex = 0;
-			else
-				cboCategory.SelectedValue = _strSelectCategory;
-
-			if (cboCategory.SelectedIndex == -1)
-				cboCategory.SelectedIndex = 0;
-            cboCategory.EndUpdate();
-        }
-
-		private void cboCategory_SelectedIndexChanged(object sender, EventArgs e)
-		{
-			// Update the list of Kits based on the selected Category.
-			List<ListItem> lstKit = new List<ListItem>();
-
-			// Retrieve the list of Kits for the selected Category.
-			XmlNodeList objXmlPacksList = _objXmlDocument.SelectNodes("/chummer/packs/pack[category = \"" + cboCategory.SelectedValue + "\"]");
-			foreach (XmlNode objXmlPack in objXmlPacksList)
-			{
-				ListItem objItem = new ListItem();
-				objItem.Value = objXmlPack["name"].InnerText;
-				if (objXmlPack["translate"] != null)
-					objItem.Name = objXmlPack["translate"].InnerText;
-				else
-					objItem.Name = objXmlPack["name"].InnerText;
-				lstKit.Add(objItem);
-			}
-			SortListItem objSort = new SortListItem();
-			lstKit.Sort(objSort.Compare);
-            lstKits.BeginUpdate();
-            lstKits.DataSource = null;
-			lstKits.ValueMember = "Value";
-			lstKits.DisplayMember = "Name";
-			lstKits.DataSource = lstKit;
-            lstKits.EndUpdate();
-
-            if (lstKits.Items.Count == 0)
-				treContents.Nodes.Clear();
-
-			if (cboCategory.SelectedValue.ToString() == "Custom")
-			    cmdDelete.Visible = true;
-			else
-			    cmdDelete.Visible = false;
-		}
-
-		private void lstKits_SelectedIndexChanged(object sender, EventArgs e)
-		{
-			if (string.IsNullOrEmpty(lstKits.Text))
-				return;
-
-			treContents.Nodes.Clear();
-			XmlNode objXmlPack = _objXmlDocument.SelectSingleNode("/chummer/packs/pack[name = \"" + lstKits.SelectedValue + "\" and category = \"" + cboCategory.SelectedValue + "\"]");
-			XmlDocument objXmlItemDocument = new XmlDocument();
-
-			XmlDocument objXmlGearDocument = XmlManager.Instance.Load("gear.xml");
-
-			foreach (XmlNode objXmlItem in objXmlPack.ChildNodes)
-			{
-				TreeNode objParent = new TreeNode();
-				switch (objXmlItem.Name)
-				{
-					case "attributes":
-						objParent.Text = LanguageManager.Instance.GetString("String_SelectPACKSKit_Attributes");
-						treContents.Nodes.Add(objParent);
-						foreach (XmlNode objXmlAttribute in objXmlItem.ChildNodes)
-						{
-							TreeNode objChild = new TreeNode();
-							objChild.Text = LanguageManager.Instance.GetString("String_Attribute" + objXmlAttribute.Name.ToUpper() + "Short") + " " + (Convert.ToInt32(objXmlAttribute.InnerText) - (6 - _objCharacter.GetAttribute(objXmlAttribute.Name.ToUpper()).MetatypeMaximum)).ToString();
-							
-							objParent.Nodes.Add(objChild);
-							objParent.Expand();
-						}
-						break;
-					case "qualities":
-						objXmlItemDocument = XmlManager.Instance.Load("qualities.xml");
-
-						objParent.Text = LanguageManager.Instance.GetString("String_SelectPACKSKit_Qualities");
-						treContents.Nodes.Add(objParent);
-						// Positive Qualities.
-						foreach (XmlNode objXmlQuality in objXmlItem.SelectNodes("positive/quality"))
-						{
-							XmlNode objNode = objXmlItemDocument.SelectSingleNode("/chummer/qualities/quality[name = \"" + objXmlQuality.InnerText + "\"]");
-							TreeNode objChild = new TreeNode();
-							if (objNode["translate"] != null)
-								objChild.Text = objNode["translate"].InnerText;
-							else
-								objChild.Text = objXmlQuality.InnerText;
-
-							if (objXmlQuality.Attributes["select"] != null)
-								objChild.Text += " (" + objXmlQuality.Attributes["select"].InnerText + ")";
-							objParent.Nodes.Add(objChild);
-							objParent.Expand();
-						}
-						
-						// Negative Qualities.
-						foreach (XmlNode objXmlQuality in objXmlItem.SelectNodes("negative/quality"))
-						{
-							XmlNode objNode = objXmlItemDocument.SelectSingleNode("/chummer/qualities/quality[name = \"" + objXmlQuality.InnerText + "\"]");
-							TreeNode objChild = new TreeNode();
-							if (objNode["translate"] != null)
-								objChild.Text = objNode["translate"].InnerText;
-							else
-								objChild.Text = objXmlQuality.InnerText;
-
-							if (objXmlQuality.Attributes["select"] != null)
-								objChild.Text += " (" + objXmlQuality.Attributes["select"].InnerText + ")";
-							objParent.Nodes.Add(objChild);
-							objParent.Expand();
-						}
-						break;
-					case "nuyenbp":
-						objParent.Text = LanguageManager.Instance.GetString("String_SelectPACKSKit_Nuyen");
-						treContents.Nodes.Add(objParent);
-						TreeNode objNuyenChild = new TreeNode();
-						objNuyenChild.Text = LanguageManager.Instance.GetString("String_SelectPACKSKit_StartingNuyenBP") + " " + objXmlItem.InnerText;
-						objParent.Nodes.Add(objNuyenChild);
-						objParent.Expand();
-						break;
-					case "skills":
-						objXmlItemDocument = XmlManager.Instance.Load("skills.xml");
-
-						objParent.Text = LanguageManager.Instance.GetString("String_SelectPACKSKit_Skills");
-						treContents.Nodes.Add(objParent);
-						foreach (XmlNode objXmlSkill in objXmlItem.SelectNodes("skill"))
-						{
-							XmlNode objNode = objXmlItemDocument.SelectSingleNode("/chummer/skills/skill[name = \"" + objXmlSkill["name"].InnerText + "\"]");
-							TreeNode objChild = new TreeNode();
-							if (objNode["translate"] != null)
-								objChild.Text = objNode["translate"].InnerText;
-							else
-								objChild.Text = objXmlSkill["name"].InnerText;
-							objChild.Text += " " + objXmlSkill["rating"].InnerText;
-
-							if (objXmlSkill["spec"] != null)
-								objChild.Text += " (" + objXmlSkill["spec"].InnerText + ")";
-							objParent.Nodes.Add(objChild);
-							objParent.Expand();
-						}
-						foreach (XmlNode objXmlSkill in objXmlItem.SelectNodes("skillgroup"))
-						{
-							XmlNode objNode = objXmlItemDocument.SelectSingleNode("/chummer/skillgroups/name[. = \"" + objXmlSkill["name"].InnerText + "\"]");
-							TreeNode objChild = new TreeNode();
-							if (objNode.Attributes["translate"] != null)
-								objChild.Text = objNode.Attributes["translate"].InnerText;
-							else
-								objChild.Text = objXmlSkill["name"].InnerText;
-							objChild.Text += " " + LanguageManager.Instance.GetString("String_SelectPACKSKit_Group") + " " + objXmlSkill["rating"].InnerText;
-
-							if (objXmlSkill["spec"] != null)
-								objChild.Text += " (" + objXmlSkill["spec"].InnerText + ")";
-							objParent.Nodes.Add(objChild);
-							objParent.Expand();
-						}
-						break;
-					case "knowledgeskills":
-						objXmlItemDocument = XmlManager.Instance.Load("skills.xml");
-
-						objParent.Text = LanguageManager.Instance.GetString("String_SelectPACKSKit_KnowledgeSkills");
-						treContents.Nodes.Add(objParent);
-						foreach (XmlNode objXmlSkill in objXmlItem.SelectNodes("skill"))
-						{
-							TreeNode objChild = new TreeNode();
-							if (objXmlSkill["name"] != null)
-							{
-								XmlNode objNode = objXmlItemDocument.SelectSingleNode("/chummer/knowledgeskills/skill[name = \"" + objXmlSkill["name"].InnerText + "\"]");
-								if (objNode != null && objNode["translate"] != null)
-									objChild.Text = objNode["translate"].InnerText;
-								else
-									objChild.Text = objXmlSkill["name"].InnerText;
-							}
-							objChild.Text += " " + objXmlSkill["rating"].InnerText;
-
-							if (objXmlSkill["spec"] != null)
-								objChild.Text += " (" + objXmlSkill["spec"].InnerText + ")";
-							objParent.Nodes.Add(objChild);
-							objParent.Expand();
-						}
-						break;
-					case "selectmartialart":
-						objParent.Text = LanguageManager.Instance.GetString("String_SelectPACKSKit_SelectMartialArt");
-						treContents.Nodes.Add(objParent);
-
-						int intRating = 1;
-						string strSelect = LanguageManager.Instance.GetString("String_SelectPACKSKit_SelectMartialArt");
-						if (objXmlItem.Attributes["select"] != null)
-							strSelect = objXmlItem.Attributes["select"].InnerText;
-						if (objXmlItem.Attributes["rating"] != null)
-							intRating = Convert.ToInt32(objXmlItem.Attributes["rating"].InnerText);
-
-						TreeNode objMartialArt = new TreeNode();
-						objMartialArt.Text = strSelect + " " + LanguageManager.Instance.GetString("String_Rating") + " " + intRating.ToString();
-						objParent.Nodes.Add(objMartialArt);
-						objParent.Expand();
-						break;
-					case "martialarts":
-						objXmlItemDocument = XmlManager.Instance.Load("martialarts.xml");
-
-						objParent.Text = LanguageManager.Instance.GetString("String_SelectPACKSKit_MartialArts");
-						treContents.Nodes.Add(objParent);
-						foreach (XmlNode objXmlArt in objXmlItem.SelectNodes("martialart"))
-						{
-							XmlNode objNode = objXmlItemDocument.SelectSingleNode("/chummer/martialarts/martialart[name = \"" + objXmlArt["name"].InnerText + "\"]");
-							TreeNode objChild = new TreeNode();
-							if (objNode["translate"] != null)
-								objChild.Text = objNode["translate"].InnerText;
-							else
-								objChild.Text = objXmlArt["name"].InnerText;
-							objChild.Text += " " + objXmlArt["rating"].InnerText;
-
-							// Check for Advantages.
-                            foreach (XmlNode objXmlAdvantage in objXmlArt.SelectNodes("techniques/technique"))
-							{
-                                XmlNode objChildNode = objXmlItemDocument.SelectSingleNode("/chummer/martialarts/martialart[name = \"" + objXmlArt["name"].InnerText + "\"]/techniques/technique[name = \"" + objXmlAdvantage.InnerText + "\"]");
-								TreeNode objChildChild = new TreeNode();
-								if (objChildNode.Attributes["translate"] != null)
-									objChildChild.Text = objChildNode.Attributes["translate"].InnerText;
-								else
-									objChildChild.Text = objXmlAdvantage["name"].InnerText;
-
-								objChild.Nodes.Add(objChildChild);
-								objChild.Expand();
-							}
-
-							objParent.Nodes.Add(objChild);
-							objParent.Expand();
-						}
-
-						foreach (XmlNode objXmlManeuver in objXmlItem.SelectNodes("maneuver"))
-						{
-							XmlNode objNode = objXmlItemDocument.SelectSingleNode("/chummer/maneuvers/maneuver[name = \"" + objXmlManeuver.InnerText + "\"]");
-							TreeNode objChild = new TreeNode();
-							if (objNode["translate"] != null)
-								objChild.Text = objNode["translate"].InnerText;
-							else
-								objChild.Text = objXmlManeuver["name"].InnerText;
-							objChild.Text += " " + objXmlManeuver["rating"].InnerText;
-
-							objParent.Nodes.Add(objChild);
-							objParent.Expand();
-						}
-						break;
-					case "powers":
-						objXmlItemDocument = XmlManager.Instance.Load("powers.xml");
-
-						objParent.Text = LanguageManager.Instance.GetString("String_SelectPACKSKit_Powers");
-						treContents.Nodes.Add(objParent);
-						foreach (XmlNode objXmlPower in objXmlItem.SelectNodes("power"))
-						{
-							XmlNode objNode = objXmlItemDocument.SelectSingleNode("/chummer/powers/power[name = \"" + objXmlPower["name"].InnerText + "\"]");
-							TreeNode objChild = new TreeNode();
-							if (objNode["translate"] != null)
-								objChild.Text = objNode["translate"].InnerText;
-							else
-								objChild.Text = objXmlPower["name"].InnerText;
-
-							if (objXmlPower["name"].Attributes["select"] != null)
-								objChild.Text += " (" + objXmlPower["name"].Attributes["select"].InnerText + ")";
-							if (objXmlPower["rating"] != null)
-								objChild.Text += " " + objXmlPower["rating"].InnerText;
-							objParent.Nodes.Add(objChild);
-							objParent.Expand();
-						}
-						break;
-					case "programs":
-						objXmlItemDocument = XmlManager.Instance.Load("complexforms.xml");
-
-						objParent.Text = LanguageManager.Instance.GetString("String_SelectPACKSKit_Programs");
-						treContents.Nodes.Add(objParent);
-						foreach (XmlNode objXmlProgram in objXmlItem.SelectNodes("program"))
-						{
-                            XmlNode objNode = objXmlItemDocument.SelectSingleNode("/chummer/complexforms/complexform[name = \"" + objXmlProgram["name"].InnerText + "\"]");
-							TreeNode objChild = new TreeNode();
-							if (objNode["translate"] != null)
-								objChild.Text = objNode["translate"].InnerText;
-							else
-								objChild.Text = objXmlProgram["name"].InnerText;
-							objChild.Text += " " + objXmlProgram["rating"].InnerText;
-
-							// Check for Program Options.
-							foreach (XmlNode objXmlOption in objXmlProgram.SelectNodes("options/option"))
-							{
-								XmlNode objChildNode = objXmlItemDocument.SelectSingleNode("/chummer/options/option[name = \"" + objXmlOption["name"].InnerText + "\"]");
-								TreeNode objChildChild = new TreeNode();
-								if (objChildNode["translate"] != null)
-									objChildChild.Text = objChildNode["translate"].InnerText;
-								else
-									objChildChild.Text = objXmlOption["name"].InnerText;
-
-								objChildChild.Text = objXmlOption["name"].InnerText;
-								if (objXmlOption["rating"] != null)
-									objChildChild.Text += " " + objXmlOption["rating"].InnerText;
-								objChild.Nodes.Add(objChildChild);
-								objChild.Expand();
-							}
-
-							objParent.Nodes.Add(objChild);
-							objParent.Expand();
-						}
-						break;
-					case "spells":
-						objXmlItemDocument = XmlManager.Instance.Load("spells.xml");
-
-						objParent.Text = LanguageManager.Instance.GetString("String_SelectPACKSKit_Spells");
-						treContents.Nodes.Add(objParent);
-						foreach (XmlNode objXmlSpell in objXmlItem.SelectNodes("spell"))
-						{
-							XmlNode objNode = objXmlItemDocument.SelectSingleNode("/chummer/spells/spell[name = \"" + objXmlSpell.InnerText + "\"]");
-							TreeNode objChild = new TreeNode();
-							if (objNode["translate"] != null)
-								objChild.Text = objNode["translate"].InnerText;
-							else
-								objChild.Text = objXmlSpell.InnerText;
-
-							if (objXmlSpell.Attributes["select"] != null)
-								objChild.Text += " (" + objXmlSpell.Attributes["select"].InnerText + ")";
-							objParent.Nodes.Add(objChild);
-							objParent.Expand();
-						}
-						break;
-					case "spirits":
-						objXmlItemDocument = XmlManager.Instance.Load("traditions.xml");
-
-						objParent.Text = LanguageManager.Instance.GetString("String_SelectPACKSKit_Spirits");
-						treContents.Nodes.Add(objParent);
-						foreach (XmlNode objXmlSpirit in objXmlItem.SelectNodes("spirit"))
-						{
-							TreeNode objChild = new TreeNode();
-							objChild.Text = objXmlSpirit["name"].InnerText + " (" + LanguageManager.Instance.GetString("Label_Spirit_Force") + " " + objXmlSpirit["force"].InnerText + ", " + LanguageManager.Instance.GetString("Label_Spirit_ServicesOwed") + " " + objXmlSpirit["services"].InnerText + ")";
-							objParent.Nodes.Add(objChild);
-							objParent.Expand();
-						}
-						break;
-					case "lifestyles":
-						objXmlItemDocument = XmlManager.Instance.Load("lifestyles.xml");
-
-						objParent.Text = LanguageManager.Instance.GetString("String_SelectPACKSKit_Lifestyles");
-						treContents.Nodes.Add(objParent);
-						foreach (XmlNode objXmlLifestyle in objXmlItem.SelectNodes("lifestyle"))
-						{
-							TreeNode objChild = new TreeNode();
-							objChild.Text = string.Format("{0} {1} {2}", objXmlLifestyle["name"].InnerText, objXmlLifestyle["months"].InnerText, LanguageManager.Instance.GetString("Label_LifestyleMonths"));
-
-							// Check for Qualities.
-							foreach (XmlNode objXmlQuality in objXmlLifestyle.SelectNodes("qualities/quality"))
-							{
-								TreeNode objChildChild = new TreeNode();
-								objChildChild.Text = objXmlQuality.InnerText;
-								objChild.Nodes.Add(objChildChild);
-								objChild.Expand();
-							}
-
-							objParent.Nodes.Add(objChild);
-							objParent.Expand();
-						}
-						break;
-					case "cyberwares":
-						objXmlItemDocument = XmlManager.Instance.Load("cyberware.xml");
-
-						objParent.Text = LanguageManager.Instance.GetString("String_SelectPACKSKit_Cyberware");
-						treContents.Nodes.Add(objParent);
-						foreach (XmlNode objXmlCyberware in objXmlItem.SelectNodes("cyberware"))
-						{
-							XmlNode objNode = objXmlItemDocument.SelectSingleNode("/chummer/cyberwares/cyberware[name = \"" + objXmlCyberware["name"].InnerText + "\"]");
-							TreeNode objChild = new TreeNode();
-							if (objNode["translate"] != null)
-								objChild.Text = objNode["translate"].InnerText;
-							else
-								objChild.Text = objXmlCyberware["name"].InnerText;
-
-							if (objXmlCyberware["rating"] != null)
-								objChild.Text += " Rating " + objXmlCyberware["rating"].InnerText;
-							objChild.Text += " (" + objXmlCyberware["grade"].InnerText + ")";
-
-							// Check for children.
-							foreach (XmlNode objXmlChild in objXmlCyberware.SelectNodes("cyberwares/cyberware"))
-							{
-								XmlNode objChildNode = objXmlItemDocument.SelectSingleNode("/chummer/cyberwares/cyberware[name = \"" + objXmlChild["name"].InnerText + "\"]");
-								TreeNode objChildChild = new TreeNode();
-								if (objChildNode["translate"] != null)
-									objChildChild.Text = objChildNode["translate"].InnerText;
-								else
-									objChildChild.Text = objXmlChild["name"].InnerText;
-
-								if (objXmlChild["rating"] != null)
-									objChildChild.Text += " " + LanguageManager.Instance.GetString("String_Rating") + " " + objXmlChild["rating"].InnerText;
-
-								foreach (XmlNode objXmlGearNode in objXmlChild.SelectNodes("gears/gear"))
-									WriteGear(objXmlGearDocument, objXmlGearNode, objChildChild);
-								objChild.Expand();
-
-								objChild.Nodes.Add(objChildChild);
-								objChild.Expand();
-							}
-
-							foreach (XmlNode objXmlGearNode in objXmlCyberware.SelectNodes("gears/gear"))
-								WriteGear(objXmlGearDocument, objXmlGearNode, objChild);
-							objChild.Expand();
-
-							objParent.Nodes.Add(objChild);
-							objParent.Expand();
-						}
-						break;
-					case "biowares":
-						objXmlItemDocument = XmlManager.Instance.Load("bioware.xml");
-
-						objParent.Text = LanguageManager.Instance.GetString("String_SelectPACKSKit_Bioware");
-						treContents.Nodes.Add(objParent);
-						foreach (XmlNode objXmlBioware in objXmlItem.SelectNodes("bioware"))
-						{
-							XmlNode objNode = objXmlItemDocument.SelectSingleNode("/chummer/biowares/bioware[name = \"" + objXmlBioware["name"].InnerText + "\"]");
-							TreeNode objChild = new TreeNode();
-							if (objNode["translate"] != null)
-								objChild.Text = objNode["translate"].InnerText;
-							else
-								objChild.Text = objXmlBioware["name"].InnerText;
-
-							if (objXmlBioware["rating"] != null)
-								objChild.Text += " " + LanguageManager.Instance.GetString("String_Rating") + " " + objXmlBioware["rating"].InnerText;
-							objChild.Text += " (" + objXmlBioware["grade"].InnerText + ")";
-
-							foreach (XmlNode objXmlGearNode in objXmlBioware.SelectNodes("gears/gear"))
-								WriteGear(objXmlGearDocument, objXmlGearNode, objChild);
-							objChild.Expand();
-
-							objParent.Nodes.Add(objChild);
-							objParent.Expand();
-						}
-						break;
-					case "armors":
-						objXmlItemDocument = XmlManager.Instance.Load("armor.xml");
-
-						objParent.Text = LanguageManager.Instance.GetString("String_SelectPACKSKit_Armor");
-						treContents.Nodes.Add(objParent);
-						foreach (XmlNode objXmlArmor in objXmlItem.SelectNodes("armor"))
-						{
-							XmlNode objNode = objXmlItemDocument.SelectSingleNode("/chummer/armors/armor[name = \"" + objXmlArmor["name"].InnerText + "\"]");
-							TreeNode objChild = new TreeNode();
-							if (objNode["translate"] != null)
-								objChild.Text = objNode["translate"].InnerText;
-							else
-								objChild.Text = objXmlArmor["name"].InnerText;
-
-							// Check for children.
-							foreach (XmlNode objXmlChild in objXmlArmor.SelectNodes("mods/mod"))
-							{
-								XmlNode objChildNode = objXmlItemDocument.SelectSingleNode("/chummer/mods/mod[name = \"" + objXmlChild["name"].InnerText + "\"]");
-								TreeNode objChildChild = new TreeNode();
-								if (objChildNode["translate"] != null)
-									objChildChild.Text = objChildNode["translate"].InnerText;
-								else
-									objChildChild.Text = objXmlChild["name"].InnerText;
-
-								if (objXmlChild["rating"] != null)
-									objChildChild.Text += " " + LanguageManager.Instance.GetString("String_Rating") + " " + objXmlChild["rating"].InnerText;
-								objChild.Nodes.Add(objChildChild);
-								objChild.Expand();
-							}
-
-							foreach (XmlNode objXmlGearNode in objXmlArmor.SelectNodes("gears/gear"))
-								WriteGear(objXmlGearDocument, objXmlGearNode, objChild);
-							objChild.Expand();
-
-							objParent.Nodes.Add(objChild);
-							objParent.Expand();
-						}
-						break;
-					case "weapons":
-						objXmlItemDocument = XmlManager.Instance.Load("weapons.xml");
-
-						objParent.Text = LanguageManager.Instance.GetString("String_SelectPACKSKit_Weapons");
-						treContents.Nodes.Add(objParent);
-						foreach (XmlNode objXmlWeapon in objXmlItem.SelectNodes("weapon"))
-						{
-							XmlNode objNode = objXmlItemDocument.SelectSingleNode("/chummer/weapons/weapon[name = \"" + objXmlWeapon["name"].InnerText + "\"]");
-							TreeNode objChild = new TreeNode();
-							if (objNode["translate"] != null)
-								objChild.Text = objNode["translate"].InnerText;
-							else
-								objChild.Text = objXmlWeapon["name"].InnerText;
-
-							// Check for Weapon Accessories.
-							foreach (XmlNode objXmlAccessory in objXmlWeapon.SelectNodes("accessories/accessory"))
-							{
-								XmlNode objChildNode = objXmlItemDocument.SelectSingleNode("/chummer/accessories/accessory[name = \"" + objXmlAccessory["name"].InnerText + "\"]");
-								TreeNode objChildChild = new TreeNode();
-								if (objChildNode["translate"] != null)
-									objChildChild.Text = objChildNode["translate"].InnerText;
-								else
-									objChildChild.Text = objXmlAccessory["name"].InnerText;
-
-								if (objXmlAccessory["rating"] != null)
-									objChildChild.Text += " " + LanguageManager.Instance.GetString("String_Rating") + " " + objXmlAccessory["rating"].InnerText;
-
-								foreach (XmlNode objXmlGearNode in objXmlAccessory.SelectNodes("gears/gear"))
-									WriteGear(objXmlGearDocument, objXmlGearNode, objChildChild);
-								objChildChild.Expand();
-
-								objChild.Nodes.Add(objChildChild);
-								objChild.Expand();
-							}
-
-							// Check for Weapon Mods.
-							foreach (XmlNode objXmlMod in objXmlWeapon.SelectNodes("mods/mod"))
-							{
-								XmlNode objChildNode = objXmlItemDocument.SelectSingleNode("/chummer/mods/mod[name = \"" + objXmlMod["name"].InnerText + "\"]");
-								TreeNode objChildChild = new TreeNode();
-								if (objChildNode["translate"] != null)
-									objChildChild.Text = objChildNode["translate"].InnerText;
-								else
-									objChildChild.Text = objXmlMod["name"].InnerText;
-
-								if (objXmlMod["rating"] != null)
-									objChildChild.Text += " " + LanguageManager.Instance.GetString("String_Rating") + " " + objXmlMod["rating"].InnerText;
-								objChild.Nodes.Add(objChildChild);
-								objChild.Expand();
-							}
-
-							// Check for Underbarrel Weapons.
-							if (objXmlWeapon["underbarrel"] != null)
-							{
-								XmlNode objChildNode = objXmlItemDocument.SelectSingleNode("/chummer/weapons/weapon[name = \"" + objXmlWeapon["underbarrel"].InnerText + "\"]");
-								TreeNode objChildChild = new TreeNode();
-								if (objChildNode["translate"] != null)
-									objChildChild.Text = objChildNode["translate"].InnerText;
-								else
-									objChildChild.Text = objXmlWeapon["name"].InnerText;
-
-								objChild.Nodes.Add(objChildChild);
-								objChild.Expand();
-							}
-
-							objParent.Nodes.Add(objChild);
-							objParent.Expand();
-						}
-						break;
-					case "gears":
-						objXmlItemDocument = XmlManager.Instance.Load("gear.xml");
-
-						objParent.Text = LanguageManager.Instance.GetString("String_SelectPACKSKit_Gear");
-						treContents.Nodes.Add(objParent);
-						foreach (XmlNode objXmlGear in objXmlItem.SelectNodes("gear"))
-						{
-							WriteGear(objXmlItemDocument, objXmlGear, objParent);
-							objParent.Expand();
-						}
-						break;
-					case "vehicles":
-						objXmlItemDocument = XmlManager.Instance.Load("vehicles.xml");
-
-						objParent.Text = LanguageManager.Instance.GetString("String_SelectPACKSKit_Vehicles");
-						treContents.Nodes.Add(objParent);
-						foreach (XmlNode objXmlVehicle in objXmlItem.SelectNodes("vehicle"))
-						{
-							XmlNode objNode = objXmlItemDocument.SelectSingleNode("/chummer/vehicles/vehicle[name = \"" + objXmlVehicle["name"].InnerText + "\"]");
-							TreeNode objChild = new TreeNode();
-							if (objNode["translate"] != null)
-								objChild.Text = objNode["translate"].InnerText;
-							else
-								objChild.Text = objXmlVehicle["name"].InnerText;
-
-							// Check for children.
-							foreach (XmlNode objXmlMod in objXmlVehicle.SelectNodes("mods/mod"))
-							{
-								XmlNode objChildNode = objXmlItemDocument.SelectSingleNode("/chummer/mods/mod[name = \"" + objXmlMod["name"].InnerText + "\"]");
-								TreeNode objChildChild = new TreeNode();
-								if (objChildNode["translate"] != null)
-									objChildChild.Text = objChildNode["translate"].InnerText;
-								else
-									objChildChild.Text = objXmlMod["name"].InnerText;
-
-								if (objXmlMod["rating"] != null)
-									objChildChild.Text += " " + LanguageManager.Instance.GetString("String_Rating") + " " + objXmlMod["rating"].InnerText;
-								objChild.Nodes.Add(objChildChild);
-								objChild.Expand();
-							}
-
-							// Check for children.
-							foreach (XmlNode objXmlChild in objXmlVehicle.SelectNodes("gears/gear"))
-							{
-								WriteGear(objXmlGearDocument, objXmlChild, objChild);
-								objChild.Expand();
-							}
-
-							// Check for children.
-							foreach (XmlNode objXmlWeapon in objXmlVehicle.SelectNodes("weapons/weapon"))
-							{
-								XmlDocument objXmlWeaponDocument = XmlManager.Instance.Load("weapons.xml");
-								XmlNode objChildNode = objXmlWeaponDocument.SelectSingleNode("/chummer/weapons/weapon[name = \"" + objXmlWeapon["name"].InnerText + "\"]");
-								TreeNode objChildChild = new TreeNode();
-								if (objChildNode["translate"] != null)
-									objChildChild.Text = objChildNode["translate"].InnerText;
-								else
-									objChildChild.Text = objXmlWeapon["name"].InnerText;
-
-								if (objXmlWeapon["rating"] != null)
-									objChildChild.Text += " " + LanguageManager.Instance.GetString("String_Rating") + " " + objXmlWeapon["rating"].InnerText;
-								objChild.Nodes.Add(objChildChild);
-								objChild.Expand();
-							}
-
-							objParent.Nodes.Add(objChild);
-							objParent.Expand();
-						}
-						break;
-				}
-			}
-		}
-
-		private void cmdOK_Click(object sender, EventArgs e)
-		{
-			if (!string.IsNullOrEmpty(lstKits.Text))
-				AcceptForm();
-		}
-
-		private void cmdCancel_Click(object sender, EventArgs e)
-		{
-			DialogResult = DialogResult.Cancel;
-		}
-
-		private void lstKits_DoubleClick(object sender, EventArgs e)
-		{
-            cmdOK_Click(sender, e);
-        }
-
-		private void cmdOKAdd_Click(object sender, EventArgs e)
-		{
-			_blnAddAgain = true;
-			cmdOK_Click(sender, e);
-		}
-
-		private void cmdDelete_Click(object sender, EventArgs e)
-		{
-			if (string.IsNullOrEmpty(lstKits.Text))
-				return;
-
-			if (MessageBox.Show(LanguageManager.Instance.GetString("Message_DeletePACKSKit").Replace("{0}", lstKits.Text), LanguageManager.Instance.GetString("MessageTitle_Delete"), MessageBoxButtons.YesNo, MessageBoxIcon.Question, MessageBoxDefaultButton.Button2) == DialogResult.No)
-				return;
-
-			// Delete the selectec custom PACKS Kit.
-			// Find a custom PACKS Kit with the name. This is done without the XmlManager since we need to check each file individually.
-			XmlDocument objXmlDocument = new XmlDocument();
-			string strCustomPath = Path.Combine(Application.StartupPath, "data");
-			foreach (string strFile in Directory.GetFiles(strCustomPath, "custom*_packs.xml"))
-			{
-				objXmlDocument.Load(strFile);
-				XmlNodeList objXmlPACKSList = objXmlDocument.SelectNodes("/chummer/packs/pack[name = \"" + lstKits.SelectedValue + "\" and category = \"Custom\"]");
-				if (objXmlPACKSList.Count > 0)
-				{
-					// Read in the entire file.
-					XmlDocument objXmlCurrentDocument = new XmlDocument();
-					objXmlCurrentDocument.Load(strFile);
-
-					FileStream objStream = new FileStream(strFile, FileMode.Create, FileAccess.Write, FileShare.ReadWrite);
-					XmlTextWriter objWriter = new XmlTextWriter(objStream, Encoding.Unicode);
-					objWriter.Formatting = Formatting.Indented;
-					objWriter.Indentation = 1;
-					objWriter.IndentChar = '\t';
-					objWriter.WriteStartDocument();
-
-					// <chummer>
-					objWriter.WriteStartElement("chummer");
-					// <packs>
-					objWriter.WriteStartElement("packs");
-
-					// If this is not a new file, write out the current contents.
-					XmlNodeList objXmlNodeList = objXmlCurrentDocument.SelectNodes("/chummer/packs/*");
-					foreach (XmlNode objXmlNode in objXmlNodeList)
-					{
-						if (objXmlNode["name"].InnerText != lstKits.SelectedValue.ToString())
-						{
-							// <pack>
-							objWriter.WriteStartElement("pack");
-							objXmlNode.WriteContentTo(objWriter);
-							// </pack>
-							objWriter.WriteEndElement();
-						}
-					}
-
-					// </packs>
-					objWriter.WriteEndElement();
-					// </chummer>
-					objWriter.WriteEndElement();
-
-					objWriter.WriteEndDocument();
-					objWriter.Close();
-					objStream.Close();
-				}
-			}
-
-			// Reload the PACKS files since they have changed.
-			_objXmlDocument = XmlManager.Instance.Load("packs.xml");
-			cboCategory_SelectedIndexChanged(sender, e);
-		}
-		#endregion
-
-		#region Properties
-		/// <summary>
-		/// Whether or not the user wants to add another item after this one.
-		/// </summary>
-		public bool AddAgain
-		{
-			get
-			{
-				return _blnAddAgain;
-			}
-		}
-
-		/// <summary>
-		/// Name of Kit that was selected in the dialogue.
-		/// </summary>
-		public string SelectedKit
-		{
-			get
-			{
-				return _strSelectedKit;
-			}
-		}
-
-		/// <summary>
-		/// Category that was selected in the dialogue.
-		/// </summary>
-		public string SelectedCategory
-		{
-			get
-			{
-				return _strSelectCategory;
-			}
-		}
-		#endregion
-
-		#region Methods
-		/// <summary>
-		/// Accept the selected item and close the form.
-		/// </summary>
-		private void AcceptForm()
-		{
-			_strSelectedKit = lstKits.SelectedValue.ToString();
-			_strSelectCategory = cboCategory.SelectedValue.ToString();
-			DialogResult = DialogResult.OK;
-		}
-
-		private void WriteGear(XmlDocument objXmlItemDocument, XmlNode objXmlGear, TreeNode objParent)
-		{
-			XmlNode objNode;
-			
-			if (objXmlGear["category"] != null)
-				objNode = objXmlItemDocument.SelectSingleNode("/chummer/gears/gear[name = \"" + objXmlGear["name"].InnerText + "\" and category = \"" + objXmlGear["category"].InnerText + "\"]");
-			else
-				objNode = objXmlItemDocument.SelectSingleNode("/chummer/gears/gear[name = \"" + objXmlGear["name"].InnerText + "\"]");
-			
-			TreeNode objChild = new TreeNode();
-            if (objNode != null) { 
-			if (objNode["translate"] != null)
-				objChild.Text = objNode["translate"].InnerText;
-			else
-				objChild.Text = objXmlGear["name"].InnerText;
-
-			if (objXmlGear["name"].Attributes["select"] != null)
-				objChild.Text += " (" + objXmlGear["name"].Attributes["select"].InnerText + ")";
-			if (objXmlGear["rating"] != null)
-				objChild.Text += " " + LanguageManager.Instance.GetString("String_Rating") + " " + objXmlGear["rating"].InnerText;
-			if (objXmlGear["qty"] != null)
-				objChild.Text += " x" + objXmlGear["qty"].InnerText;
-
-			objParent.Nodes.Add(objChild);
-            }
-
-			// Check for children.
-			foreach (XmlNode objXmlChild in objXmlGear.SelectNodes("gears/gear"))
-			{
-				WriteGear(objXmlItemDocument, objXmlChild, objChild);
-			}
-
-			objChild.Expand();
-		}
-		#endregion
-	}
-=======
  using System.Xml.XPath;
 
 namespace Chummer
@@ -1871,5 +1032,4 @@
         }
         #endregion
     }
->>>>>>> 260a47e0
 }