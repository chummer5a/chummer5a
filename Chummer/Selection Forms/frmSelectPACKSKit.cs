/*  This file is part of Chummer5a.
 *
 *  Chummer5a is free software: you can redistribute it and/or modify
 *  it under the terms of the GNU General Public License as published by
 *  the Free Software Foundation, either version 3 of the License, or
 *  (at your option) any later version.
 *
 *  Chummer5a is distributed in the hope that it will be useful,
 *  but WITHOUT ANY WARRANTY; without even the implied warranty of
 *  MERCHANTABILITY or FITNESS FOR A PARTICULAR PURPOSE.  See the
 *  GNU General Public License for more details.
 *
 *  You should have received a copy of the GNU General Public License
 *  along with Chummer5a.  If not, see <http://www.gnu.org/licenses/>.
 *
 *  You can obtain the full source code for Chummer5a at
 *  https://github.com/chummer5a/chummer5a
 */
 using System;
using System.Collections.Generic;
using System.Linq;
using System.Windows.Forms;
using System.Xml;
using System.IO;
using System.Text;
 using System.Xml.XPath;

namespace Chummer
{
    public partial class frmSelectPACKSKit : Form
    {
        private string _strSelectedKit = string.Empty;
        private bool _blnAddAgain;
        private static string s_StrSelectCategory = string.Empty;
        private readonly Character _objCharacter;

        // Not readonly because content can change while form is up
        private XPathNavigator _xmlBaseChummerNode;
        private readonly XPathNavigator _xmlGearsBaseGearsNode;
        private readonly XPathNavigator _xmlBiowareBaseChummerNode;
        private readonly XPathNavigator _xmlCyberwareBaseChummerNode;
        private readonly XPathNavigator _xmlWeaponsBaseChummerNode;
        private readonly XPathNavigator _xmlArmorBaseChummerNode;
        private readonly XPathNavigator _xmlQualitiesBaseQualitiesNode;
        private readonly XPathNavigator _xmlSkillsBaseChummerNode;
        private readonly XPathNavigator _xmlSpellsBaseSpellsNode;
        private readonly XPathNavigator _xmlComplexFormsBaseChummerNode;
        private readonly XPathNavigator _xmlVehiclesBaseChummerNode;
        private readonly XPathNavigator _xmlPowersBasePowersNode;
        private readonly XPathNavigator _xmlMartialArtsBaseChummerNode;

        private readonly List<ListItem> _lstCategory = new List<ListItem>();

        #region Control Events
        public frmSelectPACKSKit(Character objCharacter)
        {
            InitializeComponent();
            this.TranslateWinForm();
            _objCharacter = objCharacter;
            // Load the PACKS information.
            _xmlBaseChummerNode = _objCharacter.LoadDataXPath("packs.xml").CreateNavigator().SelectSingleNode("/chummer");
            _xmlGearsBaseGearsNode = _objCharacter.LoadDataXPath("gear.xml").CreateNavigator().SelectSingleNode("/chummer/gears");
            _xmlWeaponsBaseChummerNode = _objCharacter.LoadDataXPath("weapons.xml").CreateNavigator().SelectSingleNode("/chummer");
            _xmlArmorBaseChummerNode = _objCharacter.LoadDataXPath("armor.xml").CreateNavigator().SelectSingleNode("/chummer");
            _xmlQualitiesBaseQualitiesNode = _objCharacter.LoadDataXPath("qualities.xml").CreateNavigator().SelectSingleNode("/chummer/qualities");
            _xmlSkillsBaseChummerNode = _objCharacter.LoadDataXPath("skills.xml").CreateNavigator().SelectSingleNode("/chummer");
            _xmlSpellsBaseSpellsNode = _objCharacter.LoadDataXPath("spells.xml").CreateNavigator().SelectSingleNode("/chummer/spells");
            _xmlComplexFormsBaseChummerNode = _objCharacter.LoadDataXPath("complexforms.xml").CreateNavigator().SelectSingleNode("/chummer");
            _xmlVehiclesBaseChummerNode = _objCharacter.LoadDataXPath("vehicles.xml").CreateNavigator().SelectSingleNode("/chummer");
            _xmlBiowareBaseChummerNode = _objCharacter.LoadDataXPath("bioware.xml").CreateNavigator().SelectSingleNode("/chummer");
            _xmlCyberwareBaseChummerNode = _objCharacter.LoadDataXPath("cyberware.xml").CreateNavigator().SelectSingleNode("/chummer");
            _xmlPowersBasePowersNode = _objCharacter.LoadDataXPath("powers.xml").CreateNavigator().SelectSingleNode("/chummer/powers");
            _xmlMartialArtsBaseChummerNode = _objCharacter.LoadDataXPath("martialarts.xml").CreateNavigator().SelectSingleNode("/chummer");
        }

        private void frmSelectPACKSKit_Load(object sender, EventArgs e)
        {
            // Populate the PACKS Category list.
            foreach (XPathNavigator objXmlCategory in _xmlBaseChummerNode.Select("categories/category[not(hide)]"))
            {
                string strInnerText = objXmlCategory.Value;
                _lstCategory.Add(new ListItem(strInnerText, objXmlCategory.SelectSingleNode("@translate")?.Value ?? strInnerText));
            }
            _lstCategory.Sort(CompareListItems.CompareNames);

            if (_lstCategory.Count > 0)
            {
                _lstCategory.Insert(0, new ListItem("Show All", LanguageManager.GetString("String_ShowAll")));
            }

            cboCategory.BeginUpdate();
            cboCategory.ValueMember = nameof(ListItem.Value);
            cboCategory.DisplayMember = nameof(ListItem.Name);
            cboCategory.DataSource = _lstCategory;

            // Select the first Category in the list.
            if (!string.IsNullOrEmpty(s_StrSelectCategory))
                cboCategory.SelectedValue = s_StrSelectCategory;

            if (cboCategory.SelectedIndex == -1)
                cboCategory.SelectedIndex = 0;
            cboCategory.EndUpdate();
        }

        private void cboCategory_SelectedIndexChanged(object sender, EventArgs e)
        {
            // Update the list of Kits based on the selected Category.
            List<ListItem> lstKit = new List<ListItem>();

            string strFilter = "not(hide)";
            string strCategory = cboCategory.SelectedValue?.ToString();
            if (!string.IsNullOrEmpty(strCategory) && strCategory != "Show All")
                strFilter += " and category = \"" + cboCategory.SelectedValue + '\"';
            else
            {
                StringBuilder objCategoryFilter = new StringBuilder();
                foreach (string strItem in _lstCategory.Select(x => x.Value))
                {
                    if (!string.IsNullOrEmpty(strItem))
                        objCategoryFilter.Append("category = \"" + strItem + "\" or ");
                }
                if (objCategoryFilter.Length > 0)
                {
                    strFilter += " and (" + objCategoryFilter.ToString().TrimEndOnce(" or ") + ')';
                }
            }

            // Retrieve the list of Kits for the selected Category.
            foreach (XPathNavigator objXmlPack in _xmlBaseChummerNode.Select("packs/pack[" + strFilter + "]"))
            {
                string strName = objXmlPack.SelectSingleNode("name")?.Value;
                // Separator "<" is a hack because XML does not like it when the '<' character is used in element contents, so we can safely assume that it will never show up.
                lstKit.Add(new ListItem(strName + '<' + objXmlPack.SelectSingleNode("category")?.Value, objXmlPack.SelectSingleNode("translate")?.Value ?? strName));
            }
            lstKit.Sort(CompareListItems.CompareNames);
            lstKits.BeginUpdate();
            lstKits.DataSource = null;
            lstKits.ValueMember = nameof(ListItem.Value);
            lstKits.DisplayMember = nameof(ListItem.Name);
            lstKits.DataSource = lstKit;
            lstKits.EndUpdate();

            if (lstKit.Count == 0)
                treContents.Nodes.Clear();

            cmdDelete.Visible = false;
        }

        private void lstKits_SelectedIndexChanged(object sender, EventArgs e)
        {
            string strSelectedKit = lstKits.SelectedValue?.ToString();
            if (string.IsNullOrEmpty(strSelectedKit))
            {
                cmdDelete.Visible = false;
                return;
            }

            treContents.Nodes.Clear();
            string[] strIdentifiers = strSelectedKit.Split('<');
            cmdDelete.Visible = strIdentifiers[1] == "Custom";
            XPathNavigator objXmlPack = _xmlBaseChummerNode.SelectSingleNode("packs/pack[name = " + strIdentifiers[0].CleanXPath() + " and category = \"" + strIdentifiers[1] + "\"]");
            if (objXmlPack == null)
            {
                return;
            }

            string strSpace = LanguageManager.GetString("String_Space");
            foreach (XPathNavigator objXmlItem in objXmlPack.SelectChildren(XPathNodeType.Element))
            {
                if (objXmlItem.SelectSingleNode("hide") != null)
                    continue;
                TreeNode objParent = new TreeNode();
                switch (objXmlItem.Name)
                {
                    case "attributes":
                        objParent.Text = LanguageManager.GetString("String_SelectPACKSKit_Attributes");
                        treContents.Nodes.Add(objParent);
                        foreach (XPathNavigator objXmlAttribute in objXmlItem.SelectChildren(XPathNodeType.Element))
                        {
                            if (objXmlAttribute.SelectSingleNode("hide") != null)
                                continue;
                            string strNameUpper = objXmlAttribute.Name.ToUpperInvariant();
                            TreeNode objChild = new TreeNode
                            {
                                Text = LanguageManager.GetString("String_Attribute" + strNameUpper + "Short") + strSpace + (Convert.ToInt32(objXmlAttribute.Value, GlobalOptions.InvariantCultureInfo) - (6 - _objCharacter.GetAttribute(strNameUpper).MetatypeMaximum)).ToString(GlobalOptions.CultureInfo)
                            };

                            objParent.Nodes.Add(objChild);
                            objParent.Expand();
                        }
                        break;
                    case "qualities":
                        objParent.Text = LanguageManager.GetString("String_SelectPACKSKit_Qualities");
                        treContents.Nodes.Add(objParent);
                        // Positive Qualities.
                        foreach (XPathNavigator objXmlQuality in objXmlItem.Select("positive/quality"))
                        {
                            if (objXmlQuality.SelectSingleNode("hide") != null)
                                continue;
                            XPathNavigator objNode = _xmlQualitiesBaseQualitiesNode.SelectSingleNode("quality[(" + _objCharacter.Options.BookXPath() + ") and name = " + objXmlQuality.Value.CleanXPath() + "]");
                            if (objNode == null)
                                continue;
                            TreeNode objChild = new TreeNode
                            {
                                Text = objNode.SelectSingleNode("translate")?.Value ?? objXmlQuality.Value
                            };

                            string strSelect = objXmlQuality.SelectSingleNode("@select")?.Value;
                            if (!string.IsNullOrEmpty(strSelect))
<<<<<<< HEAD
                                objChild.Text += strSpaceCharacter + '('+ LanguageManager.TranslateExtra(strSelect, _objCharacter) + ')';
=======
                                objChild.Text += strSpace + '('+ LanguageManager.TranslateExtra(strSelect)+ ')';
>>>>>>> 1161a64b
                            objParent.Nodes.Add(objChild);
                            objParent.Expand();
                        }

                        // Negative Qualities.
                        foreach (XPathNavigator objXmlQuality in objXmlItem.Select("negative/quality"))
                        {
                            if (objXmlQuality.SelectSingleNode("hide") != null)
                                continue;
                            XPathNavigator objNode = _xmlQualitiesBaseQualitiesNode.SelectSingleNode("quality[(" + _objCharacter.Options.BookXPath() + ") and name = \"" + objXmlQuality.Value + "\"]");
                            if (objNode == null)
                                continue;
                            TreeNode objChild = new TreeNode
                            {
                                Text = objNode.SelectSingleNode("translate")?.Value ?? objXmlQuality.Value
                            };

                            string strSelect = objXmlQuality.SelectSingleNode("@select")?.Value;
                            if (!string.IsNullOrEmpty(strSelect))
<<<<<<< HEAD
                                objChild.Text += strSpaceCharacter + '(' + LanguageManager.TranslateExtra(strSelect, _objCharacter) + ')';
=======
                                objChild.Text += strSpace + '(' + LanguageManager.TranslateExtra(strSelect) + ')';
>>>>>>> 1161a64b
                            objParent.Nodes.Add(objChild);
                            objParent.Expand();
                        }
                        break;
                    case "nuyenbp":
                        objParent.Text = LanguageManager.GetString("String_SelectPACKSKit_Nuyen");
                        treContents.Nodes.Add(objParent);
                        TreeNode objNuyenChild = new TreeNode
                        {
                            Text = LanguageManager.GetString("String_SelectPACKSKit_StartingNuyenBP") + strSpace + objXmlItem.Value
                        };
                        objParent.Nodes.Add(objNuyenChild);
                        objParent.Expand();
                        break;
                    case "skills":
                        objParent.Text = LanguageManager.GetString("String_SelectPACKSKit_Skills");
                        treContents.Nodes.Add(objParent);
                        foreach (XPathNavigator objXmlSkill in objXmlItem.Select("skill"))
                        {
                            if (objXmlSkill.SelectSingleNode("hide") != null)
                                continue;
                            string strName = objXmlSkill.SelectSingleNode("name").Value;
                            XPathNavigator objNode = _xmlSkillsBaseChummerNode.SelectSingleNode("skills/skill[name = " + strName.CleanXPath() + "]");
                            if (objNode.SelectSingleNode("hide") != null)
                                continue;
                            TreeNode objChild = new TreeNode
                            {
                                Text = objNode.SelectSingleNode("translate")?.Value ?? strName
                            };
                            objChild.Text += strSpace + objXmlSkill.SelectSingleNode("rating")?.Value;

                            string strSpec = objXmlSkill.SelectSingleNode("spec")?.Value;
                            if (!string.IsNullOrEmpty(strSpec))
                                objChild.Text += strSpace + '(' + strSpec + ')';
                            objParent.Nodes.Add(objChild);
                            objParent.Expand();
                        }
                        foreach (XPathNavigator objXmlSkill in objXmlItem.Select("skillgroup"))
                        {
                            if (objXmlSkill.SelectSingleNode("hide") != null)
                                continue;
                            string strName = objXmlSkill.SelectSingleNode("name").Value;
                            XPathNavigator objNode = _xmlSkillsBaseChummerNode.SelectSingleNode("skillgroups/name[. = \"" + strName + "\"]");
                            if (objNode.SelectSingleNode("hide") != null)
                                continue;
                            TreeNode objChild = new TreeNode
                            {
                                Text = objNode.SelectSingleNode("@translate")?.Value ?? strName
                            };
                            objChild.Text += strSpace + LanguageManager.GetString("String_SelectPACKSKit_Group")+ strSpace + objXmlSkill.SelectSingleNode("rating")?.Value;

                            string strSpec = objXmlSkill.SelectSingleNode("spec")?.Value;
                            if (!string.IsNullOrEmpty(strSpec))
                                objChild.Text += strSpace + '(' + strSpec + ')';
                            objParent.Nodes.Add(objChild);
                            objParent.Expand();
                        }
                        break;
                    case "knowledgeskills":
                        objParent.Text = LanguageManager.GetString("String_SelectPACKSKit_KnowledgeSkills");
                        treContents.Nodes.Add(objParent);
                        foreach (XPathNavigator objXmlSkill in objXmlItem.Select("skill"))
                        {
                            if (objXmlSkill.SelectSingleNode("hide") != null)
                                continue;
                            TreeNode objChild = new TreeNode();
                            string strName = objXmlSkill.SelectSingleNode("name").Value;
                            if (!string.IsNullOrEmpty(strName))
                            {
                                XPathNavigator objNode = _xmlSkillsBaseChummerNode.SelectSingleNode("knowledgeskills/skill[name = " + strName.CleanXPath() + "]");
                                if (objNode.SelectSingleNode("hide") != null)
                                    continue;
                                objChild.Text = objNode?.SelectSingleNode("translate")?.Value ?? strName;
                            }
                            objChild.Text += strSpace + objXmlSkill.SelectSingleNode("rating")?.Value;

                            string strSpec = objXmlSkill.SelectSingleNode("spec")?.Value;
                            if (!string.IsNullOrEmpty(strSpec))
                                objChild.Text += strSpace + '(' + strSpec + ')';
                            objParent.Nodes.Add(objChild);
                            objParent.Expand();
                        }
                        break;
                    case "selectmartialart":
                        {
                            objParent.Text = LanguageManager.GetString("String_SelectPACKSKit_SelectMartialArt");
                            treContents.Nodes.Add(objParent);

                            int intRating = Convert.ToInt32(objXmlItem.SelectSingleNode("@rating")?.Value ?? "1", GlobalOptions.InvariantCultureInfo);
                            string strSelect = objXmlItem.SelectSingleNode("@select")?.Value ?? LanguageManager.GetString("String_SelectPACKSKit_SelectMartialArt");

                            TreeNode objMartialArt = new TreeNode
                            {
                                Text = strSelect + strSpace + LanguageManager.GetString("String_Rating") + strSpace + intRating.ToString(GlobalOptions.CultureInfo)
                            };
                            objParent.Nodes.Add(objMartialArt);
                            objParent.Expand();
                            break;
                        }
                    case "martialarts":
                        objParent.Text = LanguageManager.GetString("String_SelectPACKSKit_MartialArts");
                        treContents.Nodes.Add(objParent);
                        foreach (XPathNavigator objXmlArt in objXmlItem.Select("martialart"))
                        {
                            if (objXmlArt.SelectSingleNode("hide") != null)
                                continue;
                            string strName = objXmlArt.SelectSingleNode("name").Value;
                            XPathNavigator objNode = _xmlMartialArtsBaseChummerNode.SelectSingleNode("martialarts/martialart[(" + _objCharacter.Options.BookXPath() + ") and name = " + strName.CleanXPath() + "]");
                            if (objNode == null)
                                continue;
                            TreeNode objChild = new TreeNode
                            {
                                Text = objNode.SelectSingleNode("translate")?.Value ?? strName
                            };
                            objChild.Text += strSpace + objXmlArt.SelectSingleNode("rating")?.Value;

                            // Check for Advantages.
                            foreach (XPathNavigator objXmlAdvantage in objXmlArt.Select("techniques/technique"))
                            {
                                if (objXmlAdvantage.SelectSingleNode("hide") != null)
                                    continue;
                                string strAdvantageName = objXmlAdvantage.SelectSingleNode("name").Value;
                                XPathNavigator objChildNode = _xmlMartialArtsBaseChummerNode.SelectSingleNode("techniques/technique[(" + _objCharacter.Options.BookXPath() + ") and name = " + strAdvantageName.CleanXPath() + "]");
                                if (objNode == null)
                                    continue;
                                TreeNode objChildChild = new TreeNode
                                {
                                    Text = objChildNode.SelectSingleNode("@translate")?.Value ?? strAdvantageName
                                };

                                objChild.Nodes.Add(objChildChild);
                                objChild.Expand();
                            }

                            objParent.Nodes.Add(objChild);
                            objParent.Expand();
                        }

                        foreach (XPathNavigator objXmlManeuver in objXmlItem.Select("maneuver"))
                        {
                            if (objXmlManeuver.SelectSingleNode("hide") != null)
                                continue;
                            string strAdvantageName = objXmlManeuver.SelectSingleNode("name").Value;
                            XPathNavigator objNode = _xmlMartialArtsBaseChummerNode.SelectSingleNode("maneuvers/maneuver[(" + _objCharacter.Options.BookXPath() + ") and name = " + strAdvantageName.CleanXPath() + "]");
                            if (objNode == null)
                                continue;
                            TreeNode objChild = new TreeNode
                            {
                                Text = objNode.SelectSingleNode("translate")?.Value ?? strAdvantageName
                            };
                            objChild.Text += strSpace + objXmlManeuver.SelectSingleNode("rating")?.Value;

                            objParent.Nodes.Add(objChild);
                            objParent.Expand();
                        }
                        break;
                    case "powers":
                        {
                            objParent.Text = LanguageManager.GetString("String_SelectPACKSKit_Powers");
                            treContents.Nodes.Add(objParent);
                            foreach (XPathNavigator objXmlPower in objXmlItem.Select("power"))
                            {
                                if (objXmlPower.SelectSingleNode("hide") != null)
                                    continue;
                                string strName = objXmlPower.SelectSingleNode("name").Value;
                                XPathNavigator objNode = _xmlPowersBasePowersNode.SelectSingleNode("power[(" + _objCharacter.Options.BookXPath() + ") and name = " + strName.CleanXPath() + "]");
                                if (objNode == null)
                                    continue;
                                TreeNode objChild = new TreeNode
                                {
                                    Text = objNode.SelectSingleNode("translate")?.Value ?? strName
                                };

                                string strSelect = objXmlPower.SelectSingleNode("name/@select")?.Value ?? string.Empty;
                                if (!string.IsNullOrEmpty(strSelect))
                                    objChild.Text += strSpace + '(' + strSelect + ')';
                                string strRating = objXmlPower.SelectSingleNode("rating")?.Value;
                                if (!string.IsNullOrEmpty(strRating))
                                    objChild.Text += strSpace + strRating;
                                objParent.Nodes.Add(objChild);
                                objParent.Expand();
                            }
                            break;
                        }
                    case "programs":
                        objParent.Text = LanguageManager.GetString("String_SelectPACKSKit_Programs");
                        treContents.Nodes.Add(objParent);
                        foreach (XPathNavigator objXmlProgram in objXmlItem.Select("program"))
                        {
                            if (objXmlProgram.SelectSingleNode("hide") != null)
                                continue;
                            string strName = objXmlProgram.SelectSingleNode("name").Value;
                            XPathNavigator objNode = _xmlComplexFormsBaseChummerNode.SelectSingleNode("complexforms/complexform[(" + _objCharacter.Options.BookXPath() + ") and name = " + strName.CleanXPath() + "]");
                            if (objNode == null)
                                continue;
                            TreeNode objChild = new TreeNode
                            {
                                Text = objNode.SelectSingleNode("translate")?.Value ?? strName
                            };
                            objChild.Text += strSpace + objXmlProgram.SelectSingleNode("rating")?.Value;

                            // Check for Program Options.
                            foreach (XPathNavigator objXmlOption in objXmlProgram.Select("options/option"))
                            {
                                if (objXmlOption.SelectSingleNode("hide") != null)
                                    continue;
                                string strOptionName = objXmlOption.SelectSingleNode("name").Value;
                                XPathNavigator objChildNode = _xmlComplexFormsBaseChummerNode.SelectSingleNode("options/option[(" + _objCharacter.Options.BookXPath() + ") and name = " + strOptionName.CleanXPath() + "]");
                                if (objNode == null)
                                    continue;
                                TreeNode objChildChild = new TreeNode
                                {
                                    Text = objChildNode.SelectSingleNode("translate")?.Value ?? strOptionName
                                };

                                string strRating = objXmlOption.SelectSingleNode("rating")?.Value;
                                if (!string.IsNullOrEmpty(strRating))
                                    objChildChild.Text += strSpace + strRating;
                                objChild.Nodes.Add(objChildChild);
                                objChild.Expand();
                            }

                            objParent.Nodes.Add(objChild);
                            objParent.Expand();
                        }
                        break;
                    case "spells":
                        objParent.Text = LanguageManager.GetString("String_SelectPACKSKit_Spells");
                        treContents.Nodes.Add(objParent);
                        foreach (XPathNavigator objXmlSpell in objXmlItem.Select("spell"))
                        {
                            if (objXmlSpell.SelectSingleNode("hide") != null)
                                continue;
                            string strName = objXmlSpell.Value;
                            XPathNavigator objNode = _xmlSpellsBaseSpellsNode.SelectSingleNode("spell[(" + _objCharacter.Options.BookXPath() + ") and name = " + strName.CleanXPath() + "]");
                            if (objNode.SelectSingleNode("hide") == null)
                                continue;
                            TreeNode objChild = new TreeNode
                            {
                                Text = objNode.SelectSingleNode("translate")?.Value ?? strName
                            };

                            string strSelect = objXmlSpell.SelectSingleNode("@select")?.Value;
                            if (!string.IsNullOrEmpty(strSelect))
                                objChild.Text += strSpace + '(' + strSelect + ')';
                            objParent.Nodes.Add(objChild);
                            objParent.Expand();
                        }
                        break;
                    case "spirits":

                        objParent.Text = LanguageManager.GetString("String_SelectPACKSKit_Spirits");
                        treContents.Nodes.Add(objParent);
                        foreach (XPathNavigator objXmlSpirit in objXmlItem.Select("spirit"))
                        {
                            if (objXmlSpirit.SelectSingleNode("hide") != null)
                                continue;
                            TreeNode objChild = new TreeNode
                            {
                                Text = objXmlSpirit.SelectSingleNode("name").Value + strSpace + '(' +
                                       LanguageManager.GetString("Label_Spirit_Force") + strSpace + objXmlSpirit.SelectSingleNode("force").Value + ',' + strSpace +
                                       LanguageManager.GetString("Label_Spirit_ServicesOwed") + strSpace + objXmlSpirit.SelectSingleNode("services").Value + ')'
                            };
                            objParent.Nodes.Add(objChild);
                            objParent.Expand();
                        }
                        break;
                    case "lifestyles":

                        objParent.Text = LanguageManager.GetString("String_SelectPACKSKit_Lifestyles");
                        treContents.Nodes.Add(objParent);
                        foreach (XPathNavigator objXmlLifestyle in objXmlItem.Select("lifestyle"))
                        {
                            if (objXmlLifestyle.SelectSingleNode("hide") != null)
                                continue;

                            string strIncrement = objXmlLifestyle.SelectSingleNode("increment")?.Value;
                            if (objXmlLifestyle.SelectSingleNode("type")?.Value.ToUpperInvariant() == "SAFEHOUSE")
                                strIncrement = "week";
                            string strIncrementString;
                            int intPermanentAmount;
                            switch (strIncrement)
                            {
                                case "day":
                                case "Day":
                                    strIncrementString = LanguageManager.GetString("String_Days");
                                    intPermanentAmount = 3044;
                                    break;
                                case "week":
                                case "Week":
                                    strIncrementString = LanguageManager.GetString("String_Weeks");
                                    intPermanentAmount = 435;
                                    break;
                                default:
                                    strIncrementString = LanguageManager.GetString("String_Months");
                                    intPermanentAmount = 100;
                                    break;
                            }

                            TreeNode objChild = new TreeNode
                            {
                                Text = (objXmlLifestyle.SelectSingleNode("translate") ?? objXmlLifestyle.SelectSingleNode("baselifestyle")).Value
                                       + strSpace + objXmlLifestyle.SelectSingleNode("months").Value
                                       + strSpace + strIncrementString + string.Format(GlobalOptions.CultureInfo, LanguageManager.GetString("Label_LifestylePermanent"), intPermanentAmount.ToString(GlobalOptions.CultureInfo))
                            };

                            // Check for Qualities.
                            foreach (XPathNavigator objXmlQuality in objXmlLifestyle.Select("qualities/quality"))
                            {
                                if (objXmlQuality.SelectSingleNode("hide") != null)
                                    continue;
                                TreeNode objChildChild = new TreeNode
                                {
                                    Text = objXmlQuality.Value
                                };
                                objChild.Nodes.Add(objChildChild);
                                objChild.Expand();
                            }

                            objParent.Nodes.Add(objChild);
                            objParent.Expand();
                        }
                        break;
                    case "cyberwares":
                        objParent.Text = LanguageManager.GetString("String_SelectPACKSKit_Cyberware");
                        treContents.Nodes.Add(objParent);
                        foreach (XPathNavigator objXmlCyberware in objXmlItem.Select("cyberware"))
                        {
                            if (objXmlCyberware.SelectSingleNode("hide") != null)
                                continue;
                            string strName = objXmlCyberware.SelectSingleNode("name").Value;
                            XPathNavigator objNode = _xmlCyberwareBaseChummerNode.SelectSingleNode("cyberwares/cyberware[(" + _objCharacter.Options.BookXPath() + ") and name = " + strName.CleanXPath() + "]");
                            if (objNode == null)
                                continue;
                            TreeNode objChild = new TreeNode
                            {
                                Text = objNode.SelectSingleNode("translate")?.Value ?? strName
                            };

                            string strRating = objXmlCyberware.SelectSingleNode("rating")?.Value;
                            if (!string.IsNullOrEmpty(strRating))
                                objChild.Text += strSpace + LanguageManager.GetString("String_Rating") + strSpace + strRating;
                            objChild.Text += strSpace + '(' + objXmlCyberware.SelectSingleNode("grade").Value + ')';

                            // Check for children.
                            foreach (XPathNavigator objXmlChild in objXmlCyberware.Select("cyberwares/cyberware"))
                            {
                                if (objXmlChild.SelectSingleNode("hide") != null)
                                    continue;
                                string strChildName = objXmlChild.SelectSingleNode("name").Value;
                                XPathNavigator objChildNode = _xmlCyberwareBaseChummerNode.SelectSingleNode("cyberwares/cyberware[(" + _objCharacter.Options.BookXPath() + ") and name = " + strChildName.CleanXPath() + "]");
                                if (objChildNode == null)
                                    continue;
                                TreeNode objChildChild = new TreeNode
                                {
                                    Text = objChildNode.SelectSingleNode("translate")?.Value ?? strChildName
                                };

                                strRating = objXmlChild.SelectSingleNode("rating")?.Value;
                                if (!string.IsNullOrEmpty(strRating))
                                    objChildChild.Text += strSpace + LanguageManager.GetString("String_Rating") + strSpace + strRating;

                                foreach (XPathNavigator objXmlGearNode in objXmlChild.Select("gears/gear"))
                                    WriteGear(objXmlGearNode, objChildChild);
                                objChild.Expand();

                                objChild.Nodes.Add(objChildChild);
                                objChild.Expand();
                            }

                            foreach (XPathNavigator objXmlGearNode in objXmlCyberware.Select("gears/gear"))
                                WriteGear(objXmlGearNode, objChild);
                            objChild.Expand();

                            objParent.Nodes.Add(objChild);
                            objParent.Expand();
                        }
                        break;
                    case "biowares":
                        objParent.Text = LanguageManager.GetString("String_SelectPACKSKit_Bioware");
                        treContents.Nodes.Add(objParent);
                        foreach (XPathNavigator objXmlBioware in objXmlItem.Select("bioware"))
                        {
                            if (objXmlBioware.SelectSingleNode("hide") != null)
                                continue;
                            string strName = objXmlBioware.SelectSingleNode("name").Value;
                            XPathNavigator objNode = _xmlBiowareBaseChummerNode.SelectSingleNode("biowares/bioware[(" + _objCharacter.Options.BookXPath() + ") and name = " + strName.CleanXPath() + "]");
                            if (objNode == null)
                                continue;
                            TreeNode objChild = new TreeNode
                            {
                                Text = objNode.SelectSingleNode("translate")?.Value ?? strName
                            };

                            string strRating = objXmlBioware.SelectSingleNode("rating")?.Value;
                            if (!string.IsNullOrEmpty(strRating))
                                objChild.Text += strSpace + LanguageManager.GetString("String_Rating") + strSpace + strRating;
                            objChild.Text += strSpace + '(' + objXmlBioware.SelectSingleNode("grade").Value + ')';

                            // Check for children.
                            foreach (XPathNavigator objXmlChild in objXmlBioware.Select("biowares/bioware"))
                            {
                                if (objXmlChild.SelectSingleNode("hide") != null)
                                    continue;
                                string strChildName = objXmlChild.SelectSingleNode("name").Value;
                                XPathNavigator objChildNode = _xmlBiowareBaseChummerNode.SelectSingleNode("biowares/bioware[(" + _objCharacter.Options.BookXPath() + ") and name = " + strChildName.CleanXPath() + "]");
                                if (objChildNode == null)
                                    continue;
                                TreeNode objChildChild = new TreeNode
                                {
                                    Text = objChildNode.SelectSingleNode("translate")?.Value ?? strChildName
                                };

                                strRating = objXmlChild.SelectSingleNode("rating")?.Value;
                                if (!string.IsNullOrEmpty(strRating))
                                    objChildChild.Text += strSpace + LanguageManager.GetString("String_Rating") + strSpace + strRating;

                                foreach (XPathNavigator objXmlGearNode in objXmlChild.Select("gears/gear"))
                                    WriteGear(objXmlGearNode, objChildChild);
                                objChild.Expand();

                                objChild.Nodes.Add(objChildChild);
                                objChild.Expand();
                            }

                            foreach (XPathNavigator objXmlGearNode in objXmlBioware.Select("gears/gear"))
                                WriteGear(objXmlGearNode, objChild);
                            objChild.Expand();

                            objParent.Nodes.Add(objChild);
                            objParent.Expand();
                        }
                        break;
                    case "armors":
                        objParent.Text = LanguageManager.GetString("String_SelectPACKSKit_Armor");
                        treContents.Nodes.Add(objParent);
                        foreach (XPathNavigator objXmlArmor in objXmlItem.Select("armor"))
                        {
                            if (objXmlArmor.SelectSingleNode("hide") != null)
                                continue;
                            string strName = objXmlArmor.SelectSingleNode("name").Value;
                            XPathNavigator objNode = _xmlArmorBaseChummerNode.SelectSingleNode("armors/armor[(" + _objCharacter.Options.BookXPath() + ") and name = " + strName.CleanXPath() + "]");
                            if (objNode == null)
                                continue;
                            TreeNode objChild = new TreeNode
                            {
                                Text = objNode.SelectSingleNode("translate")?.Value ?? strName
                            };

                            // Check for children.
                            foreach (XPathNavigator objXmlChild in objXmlArmor.Select("mods/mod"))
                            {
                                if (objXmlChild.SelectSingleNode("hide") != null)
                                    continue;
                                string strChildName = objXmlChild.SelectSingleNode("name").Value;
                                XPathNavigator objChildNode = _xmlArmorBaseChummerNode.SelectSingleNode("mods/mod[(" + _objCharacter.Options.BookXPath() + ") and name = " + strChildName.CleanXPath() + "]");
                                if (objChildNode == null)
                                    continue;
                                TreeNode objChildChild = new TreeNode
                                {
                                    Text = objChildNode.SelectSingleNode("translate")?.Value ?? strChildName
                                };

                                string strRating = objXmlChild.SelectSingleNode("rating")?.Value;
                                if (!string.IsNullOrEmpty(strRating))
                                    objChildChild.Text += strSpace + LanguageManager.GetString("String_Rating") + strSpace + strRating;

                                foreach (XPathNavigator objXmlGearNode in objXmlChild.Select("gears/gear"))
                                    WriteGear(objXmlGearNode, objChildChild);

                                objChild.Nodes.Add(objChildChild);
                                objChild.Expand();
                            }

                            foreach (XPathNavigator objXmlGearNode in objXmlArmor.Select("gears/gear"))
                                WriteGear(objXmlGearNode, objChild);
                            objChild.Expand();

                            objParent.Nodes.Add(objChild);
                            objParent.Expand();
                        }
                        break;
                    case "weapons":
                        objParent.Text = LanguageManager.GetString("String_SelectPACKSKit_Weapons");
                        treContents.Nodes.Add(objParent);
                        foreach (XPathNavigator objXmlWeapon in objXmlItem.Select("weapon"))
                        {
                            if (objXmlWeapon.SelectSingleNode("hide") != null)
                                continue;
                            string strName = objXmlWeapon.SelectSingleNode("name").Value;
                            XPathNavigator objNode = _xmlWeaponsBaseChummerNode.SelectSingleNode("weapons/weapon[(" + _objCharacter.Options.BookXPath() + ") and name = " + strName.CleanXPath() + "]");
                            if (objNode == null)
                                continue;
                            TreeNode objChild = new TreeNode
                            {
                                Text = objNode.SelectSingleNode("translate")?.Value ?? strName
                            };

                            // Check for Weapon Accessories.
                            foreach (XPathNavigator objXmlAccessory in objXmlWeapon.Select("accessories/accessory"))
                            {
                                if (objXmlAccessory.SelectSingleNode("hide") != null)
                                    continue;
                                strName = objXmlAccessory.SelectSingleNode("name").Value;
                                XPathNavigator objChildNode = _xmlWeaponsBaseChummerNode.SelectSingleNode("accessories/accessory[(" + _objCharacter.Options.BookXPath() + ") and name = " + strName.CleanXPath() + "]");
                                if (objChildNode == null)
                                    continue;
                                TreeNode objChildChild = new TreeNode
                                {
                                    Text = objChildNode.SelectSingleNode("translate")?.Value ?? strName
                                };

                                string strRating = objXmlAccessory.SelectSingleNode("rating")?.Value;
                                if (!string.IsNullOrEmpty(strRating))
                                    objChildChild.Text += strSpace + LanguageManager.GetString("String_Rating") + strSpace + strRating;

                                foreach (XPathNavigator objXmlGearNode in objXmlAccessory.Select("gears/gear"))
                                    WriteGear(objXmlGearNode, objChildChild);
                                objChildChild.Expand();

                                objChild.Nodes.Add(objChildChild);
                                objChild.Expand();
                            }

                            strName = objXmlWeapon.SelectSingleNode("underbarrel")?.Value;
                            // Check for Underbarrel Weapons.
                            if (!string.IsNullOrEmpty(strName))
                            {
                                if (objXmlWeapon.SelectSingleNode("hide") != null)
                                    continue;

                                XPathNavigator objChildNode = _xmlWeaponsBaseChummerNode.SelectSingleNode("weapons/weapon[(" + _objCharacter.Options.BookXPath() + ") and name = " + strName.CleanXPath() + "]");
                                if (objChildNode == null)
                                    continue;
                                TreeNode objChildChild = new TreeNode
                                {
                                    Text = objChildNode.SelectSingleNode("translate")?.Value ?? strName
                                };

                                objChild.Nodes.Add(objChildChild);
                                objChild.Expand();
                            }

                            objParent.Nodes.Add(objChild);
                            objParent.Expand();
                        }
                        break;
                    case "gears":
                        objParent.Text = LanguageManager.GetString("String_SelectPACKSKit_Gear");
                        treContents.Nodes.Add(objParent);
                        foreach (XPathNavigator objXmlGear in objXmlItem.Select("gear"))
                        {
                            if (objXmlGear.SelectSingleNode("hide") != null)
                                continue;
                            WriteGear(objXmlGear, objParent);
                            objParent.Expand();
                        }
                        break;
                    case "vehicles":
                        objParent.Text = LanguageManager.GetString("String_SelectPACKSKit_Vehicles");
                        treContents.Nodes.Add(objParent);
                        foreach (XPathNavigator objXmlVehicle in objXmlItem.Select("vehicle"))
                        {
                            if (objXmlVehicle.SelectSingleNode("hide") != null)
                                continue;
                            string strName = objXmlVehicle.SelectSingleNode("name").Value;
                            XPathNavigator objNode = _xmlVehiclesBaseChummerNode.SelectSingleNode("vehicles/vehicle[(" + _objCharacter.Options.BookXPath() + ") and name = " + strName.CleanXPath() + "]");
                            if (objNode == null)
                                continue;
                            TreeNode objChild = new TreeNode
                            {
                                Text = objNode.SelectSingleNode("translate")?.Value ?? strName
                            };

                            // Check for children.
                            foreach (XPathNavigator objXmlMod in objXmlVehicle.Select("mods/mod"))
                            {
                                if (objXmlMod.SelectSingleNode("hide") != null)
                                    continue;
                                strName = objXmlMod.SelectSingleNode("name").Value;
                                XPathNavigator objChildNode = _xmlVehiclesBaseChummerNode.SelectSingleNode("mods/mod[(" + _objCharacter.Options.BookXPath() + ") and name = " + strName.CleanXPath() + "]");
                                if (objChildNode == null)
                                    continue;
                                TreeNode objChildChild = new TreeNode
                                {
                                    Text = objChildNode.SelectSingleNode("translate")?.Value ?? strName
                                };

                                string strRating = objXmlMod.SelectSingleNode("rating")?.Value;
                                if (!string.IsNullOrEmpty(strRating))
                                    objChildChild.Text += strSpace + LanguageManager.GetString("String_Rating") + strSpace + strRating;
                                objChild.Nodes.Add(objChildChild);
                                objChild.Expand();
                            }

                            // Check for children.
                            foreach (XPathNavigator objXmlChild in objXmlVehicle.Select("gears/gear"))
                            {
                                if (objXmlChild.SelectSingleNode("hide") != null)
                                    continue;
                                WriteGear(objXmlChild, objChild);
                                objChild.Expand();
                            }

                            // Check for children.
                            foreach (XPathNavigator objXmlWeapon in objXmlVehicle.Select("weapons/weapon"))
                            {
                                if (objXmlWeapon.SelectSingleNode("hide") != null)
                                    continue;
                                strName = objXmlWeapon.SelectSingleNode("name").Value;
                                XPathNavigator objChildNode = _xmlWeaponsBaseChummerNode.SelectSingleNode("weapons/weapon[(" + _objCharacter.Options.BookXPath() + ") and name = " + strName.CleanXPath() + "]");
                                if (objChildNode == null)
                                    continue;
                                TreeNode objChildChild = new TreeNode
                                {
                                    Text = objChildNode.SelectSingleNode("translate")?.Value ?? strName
                                };

                                objChild.Nodes.Add(objChildChild);
                                objChild.Expand();
                            }

                            objParent.Nodes.Add(objChild);
                            objParent.Expand();
                        }
                        break;
                }
            }
        }

        private void cmdOK_Click(object sender, EventArgs e)
        {
            _blnAddAgain = false;
            AcceptForm();
        }

        private void cmdCancel_Click(object sender, EventArgs e)
        {
            DialogResult = DialogResult.Cancel;
        }

        private void lstKits_DoubleClick(object sender, EventArgs e)
        {
            _blnAddAgain = false;
            AcceptForm();
        }

        private void cmdOKAdd_Click(object sender, EventArgs e)
        {
            _blnAddAgain = true;
            AcceptForm();
        }

        private void cmdDelete_Click(object sender, EventArgs e)
        {
            string strSelectedKit = lstKits.SelectedValue?.ToString();
            if (string.IsNullOrEmpty(strSelectedKit))
                return;

            if (MessageBox.Show(string.Format(GlobalOptions.CultureInfo, LanguageManager.GetString("Message_DeletePACKSKit"), strSelectedKit),
                    LanguageManager.GetString("MessageTitle_Delete"), MessageBoxButtons.YesNo, MessageBoxIcon.Question, MessageBoxDefaultButton.Button2) == DialogResult.No)
                return;

            // Delete the selected custom PACKS Kit.
            // Find a custom PACKS Kit with the name. This is done without the XmlManager since we need to check each file individually.
            string strCustomPath = Path.Combine(Utils.GetStartupPath, "data");
            foreach (string strFile in Directory.GetFiles(strCustomPath, "custom*_packs.xml"))
            {
                XmlDocument objXmlDocument = new XmlDocument {XmlResolver = null};
                try
                {
                    using (StreamReader objStreamReader = new StreamReader(strFile, Encoding.UTF8, true))
                        using (XmlReader objXmlReader = XmlReader.Create(objStreamReader, new XmlReaderSettings {XmlResolver = null}))
                            objXmlDocument.Load(objXmlReader);
                }
                catch (IOException)
                {
                    continue;
                }
                catch (XmlException)
                {
                    continue;
                }

                XmlNode xmlDocumentBasePacksNode = objXmlDocument.SelectSingleNode("/chummer/packs");
                if (xmlDocumentBasePacksNode?.SelectSingleNode("pack[name = " + strSelectedKit.CleanXPath() + " and category = \"Custom\"]") != null)
                {
                    using (FileStream objStream = new FileStream(strFile, FileMode.Create, FileAccess.Write, FileShare.ReadWrite))
                    {
                        using (XmlTextWriter objWriter = new XmlTextWriter(objStream, Encoding.UTF8)
                        {
                            Formatting = Formatting.Indented,
                            Indentation = 1,
                            IndentChar = '\t'
                        })
                        {
                            objWriter.WriteStartDocument();

                            // <chummer>
                            objWriter.WriteStartElement("chummer");
                            // <packs>
                            objWriter.WriteStartElement("packs");

                            // If this is not a new file, write out the current contents.
                            using (XmlNodeList objXmlNodeList = xmlDocumentBasePacksNode.SelectNodes("*"))
                                if (objXmlNodeList?.Count > 0)
                                    foreach (XmlNode objXmlNode in objXmlNodeList)
                                    {
                                        if (objXmlNode["name"]?.InnerText != strSelectedKit)
                                        {
                                            // <pack>
                                            objWriter.WriteStartElement("pack");
                                            objXmlNode.WriteContentTo(objWriter);
                                            // </pack>
                                            objWriter.WriteEndElement();
                                        }
                                    }

                            // </packs>
                            objWriter.WriteEndElement();
                            // </chummer>
                            objWriter.WriteEndElement();

                            objWriter.WriteEndDocument();
                        }
                    }
                }
            }

            // Reload the PACKS files since they have changed.
            _xmlBaseChummerNode = _objCharacter.LoadDataXPath("packs.xml").CreateNavigator().SelectSingleNode("/chummer");
            cboCategory_SelectedIndexChanged(sender, e);
        }
        #endregion

        #region Properties
        /// <summary>
        /// Whether or not the user wants to add another item after this one.
        /// </summary>
        public bool AddAgain => _blnAddAgain;

        /// <summary>
        /// Name of Kit that was selected in the dialogue.
        /// </summary>
        public string SelectedKit => _strSelectedKit;

        /// <summary>
        /// Category that was selected in the dialogue.
        /// </summary>
        public static string SelectedCategory => s_StrSelectCategory;

        #endregion

        #region Methods
        /// <summary>
        /// Accept the selected item and close the form.
        /// </summary>
        private void AcceptForm()
        {
            string strSelectedKit = lstKits.SelectedValue?.ToString();
            if (string.IsNullOrEmpty(strSelectedKit))
                return;
            string[] objSelectedKit = strSelectedKit.Split('<');
            _strSelectedKit = objSelectedKit[0];
            s_StrSelectCategory = objSelectedKit[1];
            DialogResult = DialogResult.OK;
        }

        private void WriteGear(XPathNavigator objXmlGear, TreeNode objParent)
        {
            string strSpace = LanguageManager.GetString("String_Space");
            XPathNavigator xmlNameNode = objXmlGear.SelectSingleNode("name");
            string strName = xmlNameNode?.Value ?? string.Empty;
            string strCategory = objXmlGear.SelectSingleNode("category")?.Value;
            XPathNavigator objNode = !string.IsNullOrEmpty(strCategory)
                ? _xmlGearsBaseGearsNode.SelectSingleNode("gear[(" + _objCharacter.Options.BookXPath() + ") and name = " + strName.CleanXPath() + " and category = \"" + strCategory + "\"]")
                : _xmlGearsBaseGearsNode.SelectSingleNode("gear[(" + _objCharacter.Options.BookXPath() + ") and name = " + strName.CleanXPath() + "]");

            if (objNode != null)
            {
                TreeNode objChild = new TreeNode
                {
                    Text = objNode.SelectSingleNode("@translate")?.Value ?? strName
                };

                string strExtra = xmlNameNode?.SelectSingleNode("@select")?.Value;
                if (!string.IsNullOrEmpty(strExtra))
                    objChild.Text += strSpace + '(' + strExtra + ')';
                strExtra = objXmlGear.SelectSingleNode("rating")?.Value;
                if (!string.IsNullOrEmpty(strExtra))
                    objChild.Text += strSpace + LanguageManager.GetString("String_Rating") + strSpace + strExtra;
                strExtra = objXmlGear.SelectSingleNode("qty")?.Value;
                if (!string.IsNullOrEmpty(strExtra))
                    objChild.Text += strSpace + 'x' + strExtra;

                objParent.Nodes.Add(objChild);

                // Check for children.
                foreach (XPathNavigator objXmlChild in objXmlGear.Select("gears/gear"))
                {
                    WriteGear(objXmlChild, objChild);
                }

                objChild.Expand();
            }
        }
        #endregion
    }
}<|MERGE_RESOLUTION|>--- conflicted
+++ resolved
@@ -207,11 +207,7 @@
 
                             string strSelect = objXmlQuality.SelectSingleNode("@select")?.Value;
                             if (!string.IsNullOrEmpty(strSelect))
-<<<<<<< HEAD
-                                objChild.Text += strSpaceCharacter + '('+ LanguageManager.TranslateExtra(strSelect, _objCharacter) + ')';
-=======
-                                objChild.Text += strSpace + '('+ LanguageManager.TranslateExtra(strSelect)+ ')';
->>>>>>> 1161a64b
+                                objChild.Text += strSpace + '('+ LanguageManager.TranslateExtra(strSelect, _objCharacter)+ ')';
                             objParent.Nodes.Add(objChild);
                             objParent.Expand();
                         }
@@ -231,11 +227,7 @@
 
                             string strSelect = objXmlQuality.SelectSingleNode("@select")?.Value;
                             if (!string.IsNullOrEmpty(strSelect))
-<<<<<<< HEAD
-                                objChild.Text += strSpaceCharacter + '(' + LanguageManager.TranslateExtra(strSelect, _objCharacter) + ')';
-=======
-                                objChild.Text += strSpace + '(' + LanguageManager.TranslateExtra(strSelect) + ')';
->>>>>>> 1161a64b
+                                objChild.Text += strSpace + '(' + LanguageManager.TranslateExtra(strSelect, _objCharacter) + ')';
                             objParent.Nodes.Add(objChild);
                             objParent.Expand();
                         }
