<<<<<<< HEAD
﻿/*  This file is part of Chummer5a.
=======
/*  This file is part of Chummer5a.
>>>>>>> 260a47e0
 *
 *  Chummer5a is free software: you can redistribute it and/or modify
 *  it under the terms of the GNU General Public License as published by
 *  the Free Software Foundation, either version 3 of the License, or
 *  (at your option) any later version.
 *
 *  Chummer5a is distributed in the hope that it will be useful,
 *  but WITHOUT ANY WARRANTY; without even the implied warranty of
 *  MERCHANTABILITY or FITNESS FOR A PARTICULAR PURPOSE.  See the
 *  GNU General Public License for more details.
 *
 *  You should have received a copy of the GNU General Public License
 *  along with Chummer5a.  If not, see <http://www.gnu.org/licenses/>.
 *
 *  You can obtain the full source code for Chummer5a at
 *  https://github.com/chummer5a/chummer5a
 */
 using System;
using System.Collections.Generic;
<<<<<<< HEAD
using System.Linq;
using System.Windows.Forms;
=======
 using System.Windows.Forms;
>>>>>>> 260a47e0
using System.Xml;
 using Chummer.Backend.Equipment;

namespace Chummer
{
<<<<<<< HEAD
	public partial class frmSelectLifestyle : Form
	{
		private bool _blnAddAgain = false;
		private Lifestyle _objLifestyle;
		private Lifestyle _objSourceLifestyle;
		private readonly Character _objCharacter;
		private LifestyleType _objType = LifestyleType.Standard;

		private XmlDocument _objXmlDocument = new XmlDocument();

		private bool _blnSkipRefresh = false;

		#region Control Events
		public frmSelectLifestyle(Lifestyle objLifestyle, Character objCharacter)
		{
			InitializeComponent();
			LanguageManager.Instance.Load(GlobalOptions.Instance.Language, this);
			_objCharacter = objCharacter;
			_objLifestyle = objLifestyle;
			MoveControls();
		}

		private void frmSelectLifestyle_Load(object sender, EventArgs e)
		{
			_blnSkipRefresh = true;

			foreach (Label objLabel in Controls.OfType<Label>())
			{
				if (objLabel.Text.StartsWith("["))
					objLabel.Text = string.Empty;
			}

			// Load the Lifestyles information.
			_objXmlDocument = XmlManager.Instance.Load("lifestyles.xml");

			// Populate the Lifestyle ComboBoxes.
			List<ListItem> lstLifestyle = (from XmlNode objXmlLifestyle in _objXmlDocument.SelectNodes("/chummer/lifestyles/lifestyle")
				let strLifeStyleName = objXmlLifestyle["name"]?.InnerText
				where !string.IsNullOrEmpty(strLifeStyleName) && strLifeStyleName != "ID ERROR. Re-add life style to fix" && _objCharacter.Options.Books.Contains(objXmlLifestyle["source"]?.InnerText)
				select new ListItem
				{
					Value = strLifeStyleName, Name = objXmlLifestyle["translate"]?.InnerText ?? strLifeStyleName
				}).ToList();
			cboLifestyle.BeginUpdate();
            cboLifestyle.ValueMember = "Value";
			cboLifestyle.DisplayMember = "Name";
			cboLifestyle.DataSource = lstLifestyle;

			if (_objSourceLifestyle != null)
			{
				cboLifestyle.SelectedValue = _objLifestyle.BaseLifestyle;
			}
			if (cboLifestyle.SelectedIndex == -1)
				cboLifestyle.SelectedIndex = 0;
            cboLifestyle.EndUpdate();


            // Fill the Options list.
            foreach (XmlNode objXmlOption in _objXmlDocument.SelectNodes("/chummer/qualities/quality[(source = \"" + "SR5" + "\" or category = \"" + "Contracts" + "\") and (" + _objCharacter.Options.BookXPath() + ")]"))
			{
				TreeNode nodOption = new TreeNode();

			    string strOptionName = objXmlOption["name"]?.InnerText;
				if (string.IsNullOrEmpty(strOptionName)) continue;
				XmlNode nodMultiplier = objXmlOption["multiplier"];
				string strBaseString = string.Empty;
				if (nodMultiplier == null)
				{
					nodMultiplier = objXmlOption["multiplierbaseonly"];
					strBaseString = " " + LanguageManager.Instance.GetString("Label_Base");
				}
				nodOption.Tag = nodOption.Tag = objXmlOption["id"]?.InnerText;
				if (nodMultiplier != null && int.TryParse(nodMultiplier.InnerText, out int intCost))
				{
					nodOption.Text = intCost > 0
						? $"{objXmlOption["translate"]?.InnerText ?? strOptionName} [+{intCost}{strBaseString}%"
						: $"{objXmlOption["translate"]?.InnerText ?? strOptionName} [{intCost}{strBaseString}%";
				}
				else
				{
					string strCost = objXmlOption["cost"]?.InnerText ?? string.Empty;
					nodOption.Text = $"{objXmlOption["translate"]?.InnerText ?? strOptionName} [{strCost}¥";
				}
				treQualities.Nodes.Add(nodOption);
			}

			SortTree(treQualities);

			if (_objSourceLifestyle != null)
			{
				txtLifestyleName.Text = _objSourceLifestyle.Name;
				if (!string.IsNullOrEmpty(_objSourceLifestyle.BaseLifestyle))
				{
					cboLifestyle.SelectedValue = _objSourceLifestyle.BaseLifestyle;
				}
				nudRoommates.Value = _objSourceLifestyle.Roommates;
				nudPercentage.Value = _objSourceLifestyle.Percentage;
				foreach (LifestyleQuality objQuality in _objSourceLifestyle.LifestyleQualities)
				{
					foreach (TreeNode objNode in treQualities.Nodes)
					{
						if (objNode.Tag.ToString().StartsWith(objQuality.Name))
						{
							objNode.Checked = true;
							break;
						}
					}
				}
			}

			_blnSkipRefresh = false;
			CalculateValues();
		}

		private void cmdOK_Click(object sender, EventArgs e)
		{
			if (string.IsNullOrEmpty(txtLifestyleName.Text))
			{
				MessageBox.Show(LanguageManager.Instance.GetString("Message_SelectAdvancedLifestyle_LifestyleName"), LanguageManager.Instance.GetString("MessageTitle_SelectAdvancedLifestyle_LifestyleName"), MessageBoxButtons.OK, MessageBoxIcon.Information);
				return;
			}
			AcceptForm();
		}

		private void cmdCancel_Click(object sender, EventArgs e)
		{
			DialogResult = DialogResult.Cancel;
		}

		private void cmdOKAdd_Click(object sender, EventArgs e)
		{
			_blnAddAgain = true;
			cmdOK_Click(sender, e);
		}

		private void treQualities_AfterCheck(object sender, TreeViewEventArgs e)
		{
			CalculateValues();
		}

		private void cboLifestyle_SelectedIndexChanged(object sender, EventArgs e)
		{
            _objLifestyle.BaseLifestyle = cboLifestyle.SelectedValue.ToString();
            CalculateValues();
		}

		private void nudPercentage_ValueChanged(object sender, EventArgs e)
		{
			CalculateValues();
		}

		private void nudRoommates_ValueChanged(object sender, EventArgs e)
		{
			CalculateValues();
		}

		private void treQualities_AfterSelect(object sender, TreeViewEventArgs e)
		{
			string qualityID = treQualities.SelectedNode.Tag.ToString();
			XmlNode objXmlQuality = _objXmlDocument.SelectSingleNode("/chummer/qualities/quality[id = \"" + qualityID + "\"]");
			if (objXmlQuality == null) return;
			string strBook = objXmlQuality["altsource"] != null
				? _objCharacter.Options.LanguageBookShort(objXmlQuality["altsource"].InnerText)
				: _objCharacter.Options.LanguageBookShort(objXmlQuality["source"].InnerText);
			string strPage = objXmlQuality["altpage"] != null
				? _objCharacter.Options.LanguageBookShort(objXmlQuality["altpage"].InnerText)
				: _objCharacter.Options.LanguageBookShort(objXmlQuality["page"].InnerText);
			lblSource.Text = $"{strBook} {strPage}";

			tipTooltip.SetToolTip(lblSource,
				_objCharacter.Options.LanguageBookLong(strBook) + " " + LanguageManager.Instance.GetString("String_Page") + " " +
				strPage);
		}

		#endregion

		#region Properties
		/// <summary>
		/// Whether or not the user wants to add another item after this one.
		/// </summary>
		public bool AddAgain
		{
			get
			{
				return _blnAddAgain;
			}
		}

		/// <summary>
		/// Lifestyle that was created in the dialogue.
		/// </summary>
		public Lifestyle SelectedLifestyle
		{
			get
			{
				return _objLifestyle;
			}
		}

		/// <summary>
		/// Type of Lifestyle to create.
		/// </summary>
		public LifestyleType StyleType
		{
			get
			{
				return _objType;
			}
			set
			{
				_objType = value;
			}
		}
		#endregion

		#region Methods
		/// <summary>
		/// Accept the selected item and close the form.
		/// </summary>
		private void AcceptForm()
		{
			XmlNode objXmlLifestyle = _objXmlDocument.SelectSingleNode("/chummer/lifestyles/lifestyle[name = \"" + cboLifestyle.SelectedValue + "\"]");
			_objLifestyle.Source = objXmlLifestyle["source"].InnerText;
			_objLifestyle.Page = objXmlLifestyle["page"].InnerText;
			_objLifestyle.Name = txtLifestyleName.Text;
            _objLifestyle.LifestyleName = cboLifestyle.SelectedValue.ToString();
            _objLifestyle.BaseLifestyle = cboLifestyle.SelectedValue.ToString();
			_objLifestyle.Cost = Convert.ToInt32(objXmlLifestyle["cost"].InnerText);
			_objLifestyle.Roommates = Convert.ToInt32(nudRoommates.Value);
			_objLifestyle.Percentage = Convert.ToInt32(nudPercentage.Value);
			_objLifestyle.LifestyleQualities.Clear();
			_objLifestyle.StyleType = _objType;
			_objLifestyle.Dice = Convert.ToInt32(objXmlLifestyle["dice"].InnerText);
			_objLifestyle.Multiplier = Convert.ToInt32(objXmlLifestyle["multiplier"].InnerText);

			Guid source;
			if (objXmlLifestyle.TryGetField("id", Guid.TryParse, out source))
			{
				_objLifestyle.SourceID = source;
			}
			else
			{
				Log.Warning(new object[] { "Missing id field for lifestyle xmlnode", objXmlLifestyle });
				if (System.Diagnostics.Debugger.IsAttached)
				{
					System.Diagnostics.Debugger.Break();
				}
			}
			foreach (TreeNode objNode in treQualities.Nodes)
			{
				if (objNode.Checked)
				{
					XmlNode objXmlLifestyleQuality = _objXmlDocument.SelectSingleNode($"/chummer/qualities/quality[id = \"{objNode.Tag}\"]");
					LifestyleQuality objQuality = new LifestyleQuality(_objCharacter);
					objQuality.Create(objXmlLifestyleQuality, _objLifestyle, _objCharacter, QualitySource.Selected, objNode);
					_objLifestyle.LifestyleQualities.Add(objQuality);
				}
			}
			DialogResult = DialogResult.OK;
		}

		/// <summary>
		/// Calculate the LP value for the selected items.
		/// </summary>
		private int CalculateValues(bool blnIncludePercentage = true)
		{
			if (_blnSkipRefresh)
				return 0;

			decimal decBaseCost = 0;
			decimal decCost = 0;
			decimal baseMultiplier = 0;
			// Get the base cost of the lifestyle
			XmlNode objXmlAspect = _objXmlDocument.SelectSingleNode("/chummer/lifestyles/lifestyle[name = \"" + cboLifestyle.SelectedValue + "\"]");
			decBaseCost += Convert.ToDecimal(objXmlAspect["cost"].InnerText);
            lblSource.Text = objXmlAspect["source"].InnerText + " " + objXmlAspect["page"].InnerText;

            // Add the flat costs from qualities
            foreach (TreeNode objNode in treQualities.Nodes)
			{
				if (objNode.Checked)
				{
					XmlNode objXmlQuality = _objXmlDocument.SelectSingleNode($"/chummer/qualities/quality[id = \"{objNode.Tag}\"]");
					if (!string.IsNullOrEmpty(objXmlQuality["cost"]?.InnerText))
						decCost += Convert.ToDecimal(objXmlQuality["cost"].InnerText);
				}
			}

			decimal decMod = 0;
			if (blnIncludePercentage)
			{
				// Add the modifiers from qualities
				foreach (TreeNode objNode in treQualities.Nodes)
				{
					if (!objNode.Checked) continue;
					objXmlAspect = _objXmlDocument.SelectSingleNode($"/chummer/qualities/quality[id = \"{objNode.Tag}\"]");
					if (!string.IsNullOrEmpty(objXmlAspect?["multiplier"]?.InnerText))
						decMod += Convert.ToDecimal(objXmlAspect?["multiplier"]?.InnerText) / 100;
					if (!string.IsNullOrEmpty(objXmlAspect?["multiplierbaseonly"]?.InnerText))
						baseMultiplier += Convert.ToDecimal(objXmlAspect?["multiplierbaseonly"]?.InnerText) / 100;
				}

				// Check for modifiers in the improvements
				ImprovementManager objImprovementManager = new ImprovementManager(_objCharacter);
				decimal decModifier = Convert.ToDecimal(objImprovementManager.ValueOf(Improvement.ImprovementType.LifestyleCost), GlobalOptions.InvariantCultureInfo);
				decMod += decModifier / 100;
			}
			decBaseCost += decBaseCost * baseMultiplier;
		    decimal decNuyen = decBaseCost + decBaseCost * decMod + decCost;

			if (nudPercentage.Value != 100)
			{
				decimal decDiscount = decNuyen;
				decDiscount = decDiscount * (nudPercentage.Value /100);
				lblCost.Text += " (" + $"{Convert.ToInt32(decDiscount):###,###,##0¥}" + ")";
			}
            int intNuyen = Convert.ToInt32(decNuyen);
            lblCost.Text = $"{intNuyen:###,###,##0¥}";
            return intNuyen;
		}

		/// <summary>
		/// Lifestyle to update when editing.
		/// </summary>
		/// <param name="objLifestyle">Lifestyle to edit.</param>
		public void SetLifestyle(Lifestyle objLifestyle)
		{
			_objSourceLifestyle = objLifestyle;
			_objType = objLifestyle.StyleType;
		}

		/// <summary>
		/// Sort the contents of a TreeView alphabetically.
		/// </summary>
		/// <param name="treTree">TreeView to sort.</param>
		private void SortTree(TreeView treTree)
		{
			List<TreeNode> lstNodes = new List<TreeNode>();
			foreach (TreeNode objNode in treTree.Nodes)
				lstNodes.Add(objNode);
			treTree.Nodes.Clear();
			try
			{
				SortByName objSort = new SortByName();
				lstNodes.Sort(objSort.Compare);
			}
			catch (ArgumentException)
			{
			}
			foreach (TreeNode objNode in lstNodes)
				treTree.Nodes.Add(objNode);
		}

		private void MoveControls()
		{
			int intLeft = 0;
			intLeft = Math.Max(lblLifestyleNameLabel.Left + lblLifestyleNameLabel.Width, lblLifestyles.Left + lblLifestyles.Width);

			txtLifestyleName.Left = intLeft + 6;
			cboLifestyle.Left = intLeft + 6;
		}
		#endregion

		private void lblSource_Click(object sender, EventArgs e)
		{
            CommonFunctions.StaticOpenPDF(lblSource.Text, _objCharacter);
        }
	}
=======
    public partial class frmSelectLifestyle : Form
    {
        private bool _blnAddAgain;
        private readonly Lifestyle _objLifestyle;
        private Lifestyle _objSourceLifestyle;
        private readonly Character _objCharacter;

        private readonly XmlDocument _objXmlDocument;

        private bool _blnSkipRefresh = true;

        #region Control Events
        public frmSelectLifestyle(Character objCharacter)
        {
            InitializeComponent();
            LanguageManager.TranslateWinForm(GlobalOptions.Language, this);
            _objCharacter = objCharacter;
            _objLifestyle = new Lifestyle(objCharacter);
            MoveControls();
            // Load the Lifestyles information.
            _objXmlDocument = XmlManager.Load("lifestyles.xml");
        }

        private void frmSelectLifestyle_Load(object sender, EventArgs e)
        {
            string strSelectedId = string.Empty;
            // Populate the Lifestyle ComboBoxes.
            List<ListItem> lstLifestyle = new List<ListItem>();
            using (XmlNodeList xmlLifestyleList = _objXmlDocument.SelectNodes("/chummer/lifestyles/lifestyle[" + _objCharacter.Options.BookXPath() + "]"))
                if (xmlLifestyleList?.Count > 0)
                    foreach (XmlNode objXmlLifestyle in xmlLifestyleList)
                    {
                        string strLifeStyleId = objXmlLifestyle["id"]?.InnerText;
                        if (!string.IsNullOrEmpty(strLifeStyleId) && !strLifeStyleId.IsEmptyGuid())
                        {
                            string strName = objXmlLifestyle["name"]?.InnerText ?? LanguageManager.GetString("String_Unknown", GlobalOptions.Language);
                            if (strName == _objLifestyle?.BaseLifestyle)
                                strSelectedId = strLifeStyleId;
                            lstLifestyle.Add(new ListItem(strLifeStyleId, objXmlLifestyle["translate"]?.InnerText ?? strName));
                        }
                    }

            cboLifestyle.BeginUpdate();
            cboLifestyle.ValueMember = "Value";
            cboLifestyle.DisplayMember = "Name";
            cboLifestyle.DataSource = lstLifestyle;

            if (!string.IsNullOrEmpty(strSelectedId))
                cboLifestyle.SelectedValue = strSelectedId;
            if (cboLifestyle.SelectedIndex == -1)
                cboLifestyle.SelectedIndex = 0;
            cboLifestyle.EndUpdate();

            string strSpaceCharacter = LanguageManager.GetString("String_Space", GlobalOptions.Language);
            // Fill the Options list.
            using (XmlNodeList xmlLifestyleOptionsList = _objXmlDocument.SelectNodes("/chummer/qualities/quality[(source = \"" + "SR5" + "\" or category = \"" + "Contracts" + "\") and (" + _objCharacter.Options.BookXPath() + ")]"))
                if (xmlLifestyleOptionsList?.Count > 0)
                    foreach (XmlNode objXmlOption in xmlLifestyleOptionsList)
                    {
                        string strOptionName = objXmlOption["name"]?.InnerText;
                        if (string.IsNullOrEmpty(strOptionName))
                            continue;
                        TreeNode nodOption = new TreeNode();
                        XmlNode nodMultiplier = objXmlOption["multiplier"];
                        string strBaseString = string.Empty;
                        if (nodMultiplier == null)
                        {
                            nodMultiplier = objXmlOption["multiplierbaseonly"];
                            strBaseString = strSpaceCharacter + LanguageManager.GetString("Label_Base", GlobalOptions.Language);
                        }
                        nodOption.Tag = objXmlOption["id"]?.InnerText;
                        if (nodMultiplier != null && int.TryParse(nodMultiplier.InnerText, out int intCost))
                        {
                            nodOption.Text = intCost > 0
                                ? $"{objXmlOption["translate"]?.InnerText ?? strOptionName} [+{intCost}{strBaseString}%]"
                                : $"{objXmlOption["translate"]?.InnerText ?? strOptionName} [{intCost}{strBaseString}%]";
                        }
                        else
                        {
                            string strCost = objXmlOption["cost"]?.InnerText;
                            object objProcess = CommonFunctions.EvaluateInvariantXPath(strCost, out bool blnIsSuccess);
                            decimal decCost = blnIsSuccess ? Convert.ToDecimal((double)objProcess) : 0;
                            nodOption.Text = $"{objXmlOption["translate"]?.InnerText ?? strOptionName} [{decCost.ToString(_objCharacter.Options.NuyenFormat, GlobalOptions.CultureInfo)}¥]";
                        }
                        treQualities.Nodes.Add(nodOption);
                    }

            SortTree(treQualities);

            if (_objSourceLifestyle != null)
            {
                txtLifestyleName.Text = _objSourceLifestyle.Name;
                nudRoommates.Value = _objSourceLifestyle.Roommates;
                nudPercentage.Value = _objSourceLifestyle.Percentage;
                foreach (LifestyleQuality objQuality in _objSourceLifestyle.LifestyleQualities)
                {
                    TreeNode objNode = treQualities.FindNode(objQuality.SourceID);
                    if (objNode != null)
                        objNode.Checked = true;
                }
            }

            _blnSkipRefresh = false;
            CalculateValues();
        }

        private void cmdOK_Click(object sender, EventArgs e)
        {
            if (string.IsNullOrEmpty(txtLifestyleName.Text))
            {
                MessageBox.Show(LanguageManager.GetString("Message_SelectAdvancedLifestyle_LifestyleName", GlobalOptions.Language), LanguageManager.GetString("MessageTitle_SelectAdvancedLifestyle_LifestyleName", GlobalOptions.Language), MessageBoxButtons.OK, MessageBoxIcon.Information);
                return;
            }
            _blnAddAgain = false;
            AcceptForm();
        }

        private void cmdCancel_Click(object sender, EventArgs e)
        {
            DialogResult = DialogResult.Cancel;
        }

        private void cmdOKAdd_Click(object sender, EventArgs e)
        {
            _blnAddAgain = true;
            AcceptForm();
        }

        private void treQualities_AfterCheck(object sender, TreeViewEventArgs e)
        {
            CalculateValues();
        }

        private void cboLifestyle_SelectedIndexChanged(object sender, EventArgs e)
        {
            CalculateValues();
        }

        private void nudPercentage_ValueChanged(object sender, EventArgs e)
        {
            CalculateValues();
        }

        private void nudRoommates_ValueChanged(object sender, EventArgs e)
        {
            CalculateValues();
        }

        private void treQualities_AfterSelect(object sender, TreeViewEventArgs e)
        {
            string strSource = string.Empty;
            string strPage = string.Empty;
            string strQualityId = treQualities.SelectedNode?.Tag.ToString();
            if (!string.IsNullOrEmpty(strQualityId))
            {
                XmlNode objXmlQuality = _objXmlDocument.SelectSingleNode("/chummer/qualities/quality[id = \"" + strQualityId + "\"]");
                if (objXmlQuality != null)
                {
                    strSource = objXmlQuality["source"]?.InnerText ?? string.Empty;
                    strPage = objXmlQuality["altpage"]?.InnerText ?? objXmlQuality["page"]?.InnerText ?? string.Empty;
                }
            }

            if (!string.IsNullOrEmpty(strSource) && !string.IsNullOrEmpty(strPage))
            {
                string strSpaceCharacter = LanguageManager.GetString("String_Space", GlobalOptions.Language);
                lblSource.Text = CommonFunctions.LanguageBookShort(strSource, GlobalOptions.Language) + strSpaceCharacter + strPage;
                GlobalOptions.ToolTipProcessor.SetToolTip(lblSource, CommonFunctions.LanguageBookLong(strSource, GlobalOptions.Language) + strSpaceCharacter + LanguageManager.GetString("String_Page", GlobalOptions.Language) + strSpaceCharacter + strPage);
            }
            else
            {
                lblSource.Text = string.Empty;
                GlobalOptions.ToolTipProcessor.SetToolTip(lblSource, string.Empty);
            }
        }

        #endregion

        #region Properties
        /// <summary>
        /// Whether or not the user wants to add another item after this one.
        /// </summary>
        public bool AddAgain => _blnAddAgain;

        /// <summary>
        /// Lifestyle that was created in the dialogue.
        /// </summary>
        public Lifestyle SelectedLifestyle => _objLifestyle;

        /// <summary>
        /// Type of Lifestyle to create.
        /// </summary>
        public LifestyleType StyleType { get; set; } = LifestyleType.Standard;

        #endregion

        #region Methods
        /// <summary>
        /// Accept the selected item and close the form.
        /// </summary>
        private void AcceptForm()
        {
            string strSelectedId = cboLifestyle.SelectedValue?.ToString();
            if (!string.IsNullOrEmpty(strSelectedId))
            {
                XmlNode objXmlLifestyle = _objXmlDocument.SelectSingleNode("/chummer/lifestyles/lifestyle[id = \"" + strSelectedId + "\"]");
                if (objXmlLifestyle == null)
                    return;

                _objLifestyle.Source = objXmlLifestyle["source"]?.InnerText;
                _objLifestyle.Page = objXmlLifestyle["page"]?.InnerText;
                _objLifestyle.Name = txtLifestyleName.Text;
                _objLifestyle.BaseLifestyle = objXmlLifestyle["name"]?.InnerText;
                _objLifestyle.Cost = Convert.ToDecimal(objXmlLifestyle["cost"]?.InnerText, GlobalOptions.InvariantCultureInfo);
                _objLifestyle.Roommates = _objLifestyle.TrustFund ? 0 : decimal.ToInt32(nudRoommates.Value);
                _objLifestyle.Percentage = nudPercentage.Value;
                _objLifestyle.LifestyleQualities.Clear();
                _objLifestyle.StyleType = StyleType;
                _objLifestyle.Dice = Convert.ToInt32(objXmlLifestyle["dice"]?.InnerText);
                _objLifestyle.Multiplier = Convert.ToDecimal(objXmlLifestyle["multiplier"]?.InnerText, GlobalOptions.InvariantCultureInfo);

                if (objXmlLifestyle.TryGetField("id", Guid.TryParse, out Guid source))
                {
                    _objLifestyle.SourceID = source;
                }
                else
                {
                    Log.Warning(new object[] { "Missing id field for lifestyle xmlnode", objXmlLifestyle });
                    Utils.BreakIfDebug();
                }
                foreach (TreeNode objNode in treQualities.Nodes)
                {
                    if (objNode.Checked)
                    {
                        XmlNode objXmlLifestyleQuality = _objXmlDocument.SelectSingleNode($"/chummer/qualities/quality[id = \"{objNode.Tag}\"]");
                        LifestyleQuality objQuality = new LifestyleQuality(_objCharacter);
                        objQuality.Create(objXmlLifestyleQuality, _objLifestyle, _objCharacter, QualitySource.Selected, objNode.Text);
                        _objLifestyle.LifestyleQualities.Add(objQuality);
                    }
                }
                DialogResult = DialogResult.OK;
            }
        }

        /// <summary>
        /// Calculate the LP value for the selected items.
        /// </summary>
        private void CalculateValues(bool blnIncludePercentage = true)
        {
            if (_blnSkipRefresh)
                return;

            decimal decBaseCost = 0;
            decimal decCost = 0;
            decimal decMod = 0;
            // Get the base cost of the lifestyle
            string strSelectedId = cboLifestyle.SelectedValue?.ToString();
            if (strSelectedId != null)
            {
                XmlNode objXmlAspect = _objXmlDocument.SelectSingleNode("/chummer/lifestyles/lifestyle[id = \"" + strSelectedId + "\"]");

                if (objXmlAspect != null)
                {
                    decBaseCost += Convert.ToDecimal(objXmlAspect["cost"]?.InnerText, GlobalOptions.InvariantCultureInfo);
                    string strSource = objXmlAspect["source"]?.InnerText;
                    string strPage = objXmlAspect["altpage"]?.InnerText ?? objXmlAspect["page"]?.InnerText;
                    if (!string.IsNullOrEmpty(strSource) && !string.IsNullOrEmpty(strPage))
                    {
                        string strSpaceCharacter = LanguageManager.GetString("String_Space", GlobalOptions.Language);
                        lblSource.Text = CommonFunctions.LanguageBookShort(strSource, GlobalOptions.Language) + strSpaceCharacter + strPage;
                        GlobalOptions.ToolTipProcessor.SetToolTip(lblSource, CommonFunctions.LanguageBookLong(strSource, GlobalOptions.Language) + strSpaceCharacter + LanguageManager.GetString("String_Page", GlobalOptions.Language) + strSpaceCharacter + strPage);
                    }
                    else
                    {
                        lblSource.Text = LanguageManager.GetString("String_Unknown", GlobalOptions.Language);
                        GlobalOptions.ToolTipProcessor.SetToolTip(lblSource, LanguageManager.GetString("String_Unknown", GlobalOptions.Language));
                    }

                    // Add the flat costs from qualities
                    foreach (TreeNode objNode in treQualities.Nodes)
                    {
                        if (objNode.Checked)
                        {
                            string strCost = _objXmlDocument.SelectSingleNode($"/chummer/qualities/quality[id = \"{objNode.Tag}\"]/cost")?.InnerText;
                            if (!string.IsNullOrEmpty(strCost))
                            {
                                object objProcess = CommonFunctions.EvaluateInvariantXPath(strCost, out bool blnIsSuccess);
                                if (blnIsSuccess)
                                    decCost += Convert.ToDecimal(objProcess, GlobalOptions.InvariantCultureInfo);
                            }
                        }
                    }

                    decimal decBaseMultiplier = 0;
                    if (blnIncludePercentage)
                    {
                        // Add the modifiers from qualities
                        foreach (TreeNode objNode in treQualities.Nodes)
                        {
                            if (!objNode.Checked)
                                continue;
                            objXmlAspect = _objXmlDocument.SelectSingleNode($"/chummer/qualities/quality[id = \"{objNode.Tag}\"]");
                            if (objXmlAspect == null)
                                continue;
                            string strMultiplier = objXmlAspect["multiplier"]?.InnerText;
                            if (!string.IsNullOrEmpty(strMultiplier))
                                decMod += Convert.ToDecimal(strMultiplier, GlobalOptions.InvariantCultureInfo) / 100.0m;
                            strMultiplier = objXmlAspect["multiplierbaseonly"]?.InnerText;
                            if (!string.IsNullOrEmpty(strMultiplier))
                                decBaseMultiplier += Convert.ToDecimal(strMultiplier, GlobalOptions.InvariantCultureInfo) / 100.0m;
                        }

                        // Check for modifiers in the improvements
                        decimal decModifier = Convert.ToDecimal(ImprovementManager.ValueOf(_objCharacter, Improvement.ImprovementType.LifestyleCost), GlobalOptions.InvariantCultureInfo);
                        decMod += decModifier / 100.0m;
                    }

                    decBaseCost += decBaseCost * decBaseMultiplier;
                }
            }

            decimal decNuyen = decBaseCost + decBaseCost * decMod + decCost;

            lblCost.Text = decNuyen.ToString(_objCharacter.Options.NuyenFormat, GlobalOptions.CultureInfo) + '¥';
            if (nudPercentage.Value != 100)
            {
                decimal decDiscount = decNuyen;
                decDiscount = decDiscount * (nudPercentage.Value / 100);
                lblCost.Text += " (" + decDiscount.ToString(_objCharacter.Options.NuyenFormat, GlobalOptions.CultureInfo) + "¥)";
            }
        }

        /// <summary>
        /// Lifestyle to update when editing.
        /// </summary>
        /// <param name="objLifestyle">Lifestyle to edit.</param>
        public void SetLifestyle(Lifestyle objLifestyle)
        {
            _objSourceLifestyle = objLifestyle;
            StyleType = objLifestyle.StyleType;
        }

        /// <summary>
        /// Sort the contents of a TreeView alphabetically.
        /// </summary>
        /// <param name="treTree">TreeView to sort.</param>
        private static void SortTree(TreeView treTree)
        {
            List<TreeNode> lstNodes = new List<TreeNode>();
            foreach (TreeNode objNode in treTree.Nodes)
                lstNodes.Add(objNode);
            treTree.Nodes.Clear();
            try
            {
                lstNodes.Sort(CompareTreeNodes.CompareText);
            }
            catch (ArgumentException)
            {
            }
            foreach (TreeNode objNode in lstNodes)
                treTree.Nodes.Add(objNode);
        }

        private void MoveControls()
        {
            int intLeft = Math.Max(lblLifestyleNameLabel.Left + lblLifestyleNameLabel.Width, lblLifestyles.Left + lblLifestyles.Width);

            txtLifestyleName.Left = intLeft + 6;
            cboLifestyle.Left = intLeft + 6;
        }
        #endregion
    }
>>>>>>> 260a47e0
}<|MERGE_RESOLUTION|>--- conflicted
+++ resolved
@@ -1,8 +1,4 @@
-<<<<<<< HEAD
-﻿/*  This file is part of Chummer5a.
-=======
 /*  This file is part of Chummer5a.
->>>>>>> 260a47e0
  *
  *  Chummer5a is free software: you can redistribute it and/or modify
  *  it under the terms of the GNU General Public License as published by
@@ -22,387 +18,12 @@
  */
  using System;
 using System.Collections.Generic;
-<<<<<<< HEAD
-using System.Linq;
-using System.Windows.Forms;
-=======
  using System.Windows.Forms;
->>>>>>> 260a47e0
 using System.Xml;
  using Chummer.Backend.Equipment;
 
 namespace Chummer
 {
-<<<<<<< HEAD
-	public partial class frmSelectLifestyle : Form
-	{
-		private bool _blnAddAgain = false;
-		private Lifestyle _objLifestyle;
-		private Lifestyle _objSourceLifestyle;
-		private readonly Character _objCharacter;
-		private LifestyleType _objType = LifestyleType.Standard;
-
-		private XmlDocument _objXmlDocument = new XmlDocument();
-
-		private bool _blnSkipRefresh = false;
-
-		#region Control Events
-		public frmSelectLifestyle(Lifestyle objLifestyle, Character objCharacter)
-		{
-			InitializeComponent();
-			LanguageManager.Instance.Load(GlobalOptions.Instance.Language, this);
-			_objCharacter = objCharacter;
-			_objLifestyle = objLifestyle;
-			MoveControls();
-		}
-
-		private void frmSelectLifestyle_Load(object sender, EventArgs e)
-		{
-			_blnSkipRefresh = true;
-
-			foreach (Label objLabel in Controls.OfType<Label>())
-			{
-				if (objLabel.Text.StartsWith("["))
-					objLabel.Text = string.Empty;
-			}
-
-			// Load the Lifestyles information.
-			_objXmlDocument = XmlManager.Instance.Load("lifestyles.xml");
-
-			// Populate the Lifestyle ComboBoxes.
-			List<ListItem> lstLifestyle = (from XmlNode objXmlLifestyle in _objXmlDocument.SelectNodes("/chummer/lifestyles/lifestyle")
-				let strLifeStyleName = objXmlLifestyle["name"]?.InnerText
-				where !string.IsNullOrEmpty(strLifeStyleName) && strLifeStyleName != "ID ERROR. Re-add life style to fix" && _objCharacter.Options.Books.Contains(objXmlLifestyle["source"]?.InnerText)
-				select new ListItem
-				{
-					Value = strLifeStyleName, Name = objXmlLifestyle["translate"]?.InnerText ?? strLifeStyleName
-				}).ToList();
-			cboLifestyle.BeginUpdate();
-            cboLifestyle.ValueMember = "Value";
-			cboLifestyle.DisplayMember = "Name";
-			cboLifestyle.DataSource = lstLifestyle;
-
-			if (_objSourceLifestyle != null)
-			{
-				cboLifestyle.SelectedValue = _objLifestyle.BaseLifestyle;
-			}
-			if (cboLifestyle.SelectedIndex == -1)
-				cboLifestyle.SelectedIndex = 0;
-            cboLifestyle.EndUpdate();
-
-
-            // Fill the Options list.
-            foreach (XmlNode objXmlOption in _objXmlDocument.SelectNodes("/chummer/qualities/quality[(source = \"" + "SR5" + "\" or category = \"" + "Contracts" + "\") and (" + _objCharacter.Options.BookXPath() + ")]"))
-			{
-				TreeNode nodOption = new TreeNode();
-
-			    string strOptionName = objXmlOption["name"]?.InnerText;
-				if (string.IsNullOrEmpty(strOptionName)) continue;
-				XmlNode nodMultiplier = objXmlOption["multiplier"];
-				string strBaseString = string.Empty;
-				if (nodMultiplier == null)
-				{
-					nodMultiplier = objXmlOption["multiplierbaseonly"];
-					strBaseString = " " + LanguageManager.Instance.GetString("Label_Base");
-				}
-				nodOption.Tag = nodOption.Tag = objXmlOption["id"]?.InnerText;
-				if (nodMultiplier != null && int.TryParse(nodMultiplier.InnerText, out int intCost))
-				{
-					nodOption.Text = intCost > 0
-						? $"{objXmlOption["translate"]?.InnerText ?? strOptionName} [+{intCost}{strBaseString}%"
-						: $"{objXmlOption["translate"]?.InnerText ?? strOptionName} [{intCost}{strBaseString}%";
-				}
-				else
-				{
-					string strCost = objXmlOption["cost"]?.InnerText ?? string.Empty;
-					nodOption.Text = $"{objXmlOption["translate"]?.InnerText ?? strOptionName} [{strCost}¥";
-				}
-				treQualities.Nodes.Add(nodOption);
-			}
-
-			SortTree(treQualities);
-
-			if (_objSourceLifestyle != null)
-			{
-				txtLifestyleName.Text = _objSourceLifestyle.Name;
-				if (!string.IsNullOrEmpty(_objSourceLifestyle.BaseLifestyle))
-				{
-					cboLifestyle.SelectedValue = _objSourceLifestyle.BaseLifestyle;
-				}
-				nudRoommates.Value = _objSourceLifestyle.Roommates;
-				nudPercentage.Value = _objSourceLifestyle.Percentage;
-				foreach (LifestyleQuality objQuality in _objSourceLifestyle.LifestyleQualities)
-				{
-					foreach (TreeNode objNode in treQualities.Nodes)
-					{
-						if (objNode.Tag.ToString().StartsWith(objQuality.Name))
-						{
-							objNode.Checked = true;
-							break;
-						}
-					}
-				}
-			}
-
-			_blnSkipRefresh = false;
-			CalculateValues();
-		}
-
-		private void cmdOK_Click(object sender, EventArgs e)
-		{
-			if (string.IsNullOrEmpty(txtLifestyleName.Text))
-			{
-				MessageBox.Show(LanguageManager.Instance.GetString("Message_SelectAdvancedLifestyle_LifestyleName"), LanguageManager.Instance.GetString("MessageTitle_SelectAdvancedLifestyle_LifestyleName"), MessageBoxButtons.OK, MessageBoxIcon.Information);
-				return;
-			}
-			AcceptForm();
-		}
-
-		private void cmdCancel_Click(object sender, EventArgs e)
-		{
-			DialogResult = DialogResult.Cancel;
-		}
-
-		private void cmdOKAdd_Click(object sender, EventArgs e)
-		{
-			_blnAddAgain = true;
-			cmdOK_Click(sender, e);
-		}
-
-		private void treQualities_AfterCheck(object sender, TreeViewEventArgs e)
-		{
-			CalculateValues();
-		}
-
-		private void cboLifestyle_SelectedIndexChanged(object sender, EventArgs e)
-		{
-            _objLifestyle.BaseLifestyle = cboLifestyle.SelectedValue.ToString();
-            CalculateValues();
-		}
-
-		private void nudPercentage_ValueChanged(object sender, EventArgs e)
-		{
-			CalculateValues();
-		}
-
-		private void nudRoommates_ValueChanged(object sender, EventArgs e)
-		{
-			CalculateValues();
-		}
-
-		private void treQualities_AfterSelect(object sender, TreeViewEventArgs e)
-		{
-			string qualityID = treQualities.SelectedNode.Tag.ToString();
-			XmlNode objXmlQuality = _objXmlDocument.SelectSingleNode("/chummer/qualities/quality[id = \"" + qualityID + "\"]");
-			if (objXmlQuality == null) return;
-			string strBook = objXmlQuality["altsource"] != null
-				? _objCharacter.Options.LanguageBookShort(objXmlQuality["altsource"].InnerText)
-				: _objCharacter.Options.LanguageBookShort(objXmlQuality["source"].InnerText);
-			string strPage = objXmlQuality["altpage"] != null
-				? _objCharacter.Options.LanguageBookShort(objXmlQuality["altpage"].InnerText)
-				: _objCharacter.Options.LanguageBookShort(objXmlQuality["page"].InnerText);
-			lblSource.Text = $"{strBook} {strPage}";
-
-			tipTooltip.SetToolTip(lblSource,
-				_objCharacter.Options.LanguageBookLong(strBook) + " " + LanguageManager.Instance.GetString("String_Page") + " " +
-				strPage);
-		}
-
-		#endregion
-
-		#region Properties
-		/// <summary>
-		/// Whether or not the user wants to add another item after this one.
-		/// </summary>
-		public bool AddAgain
-		{
-			get
-			{
-				return _blnAddAgain;
-			}
-		}
-
-		/// <summary>
-		/// Lifestyle that was created in the dialogue.
-		/// </summary>
-		public Lifestyle SelectedLifestyle
-		{
-			get
-			{
-				return _objLifestyle;
-			}
-		}
-
-		/// <summary>
-		/// Type of Lifestyle to create.
-		/// </summary>
-		public LifestyleType StyleType
-		{
-			get
-			{
-				return _objType;
-			}
-			set
-			{
-				_objType = value;
-			}
-		}
-		#endregion
-
-		#region Methods
-		/// <summary>
-		/// Accept the selected item and close the form.
-		/// </summary>
-		private void AcceptForm()
-		{
-			XmlNode objXmlLifestyle = _objXmlDocument.SelectSingleNode("/chummer/lifestyles/lifestyle[name = \"" + cboLifestyle.SelectedValue + "\"]");
-			_objLifestyle.Source = objXmlLifestyle["source"].InnerText;
-			_objLifestyle.Page = objXmlLifestyle["page"].InnerText;
-			_objLifestyle.Name = txtLifestyleName.Text;
-            _objLifestyle.LifestyleName = cboLifestyle.SelectedValue.ToString();
-            _objLifestyle.BaseLifestyle = cboLifestyle.SelectedValue.ToString();
-			_objLifestyle.Cost = Convert.ToInt32(objXmlLifestyle["cost"].InnerText);
-			_objLifestyle.Roommates = Convert.ToInt32(nudRoommates.Value);
-			_objLifestyle.Percentage = Convert.ToInt32(nudPercentage.Value);
-			_objLifestyle.LifestyleQualities.Clear();
-			_objLifestyle.StyleType = _objType;
-			_objLifestyle.Dice = Convert.ToInt32(objXmlLifestyle["dice"].InnerText);
-			_objLifestyle.Multiplier = Convert.ToInt32(objXmlLifestyle["multiplier"].InnerText);
-
-			Guid source;
-			if (objXmlLifestyle.TryGetField("id", Guid.TryParse, out source))
-			{
-				_objLifestyle.SourceID = source;
-			}
-			else
-			{
-				Log.Warning(new object[] { "Missing id field for lifestyle xmlnode", objXmlLifestyle });
-				if (System.Diagnostics.Debugger.IsAttached)
-				{
-					System.Diagnostics.Debugger.Break();
-				}
-			}
-			foreach (TreeNode objNode in treQualities.Nodes)
-			{
-				if (objNode.Checked)
-				{
-					XmlNode objXmlLifestyleQuality = _objXmlDocument.SelectSingleNode($"/chummer/qualities/quality[id = \"{objNode.Tag}\"]");
-					LifestyleQuality objQuality = new LifestyleQuality(_objCharacter);
-					objQuality.Create(objXmlLifestyleQuality, _objLifestyle, _objCharacter, QualitySource.Selected, objNode);
-					_objLifestyle.LifestyleQualities.Add(objQuality);
-				}
-			}
-			DialogResult = DialogResult.OK;
-		}
-
-		/// <summary>
-		/// Calculate the LP value for the selected items.
-		/// </summary>
-		private int CalculateValues(bool blnIncludePercentage = true)
-		{
-			if (_blnSkipRefresh)
-				return 0;
-
-			decimal decBaseCost = 0;
-			decimal decCost = 0;
-			decimal baseMultiplier = 0;
-			// Get the base cost of the lifestyle
-			XmlNode objXmlAspect = _objXmlDocument.SelectSingleNode("/chummer/lifestyles/lifestyle[name = \"" + cboLifestyle.SelectedValue + "\"]");
-			decBaseCost += Convert.ToDecimal(objXmlAspect["cost"].InnerText);
-            lblSource.Text = objXmlAspect["source"].InnerText + " " + objXmlAspect["page"].InnerText;
-
-            // Add the flat costs from qualities
-            foreach (TreeNode objNode in treQualities.Nodes)
-			{
-				if (objNode.Checked)
-				{
-					XmlNode objXmlQuality = _objXmlDocument.SelectSingleNode($"/chummer/qualities/quality[id = \"{objNode.Tag}\"]");
-					if (!string.IsNullOrEmpty(objXmlQuality["cost"]?.InnerText))
-						decCost += Convert.ToDecimal(objXmlQuality["cost"].InnerText);
-				}
-			}
-
-			decimal decMod = 0;
-			if (blnIncludePercentage)
-			{
-				// Add the modifiers from qualities
-				foreach (TreeNode objNode in treQualities.Nodes)
-				{
-					if (!objNode.Checked) continue;
-					objXmlAspect = _objXmlDocument.SelectSingleNode($"/chummer/qualities/quality[id = \"{objNode.Tag}\"]");
-					if (!string.IsNullOrEmpty(objXmlAspect?["multiplier"]?.InnerText))
-						decMod += Convert.ToDecimal(objXmlAspect?["multiplier"]?.InnerText) / 100;
-					if (!string.IsNullOrEmpty(objXmlAspect?["multiplierbaseonly"]?.InnerText))
-						baseMultiplier += Convert.ToDecimal(objXmlAspect?["multiplierbaseonly"]?.InnerText) / 100;
-				}
-
-				// Check for modifiers in the improvements
-				ImprovementManager objImprovementManager = new ImprovementManager(_objCharacter);
-				decimal decModifier = Convert.ToDecimal(objImprovementManager.ValueOf(Improvement.ImprovementType.LifestyleCost), GlobalOptions.InvariantCultureInfo);
-				decMod += decModifier / 100;
-			}
-			decBaseCost += decBaseCost * baseMultiplier;
-		    decimal decNuyen = decBaseCost + decBaseCost * decMod + decCost;
-
-			if (nudPercentage.Value != 100)
-			{
-				decimal decDiscount = decNuyen;
-				decDiscount = decDiscount * (nudPercentage.Value /100);
-				lblCost.Text += " (" + $"{Convert.ToInt32(decDiscount):###,###,##0¥}" + ")";
-			}
-            int intNuyen = Convert.ToInt32(decNuyen);
-            lblCost.Text = $"{intNuyen:###,###,##0¥}";
-            return intNuyen;
-		}
-
-		/// <summary>
-		/// Lifestyle to update when editing.
-		/// </summary>
-		/// <param name="objLifestyle">Lifestyle to edit.</param>
-		public void SetLifestyle(Lifestyle objLifestyle)
-		{
-			_objSourceLifestyle = objLifestyle;
-			_objType = objLifestyle.StyleType;
-		}
-
-		/// <summary>
-		/// Sort the contents of a TreeView alphabetically.
-		/// </summary>
-		/// <param name="treTree">TreeView to sort.</param>
-		private void SortTree(TreeView treTree)
-		{
-			List<TreeNode> lstNodes = new List<TreeNode>();
-			foreach (TreeNode objNode in treTree.Nodes)
-				lstNodes.Add(objNode);
-			treTree.Nodes.Clear();
-			try
-			{
-				SortByName objSort = new SortByName();
-				lstNodes.Sort(objSort.Compare);
-			}
-			catch (ArgumentException)
-			{
-			}
-			foreach (TreeNode objNode in lstNodes)
-				treTree.Nodes.Add(objNode);
-		}
-
-		private void MoveControls()
-		{
-			int intLeft = 0;
-			intLeft = Math.Max(lblLifestyleNameLabel.Left + lblLifestyleNameLabel.Width, lblLifestyles.Left + lblLifestyles.Width);
-
-			txtLifestyleName.Left = intLeft + 6;
-			cboLifestyle.Left = intLeft + 6;
-		}
-		#endregion
-
-		private void lblSource_Click(object sender, EventArgs e)
-		{
-            CommonFunctions.StaticOpenPDF(lblSource.Text, _objCharacter);
-        }
-	}
-=======
     public partial class frmSelectLifestyle : Form
     {
         private bool _blnAddAgain;
@@ -775,5 +396,4 @@
         }
         #endregion
     }
->>>>>>> 260a47e0
 }