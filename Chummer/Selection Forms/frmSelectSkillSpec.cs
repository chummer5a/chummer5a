<<<<<<< HEAD
﻿using System;
using System.Collections.Generic;
using System.Drawing;
using System.Windows.Forms;
using System.Xml;
using System.Xml.XPath;
using Chummer.Skills;

namespace Chummer
{
	public partial class frmSelectSpec : Form
	{
		private readonly Skill _objSkill;
		private string _strForceItem = string.Empty;
		private XmlDocument _objXmlDocument = new XmlDocument();

		#region Control Events
		public frmSelectSpec(Skill skill)
		{
			_objSkill = skill;
			InitializeComponent();
			LanguageManager.Instance.Load(GlobalOptions.Instance.Language, this);
			MoveControls();
		}

		private void frmSelectSpec_Load(object sender, EventArgs e)
		{
			List<ListItem> lstItems = new List<ListItem>();

			_objXmlDocument = XmlManager.Instance.Load("skills.xml");

			if (_objSkill.CharacterObject.BuildMethod == CharacterBuildMethod.Karma)
			{
				chkKarma.Checked = true;
				chkKarma.Visible = false;
			}
			XmlNode objXmlSkill = _objXmlDocument.SelectSingleNode("/chummer/skills/skill[name = \"" + _objSkill.Name + "\"]");
			if (Mode == "Knowledge")
			{
				objXmlSkill = _objXmlDocument.SelectSingleNode("/chummer/knowledgeskills/skill[name = \"" + _objSkill.Name + "\"]");
				if (objXmlSkill == null)
				{
					objXmlSkill = _objXmlDocument.SelectSingleNode("/chummer/knowledgeskills/skill[translate = \"" + _objSkill.Name + "\"]");
				}
			}
			// Populate the Skill's Specializations (if any).
			ListItem objItem = new ListItem();
			objItem.Value = "Custom";
			objItem.Name = string.Empty;
			lstItems.Add(objItem);
			foreach (XmlNode objXmlSpecialization in objXmlSkill.SelectNodes("specs/spec"))
			{
				objItem = new ListItem();
				objItem.Value = objXmlSpecialization.InnerText;
				if (objXmlSpecialization.Attributes["translate"] != null)
					objItem.Name = objXmlSpecialization.Attributes["translate"].InnerText;
				else
					objItem.Name = objXmlSpecialization.InnerText;
				lstItems.Add(objItem);

				if (_objSkill.SkillCategory == "Combat Active")
				{
					// Look through the Weapons file and grab the names of items that are part of the appropriate Category or use the matching Skill.
					XmlDocument objXmlWeaponDocument = XmlManager.Instance.Load("weapons.xml");
					//Might need to include skill name or might miss some values?
					XmlNodeList objXmlWeaponList = objXmlWeaponDocument.SelectNodes("/chummer/weapons/weapon[spec = \"" + objXmlSpecialization.InnerText + "\"]");
					foreach (XmlNode objXmlWeapon in objXmlWeaponList)
					{
						objItem = new ListItem();
						objItem.Value = objXmlWeapon["name"].InnerText;
						if (objXmlWeapon["name"].Attributes["translate"] != null)
							objItem.Name = objXmlWeapon.Attributes["translate"].InnerText;
						else
							objItem.Name = objXmlWeapon["name"].InnerText;
						lstItems.Add(objItem);
					}
				}
			}
            // Populate the lists.
            cboSpec.BeginUpdate();
			cboSpec.ValueMember = "Value";
			cboSpec.DisplayMember = "Name";
            cboSpec.DataSource = lstItems;

            // If there's only 1 value in the list, the character doesn't have a choice, so just accept it.
            if (cboSpec.Items.Count == 1 && AllowAutoSelect)
				AcceptForm();

			if (!string.IsNullOrEmpty(_strForceItem))
			{
				cboSpec.SelectedIndex = cboSpec.FindStringExact(_strForceItem);
				if (cboSpec.SelectedIndex != -1)
					AcceptForm();
				else
				{
					cboSpec.DataSource = null;
					List<ListItem> lstSingle = new List<ListItem>();
					objItem = new ListItem();
					objItem.Value = _strForceItem;
					objItem.Name = _strForceItem;
					lstSingle.Add(objItem);
					cboSpec.ValueMember = "Value";
					cboSpec.DisplayMember = "Name";
					cboSpec.DataSource = lstSingle;
					cboSpec.SelectedIndex = 0;
					AcceptForm();
				}
			}
            cboSpec.EndUpdate();
        }

		private void cmdCancel_Click(object sender, EventArgs e)
		{
			DialogResult = DialogResult.Cancel;
		}

		private void cmdOK_Click(object sender, EventArgs e)
		{
			AcceptForm();
		}

		private void cboSpec_DropDown(object sender, EventArgs e)
		{
			// Resize the width of the DropDown so that the longest name fits.
			ComboBox objSender = (ComboBox)sender;
			int intWidth = objSender.DropDownWidth;
			Graphics objGraphics = objSender.CreateGraphics();
			Font objFont = objSender.Font;
			int intScrollWidth = (objSender.Items.Count > objSender.MaxDropDownItems) ? SystemInformation.VerticalScrollBarWidth : 0;
			int intNewWidth;
			foreach (ListItem objItem in ((ComboBox)sender).Items)
			{
				intNewWidth = (int)objGraphics.MeasureString(objItem.Name, objFont).Width + intScrollWidth;
				if (intWidth < intNewWidth)
				{
					intWidth = intNewWidth;
				}
			}
			objSender.DropDownWidth = intWidth;
		}
		private void cboSpec_SelectedIndexChanged(object sender, EventArgs e)
		{
			if (cboSpec.SelectedValue.ToString() == "Custom")
			{
				cboSpec.DropDownStyle = ComboBoxStyle.DropDown;
			}
			else
			{
				cboSpec.DropDownStyle = ComboBoxStyle.DropDownList;
			}
		}
		#endregion

		#region Properties
        
		/// <summary>
		/// Name of the item that was selected.
		/// </summary>
		public string SelectedItem
		{
			get
			{
				if (cboSpec.SelectedValue != null && cboSpec.SelectedValue.ToString() != "Custom")
				{
					return cboSpec.SelectedValue.ToString();
				}
				else
				{
					return cboSpec.Text;
				}
			}
		}

		/// <summary>
		/// Whether or not the Form should be accepted if there is only one item left in the list.
		/// </summary>
		public bool AllowAutoSelect { get; set; } = true;

		/// <summary>
		/// Type of skill that we're selecting. Used to differentiate knowledge skills.
		/// </summary>
		public string Mode { get; set; }


		/// <summary>
		/// Whether or not to force the .
		/// </summary>
		public bool BuyWithKarma
		{
			get
			{
				return chkKarma.Checked;
			}
			set
			{
				chkKarma.Checked = value;
			}
		}
		#endregion

		#region Methods
		/// <summary>
		/// Accept the selected item and close the form.
		/// </summary>
		private void AcceptForm()
		{
			DialogResult = DialogResult.OK;
		}

		private void MoveControls()
		{
			cboSpec.Left = lblAmmoLabel.Left + lblAmmoLabel.Width + 6;
			cboSpec.Width = Width - cboSpec.Left - 19;
		}
		#endregion
	}
=======
/*  This file is part of Chummer5a.
 *
 *  Chummer5a is free software: you can redistribute it and/or modify
 *  it under the terms of the GNU General Public License as published by
 *  the Free Software Foundation, either version 3 of the License, or
 *  (at your option) any later version.
 *
 *  Chummer5a is distributed in the hope that it will be useful,
 *  but WITHOUT ANY WARRANTY; without even the implied warranty of
 *  MERCHANTABILITY or FITNESS FOR A PARTICULAR PURPOSE.  See the
 *  GNU General Public License for more details.
 *
 *  You should have received a copy of the GNU General Public License
 *  along with Chummer5a.  If not, see <http://www.gnu.org/licenses/>.
 *
 *  You can obtain the full source code for Chummer5a at
 *  https://github.com/chummer5a/chummer5a
 */
using System;
using System.Collections.Generic;
using System.Windows.Forms;
using System.Xml;
using Chummer.Backend.Skills;

namespace Chummer
{
    public partial class frmSelectSpec : Form
    {
        private readonly Skill _objSkill;
        private readonly Character _objCharacter;
        private readonly string _strForceItem = string.Empty;
        private readonly XmlDocument _objXmlDocument;

        #region Control Events
        public frmSelectSpec(Skill skill)
        {
            _objSkill = skill;
            _objCharacter = skill.CharacterObject;
            InitializeComponent();
            LanguageManager.TranslateWinForm(GlobalOptions.Language, this);
            MoveControls();
            _objXmlDocument = XmlManager.Load("skills.xml");
        }

        private void frmSelectSpec_Load(object sender, EventArgs e)
        {
            List<ListItem> lstItems = new List<ListItem>
            {
                new ListItem("Custom", string.Empty)
            };

            if (_objCharacter.Created || _objCharacter.BuildMethod == CharacterBuildMethod.Karma || _objCharacter.BuildMethod == CharacterBuildMethod.LifeModule)
            {
                chkKarma.Checked = true;
                chkKarma.Visible = false;
            }
            XmlNode xmlParentSkill;
            if (Mode == "Knowledge")
                xmlParentSkill = _objXmlDocument.SelectSingleNode("/chummer/knowledgeskills/skill[name = \"" + _objSkill.Name + "\"]") ??
                    _objXmlDocument.SelectSingleNode("/chummer/knowledgeskills/skill[translate = \"" + _objSkill.Name + "\"]");
            else
                xmlParentSkill = _objXmlDocument.SelectSingleNode("/chummer/skills/skill[name = \"" + _objSkill.Name + "\" and (" + _objCharacter.Options.BookXPath() + ")]");
            // Populate the Skill's Specializations (if any).
            if (xmlParentSkill != null)
            {
                using (XmlNodeList xmlSpecList = xmlParentSkill.SelectNodes("specs/spec"))
                    if (xmlSpecList != null)
                        foreach (XmlNode objXmlSpecialization in xmlSpecList)
                        {
                            string strInnerText = objXmlSpecialization.InnerText;
                            lstItems.Add(new ListItem(strInnerText, objXmlSpecialization.Attributes?["translate"]?.InnerText ?? strInnerText));

                            if (_objSkill.SkillCategory == "Combat Active")
                            {
                                // Look through the Weapons file and grab the names of items that are part of the appropriate Category or use the matching Skill.
                                XmlDocument objXmlWeaponDocument = XmlManager.Load("weapons.xml");
                                //Might need to include skill name or might miss some values?
                                XmlNodeList objXmlWeaponList = objXmlWeaponDocument.SelectNodes("/chummer/weapons/weapon[(spec = \"" + strInnerText + "\" or spec2 = \"" + strInnerText + "\") and (" + _objCharacter.Options.BookXPath() + ")]");
                                if (objXmlWeaponList != null)
                                    foreach (XmlNode objXmlWeapon in objXmlWeaponList)
                                    {
                                        string strName = objXmlWeapon["name"]?.InnerText;
                                        lstItems.Add(new ListItem(strName, objXmlWeapon["translate"]?.InnerText ?? strName));
                                    }
                            }
                        }
            }
            // Populate the lists.
            cboSpec.BeginUpdate();
            cboSpec.ValueMember = "Value";
            cboSpec.DisplayMember = "Name";
            cboSpec.DataSource = lstItems;

            // If there's only 1 value in the list, the character doesn't have a choice, so just accept it.
            if (cboSpec.Items.Count == 1 && cboSpec.DropDownStyle == ComboBoxStyle.DropDownList && AllowAutoSelect)
                AcceptForm();

            if (!string.IsNullOrEmpty(_strForceItem))
            {
                cboSpec.SelectedIndex = cboSpec.FindStringExact(_strForceItem);
                if (cboSpec.SelectedIndex != -1)
                    AcceptForm();
                else
                {
                    cboSpec.DataSource = null;
                    List<ListItem> lstSingle = new List<ListItem>
                    {
                        new ListItem(_strForceItem, _strForceItem)
                    };
                    cboSpec.ValueMember = "Value";
                    cboSpec.DisplayMember = "Name";
                    cboSpec.DataSource = lstSingle;
                    cboSpec.SelectedIndex = 0;
                    AcceptForm();
                }
            }
            cboSpec.EndUpdate();
        }

        private void cmdCancel_Click(object sender, EventArgs e)
        {
            DialogResult = DialogResult.Cancel;
        }

        private void cmdOK_Click(object sender, EventArgs e)
        {
            AcceptForm();
        }

        private void cboSpec_SelectedIndexChanged(object sender, EventArgs e)
        {
            cboSpec.DropDownStyle = cboSpec.SelectedValue?.ToString() == "Custom" ? ComboBoxStyle.DropDown : ComboBoxStyle.DropDownList;
        }
        #endregion

        #region Properties

        /// <summary>
        /// Name of the item that was selected.
        /// </summary>
        public string SelectedItem
        {
            get
            {
                if (cboSpec.SelectedValue != null && cboSpec.SelectedValue.ToString() != "Custom")
                {
                    return cboSpec.SelectedValue.ToString();
                }
                else
                {
                    return cboSpec.Text;
                }
            }
        }

        /// <summary>
        /// Whether or not the Form should be accepted if there is only one item left in the list.
        /// </summary>
        public bool AllowAutoSelect { get; set; } = true;

        /// <summary>
        /// Type of skill that we're selecting. Used to differentiate knowledge skills.
        /// </summary>
        public string Mode { get; set; }


        /// <summary>
        /// Whether or not to force the .
        /// </summary>
        public bool BuyWithKarma
        {
            get => chkKarma.Checked;
            set => chkKarma.Checked = value;
        }
        #endregion

        #region Methods
        /// <summary>
        /// Accept the selected item and close the form.
        /// </summary>
        private void AcceptForm()
        {
            if (!string.IsNullOrEmpty(SelectedItem))
                DialogResult = DialogResult.OK;
        }

        private void MoveControls()
        {
            cboSpec.Left = lblAmmoLabel.Left + lblAmmoLabel.Width + 6;
            cboSpec.Width = Width - cboSpec.Left - 19;
        }
        #endregion
    }
>>>>>>> 260a47e0
}<|MERGE_RESOLUTION|>--- conflicted
+++ resolved
@@ -1,221 +1,3 @@
-<<<<<<< HEAD
-﻿using System;
-using System.Collections.Generic;
-using System.Drawing;
-using System.Windows.Forms;
-using System.Xml;
-using System.Xml.XPath;
-using Chummer.Skills;
-
-namespace Chummer
-{
-	public partial class frmSelectSpec : Form
-	{
-		private readonly Skill _objSkill;
-		private string _strForceItem = string.Empty;
-		private XmlDocument _objXmlDocument = new XmlDocument();
-
-		#region Control Events
-		public frmSelectSpec(Skill skill)
-		{
-			_objSkill = skill;
-			InitializeComponent();
-			LanguageManager.Instance.Load(GlobalOptions.Instance.Language, this);
-			MoveControls();
-		}
-
-		private void frmSelectSpec_Load(object sender, EventArgs e)
-		{
-			List<ListItem> lstItems = new List<ListItem>();
-
-			_objXmlDocument = XmlManager.Instance.Load("skills.xml");
-
-			if (_objSkill.CharacterObject.BuildMethod == CharacterBuildMethod.Karma)
-			{
-				chkKarma.Checked = true;
-				chkKarma.Visible = false;
-			}
-			XmlNode objXmlSkill = _objXmlDocument.SelectSingleNode("/chummer/skills/skill[name = \"" + _objSkill.Name + "\"]");
-			if (Mode == "Knowledge")
-			{
-				objXmlSkill = _objXmlDocument.SelectSingleNode("/chummer/knowledgeskills/skill[name = \"" + _objSkill.Name + "\"]");
-				if (objXmlSkill == null)
-				{
-					objXmlSkill = _objXmlDocument.SelectSingleNode("/chummer/knowledgeskills/skill[translate = \"" + _objSkill.Name + "\"]");
-				}
-			}
-			// Populate the Skill's Specializations (if any).
-			ListItem objItem = new ListItem();
-			objItem.Value = "Custom";
-			objItem.Name = string.Empty;
-			lstItems.Add(objItem);
-			foreach (XmlNode objXmlSpecialization in objXmlSkill.SelectNodes("specs/spec"))
-			{
-				objItem = new ListItem();
-				objItem.Value = objXmlSpecialization.InnerText;
-				if (objXmlSpecialization.Attributes["translate"] != null)
-					objItem.Name = objXmlSpecialization.Attributes["translate"].InnerText;
-				else
-					objItem.Name = objXmlSpecialization.InnerText;
-				lstItems.Add(objItem);
-
-				if (_objSkill.SkillCategory == "Combat Active")
-				{
-					// Look through the Weapons file and grab the names of items that are part of the appropriate Category or use the matching Skill.
-					XmlDocument objXmlWeaponDocument = XmlManager.Instance.Load("weapons.xml");
-					//Might need to include skill name or might miss some values?
-					XmlNodeList objXmlWeaponList = objXmlWeaponDocument.SelectNodes("/chummer/weapons/weapon[spec = \"" + objXmlSpecialization.InnerText + "\"]");
-					foreach (XmlNode objXmlWeapon in objXmlWeaponList)
-					{
-						objItem = new ListItem();
-						objItem.Value = objXmlWeapon["name"].InnerText;
-						if (objXmlWeapon["name"].Attributes["translate"] != null)
-							objItem.Name = objXmlWeapon.Attributes["translate"].InnerText;
-						else
-							objItem.Name = objXmlWeapon["name"].InnerText;
-						lstItems.Add(objItem);
-					}
-				}
-			}
-            // Populate the lists.
-            cboSpec.BeginUpdate();
-			cboSpec.ValueMember = "Value";
-			cboSpec.DisplayMember = "Name";
-            cboSpec.DataSource = lstItems;
-
-            // If there's only 1 value in the list, the character doesn't have a choice, so just accept it.
-            if (cboSpec.Items.Count == 1 && AllowAutoSelect)
-				AcceptForm();
-
-			if (!string.IsNullOrEmpty(_strForceItem))
-			{
-				cboSpec.SelectedIndex = cboSpec.FindStringExact(_strForceItem);
-				if (cboSpec.SelectedIndex != -1)
-					AcceptForm();
-				else
-				{
-					cboSpec.DataSource = null;
-					List<ListItem> lstSingle = new List<ListItem>();
-					objItem = new ListItem();
-					objItem.Value = _strForceItem;
-					objItem.Name = _strForceItem;
-					lstSingle.Add(objItem);
-					cboSpec.ValueMember = "Value";
-					cboSpec.DisplayMember = "Name";
-					cboSpec.DataSource = lstSingle;
-					cboSpec.SelectedIndex = 0;
-					AcceptForm();
-				}
-			}
-            cboSpec.EndUpdate();
-        }
-
-		private void cmdCancel_Click(object sender, EventArgs e)
-		{
-			DialogResult = DialogResult.Cancel;
-		}
-
-		private void cmdOK_Click(object sender, EventArgs e)
-		{
-			AcceptForm();
-		}
-
-		private void cboSpec_DropDown(object sender, EventArgs e)
-		{
-			// Resize the width of the DropDown so that the longest name fits.
-			ComboBox objSender = (ComboBox)sender;
-			int intWidth = objSender.DropDownWidth;
-			Graphics objGraphics = objSender.CreateGraphics();
-			Font objFont = objSender.Font;
-			int intScrollWidth = (objSender.Items.Count > objSender.MaxDropDownItems) ? SystemInformation.VerticalScrollBarWidth : 0;
-			int intNewWidth;
-			foreach (ListItem objItem in ((ComboBox)sender).Items)
-			{
-				intNewWidth = (int)objGraphics.MeasureString(objItem.Name, objFont).Width + intScrollWidth;
-				if (intWidth < intNewWidth)
-				{
-					intWidth = intNewWidth;
-				}
-			}
-			objSender.DropDownWidth = intWidth;
-		}
-		private void cboSpec_SelectedIndexChanged(object sender, EventArgs e)
-		{
-			if (cboSpec.SelectedValue.ToString() == "Custom")
-			{
-				cboSpec.DropDownStyle = ComboBoxStyle.DropDown;
-			}
-			else
-			{
-				cboSpec.DropDownStyle = ComboBoxStyle.DropDownList;
-			}
-		}
-		#endregion
-
-		#region Properties
-        
-		/// <summary>
-		/// Name of the item that was selected.
-		/// </summary>
-		public string SelectedItem
-		{
-			get
-			{
-				if (cboSpec.SelectedValue != null && cboSpec.SelectedValue.ToString() != "Custom")
-				{
-					return cboSpec.SelectedValue.ToString();
-				}
-				else
-				{
-					return cboSpec.Text;
-				}
-			}
-		}
-
-		/// <summary>
-		/// Whether or not the Form should be accepted if there is only one item left in the list.
-		/// </summary>
-		public bool AllowAutoSelect { get; set; } = true;
-
-		/// <summary>
-		/// Type of skill that we're selecting. Used to differentiate knowledge skills.
-		/// </summary>
-		public string Mode { get; set; }
-
-
-		/// <summary>
-		/// Whether or not to force the .
-		/// </summary>
-		public bool BuyWithKarma
-		{
-			get
-			{
-				return chkKarma.Checked;
-			}
-			set
-			{
-				chkKarma.Checked = value;
-			}
-		}
-		#endregion
-
-		#region Methods
-		/// <summary>
-		/// Accept the selected item and close the form.
-		/// </summary>
-		private void AcceptForm()
-		{
-			DialogResult = DialogResult.OK;
-		}
-
-		private void MoveControls()
-		{
-			cboSpec.Left = lblAmmoLabel.Left + lblAmmoLabel.Width + 6;
-			cboSpec.Width = Width - cboSpec.Left - 19;
-		}
-		#endregion
-	}
-=======
 /*  This file is part of Chummer5a.
  *
  *  Chummer5a is free software: you can redistribute it and/or modify
@@ -409,5 +191,4 @@
         }
         #endregion
     }
->>>>>>> 260a47e0
 }