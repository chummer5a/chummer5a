--- conflicted
+++ resolved
@@ -60,18 +60,12 @@
 				if (objLabel.Text.StartsWith("["))
 					objLabel.Text = string.Empty;
 			}
-<<<<<<< HEAD
-
-			// Load the Vehicle information.
-			_objXmlDocument = XmlManager.Instance.Load("vehicles.xml");
-=======
             chkHideOverAvailLimit.Text = chkHideOverAvailLimit.Text.Replace("{0}",
                     _objCharacter.Options.Availability.ToString());
             chkHideOverAvailLimit.Checked = _objCharacter.Options.HideItemsOverAvailLimit;
 
             // Load the Vehicle information.
             _objXmlDocument = XmlManager.Instance.Load("vehicles.xml");
->>>>>>> 59b780a7
 
 			// Populate the Vehicle Category list.
 			XmlNodeList objXmlCategoryList = _objXmlDocument.SelectNodes("/chummer/categories/category");
@@ -116,13 +110,6 @@
 			XmlNodeList objXmlVehicleList = _objXmlDocument.SelectNodes("/chummer/vehicles/vehicle[category = \"" + cboCategory.SelectedValue + "\" and (" + _objCharacter.Options.BookXPath() + ")]");
 			foreach (XmlNode objXmlVehicle in objXmlVehicleList)
 			{
-<<<<<<< HEAD
-                if (objXmlVehicle["hidden"] != null)
-                    continue;
-				ListItem objItem = new ListItem {Value = objXmlVehicle["name"]?.InnerText};
-			    objItem.Name = objXmlVehicle["translate"]?.InnerText ?? objItem.Value;
-				lstVehicles.Add(objItem);
-=======
 			    if (Backend.Shared_Methods.SelectionShared.CheckAvailRestriction(objXmlVehicle, _objCharacter,chkHideOverAvailLimit.Checked))
 			    {
 			        if (objXmlVehicle["hidden"] != null)
@@ -131,7 +118,6 @@
 			        objItem.Name = objXmlVehicle["translate"]?.InnerText ?? objItem.Value;
 			        lstVehicles.Add(objItem);
 			    }
->>>>>>> 59b780a7
 			}
 			SortListItem objSort = new SortListItem();
 			lstVehicles.Sort(objSort.Compare);
@@ -176,21 +162,6 @@
 			{
                 if (objXmlVehicle["hidden"] != null)
                     continue;
-<<<<<<< HEAD
-			    ListItem objItem = new ListItem {Value = objXmlVehicle["name"]?.InnerText};
-			    objItem.Name = objXmlVehicle["translate"]?.InnerText ?? objItem.Value;
-
-                if (objXmlVehicle["category"] != null)
-                {
-                    ListItem objFoundItem = _lstCategory.Find(objFind => objFind.Value == objXmlVehicle["category"].InnerText);
-                    if (objFoundItem != null)
-                    {
-                        objItem.Name += " [" + objFoundItem.Name + "]";
-                    }
-                }
-                lstVehicles.Add(objItem);
-            }
-=======
 			    if (Backend.Shared_Methods.SelectionShared.CheckAvailRestriction(objXmlVehicle, _objCharacter,chkHideOverAvailLimit.Checked))
 			    {
 			        ListItem objItem = new ListItem {Value = objXmlVehicle["name"]?.InnerText};
@@ -207,7 +178,6 @@
 			        lstVehicles.Add(objItem);
 			    }
 			}
->>>>>>> 59b780a7
 			SortListItem objSort = new SortListItem();
 			lstVehicles.Sort(objSort.Compare);
             lstVehicle.BeginUpdate();
