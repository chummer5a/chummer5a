/*  This file is part of Chummer5a.
 *
 *  Chummer5a is free software: you can redistribute it and/or modify
 *  it under the terms of the GNU General Public License as published by
 *  the Free Software Foundation, either version 3 of the License, or
 *  (at your option) any later version.
 *
 *  Chummer5a is distributed in the hope that it will be useful,
 *  but WITHOUT ANY WARRANTY; without even the implied warranty of
 *  MERCHANTABILITY or FITNESS FOR A PARTICULAR PURPOSE.  See the
 *  GNU General Public License for more details.
 *
 *  You should have received a copy of the GNU General Public License
 *  along with Chummer5a.  If not, see <http://www.gnu.org/licenses/>.
 *
 *  You can obtain the full source code for Chummer5a at
 *  https://github.com/chummer5a/chummer5a
 */
 using System;
using System.Collections.Generic;
using System.Linq;
using System.Windows.Forms;
using System.Xml.XPath;
 using Chummer.Backend.Equipment;
using System.Text;

namespace Chummer
{
    public partial class frmSelectVehicleMod : Form
    {
        private Vehicle _objVehicle;
        private int _intWeaponMountSlots;
        private int _intModMultiplier = 1;
        private int _intMarkup;
        private bool _blnLoading = true;
        private bool _blnSkipUpdate;
        private static string s_StrSelectCategory = string.Empty;

        private static readonly string[] s_LstCategories = { "Powertrain", "Protection", "Weapons", "Body", "Electromagnetic", "Cosmetic" };
        private bool _blnAddAgain;

        private readonly XPathNavigator _xmlBaseVehicleDataNode;
        private readonly Character _objCharacter;
        private bool _blnBlackMarketDiscount;
        private readonly string _strLimitToCategories = string.Empty;
        private readonly List<ListItem> _lstCategory = new List<ListItem>();
        private readonly HashSet<string> _setBlackMarketMaps;
        private readonly List<VehicleMod> _lstMods = new List<VehicleMod>();

        #region Control Events
        public frmSelectVehicleMod(Character objCharacter, IEnumerable<VehicleMod> lstExistingMods)
        {
<<<<<<< HEAD
            CommonFunctions.OpenPDF(lblSource.Text, _objCharacter);
=======
            InitializeComponent();
            LanguageManager.TranslateWinForm(GlobalOptions.Language, this);
            _objCharacter = objCharacter;
            // Load the Vehicle information.
            _xmlBaseVehicleDataNode = XmlManager.Load("vehicles.xml").GetFastNavigator().SelectSingleNode("/chummer");
            _setBlackMarketMaps = _objCharacter.GenerateBlackMarketMappings(_xmlBaseVehicleDataNode);
            if (lstExistingMods != null)
                _lstMods.AddRange(lstExistingMods);
>>>>>>> e3448d55
        }

        private void frmSelectVehicleMod_Load(object sender, EventArgs e)
        {
            if (_objCharacter.Created)
            {
                lblMarkupLabel.Visible = true;
                nudMarkup.Visible = true;
                lblMarkupPercentLabel.Visible = true;
                chkHideOverAvailLimit.Visible = false;
                chkHideOverAvailLimit.Checked = false;
            }
            else
            {
                lblMarkupLabel.Visible = false;
                nudMarkup.Visible = false;
                lblMarkupPercentLabel.Visible = false;
                chkHideOverAvailLimit.Text = string.Format(chkHideOverAvailLimit.Text, _objCharacter.MaximumAvailability.ToString(GlobalOptions.CultureInfo));
                chkHideOverAvailLimit.Checked = _objCharacter.Options.HideItemsOverAvailLimit;
            }
            chkBlackMarketDiscount.Visible = _objCharacter.BlackMarketDiscount;

            string[] strValues = _strLimitToCategories.Split(',');

            // Populate the Category list.
            foreach (XPathNavigator objXmlCategory in _xmlBaseVehicleDataNode.Select("modcategories/category"))
            {
                string strInnerText = objXmlCategory.Value;
                if (string.IsNullOrEmpty(_strLimitToCategories) || strValues.Any(value => value == strInnerText))
                {
                    _lstCategory.Add(new ListItem(strInnerText, objXmlCategory.SelectSingleNode("@translate")?.Value ?? strInnerText));
                }
            }
            _lstCategory.Sort(CompareListItems.CompareNames);
            if (_lstCategory.Count > 0)
            {
                _lstCategory.Insert(0, new ListItem("Show All", LanguageManager.GetString("String_ShowAll", GlobalOptions.Language)));
            }
            cboCategory.BeginUpdate();
            cboCategory.ValueMember = "Value";
            cboCategory.DisplayMember = "Name";
            cboCategory.DataSource = _lstCategory;

            // Select the first Category in the list.
            if (!string.IsNullOrEmpty(s_StrSelectCategory))
                cboCategory.SelectedValue = s_StrSelectCategory;

            if (cboCategory.SelectedIndex == -1 && _lstCategory.Count > 0)
                cboCategory.SelectedIndex = 0;

            cboCategory.EndUpdate();

            _blnLoading = false;
            UpdateGearInfo();
        }

        private void lstMod_SelectedIndexChanged(object sender, EventArgs e)
        {
            UpdateGearInfo();
        }

        private void cboCategory_SelectedIndexChanged(object sender, EventArgs e)
        {
            BuildModList();
        }

        private void nudRating_ValueChanged(object sender, EventArgs e)
        {
            UpdateGearInfo();
        }

        private void cmdOK_Click(object sender, EventArgs e)
        {
            _blnAddAgain = false;
            AcceptForm();
        }

        private void chkBlackMarketDiscount_CheckedChanged(object sender, EventArgs e)
        {
            UpdateGearInfo();
        }

        private void cmdCancel_Click(object sender, EventArgs e)
        {
            s_StrSelectCategory = string.Empty;
            DialogResult = DialogResult.Cancel;
        }

        private void lstMod_DoubleClick(object sender, EventArgs e)
        {
            _blnAddAgain = false;
            AcceptForm();
        }

        private void cmdOKAdd_Click(object sender, EventArgs e)
        {
            _blnAddAgain = true;
            AcceptForm();
        }

        private void chkFreeItem_CheckedChanged(object sender, EventArgs e)
        {
            if (chkShowOnlyAffordItems.Checked)
                BuildModList();
            UpdateGearInfo();
        }

        private void txtSearch_TextChanged(object sender, EventArgs e)
        {
            BuildModList();
        }

        private void nudMarkup_ValueChanged(object sender, EventArgs e)
        {
            if (chkShowOnlyAffordItems.Checked && !chkFreeItem.Checked)
                BuildModList();
            UpdateGearInfo();
        }

        private void txtSearch_KeyDown(object sender, KeyEventArgs e)
        {
            if (e.KeyCode == Keys.Down)
            {
                if (lstMod.SelectedIndex + 1 < lstMod.Items.Count)
                {
                    lstMod.SelectedIndex++;
                }
                else if (lstMod.Items.Count > 0)
                {
                    lstMod.SelectedIndex = 0;
                }
            }
            if (e.KeyCode == Keys.Up)
            {
                if (lstMod.SelectedIndex - 1 >= 0)
                {
                    lstMod.SelectedIndex--;
                }
                else if (lstMod.Items.Count > 0)
                {
                    lstMod.SelectedIndex = lstMod.Items.Count - 1;
                }
            }
        }

        private void txtSearch_KeyUp(object sender, KeyEventArgs e)
        {
            if (e.KeyCode == Keys.Up)
                txtSearch.Select(txtSearch.Text.Length, 0);
        }

        private void chkHideOverAvailLimit_CheckedChanged(object sender, EventArgs e)
        {
            BuildModList();
        }

        private void chkShowOnlyAffordItems_CheckedChanged(object sender, EventArgs e)
        {
            BuildModList();
        }
        #endregion

        #region Properties
        /// <summary>
        /// Whether or not the user wants to add another item after this one.
        /// </summary>
        public bool AddAgain => _blnAddAgain;

        /// <summary>
        /// Whether or not the selected Vehicle is used.
        /// </summary>
        public bool BlackMarketDiscount => _blnBlackMarketDiscount;

        /// <summary>
        /// Vehicle's Cost.
        /// </summary>
        public Vehicle SelectedVehicle
        {
            set => _objVehicle = value;
        }

        /// <summary>
        /// The slots taken up by a weapon mount to which the vehicle mod might be being added
        /// </summary>
        public int WeaponMountSlots
        {
            set => _intWeaponMountSlots = value;
        }

        /// <summary>
        /// Name of the Mod that was selected in the dialogue.
        /// </summary>
        public string SelectedMod { get; private set; } = string.Empty;

        /// <summary>
        /// Rating that was selected in the dialogue.
        /// </summary>
        public int SelectedRating { get; private set; }

        /// <summary>
        /// Whether or not the item should be added for free.
        /// </summary>
        public bool FreeCost => chkFreeItem.Checked;

        /// <summary>
        /// Markup percentage.
        /// </summary>
        public int Markup => _intMarkup;

        /// <summary>
        /// Is the mod being added to a vehicle weapon mount?
        /// </summary>
        public bool VehicleMountMods { get; set; }

        #endregion

        #region Methods
        /// <summary>
        /// Build the list of Mods.
        /// </summary>
        private void BuildModList()
        {
            string strCategory = cboCategory.SelectedValue?.ToString();
            string strFilter = '(' + _objCharacter.Options.BookXPath() + ')';
            if (!string.IsNullOrEmpty(strCategory) && strCategory != "Show All" && (string.IsNullOrWhiteSpace(txtSearch.Text) || _objCharacter.Options.SearchInCategoryOnly))
                strFilter += " and category = \"" + strCategory + '\"';
            /*
            else if (!string.IsNullOrEmpty(AllowedCategories))
            {
                StringBuilder objCategoryFilter = new StringBuilder();
                foreach (string strItem in _lstCategory.Select(x => x.Value))
                {
                    if (!string.IsNullOrEmpty(strItem))
                        objCategoryFilter.Append("category = \"" + strItem + "\" or ");
                }
                if (objCategoryFilter.Length > 0)
                {
                    strFilter += " and (" + objCategoryFilter.ToString().TrimEndOnce(" or ") + ')';
                }
            }
            */

            strFilter += CommonFunctions.GenerateSearchXPath(txtSearch.Text);

            // Retrieve the list of Mods for the selected Category.
            XPathNodeIterator objXmlModList = VehicleMountMods
                ? _xmlBaseVehicleDataNode.Select("weaponmountmods/mod[" + strFilter + "]")
                : _xmlBaseVehicleDataNode.Select("mods/mod[" + strFilter + "]");
            // Update the list of Mods based on the selected Category.
            XPathNavigator objXmlVehicleNode = _objVehicle.GetNode().CreateNavigator();
            List<ListItem> lstMods = new List<ListItem>();
            foreach (XPathNavigator objXmlMod in objXmlModList)
            {
                XPathNavigator xmlTestNode = objXmlMod.SelectSingleNode("forbidden/vehicledetails");
                if (xmlTestNode != null)
                {
                    // Assumes topmost parent is an AND node
                    if (objXmlVehicleNode.ProcessFilterOperationNode(xmlTestNode, false))
                    {
                        continue;
                    }
                }
                xmlTestNode = objXmlMod.SelectSingleNode("required/vehicledetails");
                if (xmlTestNode != null)
                {
                    // Assumes topmost parent is an AND node
                    if (!objXmlVehicleNode.ProcessFilterOperationNode(xmlTestNode, false))
                    {
                        continue;
                    }
                }

                xmlTestNode = objXmlMod.SelectSingleNode("forbidden/oneof");
                if (xmlTestNode != null)
                {
                    //Add to set for O(N log M) runtime instead of O(N * M)

                    HashSet<string> setForbiddenAccessory = new HashSet<string>();
                    foreach (XPathNavigator node in xmlTestNode.Select("mods"))
                    {
                        setForbiddenAccessory.Add(node.Value);
                    }

                    if (_lstMods.Any(objAccessory => setForbiddenAccessory.Contains(objAccessory.Name)))
                    {
                        continue;
                    }
                }

                xmlTestNode = objXmlMod.SelectSingleNode("required/oneof");
                if (xmlTestNode != null)
                {
                    //Add to set for O(N log M) runtime instead of O(N * M)

                    HashSet<string> setRequiredAccessory = new HashSet<string>();
                    foreach (XPathNavigator node in xmlTestNode.Select("mods"))
                    {
                        setRequiredAccessory.Add(node.Value);
                    }

                    if (!_lstMods.Any(objAccessory => setRequiredAccessory.Contains(objAccessory.Name)))
                    {
                        continue;
                    }
                }

                xmlTestNode = objXmlMod.SelectSingleNode("requires");
                if (xmlTestNode != null)
                {
                    if (_objVehicle.Seats < Convert.ToInt32(xmlTestNode.SelectSingleNode("seats")?.Value))
                    {
                        continue;
                    }
                }

                decimal decCostMultiplier = 1 + (nudMarkup.Value / 100.0m);
                if (_setBlackMarketMaps.Contains(objXmlMod.SelectSingleNode("category")?.Value))
                    decCostMultiplier *= 0.9m;
                if ((!chkHideOverAvailLimit.Checked || SelectionShared.CheckAvailRestriction(objXmlMod, _objCharacter)) &&
                    (!chkShowOnlyAffordItems.Checked || chkFreeItem.Checked || SelectionShared.CheckNuyenRestriction(objXmlMod, _objCharacter.Nuyen, decCostMultiplier)))
                {
                    lstMods.Add(new ListItem(objXmlMod.SelectSingleNode("id")?.Value, objXmlMod.SelectSingleNode("translate")?.Value ?? objXmlMod.SelectSingleNode("name")?.Value ?? LanguageManager.GetString("String_Unknown", GlobalOptions.Language)));
                }
            }
            lstMods.Sort(CompareListItems.CompareNames);
            string strOldSelected = lstMod.SelectedValue?.ToString();
            _blnLoading = true;
            lstMod.BeginUpdate();
            lstMod.ValueMember = "Value";
            lstMod.DisplayMember = "Name";
            lstMod.DataSource = lstMods;
            _blnLoading = false;
            if (string.IsNullOrEmpty(strOldSelected))
                lstMod.SelectedIndex = -1;
            else
                lstMod.SelectedValue = strOldSelected;
            lstMod.EndUpdate();
        }

        /// <summary>
        /// Accept the selected item and close the form.
        /// </summary>
        private void AcceptForm()
        {
            string strSelectedId = lstMod.SelectedValue?.ToString();
            if (!string.IsNullOrEmpty(strSelectedId))
            {
                XPathNavigator xmlVehicleMod = _xmlBaseVehicleDataNode.SelectSingleNode((VehicleMountMods ? "weaponmountmods" : "mods") + "/mod[id = \"" + strSelectedId + "\"]");
                if (xmlVehicleMod != null)
                {
                    SelectedMod = strSelectedId;
                    SelectedRating = decimal.ToInt32(nudRating.Value);
                    _intMarkup = decimal.ToInt32(nudMarkup.Value);
                    _blnBlackMarketDiscount = chkBlackMarketDiscount.Checked;
                    s_StrSelectCategory = (_objCharacter.Options.SearchInCategoryOnly || txtSearch.TextLength == 0) ? cboCategory.SelectedValue?.ToString() : xmlVehicleMod.SelectSingleNode("category")?.Value;
                    DialogResult = DialogResult.OK;
                }
            }
        }

        /// <summary>
        /// Update the Mod's information based on the Mod selected and current Rating.
        /// </summary>
        private void UpdateGearInfo()
        {
            if (_blnLoading || _blnSkipUpdate)
                return;

            _blnSkipUpdate = true;
            XPathNavigator xmlVehicleMod = null;
            string strSelectedId = lstMod.SelectedValue?.ToString();
            if (!string.IsNullOrEmpty(strSelectedId))
            {
                // Retireve the information for the selected Mod.
                // Filtering is also done on the Category in case there are non-unique names across categories.
                xmlVehicleMod = VehicleMountMods
                    ? _xmlBaseVehicleDataNode.SelectSingleNode($"weaponmountmods/mod[id = \"{strSelectedId}\"]")
                    : _xmlBaseVehicleDataNode.SelectSingleNode($"mods/mod[id = \"{strSelectedId}\"]");
            }

            if (xmlVehicleMod != null)
            {
                chkBlackMarketDiscount.Checked = _setBlackMarketMaps.Contains(xmlVehicleMod.SelectSingleNode("category")?.Value);

                // Extract the Avil and Cost values from the Gear info since these may contain formulas and/or be based off of the Rating.
                // This is done using XPathExpression.

                int intMinRating = 1;
                string strMinRating = xmlVehicleMod.SelectSingleNode("minrating")?.Value;
                if (strMinRating?.Length > 0)
                {
                    strMinRating = ReplaceStrings(strMinRating);
                    object objTempProcess = CommonFunctions.EvaluateInvariantXPath(strMinRating, out bool blnTempIsSuccess);
                    if (blnTempIsSuccess)
                        intMinRating = Convert.ToInt32(objTempProcess);
                }
                string strRating = xmlVehicleMod.SelectSingleNode("rating")?.Value.ToLower();
                // If the rating is "qty", we're looking at Tires instead of actual Rating, so update the fields appropriately.
                if (strRating == "qty")
                {
                    nudRating.Maximum = 20;
                    lblRatingLabel.Text = LanguageManager.GetString("Label_Qty", GlobalOptions.Language);
                    lblRatingLabel.Visible = true;
                    nudRating.Visible = true;
                    lblRatingNALabel.Visible = false;
                }
                //Used for the Armor modifications.
                else if (strRating == "body")
                {
                    nudRating.Maximum = _objVehicle.Body;
                    lblRatingLabel.Text = LanguageManager.GetString("Label_Body", GlobalOptions.Language);
                    lblRatingLabel.Visible = true;
                    nudRating.Visible = true;
                    lblRatingNALabel.Visible = false;
                }
                //Used for Metahuman Adjustments.
                else if (strRating == "seats")
                {
                    nudRating.Maximum = _objVehicle.TotalSeats;
                    lblRatingLabel.Text = LanguageManager.GetString("Label_Seats", GlobalOptions.Language);
                    lblRatingLabel.Visible = true;
                    nudRating.Visible = true;
                    lblRatingNALabel.Visible = false;
                }
                else
                {
                    lblRatingLabel.Text = LanguageManager.GetString("Label_Rating", GlobalOptions.Language);
                    lblRatingLabel.Visible = true;
                    int intRating = Convert.ToInt32(strRating);
                    if (intRating > 0)
                    {
                        nudRating.Maximum = intRating;
                        nudRating.Visible = true;
                        lblRatingNALabel.Visible = false;
                    }
                    else
                    {
                        nudRating.Minimum = 0;
                        nudRating.Maximum = 0;
                        lblRatingNALabel.Visible = true;
                        nudRating.Visible = false;
                    }
                }
                if (nudRating.Visible)
                {
                    if (chkHideOverAvailLimit.Checked)
                    {
                        while (nudRating.Maximum > intMinRating && !SelectionShared.CheckAvailRestriction(xmlVehicleMod, _objCharacter, decimal.ToInt32(nudRating.Maximum)))
                        {
                            nudRating.Maximum -= 1;
                        }
                    }

                    if (chkShowOnlyAffordItems.Checked && !chkFreeItem.Checked)
                    {
                        decimal decCostMultiplier = 1 + (nudMarkup.Value / 100.0m);
                        if (_setBlackMarketMaps.Contains(xmlVehicleMod.SelectSingleNode("category")?.Value))
                            decCostMultiplier *= 0.9m;
                        while (nudRating.Maximum > intMinRating && !SelectionShared.CheckNuyenRestriction(xmlVehicleMod, _objCharacter.Nuyen, decCostMultiplier, decimal.ToInt32(nudRating.Maximum)))
                        {
                            nudRating.Maximum -= 1;
                        }
                    }
                    nudRating.Minimum = intMinRating;
                    nudRating.Enabled = nudRating.Maximum != nudRating.Minimum;
                }

                // Slots.

                string strSlots = xmlVehicleMod.SelectSingleNode("slots")?.Value ?? string.Empty;
                if (strSlots.StartsWith("FixedValues("))
                {
                    string[] strValues = strSlots.TrimStartOnce("FixedValues(", true).TrimEndOnce(')').Split(',');
                    strSlots = strValues[decimal.ToInt32(nudRating.Value) - 1];
                }
                int.TryParse(strSlots, out int intExtraSlots);
                strSlots = ReplaceStrings(strSlots, intExtraSlots);
                object objProcess = CommonFunctions.EvaluateInvariantXPath(strSlots, out bool blnIsSuccess);
                lblSlots.Text = blnIsSuccess ? Convert.ToInt32(objProcess).ToString() : strSlots;
                lblSlotsLabel.Visible = !string.IsNullOrEmpty(lblSlots.Text);

                int.TryParse(lblSlots.Text, out intExtraSlots);

                // Avail.
                lblAvail.Text = new AvailabilityValue(Convert.ToInt32(nudRating.Value), xmlVehicleMod.SelectSingleNode("avail")?.Value).ToString();
                lblAvailLabel.Visible = !string.IsNullOrEmpty(lblAvail.Text);

                // Cost.
                decimal decItemCost = 0;
                if (chkFreeItem.Checked)
                    lblCost.Text = (0.0m).ToString(_objCharacter.Options.NuyenFormat, GlobalOptions.CultureInfo) + '¥';
                else
                {
                    string strCost = xmlVehicleMod.SelectSingleNode("cost")?.Value ?? string.Empty;
                    if (strCost.StartsWith("Variable("))
                    {
                        decimal decMin;
                        decimal decMax = decimal.MaxValue;
                        strCost = strCost.TrimStartOnce("Variable(", true).TrimEndOnce(')');
                        if (strCost.Contains('-'))
                        {
                            string[] strValues = strCost.Split('-');
                            decMin = Convert.ToDecimal(strValues[0], GlobalOptions.InvariantCultureInfo);
                            decMax = Convert.ToDecimal(strValues[1], GlobalOptions.InvariantCultureInfo);
                        }
                        else
                            decMin = Convert.ToDecimal(strCost.FastEscape('+'), GlobalOptions.InvariantCultureInfo);

                        if (decMax == decimal.MaxValue)
                            lblCost.Text = decMin.ToString(_objCharacter.Options.NuyenFormat, GlobalOptions.CultureInfo) + "¥+";
                        else
                            lblCost.Text = decMin.ToString(_objCharacter.Options.NuyenFormat, GlobalOptions.CultureInfo) + " - " + decMax.ToString(_objCharacter.Options.NuyenFormat, GlobalOptions.CultureInfo) + '¥';

                        strCost = decMin.ToString(GlobalOptions.InvariantCultureInfo);
                    }
                    else if (strCost.StartsWith("FixedValues("))
                    {
                        int intRating = decimal.ToInt32(nudRating.Value) - 1;
                        strCost = strCost.TrimStartOnce("FixedValues(", true).TrimEndOnce(')');
                        string[] strValues = strCost.Split(',');
                        if (intRating < 0 || intRating > strValues.Length)
                        {
                            intRating = 0;
                        }
                        strCost = strValues[intRating];
                    }
                    strCost = ReplaceStrings(strCost, intExtraSlots);

                    objProcess = CommonFunctions.EvaluateInvariantXPath(strCost, out blnIsSuccess);
                    if (blnIsSuccess)
                        decItemCost = Convert.ToDecimal(objProcess, GlobalOptions.InvariantCultureInfo);
                    decItemCost *= _intModMultiplier;

                    // Apply any markup.
                    decItemCost *= 1 + (nudMarkup.Value / 100.0m);

                    if (chkBlackMarketDiscount.Checked)
                    {
                        decItemCost *= 0.9m;
                    }

                    lblCost.Text = decItemCost.ToString(_objCharacter.Options.NuyenFormat, GlobalOptions.CultureInfo) + '¥';
                }
                lblCostLabel.Visible = !string.IsNullOrEmpty(lblCost.Text);

                // Update the Avail Test Label.
                lblTest.Text = _objCharacter.AvailTest(decItemCost, lblAvail.Text);
                lblTestLabel.Visible = !string.IsNullOrEmpty(lblTest.Text);

                string strCategory = xmlVehicleMod.SelectSingleNode("category")?.Value ?? string.Empty;
                if (!string.IsNullOrEmpty(strCategory))
                {
                    if (s_LstCategories.Contains(strCategory))
                    {
                        lblVehicleCapacityLabel.Visible = true;
                        lblVehicleCapacity.Visible = true;
                        lblVehicleCapacity.Text = GetRemainingModCapacity(strCategory, Convert.ToInt32(lblSlots.Text));
                        lblVehicleCapacityLabel.SetToolTip(LanguageManager.GetString("Tip_RemainingVehicleModCapacity", GlobalOptions.Language));
                    }
                    else
                    {
                        lblVehicleCapacityLabel.Visible = false;
                        lblVehicleCapacity.Visible = false;
                    }

                    if (strCategory == "Weapon Mod")
                        lblCategory.Text = LanguageManager.GetString("String_WeaponModification", GlobalOptions.Language);
                    // Translate the Category if possible.
                    else if (GlobalOptions.Language != GlobalOptions.DefaultLanguage)
                    {
                        XPathNavigator objXmlCategoryTranslate = _xmlBaseVehicleDataNode.SelectSingleNode("modcategories/category[. = \"" + strCategory + "\"]/@translate");
                        lblCategory.Text = objXmlCategoryTranslate?.Value ?? strCategory;
                    }
                    else
                        lblCategory.Text = strCategory;
                }
                else
                {
                    lblCategory.Text = strCategory;
                    lblVehicleCapacityLabel.Visible = false;
                    lblVehicleCapacity.Visible = false;
                }
                lblCategoryLabel.Visible = !string.IsNullOrEmpty(lblCategory.Text);

                string strLimit = xmlVehicleMod.SelectSingleNode("limit")?.Value;
                if (!string.IsNullOrEmpty(strLimit))
                {
                    // Translate the Limit if possible.
                    if (GlobalOptions.Language != GlobalOptions.DefaultLanguage)
                    {
                        XPathNavigator objXmlLimit = _xmlBaseVehicleDataNode.SelectSingleNode("limits/limit[. = \"" + strLimit + "\"/@translate]");
                        lblLimit.Text = LanguageManager.GetString("String_Space", GlobalOptions.Language) + '(' + objXmlLimit?.Value ?? strLimit + ')';
                    }
                    else
                        lblLimit.Text = LanguageManager.GetString("String_Space", GlobalOptions.Language) + '(' + strLimit + ')';
                }
                else
                    lblLimit.Text = string.Empty;

                string strSource = xmlVehicleMod.SelectSingleNode("source")?.Value ?? LanguageManager.GetString("String_Unknown", GlobalOptions.Language);
                string strPage = xmlVehicleMod.SelectSingleNode("altpage")?.Value ?? xmlVehicleMod.SelectSingleNode("page")?.Value ?? LanguageManager.GetString("String_Unknown", GlobalOptions.Language);
                string strSpaceCharacter = LanguageManager.GetString("String_Space", GlobalOptions.Language);
                lblSource.Text = CommonFunctions.LanguageBookShort(strSource, GlobalOptions.Language) + strSpaceCharacter + strPage;
                lblSource.SetToolTip(CommonFunctions.LanguageBookLong(strSource, GlobalOptions.Language) + strSpaceCharacter + LanguageManager.GetString("String_Page", GlobalOptions.Language) + strSpaceCharacter + strPage);
                lblSourceLabel.Visible = !string.IsNullOrEmpty(lblSource.Text);
            }
            else
            {
                lblRatingNALabel.Visible = false;
                lblRatingLabel.Text = string.Empty;
                nudRating.Visible = false;
                lblSlotsLabel.Visible = false;
                lblSlots.Text = string.Empty;
                chkBlackMarketDiscount.Checked = false;
                lblAvailLabel.Visible = false;
                lblAvail.Text = string.Empty;
                lblCostLabel.Visible = false;
                lblCost.Text = string.Empty;
                lblTestLabel.Visible = false;
                lblTest.Text = string.Empty;
                lblCategoryLabel.Visible = false;
                lblCategory.Text = string.Empty;
                lblVehicleCapacityLabel.Visible = false;
                lblVehicleCapacity.Visible = false;
                lblLimit.Text = string.Empty;
                lblSourceLabel.Visible = false;
                lblSource.Text = string.Empty;
                lblSource.SetToolTip(string.Empty);
            }
            _blnSkipUpdate = false;
        }

        private string GetRemainingModCapacity(string strCategory, int intModSlots)
        {
            switch (strCategory)
            {
                case "Powertrain":
                    return _objVehicle.PowertrainModSlotsUsed(intModSlots);
                case "Protection":
                    return _objVehicle.ProtectionModSlotsUsed(intModSlots);
                case "Weapons":
                    return _objVehicle.WeaponModSlotsUsed(intModSlots);
                case "Body":
                    return _objVehicle.BodyModSlotsUsed(intModSlots);
                case "Electromagnetic":
                    return _objVehicle.ElectromagneticModSlotsUsed(intModSlots);
                case "Cosmetic":
                    return _objVehicle.CosmeticModSlotsUsed(intModSlots);
                default:
                    return string.Empty;
            }
        }

        private string ReplaceStrings(string strInput, int intExtraSlots = 0)
        {
            StringBuilder objInputBuilder = new StringBuilder(strInput);
            objInputBuilder.Replace("Rating", nudRating.Value.ToString(GlobalOptions.InvariantCultureInfo));
            objInputBuilder.Replace("Vehicle Cost", _objVehicle.Cost);
            objInputBuilder.Replace("Weapon Cost", 0.ToString());
            objInputBuilder.Replace("Total Cost", 0.ToString());
            objInputBuilder.Replace("Body", _objVehicle.Body.ToString());
            objInputBuilder.Replace("Handling", _objVehicle.Handling.ToString());
            objInputBuilder.Replace("Offroad Handling", _objVehicle.OffroadHandling.ToString());
            objInputBuilder.Replace("Speed", _objVehicle.Speed.ToString());
            objInputBuilder.Replace("Offroad Speed", _objVehicle.OffroadSpeed.ToString());
            objInputBuilder.Replace("Acceleration", _objVehicle.Accel.ToString());
            objInputBuilder.Replace("Offroad Acceleration", _objVehicle.OffroadAccel.ToString());
            objInputBuilder.Replace("Sensor", _objVehicle.BaseSensor.ToString());
            objInputBuilder.Replace("Armor", _objVehicle.Armor.ToString());
            objInputBuilder.Replace("Slots", (_intWeaponMountSlots + intExtraSlots).ToString());

            return objInputBuilder.ToString();
        }

        private void OpenSourceFromLabel(object sender, EventArgs e)
        {
            CommonFunctions.OpenPDFFromControl(sender, e);
        }
        #endregion
    }
}<|MERGE_RESOLUTION|>--- conflicted
+++ resolved
@@ -50,18 +50,14 @@
         #region Control Events
         public frmSelectVehicleMod(Character objCharacter, IEnumerable<VehicleMod> lstExistingMods)
         {
-<<<<<<< HEAD
-            CommonFunctions.OpenPDF(lblSource.Text, _objCharacter);
-=======
             InitializeComponent();
-            LanguageManager.TranslateWinForm(GlobalOptions.Language, this);
+            LanguageManager.TranslateWinForm(GlobalOptions.Instance.Language, this);
             _objCharacter = objCharacter;
             // Load the Vehicle information.
             _xmlBaseVehicleDataNode = XmlManager.Load("vehicles.xml").GetFastNavigator().SelectSingleNode("/chummer");
             _setBlackMarketMaps = _objCharacter.GenerateBlackMarketMappings(_xmlBaseVehicleDataNode);
             if (lstExistingMods != null)
                 _lstMods.AddRange(lstExistingMods);
->>>>>>> e3448d55
         }
 
         private void frmSelectVehicleMod_Load(object sender, EventArgs e)
@@ -79,7 +75,7 @@
                 lblMarkupLabel.Visible = false;
                 nudMarkup.Visible = false;
                 lblMarkupPercentLabel.Visible = false;
-                chkHideOverAvailLimit.Text = string.Format(chkHideOverAvailLimit.Text, _objCharacter.MaximumAvailability.ToString(GlobalOptions.CultureInfo));
+                chkHideOverAvailLimit.Text = string.Format(chkHideOverAvailLimit.Text, _objCharacter.MaximumAvailability.ToString(GlobalOptions.Instance.CultureInfo));
                 chkHideOverAvailLimit.Checked = _objCharacter.Options.HideItemsOverAvailLimit;
             }
             chkBlackMarketDiscount.Visible = _objCharacter.BlackMarketDiscount;
@@ -98,7 +94,7 @@
             _lstCategory.Sort(CompareListItems.CompareNames);
             if (_lstCategory.Count > 0)
             {
-                _lstCategory.Insert(0, new ListItem("Show All", LanguageManager.GetString("String_ShowAll", GlobalOptions.Language)));
+                _lstCategory.Insert(0, new ListItem("Show All", LanguageManager.GetString("String_ShowAll", GlobalOptions.Instance.Language)));
             }
             cboCategory.BeginUpdate();
             cboCategory.ValueMember = "Value";
@@ -383,7 +379,7 @@
                 if ((!chkHideOverAvailLimit.Checked || SelectionShared.CheckAvailRestriction(objXmlMod, _objCharacter)) &&
                     (!chkShowOnlyAffordItems.Checked || chkFreeItem.Checked || SelectionShared.CheckNuyenRestriction(objXmlMod, _objCharacter.Nuyen, decCostMultiplier)))
                 {
-                    lstMods.Add(new ListItem(objXmlMod.SelectSingleNode("id")?.Value, objXmlMod.SelectSingleNode("translate")?.Value ?? objXmlMod.SelectSingleNode("name")?.Value ?? LanguageManager.GetString("String_Unknown", GlobalOptions.Language)));
+                    lstMods.Add(new ListItem(objXmlMod.SelectSingleNode("id")?.Value, objXmlMod.SelectSingleNode("translate")?.Value ?? objXmlMod.SelectSingleNode("name")?.Value ?? LanguageManager.GetString("String_Unknown", GlobalOptions.Instance.Language)));
                 }
             }
             lstMods.Sort(CompareListItems.CompareNames);
@@ -463,7 +459,7 @@
                 if (strRating == "qty")
                 {
                     nudRating.Maximum = 20;
-                    lblRatingLabel.Text = LanguageManager.GetString("Label_Qty", GlobalOptions.Language);
+                    lblRatingLabel.Text = LanguageManager.GetString("Label_Qty", GlobalOptions.Instance.Language);
                     lblRatingLabel.Visible = true;
                     nudRating.Visible = true;
                     lblRatingNALabel.Visible = false;
@@ -472,7 +468,7 @@
                 else if (strRating == "body")
                 {
                     nudRating.Maximum = _objVehicle.Body;
-                    lblRatingLabel.Text = LanguageManager.GetString("Label_Body", GlobalOptions.Language);
+                    lblRatingLabel.Text = LanguageManager.GetString("Label_Body", GlobalOptions.Instance.Language);
                     lblRatingLabel.Visible = true;
                     nudRating.Visible = true;
                     lblRatingNALabel.Visible = false;
@@ -481,14 +477,14 @@
                 else if (strRating == "seats")
                 {
                     nudRating.Maximum = _objVehicle.TotalSeats;
-                    lblRatingLabel.Text = LanguageManager.GetString("Label_Seats", GlobalOptions.Language);
+                    lblRatingLabel.Text = LanguageManager.GetString("Label_Seats", GlobalOptions.Instance.Language);
                     lblRatingLabel.Visible = true;
                     nudRating.Visible = true;
                     lblRatingNALabel.Visible = false;
                 }
                 else
                 {
-                    lblRatingLabel.Text = LanguageManager.GetString("Label_Rating", GlobalOptions.Language);
+                    lblRatingLabel.Text = LanguageManager.GetString("Label_Rating", GlobalOptions.Instance.Language);
                     lblRatingLabel.Visible = true;
                     int intRating = Convert.ToInt32(strRating);
                     if (intRating > 0)
@@ -552,7 +548,7 @@
                 // Cost.
                 decimal decItemCost = 0;
                 if (chkFreeItem.Checked)
-                    lblCost.Text = (0.0m).ToString(_objCharacter.Options.NuyenFormat, GlobalOptions.CultureInfo) + '¥';
+                    lblCost.Text = (0.0m).ToString(_objCharacter.Options.NuyenFormat, GlobalOptions.Instance.CultureInfo) + '¥';
                 else
                 {
                     string strCost = xmlVehicleMod.SelectSingleNode("cost")?.Value ?? string.Empty;
@@ -564,18 +560,18 @@
                         if (strCost.Contains('-'))
                         {
                             string[] strValues = strCost.Split('-');
-                            decMin = Convert.ToDecimal(strValues[0], GlobalOptions.InvariantCultureInfo);
-                            decMax = Convert.ToDecimal(strValues[1], GlobalOptions.InvariantCultureInfo);
+                            decMin = Convert.ToDecimal(strValues[0], GlobalOptions.Instance.InvariantCultureInfo);
+                            decMax = Convert.ToDecimal(strValues[1], GlobalOptions.Instance.InvariantCultureInfo);
                         }
                         else
-                            decMin = Convert.ToDecimal(strCost.FastEscape('+'), GlobalOptions.InvariantCultureInfo);
+                            decMin = Convert.ToDecimal(strCost.FastEscape('+'), GlobalOptions.Instance.InvariantCultureInfo);
 
                         if (decMax == decimal.MaxValue)
-                            lblCost.Text = decMin.ToString(_objCharacter.Options.NuyenFormat, GlobalOptions.CultureInfo) + "¥+";
+                            lblCost.Text = decMin.ToString(_objCharacter.Options.NuyenFormat, GlobalOptions.Instance.CultureInfo) + "¥+";
                         else
-                            lblCost.Text = decMin.ToString(_objCharacter.Options.NuyenFormat, GlobalOptions.CultureInfo) + " - " + decMax.ToString(_objCharacter.Options.NuyenFormat, GlobalOptions.CultureInfo) + '¥';
-
-                        strCost = decMin.ToString(GlobalOptions.InvariantCultureInfo);
+                            lblCost.Text = decMin.ToString(_objCharacter.Options.NuyenFormat, GlobalOptions.Instance.CultureInfo) + " - " + decMax.ToString(_objCharacter.Options.NuyenFormat, GlobalOptions.Instance.CultureInfo) + '¥';
+
+                        strCost = decMin.ToString(GlobalOptions.Instance.InvariantCultureInfo);
                     }
                     else if (strCost.StartsWith("FixedValues("))
                     {
@@ -592,7 +588,7 @@
 
                     objProcess = CommonFunctions.EvaluateInvariantXPath(strCost, out blnIsSuccess);
                     if (blnIsSuccess)
-                        decItemCost = Convert.ToDecimal(objProcess, GlobalOptions.InvariantCultureInfo);
+                        decItemCost = Convert.ToDecimal(objProcess, GlobalOptions.Instance.InvariantCultureInfo);
                     decItemCost *= _intModMultiplier;
 
                     // Apply any markup.
@@ -603,7 +599,7 @@
                         decItemCost *= 0.9m;
                     }
 
-                    lblCost.Text = decItemCost.ToString(_objCharacter.Options.NuyenFormat, GlobalOptions.CultureInfo) + '¥';
+                    lblCost.Text = decItemCost.ToString(_objCharacter.Options.NuyenFormat, GlobalOptions.Instance.CultureInfo) + '¥';
                 }
                 lblCostLabel.Visible = !string.IsNullOrEmpty(lblCost.Text);
 
@@ -619,7 +615,7 @@
                         lblVehicleCapacityLabel.Visible = true;
                         lblVehicleCapacity.Visible = true;
                         lblVehicleCapacity.Text = GetRemainingModCapacity(strCategory, Convert.ToInt32(lblSlots.Text));
-                        lblVehicleCapacityLabel.SetToolTip(LanguageManager.GetString("Tip_RemainingVehicleModCapacity", GlobalOptions.Language));
+                        lblVehicleCapacityLabel.SetToolTip(LanguageManager.GetString("Tip_RemainingVehicleModCapacity", GlobalOptions.Instance.Language));
                     }
                     else
                     {
@@ -628,9 +624,9 @@
                     }
 
                     if (strCategory == "Weapon Mod")
-                        lblCategory.Text = LanguageManager.GetString("String_WeaponModification", GlobalOptions.Language);
+                        lblCategory.Text = LanguageManager.GetString("String_WeaponModification", GlobalOptions.Instance.Language);
                     // Translate the Category if possible.
-                    else if (GlobalOptions.Language != GlobalOptions.DefaultLanguage)
+                    else if (GlobalOptions.Instance.Language != GlobalOptions.DefaultLanguage)
                     {
                         XPathNavigator objXmlCategoryTranslate = _xmlBaseVehicleDataNode.SelectSingleNode("modcategories/category[. = \"" + strCategory + "\"]/@translate");
                         lblCategory.Text = objXmlCategoryTranslate?.Value ?? strCategory;
@@ -650,22 +646,22 @@
                 if (!string.IsNullOrEmpty(strLimit))
                 {
                     // Translate the Limit if possible.
-                    if (GlobalOptions.Language != GlobalOptions.DefaultLanguage)
+                    if (GlobalOptions.Instance.Language != GlobalOptions.DefaultLanguage)
                     {
                         XPathNavigator objXmlLimit = _xmlBaseVehicleDataNode.SelectSingleNode("limits/limit[. = \"" + strLimit + "\"/@translate]");
-                        lblLimit.Text = LanguageManager.GetString("String_Space", GlobalOptions.Language) + '(' + objXmlLimit?.Value ?? strLimit + ')';
+                        lblLimit.Text = LanguageManager.GetString("String_Space", GlobalOptions.Instance.Language) + '(' + objXmlLimit?.Value ?? strLimit + ')';
                     }
                     else
-                        lblLimit.Text = LanguageManager.GetString("String_Space", GlobalOptions.Language) + '(' + strLimit + ')';
+                        lblLimit.Text = LanguageManager.GetString("String_Space", GlobalOptions.Instance.Language) + '(' + strLimit + ')';
                 }
                 else
                     lblLimit.Text = string.Empty;
 
-                string strSource = xmlVehicleMod.SelectSingleNode("source")?.Value ?? LanguageManager.GetString("String_Unknown", GlobalOptions.Language);
-                string strPage = xmlVehicleMod.SelectSingleNode("altpage")?.Value ?? xmlVehicleMod.SelectSingleNode("page")?.Value ?? LanguageManager.GetString("String_Unknown", GlobalOptions.Language);
-                string strSpaceCharacter = LanguageManager.GetString("String_Space", GlobalOptions.Language);
-                lblSource.Text = CommonFunctions.LanguageBookShort(strSource, GlobalOptions.Language) + strSpaceCharacter + strPage;
-                lblSource.SetToolTip(CommonFunctions.LanguageBookLong(strSource, GlobalOptions.Language) + strSpaceCharacter + LanguageManager.GetString("String_Page", GlobalOptions.Language) + strSpaceCharacter + strPage);
+                string strSource = xmlVehicleMod.SelectSingleNode("source")?.Value ?? LanguageManager.GetString("String_Unknown", GlobalOptions.Instance.Language);
+                string strPage = xmlVehicleMod.SelectSingleNode("altpage")?.Value ?? xmlVehicleMod.SelectSingleNode("page")?.Value ?? LanguageManager.GetString("String_Unknown", GlobalOptions.Instance.Language);
+                string strSpaceCharacter = LanguageManager.GetString("String_Space", GlobalOptions.Instance.Language);
+                lblSource.Text = CommonFunctions.LanguageBookShort(strSource, GlobalOptions.Instance.Language) + strSpaceCharacter + strPage;
+                lblSource.SetToolTip(CommonFunctions.LanguageBookLong(strSource, GlobalOptions.Instance.Language) + strSpaceCharacter + LanguageManager.GetString("String_Page", GlobalOptions.Instance.Language) + strSpaceCharacter + strPage);
                 lblSourceLabel.Visible = !string.IsNullOrEmpty(lblSource.Text);
             }
             else
@@ -718,7 +714,7 @@
         private string ReplaceStrings(string strInput, int intExtraSlots = 0)
         {
             StringBuilder objInputBuilder = new StringBuilder(strInput);
-            objInputBuilder.Replace("Rating", nudRating.Value.ToString(GlobalOptions.InvariantCultureInfo));
+            objInputBuilder.Replace("Rating", nudRating.Value.ToString(GlobalOptions.Instance.InvariantCultureInfo));
             objInputBuilder.Replace("Vehicle Cost", _objVehicle.Cost);
             objInputBuilder.Replace("Weapon Cost", 0.ToString());
             objInputBuilder.Replace("Total Cost", 0.ToString());
