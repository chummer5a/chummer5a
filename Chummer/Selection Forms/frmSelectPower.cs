/*  This file is part of Chummer5a.
 *
 *  Chummer5a is free software: you can redistribute it and/or modify
 *  it under the terms of the GNU General Public License as published by
 *  the Free Software Foundation, either version 3 of the License, or
 *  (at your option) any later version.
 *
 *  Chummer5a is distributed in the hope that it will be useful,
 *  but WITHOUT ANY WARRANTY; without even the implied warranty of
 *  MERCHANTABILITY or FITNESS FOR A PARTICULAR PURPOSE.  See the
 *  GNU General Public License for more details.
 *
 *  You should have received a copy of the GNU General Public License
 *  along with Chummer5a.  If not, see <http://www.gnu.org/licenses/>.
 *
 *  You can obtain the full source code for Chummer5a at
 *  https://github.com/chummer5a/chummer5a
 */
﻿using System;
using System.Collections.Generic;
using System.Linq;
using System.Windows.Forms;
using System.Xml;

namespace Chummer
{
    public partial class frmSelectPower : Form
    {
<<<<<<< HEAD
        private string _strSelectedPower = string.Empty;
        private bool _blnLevels = false;
        private decimal _decPointsPerLevel = 0;
        private decimal _decAdeptWayDiscount = 0;
		private int _intMaxLevels = 0;
		private string _strLimitToPowers = string.Empty;

		private bool _blnAddAgain = false;

		private readonly Character _objCharacter;
=======
        private string _strLimitToPowers;
	    private double _dblLimitToRating;

        private readonly Character _objCharacter;
>>>>>>> 59b780a7

		private XmlDocument _objXmlDocument = new XmlDocument();

		#region Control Events
		public frmSelectPower(Character objCharacter)
        {
            InitializeComponent();
			LanguageManager.Instance.Load(GlobalOptions.Instance.Language, this);
			_objCharacter = objCharacter;
			MoveControls();
        }

        private void frmSelectPower_Load(object sender, EventArgs e)
        {
			foreach (Label objLabel in Controls.OfType<Label>())
			{
				if (objLabel.Text.StartsWith("["))
					objLabel.Text = string.Empty;
			}

        	List<ListItem> lstPower = new List<ListItem>();

            // Load the Powers information.
			_objXmlDocument = XmlManager.Instance.Load("powers.xml");

			// Populate the Powers list.
			XmlNodeList objXmlPowerList;
			if (!string.IsNullOrEmpty(_strLimitToPowers))
			{
				string strFilter = "(";
				string[] strValue = _strLimitToPowers.Split(',');
				foreach (string strPower in strValue)
					strFilter += "name = \"" + strPower.Trim() + "\" or ";
				// Remove the trailing " or ".
				strFilter = strFilter.Substring(0, strFilter.Length - 4);
				strFilter += ")";
				objXmlPowerList = _objXmlDocument.SelectNodes("chummer/powers/power[" + strFilter + "]");
			}
			else
			{
				objXmlPowerList = _objXmlDocument.SelectNodes("/chummer/powers/power[" + _objCharacter.Options.BookXPath() + "]");
			}
			foreach (XmlNode objXmlPower in objXmlPowerList)
			{
<<<<<<< HEAD
				ListItem objItem = new ListItem();
				objItem.Value = objXmlPower["name"].InnerText;
				if (objXmlPower["translate"] != null)
					objItem.Name = objXmlPower["translate"].InnerText;
				else
					objItem.Name = objXmlPower["name"].InnerText;
				lstPower.Add(objItem);
=======
				bool blnAdd = true;

				double dblPoints = Convert.ToDouble(objXmlPower["points"].InnerText, GlobalOptions.InvariantCultureInfo);
				if (objXmlPower["limit"] != null && !IgnoreLimits)
				{
					if (_objCharacter.Powers.Count(power => power.Name == objXmlPower["name"].InnerText) >=
					    Convert.ToInt32(objXmlPower["limit"].InnerText))
					{
						blnAdd = false;
					}
				}
				if (objXmlPower["extrapointcost"]?.InnerText != null && blnAdd)
				{
					//If this power has already had its rating paid for with PP, we don't care about the extrapoints cost. 
					if (!_objCharacter.Powers.Any(power => power.Name == objXmlPower["name"].InnerText && power.Rating > 0))
						dblPoints += Convert.ToDouble(objXmlPower["extrapointcost"]?.InnerText, GlobalOptions.InvariantCultureInfo);
				}
				if (_dblLimitToRating > 0 && blnAdd)
				{
					blnAdd = dblPoints <= _dblLimitToRating;
				}
				if (blnAdd)
				{
				ListItem objItem = new ListItem();
				objItem.Value = objXmlPower["name"].InnerText;
					objItem.Name = objXmlPower["translate"]?.InnerText ?? objXmlPower["name"].InnerText;
				lstPower.Add(objItem);
			    }
>>>>>>> 59b780a7
			}
			SortListItem objSort = new SortListItem();
			lstPower.Sort(objSort.Compare);
            lstPowers.BeginUpdate();
            lstPowers.DataSource = null;
			lstPowers.ValueMember = "Value";
			lstPowers.DisplayMember = "Name";
			lstPowers.DataSource = lstPower;
            lstPowers.EndUpdate();
        }

        private void cmdOK_Click(object sender, EventArgs e)
        {
            if (!string.IsNullOrEmpty(lstPowers.Text))
                AcceptForm();
        }

        private void lstPowers_DoubleClick(object sender, EventArgs e)
        {
            cmdOK_Click(sender, e);
        }

		private void lstPowers_SelectedIndexChanged(object sender, EventArgs e)
        {
			if (lstPowers.SelectedValue == null)
				return;

            // Display the information for the selected Power.
			XmlNode objXmlPower = _objXmlDocument.SelectSingleNode("/chummer/powers/power[name = \"" + lstPowers.SelectedValue + "\"]");

            lblPowerPoints.Text = objXmlPower["points"].InnerText;
<<<<<<< HEAD
			if (objXmlPower["levels"].InnerText == "yes")
			{
				lblPowerPoints.Text += " / ";
				lblPowerPoints.Text += LanguageManager.Instance.GetString("Label_Power_Level");
			}

			string strBook = _objCharacter.Options.LanguageBookShort(objXmlPower["source"].InnerText);
=======
			if (Convert.ToBoolean(objXmlPower["levels"].InnerText))
			{
				lblPowerPoints.Text += $" / {LanguageManager.Instance.GetString("Label_Power_Level")}";
			}
            if (objXmlPower["extrapointcost"] != null)
            {
                lblPowerPoints.Text = objXmlPower["extrapointcost"].InnerText + " + " + lblPowerPoints.Text;
            }

            string strBook = _objCharacter.Options.LanguageBookShort(objXmlPower["source"].InnerText);
>>>>>>> 59b780a7
			string strPage = objXmlPower["page"].InnerText;
			if (objXmlPower["altpage"] != null)
				strPage = objXmlPower["altpage"].InnerText;
			lblSource.Text = strBook + " " + strPage;

			tipTooltip.SetToolTip(lblSource, _objCharacter.Options.LanguageBookLong(objXmlPower["source"].InnerText) + " " + LanguageManager.Instance.GetString("String_Page") + " " + strPage);
        }

        private void cmdCancel_Click(object sender, EventArgs e)
        {
            DialogResult = DialogResult.Cancel;
        }

		private void cmdOKAdd_Click(object sender, EventArgs e)
		{
<<<<<<< HEAD
			_blnAddAgain = true;
=======
			AddAgain = true;
>>>>>>> 59b780a7
			cmdOK_Click(sender, e);
		}

		private void txtSearch_TextChanged(object sender, EventArgs e)
		{
			XmlNodeList objXmlPowerList;
			if (string.IsNullOrEmpty(txtSearch.Text))
				objXmlPowerList = _objXmlDocument.SelectNodes("/chummer/powers/power[" + _objCharacter.Options.BookXPath() + "]");
			else
				objXmlPowerList = _objXmlDocument.SelectNodes("/chummer/powers/power[(" + _objCharacter.Options.BookXPath() + ") and ((contains(translate(name,'abcdefghijklmnopqrstuvwxyzàáâãäåçèéêëìíîïñòóôõöùúûüýß','ABCDEFGHIJKLMNOPQRSTUVWXYZÀÁÂÃÄÅÇÈÉÊËÌÍÎÏÑÒÓÔÕÖÙÚÛÜÝß'), \"" + txtSearch.Text.ToUpper() + "\") and not(translate)) or contains(translate(translate,'abcdefghijklmnopqrstuvwxyzàáâãäåçèéêëìíîïñòóôõöùúûüýß','ABCDEFGHIJKLMNOPQRSTUVWXYZÀÁÂÃÄÅÇÈÉÊËÌÍÎÏÑÒÓÔÕÖÙÚÛÜÝß'), \"" + txtSearch.Text.ToUpper() + "\"))]");

			List<ListItem> lstPower = new List<ListItem>();
			foreach (XmlNode objXmlPower in objXmlPowerList)
			{
<<<<<<< HEAD
				ListItem objItem = new ListItem();
				objItem.Value = objXmlPower["name"].InnerText;
				if (objXmlPower["translate"] != null)
					objItem.Name = objXmlPower["translate"].InnerText;
				else
					objItem.Name = objXmlPower["name"].InnerText;
				lstPower.Add(objItem);
			}
=======
				bool blnAdd = true;
				double dblPoints = Convert.ToDouble(objXmlPower["points"].InnerText, GlobalOptions.InvariantCultureInfo);
				dblPoints += Convert.ToDouble(objXmlPower["extrapointcost"]?.InnerText, GlobalOptions.InvariantCultureInfo);
				if (_dblLimitToRating > 0)
				{
					blnAdd = dblPoints <= _dblLimitToRating;
				}
				if (blnAdd)
				{
				ListItem objItem = new ListItem();
				objItem.Value = objXmlPower["name"].InnerText;
					objItem.Name = objXmlPower["translate"]?.InnerText ?? objXmlPower["name"].InnerText;
				lstPower.Add(objItem);
			}
			}
>>>>>>> 59b780a7
			SortListItem objSort = new SortListItem();
			lstPower.Sort(objSort.Compare);
            lstPowers.BeginUpdate();
            lstPowers.DataSource = null;
			lstPowers.ValueMember = "Value";
			lstPowers.DisplayMember = "Name";
			lstPowers.DataSource = lstPower;
            lstPowers.EndUpdate();
        }

		private void txtSearch_KeyDown(object sender, KeyEventArgs e)
		{
			if (e.KeyCode == Keys.Down)
			{
                if (lstPowers.SelectedIndex + 1 < lstPowers.Items.Count)
                {
                    lstPowers.SelectedIndex++;
                }
                else if (lstPowers.Items.Count > 0)
                {
                    lstPowers.SelectedIndex = 0;
                }
            }
			if (e.KeyCode == Keys.Up)
			{
                if (lstPowers.SelectedIndex - 1 >= 0)
                {
                    lstPowers.SelectedIndex--;
                }
                else if (lstPowers.Items.Count > 0)
                {
                    lstPowers.SelectedIndex = lstPowers.Items.Count - 1;
                }
            }
		}

		private void txtSearch_KeyUp(object sender, KeyEventArgs e)
		{
			if (e.KeyCode == Keys.Up)
				txtSearch.Select(txtSearch.Text.Length, 0);
		}
		#endregion

		#region Properties
		/// <summary>
		/// Whether or not the user wants to add another item after this one.
		/// </summary>
<<<<<<< HEAD
		public bool AddAgain
		{
			get
			{
				return _blnAddAgain;
			}
		}

		/// <summary>
        /// Power that was selected in the dialogue.
        /// </summary>
        public string SelectedPower
        {
            get
            {
                return _strSelectedPower;
            }
        }

        /// <summary>
        /// Is Power level enabled for this Power?
        /// </summary>
        public bool LevelEnabled
        {
            get
            {
                return _blnLevels;
            }
        }

        /// <summary>
        /// Power Points per level cost for the Power.
        /// </summary>
        public decimal PointsPerLevel
        {
            get
            {
                return _decPointsPerLevel;
=======
		public bool AddAgain { get; private set; }

        /// <summary>
        /// Whether or not we should ignore how many of a given power may be taken. Generally used when bonding Qi Foci.
        /// </summary>
        public bool IgnoreLimits { get; set; }

        /// <summary>
        /// Power that was selected in the dialogue.
        /// </summary>
        public string SelectedPower { get; private set; } = "";


        /// <summary>
		/// Only the provided Powers should be shown in the list.
        /// </summary>
		public string LimitToPowers
        {
			set
            {
				_strLimitToPowers = value;
>>>>>>> 59b780a7
            }
        }

        /// <summary>
<<<<<<< HEAD
        /// Power Point discount for an Adept Way.
        /// </summary>
        public decimal AdeptWayDiscount
        {
            get
            {
                return _decAdeptWayDiscount;
            }
        }

        /// <summary>
		/// Maximum number of levels allowed by the Power. Standard rules apply if this is 0.
		/// </summary>
		public int MaxLevels()
		{
			return _intMaxLevels;
		}

		/// <summary>
		/// Only the provided Skills should be shown in the list.
		/// </summary>
		public string LimitToPowers
		{
			set
			{
				_strLimitToPowers = value;
			}
		}
		#endregion
=======
		/// Limit the selections based on the Rating of an external source, where 1 Rating = 0.25 PP.
        /// </summary>
	    public int LimitToRating 
        {
			set { _dblLimitToRating = value * PointsPerLevel; } 
        }

        /// <summary>
	    /// Value of the PP per level if using LimitToRating. Defaults to 0.25.
        /// </summary>
	    public double PointsPerLevel { set; get; } = 0.25;

        #endregion
>>>>>>> 59b780a7

		#region Methods
		/// <summary>
		/// Accept the selected item and close the form.
		/// </summary>
		private void AcceptForm()
        {
            // Check to see if the user needs to select anything for the Power.
			XmlNode objXmlPower = _objXmlDocument.SelectSingleNode("/chummer/powers/power[name = \"" + lstPowers.SelectedValue + "\"]");

			// Make sure the character meets the Quality requirements if any.
			if (objXmlPower.InnerXml.Contains("<required>"))
			{
				string strRequirement = string.Empty;
				bool blnRequirementMet = true;

				// Quality requirements.
				foreach (XmlNode objXmlQuality in objXmlPower.SelectNodes("required/allof/quality"))
				{
<<<<<<< HEAD
					bool blnFound = false;
					foreach (Quality objQuality in _objCharacter.Qualities)
					{
						if (objQuality.Name == objXmlQuality.InnerText)
						{
							blnFound = true;
							break;
						}
					}
=======
					bool blnFound = _objCharacter.Qualities.Any(objQuality => objQuality.Name == objXmlQuality.InnerText);
>>>>>>> 59b780a7

					if (!blnFound)
					{
						blnRequirementMet = false;
						strRequirement += "\n\t" + objXmlQuality.InnerText;
					}
				}

				foreach (XmlNode objXmlQuality in objXmlPower.SelectNodes("required/oneof/quality"))
				{
<<<<<<< HEAD
					blnRequirementMet = false;
					foreach (Quality objQuality in _objCharacter.Qualities)
					{
						if (objQuality.Name == objXmlQuality.InnerText)
						{
							blnRequirementMet = true;
							break;
						}
					}
=======
					blnRequirementMet = _objCharacter.Qualities.Any(objQuality => objQuality.Name == objXmlQuality.InnerText);
>>>>>>> 59b780a7

					if (!blnRequirementMet)
						strRequirement += "\n\t" + objXmlQuality.InnerText;
					else
						break;
				}

				if (!blnRequirementMet)
				{
					string strMessage = LanguageManager.Instance.GetString("Message_SelectPower_PowerRequirement");
					strMessage += strRequirement;

					MessageBox.Show(strMessage, LanguageManager.Instance.GetString("MessageTitle_SelectPower_PowerRequirement"), MessageBoxButtons.OK, MessageBoxIcon.Information);
					return;
				}
			}
<<<<<<< HEAD

            // Retrieve the Power Level information.
			if (objXmlPower["levels"].InnerText != "no")
			{
				_blnLevels = true;
                if (objXmlPower["maxlevel"] != null)
                    _intMaxLevels = Convert.ToInt32(objXmlPower["maxlevel"].InnerText);
                else
                    _intMaxLevels = 100;
			}
			else
				_blnLevels = false;

			_decPointsPerLevel = Convert.ToDecimal(objXmlPower["points"].InnerText, GlobalOptions.InvariantCultureInfo);
            _decAdeptWayDiscount = Convert.ToDecimal(objXmlPower["adeptway"].InnerText, GlobalOptions.InvariantCultureInfo);
			
            _strSelectedPower = lstPowers.SelectedValue.ToString();
=======
			
            SelectedPower = lstPowers.SelectedValue.ToString();
>>>>>>> 59b780a7
            DialogResult = DialogResult.OK;
        }

		private void MoveControls()
		{
			lblPowerPoints.Left = lblPowerPointsLabel.Left + lblPowerPointsLabel.Width + 6;
			lblSource.Left = lblSourceLabel.Left + lblSourceLabel.Width + 6;
			lblSearchLabel.Left = txtSearch.Left - 6 - lblSearchLabel.Width;
		}
		#endregion

        private void lblSource_Click(object sender, EventArgs e)
        {
            CommonFunctions.StaticOpenPDF(lblSource.Text, _objCharacter);
        }
    }
}<|MERGE_RESOLUTION|>--- conflicted
+++ resolved
@@ -26,23 +26,10 @@
 {
     public partial class frmSelectPower : Form
     {
-<<<<<<< HEAD
-        private string _strSelectedPower = string.Empty;
-        private bool _blnLevels = false;
-        private decimal _decPointsPerLevel = 0;
-        private decimal _decAdeptWayDiscount = 0;
-		private int _intMaxLevels = 0;
-		private string _strLimitToPowers = string.Empty;
-
-		private bool _blnAddAgain = false;
-
-		private readonly Character _objCharacter;
-=======
         private string _strLimitToPowers;
 	    private double _dblLimitToRating;
 
         private readonly Character _objCharacter;
->>>>>>> 59b780a7
 
 		private XmlDocument _objXmlDocument = new XmlDocument();
 
@@ -87,15 +74,6 @@
 			}
 			foreach (XmlNode objXmlPower in objXmlPowerList)
 			{
-<<<<<<< HEAD
-				ListItem objItem = new ListItem();
-				objItem.Value = objXmlPower["name"].InnerText;
-				if (objXmlPower["translate"] != null)
-					objItem.Name = objXmlPower["translate"].InnerText;
-				else
-					objItem.Name = objXmlPower["name"].InnerText;
-				lstPower.Add(objItem);
-=======
 				bool blnAdd = true;
 
 				double dblPoints = Convert.ToDouble(objXmlPower["points"].InnerText, GlobalOptions.InvariantCultureInfo);
@@ -124,7 +102,6 @@
 					objItem.Name = objXmlPower["translate"]?.InnerText ?? objXmlPower["name"].InnerText;
 				lstPower.Add(objItem);
 			    }
->>>>>>> 59b780a7
 			}
 			SortListItem objSort = new SortListItem();
 			lstPower.Sort(objSort.Compare);
@@ -156,15 +133,6 @@
 			XmlNode objXmlPower = _objXmlDocument.SelectSingleNode("/chummer/powers/power[name = \"" + lstPowers.SelectedValue + "\"]");
 
             lblPowerPoints.Text = objXmlPower["points"].InnerText;
-<<<<<<< HEAD
-			if (objXmlPower["levels"].InnerText == "yes")
-			{
-				lblPowerPoints.Text += " / ";
-				lblPowerPoints.Text += LanguageManager.Instance.GetString("Label_Power_Level");
-			}
-
-			string strBook = _objCharacter.Options.LanguageBookShort(objXmlPower["source"].InnerText);
-=======
 			if (Convert.ToBoolean(objXmlPower["levels"].InnerText))
 			{
 				lblPowerPoints.Text += $" / {LanguageManager.Instance.GetString("Label_Power_Level")}";
@@ -175,7 +143,6 @@
             }
 
             string strBook = _objCharacter.Options.LanguageBookShort(objXmlPower["source"].InnerText);
->>>>>>> 59b780a7
 			string strPage = objXmlPower["page"].InnerText;
 			if (objXmlPower["altpage"] != null)
 				strPage = objXmlPower["altpage"].InnerText;
@@ -191,11 +158,7 @@
 
 		private void cmdOKAdd_Click(object sender, EventArgs e)
 		{
-<<<<<<< HEAD
-			_blnAddAgain = true;
-=======
 			AddAgain = true;
->>>>>>> 59b780a7
 			cmdOK_Click(sender, e);
 		}
 
@@ -210,16 +173,6 @@
 			List<ListItem> lstPower = new List<ListItem>();
 			foreach (XmlNode objXmlPower in objXmlPowerList)
 			{
-<<<<<<< HEAD
-				ListItem objItem = new ListItem();
-				objItem.Value = objXmlPower["name"].InnerText;
-				if (objXmlPower["translate"] != null)
-					objItem.Name = objXmlPower["translate"].InnerText;
-				else
-					objItem.Name = objXmlPower["name"].InnerText;
-				lstPower.Add(objItem);
-			}
-=======
 				bool blnAdd = true;
 				double dblPoints = Convert.ToDouble(objXmlPower["points"].InnerText, GlobalOptions.InvariantCultureInfo);
 				dblPoints += Convert.ToDouble(objXmlPower["extrapointcost"]?.InnerText, GlobalOptions.InvariantCultureInfo);
@@ -235,7 +188,6 @@
 				lstPower.Add(objItem);
 			}
 			}
->>>>>>> 59b780a7
 			SortListItem objSort = new SortListItem();
 			lstPower.Sort(objSort.Compare);
             lstPowers.BeginUpdate();
@@ -283,46 +235,6 @@
 		/// <summary>
 		/// Whether or not the user wants to add another item after this one.
 		/// </summary>
-<<<<<<< HEAD
-		public bool AddAgain
-		{
-			get
-			{
-				return _blnAddAgain;
-			}
-		}
-
-		/// <summary>
-        /// Power that was selected in the dialogue.
-        /// </summary>
-        public string SelectedPower
-        {
-            get
-            {
-                return _strSelectedPower;
-            }
-        }
-
-        /// <summary>
-        /// Is Power level enabled for this Power?
-        /// </summary>
-        public bool LevelEnabled
-        {
-            get
-            {
-                return _blnLevels;
-            }
-        }
-
-        /// <summary>
-        /// Power Points per level cost for the Power.
-        /// </summary>
-        public decimal PointsPerLevel
-        {
-            get
-            {
-                return _decPointsPerLevel;
-=======
 		public bool AddAgain { get; private set; }
 
         /// <summary>
@@ -344,42 +256,10 @@
 			set
             {
 				_strLimitToPowers = value;
->>>>>>> 59b780a7
             }
         }
 
         /// <summary>
-<<<<<<< HEAD
-        /// Power Point discount for an Adept Way.
-        /// </summary>
-        public decimal AdeptWayDiscount
-        {
-            get
-            {
-                return _decAdeptWayDiscount;
-            }
-        }
-
-        /// <summary>
-		/// Maximum number of levels allowed by the Power. Standard rules apply if this is 0.
-		/// </summary>
-		public int MaxLevels()
-		{
-			return _intMaxLevels;
-		}
-
-		/// <summary>
-		/// Only the provided Skills should be shown in the list.
-		/// </summary>
-		public string LimitToPowers
-		{
-			set
-			{
-				_strLimitToPowers = value;
-			}
-		}
-		#endregion
-=======
 		/// Limit the selections based on the Rating of an external source, where 1 Rating = 0.25 PP.
         /// </summary>
 	    public int LimitToRating 
@@ -393,7 +273,6 @@
 	    public double PointsPerLevel { set; get; } = 0.25;
 
         #endregion
->>>>>>> 59b780a7
 
 		#region Methods
 		/// <summary>
@@ -413,19 +292,7 @@
 				// Quality requirements.
 				foreach (XmlNode objXmlQuality in objXmlPower.SelectNodes("required/allof/quality"))
 				{
-<<<<<<< HEAD
-					bool blnFound = false;
-					foreach (Quality objQuality in _objCharacter.Qualities)
-					{
-						if (objQuality.Name == objXmlQuality.InnerText)
-						{
-							blnFound = true;
-							break;
-						}
-					}
-=======
 					bool blnFound = _objCharacter.Qualities.Any(objQuality => objQuality.Name == objXmlQuality.InnerText);
->>>>>>> 59b780a7
 
 					if (!blnFound)
 					{
@@ -436,19 +303,7 @@
 
 				foreach (XmlNode objXmlQuality in objXmlPower.SelectNodes("required/oneof/quality"))
 				{
-<<<<<<< HEAD
-					blnRequirementMet = false;
-					foreach (Quality objQuality in _objCharacter.Qualities)
-					{
-						if (objQuality.Name == objXmlQuality.InnerText)
-						{
-							blnRequirementMet = true;
-							break;
-						}
-					}
-=======
 					blnRequirementMet = _objCharacter.Qualities.Any(objQuality => objQuality.Name == objXmlQuality.InnerText);
->>>>>>> 59b780a7
 
 					if (!blnRequirementMet)
 						strRequirement += "\n\t" + objXmlQuality.InnerText;
@@ -465,28 +320,8 @@
 					return;
 				}
 			}
-<<<<<<< HEAD
-
-            // Retrieve the Power Level information.
-			if (objXmlPower["levels"].InnerText != "no")
-			{
-				_blnLevels = true;
-                if (objXmlPower["maxlevel"] != null)
-                    _intMaxLevels = Convert.ToInt32(objXmlPower["maxlevel"].InnerText);
-                else
-                    _intMaxLevels = 100;
-			}
-			else
-				_blnLevels = false;
-
-			_decPointsPerLevel = Convert.ToDecimal(objXmlPower["points"].InnerText, GlobalOptions.InvariantCultureInfo);
-            _decAdeptWayDiscount = Convert.ToDecimal(objXmlPower["adeptway"].InnerText, GlobalOptions.InvariantCultureInfo);
-			
-            _strSelectedPower = lstPowers.SelectedValue.ToString();
-=======
 			
             SelectedPower = lstPowers.SelectedValue.ToString();
->>>>>>> 59b780a7
             DialogResult = DialogResult.OK;
         }
 
