/*  This file is part of Chummer5a.
 *
 *  Chummer5a is free software: you can redistribute it and/or modify
 *  it under the terms of the GNU General Public License as published by
 *  the Free Software Foundation, either version 3 of the License, or
 *  (at your option) any later version.
 *
 *  Chummer5a is distributed in the hope that it will be useful,
 *  but WITHOUT ANY WARRANTY; without even the implied warranty of
 *  MERCHANTABILITY or FITNESS FOR A PARTICULAR PURPOSE.  See the
 *  GNU General Public License for more details.
 *
 *  You should have received a copy of the GNU General Public License
 *  along with Chummer5a.  If not, see <http://www.gnu.org/licenses/>.
 *
 *  You can obtain the full source code for Chummer5a at
 *  https://github.com/chummer5a/chummer5a
 */
<<<<<<< HEAD
﻿using System;
using System.Collections.Generic;
using System.Linq;
using System.Windows.Forms;
using System.Xml;
=======

using System;
using System.Collections.Generic;
using System.Linq;
using System.Text;
using System.Windows.Forms;
using System.Xml.XPath;
>>>>>>> 260a47e0

namespace Chummer
{
    public partial class frmSelectPower : Form
    {
<<<<<<< HEAD
        private string _strLimitToPowers;
	    private double _dblLimitToRating;

        private readonly Character _objCharacter;

		private XmlDocument _objXmlDocument = new XmlDocument();

		#region Control Events
		public frmSelectPower(Character objCharacter)
        {
            InitializeComponent();
			LanguageManager.Instance.Load(GlobalOptions.Instance.Language, this);
			_objCharacter = objCharacter;
			MoveControls();
=======
        private bool _blnLoading = true;
        private string _strLimitToPowers;
        private decimal _decLimitToRating;

        private readonly Character _objCharacter;

        private readonly XPathNavigator _xmlBasePowerDataNode;

        #region Control Events
        public frmSelectPower(Character objCharacter)
        {
            InitializeComponent();
            LanguageManager.TranslateWinForm(GlobalOptions.Language, this);
            _objCharacter = objCharacter;
            MoveControls();
            // Load the Powers information.
            _xmlBasePowerDataNode = XmlManager.Load("powers.xml").GetFastNavigator().SelectSingleNode("/chummer");
>>>>>>> 260a47e0
        }

        private void frmSelectPower_Load(object sender, EventArgs e)
        {
<<<<<<< HEAD
			foreach (Label objLabel in Controls.OfType<Label>())
			{
				if (objLabel.Text.StartsWith("["))
					objLabel.Text = string.Empty;
			}

        	List<ListItem> lstPower = new List<ListItem>();

            // Load the Powers information.
			_objXmlDocument = XmlManager.Instance.Load("powers.xml");

			// Populate the Powers list.
			XmlNodeList objXmlPowerList;
			if (!string.IsNullOrEmpty(_strLimitToPowers))
			{
				string strFilter = "(";
				string[] strValue = _strLimitToPowers.Split(',');
				foreach (string strPower in strValue)
					strFilter += "name = \"" + strPower.Trim() + "\" or ";
				// Remove the trailing " or ".
				strFilter = strFilter.Substring(0, strFilter.Length - 4);
				strFilter += ")";
				objXmlPowerList = _objXmlDocument.SelectNodes("chummer/powers/power[" + strFilter + "]");
			}
			else
			{
				objXmlPowerList = _objXmlDocument.SelectNodes("/chummer/powers/power[" + _objCharacter.Options.BookXPath() + "]");
			}
			foreach (XmlNode objXmlPower in objXmlPowerList)
			{
				bool blnAdd = true;

				double dblPoints = Convert.ToDouble(objXmlPower["points"].InnerText, GlobalOptions.InvariantCultureInfo);
				if (objXmlPower["limit"] != null && !IgnoreLimits)
				{
					if (_objCharacter.Powers.Count(power => power.Name == objXmlPower["name"].InnerText) >=
					    Convert.ToInt32(objXmlPower["limit"].InnerText))
					{
						blnAdd = false;
					}
				}
				if (objXmlPower["extrapointcost"]?.InnerText != null && blnAdd)
				{
					//If this power has already had its rating paid for with PP, we don't care about the extrapoints cost. 
					if (!_objCharacter.Powers.Any(power => power.Name == objXmlPower["name"].InnerText && power.Rating > 0))
						dblPoints += Convert.ToDouble(objXmlPower["extrapointcost"]?.InnerText, GlobalOptions.InvariantCultureInfo);
				}
				if (_dblLimitToRating > 0 && blnAdd)
				{
					blnAdd = dblPoints <= _dblLimitToRating;
				}
				if (blnAdd)
				{
				ListItem objItem = new ListItem();
				objItem.Value = objXmlPower["name"].InnerText;
					objItem.Name = objXmlPower["translate"]?.InnerText ?? objXmlPower["name"].InnerText;
				lstPower.Add(objItem);
			    }
			}
			SortListItem objSort = new SortListItem();
			lstPower.Sort(objSort.Compare);
            lstPowers.BeginUpdate();
            lstPowers.DataSource = null;
			lstPowers.ValueMember = "Value";
			lstPowers.DisplayMember = "Name";
			lstPowers.DataSource = lstPower;
            lstPowers.EndUpdate();
=======
            _blnLoading = false;

            BuildPowerList();
>>>>>>> 260a47e0
        }

        private void cmdOK_Click(object sender, EventArgs e)
        {
<<<<<<< HEAD
            if (!string.IsNullOrEmpty(lstPowers.Text))
                AcceptForm();
=======
            AddAgain = false;
            AcceptForm();
>>>>>>> 260a47e0
        }

        private void lstPowers_DoubleClick(object sender, EventArgs e)
        {
<<<<<<< HEAD
            cmdOK_Click(sender, e);
        }

		private void lstPowers_SelectedIndexChanged(object sender, EventArgs e)
        {
			if (lstPowers.SelectedValue == null)
				return;

            // Display the information for the selected Power.
			XmlNode objXmlPower = _objXmlDocument.SelectSingleNode("/chummer/powers/power[name = \"" + lstPowers.SelectedValue + "\"]");

            lblPowerPoints.Text = objXmlPower["points"].InnerText;
			if (Convert.ToBoolean(objXmlPower["levels"].InnerText))
			{
				lblPowerPoints.Text += $" / {LanguageManager.Instance.GetString("Label_Power_Level")}";
			}
            if (objXmlPower["extrapointcost"] != null)
            {
                lblPowerPoints.Text = objXmlPower["extrapointcost"].InnerText + " + " + lblPowerPoints.Text;
            }

            string strBook = _objCharacter.Options.LanguageBookShort(objXmlPower["source"].InnerText);
			string strPage = objXmlPower["page"].InnerText;
			if (objXmlPower["altpage"] != null)
				strPage = objXmlPower["altpage"].InnerText;
			lblSource.Text = strBook + " " + strPage;

			tipTooltip.SetToolTip(lblSource, _objCharacter.Options.LanguageBookLong(objXmlPower["source"].InnerText) + " " + LanguageManager.Instance.GetString("String_Page") + " " + strPage);
=======
            AddAgain = false;
            AcceptForm();
        }

        private void lstPowers_SelectedIndexChanged(object sender, EventArgs e)
        {
            if (_blnLoading)
                return;

            string strSelectedId = lstPowers.SelectedValue?.ToString();
            XPathNavigator objXmlPower = null;
            if (!string.IsNullOrEmpty(strSelectedId))
                objXmlPower = _xmlBasePowerDataNode.SelectSingleNode("powers/power[id = \"" + strSelectedId + "\"]");

            if (objXmlPower != null)
            {
                // Display the information for the selected Power.
                string strPowerPointsText = objXmlPower.SelectSingleNode("points")?.Value ?? string.Empty;
                if (objXmlPower.SelectSingleNode("levels")?.Value == bool.TrueString)
                {
                    strPowerPointsText += $" / {LanguageManager.GetString("Label_Power_Level", GlobalOptions.Language)}";
                }
                string strExtrPointCost = objXmlPower.SelectSingleNode("extrapointcost")?.Value;
                if (!string.IsNullOrEmpty(strExtrPointCost))
                {
                    strPowerPointsText = strExtrPointCost + " + " + strPowerPointsText;
                }
                lblPowerPoints.Text = strPowerPointsText;

                string strSource = objXmlPower.SelectSingleNode("source")?.Value ?? LanguageManager.GetString("String_Unknown", GlobalOptions.Language);
                string strPage = objXmlPower.SelectSingleNode("altpage")?.Value ?? objXmlPower.SelectSingleNode("page")?.Value ?? LanguageManager.GetString("String_Unknown", GlobalOptions.Language);
                string strSpaceCharacter = LanguageManager.GetString("String_Space", GlobalOptions.Language);
                lblSource.Text = CommonFunctions.LanguageBookShort(strSource, GlobalOptions.Language) + strSpaceCharacter + strPage;
                GlobalOptions.ToolTipProcessor.SetToolTip(lblSource, CommonFunctions.LanguageBookLong(strSource, GlobalOptions.Language) + strSpaceCharacter + LanguageManager.GetString("String_Page", GlobalOptions.Language) + strSpaceCharacter + strPage);
            }
            else
            {
                lblPowerPoints.Text = string.Empty;
                lblSource.Text = string.Empty;
                GlobalOptions.ToolTipProcessor.SetToolTip(lblSource, string.Empty);
            }
>>>>>>> 260a47e0
        }

        private void cmdCancel_Click(object sender, EventArgs e)
        {
            DialogResult = DialogResult.Cancel;
        }

<<<<<<< HEAD
		private void cmdOKAdd_Click(object sender, EventArgs e)
		{
			AddAgain = true;
			cmdOK_Click(sender, e);
		}

		private void txtSearch_TextChanged(object sender, EventArgs e)
		{
			XmlNodeList objXmlPowerList;
			if (string.IsNullOrEmpty(txtSearch.Text))
				objXmlPowerList = _objXmlDocument.SelectNodes("/chummer/powers/power[" + _objCharacter.Options.BookXPath() + "]");
			else
				objXmlPowerList = _objXmlDocument.SelectNodes("/chummer/powers/power[(" + _objCharacter.Options.BookXPath() + ") and ((contains(translate(name,'abcdefghijklmnopqrstuvwxyzàáâãäåçèéêëìíîïñòóôõöùúûüýß','ABCDEFGHIJKLMNOPQRSTUVWXYZÀÁÂÃÄÅÇÈÉÊËÌÍÎÏÑÒÓÔÕÖÙÚÛÜÝß'), \"" + txtSearch.Text.ToUpper() + "\") and not(translate)) or contains(translate(translate,'abcdefghijklmnopqrstuvwxyzàáâãäåçèéêëìíîïñòóôõöùúûüýß','ABCDEFGHIJKLMNOPQRSTUVWXYZÀÁÂÃÄÅÇÈÉÊËÌÍÎÏÑÒÓÔÕÖÙÚÛÜÝß'), \"" + txtSearch.Text.ToUpper() + "\"))]");

			List<ListItem> lstPower = new List<ListItem>();
			foreach (XmlNode objXmlPower in objXmlPowerList)
			{
				bool blnAdd = true;
				double dblPoints = Convert.ToDouble(objXmlPower["points"].InnerText, GlobalOptions.InvariantCultureInfo);
				dblPoints += Convert.ToDouble(objXmlPower["extrapointcost"]?.InnerText, GlobalOptions.InvariantCultureInfo);
				if (_dblLimitToRating > 0)
				{
					blnAdd = dblPoints <= _dblLimitToRating;
				}
				if (blnAdd)
				{
				ListItem objItem = new ListItem();
				objItem.Value = objXmlPower["name"].InnerText;
					objItem.Name = objXmlPower["translate"]?.InnerText ?? objXmlPower["name"].InnerText;
				lstPower.Add(objItem);
			}
			}
			SortListItem objSort = new SortListItem();
			lstPower.Sort(objSort.Compare);
            lstPowers.BeginUpdate();
            lstPowers.DataSource = null;
			lstPowers.ValueMember = "Value";
			lstPowers.DisplayMember = "Name";
			lstPowers.DataSource = lstPower;
            lstPowers.EndUpdate();
        }

		private void txtSearch_KeyDown(object sender, KeyEventArgs e)
		{
			if (e.KeyCode == Keys.Down)
			{
                if (lstPowers.SelectedIndex + 1 < lstPowers.Items.Count)
                {
                    lstPowers.SelectedIndex++;
=======
        private void cmdOKAdd_Click(object sender, EventArgs e)
        {
            AddAgain = true;
            AcceptForm();
        }

        private void txtSearch_TextChanged(object sender, EventArgs e)
        {
            BuildPowerList();
        }

        private void txtSearch_KeyDown(object sender, KeyEventArgs e)
        {
            if (e.KeyCode == Keys.Down)
            {
                if (lstPowers.SelectedIndex + 1 < lstPowers.Items.Count)
                {
                    lstPowers.SelectedIndex += 1;
>>>>>>> 260a47e0
                }
                else if (lstPowers.Items.Count > 0)
                {
                    lstPowers.SelectedIndex = 0;
                }
            }
<<<<<<< HEAD
			if (e.KeyCode == Keys.Up)
			{
                if (lstPowers.SelectedIndex - 1 >= 0)
                {
                    lstPowers.SelectedIndex--;
=======
            if (e.KeyCode == Keys.Up)
            {
                if (lstPowers.SelectedIndex - 1 >= 0)
                {
                    lstPowers.SelectedIndex -= 1;
>>>>>>> 260a47e0
                }
                else if (lstPowers.Items.Count > 0)
                {
                    lstPowers.SelectedIndex = lstPowers.Items.Count - 1;
                }
            }
<<<<<<< HEAD
		}

		private void txtSearch_KeyUp(object sender, KeyEventArgs e)
		{
			if (e.KeyCode == Keys.Up)
				txtSearch.Select(txtSearch.Text.Length, 0);
		}
		#endregion

		#region Properties
		/// <summary>
		/// Whether or not the user wants to add another item after this one.
		/// </summary>
		public bool AddAgain { get; private set; }
=======
        }

        private void txtSearch_KeyUp(object sender, KeyEventArgs e)
        {
            if (e.KeyCode == Keys.Up)
                txtSearch.Select(txtSearch.Text.Length, 0);
        }
        #endregion

        #region Properties
        /// <summary>
        /// Whether or not the user wants to add another item after this one.
        /// </summary>
        public bool AddAgain { get; private set; }
>>>>>>> 260a47e0

        /// <summary>
        /// Whether or not we should ignore how many of a given power may be taken. Generally used when bonding Qi Foci.
        /// </summary>
        public bool IgnoreLimits { get; set; }

        /// <summary>
        /// Power that was selected in the dialogue.
        /// </summary>
<<<<<<< HEAD
        public string SelectedPower { get; private set; } = "";


        /// <summary>
		/// Only the provided Powers should be shown in the list.
        /// </summary>
		public string LimitToPowers
        {
			set
            {
				_strLimitToPowers = value;
            }
        }

        /// <summary>
		/// Limit the selections based on the Rating of an external source, where 1 Rating = 0.25 PP.
        /// </summary>
	    public int LimitToRating 
        {
			set { _dblLimitToRating = value * PointsPerLevel; } 
        }

        /// <summary>
	    /// Value of the PP per level if using LimitToRating. Defaults to 0.25.
        /// </summary>
	    public double PointsPerLevel { set; get; } = 0.25;

        #endregion

		#region Methods
		/// <summary>
		/// Accept the selected item and close the form.
		/// </summary>
		private void AcceptForm()
        {
            // Check to see if the user needs to select anything for the Power.
			XmlNode objXmlPower = _objXmlDocument.SelectSingleNode("/chummer/powers/power[name = \"" + lstPowers.SelectedValue + "\"]");

			// Make sure the character meets the Quality requirements if any.
			if (objXmlPower.InnerXml.Contains("<required>"))
			{
				string strRequirement = string.Empty;
				bool blnRequirementMet = true;

				// Quality requirements.
				foreach (XmlNode objXmlQuality in objXmlPower.SelectNodes("required/allof/quality"))
				{
					bool blnFound = _objCharacter.Qualities.Any(objQuality => objQuality.Name == objXmlQuality.InnerText);

					if (!blnFound)
					{
						blnRequirementMet = false;
						strRequirement += "\n\t" + objXmlQuality.InnerText;
					}
				}

				foreach (XmlNode objXmlQuality in objXmlPower.SelectNodes("required/oneof/quality"))
				{
					blnRequirementMet = _objCharacter.Qualities.Any(objQuality => objQuality.Name == objXmlQuality.InnerText);

					if (!blnRequirementMet)
						strRequirement += "\n\t" + objXmlQuality.InnerText;
					else
						break;
				}

				if (!blnRequirementMet)
				{
					string strMessage = LanguageManager.Instance.GetString("Message_SelectPower_PowerRequirement");
					strMessage += strRequirement;

					MessageBox.Show(strMessage, LanguageManager.Instance.GetString("MessageTitle_SelectPower_PowerRequirement"), MessageBoxButtons.OK, MessageBoxIcon.Information);
					return;
				}
			}
			
            SelectedPower = lstPowers.SelectedValue.ToString();
            DialogResult = DialogResult.OK;
        }

		private void MoveControls()
		{
			lblPowerPoints.Left = lblPowerPointsLabel.Left + lblPowerPointsLabel.Width + 6;
			lblSource.Left = lblSourceLabel.Left + lblSourceLabel.Width + 6;
			lblSearchLabel.Left = txtSearch.Left - 6 - lblSearchLabel.Width;
		}
		#endregion

        private void lblSource_Click(object sender, EventArgs e)
        {
            CommonFunctions.StaticOpenPDF(lblSource.Text, _objCharacter);
        }
=======
        public string SelectedPower { get; private set; } = string.Empty;


        /// <summary>
        /// Only the provided Powers should be shown in the list.
        /// </summary>
        public string LimitToPowers
        {
            set => _strLimitToPowers = value;
        }

        /// <summary>
        /// Limit the selections based on the Rating of an external source, where 1 Rating = 0.25 PP.
        /// </summary>
        public int LimitToRating
        {
            set => _decLimitToRating = value * PointsPerLevel;
        }

        /// <summary>
        /// Value of the PP per level if using LimitToRating. Defaults to 0.25.
        /// </summary>
        public decimal PointsPerLevel { set; get; } = 0.25m;

        #endregion

        #region Methods
        private void BuildPowerList()
        {
            if (_blnLoading)
                return;

            string strFilter = "(" + _objCharacter.Options.BookXPath() + ')';
            if (!string.IsNullOrEmpty(_strLimitToPowers))
            {
                StringBuilder objFilter = new StringBuilder();
                foreach (string strPower in _strLimitToPowers.Split(','))
                    if (!string.IsNullOrEmpty(strPower))
                        objFilter.Append("name = \"" + strPower.Trim() + "\" or ");
                if (objFilter.Length > 0)
                {
                    strFilter += " and (" + objFilter.ToString().TrimEndOnce(" or ") + ')';
                }
            }

            strFilter += CommonFunctions.GenerateSearchXPath(txtSearch.Text);

            List<ListItem> lstPower = new List<ListItem>();
            foreach (XPathNavigator objXmlPower in _xmlBasePowerDataNode.Select("powers/power[" + strFilter + "]"))
            {
                decimal decPoints = Convert.ToDecimal(objXmlPower.SelectSingleNode("points")?.Value, GlobalOptions.InvariantCultureInfo);
                string strExtraPointCost = objXmlPower.SelectSingleNode("extrapointcost")?.Value;
                string strName = objXmlPower.SelectSingleNode("name")?.Value ?? LanguageManager.GetString("String_Unknown", GlobalOptions.Language);
                if (!string.IsNullOrEmpty(strExtraPointCost))
                {
                    //If this power has already had its rating paid for with PP, we don't care about the extrapoints cost.
                    if (!_objCharacter.Powers.Any(power => power.Name == strName && power.TotalRating > 0))
                        decPoints += Convert.ToDecimal(strExtraPointCost, GlobalOptions.InvariantCultureInfo);
                }
                if (_decLimitToRating > 0 && decPoints > _decLimitToRating)
                {
                    continue;
                }

                if (!objXmlPower.RequirementsMet(_objCharacter, null, string.Empty, string.Empty, string.Empty, string.Empty, IgnoreLimits))
                    continue;

                lstPower.Add(new ListItem(objXmlPower.SelectSingleNode("id")?.Value ?? string.Empty, objXmlPower.SelectSingleNode("translate")?.Value ?? strName));
            }
            lstPower.Sort(CompareListItems.CompareNames);
            _blnLoading = true;
            string strOldSelected = lstPowers.SelectedValue?.ToString();
            lstPowers.BeginUpdate();
            lstPowers.ValueMember = "Value";
            lstPowers.DisplayMember = "Name";
            lstPowers.DataSource = lstPower;
            _blnLoading = false;
            if (!string.IsNullOrEmpty(strOldSelected))
                lstPowers.SelectedValue = strOldSelected;
            else
                lstPowers.SelectedIndex = -1;
            lstPowers.EndUpdate();
        }

        /// <summary>
        /// Accept the selected item and close the form.
        /// </summary>
        private void AcceptForm()
        {
            string strSelectedId = lstPowers.SelectedValue?.ToString();
            if (!string.IsNullOrEmpty(strSelectedId))
            {
                // Check to see if the user needs to select anything for the Power.
                XPathNavigator objXmlPower = _xmlBasePowerDataNode.SelectSingleNode("powers/power[id = \"" + strSelectedId + "\"]");

                if (objXmlPower.RequirementsMet(_objCharacter, null, LanguageManager.GetString("String_Power", GlobalOptions.Language), string.Empty, string.Empty, string.Empty, IgnoreLimits))
                {
                    SelectedPower = strSelectedId;
                    DialogResult = DialogResult.OK;
                }
            }
        }

        private void MoveControls()
        {
            lblPowerPoints.Left = lblPowerPointsLabel.Left + lblPowerPointsLabel.Width + 6;
            lblSource.Left = lblSourceLabel.Left + lblSourceLabel.Width + 6;
            lblSearchLabel.Left = txtSearch.Left - 6 - lblSearchLabel.Width;
        }
        #endregion
>>>>>>> 260a47e0
    }
}<|MERGE_RESOLUTION|>--- conflicted
+++ resolved
@@ -16,13 +16,6 @@
  *  You can obtain the full source code for Chummer5a at
  *  https://github.com/chummer5a/chummer5a
  */
-<<<<<<< HEAD
-﻿using System;
-using System.Collections.Generic;
-using System.Linq;
-using System.Windows.Forms;
-using System.Xml;
-=======
 
 using System;
 using System.Collections.Generic;
@@ -30,28 +23,11 @@
 using System.Text;
 using System.Windows.Forms;
 using System.Xml.XPath;
->>>>>>> 260a47e0
 
 namespace Chummer
 {
     public partial class frmSelectPower : Form
     {
-<<<<<<< HEAD
-        private string _strLimitToPowers;
-	    private double _dblLimitToRating;
-
-        private readonly Character _objCharacter;
-
-		private XmlDocument _objXmlDocument = new XmlDocument();
-
-		#region Control Events
-		public frmSelectPower(Character objCharacter)
-        {
-            InitializeComponent();
-			LanguageManager.Instance.Load(GlobalOptions.Instance.Language, this);
-			_objCharacter = objCharacter;
-			MoveControls();
-=======
         private bool _blnLoading = true;
         private string _strLimitToPowers;
         private decimal _decLimitToRating;
@@ -69,129 +45,23 @@
             MoveControls();
             // Load the Powers information.
             _xmlBasePowerDataNode = XmlManager.Load("powers.xml").GetFastNavigator().SelectSingleNode("/chummer");
->>>>>>> 260a47e0
         }
 
         private void frmSelectPower_Load(object sender, EventArgs e)
         {
-<<<<<<< HEAD
-			foreach (Label objLabel in Controls.OfType<Label>())
-			{
-				if (objLabel.Text.StartsWith("["))
-					objLabel.Text = string.Empty;
-			}
-
-        	List<ListItem> lstPower = new List<ListItem>();
-
-            // Load the Powers information.
-			_objXmlDocument = XmlManager.Instance.Load("powers.xml");
-
-			// Populate the Powers list.
-			XmlNodeList objXmlPowerList;
-			if (!string.IsNullOrEmpty(_strLimitToPowers))
-			{
-				string strFilter = "(";
-				string[] strValue = _strLimitToPowers.Split(',');
-				foreach (string strPower in strValue)
-					strFilter += "name = \"" + strPower.Trim() + "\" or ";
-				// Remove the trailing " or ".
-				strFilter = strFilter.Substring(0, strFilter.Length - 4);
-				strFilter += ")";
-				objXmlPowerList = _objXmlDocument.SelectNodes("chummer/powers/power[" + strFilter + "]");
-			}
-			else
-			{
-				objXmlPowerList = _objXmlDocument.SelectNodes("/chummer/powers/power[" + _objCharacter.Options.BookXPath() + "]");
-			}
-			foreach (XmlNode objXmlPower in objXmlPowerList)
-			{
-				bool blnAdd = true;
-
-				double dblPoints = Convert.ToDouble(objXmlPower["points"].InnerText, GlobalOptions.InvariantCultureInfo);
-				if (objXmlPower["limit"] != null && !IgnoreLimits)
-				{
-					if (_objCharacter.Powers.Count(power => power.Name == objXmlPower["name"].InnerText) >=
-					    Convert.ToInt32(objXmlPower["limit"].InnerText))
-					{
-						blnAdd = false;
-					}
-				}
-				if (objXmlPower["extrapointcost"]?.InnerText != null && blnAdd)
-				{
-					//If this power has already had its rating paid for with PP, we don't care about the extrapoints cost. 
-					if (!_objCharacter.Powers.Any(power => power.Name == objXmlPower["name"].InnerText && power.Rating > 0))
-						dblPoints += Convert.ToDouble(objXmlPower["extrapointcost"]?.InnerText, GlobalOptions.InvariantCultureInfo);
-				}
-				if (_dblLimitToRating > 0 && blnAdd)
-				{
-					blnAdd = dblPoints <= _dblLimitToRating;
-				}
-				if (blnAdd)
-				{
-				ListItem objItem = new ListItem();
-				objItem.Value = objXmlPower["name"].InnerText;
-					objItem.Name = objXmlPower["translate"]?.InnerText ?? objXmlPower["name"].InnerText;
-				lstPower.Add(objItem);
-			    }
-			}
-			SortListItem objSort = new SortListItem();
-			lstPower.Sort(objSort.Compare);
-            lstPowers.BeginUpdate();
-            lstPowers.DataSource = null;
-			lstPowers.ValueMember = "Value";
-			lstPowers.DisplayMember = "Name";
-			lstPowers.DataSource = lstPower;
-            lstPowers.EndUpdate();
-=======
             _blnLoading = false;
 
             BuildPowerList();
->>>>>>> 260a47e0
         }
 
         private void cmdOK_Click(object sender, EventArgs e)
         {
-<<<<<<< HEAD
-            if (!string.IsNullOrEmpty(lstPowers.Text))
-                AcceptForm();
-=======
             AddAgain = false;
             AcceptForm();
->>>>>>> 260a47e0
         }
 
         private void lstPowers_DoubleClick(object sender, EventArgs e)
         {
-<<<<<<< HEAD
-            cmdOK_Click(sender, e);
-        }
-
-		private void lstPowers_SelectedIndexChanged(object sender, EventArgs e)
-        {
-			if (lstPowers.SelectedValue == null)
-				return;
-
-            // Display the information for the selected Power.
-			XmlNode objXmlPower = _objXmlDocument.SelectSingleNode("/chummer/powers/power[name = \"" + lstPowers.SelectedValue + "\"]");
-
-            lblPowerPoints.Text = objXmlPower["points"].InnerText;
-			if (Convert.ToBoolean(objXmlPower["levels"].InnerText))
-			{
-				lblPowerPoints.Text += $" / {LanguageManager.Instance.GetString("Label_Power_Level")}";
-			}
-            if (objXmlPower["extrapointcost"] != null)
-            {
-                lblPowerPoints.Text = objXmlPower["extrapointcost"].InnerText + " + " + lblPowerPoints.Text;
-            }
-
-            string strBook = _objCharacter.Options.LanguageBookShort(objXmlPower["source"].InnerText);
-			string strPage = objXmlPower["page"].InnerText;
-			if (objXmlPower["altpage"] != null)
-				strPage = objXmlPower["altpage"].InnerText;
-			lblSource.Text = strBook + " " + strPage;
-
-			tipTooltip.SetToolTip(lblSource, _objCharacter.Options.LanguageBookLong(objXmlPower["source"].InnerText) + " " + LanguageManager.Instance.GetString("String_Page") + " " + strPage);
-=======
             AddAgain = false;
             AcceptForm();
         }
@@ -233,7 +103,6 @@
                 lblSource.Text = string.Empty;
                 GlobalOptions.ToolTipProcessor.SetToolTip(lblSource, string.Empty);
             }
->>>>>>> 260a47e0
         }
 
         private void cmdCancel_Click(object sender, EventArgs e)
@@ -241,57 +110,6 @@
             DialogResult = DialogResult.Cancel;
         }
 
-<<<<<<< HEAD
-		private void cmdOKAdd_Click(object sender, EventArgs e)
-		{
-			AddAgain = true;
-			cmdOK_Click(sender, e);
-		}
-
-		private void txtSearch_TextChanged(object sender, EventArgs e)
-		{
-			XmlNodeList objXmlPowerList;
-			if (string.IsNullOrEmpty(txtSearch.Text))
-				objXmlPowerList = _objXmlDocument.SelectNodes("/chummer/powers/power[" + _objCharacter.Options.BookXPath() + "]");
-			else
-				objXmlPowerList = _objXmlDocument.SelectNodes("/chummer/powers/power[(" + _objCharacter.Options.BookXPath() + ") and ((contains(translate(name,'abcdefghijklmnopqrstuvwxyzàáâãäåçèéêëìíîïñòóôõöùúûüýß','ABCDEFGHIJKLMNOPQRSTUVWXYZÀÁÂÃÄÅÇÈÉÊËÌÍÎÏÑÒÓÔÕÖÙÚÛÜÝß'), \"" + txtSearch.Text.ToUpper() + "\") and not(translate)) or contains(translate(translate,'abcdefghijklmnopqrstuvwxyzàáâãäåçèéêëìíîïñòóôõöùúûüýß','ABCDEFGHIJKLMNOPQRSTUVWXYZÀÁÂÃÄÅÇÈÉÊËÌÍÎÏÑÒÓÔÕÖÙÚÛÜÝß'), \"" + txtSearch.Text.ToUpper() + "\"))]");
-
-			List<ListItem> lstPower = new List<ListItem>();
-			foreach (XmlNode objXmlPower in objXmlPowerList)
-			{
-				bool blnAdd = true;
-				double dblPoints = Convert.ToDouble(objXmlPower["points"].InnerText, GlobalOptions.InvariantCultureInfo);
-				dblPoints += Convert.ToDouble(objXmlPower["extrapointcost"]?.InnerText, GlobalOptions.InvariantCultureInfo);
-				if (_dblLimitToRating > 0)
-				{
-					blnAdd = dblPoints <= _dblLimitToRating;
-				}
-				if (blnAdd)
-				{
-				ListItem objItem = new ListItem();
-				objItem.Value = objXmlPower["name"].InnerText;
-					objItem.Name = objXmlPower["translate"]?.InnerText ?? objXmlPower["name"].InnerText;
-				lstPower.Add(objItem);
-			}
-			}
-			SortListItem objSort = new SortListItem();
-			lstPower.Sort(objSort.Compare);
-            lstPowers.BeginUpdate();
-            lstPowers.DataSource = null;
-			lstPowers.ValueMember = "Value";
-			lstPowers.DisplayMember = "Name";
-			lstPowers.DataSource = lstPower;
-            lstPowers.EndUpdate();
-        }
-
-		private void txtSearch_KeyDown(object sender, KeyEventArgs e)
-		{
-			if (e.KeyCode == Keys.Down)
-			{
-                if (lstPowers.SelectedIndex + 1 < lstPowers.Items.Count)
-                {
-                    lstPowers.SelectedIndex++;
-=======
         private void cmdOKAdd_Click(object sender, EventArgs e)
         {
             AddAgain = true;
@@ -310,48 +128,23 @@
                 if (lstPowers.SelectedIndex + 1 < lstPowers.Items.Count)
                 {
                     lstPowers.SelectedIndex += 1;
->>>>>>> 260a47e0
                 }
                 else if (lstPowers.Items.Count > 0)
                 {
                     lstPowers.SelectedIndex = 0;
                 }
             }
-<<<<<<< HEAD
-			if (e.KeyCode == Keys.Up)
-			{
+            if (e.KeyCode == Keys.Up)
+            {
                 if (lstPowers.SelectedIndex - 1 >= 0)
                 {
-                    lstPowers.SelectedIndex--;
-=======
-            if (e.KeyCode == Keys.Up)
-            {
-                if (lstPowers.SelectedIndex - 1 >= 0)
-                {
                     lstPowers.SelectedIndex -= 1;
->>>>>>> 260a47e0
                 }
                 else if (lstPowers.Items.Count > 0)
                 {
                     lstPowers.SelectedIndex = lstPowers.Items.Count - 1;
                 }
             }
-<<<<<<< HEAD
-		}
-
-		private void txtSearch_KeyUp(object sender, KeyEventArgs e)
-		{
-			if (e.KeyCode == Keys.Up)
-				txtSearch.Select(txtSearch.Text.Length, 0);
-		}
-		#endregion
-
-		#region Properties
-		/// <summary>
-		/// Whether or not the user wants to add another item after this one.
-		/// </summary>
-		public bool AddAgain { get; private set; }
-=======
         }
 
         private void txtSearch_KeyUp(object sender, KeyEventArgs e)
@@ -366,7 +159,6 @@
         /// Whether or not the user wants to add another item after this one.
         /// </summary>
         public bool AddAgain { get; private set; }
->>>>>>> 260a47e0
 
         /// <summary>
         /// Whether or not we should ignore how many of a given power may be taken. Generally used when bonding Qi Foci.
@@ -376,100 +168,6 @@
         /// <summary>
         /// Power that was selected in the dialogue.
         /// </summary>
-<<<<<<< HEAD
-        public string SelectedPower { get; private set; } = "";
-
-
-        /// <summary>
-		/// Only the provided Powers should be shown in the list.
-        /// </summary>
-		public string LimitToPowers
-        {
-			set
-            {
-				_strLimitToPowers = value;
-            }
-        }
-
-        /// <summary>
-		/// Limit the selections based on the Rating of an external source, where 1 Rating = 0.25 PP.
-        /// </summary>
-	    public int LimitToRating 
-        {
-			set { _dblLimitToRating = value * PointsPerLevel; } 
-        }
-
-        /// <summary>
-	    /// Value of the PP per level if using LimitToRating. Defaults to 0.25.
-        /// </summary>
-	    public double PointsPerLevel { set; get; } = 0.25;
-
-        #endregion
-
-		#region Methods
-		/// <summary>
-		/// Accept the selected item and close the form.
-		/// </summary>
-		private void AcceptForm()
-        {
-            // Check to see if the user needs to select anything for the Power.
-			XmlNode objXmlPower = _objXmlDocument.SelectSingleNode("/chummer/powers/power[name = \"" + lstPowers.SelectedValue + "\"]");
-
-			// Make sure the character meets the Quality requirements if any.
-			if (objXmlPower.InnerXml.Contains("<required>"))
-			{
-				string strRequirement = string.Empty;
-				bool blnRequirementMet = true;
-
-				// Quality requirements.
-				foreach (XmlNode objXmlQuality in objXmlPower.SelectNodes("required/allof/quality"))
-				{
-					bool blnFound = _objCharacter.Qualities.Any(objQuality => objQuality.Name == objXmlQuality.InnerText);
-
-					if (!blnFound)
-					{
-						blnRequirementMet = false;
-						strRequirement += "\n\t" + objXmlQuality.InnerText;
-					}
-				}
-
-				foreach (XmlNode objXmlQuality in objXmlPower.SelectNodes("required/oneof/quality"))
-				{
-					blnRequirementMet = _objCharacter.Qualities.Any(objQuality => objQuality.Name == objXmlQuality.InnerText);
-
-					if (!blnRequirementMet)
-						strRequirement += "\n\t" + objXmlQuality.InnerText;
-					else
-						break;
-				}
-
-				if (!blnRequirementMet)
-				{
-					string strMessage = LanguageManager.Instance.GetString("Message_SelectPower_PowerRequirement");
-					strMessage += strRequirement;
-
-					MessageBox.Show(strMessage, LanguageManager.Instance.GetString("MessageTitle_SelectPower_PowerRequirement"), MessageBoxButtons.OK, MessageBoxIcon.Information);
-					return;
-				}
-			}
-			
-            SelectedPower = lstPowers.SelectedValue.ToString();
-            DialogResult = DialogResult.OK;
-        }
-
-		private void MoveControls()
-		{
-			lblPowerPoints.Left = lblPowerPointsLabel.Left + lblPowerPointsLabel.Width + 6;
-			lblSource.Left = lblSourceLabel.Left + lblSourceLabel.Width + 6;
-			lblSearchLabel.Left = txtSearch.Left - 6 - lblSearchLabel.Width;
-		}
-		#endregion
-
-        private void lblSource_Click(object sender, EventArgs e)
-        {
-            CommonFunctions.StaticOpenPDF(lblSource.Text, _objCharacter);
-        }
-=======
         public string SelectedPower { get; private set; } = string.Empty;
 
 
@@ -580,6 +278,5 @@
             lblSearchLabel.Left = txtSearch.Left - 6 - lblSearchLabel.Width;
         }
         #endregion
->>>>>>> 260a47e0
     }
 }