<<<<<<< HEAD
﻿namespace Chummer
=======
namespace Chummer
>>>>>>> 260a47e0
{
    partial class frmSelectSpell
    {
        /// <summary>
        /// Required designer variable.
        /// </summary>
        private System.ComponentModel.IContainer components = null;

        /// <summary>
        /// Clean up any resources being used.
        /// </summary>
        /// <param name="disposing">true if managed resources should be disposed; otherwise, false.</param>
        protected override void Dispose(bool disposing)
        {
<<<<<<< HEAD
            if (disposing && (components != null))
            {
                components.Dispose();
=======
            if (disposing)
            {
                components?.Dispose();
>>>>>>> 260a47e0
            }
            base.Dispose(disposing);
        }

        #region Windows Form Designer generated code

        /// <summary>
        /// Required method for Designer support - do not modify
        /// the contents of this method with the code editor.
        /// </summary>
        private void InitializeComponent()
        {
<<<<<<< HEAD
			this.treSpells = new System.Windows.Forms.TreeView();
			this.lblDescriptorsLabel = new System.Windows.Forms.Label();
			this.lblDescriptors = new System.Windows.Forms.Label();
			this.lblTypeLabel = new System.Windows.Forms.Label();
			this.lblType = new System.Windows.Forms.Label();
			this.lblRangeLabel = new System.Windows.Forms.Label();
			this.lblRange = new System.Windows.Forms.Label();
			this.lblDamageLabel = new System.Windows.Forms.Label();
			this.lblDamage = new System.Windows.Forms.Label();
			this.lblDurationLabel = new System.Windows.Forms.Label();
			this.lblDuration = new System.Windows.Forms.Label();
			this.lblDVLabel = new System.Windows.Forms.Label();
			this.lblDV = new System.Windows.Forms.Label();
			this.cmdOK = new System.Windows.Forms.Button();
			this.cmdCancel = new System.Windows.Forms.Button();
			this.txtSearch = new System.Windows.Forms.TextBox();
			this.lblSearchLabel = new System.Windows.Forms.Label();
			this.cmdOKAdd = new System.Windows.Forms.Button();
			this.lblSource = new System.Windows.Forms.Label();
			this.lblSourceLabel = new System.Windows.Forms.Label();
			this.chkLimited = new System.Windows.Forms.CheckBox();
			this.tipTooltip = new TheArtOfDev.HtmlRenderer.WinForms.HtmlToolTip();
			this.chkExtended = new System.Windows.Forms.CheckBox();
			this.chkAlchemical = new System.Windows.Forms.CheckBox();
			this.chkFreeBonus = new System.Windows.Forms.CheckBox();
			this.SuspendLayout();
			// 
			// treSpells
			// 
			this.treSpells.FullRowSelect = true;
			this.treSpells.HideSelection = false;
			this.treSpells.Location = new System.Drawing.Point(12, 12);
			this.treSpells.Name = "treSpells";
			this.treSpells.Size = new System.Drawing.Size(264, 536);
			this.treSpells.TabIndex = 17;
			this.treSpells.AfterSelect += new System.Windows.Forms.TreeViewEventHandler(this.treSpells_AfterSelect);
			this.treSpells.DoubleClick += new System.EventHandler(this.treSpells_DoubleClick);
			// 
			// lblDescriptorsLabel
			// 
			this.lblDescriptorsLabel.AutoSize = true;
			this.lblDescriptorsLabel.Location = new System.Drawing.Point(282, 60);
			this.lblDescriptorsLabel.Name = "lblDescriptorsLabel";
			this.lblDescriptorsLabel.Size = new System.Drawing.Size(63, 13);
			this.lblDescriptorsLabel.TabIndex = 2;
			this.lblDescriptorsLabel.Tag = "Label_Descriptors";
			this.lblDescriptorsLabel.Text = "Descriptors:";
			// 
			// lblDescriptors
			// 
			this.lblDescriptors.AutoSize = true;
			this.lblDescriptors.Location = new System.Drawing.Point(351, 60);
			this.lblDescriptors.Name = "lblDescriptors";
			this.lblDescriptors.Size = new System.Drawing.Size(66, 13);
			this.lblDescriptors.TabIndex = 3;
			this.lblDescriptors.Text = "[Descriptors]";
			// 
			// lblTypeLabel
			// 
			this.lblTypeLabel.AutoSize = true;
			this.lblTypeLabel.Location = new System.Drawing.Point(282, 83);
			this.lblTypeLabel.Name = "lblTypeLabel";
			this.lblTypeLabel.Size = new System.Drawing.Size(34, 13);
			this.lblTypeLabel.TabIndex = 4;
			this.lblTypeLabel.Tag = "Label_Type";
			this.lblTypeLabel.Text = "Type:";
			// 
			// lblType
			// 
			this.lblType.AutoSize = true;
			this.lblType.Location = new System.Drawing.Point(351, 83);
			this.lblType.Name = "lblType";
			this.lblType.Size = new System.Drawing.Size(37, 13);
			this.lblType.TabIndex = 5;
			this.lblType.Text = "[Type]";
			// 
			// lblRangeLabel
			// 
			this.lblRangeLabel.AutoSize = true;
			this.lblRangeLabel.Location = new System.Drawing.Point(282, 105);
			this.lblRangeLabel.Name = "lblRangeLabel";
			this.lblRangeLabel.Size = new System.Drawing.Size(42, 13);
			this.lblRangeLabel.TabIndex = 6;
			this.lblRangeLabel.Tag = "Label_Range";
			this.lblRangeLabel.Text = "Range:";
			// 
			// lblRange
			// 
			this.lblRange.AutoSize = true;
			this.lblRange.Location = new System.Drawing.Point(351, 105);
			this.lblRange.Name = "lblRange";
			this.lblRange.Size = new System.Drawing.Size(45, 13);
			this.lblRange.TabIndex = 7;
			this.lblRange.Text = "[Range]";
			// 
			// lblDamageLabel
			// 
			this.lblDamageLabel.AutoSize = true;
			this.lblDamageLabel.Location = new System.Drawing.Point(282, 127);
			this.lblDamageLabel.Name = "lblDamageLabel";
			this.lblDamageLabel.Size = new System.Drawing.Size(50, 13);
			this.lblDamageLabel.TabIndex = 8;
			this.lblDamageLabel.Tag = "Label_Damage";
			this.lblDamageLabel.Text = "Damage:";
			// 
			// lblDamage
			// 
			this.lblDamage.AutoSize = true;
			this.lblDamage.Location = new System.Drawing.Point(351, 127);
			this.lblDamage.Name = "lblDamage";
			this.lblDamage.Size = new System.Drawing.Size(53, 13);
			this.lblDamage.TabIndex = 9;
			this.lblDamage.Text = "[Damage]";
			// 
			// lblDurationLabel
			// 
			this.lblDurationLabel.AutoSize = true;
			this.lblDurationLabel.Location = new System.Drawing.Point(282, 150);
			this.lblDurationLabel.Name = "lblDurationLabel";
			this.lblDurationLabel.Size = new System.Drawing.Size(50, 13);
			this.lblDurationLabel.TabIndex = 10;
			this.lblDurationLabel.Tag = "Label_Duration";
			this.lblDurationLabel.Text = "Duration:";
			// 
			// lblDuration
			// 
			this.lblDuration.AutoSize = true;
			this.lblDuration.Location = new System.Drawing.Point(351, 150);
			this.lblDuration.Name = "lblDuration";
			this.lblDuration.Size = new System.Drawing.Size(53, 13);
			this.lblDuration.TabIndex = 11;
			this.lblDuration.Text = "[Duration]";
			// 
			// lblDVLabel
			// 
			this.lblDVLabel.AutoSize = true;
			this.lblDVLabel.Location = new System.Drawing.Point(282, 172);
			this.lblDVLabel.Name = "lblDVLabel";
			this.lblDVLabel.Size = new System.Drawing.Size(25, 13);
			this.lblDVLabel.TabIndex = 12;
			this.lblDVLabel.Tag = "Label_DV";
			this.lblDVLabel.Text = "DV:";
			// 
			// lblDV
			// 
			this.lblDV.AutoSize = true;
			this.lblDV.Location = new System.Drawing.Point(351, 172);
			this.lblDV.Name = "lblDV";
			this.lblDV.Size = new System.Drawing.Size(28, 13);
			this.lblDV.TabIndex = 13;
			this.lblDV.Text = "[DV]";
			// 
			// cmdOK
			// 
			this.cmdOK.Location = new System.Drawing.Point(465, 525);
			this.cmdOK.Name = "cmdOK";
			this.cmdOK.Size = new System.Drawing.Size(75, 23);
			this.cmdOK.TabIndex = 18;
			this.cmdOK.Tag = "String_OK";
			this.cmdOK.Text = "OK";
			this.cmdOK.UseVisualStyleBackColor = true;
			this.cmdOK.Click += new System.EventHandler(this.cmdOK_Click);
			// 
			// cmdCancel
			// 
			this.cmdCancel.DialogResult = System.Windows.Forms.DialogResult.Cancel;
			this.cmdCancel.Location = new System.Drawing.Point(384, 525);
			this.cmdCancel.Name = "cmdCancel";
			this.cmdCancel.Size = new System.Drawing.Size(75, 23);
			this.cmdCancel.TabIndex = 20;
			this.cmdCancel.Tag = "String_Cancel";
			this.cmdCancel.Text = "Cancel";
			this.cmdCancel.UseVisualStyleBackColor = true;
			this.cmdCancel.Click += new System.EventHandler(this.cmdCancel_Click);
			// 
			// txtSearch
			// 
			this.txtSearch.Location = new System.Drawing.Point(366, 9);
			this.txtSearch.Name = "txtSearch";
			this.txtSearch.Size = new System.Drawing.Size(174, 20);
			this.txtSearch.TabIndex = 1;
			this.txtSearch.TextChanged += new System.EventHandler(this.txtSearch_TextChanged);
			this.txtSearch.KeyDown += new System.Windows.Forms.KeyEventHandler(this.txtSearch_KeyDown);
			this.txtSearch.KeyUp += new System.Windows.Forms.KeyEventHandler(this.txtSearch_KeyUp);
			// 
			// lblSearchLabel
			// 
			this.lblSearchLabel.AutoSize = true;
			this.lblSearchLabel.Location = new System.Drawing.Point(316, 12);
			this.lblSearchLabel.Name = "lblSearchLabel";
			this.lblSearchLabel.Size = new System.Drawing.Size(44, 13);
			this.lblSearchLabel.TabIndex = 0;
			this.lblSearchLabel.Tag = "Label_Search";
			this.lblSearchLabel.Text = "&Search:";
			// 
			// cmdOKAdd
			// 
			this.cmdOKAdd.Location = new System.Drawing.Point(465, 496);
			this.cmdOKAdd.Name = "cmdOKAdd";
			this.cmdOKAdd.Size = new System.Drawing.Size(75, 23);
			this.cmdOKAdd.TabIndex = 19;
			this.cmdOKAdd.Tag = "String_AddMore";
			this.cmdOKAdd.Text = "&Add && More";
			this.cmdOKAdd.UseVisualStyleBackColor = true;
			this.cmdOKAdd.Click += new System.EventHandler(this.cmdOKAdd_Click);
			// 
			// lblSource
			// 
			this.lblSource.AutoSize = true;
			this.lblSource.Location = new System.Drawing.Point(333, 252);
			this.lblSource.Name = "lblSource";
			this.lblSource.Size = new System.Drawing.Size(47, 13);
			this.lblSource.TabIndex = 16;
			this.lblSource.Text = "[Source]";
			this.lblSource.Click += new System.EventHandler(this.lblSource_Click);
			// 
			// lblSourceLabel
			// 
			this.lblSourceLabel.AutoSize = true;
			this.lblSourceLabel.Location = new System.Drawing.Point(282, 252);
			this.lblSourceLabel.Name = "lblSourceLabel";
			this.lblSourceLabel.Size = new System.Drawing.Size(44, 13);
			this.lblSourceLabel.TabIndex = 15;
			this.lblSourceLabel.Tag = "Label_Source";
			this.lblSourceLabel.Text = "Source:";
			// 
			// chkLimited
			// 
			this.chkLimited.AutoSize = true;
			this.chkLimited.Location = new System.Drawing.Point(282, 198);
			this.chkLimited.Name = "chkLimited";
			this.chkLimited.Size = new System.Drawing.Size(85, 17);
			this.chkLimited.TabIndex = 14;
			this.chkLimited.Tag = "Checkbox_SelectSpell_LimitedSpell";
			this.chkLimited.Text = "Limited Spell";
			this.tipTooltip.SetToolTip(this.chkLimited, "Limited Spells require a Fetish to cast but add +2 dice to the Drain Resistance T" +
        "est after casting this Spell.");
			this.chkLimited.UseVisualStyleBackColor = true;
			this.chkLimited.CheckedChanged += new System.EventHandler(this.chkLimited_CheckedChanged);
			// 
			// tipTooltip
			// 
			this.tipTooltip.AllowLinksHandling = true;
			this.tipTooltip.AutoPopDelay = 10000;
			this.tipTooltip.BaseStylesheet = null;
			this.tipTooltip.InitialDelay = 250;
			this.tipTooltip.IsBalloon = true;
			this.tipTooltip.MaximumSize = new System.Drawing.Size(0, 0);
			this.tipTooltip.OwnerDraw = true;
			this.tipTooltip.ReshowDelay = 100;
			this.tipTooltip.TooltipCssClass = "htmltooltip";
			this.tipTooltip.ToolTipIcon = System.Windows.Forms.ToolTipIcon.Info;
			this.tipTooltip.ToolTipTitle = "Chummer Help";
			// 
			// chkExtended
			// 
			this.chkExtended.AutoSize = true;
			this.chkExtended.Enabled = false;
			this.chkExtended.Location = new System.Drawing.Point(282, 309);
			this.chkExtended.Name = "chkExtended";
			this.chkExtended.Size = new System.Drawing.Size(97, 17);
			this.chkExtended.TabIndex = 21;
			this.chkExtended.Tag = "Checkbox_SelectSpell_ExtendedSpell";
			this.chkExtended.Text = "Extended Spell";
			this.tipTooltip.SetToolTip(this.chkExtended, "Extended range Spells have a range of (Force x MAG x 10) meters but have their DV" +
        " increased by +2.");
			this.chkExtended.UseVisualStyleBackColor = true;
			this.chkExtended.Visible = false;
			this.chkExtended.CheckedChanged += new System.EventHandler(this.chkExtended_CheckedChanged);
			// 
			// chkAlchemical
			// 
			this.chkAlchemical.AutoSize = true;
			this.chkAlchemical.Location = new System.Drawing.Point(282, 221);
			this.chkAlchemical.Name = "chkAlchemical";
			this.chkAlchemical.Size = new System.Drawing.Size(134, 17);
			this.chkAlchemical.TabIndex = 15;
			this.chkAlchemical.Tag = "Checkbox_SelectSpell_Alchemical";
			this.chkAlchemical.Text = "Alchemical Preparation";
			this.tipTooltip.SetToolTip(this.chkAlchemical, "Extended range Spells have a range of (Force x MAG x 10) meters but have their DV" +
        " increased by +2.");
			this.chkAlchemical.UseVisualStyleBackColor = true;
			// 
			// chkFreeBonus
			// 
			this.chkFreeBonus.AutoSize = true;
			this.chkFreeBonus.Location = new System.Drawing.Point(282, 286);
			this.chkFreeBonus.Name = "chkFreeBonus";
			this.chkFreeBonus.Size = new System.Drawing.Size(50, 17);
			this.chkFreeBonus.TabIndex = 22;
			this.chkFreeBonus.Tag = "";
			this.chkFreeBonus.Text = "Free!";
			this.chkFreeBonus.UseVisualStyleBackColor = true;
			// 
			// frmSelectSpell
			// 
			this.AcceptButton = this.cmdOK;
			this.AutoScaleDimensions = new System.Drawing.SizeF(6F, 13F);
			this.AutoScaleMode = System.Windows.Forms.AutoScaleMode.Font;
			this.CancelButton = this.cmdCancel;
			this.ClientSize = new System.Drawing.Size(548, 560);
			this.Controls.Add(this.chkFreeBonus);
			this.Controls.Add(this.chkAlchemical);
			this.Controls.Add(this.chkExtended);
			this.Controls.Add(this.chkLimited);
			this.Controls.Add(this.lblSource);
			this.Controls.Add(this.lblSourceLabel);
			this.Controls.Add(this.cmdOKAdd);
			this.Controls.Add(this.txtSearch);
			this.Controls.Add(this.lblSearchLabel);
			this.Controls.Add(this.cmdCancel);
			this.Controls.Add(this.cmdOK);
			this.Controls.Add(this.lblDV);
			this.Controls.Add(this.lblDVLabel);
			this.Controls.Add(this.lblDuration);
			this.Controls.Add(this.lblDurationLabel);
			this.Controls.Add(this.lblDamage);
			this.Controls.Add(this.lblDamageLabel);
			this.Controls.Add(this.lblRange);
			this.Controls.Add(this.lblRangeLabel);
			this.Controls.Add(this.lblType);
			this.Controls.Add(this.lblTypeLabel);
			this.Controls.Add(this.lblDescriptors);
			this.Controls.Add(this.lblDescriptorsLabel);
			this.Controls.Add(this.treSpells);
			this.FormBorderStyle = System.Windows.Forms.FormBorderStyle.FixedDialog;
			this.MaximizeBox = false;
			this.MinimizeBox = false;
			this.Name = "frmSelectSpell";
			this.ShowInTaskbar = false;
			this.StartPosition = System.Windows.Forms.FormStartPosition.CenterParent;
			this.Tag = "Title_SelectSpell";
			this.Text = "Select a Spell";
			this.Load += new System.EventHandler(this.frmSelectSpell_Load);
			this.ResumeLayout(false);
			this.PerformLayout();
=======
            this.lstSpells = new System.Windows.Forms.ListBox();
            this.lblDescriptorsLabel = new System.Windows.Forms.Label();
            this.lblDescriptors = new System.Windows.Forms.Label();
            this.lblTypeLabel = new System.Windows.Forms.Label();
            this.lblType = new System.Windows.Forms.Label();
            this.lblRangeLabel = new System.Windows.Forms.Label();
            this.lblRange = new System.Windows.Forms.Label();
            this.lblDamageLabel = new System.Windows.Forms.Label();
            this.lblDamage = new System.Windows.Forms.Label();
            this.lblDurationLabel = new System.Windows.Forms.Label();
            this.lblDuration = new System.Windows.Forms.Label();
            this.lblDVLabel = new System.Windows.Forms.Label();
            this.lblDV = new System.Windows.Forms.Label();
            this.cmdOK = new System.Windows.Forms.Button();
            this.cmdCancel = new System.Windows.Forms.Button();
            this.txtSearch = new System.Windows.Forms.TextBox();
            this.lblSearchLabel = new System.Windows.Forms.Label();
            this.cmdOKAdd = new System.Windows.Forms.Button();
            this.lblSource = new System.Windows.Forms.Label();
            this.lblSourceLabel = new System.Windows.Forms.Label();
            this.chkLimited = new System.Windows.Forms.CheckBox();
            this.chkExtended = new System.Windows.Forms.CheckBox();
            this.chkAlchemical = new System.Windows.Forms.CheckBox();
            this.chkFreeBonus = new System.Windows.Forms.CheckBox();
            this.lblCategory = new System.Windows.Forms.Label();
            this.cboCategory = new System.Windows.Forms.ComboBox();
            this.SuspendLayout();
            // 
            // lstSpells
            // 
            this.lstSpells.FormattingEnabled = true;
            this.lstSpells.Location = new System.Drawing.Point(12, 36);
            this.lstSpells.Name = "lstSpells";
            this.lstSpells.Size = new System.Drawing.Size(264, 512);
            this.lstSpells.TabIndex = 17;
            this.lstSpells.SelectedIndexChanged += new System.EventHandler(this.lstSpells_SelectedIndexChanged);
            this.lstSpells.DoubleClick += new System.EventHandler(this.treSpells_DoubleClick);
            // 
            // lblDescriptorsLabel
            // 
            this.lblDescriptorsLabel.AutoSize = true;
            this.lblDescriptorsLabel.Location = new System.Drawing.Point(282, 60);
            this.lblDescriptorsLabel.Name = "lblDescriptorsLabel";
            this.lblDescriptorsLabel.Size = new System.Drawing.Size(63, 13);
            this.lblDescriptorsLabel.TabIndex = 2;
            this.lblDescriptorsLabel.Tag = "Label_Descriptors";
            this.lblDescriptorsLabel.Text = "Descriptors:";
            // 
            // lblDescriptors
            // 
            this.lblDescriptors.AutoSize = true;
            this.lblDescriptors.Location = new System.Drawing.Point(351, 60);
            this.lblDescriptors.Name = "lblDescriptors";
            this.lblDescriptors.Size = new System.Drawing.Size(66, 13);
            this.lblDescriptors.TabIndex = 3;
            this.lblDescriptors.Text = "[Descriptors]";
            // 
            // lblTypeLabel
            // 
            this.lblTypeLabel.AutoSize = true;
            this.lblTypeLabel.Location = new System.Drawing.Point(282, 83);
            this.lblTypeLabel.Name = "lblTypeLabel";
            this.lblTypeLabel.Size = new System.Drawing.Size(34, 13);
            this.lblTypeLabel.TabIndex = 4;
            this.lblTypeLabel.Tag = "Label_Type";
            this.lblTypeLabel.Text = "Type:";
            // 
            // lblType
            // 
            this.lblType.AutoSize = true;
            this.lblType.Location = new System.Drawing.Point(351, 83);
            this.lblType.Name = "lblType";
            this.lblType.Size = new System.Drawing.Size(37, 13);
            this.lblType.TabIndex = 5;
            this.lblType.Text = "[Type]";
            // 
            // lblRangeLabel
            // 
            this.lblRangeLabel.AutoSize = true;
            this.lblRangeLabel.Location = new System.Drawing.Point(282, 105);
            this.lblRangeLabel.Name = "lblRangeLabel";
            this.lblRangeLabel.Size = new System.Drawing.Size(42, 13);
            this.lblRangeLabel.TabIndex = 6;
            this.lblRangeLabel.Tag = "Label_Range";
            this.lblRangeLabel.Text = "Range:";
            // 
            // lblRange
            // 
            this.lblRange.AutoSize = true;
            this.lblRange.Location = new System.Drawing.Point(351, 105);
            this.lblRange.Name = "lblRange";
            this.lblRange.Size = new System.Drawing.Size(45, 13);
            this.lblRange.TabIndex = 7;
            this.lblRange.Text = "[Range]";
            // 
            // lblDamageLabel
            // 
            this.lblDamageLabel.AutoSize = true;
            this.lblDamageLabel.Location = new System.Drawing.Point(282, 127);
            this.lblDamageLabel.Name = "lblDamageLabel";
            this.lblDamageLabel.Size = new System.Drawing.Size(50, 13);
            this.lblDamageLabel.TabIndex = 8;
            this.lblDamageLabel.Tag = "Label_Damage";
            this.lblDamageLabel.Text = "Damage:";
            // 
            // lblDamage
            // 
            this.lblDamage.AutoSize = true;
            this.lblDamage.Location = new System.Drawing.Point(351, 127);
            this.lblDamage.Name = "lblDamage";
            this.lblDamage.Size = new System.Drawing.Size(53, 13);
            this.lblDamage.TabIndex = 9;
            this.lblDamage.Text = "[Damage]";
            // 
            // lblDurationLabel
            // 
            this.lblDurationLabel.AutoSize = true;
            this.lblDurationLabel.Location = new System.Drawing.Point(282, 150);
            this.lblDurationLabel.Name = "lblDurationLabel";
            this.lblDurationLabel.Size = new System.Drawing.Size(50, 13);
            this.lblDurationLabel.TabIndex = 10;
            this.lblDurationLabel.Tag = "Label_Duration";
            this.lblDurationLabel.Text = "Duration:";
            // 
            // lblDuration
            // 
            this.lblDuration.AutoSize = true;
            this.lblDuration.Location = new System.Drawing.Point(351, 150);
            this.lblDuration.Name = "lblDuration";
            this.lblDuration.Size = new System.Drawing.Size(53, 13);
            this.lblDuration.TabIndex = 11;
            this.lblDuration.Text = "[Duration]";
            // 
            // lblDVLabel
            // 
            this.lblDVLabel.AutoSize = true;
            this.lblDVLabel.Location = new System.Drawing.Point(282, 172);
            this.lblDVLabel.Name = "lblDVLabel";
            this.lblDVLabel.Size = new System.Drawing.Size(25, 13);
            this.lblDVLabel.TabIndex = 12;
            this.lblDVLabel.Tag = "Label_DV";
            this.lblDVLabel.Text = "DV:";
            // 
            // lblDV
            // 
            this.lblDV.AutoSize = true;
            this.lblDV.Location = new System.Drawing.Point(351, 172);
            this.lblDV.Name = "lblDV";
            this.lblDV.Size = new System.Drawing.Size(28, 13);
            this.lblDV.TabIndex = 13;
            this.lblDV.Text = "[DV]";
            // 
            // cmdOK
            // 
            this.cmdOK.Location = new System.Drawing.Point(465, 525);
            this.cmdOK.Name = "cmdOK";
            this.cmdOK.Size = new System.Drawing.Size(75, 23);
            this.cmdOK.TabIndex = 18;
            this.cmdOK.Tag = "String_OK";
            this.cmdOK.Text = "OK";
            this.cmdOK.UseVisualStyleBackColor = true;
            this.cmdOK.Click += new System.EventHandler(this.cmdOK_Click);
            // 
            // cmdCancel
            // 
            this.cmdCancel.DialogResult = System.Windows.Forms.DialogResult.Cancel;
            this.cmdCancel.Location = new System.Drawing.Point(384, 525);
            this.cmdCancel.Name = "cmdCancel";
            this.cmdCancel.Size = new System.Drawing.Size(75, 23);
            this.cmdCancel.TabIndex = 20;
            this.cmdCancel.Tag = "String_Cancel";
            this.cmdCancel.Text = "Cancel";
            this.cmdCancel.UseVisualStyleBackColor = true;
            this.cmdCancel.Click += new System.EventHandler(this.cmdCancel_Click);
            // 
            // txtSearch
            // 
            this.txtSearch.Location = new System.Drawing.Point(332, 9);
            this.txtSearch.Name = "txtSearch";
            this.txtSearch.Size = new System.Drawing.Size(208, 20);
            this.txtSearch.TabIndex = 1;
            this.txtSearch.TextChanged += new System.EventHandler(this.txtSearch_TextChanged);
            this.txtSearch.KeyDown += new System.Windows.Forms.KeyEventHandler(this.txtSearch_KeyDown);
            this.txtSearch.KeyUp += new System.Windows.Forms.KeyEventHandler(this.txtSearch_KeyUp);
            // 
            // lblSearchLabel
            // 
            this.lblSearchLabel.AutoSize = true;
            this.lblSearchLabel.Location = new System.Drawing.Point(282, 12);
            this.lblSearchLabel.Name = "lblSearchLabel";
            this.lblSearchLabel.Size = new System.Drawing.Size(44, 13);
            this.lblSearchLabel.TabIndex = 0;
            this.lblSearchLabel.Tag = "Label_Search";
            this.lblSearchLabel.Text = "&Search:";
            // 
            // cmdOKAdd
            // 
            this.cmdOKAdd.Location = new System.Drawing.Point(465, 496);
            this.cmdOKAdd.Name = "cmdOKAdd";
            this.cmdOKAdd.Size = new System.Drawing.Size(75, 23);
            this.cmdOKAdd.TabIndex = 19;
            this.cmdOKAdd.Tag = "String_AddMore";
            this.cmdOKAdd.Text = "&Add && More";
            this.cmdOKAdd.UseVisualStyleBackColor = true;
            this.cmdOKAdd.Click += new System.EventHandler(this.cmdOKAdd_Click);
            // 
            // lblSource
            // 
            this.lblSource.AutoSize = true;
            this.lblSource.Location = new System.Drawing.Point(333, 252);
            this.lblSource.Name = "lblSource";
            this.lblSource.Size = new System.Drawing.Size(47, 13);
            this.lblSource.TabIndex = 16;
            this.lblSource.Text = "[Source]";
            this.lblSource.Click += new System.EventHandler(CommonFunctions.OpenPDFFromControl);
            // 
            // lblSourceLabel
            // 
            this.lblSourceLabel.AutoSize = true;
            this.lblSourceLabel.Location = new System.Drawing.Point(282, 252);
            this.lblSourceLabel.Name = "lblSourceLabel";
            this.lblSourceLabel.Size = new System.Drawing.Size(44, 13);
            this.lblSourceLabel.TabIndex = 15;
            this.lblSourceLabel.Tag = "Label_Source";
            this.lblSourceLabel.Text = "Source:";
            // 
            // chkLimited
            // 
            this.chkLimited.AutoSize = true;
            this.chkLimited.Location = new System.Drawing.Point(282, 198);
            this.chkLimited.Name = "chkLimited";
            this.chkLimited.Size = new System.Drawing.Size(85, 17);
            this.chkLimited.TabIndex = 14;
            this.chkLimited.Tag = "Checkbox_SelectSpell_LimitedSpell";
            this.chkLimited.Text = "Limited Spell";
            this.chkLimited.UseVisualStyleBackColor = true;
            this.chkLimited.CheckedChanged += new System.EventHandler(this.chkLimited_CheckedChanged);
            // 
            // chkExtended
            // 
            this.chkExtended.AutoSize = true;
            this.chkExtended.Enabled = false;
            this.chkExtended.Location = new System.Drawing.Point(282, 309);
            this.chkExtended.Name = "chkExtended";
            this.chkExtended.Size = new System.Drawing.Size(97, 17);
            this.chkExtended.TabIndex = 21;
            this.chkExtended.Tag = "Checkbox_SelectSpell_ExtendedSpell";
            this.chkExtended.Text = "Extended Spell";
            this.chkExtended.UseVisualStyleBackColor = true;
            this.chkExtended.Visible = false;
            this.chkExtended.CheckedChanged += new System.EventHandler(this.chkExtended_CheckedChanged);
            // 
            // chkAlchemical
            // 
            this.chkAlchemical.AutoSize = true;
            this.chkAlchemical.Location = new System.Drawing.Point(282, 221);
            this.chkAlchemical.Name = "chkAlchemical";
            this.chkAlchemical.Size = new System.Drawing.Size(134, 17);
            this.chkAlchemical.TabIndex = 15;
            this.chkAlchemical.Tag = "Checkbox_SelectSpell_Alchemical";
            this.chkAlchemical.Text = "Alchemical Preparation";
            this.chkAlchemical.UseVisualStyleBackColor = true;
            // 
            // chkFreeBonus
            // 
            this.chkFreeBonus.AutoSize = true;
            this.chkFreeBonus.Location = new System.Drawing.Point(282, 286);
            this.chkFreeBonus.Name = "chkFreeBonus";
            this.chkFreeBonus.Size = new System.Drawing.Size(50, 17);
            this.chkFreeBonus.TabIndex = 22;
            this.chkFreeBonus.Tag = "Checkbox_Free";
            this.chkFreeBonus.Text = "Free!";
            this.chkFreeBonus.UseVisualStyleBackColor = true;
            // 
            // lblCategory
            // 
            this.lblCategory.AutoSize = true;
            this.lblCategory.Location = new System.Drawing.Point(12, 12);
            this.lblCategory.Name = "lblCategory";
            this.lblCategory.Size = new System.Drawing.Size(52, 13);
            this.lblCategory.TabIndex = 37;
            this.lblCategory.Tag = "Label_Category";
            this.lblCategory.Text = "Category:";
            // 
            // cboCategory
            // 
            this.cboCategory.DropDownStyle = System.Windows.Forms.ComboBoxStyle.DropDownList;
            this.cboCategory.FormattingEnabled = true;
            this.cboCategory.Location = new System.Drawing.Point(70, 9);
            this.cboCategory.Name = "cboCategory";
            this.cboCategory.Size = new System.Drawing.Size(206, 21);
            this.cboCategory.TabIndex = 38;
            this.cboCategory.SelectedIndexChanged += new System.EventHandler(this.cboCategory_SelectedIndexChanged);
            // 
            // frmSelectSpell
            // 
            this.AcceptButton = this.cmdOK;
            this.AutoScaleDimensions = new System.Drawing.SizeF(6F, 13F);
            this.AutoScaleMode = System.Windows.Forms.AutoScaleMode.Font;
            this.CancelButton = this.cmdCancel;
            this.ClientSize = new System.Drawing.Size(548, 560);
            this.Controls.Add(this.lblCategory);
            this.Controls.Add(this.cboCategory);
            this.Controls.Add(this.chkFreeBonus);
            this.Controls.Add(this.chkAlchemical);
            this.Controls.Add(this.chkExtended);
            this.Controls.Add(this.chkLimited);
            this.Controls.Add(this.lblSource);
            this.Controls.Add(this.lblSourceLabel);
            this.Controls.Add(this.cmdOKAdd);
            this.Controls.Add(this.txtSearch);
            this.Controls.Add(this.lblSearchLabel);
            this.Controls.Add(this.cmdCancel);
            this.Controls.Add(this.cmdOK);
            this.Controls.Add(this.lblDV);
            this.Controls.Add(this.lblDVLabel);
            this.Controls.Add(this.lblDuration);
            this.Controls.Add(this.lblDurationLabel);
            this.Controls.Add(this.lblDamage);
            this.Controls.Add(this.lblDamageLabel);
            this.Controls.Add(this.lblRange);
            this.Controls.Add(this.lblRangeLabel);
            this.Controls.Add(this.lblType);
            this.Controls.Add(this.lblTypeLabel);
            this.Controls.Add(this.lblDescriptors);
            this.Controls.Add(this.lblDescriptorsLabel);
            this.Controls.Add(this.lstSpells);
            this.FormBorderStyle = System.Windows.Forms.FormBorderStyle.FixedDialog;
            this.MaximizeBox = false;
            this.MinimizeBox = false;
            this.Name = "frmSelectSpell";
            this.ShowInTaskbar = false;
            this.StartPosition = System.Windows.Forms.FormStartPosition.CenterParent;
            this.Tag = "Title_SelectSpell";
            this.Text = "Select a Spell";
            this.Load += new System.EventHandler(this.frmSelectSpell_Load);
            this.ResumeLayout(false);
            this.PerformLayout();
>>>>>>> 260a47e0

        }

        #endregion

<<<<<<< HEAD
        private System.Windows.Forms.TreeView treSpells;
=======
        private System.Windows.Forms.ListBox lstSpells;
>>>>>>> 260a47e0
        private System.Windows.Forms.Label lblDescriptorsLabel;
        private System.Windows.Forms.Label lblDescriptors;
        private System.Windows.Forms.Label lblTypeLabel;
        private System.Windows.Forms.Label lblType;
        private System.Windows.Forms.Label lblRangeLabel;
        private System.Windows.Forms.Label lblRange;
        private System.Windows.Forms.Label lblDamageLabel;
        private System.Windows.Forms.Label lblDamage;
        private System.Windows.Forms.Label lblDurationLabel;
        private System.Windows.Forms.Label lblDuration;
        private System.Windows.Forms.Label lblDVLabel;
        private System.Windows.Forms.Label lblDV;
        private System.Windows.Forms.Button cmdOK;
        private System.Windows.Forms.Button cmdCancel;
<<<<<<< HEAD
		private System.Windows.Forms.TextBox txtSearch;
		private System.Windows.Forms.Label lblSearchLabel;
		private System.Windows.Forms.Button cmdOKAdd;
		private System.Windows.Forms.Label lblSource;
		private System.Windows.Forms.Label lblSourceLabel;
		private System.Windows.Forms.CheckBox chkLimited;
		private TheArtOfDev.HtmlRenderer.WinForms.HtmlToolTip tipTooltip;
		private System.Windows.Forms.CheckBox chkExtended;
        private System.Windows.Forms.CheckBox chkAlchemical;
		private System.Windows.Forms.CheckBox chkFreeBonus;
	}
=======
        private System.Windows.Forms.TextBox txtSearch;
        private System.Windows.Forms.Label lblSearchLabel;
        private System.Windows.Forms.Button cmdOKAdd;
        private System.Windows.Forms.Label lblSource;
        private System.Windows.Forms.Label lblSourceLabel;
        private System.Windows.Forms.CheckBox chkLimited;
        private System.Windows.Forms.CheckBox chkExtended;
        private System.Windows.Forms.CheckBox chkAlchemical;
        private System.Windows.Forms.CheckBox chkFreeBonus;
        private System.Windows.Forms.Label lblCategory;
        private System.Windows.Forms.ComboBox cboCategory;
    }
>>>>>>> 260a47e0
}<|MERGE_RESOLUTION|>--- conflicted
+++ resolved
@@ -1,8 +1,4 @@
-<<<<<<< HEAD
-﻿namespace Chummer
-=======
 namespace Chummer
->>>>>>> 260a47e0
 {
     partial class frmSelectSpell
     {
@@ -17,15 +13,9 @@
         /// <param name="disposing">true if managed resources should be disposed; otherwise, false.</param>
         protected override void Dispose(bool disposing)
         {
-<<<<<<< HEAD
-            if (disposing && (components != null))
-            {
-                components.Dispose();
-=======
             if (disposing)
             {
                 components?.Dispose();
->>>>>>> 260a47e0
             }
             base.Dispose(disposing);
         }
@@ -38,344 +28,6 @@
         /// </summary>
         private void InitializeComponent()
         {
-<<<<<<< HEAD
-			this.treSpells = new System.Windows.Forms.TreeView();
-			this.lblDescriptorsLabel = new System.Windows.Forms.Label();
-			this.lblDescriptors = new System.Windows.Forms.Label();
-			this.lblTypeLabel = new System.Windows.Forms.Label();
-			this.lblType = new System.Windows.Forms.Label();
-			this.lblRangeLabel = new System.Windows.Forms.Label();
-			this.lblRange = new System.Windows.Forms.Label();
-			this.lblDamageLabel = new System.Windows.Forms.Label();
-			this.lblDamage = new System.Windows.Forms.Label();
-			this.lblDurationLabel = new System.Windows.Forms.Label();
-			this.lblDuration = new System.Windows.Forms.Label();
-			this.lblDVLabel = new System.Windows.Forms.Label();
-			this.lblDV = new System.Windows.Forms.Label();
-			this.cmdOK = new System.Windows.Forms.Button();
-			this.cmdCancel = new System.Windows.Forms.Button();
-			this.txtSearch = new System.Windows.Forms.TextBox();
-			this.lblSearchLabel = new System.Windows.Forms.Label();
-			this.cmdOKAdd = new System.Windows.Forms.Button();
-			this.lblSource = new System.Windows.Forms.Label();
-			this.lblSourceLabel = new System.Windows.Forms.Label();
-			this.chkLimited = new System.Windows.Forms.CheckBox();
-			this.tipTooltip = new TheArtOfDev.HtmlRenderer.WinForms.HtmlToolTip();
-			this.chkExtended = new System.Windows.Forms.CheckBox();
-			this.chkAlchemical = new System.Windows.Forms.CheckBox();
-			this.chkFreeBonus = new System.Windows.Forms.CheckBox();
-			this.SuspendLayout();
-			// 
-			// treSpells
-			// 
-			this.treSpells.FullRowSelect = true;
-			this.treSpells.HideSelection = false;
-			this.treSpells.Location = new System.Drawing.Point(12, 12);
-			this.treSpells.Name = "treSpells";
-			this.treSpells.Size = new System.Drawing.Size(264, 536);
-			this.treSpells.TabIndex = 17;
-			this.treSpells.AfterSelect += new System.Windows.Forms.TreeViewEventHandler(this.treSpells_AfterSelect);
-			this.treSpells.DoubleClick += new System.EventHandler(this.treSpells_DoubleClick);
-			// 
-			// lblDescriptorsLabel
-			// 
-			this.lblDescriptorsLabel.AutoSize = true;
-			this.lblDescriptorsLabel.Location = new System.Drawing.Point(282, 60);
-			this.lblDescriptorsLabel.Name = "lblDescriptorsLabel";
-			this.lblDescriptorsLabel.Size = new System.Drawing.Size(63, 13);
-			this.lblDescriptorsLabel.TabIndex = 2;
-			this.lblDescriptorsLabel.Tag = "Label_Descriptors";
-			this.lblDescriptorsLabel.Text = "Descriptors:";
-			// 
-			// lblDescriptors
-			// 
-			this.lblDescriptors.AutoSize = true;
-			this.lblDescriptors.Location = new System.Drawing.Point(351, 60);
-			this.lblDescriptors.Name = "lblDescriptors";
-			this.lblDescriptors.Size = new System.Drawing.Size(66, 13);
-			this.lblDescriptors.TabIndex = 3;
-			this.lblDescriptors.Text = "[Descriptors]";
-			// 
-			// lblTypeLabel
-			// 
-			this.lblTypeLabel.AutoSize = true;
-			this.lblTypeLabel.Location = new System.Drawing.Point(282, 83);
-			this.lblTypeLabel.Name = "lblTypeLabel";
-			this.lblTypeLabel.Size = new System.Drawing.Size(34, 13);
-			this.lblTypeLabel.TabIndex = 4;
-			this.lblTypeLabel.Tag = "Label_Type";
-			this.lblTypeLabel.Text = "Type:";
-			// 
-			// lblType
-			// 
-			this.lblType.AutoSize = true;
-			this.lblType.Location = new System.Drawing.Point(351, 83);
-			this.lblType.Name = "lblType";
-			this.lblType.Size = new System.Drawing.Size(37, 13);
-			this.lblType.TabIndex = 5;
-			this.lblType.Text = "[Type]";
-			// 
-			// lblRangeLabel
-			// 
-			this.lblRangeLabel.AutoSize = true;
-			this.lblRangeLabel.Location = new System.Drawing.Point(282, 105);
-			this.lblRangeLabel.Name = "lblRangeLabel";
-			this.lblRangeLabel.Size = new System.Drawing.Size(42, 13);
-			this.lblRangeLabel.TabIndex = 6;
-			this.lblRangeLabel.Tag = "Label_Range";
-			this.lblRangeLabel.Text = "Range:";
-			// 
-			// lblRange
-			// 
-			this.lblRange.AutoSize = true;
-			this.lblRange.Location = new System.Drawing.Point(351, 105);
-			this.lblRange.Name = "lblRange";
-			this.lblRange.Size = new System.Drawing.Size(45, 13);
-			this.lblRange.TabIndex = 7;
-			this.lblRange.Text = "[Range]";
-			// 
-			// lblDamageLabel
-			// 
-			this.lblDamageLabel.AutoSize = true;
-			this.lblDamageLabel.Location = new System.Drawing.Point(282, 127);
-			this.lblDamageLabel.Name = "lblDamageLabel";
-			this.lblDamageLabel.Size = new System.Drawing.Size(50, 13);
-			this.lblDamageLabel.TabIndex = 8;
-			this.lblDamageLabel.Tag = "Label_Damage";
-			this.lblDamageLabel.Text = "Damage:";
-			// 
-			// lblDamage
-			// 
-			this.lblDamage.AutoSize = true;
-			this.lblDamage.Location = new System.Drawing.Point(351, 127);
-			this.lblDamage.Name = "lblDamage";
-			this.lblDamage.Size = new System.Drawing.Size(53, 13);
-			this.lblDamage.TabIndex = 9;
-			this.lblDamage.Text = "[Damage]";
-			// 
-			// lblDurationLabel
-			// 
-			this.lblDurationLabel.AutoSize = true;
-			this.lblDurationLabel.Location = new System.Drawing.Point(282, 150);
-			this.lblDurationLabel.Name = "lblDurationLabel";
-			this.lblDurationLabel.Size = new System.Drawing.Size(50, 13);
-			this.lblDurationLabel.TabIndex = 10;
-			this.lblDurationLabel.Tag = "Label_Duration";
-			this.lblDurationLabel.Text = "Duration:";
-			// 
-			// lblDuration
-			// 
-			this.lblDuration.AutoSize = true;
-			this.lblDuration.Location = new System.Drawing.Point(351, 150);
-			this.lblDuration.Name = "lblDuration";
-			this.lblDuration.Size = new System.Drawing.Size(53, 13);
-			this.lblDuration.TabIndex = 11;
-			this.lblDuration.Text = "[Duration]";
-			// 
-			// lblDVLabel
-			// 
-			this.lblDVLabel.AutoSize = true;
-			this.lblDVLabel.Location = new System.Drawing.Point(282, 172);
-			this.lblDVLabel.Name = "lblDVLabel";
-			this.lblDVLabel.Size = new System.Drawing.Size(25, 13);
-			this.lblDVLabel.TabIndex = 12;
-			this.lblDVLabel.Tag = "Label_DV";
-			this.lblDVLabel.Text = "DV:";
-			// 
-			// lblDV
-			// 
-			this.lblDV.AutoSize = true;
-			this.lblDV.Location = new System.Drawing.Point(351, 172);
-			this.lblDV.Name = "lblDV";
-			this.lblDV.Size = new System.Drawing.Size(28, 13);
-			this.lblDV.TabIndex = 13;
-			this.lblDV.Text = "[DV]";
-			// 
-			// cmdOK
-			// 
-			this.cmdOK.Location = new System.Drawing.Point(465, 525);
-			this.cmdOK.Name = "cmdOK";
-			this.cmdOK.Size = new System.Drawing.Size(75, 23);
-			this.cmdOK.TabIndex = 18;
-			this.cmdOK.Tag = "String_OK";
-			this.cmdOK.Text = "OK";
-			this.cmdOK.UseVisualStyleBackColor = true;
-			this.cmdOK.Click += new System.EventHandler(this.cmdOK_Click);
-			// 
-			// cmdCancel
-			// 
-			this.cmdCancel.DialogResult = System.Windows.Forms.DialogResult.Cancel;
-			this.cmdCancel.Location = new System.Drawing.Point(384, 525);
-			this.cmdCancel.Name = "cmdCancel";
-			this.cmdCancel.Size = new System.Drawing.Size(75, 23);
-			this.cmdCancel.TabIndex = 20;
-			this.cmdCancel.Tag = "String_Cancel";
-			this.cmdCancel.Text = "Cancel";
-			this.cmdCancel.UseVisualStyleBackColor = true;
-			this.cmdCancel.Click += new System.EventHandler(this.cmdCancel_Click);
-			// 
-			// txtSearch
-			// 
-			this.txtSearch.Location = new System.Drawing.Point(366, 9);
-			this.txtSearch.Name = "txtSearch";
-			this.txtSearch.Size = new System.Drawing.Size(174, 20);
-			this.txtSearch.TabIndex = 1;
-			this.txtSearch.TextChanged += new System.EventHandler(this.txtSearch_TextChanged);
-			this.txtSearch.KeyDown += new System.Windows.Forms.KeyEventHandler(this.txtSearch_KeyDown);
-			this.txtSearch.KeyUp += new System.Windows.Forms.KeyEventHandler(this.txtSearch_KeyUp);
-			// 
-			// lblSearchLabel
-			// 
-			this.lblSearchLabel.AutoSize = true;
-			this.lblSearchLabel.Location = new System.Drawing.Point(316, 12);
-			this.lblSearchLabel.Name = "lblSearchLabel";
-			this.lblSearchLabel.Size = new System.Drawing.Size(44, 13);
-			this.lblSearchLabel.TabIndex = 0;
-			this.lblSearchLabel.Tag = "Label_Search";
-			this.lblSearchLabel.Text = "&Search:";
-			// 
-			// cmdOKAdd
-			// 
-			this.cmdOKAdd.Location = new System.Drawing.Point(465, 496);
-			this.cmdOKAdd.Name = "cmdOKAdd";
-			this.cmdOKAdd.Size = new System.Drawing.Size(75, 23);
-			this.cmdOKAdd.TabIndex = 19;
-			this.cmdOKAdd.Tag = "String_AddMore";
-			this.cmdOKAdd.Text = "&Add && More";
-			this.cmdOKAdd.UseVisualStyleBackColor = true;
-			this.cmdOKAdd.Click += new System.EventHandler(this.cmdOKAdd_Click);
-			// 
-			// lblSource
-			// 
-			this.lblSource.AutoSize = true;
-			this.lblSource.Location = new System.Drawing.Point(333, 252);
-			this.lblSource.Name = "lblSource";
-			this.lblSource.Size = new System.Drawing.Size(47, 13);
-			this.lblSource.TabIndex = 16;
-			this.lblSource.Text = "[Source]";
-			this.lblSource.Click += new System.EventHandler(this.lblSource_Click);
-			// 
-			// lblSourceLabel
-			// 
-			this.lblSourceLabel.AutoSize = true;
-			this.lblSourceLabel.Location = new System.Drawing.Point(282, 252);
-			this.lblSourceLabel.Name = "lblSourceLabel";
-			this.lblSourceLabel.Size = new System.Drawing.Size(44, 13);
-			this.lblSourceLabel.TabIndex = 15;
-			this.lblSourceLabel.Tag = "Label_Source";
-			this.lblSourceLabel.Text = "Source:";
-			// 
-			// chkLimited
-			// 
-			this.chkLimited.AutoSize = true;
-			this.chkLimited.Location = new System.Drawing.Point(282, 198);
-			this.chkLimited.Name = "chkLimited";
-			this.chkLimited.Size = new System.Drawing.Size(85, 17);
-			this.chkLimited.TabIndex = 14;
-			this.chkLimited.Tag = "Checkbox_SelectSpell_LimitedSpell";
-			this.chkLimited.Text = "Limited Spell";
-			this.tipTooltip.SetToolTip(this.chkLimited, "Limited Spells require a Fetish to cast but add +2 dice to the Drain Resistance T" +
-        "est after casting this Spell.");
-			this.chkLimited.UseVisualStyleBackColor = true;
-			this.chkLimited.CheckedChanged += new System.EventHandler(this.chkLimited_CheckedChanged);
-			// 
-			// tipTooltip
-			// 
-			this.tipTooltip.AllowLinksHandling = true;
-			this.tipTooltip.AutoPopDelay = 10000;
-			this.tipTooltip.BaseStylesheet = null;
-			this.tipTooltip.InitialDelay = 250;
-			this.tipTooltip.IsBalloon = true;
-			this.tipTooltip.MaximumSize = new System.Drawing.Size(0, 0);
-			this.tipTooltip.OwnerDraw = true;
-			this.tipTooltip.ReshowDelay = 100;
-			this.tipTooltip.TooltipCssClass = "htmltooltip";
-			this.tipTooltip.ToolTipIcon = System.Windows.Forms.ToolTipIcon.Info;
-			this.tipTooltip.ToolTipTitle = "Chummer Help";
-			// 
-			// chkExtended
-			// 
-			this.chkExtended.AutoSize = true;
-			this.chkExtended.Enabled = false;
-			this.chkExtended.Location = new System.Drawing.Point(282, 309);
-			this.chkExtended.Name = "chkExtended";
-			this.chkExtended.Size = new System.Drawing.Size(97, 17);
-			this.chkExtended.TabIndex = 21;
-			this.chkExtended.Tag = "Checkbox_SelectSpell_ExtendedSpell";
-			this.chkExtended.Text = "Extended Spell";
-			this.tipTooltip.SetToolTip(this.chkExtended, "Extended range Spells have a range of (Force x MAG x 10) meters but have their DV" +
-        " increased by +2.");
-			this.chkExtended.UseVisualStyleBackColor = true;
-			this.chkExtended.Visible = false;
-			this.chkExtended.CheckedChanged += new System.EventHandler(this.chkExtended_CheckedChanged);
-			// 
-			// chkAlchemical
-			// 
-			this.chkAlchemical.AutoSize = true;
-			this.chkAlchemical.Location = new System.Drawing.Point(282, 221);
-			this.chkAlchemical.Name = "chkAlchemical";
-			this.chkAlchemical.Size = new System.Drawing.Size(134, 17);
-			this.chkAlchemical.TabIndex = 15;
-			this.chkAlchemical.Tag = "Checkbox_SelectSpell_Alchemical";
-			this.chkAlchemical.Text = "Alchemical Preparation";
-			this.tipTooltip.SetToolTip(this.chkAlchemical, "Extended range Spells have a range of (Force x MAG x 10) meters but have their DV" +
-        " increased by +2.");
-			this.chkAlchemical.UseVisualStyleBackColor = true;
-			// 
-			// chkFreeBonus
-			// 
-			this.chkFreeBonus.AutoSize = true;
-			this.chkFreeBonus.Location = new System.Drawing.Point(282, 286);
-			this.chkFreeBonus.Name = "chkFreeBonus";
-			this.chkFreeBonus.Size = new System.Drawing.Size(50, 17);
-			this.chkFreeBonus.TabIndex = 22;
-			this.chkFreeBonus.Tag = "";
-			this.chkFreeBonus.Text = "Free!";
-			this.chkFreeBonus.UseVisualStyleBackColor = true;
-			// 
-			// frmSelectSpell
-			// 
-			this.AcceptButton = this.cmdOK;
-			this.AutoScaleDimensions = new System.Drawing.SizeF(6F, 13F);
-			this.AutoScaleMode = System.Windows.Forms.AutoScaleMode.Font;
-			this.CancelButton = this.cmdCancel;
-			this.ClientSize = new System.Drawing.Size(548, 560);
-			this.Controls.Add(this.chkFreeBonus);
-			this.Controls.Add(this.chkAlchemical);
-			this.Controls.Add(this.chkExtended);
-			this.Controls.Add(this.chkLimited);
-			this.Controls.Add(this.lblSource);
-			this.Controls.Add(this.lblSourceLabel);
-			this.Controls.Add(this.cmdOKAdd);
-			this.Controls.Add(this.txtSearch);
-			this.Controls.Add(this.lblSearchLabel);
-			this.Controls.Add(this.cmdCancel);
-			this.Controls.Add(this.cmdOK);
-			this.Controls.Add(this.lblDV);
-			this.Controls.Add(this.lblDVLabel);
-			this.Controls.Add(this.lblDuration);
-			this.Controls.Add(this.lblDurationLabel);
-			this.Controls.Add(this.lblDamage);
-			this.Controls.Add(this.lblDamageLabel);
-			this.Controls.Add(this.lblRange);
-			this.Controls.Add(this.lblRangeLabel);
-			this.Controls.Add(this.lblType);
-			this.Controls.Add(this.lblTypeLabel);
-			this.Controls.Add(this.lblDescriptors);
-			this.Controls.Add(this.lblDescriptorsLabel);
-			this.Controls.Add(this.treSpells);
-			this.FormBorderStyle = System.Windows.Forms.FormBorderStyle.FixedDialog;
-			this.MaximizeBox = false;
-			this.MinimizeBox = false;
-			this.Name = "frmSelectSpell";
-			this.ShowInTaskbar = false;
-			this.StartPosition = System.Windows.Forms.FormStartPosition.CenterParent;
-			this.Tag = "Title_SelectSpell";
-			this.Text = "Select a Spell";
-			this.Load += new System.EventHandler(this.frmSelectSpell_Load);
-			this.ResumeLayout(false);
-			this.PerformLayout();
-=======
             this.lstSpells = new System.Windows.Forms.ListBox();
             this.lblDescriptorsLabel = new System.Windows.Forms.Label();
             this.lblDescriptors = new System.Windows.Forms.Label();
@@ -714,17 +366,12 @@
             this.Load += new System.EventHandler(this.frmSelectSpell_Load);
             this.ResumeLayout(false);
             this.PerformLayout();
->>>>>>> 260a47e0
 
         }
 
         #endregion
 
-<<<<<<< HEAD
-        private System.Windows.Forms.TreeView treSpells;
-=======
         private System.Windows.Forms.ListBox lstSpells;
->>>>>>> 260a47e0
         private System.Windows.Forms.Label lblDescriptorsLabel;
         private System.Windows.Forms.Label lblDescriptors;
         private System.Windows.Forms.Label lblTypeLabel;
@@ -739,19 +386,6 @@
         private System.Windows.Forms.Label lblDV;
         private System.Windows.Forms.Button cmdOK;
         private System.Windows.Forms.Button cmdCancel;
-<<<<<<< HEAD
-		private System.Windows.Forms.TextBox txtSearch;
-		private System.Windows.Forms.Label lblSearchLabel;
-		private System.Windows.Forms.Button cmdOKAdd;
-		private System.Windows.Forms.Label lblSource;
-		private System.Windows.Forms.Label lblSourceLabel;
-		private System.Windows.Forms.CheckBox chkLimited;
-		private TheArtOfDev.HtmlRenderer.WinForms.HtmlToolTip tipTooltip;
-		private System.Windows.Forms.CheckBox chkExtended;
-        private System.Windows.Forms.CheckBox chkAlchemical;
-		private System.Windows.Forms.CheckBox chkFreeBonus;
-	}
-=======
         private System.Windows.Forms.TextBox txtSearch;
         private System.Windows.Forms.Label lblSearchLabel;
         private System.Windows.Forms.Button cmdOKAdd;
@@ -764,5 +398,4 @@
         private System.Windows.Forms.Label lblCategory;
         private System.Windows.Forms.ComboBox cboCategory;
     }
->>>>>>> 260a47e0
 }