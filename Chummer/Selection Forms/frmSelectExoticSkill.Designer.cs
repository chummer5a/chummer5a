﻿namespace Chummer
{
    partial class frmSelectExoticSkill
    {
        /// <summary>
        /// Required designer variable.
        /// </summary>
        private System.ComponentModel.IContainer components = null;

        /// <summary>
        /// Clean up any resources being used.
        /// </summary>
        /// <param name="disposing">true if managed resources should be disposed; otherwise, false.</param>
        protected override void Dispose(bool disposing)
        {
            if (disposing && (components != null))
            {
                components.Dispose();
            }
            base.Dispose(disposing);
        }

        #region Windows Form Designer generated code

<<<<<<< HEAD
		/// <summary>
		/// Required method for Designer support - do not modify
		/// the contents of this method with the code editor.
		/// </summary>
		private void InitializeComponent()
		{
			this.lblDescription = new System.Windows.Forms.Label();
			this.cmdOK = new System.Windows.Forms.Button();
			this.cboCategory = new System.Windows.Forms.ComboBox();
			this.cmdCancel = new System.Windows.Forms.Button();
			this.cboSkillSpecialisations = new System.Windows.Forms.ComboBox();
			this.SuspendLayout();
			// 
			// lblDescription
			// 
			this.lblDescription.Location = new System.Drawing.Point(12, 9);
			this.lblDescription.Name = "lblDescription";
			this.lblDescription.Size = new System.Drawing.Size(234, 33);
			this.lblDescription.TabIndex = 0;
			this.lblDescription.Tag = "Label_SelectExoticSkill_Description";
			this.lblDescription.Text = "Select an Exotic Active Skill to add to your character.";
			// 
			// cmdOK
			// 
			this.cmdOK.Location = new System.Drawing.Point(171, 98);
			this.cmdOK.Name = "cmdOK";
			this.cmdOK.Size = new System.Drawing.Size(75, 23);
			this.cmdOK.TabIndex = 2;
			this.cmdOK.Tag = "String_OK";
			this.cmdOK.Text = "OK";
			this.cmdOK.UseVisualStyleBackColor = true;
			this.cmdOK.Click += new System.EventHandler(this.cmdOK_Click);
			// 
			// cboCategory
			// 
			this.cboCategory.DropDownStyle = System.Windows.Forms.ComboBoxStyle.DropDownList;
			this.cboCategory.FormattingEnabled = true;
			this.cboCategory.Location = new System.Drawing.Point(12, 45);
			this.cboCategory.Name = "cboCategory";
			this.cboCategory.Size = new System.Drawing.Size(234, 21);
			this.cboCategory.TabIndex = 1;
			this.cboCategory.SelectedIndexChanged += new System.EventHandler(this.cboCategory_SelectedIndexChanged);
			// 
			// cmdCancel
			// 
			this.cmdCancel.DialogResult = System.Windows.Forms.DialogResult.Cancel;
			this.cmdCancel.Location = new System.Drawing.Point(90, 98);
			this.cmdCancel.Name = "cmdCancel";
			this.cmdCancel.Size = new System.Drawing.Size(75, 23);
			this.cmdCancel.TabIndex = 3;
			this.cmdCancel.Tag = "String_Cancel";
			this.cmdCancel.Text = "Cancel";
			this.cmdCancel.UseVisualStyleBackColor = true;
			this.cmdCancel.Click += new System.EventHandler(this.cmdCancel_Click);
			// 
			// cboSkillSpecialisations
			// 
			this.cboSkillSpecialisations.FormattingEnabled = true;
			this.cboSkillSpecialisations.Location = new System.Drawing.Point(12, 71);
			this.cboSkillSpecialisations.Name = "cboSkillSpecialisations";
			this.cboSkillSpecialisations.Size = new System.Drawing.Size(234, 21);
			this.cboSkillSpecialisations.TabIndex = 4;
			// 
			// frmSelectExoticSkill
			// 
			this.AcceptButton = this.cmdOK;
			this.AutoScaleDimensions = new System.Drawing.SizeF(6F, 13F);
			this.AutoScaleMode = System.Windows.Forms.AutoScaleMode.Font;
			this.AutoSize = true;
			this.CancelButton = this.cmdCancel;
			this.ClientSize = new System.Drawing.Size(260, 131);
			this.ControlBox = false;
			this.Controls.Add(this.cboSkillSpecialisations);
			this.Controls.Add(this.cmdCancel);
			this.Controls.Add(this.lblDescription);
			this.Controls.Add(this.cmdOK);
			this.Controls.Add(this.cboCategory);
			this.FormBorderStyle = System.Windows.Forms.FormBorderStyle.FixedDialog;
			this.MaximizeBox = false;
			this.MinimizeBox = false;
			this.Name = "frmSelectExoticSkill";
			this.ShowInTaskbar = false;
			this.StartPosition = System.Windows.Forms.FormStartPosition.CenterParent;
			this.Tag = "Title_SelectExoticSkill";
			this.Text = "Select an Exotic Active Skill";
			this.Load += new System.EventHandler(this.frmSelectExoticSkill_Load);
			this.ResumeLayout(false);

		}
=======
        /// <summary>
        /// Required method for Designer support - do not modify
        /// the contents of this method with the code editor.
        /// </summary>
        private void InitializeComponent()
        {
            this.lblDescription = new System.Windows.Forms.Label();
            this.cmdOK = new System.Windows.Forms.Button();
            this.cboCategory = new System.Windows.Forms.ComboBox();
            this.cmdCancel = new System.Windows.Forms.Button();
            this.cboSkillSpecialisations = new System.Windows.Forms.ComboBox();
            this.SuspendLayout();
            // 
            // lblDescription
            // 
            this.lblDescription.Location = new System.Drawing.Point(12, 9);
            this.lblDescription.Name = "lblDescription";
            this.lblDescription.Size = new System.Drawing.Size(234, 33);
            this.lblDescription.TabIndex = 0;
            this.lblDescription.Tag = "Label_SelectExoticSkill_Description";
            this.lblDescription.Text = "Select an Exotic Active Skill to add to your character.";
            // 
            // cmdOK
            // 
            this.cmdOK.Location = new System.Drawing.Point(171, 98);
            this.cmdOK.Name = "cmdOK";
            this.cmdOK.Size = new System.Drawing.Size(75, 23);
            this.cmdOK.TabIndex = 2;
            this.cmdOK.Tag = "String_OK";
            this.cmdOK.Text = "OK";
            this.cmdOK.UseVisualStyleBackColor = true;
            this.cmdOK.Click += new System.EventHandler(this.cmdOK_Click);
            // 
            // cboCategory
            // 
            this.cboCategory.DropDownStyle = System.Windows.Forms.ComboBoxStyle.DropDownList;
            this.cboCategory.FormattingEnabled = true;
            this.cboCategory.Location = new System.Drawing.Point(12, 45);
            this.cboCategory.Name = "cboCategory";
            this.cboCategory.Size = new System.Drawing.Size(234, 21);
            this.cboCategory.TabIndex = 1;
            this.cboCategory.SelectedIndexChanged += new System.EventHandler(this.cboCategory_SelectedIndexChanged);
            // 
            // cmdCancel
            // 
            this.cmdCancel.DialogResult = System.Windows.Forms.DialogResult.Cancel;
            this.cmdCancel.Location = new System.Drawing.Point(90, 98);
            this.cmdCancel.Name = "cmdCancel";
            this.cmdCancel.Size = new System.Drawing.Size(75, 23);
            this.cmdCancel.TabIndex = 3;
            this.cmdCancel.Tag = "String_Cancel";
            this.cmdCancel.Text = "Cancel";
            this.cmdCancel.UseVisualStyleBackColor = true;
            this.cmdCancel.Click += new System.EventHandler(this.cmdCancel_Click);
            // 
            // cboSkillSpecialisations
            // 
            this.cboSkillSpecialisations.FormattingEnabled = true;
            this.cboSkillSpecialisations.Location = new System.Drawing.Point(12, 71);
            this.cboSkillSpecialisations.Name = "cboSkillSpecialisations";
            this.cboSkillSpecialisations.Size = new System.Drawing.Size(234, 21);
            this.cboSkillSpecialisations.TabIndex = 4;
            // 
            // frmSelectExoticSkill
            // 
            this.AcceptButton = this.cmdOK;
            this.AutoScaleDimensions = new System.Drawing.SizeF(6F, 13F);
            this.AutoScaleMode = System.Windows.Forms.AutoScaleMode.Font;
            this.AutoSize = true;
            this.CancelButton = this.cmdCancel;
            this.ClientSize = new System.Drawing.Size(260, 131);
            this.ControlBox = false;
            this.Controls.Add(this.cboSkillSpecialisations);
            this.Controls.Add(this.cmdCancel);
            this.Controls.Add(this.lblDescription);
            this.Controls.Add(this.cmdOK);
            this.Controls.Add(this.cboCategory);
            this.FormBorderStyle = System.Windows.Forms.FormBorderStyle.FixedDialog;
            this.MaximizeBox = false;
            this.MinimizeBox = false;
            this.Name = "frmSelectExoticSkill";
            this.ShowInTaskbar = false;
            this.StartPosition = System.Windows.Forms.FormStartPosition.CenterParent;
            this.Tag = "Title_SelectExoticSkill";
            this.Text = "Select an Exotic Active Skill";
            this.Load += new System.EventHandler(this.frmSelectExoticSkill_Load);
            this.ResumeLayout(false);
>>>>>>> 260a47e0

        }

        #endregion

        private System.Windows.Forms.Label lblDescription;
        private System.Windows.Forms.Button cmdOK;
        private System.Windows.Forms.ComboBox cboCategory;
        private System.Windows.Forms.Button cmdCancel;
        private System.Windows.Forms.ComboBox cboSkillSpecialisations;
    }
}<|MERGE_RESOLUTION|>--- conflicted
+++ resolved
@@ -22,97 +22,6 @@
 
         #region Windows Form Designer generated code
 
-<<<<<<< HEAD
-		/// <summary>
-		/// Required method for Designer support - do not modify
-		/// the contents of this method with the code editor.
-		/// </summary>
-		private void InitializeComponent()
-		{
-			this.lblDescription = new System.Windows.Forms.Label();
-			this.cmdOK = new System.Windows.Forms.Button();
-			this.cboCategory = new System.Windows.Forms.ComboBox();
-			this.cmdCancel = new System.Windows.Forms.Button();
-			this.cboSkillSpecialisations = new System.Windows.Forms.ComboBox();
-			this.SuspendLayout();
-			// 
-			// lblDescription
-			// 
-			this.lblDescription.Location = new System.Drawing.Point(12, 9);
-			this.lblDescription.Name = "lblDescription";
-			this.lblDescription.Size = new System.Drawing.Size(234, 33);
-			this.lblDescription.TabIndex = 0;
-			this.lblDescription.Tag = "Label_SelectExoticSkill_Description";
-			this.lblDescription.Text = "Select an Exotic Active Skill to add to your character.";
-			// 
-			// cmdOK
-			// 
-			this.cmdOK.Location = new System.Drawing.Point(171, 98);
-			this.cmdOK.Name = "cmdOK";
-			this.cmdOK.Size = new System.Drawing.Size(75, 23);
-			this.cmdOK.TabIndex = 2;
-			this.cmdOK.Tag = "String_OK";
-			this.cmdOK.Text = "OK";
-			this.cmdOK.UseVisualStyleBackColor = true;
-			this.cmdOK.Click += new System.EventHandler(this.cmdOK_Click);
-			// 
-			// cboCategory
-			// 
-			this.cboCategory.DropDownStyle = System.Windows.Forms.ComboBoxStyle.DropDownList;
-			this.cboCategory.FormattingEnabled = true;
-			this.cboCategory.Location = new System.Drawing.Point(12, 45);
-			this.cboCategory.Name = "cboCategory";
-			this.cboCategory.Size = new System.Drawing.Size(234, 21);
-			this.cboCategory.TabIndex = 1;
-			this.cboCategory.SelectedIndexChanged += new System.EventHandler(this.cboCategory_SelectedIndexChanged);
-			// 
-			// cmdCancel
-			// 
-			this.cmdCancel.DialogResult = System.Windows.Forms.DialogResult.Cancel;
-			this.cmdCancel.Location = new System.Drawing.Point(90, 98);
-			this.cmdCancel.Name = "cmdCancel";
-			this.cmdCancel.Size = new System.Drawing.Size(75, 23);
-			this.cmdCancel.TabIndex = 3;
-			this.cmdCancel.Tag = "String_Cancel";
-			this.cmdCancel.Text = "Cancel";
-			this.cmdCancel.UseVisualStyleBackColor = true;
-			this.cmdCancel.Click += new System.EventHandler(this.cmdCancel_Click);
-			// 
-			// cboSkillSpecialisations
-			// 
-			this.cboSkillSpecialisations.FormattingEnabled = true;
-			this.cboSkillSpecialisations.Location = new System.Drawing.Point(12, 71);
-			this.cboSkillSpecialisations.Name = "cboSkillSpecialisations";
-			this.cboSkillSpecialisations.Size = new System.Drawing.Size(234, 21);
-			this.cboSkillSpecialisations.TabIndex = 4;
-			// 
-			// frmSelectExoticSkill
-			// 
-			this.AcceptButton = this.cmdOK;
-			this.AutoScaleDimensions = new System.Drawing.SizeF(6F, 13F);
-			this.AutoScaleMode = System.Windows.Forms.AutoScaleMode.Font;
-			this.AutoSize = true;
-			this.CancelButton = this.cmdCancel;
-			this.ClientSize = new System.Drawing.Size(260, 131);
-			this.ControlBox = false;
-			this.Controls.Add(this.cboSkillSpecialisations);
-			this.Controls.Add(this.cmdCancel);
-			this.Controls.Add(this.lblDescription);
-			this.Controls.Add(this.cmdOK);
-			this.Controls.Add(this.cboCategory);
-			this.FormBorderStyle = System.Windows.Forms.FormBorderStyle.FixedDialog;
-			this.MaximizeBox = false;
-			this.MinimizeBox = false;
-			this.Name = "frmSelectExoticSkill";
-			this.ShowInTaskbar = false;
-			this.StartPosition = System.Windows.Forms.FormStartPosition.CenterParent;
-			this.Tag = "Title_SelectExoticSkill";
-			this.Text = "Select an Exotic Active Skill";
-			this.Load += new System.EventHandler(this.frmSelectExoticSkill_Load);
-			this.ResumeLayout(false);
-
-		}
-=======
         /// <summary>
         /// Required method for Designer support - do not modify
         /// the contents of this method with the code editor.
@@ -200,7 +109,6 @@
             this.Text = "Select an Exotic Active Skill";
             this.Load += new System.EventHandler(this.frmSelectExoticSkill_Load);
             this.ResumeLayout(false);
->>>>>>> 260a47e0
 
         }
 
