<<<<<<< HEAD
﻿/*  This file is part of Chummer5a.
=======
/*  This file is part of Chummer5a.
>>>>>>> 260a47e0
 *
 *  Chummer5a is free software: you can redistribute it and/or modify
 *  it under the terms of the GNU General Public License as published by
 *  the Free Software Foundation, either version 3 of the License, or
 *  (at your option) any later version.
 *
 *  Chummer5a is distributed in the hope that it will be useful,
 *  but WITHOUT ANY WARRANTY; without even the implied warranty of
 *  MERCHANTABILITY or FITNESS FOR A PARTICULAR PURPOSE.  See the
 *  GNU General Public License for more details.
 *
 *  You should have received a copy of the GNU General Public License
 *  along with Chummer5a.  If not, see <http://www.gnu.org/licenses/>.
 *
 *  You can obtain the full source code for Chummer5a at
 *  https://github.com/chummer5a/chummer5a
 */
 using System;
using System.Collections.Generic;
<<<<<<< HEAD
using System.Linq;
using System.Windows.Forms;
using System.Xml;
using System.Xml.XPath;
 using Chummer.Backend.Equipment;

namespace Chummer
{
	public partial class frmSelectGear : Form
	{
		private string _strSelectedGear = string.Empty;
		private string _strSelectedCategory = string.Empty;
		private int _intSelectedRating = 0;
		private int _intSelectedQty = 1;
		private int _intMarkup = 0;

		private int _intMaxResponse = 0;

		private int _intAvailModifier = 0;
		private int _intCostMultiplier = 1;

		private string _strAllowedCategories = string.Empty;
		private string _strParent = string.Empty;
		private int _intMaximumCapacity = -1;
		private bool _blnAddAgain = false;
		private static string _strSelectCategory = string.Empty;
		private bool _blnShowPositiveCapacityOnly = false;
		private bool _blnShowNegativeCapacityOnly = false;
		private bool _blnShowArmorCapacityOnly = false;
		private bool _blnBlackMarketDiscount;
		private CapacityStyle _objCapacityStyle = CapacityStyle.Standard;

		private XmlDocument _objXmlDocument = new XmlDocument();
		private readonly Character _objCharacter;

		private List<ListItem> _lstCategory = new List<ListItem>();

		#region Control Events
		public frmSelectGear(Character objCharacter, bool blnCareer = false, int intAvailModifier = 0, int intCostMultiplier = 1, string strParent = "")
		{
			InitializeComponent();
			LanguageManager.Instance.Load(GlobalOptions.Instance.Language, this);
			lblMarkupLabel.Visible = blnCareer;
			nudMarkup.Visible = blnCareer;
			lblMarkupPercentLabel.Visible = blnCareer;
			_intAvailModifier = intAvailModifier;
			_intCostMultiplier = intCostMultiplier;
			_objCharacter = objCharacter;
			_strParent = strParent;
			// Stack Checkbox is only available in Career Mode.
			if (!_objCharacter.Created)
			{
				chkStack.Checked = false;
				chkStack.Visible = false;
			}

			MoveControls();
		}

		private void frmSelectGear_Load(object sender, EventArgs e)
		{
			foreach (Label objLabel in Controls.OfType<Label>())
			{
				if (objLabel.Text.StartsWith("["))
					objLabel.Text = string.Empty;
			}
            chkHideOverAvailLimit.Text = chkHideOverAvailLimit.Text.Replace("{0}",
                    _objCharacter.Options.Availability.ToString());
            chkHideOverAvailLimit.Checked = _objCharacter.Options.HideItemsOverAvailLimit;
            XmlNodeList objXmlCategoryList;

			// Load the Gear information.
			_objXmlDocument = XmlManager.Instance.Load("gear.xml");

			// Populate the Gear Category list.
			if (!string.IsNullOrEmpty(_strAllowedCategories))
			{
                if (_strAllowedCategories.EndsWith(","))
                    _strAllowedCategories = _strAllowedCategories.Substring(0, _strAllowedCategories.Length - 1);

				if (_strAllowedCategories != "Ammunition")
					nudGearQty.Enabled = false;
				string[] strAllowed = _strAllowedCategories.Split(',');
				string strMount = string.Empty;
				foreach (string strAllowedMount in strAllowed)
				{
					if (!string.IsNullOrEmpty(strAllowedMount))
						strMount += ". = \"" + strAllowedMount + "\" or ";
				}
				strMount += "category = \"General\"";
				objXmlCategoryList = _objXmlDocument.SelectNodes("/chummer/categories/category[" + strMount + "]");
			}
			else
			{
				objXmlCategoryList = _objXmlDocument.SelectNodes("/chummer/categories/category");
			}

			// Create a list of any Categories that should not be in the list.
			List<string> lstRemoveCategory = new List<string>();
			foreach (XmlNode objXmlCategory in objXmlCategoryList)
			{
				bool blnRemoveItem = true;

				if (objXmlCategory.Attributes["show"] != null)
				{
					if (objXmlCategory.Attributes["show"].InnerText == "false")
					{
						string[] strAllowed = _strAllowedCategories.Split(',');
						foreach (string strAllowedMount in strAllowed)
						{
							if (strAllowedMount == objXmlCategory.InnerText)
								blnRemoveItem = false;
						}
					}

					if (blnRemoveItem)
						lstRemoveCategory.Add(objXmlCategory.InnerText);
				}

				string strXPath = "/chummer/gears/gear[category = \"" + objXmlCategory.InnerText + "\" and (" + _objCharacter.Options.BookXPath() + ")";
				if (_blnShowArmorCapacityOnly)
					strXPath += " and contains(armorcapacity, \"[\")";
				else
				{
					if (_blnShowPositiveCapacityOnly)
						strXPath += " and not(contains(capacity, \"[\"))";
				}
				strXPath += "]";

				XmlNodeList objItems = _objXmlDocument.SelectNodes(strXPath);
				if (objItems.Count > 0)
					blnRemoveItem = false;

				if (blnRemoveItem)
					lstRemoveCategory.Add(objXmlCategory.InnerText);
			}

			foreach (XmlNode objXmlCategory in objXmlCategoryList)
			{
				// Make sure the Category isn't in the exclusion list.
				bool blnAddItem = true;
				foreach (string strCategory in lstRemoveCategory)
				{
                    if (strCategory == objXmlCategory.InnerText)
                    {
                        blnAddItem = false;
                        break;
                    }
				}
                if (blnAddItem)
                {
                    // Also make sure it is not already in the Category list.
                    foreach (ListItem objItem in _lstCategory)
                    {
                        if (objItem.Value == objXmlCategory.InnerText)
                        {
                            blnAddItem = false;
                            break;
                        }
                    }
                }

				if (blnAddItem)
				{
					ListItem objItem = new ListItem();
					objItem.Value = objXmlCategory.InnerText;
					if (objXmlCategory.Attributes != null)
					{
						if (objXmlCategory.Attributes["translate"] != null)
							objItem.Name = objXmlCategory.Attributes["translate"].InnerText;
						else
							objItem.Name = objXmlCategory.InnerText;
					}
					else
						objItem.Name = objXmlCategory.InnerXml;
					_lstCategory.Add(objItem);
				}
			}
			SortListItem objSort = new SortListItem();
			_lstCategory.Sort(objSort.Compare);
            cboCategory.BeginUpdate();
            cboCategory.DataSource = null;
			cboCategory.ValueMember = "Value";
			cboCategory.DisplayMember = "Name";
			cboCategory.DataSource = _lstCategory;

			chkBlackMarketDiscount.Visible = _objCharacter.BlackMarketDiscount;

			// Select the first Category in the list.
			if (string.IsNullOrEmpty(_strSelectCategory))
				cboCategory.SelectedIndex = 0;
			else
				cboCategory.SelectedValue = _strSelectCategory;

			if (cboCategory.SelectedIndex == -1)
				cboCategory.SelectedIndex = 0;
            cboCategory.EndUpdate();

            if (!string.IsNullOrEmpty(_strSelectedGear))
				lstGear.SelectedValue = _strSelectedGear;
			else
				txtSearch.Text = DefaultSearchText;
		}

		private void cboCategory_SelectedIndexChanged(object sender, EventArgs e)
		{
			if (cboCategory.SelectedValue == null)
				return;

			// Update the list of Weapon based on the selected Category.
			XmlNodeList objXmlGearList;
			List<ListItem> lstGears = new List<ListItem>();
			txtSearch.Text = string.Empty;

			// Retrieve the list of Gear for the selected Category.
			if (!_blnShowNegativeCapacityOnly && !_blnShowPositiveCapacityOnly && !_blnShowArmorCapacityOnly)
				objXmlGearList = _objXmlDocument.SelectNodes("/chummer/gears/gear[category = \"" + cboCategory.SelectedValue + "\" and (" + _objCharacter.Options.BookXPath() + ")]");
			else
			{
				if (_blnShowArmorCapacityOnly)
					objXmlGearList = _objXmlDocument.SelectNodes("/chummer/gears/gear[category = \"" + cboCategory.SelectedValue + "\" and (" + _objCharacter.Options.BookXPath() + ") and contains(armorcapacity, \"[\")]");
				else
				{
					if (_blnShowPositiveCapacityOnly)
						objXmlGearList = _objXmlDocument.SelectNodes("/chummer/gears/gear[category = \"" + cboCategory.SelectedValue + "\" and (" + _objCharacter.Options.BookXPath() + ") and not(contains(capacity, \"[\"))]");
					else
						objXmlGearList = _objXmlDocument.SelectNodes("/chummer/gears/gear[category = \"" + cboCategory.SelectedValue + "\" and (" + _objCharacter.Options.BookXPath() + ") and contains(capacity, \"[\")]");
				}
			}

			XmlNode objXmlGearNode = _objXmlDocument.SelectSingleNode("/chummer/gears/gear[name = \"" + _strParent + "\"]");

			foreach (XmlNode objXmlGear in objXmlGearList)
			{
                if (objXmlGear["hidden"] != null)
                    continue;

				if (objXmlGear["forbidden"]?["geardetails"] != null)
				{
					// Assumes topmost parent is an AND node
					if (objXmlGearNode.ProcessFilterOperationNode(objXmlGear["forbidden"]["geardetails"], false))
					{
						continue;
					}
				}
				if (objXmlGear["required"]?["geardetails"] != null)
				{
					// Assumes topmost parent is an AND node
					if (!objXmlGearNode.ProcessFilterOperationNode(objXmlGear["required"]["geardetails"], false))
					{
						continue;
					}
				}
				if (Backend.Shared_Methods.SelectionShared.CheckAvailRestriction(objXmlGear, _objCharacter,chkHideOverAvailLimit.Checked,Convert.ToInt32(nudRating.Value), _intAvailModifier))
			    {
			        ListItem objItem = new ListItem();
			        objItem.Value = objXmlGear["name"].InnerText;
			        objItem.Name = objXmlGear["translate"]?.InnerText ?? objXmlGear["name"].InnerText;
			        lstGears.Add(objItem);
			    }
			}
			SortListItem objSort = new SortListItem();
			lstGears.Sort(objSort.Compare);
            lstGear.BeginUpdate();
            lstGear.DataSource = null;
			lstGear.ValueMember = "Value";
			lstGear.DisplayMember = "Name";
			lstGear.DataSource = lstGears;
            lstGear.EndUpdate();

            // Show the Do It Yourself CheckBox if the Commlink Upgrade category is selected.
            if (cboCategory.SelectedValue.ToString() == "Commlink Upgrade")
				chkDoItYourself.Visible = true;
			else
			{
				chkDoItYourself.Visible = false;
				chkDoItYourself.Checked = false;
			}
		}

		private void lstGear_SelectedIndexChanged(object sender, EventArgs e)
		{
			if (lstGear.SelectedValue == null)
				return;

			// Retireve the information for the selected piece of Cyberware.
			XmlNode objXmlGear;

			// Filtering is also done on the Category in case there are non-unique names across categories.
			string strCategory = string.Empty;
			if (lstGear.SelectedValue.ToString().Contains('^'))
			{
				// If the SelectedValue contains ^, then it also includes the English Category name which needs to be extracted.
				int intIndexOf = lstGear.SelectedValue.ToString().IndexOf('^');
				string strValue = lstGear.SelectedValue.ToString().Substring(0, intIndexOf);
				strCategory = lstGear.SelectedValue.ToString().Substring(intIndexOf + 1, lstGear.SelectedValue.ToString().Length - intIndexOf - 1);
				objXmlGear = _objXmlDocument.SelectSingleNode("/chummer/gears/gear[name = \"" + strValue + "\" and category = \"" + strCategory + "\"]");
			}
			else
			{
				objXmlGear = _objXmlDocument.SelectSingleNode("/chummer/gears/gear[name = \"" + lstGear.SelectedValue + "\" and category = \"" + cboCategory.SelectedValue + "\"]");
				strCategory = cboCategory.SelectedValue.ToString();
			}

			// If a Grenade is selected, show the Aerodynamic checkbox.
			if (objXmlGear["name"].InnerText.StartsWith("Grenade:"))
				chkAerodynamic.Visible = true;
			else
			{
				chkAerodynamic.Visible = false;
				chkAerodynamic.Checked = false;
			}

			// Quantity.
			nudGearQty.Minimum = 1;
			if (objXmlGear["costfor"] != null)
			{
				nudGearQty.Value = Convert.ToInt32(objXmlGear["costfor"].InnerText);
				nudGearQty.Increment = Convert.ToInt32(objXmlGear["costfor"].InnerText);
			}
			else
			{
				nudGearQty.Value = 1;
				nudGearQty.Increment = 1;
			}

			UpdateGearInfo();
		}

		private void nudRating_ValueChanged(object sender, EventArgs e)
		{
			UpdateGearInfo();
		}

		private void chkBlackMarketDiscount_CheckedChanged(object sender, EventArgs e)
		{
			UpdateGearInfo();
		}

		private void cmdOK_Click(object sender, EventArgs e)
		{
			if (!string.IsNullOrEmpty(lstGear.Text))
				AcceptForm();
		}

		private void cmdCancel_Click(object sender, EventArgs e)
		{
			DialogResult = DialogResult.Cancel;
		}

		private void txtSearch_TextChanged(object sender, EventArgs e)
		{
			if (string.IsNullOrEmpty(txtSearch.Text))
			{
				cboCategory_SelectedIndexChanged(sender, e);
				return;
			}

			string strCategoryFilter = string.Empty;

			if (!string.IsNullOrEmpty(_strAllowedCategories))
			{
				string[] strAllowed = _strAllowedCategories.Split(',');
				for (int index = 0; index < strAllowed.Length; index++)
				{
					if (index == 0)
					{
						strCategoryFilter = $"and category = \"{strAllowed[index]}\"";
					}
					string strAllowedMount = strAllowed[index];
					if (!string.IsNullOrEmpty(strAllowedMount))
						strCategoryFilter += $"or category = \"{strAllowed[index]}\"";
				}
			}

            // Treat everything as being uppercase so the search is case-insensitive.
			string strSearch = $"/chummer/gears/gear[({_objCharacter.Options.BookXPath()}) {strCategoryFilter} and ((contains(translate(name,'abcdefghijklmnopqrstuvwxyzàáâãäåçèéêëìíîïñòóôõöùúûüýß','ABCDEFGHIJKLMNOPQRSTUVWXYZÀÁÂÃÄÅÇÈÉÊËÌÍÎÏÑÒÓÔÕÖÙÚÛÜÝß'), \"{txtSearch.Text.ToUpper()}\") and not(translate)) or contains(translate(translate,'abcdefghijklmnopqrstuvwxyzàáâãäåçèéêëìíîïñòóôõöùúûüýß','ABCDEFGHIJKLMNOPQRSTUVWXYZÀÁÂÃÄÅÇÈÉÊËÌÍÎÏÑÒÓÔÕÖÙÚÛÜÝß'), \"{txtSearch.Text.ToUpper()}\"))]";

			XmlNodeList objXmlGearList = _objXmlDocument.SelectNodes(strSearch);
			XmlNode objXmlGearNode = _objXmlDocument.SelectSingleNode("/chummer/gears/gear[name = \"" + _strParent + "\"]");
			List<ListItem> lstGears = new List<ListItem>();
			bool blnAddToList;
			foreach (XmlNode objXmlGear in objXmlGearList)
			{
                if (objXmlGear["hidden"] != null)
                    continue;
				if (objXmlGear["forbidden"]?["geardetails"] != null)
				{
					// Assumes topmost parent is an AND node
					if (objXmlGearNode.ProcessFilterOperationNode(objXmlGear["forbidden"]["geardetails"], false))
					{
						continue;
					}
				}
				if (objXmlGear["required"]?["geardetails"] != null)
				{
					// Assumes topmost parent is an AND node
					if (!objXmlGearNode.ProcessFilterOperationNode(objXmlGear["required"]["geardetails"], false))
					{
						continue;
					}
				}
				blnAddToList = true;
				if (_blnShowArmorCapacityOnly)
				{
					if (objXmlGear["armorcapacity"] == null)
						blnAddToList = false;
				}
				// Only add items that appear in the list of Categories.
				bool blnFound = false;
				foreach (object objListItem in cboCategory.Items)
				{
					ListItem objCategoryItem = (ListItem)objListItem;
					if (objCategoryItem.Value == objXmlGear["category"].InnerText)
					{
						blnFound = true;
						break;
					}
				}
				if (!blnFound)
					blnAddToList = false;

			    if (blnAddToList)
			    {
                    blnAddToList = Backend.Shared_Methods.SelectionShared.CheckAvailRestriction(objXmlGear, _objCharacter, chkHideOverAvailLimit.Checked, Convert.ToInt32(nudRating.Value), _intAvailModifier, blnAddToList);
			    }

			    if (blnAddToList)
				{
					ListItem objItem = new ListItem();
					// When searching, Category needs to be added to the Value so we can identify the English Category name.
					objItem.Value = objXmlGear["name"].InnerText + "^" + objXmlGear["category"].InnerText;
					objItem.Name = objXmlGear["translate"]?.InnerText ?? objXmlGear["name"].InnerText;

                    if (objXmlGear["category"] != null)
                    {
                        ListItem objFoundItem = _lstCategory.Find(objFind => objFind.Value == objXmlGear["category"].InnerText);

                        if (objFoundItem != null)
                        {
                            objItem.Name += " [" + objFoundItem.Name + "]";
                        }
                    }
                    lstGears.Add(objItem);
                }
			}
			SortListItem objSort = new SortListItem();
			lstGears.Sort(objSort.Compare);
            lstGear.BeginUpdate();
            lstGear.DataSource = null;
			lstGear.ValueMember = "Value";
			lstGear.DisplayMember = "Name";
			lstGear.DataSource = lstGears;
            lstGear.EndUpdate();
        }

	    private void lstGear_DoubleClick(object sender, EventArgs e)
		{
			if (!string.IsNullOrEmpty(lstGear.Text))
				AcceptForm();
		}

		private void cmdOKAdd_Click(object sender, EventArgs e)
		{
			_blnAddAgain = true;
			cmdOK_Click(sender, e);
		}

		private void nudGearQty_ValueChanged(object sender, EventArgs e)
		{
			UpdateGearInfo();
		}

		private void chkFreeItem_CheckedChanged(object sender, EventArgs e)
		{
			UpdateGearInfo();
		}

		private void chkDoItYourself_CheckedChanged(object sender, EventArgs e)
		{
			UpdateGearInfo();
		}

		private void nudMarkup_ValueChanged(object sender, EventArgs e)
		{
			UpdateGearInfo();
		}

		private void chkHacked_CheckedChanged(object sender, EventArgs e)
		{
			UpdateGearInfo();
		}

		private void txtSearch_KeyDown(object sender, KeyEventArgs e)
		{
			if (e.KeyCode == Keys.Down)
			{
                if (lstGear.SelectedIndex + 1 < lstGear.Items.Count)
                {
                    lstGear.SelectedIndex++;
=======
 using System.Linq;
using System.Windows.Forms;
using System.Xml;
using System.Xml.XPath;
using Chummer.Backend.Equipment;
using System.Text;
using System.Globalization;

namespace Chummer
{
    public partial class frmSelectGear : Form
    {
        private bool _blnLoading = true;
        private string _strSelectedGear = string.Empty;
        private int _intSelectedRating;
        private decimal _decSelectedQty = 1;
        private decimal _decMarkup;

        private readonly int _intAvailModifier;
        private readonly int _intCostMultiplier;

        private readonly XPathNavigator _objParentNode;
        private decimal _decMaximumCapacity = -1;
        private static string s_StrSelectCategory = string.Empty;
        private bool _blnShowPositiveCapacityOnly;
        private bool _blnShowNegativeCapacityOnly;
        private bool _blnShowArmorCapacityOnly;
        private bool _blnBlackMarketDiscount;
        private CapacityStyle _eCapacityStyle = CapacityStyle.Standard;

        private readonly XPathNavigator _xmlBaseGearDataNode;
        private readonly Character _objCharacter;

        private readonly List<ListItem> _lstCategory = new List<ListItem>();
        private readonly HashSet<string> _setAllowedCategories = new HashSet<string>();
        private readonly HashSet<string> _setBlackMarketMaps;

        #region Control Events
        public frmSelectGear(Character objCharacter, int intAvailModifier = 0, int intCostMultiplier = 1, XmlNode objParentNode = null, string strAllowedCategories = "")
        {
            InitializeComponent();
            LanguageManager.TranslateWinForm(GlobalOptions.Language, this);
            lblMarkupLabel.Visible = objCharacter.Created;
            nudMarkup.Visible = objCharacter.Created;
            lblMarkupPercentLabel.Visible = objCharacter.Created;
            _intAvailModifier = intAvailModifier;
            _intCostMultiplier = intCostMultiplier;
            _objCharacter = objCharacter;
            _objParentNode = objParentNode?.CreateNavigator();
            // Stack Checkbox is only available in Career Mode.
            if (!_objCharacter.Created)
            {
                chkStack.Checked = false;
                chkStack.Visible = false;
            }

            MoveControls();
            // Load the Gear information.
            _xmlBaseGearDataNode = XmlManager.Load("gear.xml").GetFastNavigator().SelectSingleNode("/chummer");
            _setBlackMarketMaps = _objCharacter.GenerateBlackMarketMappings(_xmlBaseGearDataNode);
            foreach (string strCategory in strAllowedCategories.TrimEndOnce(',').Split(','))
            {
                string strLoop = strCategory.Trim();
                if (!string.IsNullOrEmpty(strLoop))
                    _setAllowedCategories.Add(strLoop);
            }
        }

        private void frmSelectGear_Load(object sender, EventArgs e)
        {
            if (_objCharacter.Created)
            {
                chkHideOverAvailLimit.Visible = false;
                chkHideOverAvailLimit.Checked = false;
            }
            else
            {
                chkHideOverAvailLimit.Text = chkHideOverAvailLimit.Text.Replace("{0}", _objCharacter.MaximumAvailability.ToString());
                chkHideOverAvailLimit.Checked = _objCharacter.Options.HideItemsOverAvailLimit;
            }

            XPathNodeIterator objXmlCategoryList;

            // Populate the Gear Category list.
            if (_setAllowedCategories.Count > 0)
            {
                StringBuilder strMount = new StringBuilder();
                foreach (string strAllowedMount in _setAllowedCategories)
                {
                    if (!string.IsNullOrEmpty(strAllowedMount))
                        strMount.Append(". = \"" + strAllowedMount + "\" or ");
                }
                strMount.Append("category = \"General\"");
                objXmlCategoryList = _xmlBaseGearDataNode.Select("categories/category[" + strMount.ToString() + "]");
            }
            else
            {
                objXmlCategoryList = _xmlBaseGearDataNode.Select("categories/category");
            }

            foreach (XPathNavigator objXmlCategory in objXmlCategoryList)
            {
                string strCategory = objXmlCategory.Value;
                // Make sure the Category isn't in the exclusion list.
                if (!_setAllowedCategories.Contains(strCategory) && objXmlCategory.SelectSingleNode("@show")?.Value == bool.FalseString)
                {
                    continue;
                }
                if (_lstCategory.All(x => x.Value.ToString() != strCategory) && RefreshList(strCategory, false, true).Count > 0)
                {
                    string strInnerText = strCategory;
                    _lstCategory.Add(new ListItem(strInnerText, objXmlCategory.SelectSingleNode("@translate")?.Value ?? strCategory));
                }
            }
            
            _lstCategory.Sort(CompareListItems.CompareNames);

            if (_lstCategory.Count > 0)
            {
                _lstCategory.Insert(0, new ListItem("Show All", LanguageManager.GetString("String_ShowAll", GlobalOptions.Language)));
            }

            cboCategory.BeginUpdate();
            cboCategory.ValueMember = "Value";
            cboCategory.DisplayMember = "Name";
            cboCategory.DataSource = _lstCategory;

            chkBlackMarketDiscount.Visible = _objCharacter.BlackMarketDiscount;

            cboCategory.EndUpdate();

            if (!string.IsNullOrEmpty(DefaultSearchText))
            {
                txtSearch.Text = DefaultSearchText;
                txtSearch.Enabled = false;
            }

            _blnLoading = false;
            // Select the first Category in the list.
            if (!string.IsNullOrEmpty(s_StrSelectCategory))
                cboCategory.SelectedValue = s_StrSelectCategory;
            if (cboCategory.SelectedIndex == -1)
                cboCategory.SelectedIndex = 0;
            else
                RefreshList(cboCategory.SelectedValue?.ToString());

            if (!string.IsNullOrEmpty(_strSelectedGear))
                lstGear.SelectedValue = _strSelectedGear;
        }

        private void cboCategory_SelectedIndexChanged(object sender, EventArgs e)
        {
            if (_blnLoading)
                return;

            string strSelectedCategory = cboCategory.SelectedValue?.ToString();

            // Show the Do It Yourself CheckBox if the Commlink Upgrade category is selected.
            if (strSelectedCategory == "Commlink Upgrade")
                chkDoItYourself.Visible = true;
            else
            {
                chkDoItYourself.Visible = false;
                chkDoItYourself.Checked = false;
            }

            RefreshList(strSelectedCategory);
        }

        private void lstGear_SelectedIndexChanged(object sender, EventArgs e)
        {
            if (_blnLoading)
                return;

            string strSelectedId = lstGear.SelectedValue?.ToString();
            if (!string.IsNullOrEmpty(strSelectedId))
            {
                // Retireve the information for the selected piece of Gear.
                XPathNavigator objXmlGear = _xmlBaseGearDataNode.SelectSingleNode("gears/gear[id = \"" + strSelectedId + "\"]");

                if (objXmlGear != null)
                {
                    string strName = objXmlGear.SelectSingleNode("name")?.Value ?? string.Empty;

                    // Quantity.
                    nudGearQty.Enabled = true;
                    nudGearQty.Minimum = 1;
                    string strCostFor = objXmlGear.SelectSingleNode("costfor")?.Value;
                    if (!string.IsNullOrEmpty(strCostFor))
                    {
                        nudGearQty.Value = Convert.ToDecimal(strCostFor, GlobalOptions.InvariantCultureInfo);
                        nudGearQty.Increment = Convert.ToDecimal(strCostFor, GlobalOptions.InvariantCultureInfo);
                    }
                    else
                    {
                        nudGearQty.Value = 1;
                        nudGearQty.Increment = 1;
                    }
                    if (strName.StartsWith("Nuyen"))
                    {
                        int intDecimalPlaces = _objCharacter.Options.NuyenDecimals;
                        if (intDecimalPlaces <= 0)
                        {
                            nudGearQty.DecimalPlaces = 0;
                            nudGearQty.Minimum = 1.0m;
                        }
                        else
                        {
                            nudGearQty.DecimalPlaces = intDecimalPlaces;
                            decimal decMinimum = 1.0m;
                            // Need a for loop instead of a power system to maintain exact precision
                            for (int i = 0; i < intDecimalPlaces; ++i)
                                decMinimum /= 10.0m;
                            nudGearQty.Minimum = decMinimum;
                        }
                    }
                    else if (objXmlGear.SelectSingleNode("category")?.Value == "Currency")
                    {
                        nudGearQty.DecimalPlaces = 2;
                        nudGearQty.Minimum = 0.01m;
                    }
                    else
                    {
                        nudGearQty.DecimalPlaces = 0;
                        nudGearQty.Minimum = 1.0m;
                    }
                }
                else
                {
                    nudGearQty.Enabled = false;
                    nudGearQty.Value = 1;
                }
            }
            else
            {
                nudGearQty.Enabled = false;
                nudGearQty.Value = 1;
            }

            UpdateGearInfo();
        }

        private void nudRating_ValueChanged(object sender, EventArgs e)
        {
            UpdateGearInfo();
        }

        private void chkBlackMarketDiscount_CheckedChanged(object sender, EventArgs e)
        {
            if (chkShowOnlyAffordItems.Checked)
            {
                RefreshList(cboCategory.SelectedValue?.ToString());
            }
            UpdateGearInfo();
        }

        private void cmdOK_Click(object sender, EventArgs e)
        {
            AddAgain = false;
            AcceptForm();
        }

        private void cmdCancel_Click(object sender, EventArgs e)
        {
            DialogResult = DialogResult.Cancel;
        }

        private void txtSearch_TextChanged(object sender, EventArgs e)
        {
            RefreshList(cboCategory.SelectedValue?.ToString());
        }

        private void lstGear_DoubleClick(object sender, EventArgs e)
        {
            AddAgain = false;
            AcceptForm();
        }

        private void cmdOKAdd_Click(object sender, EventArgs e)
        {
            AddAgain = true;
            AcceptForm();
        }

        private void nudGearQty_ValueChanged(object sender, EventArgs e)
        {
            UpdateGearInfo();
        }

        private void chkFreeItem_CheckedChanged(object sender, EventArgs e)
        {
            if (chkShowOnlyAffordItems.Checked)
            {
                RefreshList(cboCategory.SelectedValue?.ToString());
            }
            UpdateGearInfo();
        }

        private void chkDoItYourself_CheckedChanged(object sender, EventArgs e)
        {
            if (chkShowOnlyAffordItems.Checked)
            {
                RefreshList(cboCategory.SelectedValue?.ToString());
            }
            UpdateGearInfo();
        }

        private void nudMarkup_ValueChanged(object sender, EventArgs e)
        {
            if (chkShowOnlyAffordItems.Checked)
            {
                RefreshList(cboCategory.SelectedValue?.ToString());
            }
            UpdateGearInfo();
        }

        private void txtSearch_KeyDown(object sender, KeyEventArgs e)
        {
            if (e.KeyCode == Keys.Down)
            {
                if (lstGear.SelectedIndex + 1 < lstGear.Items.Count)
                {
                    lstGear.SelectedIndex += 1;
>>>>>>> 260a47e0
                }
                else if (lstGear.Items.Count > 0)
                {
                    lstGear.SelectedIndex = 0;
                }
<<<<<<< HEAD
			}
			if (e.KeyCode == Keys.Up)
			{
                if (lstGear.SelectedIndex - 1 >= 0)
                {
                    lstGear.SelectedIndex--;
=======
            }
            if (e.KeyCode == Keys.Up)
            {
                if (lstGear.SelectedIndex - 1 >= 0)
                {
                    lstGear.SelectedIndex -= 1;
>>>>>>> 260a47e0
                }
                else if (lstGear.Items.Count > 0)
                {
                    lstGear.SelectedIndex = lstGear.Items.Count - 1;
                }
<<<<<<< HEAD
			}
		}

		private void txtSearch_KeyUp(object sender, KeyEventArgs e)
		{
			if (e.KeyCode == Keys.Up)
				txtSearch.Select(txtSearch.Text.Length, 0);
		}
		#endregion

		#region Properties
		/// <summary>
		/// Whether or not the user wants to add another item after this one.
		/// </summary>
		public bool AddAgain
		{
			get
			{
				return _blnAddAgain;
			}
		}

		/// <summary>
		/// Commlink's Response which will determine the highest Response Upgrade available.
		/// </summary>
		public int CommlinkResponse
		{
			set
			{
				_intMaxResponse = value + 2;
			}
		}

		/// <summary>
		/// Only items that grant Capacity should be shown.
		/// </summary>
		public bool ShowPositiveCapacityOnly
		{
			set
			{
				_blnShowPositiveCapacityOnly = value;
				if (value)
					_blnShowNegativeCapacityOnly = false;
			}
		}

		/// <summary>
		/// Only items that consume Capacity should be shown.
		/// </summary>
		public bool ShowNegativeCapacityOnly
		{
			set
			{
				_blnShowNegativeCapacityOnly = value;
				if (value)
					_blnShowPositiveCapacityOnly = false;
			}
		}

		/// <summary>
		/// Only items that consume Armor Capacity should be shown.
		/// </summary>
		public bool ShowArmorCapacityOnly
		{
			set
			{
				_blnShowArmorCapacityOnly = value;
			}
		}

		/// <summary>
		/// Name of Gear that was selected in the dialogue.
		/// </summary>
		public string SelectedGear
		{
			get
			{
				return _strSelectedGear;
			}
			set
			{
				_strSelectedGear = value;
			}
		}

		/// <summary>
		/// Name of the Category the selected piece of Gear belongs to.
		/// </summary>
		public string SelectedCategory
		{
			get
			{
				return _strSelectedCategory;
			}
		}

		/// <summary>
		/// Rating that was selected in the dialogue.
		/// </summary>
		public int SelectedRating
		{
			get
			{
				return _intSelectedRating;
			}
		}

		/// <summary>
		/// Quantity that was selected in the dialogue.
		/// </summary>
		public int SelectedQty
		{
			get
			{
				return _intSelectedQty;
			}
		}

		/// <summary>
		/// Set the maximum Capacity the piece of Gear is allowed to be.
		/// </summary>
		public int MaximumCapacity
		{
			set
			{
				_intMaximumCapacity = value;
				lblMaximumCapacity.Text = LanguageManager.Instance.GetString("Label_MaximumCapacityAllowed") + " " + _intMaximumCapacity.ToString();
			}
		}

		/// <summary>
		/// Categories that the Gear allows to be used.
		/// </summary>
		public string AllowedCategories
		{
			get
			{
				return _strAllowedCategories;
			}
			set
			{
				_strAllowedCategories = value;
			}
		}

		/// <summary>
		/// Whether or not the item should be added for free.
		/// </summary>
		public bool FreeCost
		{
			get
			{
				return chkFreeItem.Checked;
			}
		}

		/// <summary>
		/// Whether or not the item's cost should be cut in half for being a Do It Yourself component/upgrade.
		/// </summary>
		public bool DoItYourself
		{
			get
			{
				return chkDoItYourself.Checked;
			}
		}

		/// <summary>
		/// Markup percentage.
		/// </summary>
		public int Markup
		{
			get
			{
				return _intMarkup;
			}
		}

		/// <summary>
		/// Whether or not the item was hacked which reduces the cost to 10% of the original value.
		/// </summary>
		public bool Hacked
		{
			get
			{
				return chkHacked.Checked;
			}
		}

		/// <summary>
		/// Whether or not the Gear should stack with others if possible.
		/// </summary>
		public bool Stack
		{
			get
			{
				return chkStack.Checked;
			}
		}

		/// <summary>
		/// Whether or not the Stack Checkbox should be shown (default true).
		/// </summary>
		public bool EnableStack
		{
			set
			{
				chkStack.Visible = value;
				if (!value)
					chkStack.Checked = false;
			}
		}

		/// <summary>
		/// Capacity display style.
		/// </summary>
		public CapacityStyle CapacityDisplayStyle
		{
			set
			{
				_objCapacityStyle = value;
			}
		}

		/// <summary>
		/// Whether or not the item is an Inherent Program for A.I.s.
		/// </summary>
		public bool InherentProgram
		{
			get
			{
				return chkInherentProgram.Checked;
			}
		}

		/// <summary>
		/// Whether or not a Grenade is Aerodynamic.
		/// </summary>
		public bool Aerodynamic
		{
			get
			{
				return chkAerodynamic.Checked;
			}
		}

		/// <summary>
		/// Whether or not the selected Vehicle is used.
		/// </summary>
		public bool BlackMarketDiscount
		{
			get
			{
				return _blnBlackMarketDiscount;
			}
		}

		/// <summary>
		/// Default text string to filter by. 
		/// </summary>
		public string DefaultSearchText { get; set; }
		#endregion

		#region Methods
		/// <summary>
		/// Update the Gear's information based on the Gear selected and current Rating.
		/// </summary>
		private void UpdateGearInfo()
		{
			if (!string.IsNullOrEmpty(lstGear.Text))
			{
				// Retireve the information for the selected piece of Cyberware.
				XmlNode objXmlGear;
				int intItemCost = 0;

				// Filtering is also done on the Category in case there are non-unique names across categories.
				string strCategory = string.Empty;
				if (lstGear.SelectedValue.ToString().Contains('^'))
				{
					// If the SelectedValue contains ^, then it also includes the English Category name which needs to be extracted.
					int intIndexOf = lstGear.SelectedValue.ToString().IndexOf('^');
					string strValue = lstGear.SelectedValue.ToString().Substring(0, intIndexOf);
					strCategory = lstGear.SelectedValue.ToString().Substring(intIndexOf + 1, lstGear.SelectedValue.ToString().Length - intIndexOf - 1);
					objXmlGear = _objXmlDocument.SelectSingleNode("/chummer/gears/gear[name = \"" + strValue + "\" and category = \"" + strCategory + "\"]");
				}
				else
				{
					objXmlGear = _objXmlDocument.SelectSingleNode("/chummer/gears/gear[name = \"" + lstGear.SelectedValue + "\" and category = \"" + cboCategory.SelectedValue + "\"]");
					strCategory = cboCategory.SelectedValue.ToString();
				}

				if (_objCharacter.DEPEnabled)
				{
					if ((strCategory == "Matrix Programs" || strCategory == "Skillsofts" || strCategory == "Autosofts" || strCategory == "Autosofts, Agent" || strCategory == "Autosofts, Drone") && _objCharacter.Options.BookEnabled("UN") && !lstGear.SelectedValue.ToString().StartsWith("Suite:"))
						chkInherentProgram.Visible = true;
					else
						chkInherentProgram.Visible = false;

					chkInherentProgram.Enabled = !chkHacked.Checked;
					if (!chkInherentProgram.Enabled)
						chkInherentProgram.Checked = false;
				}
				else
					chkInherentProgram.Visible = false;

				switch (objXmlGear["category"].InnerText)
				{
					case "Commlinks":
					case "Cyberdecks":
					case "Commlink Upgrade":
						lblGearDeviceRating.Text = objXmlGear["devicerating"].InnerText;
						break;
					case "Commlink Operating System":
					case "Commlink Operating System Upgrade":
						lblGearDeviceRating.Text = string.Empty;
						break;
					default:
						lblGearDeviceRating.Text = string.Empty;
						break;
				}

				/*if (objXmlGear["category"].InnerText.EndsWith("Software") || objXmlGear["category"].InnerText.EndsWith("Programs") || objXmlGear["category"].InnerText == "Program Options" || objXmlGear["category"].InnerText.StartsWith("Autosofts") || objXmlGear["category"].InnerText.StartsWith("Skillsoft") || objXmlGear["category"].InnerText == "Program Packages" || objXmlGear["category"].InnerText == "Software Suites")
					chkHacked.Visible = true;
				else
					chkHacked.Visible = false;*/

				string strBook = _objCharacter.Options.LanguageBookShort(objXmlGear["source"].InnerText);
				string strPage = objXmlGear["page"].InnerText;
				if (objXmlGear["altpage"] != null)
					strPage = objXmlGear["altpage"].InnerText;
				lblSource.Text = strBook + " " + strPage;

				// Extract the Avil and Cost values from the Gear info since these may contain formulas and/or be based off of the Rating.
				// This is done using XPathExpression.
				XPathNavigator nav = _objXmlDocument.CreateNavigator();

				// Avail.
				// If avail contains "F" or "R", remove it from the string so we can use the expression.
				string strAvail = string.Empty;
				string strAvailExpr = string.Empty;
				string strPrefix = string.Empty;
				if (objXmlGear["avail"] != null)
					strAvailExpr = objXmlGear["avail"].InnerText;
				if (nudRating.Value <= 3 && objXmlGear["avail3"] != null)
					strAvailExpr = objXmlGear["avail3"].InnerText;
				else if (nudRating.Value <= 6 && objXmlGear["avail6"] != null)
					strAvailExpr = objXmlGear["avail6"].InnerText;
				else if (nudRating.Value >= 7 && objXmlGear["avail10"] != null)
					strAvailExpr = objXmlGear["avail10"].InnerText;

				XPathExpression xprAvail;
				if (strAvailExpr.Substring(strAvailExpr.Length - 1, 1) == "F" || strAvailExpr.Substring(strAvailExpr.Length - 1, 1) == "R")
				{
					strAvail = strAvailExpr.Substring(strAvailExpr.Length - 1, 1);
					// Remove the trailing character if it is "F" or "R".
					strAvailExpr = strAvailExpr.Substring(0, strAvailExpr.Length - 1);
				}
				if (strAvailExpr.Substring(0, 1) == "+")
				{
					strPrefix = "+";
					strAvailExpr = strAvailExpr.Substring(1, strAvailExpr.Length - 1);
				}

				try
				{
					xprAvail = nav.Compile(strAvailExpr.Replace("Rating", nudRating.Value.ToString(GlobalOptions.InvariantCultureInfo)));
					lblAvail.Text = (Convert.ToInt32(nav.Evaluate(xprAvail)) + _intAvailModifier).ToString() + strAvail;
				}
				catch (XPathException)
				{
					lblAvail.Text = objXmlGear["avail"].InnerText;
				}
				lblAvail.Text = strPrefix + lblAvail.Text.Replace("R", LanguageManager.Instance.GetString("String_AvailRestricted")).Replace("F", LanguageManager.Instance.GetString("String_AvailForbidden"));

				double dblMultiplier = Convert.ToDouble(nudGearQty.Value / nudGearQty.Increment, GlobalOptions.CultureInfo);
				if (chkDoItYourself.Checked)
					dblMultiplier *= 0.5;

				// Cost.
				if (objXmlGear["cost"] != null)
				{
					try
					{
						XPathExpression xprCost = nav.Compile(objXmlGear["cost"].InnerText.Replace("Rating", nudRating.Value.ToString(GlobalOptions.InvariantCultureInfo)));
						double dblCost = Convert.ToDouble(nav.Evaluate(xprCost), GlobalOptions.InvariantCultureInfo) * dblMultiplier;
						dblCost *= 1 + (Convert.ToDouble(nudMarkup.Value, GlobalOptions.CultureInfo) / 100.0);
					    if (chkBlackMarketDiscount.Checked)
					        dblCost *= 0.9;
						if (chkHacked.Checked)
							dblCost *= 0.1;
						lblCost.Text = String.Format("{0:###,###,##0¥}", dblCost * _intCostMultiplier);
						intItemCost = Convert.ToInt32(dblCost);
					}
					catch (XPathException)
					{
						lblCost.Text = objXmlGear["cost"].InnerText;
                        int intTemp;
						if (int.TryParse(objXmlGear["cost"].InnerText, out intTemp))
						{
							intItemCost = intTemp;
						}
					}

                    if (objXmlGear["cost"].InnerText.StartsWith("FixedValues"))
                    {
                        string[] strValues = objXmlGear["cost"].InnerText.Replace("FixedValues(", string.Empty).Replace(")", string.Empty).Split(',');
                        string strCost ="0";
                        if (nudRating.Value > 0)
                            strCost = strValues[Convert.ToInt32(nudRating.Value) - 1].Replace("[", string.Empty).Replace("]", string.Empty);
                        lblCost.Text = $"{Convert.ToInt32(strCost):###,###,##0¥+}";
                    }
                    else if (objXmlGear["cost"].InnerText.StartsWith("Variable"))
					{
						int intMin = 0;
						int intMax = int.MaxValue;
						string strCost = objXmlGear["cost"].InnerText.Replace("Variable(", string.Empty).Replace(")", string.Empty);
						if (strCost.Contains("-"))
						{
							string[] strValues = strCost.Split('-');
							intMin = Convert.ToInt32(strValues[0]);
							intMax = Convert.ToInt32(strValues[1]);
						}
						else
							intMin = Convert.ToInt32(strCost.Replace("+", string.Empty));

						if (intMax == int.MaxValue)
						{
							lblCost.Text = $"{intMin:###,###,##0¥+}";
						}
						else
							lblCost.Text = $"{intMin:###,###,##0} - {intMax:###,###,##0¥}";

						intItemCost = intMin;
					}
				}
				else
				{
					if (nudRating.Value <= 3)
					{
						XPathExpression xprCost = nav.Compile(objXmlGear["cost3"].InnerText.Replace("Rating", nudRating.Value.ToString(GlobalOptions.InvariantCultureInfo)));
						double dblCost = 0.0;
						dblCost = Convert.ToDouble(nav.Evaluate(xprCost), GlobalOptions.InvariantCultureInfo) * dblMultiplier;
						dblCost *= 1 + (Convert.ToDouble(nudMarkup.Value, GlobalOptions.InvariantCultureInfo) / 100.0);
						if (chkHacked.Checked)
							dblCost *= 0.1;
						lblCost.Text = $"{dblCost * _intCostMultiplier:###,###,##0¥}";
						intItemCost = Convert.ToInt32(dblCost);
					}
					else if (nudRating.Value <= 6)
					{
						XPathExpression xprCost = nav.Compile(objXmlGear["cost6"].InnerText.Replace("Rating", nudRating.Value.ToString(GlobalOptions.InvariantCultureInfo)));
						double dblCost = 0.0;
						dblCost = Convert.ToDouble(nav.Evaluate(xprCost), GlobalOptions.InvariantCultureInfo) * dblMultiplier;
						dblCost *= 1 + (Convert.ToDouble(nudMarkup.Value, GlobalOptions.InvariantCultureInfo) / 100.0);
						if (chkHacked.Checked)
							dblCost *= 0.1;
						lblCost.Text = $"{dblCost * _intCostMultiplier:###,###,##0¥}";
						intItemCost = Convert.ToInt32(dblCost);
					}
					else
					{
						XPathExpression xprCost = nav.Compile(objXmlGear["cost10"].InnerText.Replace("Rating", nudRating.Value.ToString(GlobalOptions.InvariantCultureInfo)));
						double dblCost = 0.0;
						dblCost = Convert.ToDouble(nav.Evaluate(xprCost), GlobalOptions.InvariantCultureInfo) * dblMultiplier;
						dblCost *= 1 + (Convert.ToDouble(nudMarkup.Value, GlobalOptions.InvariantCultureInfo) / 100.0);
						if (chkHacked.Checked)
							dblCost *= 0.1;
						lblCost.Text = $"{dblCost * _intCostMultiplier:###,###,##0¥}";
						intItemCost = Convert.ToInt32(dblCost);
					}
				}

				if (chkFreeItem.Checked)
				{
					lblCost.Text = $"{0:###,###,##0¥}";
					intItemCost = 0;
				}

				// Update the Avail Test Label.
				lblTest.Text = _objCharacter.AvailTest(intItemCost * _intCostMultiplier, lblAvail.Text);

				// Capacity.
				// XPathExpression cannot evaluate while there are square brackets, so remove them if necessary.
				string strCapacity = "0";
				string strCapacityField = "capacity";
				if (_blnShowArmorCapacityOnly)
					strCapacityField = "armorcapacity";
				bool blnSquareBrackets = false;

				if (_objCapacityStyle == CapacityStyle.Standard)
				{
					if (objXmlGear[strCapacityField] != null)
					{
						if (objXmlGear[strCapacityField].InnerText.Contains("/["))
						{
							int intPos = objXmlGear[strCapacityField].InnerText.IndexOf("/[");
							string strFirstHalf = objXmlGear[strCapacityField].InnerText.Substring(0, intPos);
							string strSecondHalf = objXmlGear[strCapacityField].InnerText.Substring(intPos + 1, objXmlGear[strCapacityField].InnerText.Length - intPos - 1);

							blnSquareBrackets = strFirstHalf.Contains('[');
							strCapacity = strFirstHalf;
							if (blnSquareBrackets && strCapacity.Length > 2)
								strCapacity = strCapacity.Substring(1, strCapacity.Length - 2);
							XPathExpression xprCapacity = nav.Compile(strCapacity.Replace("Rating", nudRating.Value.ToString(GlobalOptions.InvariantCultureInfo)));

                            if (objXmlGear[strCapacityField].InnerText == "[*]")
                                lblCapacity.Text = "*";
                            else
                            {
                                if (objXmlGear[strCapacityField].InnerText.StartsWith("FixedValues"))
                                {
                                    string[] strValues = objXmlGear[strCapacityField].InnerText.Replace("FixedValues", string.Empty).Trim("()".ToCharArray()).Split(',');
                                    if (strValues.Length >= Convert.ToInt32(nudRating.Value))
                                        lblCapacity.Text = strValues[Convert.ToInt32(nudRating.Value) - 1];
                                    else
                                        lblCapacity.Text = nav.Evaluate(xprCapacity).ToString();
                                }
                                else
                                    lblCapacity.Text = nav.Evaluate(xprCapacity).ToString();
                            }
                            if (blnSquareBrackets)
                                lblCapacity.Text = "[" + lblCapacity.Text + "]";

                            lblCapacity.Text += "/" + strSecondHalf;
						}
						else
						{
							blnSquareBrackets = objXmlGear[strCapacityField].InnerText.Contains('[');
							strCapacity = objXmlGear[strCapacityField].InnerText;
                            if (blnSquareBrackets && strCapacity.Length > 2)
                                strCapacity = strCapacity.Substring(1, strCapacity.Length - 2);
							XPathExpression xprCapacity = nav.Compile(strCapacity.Replace("Rating", nudRating.Value.ToString(GlobalOptions.InvariantCultureInfo)));

							if (objXmlGear[strCapacityField].InnerText == "[*]")
								lblCapacity.Text = "*";
							else
							{
								if (objXmlGear[strCapacityField].InnerText.StartsWith("FixedValues"))
								{
									string[] strValues = objXmlGear[strCapacityField].InnerText.Replace("FixedValues", string.Empty).Trim("()".ToCharArray()).Split(',');
                                    if (strValues.Length >= Convert.ToInt32(nudRating.Value))
                                        lblCapacity.Text = strValues[Convert.ToInt32(nudRating.Value) - 1];
                                    else
                                        lblCapacity.Text = "0";
                                }
								else
								{
                                    string strCalculatedCapacity = string.Empty;
                                    try
                                    {
                                        strCalculatedCapacity = nav.Evaluate(xprCapacity).ToString();
                                    }
                                    catch (XPathException)
                                    {
                                        lblCapacity.Text = "0";
                                    }
                                    if (strCalculatedCapacity.Contains('.'))
									{
										double dblCalculatedCapacity = Convert.ToDouble(strCalculatedCapacity, GlobalOptions.InvariantCultureInfo);
										int intCalculatedCapacity = Convert.ToInt32(Math.Floor(dblCalculatedCapacity));
										if (intCalculatedCapacity < 1)
											intCalculatedCapacity = 1;
										lblCapacity.Text = intCalculatedCapacity.ToString();
									}
									else if (!string.IsNullOrEmpty(strCalculatedCapacity))
										lblCapacity.Text = strCalculatedCapacity;
								}
							}
							if (blnSquareBrackets)
								lblCapacity.Text = "[" + lblCapacity.Text + "]";
						}
					}
					else
					{
						lblCapacity.Text = "0";
					}
				}
				else if (_objCapacityStyle == CapacityStyle.Zero)
					lblCapacity.Text = "[0]";
				else if (_objCapacityStyle == CapacityStyle.PerRating)
				{
					if (nudRating.Value == 0)
						lblCapacity.Text = "[1]";
					else
						lblCapacity.Text = "[" + nudRating.Value.ToString(GlobalOptions.CultureInfo) + "]";
				}
				
				// Rating.
				if (Convert.ToInt32(objXmlGear["rating"].InnerText) > 0)
				{
					nudRating.Maximum = Convert.ToInt32(objXmlGear["rating"].InnerText);
					if (objXmlGear["minrating"] != null)
					{
						nudRating.Minimum = Convert.ToInt32(objXmlGear["minrating"].InnerText);
					}
					else
					{
						nudRating.Minimum = 1;
					}

					if (nudRating.Minimum == nudRating.Maximum)
						nudRating.Enabled = false;
					else
						nudRating.Enabled = true;
				}
				else
				{
					nudRating.Minimum = 0;
					nudRating.Maximum = 0;
					nudRating.Enabled = false;
				}

				tipTooltip.SetToolTip(lblSource, _objCharacter.Options.LanguageBookLong(objXmlGear["source"].InnerText) + " " + LanguageManager.Instance.GetString("String_Page") + " " + strPage);
			}
		}

		/// <summary>
		/// Add a Category to the Category list.
		/// </summary>
		public void AddCategory(string strCategories)
		{
			string[] strCategoryList = strCategories.Split(',');
			foreach (string strCategory in strCategoryList)
			{
				ListItem objItem = new ListItem();
				objItem.Value = strCategory;
				objItem.Name = strCategory;
				_lstCategory.Add(objItem);
			}
            cboCategory.BeginUpdate();
            cboCategory.DataSource = null;
			cboCategory.ValueMember = "Value";
			cboCategory.DisplayMember = "Name";
			cboCategory.DataSource = _lstCategory;
            cboCategory.EndUpdate();
        }

		/// <summary>
		/// Accept the selected item and close the form.
		/// </summary>
		private void AcceptForm()
		{
			if (!string.IsNullOrEmpty(lstGear.Text))
			{
				XmlNode objNode;

				if (lstGear.SelectedValue.ToString().Contains('^'))
				{
					// If the SelectedValue contains ^, then it also includes the English Category name which needs to be extracted.
					int intIndexOf = lstGear.SelectedValue.ToString().IndexOf('^');
					string strValue = lstGear.SelectedValue.ToString().Substring(0, intIndexOf);
					string strCategory = lstGear.SelectedValue.ToString().Substring(intIndexOf + 1, lstGear.SelectedValue.ToString().Length - intIndexOf - 1);
					objNode = _objXmlDocument.SelectSingleNode("/chummer/gears/gear[name = \"" + strValue + "\" and category = \"" + strCategory + "\"]");
				}
				else
					objNode = _objXmlDocument.SelectSingleNode("/chummer/gears/gear[name = \"" + lstGear.SelectedValue + "\" and category = \"" + cboCategory.SelectedValue + "\"]");

				_strSelectedGear = objNode["name"].InnerText;
				_strSelectedCategory = objNode["category"].InnerText;
				_strSelectCategory = objNode["category"].InnerText;
			}

			_blnBlackMarketDiscount = chkBlackMarketDiscount.Checked;
			_intSelectedRating = Convert.ToInt32(nudRating.Value);
			_intSelectedQty = Convert.ToInt32(nudGearQty.Value);
			_intMarkup = Convert.ToInt32(nudMarkup.Value);

			if (!chkInherentProgram.Visible || !chkInherentProgram.Enabled)
				chkInherentProgram.Checked = false;

			DialogResult = DialogResult.OK;
		}

		private void MoveControls()
		{
			int intWidth = Math.Max(lblCapacityLabel.Width, lblAvailLabel.Width);
			intWidth = Math.Max(intWidth, lblCostLabel.Width);
			intWidth = Math.Max(intWidth, lblRatingLabel.Width);
			intWidth = Math.Max(intWidth, lblGearQtyLabel.Width);
			intWidth = Math.Max(intWidth, lblMarkupLabel.Width);

			lblCapacity.Left = lblCapacityLabel.Left + intWidth + 6;
			lblAvail.Left = lblAvailLabel.Left + intWidth + 6;
			lblTestLabel.Left = lblAvail.Left + lblAvail.Width + 16;
			lblTest.Left = lblTestLabel.Left + lblTestLabel.Width + 6;
			lblCost.Left = lblCostLabel.Left + intWidth + 6;
			nudRating.Left = lblRatingLabel.Left + intWidth + 6;
			nudGearQty.Left = lblGearQtyLabel.Left + intWidth + 6;
			chkStack.Left = nudGearQty.Left + nudGearQty.Width + 6;
			nudMarkup.Left = lblMarkupLabel.Left + intWidth + 6;
			lblMarkupPercentLabel.Left = nudMarkup.Left + nudMarkup.Width;

			lblGearDeviceRating.Left = lblGearDeviceRatingLabel.Left + lblGearDeviceRatingLabel.Width + 6;

			chkDoItYourself.Left = chkFreeItem.Left + chkFreeItem.Width + 6;
			chkHacked.Left = chkDoItYourself.Left + chkDoItYourself.Width + 6;

			lblSearchLabel.Left = txtSearch.Left - 6 - lblSearchLabel.Width;
		}
		#endregion

        private void lblSource_Click(object sender, EventArgs e)
        {
            CommonFunctions.StaticOpenPDF(lblSource.Text, _objCharacter);
        }
	}
=======
            }
        }

        private void txtSearch_KeyUp(object sender, KeyEventArgs e)
        {
            if (e.KeyCode == Keys.Up)
                txtSearch.Select(txtSearch.Text.Length, 0);
        }
        #endregion

        #region Properties
        /// <summary>
        /// Whether or not the user wants to add another item after this one.
        /// </summary>
        public bool AddAgain { get; private set; }

        /// <summary>
        /// Only items that grant Capacity should be shown.
        /// </summary>
        public bool ShowPositiveCapacityOnly
        {
            get => _blnShowPositiveCapacityOnly;
            set
            {
                _blnShowPositiveCapacityOnly = value;
                if (value)
                    _blnShowNegativeCapacityOnly = false;
            }
        }

        /// <summary>
        /// Only items that consume Capacity should be shown.
        /// </summary>
        public bool ShowNegativeCapacityOnly
        {
            get => _blnShowNegativeCapacityOnly;
            set
            {
                _blnShowNegativeCapacityOnly = value;
                if (value)
                    _blnShowPositiveCapacityOnly = false;
            }
        }

        /// <summary>
        /// Only items that consume Armor Capacity should be shown.
        /// </summary>
        public bool ShowArmorCapacityOnly
        {
            get => _blnShowArmorCapacityOnly;
            set => _blnShowArmorCapacityOnly = value;
        }

        /// <summary>
        /// Guid of Gear that was selected in the dialogue.
        /// </summary>
        public string SelectedGear
        {
            get => _strSelectedGear;
            set => _strSelectedGear = value;
        }

        /// <summary>
        /// Rating that was selected in the dialogue.
        /// </summary>
        public int SelectedRating => _intSelectedRating;

        /// <summary>
        /// Quantity that was selected in the dialogue.
        /// </summary>
        public decimal SelectedQty => _decSelectedQty;

        /// <summary>
        /// Set the maximum Capacity the piece of Gear is allowed to be.
        /// </summary>
        public decimal MaximumCapacity
        {
            set
            {
                _decMaximumCapacity = value;
                lblMaximumCapacity.Text = LanguageManager.GetString("Label_MaximumCapacityAllowed", GlobalOptions.Language) + LanguageManager.GetString("String_Space", GlobalOptions.Language) + _decMaximumCapacity.ToString("#,0.##", GlobalOptions.CultureInfo);
            }
        }

        /// <summary>
        /// Whether or not the item should be added for free.
        /// </summary>
        public bool FreeCost => chkFreeItem.Checked;

        /// <summary>
        /// Whether or not the item's cost should be cut in half for being a Do It Yourself component/upgrade.
        /// </summary>
        public bool DoItYourself => chkDoItYourself.Checked;

        /// <summary>
        /// Markup percentage.
        /// </summary>
        public decimal Markup => _decMarkup;

        /// <summary>
        /// Whether or not the Gear should stack with others if possible.
        /// </summary>
        public bool Stack => chkStack.Checked;

        /// <summary>
        /// Whether or not the Stack Checkbox should be shown (default true).
        /// </summary>
        public bool EnableStack
        {
            set
            {
                chkStack.Visible = value;
                if (!value)
                    chkStack.Checked = false;
            }
        }

        /// <summary>
        /// Capacity display style.
        /// </summary>
        public CapacityStyle CapacityDisplayStyle
        {
            set => _eCapacityStyle = value;
        }

        /// <summary>
        /// Whether or not the selected Vehicle is used.
        /// </summary>
        public bool BlackMarketDiscount => _blnBlackMarketDiscount;

        /// <summary>
        /// Default text string to filter by.
        /// </summary>
        public string DefaultSearchText { get; set; }

        /// <summary>
        /// What prefixes is our gear allowed to have
        /// </summary>
        public List<string> ForceItemPrefixStrings { get; } = new List<string>();
        #endregion

        #region Methods
        /// <summary>
        /// Update the Gear's information based on the Gear selected and current Rating.
        /// </summary>
        private void UpdateGearInfo()
        {
            string strSelectedId = lstGear.SelectedValue?.ToString();
            if (_blnLoading || string.IsNullOrEmpty(strSelectedId))
            {
                lblGearDeviceRating.Text = string.Empty;
                lblSource.Text = string.Empty;
                lblAvail.Text = string.Empty;
                lblCost.Text = string.Empty;
                chkBlackMarketDiscount.Checked = false;
                lblTest.Text = string.Empty;
                lblCapacity.Text = string.Empty;
                nudRating.Minimum = 0;
                nudRating.Maximum = 0;
                nudRating.Enabled = false;
                GlobalOptions.ToolTipProcessor.SetToolTip(lblSource, string.Empty);
                return;
            }

            // Retireve the information for the selected piece of Gear.
            XPathNavigator objXmlGear = _xmlBaseGearDataNode.SelectSingleNode("gears/gear[id = \"" + strSelectedId + "\"]");

            if (objXmlGear == null)
            {
                lblGearDeviceRating.Text = string.Empty;
                lblSource.Text = string.Empty;
                lblAvail.Text = string.Empty;
                lblCost.Text = string.Empty;
                chkBlackMarketDiscount.Checked = false;
                lblTest.Text = string.Empty;
                lblCapacity.Text = string.Empty;
                nudRating.Minimum = 0;
                nudRating.Maximum = 0;
                nudRating.Enabled = false;
                GlobalOptions.ToolTipProcessor.SetToolTip(lblSource, string.Empty);
                return;
            }

            // Retrieve the information for the selected piece of Cyberware.
            lblGearDeviceRating.Text = objXmlGear.SelectSingleNode("devicerating")?.Value ?? string.Empty;

            string strSource = objXmlGear.SelectSingleNode("source")?.Value ?? LanguageManager.GetString("String_Unknown", GlobalOptions.Language);
            string strPage = objXmlGear.SelectSingleNode("altpage")?.Value ?? objXmlGear.SelectSingleNode("page")?.Value ?? LanguageManager.GetString("String_Unknown", GlobalOptions.Language);
            string strSpaceCharacter = LanguageManager.GetString("String_Space", GlobalOptions.Language);
            lblSource.Text = CommonFunctions.LanguageBookShort(strSource, GlobalOptions.Language) + strSpaceCharacter + strPage;
            GlobalOptions.ToolTipProcessor.SetToolTip(lblSource, CommonFunctions.LanguageBookLong(strSource, GlobalOptions.Language) + strSpaceCharacter + LanguageManager.GetString("String_Page", GlobalOptions.Language) + ' ' + strPage);

            // Extract the Avil and Cost values from the Gear info since these may contain formulas and/or be based off of the Rating.
            // This is done using XPathExpression.

            // Avail.
            // If avail contains "F" or "R", remove it from the string so we can use the expression.
            string strAvail = string.Empty;
            string strPrefix = string.Empty;
            XPathNavigator objAvailNode = objXmlGear.SelectSingleNode("avail");
            if (objAvailNode == null)
            {
                int intHighestAvailNode = 0;
                foreach (XPathNavigator objLoopNode in objXmlGear.SelectChildren(XPathNodeType.Element))
                {
                    if (objLoopNode.Name.StartsWith("avail"))
                    {
                        string strLoopCostString = objLoopNode.Name.Substring(5);
                        if (int.TryParse(strLoopCostString, out int intTmp))
                        {
                            intHighestAvailNode = Math.Max(intHighestAvailNode, intTmp);
                        }
                    }
                }
                objAvailNode = objXmlGear.SelectSingleNode("avail" + intHighestAvailNode);
                for (int i = decimal.ToInt32(nudRating.Value); i <= intHighestAvailNode; ++i)
                {
                    XPathNavigator objLoopNode = objXmlGear.SelectSingleNode("avail" + i.ToString(GlobalOptions.InvariantCultureInfo));
                    if (objLoopNode != null)
                    {
                        objAvailNode = objLoopNode;
                        break;
                    }
                }
            }
            string strAvailExpr = objAvailNode?.Value ?? string.Empty;

            if (!string.IsNullOrEmpty(strAvailExpr))
            {
                char chrLastChar = strAvailExpr[strAvailExpr.Length - 1];
                if (chrLastChar == 'R')
                {
                    strAvail = LanguageManager.GetString("String_AvailRestricted", GlobalOptions.Language);
                    // Remove the trailing character if it is "F" or "R".
                    strAvailExpr = strAvailExpr.Substring(0, strAvailExpr.Length - 1);
                }
                else if (chrLastChar == 'F')
                {
                    strAvail = LanguageManager.GetString("String_AvailForbidden", GlobalOptions.Language);
                    // Remove the trailing character if it is "F" or "R".
                    strAvailExpr = strAvailExpr.Substring(0, strAvailExpr.Length - 1);
                }
                if (strAvailExpr[0] == '+')
                {
                    strPrefix = "+";
                    strAvailExpr = strAvailExpr.Substring(1, strAvailExpr.Length - 1);
                }
            }

            object objProcess = CommonFunctions.EvaluateInvariantXPath(strAvailExpr.Replace("Rating", nudRating.Value.ToString(GlobalOptions.InvariantCultureInfo)), out bool blnIsSuccess);
            lblAvail.Text = strPrefix + (blnIsSuccess ? (Convert.ToInt32(objProcess) + _intAvailModifier).ToString() : strAvailExpr) + strAvail;

            decimal decMultiplier = nudGearQty.Value / nudGearQty.Increment;
            if (chkDoItYourself.Checked)
                decMultiplier *= 0.5m;

            // Cost.
            chkBlackMarketDiscount.Checked = _setBlackMarketMaps.Contains(objXmlGear.SelectSingleNode("category")?.Value);

            decimal decItemCost = 0.0m;
            if (chkFreeItem.Checked)
            {
                lblCost.Text = (0.0m).ToString(_objCharacter.Options.NuyenFormat, GlobalOptions.CultureInfo) + '¥';
            }
            else
            {
                XPathNavigator objCostNode = objXmlGear.SelectSingleNode("cost");
                if (objCostNode == null)
                {
                    int intHighestCostNode = 0;
                    foreach (XmlNode objLoopNode in objXmlGear.SelectChildren(XPathNodeType.Element))
                    {
                        if (objLoopNode.Name.StartsWith("cost"))
                        {
                            string strLoopCostString = objLoopNode.Name.Substring(4);
                            if (int.TryParse(strLoopCostString, out int intTmp))
                            {
                                intHighestCostNode = Math.Max(intHighestCostNode, intTmp);
                            }
                        }
                    }
                    objCostNode = objXmlGear.SelectSingleNode("cost" + intHighestCostNode);
                    for (int i = decimal.ToInt32(nudRating.Value); i <= intHighestCostNode; ++i)
                    {
                        XPathNavigator objLoopNode = objXmlGear.SelectSingleNode("cost" + i.ToString(GlobalOptions.InvariantCultureInfo));
                        if (objLoopNode != null)
                        {
                            objCostNode = objLoopNode;
                            break;
                        }
                    }
                }
                if (objCostNode != null)
                {
                    try
                    {
                        objProcess = CommonFunctions.EvaluateInvariantXPath(objCostNode.Value.Replace("Rating", nudRating.Value.ToString(GlobalOptions.InvariantCultureInfo)), out blnIsSuccess);
                        decimal decCost = blnIsSuccess ? Convert.ToDecimal(objProcess, GlobalOptions.InvariantCultureInfo) * decMultiplier : 0;
                        decCost *= 1 + (nudMarkup.Value / 100.0m);
                        if (chkBlackMarketDiscount.Checked)
                            decCost *= 0.9m;
                        lblCost.Text = (decCost * _intCostMultiplier).ToString(_objCharacter.Options.NuyenFormat, GlobalOptions.CultureInfo) + '¥';
                        decItemCost = decCost;
                    }
                    catch (XPathException)
                    {
                        lblCost.Text = objCostNode.Value;
                        if (decimal.TryParse(objCostNode.Value, NumberStyles.Any, GlobalOptions.InvariantCultureInfo, out decimal decTemp))
                        {
                            decItemCost = decTemp;
                            lblCost.Text = (decItemCost * _intCostMultiplier).ToString(_objCharacter.Options.NuyenFormat, GlobalOptions.CultureInfo) + '¥';
                        }
                    }

                    if (objCostNode.Value.StartsWith("FixedValues("))
                    {
                        string[] strValues = objCostNode.Value.TrimStartOnce("FixedValues(", true).TrimEndOnce(')').Split(',');
                        string strCost = "0";
                        if (nudRating.Value > 0)
                            strCost = strValues[decimal.ToInt32(nudRating.Value) - 1].Trim('[', ']');
                        decimal decCost = Convert.ToDecimal(strCost, GlobalOptions.InvariantCultureInfo) * decMultiplier;
                        decCost *= 1 + (nudMarkup.Value / 100.0m);
                        if (chkBlackMarketDiscount.Checked)
                            decCost *= 0.9m;
                        lblCost.Text = (decCost * _intCostMultiplier).ToString(_objCharacter.Options.NuyenFormat, GlobalOptions.CultureInfo) + "¥+";
                        decItemCost = decCost;
                    }
                    else if (objCostNode.Value.StartsWith("Variable("))
                    {
                        decimal decMin;
                        decimal decMax = decimal.MaxValue;
                        string strCost = objCostNode.Value.TrimStartOnce("Variable(", true).TrimEndOnce(')');
                        if (strCost.Contains('-'))
                        {
                            string[] strValues = strCost.Split('-');
                            decMin = Convert.ToDecimal(strValues[0], GlobalOptions.InvariantCultureInfo);
                            decMax = Convert.ToDecimal(strValues[1], GlobalOptions.InvariantCultureInfo);
                        }
                        else
                            decMin = Convert.ToDecimal(strCost.FastEscape('+'), GlobalOptions.InvariantCultureInfo);

                        if (decMax == decimal.MaxValue)
                            lblCost.Text = decMin.ToString(_objCharacter.Options.NuyenFormat, GlobalOptions.CultureInfo) + "¥+";
                        else
                            lblCost.Text = decMin.ToString(_objCharacter.Options.NuyenFormat, GlobalOptions.CultureInfo) + " - " + decMax.ToString(_objCharacter.Options.NuyenFormat, GlobalOptions.CultureInfo) + '¥';

                        decItemCost = decMin;
                    }
                }
            }

            // Update the Avail Test Label.
            lblTest.Text = _objCharacter.AvailTest(decItemCost * _intCostMultiplier, lblAvail.Text);

            // Capacity.
            // XPathExpression cannot evaluate while there are square brackets, so remove them if necessary.
            string strCapacityField = ShowArmorCapacityOnly ? "armorcapacity" : "capacity";

            if (_eCapacityStyle == CapacityStyle.Zero)
                lblCapacity.Text = '[' + 0.ToString(GlobalOptions.CultureInfo) + ']';
            else
            {
                string strCapacityText = objXmlGear.SelectSingleNode(strCapacityField)?.Value;
                if (!string.IsNullOrEmpty(strCapacityText))
                {
                    int intPos = strCapacityText.IndexOf("/[", StringComparison.Ordinal);
                    string strCapacity;
                    if (intPos != -1)
                    {
                        string strFirstHalf = strCapacityText.Substring(0, intPos);
                        string strSecondHalf = strCapacityText.Substring(intPos + 1, strCapacityText.Length - intPos - 1);

                        if (strFirstHalf == "[*]")
                            lblCapacity.Text = "*";
                        else
                        {
                            bool blnSquareBrackets = strFirstHalf.StartsWith('[');
                            strCapacity = strFirstHalf;
                            if (blnSquareBrackets && strCapacity.Length > 2)
                                strCapacity = strCapacity.Substring(1, strCapacity.Length - 2);

                            if (strCapacity.StartsWith("FixedValues("))
                            {
                                string[] strValues = strCapacity.TrimStartOnce("FixedValues(", true).TrimEndOnce(')').Split(',');
                                if (strValues.Length >= decimal.ToInt32(nudRating.Value))
                                    lblCapacity.Text = strValues[decimal.ToInt32(nudRating.Value) - 1];
                                else
                                {
                                    try
                                    {
                                        objProcess = CommonFunctions.EvaluateInvariantXPath(strCapacity.Replace("Rating", nudRating.Value.ToString(GlobalOptions.InvariantCultureInfo)), out blnIsSuccess);
                                        lblCapacity.Text = blnIsSuccess ? ((double)objProcess).ToString("#,0.##", GlobalOptions.CultureInfo) : strCapacity;
                                    }
                                    catch (XPathException)
                                    {
                                        lblCapacity.Text = strCapacity;
                                    }
                                    catch (OverflowException) // Result is text and not a double
                                    {
                                        lblCapacity.Text = strCapacity;
                                    }
                                    catch (InvalidCastException) // Result is text and not a double
                                    {
                                        lblCapacity.Text = strCapacity;
                                    }
                                }
                            }
                            else
                            {
                                try
                                {
                                    objProcess = CommonFunctions.EvaluateInvariantXPath(strCapacity.Replace("Rating", nudRating.Value.ToString(GlobalOptions.InvariantCultureInfo)), out blnIsSuccess);
                                    lblCapacity.Text = blnIsSuccess ? ((double)objProcess).ToString("#,0.##", GlobalOptions.CultureInfo) : strCapacity;
                                }
                                catch (XPathException)
                                {
                                    lblCapacity.Text = strCapacity;
                                }
                                catch (OverflowException) // Result is text and not a double
                                {
                                    lblCapacity.Text = strCapacity;
                                }
                                catch (InvalidCastException) // Result is text and not a double
                                {
                                    lblCapacity.Text = strCapacity;
                                }
                            }

                            if (blnSquareBrackets)
                                lblCapacity.Text = '[' + lblCapacity.Text + ']';
                        }

                        lblCapacity.Text += '/' + strSecondHalf;
                    }
                    else if (strCapacityText == "[*]")
                        lblCapacity.Text = "*";
                    else
                    {
                        bool blnSquareBrackets = strCapacityText.StartsWith('[');
                        strCapacity = strCapacityText;
                        if (blnSquareBrackets && strCapacity.Length > 2)
                            strCapacity = strCapacity.Substring(1, strCapacity.Length - 2);
                        if (strCapacityText.StartsWith("FixedValues("))
                        {
                            string[] strValues = strCapacityText.TrimStartOnce("FixedValues(", true).TrimEndOnce(')').Split(',');
                            lblCapacity.Text = strValues[Math.Max(Math.Min(decimal.ToInt32(nudRating.Value), strValues.Length) - 1, 0)];
                        }
                        else
                        {
                            try
                            {
                                objProcess = CommonFunctions.EvaluateInvariantXPath(strCapacity.Replace("Rating", nudRating.Value.ToString(GlobalOptions.InvariantCultureInfo)), out blnIsSuccess);
                                lblCapacity.Text = blnIsSuccess ? ((double)objProcess).ToString("#,0.##", GlobalOptions.CultureInfo) : strCapacity;
                            }
                            catch (OverflowException) // Result is text and not a double
                            {
                                lblCapacity.Text = strCapacity;
                            }
                            catch (InvalidCastException) // Result is text and not a double
                            {
                                lblCapacity.Text = strCapacity;
                            }
                        }
                        if (blnSquareBrackets)
                            lblCapacity.Text = '[' + lblCapacity.Text + ']';
                    }
                }
                else
                {
                    lblCapacity.Text = 0.ToString(GlobalOptions.CultureInfo);
                }
            }

            // Rating.
            int intRating = Convert.ToInt32(objXmlGear.SelectSingleNode("rating")?.Value);
            if (intRating > 0)
            {
                nudRating.Maximum = intRating;
                XPathNavigator xmlMinRatingNode = objXmlGear.SelectSingleNode("minrating");
                if (xmlMinRatingNode != null)
                {
                    decimal decOldMinimum = nudRating.Minimum;
                    nudRating.Minimum = Convert.ToInt32(xmlMinRatingNode.Value);
                    if (decOldMinimum > nudRating.Minimum)
                    {
                        nudRating.Value -= decOldMinimum - nudRating.Minimum;
                    }
                }
                else
                {
                    nudRating.Minimum = 1;
                }
                if (chkHideOverAvailLimit.Checked)
                {
                    while (nudRating.Maximum > nudRating.Minimum && !SelectionShared.CheckAvailRestriction(objXmlGear, _objCharacter, decimal.ToInt32(nudRating.Maximum), _intAvailModifier))
                    {
                        nudRating.Maximum -= 1;
                    }
                }

                nudRating.Enabled = nudRating.Minimum != nudRating.Maximum;
            }
            else
            {
                nudRating.Minimum = 0;
                nudRating.Maximum = 0;
                nudRating.Enabled = false;
            }
        }

        private IList<ListItem> RefreshList(string strCategory, bool blnDoUIUpdate = true, bool blnTerminateAfterFirst = false)
        {
            StringBuilder strFilter = new StringBuilder("(" + _objCharacter.Options.BookXPath() + ')');
            if (!string.IsNullOrEmpty(strCategory) && strCategory != "Show All" && (_objCharacter.Options.SearchInCategoryOnly || txtSearch.TextLength == 0))
                strFilter.Append(" and category = \"" + strCategory + '\"');
            else if (_setAllowedCategories.Count > 0)
            {
                StringBuilder objCategoryFilter = new StringBuilder();
                foreach (string strItem in _lstCategory.Select(x => x.Value))
                {
                    if (!string.IsNullOrEmpty(strItem))
                        objCategoryFilter.Append("category = \"" + strItem + "\" or ");
                }
                if (objCategoryFilter.Length > 0)
                {
                    strFilter.Append(" and (" + objCategoryFilter.ToString().TrimEndOnce(" or ") + ')');
                }
            }
            if (ShowArmorCapacityOnly)
                strFilter.Append(" and (contains(armorcapacity, \"[\") or category = \"Custom\")");
            else if (ShowPositiveCapacityOnly)
                strFilter.Append(" and (not(contains(capacity, \"[\")) or category = \"Custom\")");
            else if (ShowNegativeCapacityOnly)
                strFilter.Append(" and (contains(capacity, \"[\") or category = \"Custom\")");
            if (_objParentNode == null)
                strFilter.Append(" and not(requireparent)");
            foreach (string strPrefix in ForceItemPrefixStrings)
                strFilter.Append(" and starts-with(name,\"" + strPrefix + "\")");

            strFilter.Append(CommonFunctions.GenerateSearchXPath(txtSearch.Text));

            return BuildGearList(_xmlBaseGearDataNode.Select("gears/gear[" + strFilter + "]"), blnDoUIUpdate, blnTerminateAfterFirst);
        }

        private IList<ListItem> BuildGearList(XPathNodeIterator objXmlGearList, bool blnDoUIUpdate = true, bool blnTerminateAfterFirst = false)
        {
            List<ListItem> lstGears = new List<ListItem>();
            foreach (XPathNavigator objXmlGear in objXmlGearList)
            {
                XPathNavigator xmlTestNode = objXmlGear.SelectSingleNode("forbidden/parentdetails");
                if (xmlTestNode != null)
                {
                    // Assumes topmost parent is an AND node
                    if (_objParentNode.ProcessFilterOperationNode(xmlTestNode, false))
                    {
                        continue;
                    }
                }
                xmlTestNode = objXmlGear.SelectSingleNode("required/parentdetails");
                if (xmlTestNode != null)
                {
                    // Assumes topmost parent is an AND node
                    if (!_objParentNode.ProcessFilterOperationNode(xmlTestNode, false))
                    {
                        continue;
                    }
                }
                xmlTestNode = objXmlGear.SelectSingleNode("forbidden/geardetails");
                if (xmlTestNode != null)
                {
                    // Assumes topmost parent is an AND node
                    if (_objParentNode.ProcessFilterOperationNode(xmlTestNode, false))
                    {
                        continue;
                    }
                }
                xmlTestNode = objXmlGear.SelectSingleNode("required/geardetails");
                if (xmlTestNode != null)
                {
                    // Assumes topmost parent is an AND node
                    if (!_objParentNode.ProcessFilterOperationNode(xmlTestNode, false))
                    {
                        continue;
                    }
                }

                if (!blnDoUIUpdate && blnTerminateAfterFirst)
                {
                    lstGears.Add(new ListItem(string.Empty, string.Empty));
                }

                decimal decCostMultiplier = nudGearQty.Value / nudGearQty.Increment;
                if (chkDoItYourself.Checked)
                    decCostMultiplier *= 0.5m;
                decCostMultiplier *= 1 + (nudMarkup.Value / 100.0m);
                if (chkBlackMarketDiscount.Checked)
                    decCostMultiplier *= 0.9m;
                if (!blnDoUIUpdate ||
                    ((!chkHideOverAvailLimit.Checked || SelectionShared.CheckAvailRestriction(objXmlGear, _objCharacter, 1, _intAvailModifier) &&
                    (chkFreeItem.Checked || !chkShowOnlyAffordItems.Checked ||
                    SelectionShared.CheckNuyenRestriction(objXmlGear, _objCharacter.Nuyen, decCostMultiplier)))))
                {
                    string strDisplayName = objXmlGear.SelectSingleNode("translate")?.Value ?? objXmlGear.SelectSingleNode("name")?.Value ?? LanguageManager.GetString("String_Unknown", GlobalOptions.Language);

                    if (!_objCharacter.Options.SearchInCategoryOnly && txtSearch.TextLength != 0)
                    {
                        string strCategory = objXmlGear.SelectSingleNode("category")?.Value;
                        if (!string.IsNullOrEmpty(strCategory))
                        {
                            ListItem objFoundItem = _lstCategory.Find(objFind => objFind.Value.ToString() == strCategory);
                            if (!string.IsNullOrEmpty(objFoundItem.Name))
                                strDisplayName += " [" + objFoundItem.Name + "]";
                        }
                    }
                    // When searching, Category needs to be added to the Value so we can identify the English Category name.
                    lstGears.Add(new ListItem(objXmlGear.SelectSingleNode("id")?.Value ?? string.Empty, strDisplayName));

                    if (blnTerminateAfterFirst)
                        break;
                }
            }
            if (blnDoUIUpdate)
            {
                lstGears.Sort(CompareListItems.CompareNames);
                lstGear.BeginUpdate();
                string strOldSelected = lstGear.SelectedValue?.ToString();
                bool blnOldLoading = _blnLoading;
                _blnLoading = true;
                lstGear.ValueMember = "Value";
                lstGear.DisplayMember = "Name";
                lstGear.DataSource = lstGears;
                _blnLoading = blnOldLoading;
                if (string.IsNullOrEmpty(strOldSelected))
                    lstGear.SelectedIndex = -1;
                else
                    lstGear.SelectedValue = strOldSelected;
                lstGear.EndUpdate();
            }

            return lstGears;
        }
        
        /// <summary>
        /// Accept the selected item and close the form.
        /// </summary>
        private void AcceptForm()
        {
            string strSelectedId = lstGear.SelectedValue?.ToString();
            if (!string.IsNullOrEmpty(strSelectedId))
            {
                _strSelectedGear = strSelectedId;
                s_StrSelectCategory = (_objCharacter.Options.SearchInCategoryOnly || txtSearch.TextLength == 0)
                    ? cboCategory.SelectedValue?.ToString()
                    : _xmlBaseGearDataNode.SelectSingleNode("gears/gear[id = \"" + strSelectedId + "\"]/category")?.Value;
                _blnBlackMarketDiscount = chkBlackMarketDiscount.Checked;
                _intSelectedRating = decimal.ToInt32(nudRating.Value);
                _decSelectedQty = nudGearQty.Value;
                _decMarkup = nudMarkup.Value;

                DialogResult = DialogResult.OK;
            }
        }

        private void MoveControls()
        {
            int intWidth = Math.Max(lblCapacityLabel.Width, lblAvailLabel.Width);
            intWidth = Math.Max(intWidth, lblCostLabel.Width);
            intWidth = Math.Max(intWidth, lblRatingLabel.Width);
            intWidth = Math.Max(intWidth, lblGearQtyLabel.Width);
            intWidth = Math.Max(intWidth, lblMarkupLabel.Width);

            lblCapacity.Left = lblCapacityLabel.Left + intWidth + 6;
            lblAvail.Left = lblAvailLabel.Left + intWidth + 6;
            lblTestLabel.Left = lblAvail.Left + lblAvail.Width + 16;
            lblTest.Left = lblTestLabel.Left + lblTestLabel.Width + 6;
            lblCost.Left = lblCostLabel.Left + intWidth + 6;
            nudRating.Left = lblRatingLabel.Left + intWidth + 6;
            nudGearQty.Left = lblGearQtyLabel.Left + intWidth + 6;
            chkStack.Left = nudGearQty.Left + nudGearQty.Width + 6;
            nudMarkup.Left = lblMarkupLabel.Left + intWidth + 6;
            lblMarkupPercentLabel.Left = nudMarkup.Left + nudMarkup.Width;

            lblGearDeviceRating.Left = lblGearDeviceRatingLabel.Left + lblGearDeviceRatingLabel.Width + 6;

            chkDoItYourself.Left = chkFreeItem.Left + chkFreeItem.Width + 6;

            lblSearchLabel.Left = txtSearch.Left - 6 - lblSearchLabel.Width;
        }
        #endregion
    }
>>>>>>> 260a47e0
}<|MERGE_RESOLUTION|>--- conflicted
+++ resolved
@@ -1,8 +1,4 @@
-<<<<<<< HEAD
-﻿/*  This file is part of Chummer5a.
-=======
 /*  This file is part of Chummer5a.
->>>>>>> 260a47e0
  *
  *  Chummer5a is free software: you can redistribute it and/or modify
  *  it under the terms of the GNU General Public License as published by
@@ -22,508 +18,6 @@
  */
  using System;
 using System.Collections.Generic;
-<<<<<<< HEAD
-using System.Linq;
-using System.Windows.Forms;
-using System.Xml;
-using System.Xml.XPath;
- using Chummer.Backend.Equipment;
-
-namespace Chummer
-{
-	public partial class frmSelectGear : Form
-	{
-		private string _strSelectedGear = string.Empty;
-		private string _strSelectedCategory = string.Empty;
-		private int _intSelectedRating = 0;
-		private int _intSelectedQty = 1;
-		private int _intMarkup = 0;
-
-		private int _intMaxResponse = 0;
-
-		private int _intAvailModifier = 0;
-		private int _intCostMultiplier = 1;
-
-		private string _strAllowedCategories = string.Empty;
-		private string _strParent = string.Empty;
-		private int _intMaximumCapacity = -1;
-		private bool _blnAddAgain = false;
-		private static string _strSelectCategory = string.Empty;
-		private bool _blnShowPositiveCapacityOnly = false;
-		private bool _blnShowNegativeCapacityOnly = false;
-		private bool _blnShowArmorCapacityOnly = false;
-		private bool _blnBlackMarketDiscount;
-		private CapacityStyle _objCapacityStyle = CapacityStyle.Standard;
-
-		private XmlDocument _objXmlDocument = new XmlDocument();
-		private readonly Character _objCharacter;
-
-		private List<ListItem> _lstCategory = new List<ListItem>();
-
-		#region Control Events
-		public frmSelectGear(Character objCharacter, bool blnCareer = false, int intAvailModifier = 0, int intCostMultiplier = 1, string strParent = "")
-		{
-			InitializeComponent();
-			LanguageManager.Instance.Load(GlobalOptions.Instance.Language, this);
-			lblMarkupLabel.Visible = blnCareer;
-			nudMarkup.Visible = blnCareer;
-			lblMarkupPercentLabel.Visible = blnCareer;
-			_intAvailModifier = intAvailModifier;
-			_intCostMultiplier = intCostMultiplier;
-			_objCharacter = objCharacter;
-			_strParent = strParent;
-			// Stack Checkbox is only available in Career Mode.
-			if (!_objCharacter.Created)
-			{
-				chkStack.Checked = false;
-				chkStack.Visible = false;
-			}
-
-			MoveControls();
-		}
-
-		private void frmSelectGear_Load(object sender, EventArgs e)
-		{
-			foreach (Label objLabel in Controls.OfType<Label>())
-			{
-				if (objLabel.Text.StartsWith("["))
-					objLabel.Text = string.Empty;
-			}
-            chkHideOverAvailLimit.Text = chkHideOverAvailLimit.Text.Replace("{0}",
-                    _objCharacter.Options.Availability.ToString());
-            chkHideOverAvailLimit.Checked = _objCharacter.Options.HideItemsOverAvailLimit;
-            XmlNodeList objXmlCategoryList;
-
-			// Load the Gear information.
-			_objXmlDocument = XmlManager.Instance.Load("gear.xml");
-
-			// Populate the Gear Category list.
-			if (!string.IsNullOrEmpty(_strAllowedCategories))
-			{
-                if (_strAllowedCategories.EndsWith(","))
-                    _strAllowedCategories = _strAllowedCategories.Substring(0, _strAllowedCategories.Length - 1);
-
-				if (_strAllowedCategories != "Ammunition")
-					nudGearQty.Enabled = false;
-				string[] strAllowed = _strAllowedCategories.Split(',');
-				string strMount = string.Empty;
-				foreach (string strAllowedMount in strAllowed)
-				{
-					if (!string.IsNullOrEmpty(strAllowedMount))
-						strMount += ". = \"" + strAllowedMount + "\" or ";
-				}
-				strMount += "category = \"General\"";
-				objXmlCategoryList = _objXmlDocument.SelectNodes("/chummer/categories/category[" + strMount + "]");
-			}
-			else
-			{
-				objXmlCategoryList = _objXmlDocument.SelectNodes("/chummer/categories/category");
-			}
-
-			// Create a list of any Categories that should not be in the list.
-			List<string> lstRemoveCategory = new List<string>();
-			foreach (XmlNode objXmlCategory in objXmlCategoryList)
-			{
-				bool blnRemoveItem = true;
-
-				if (objXmlCategory.Attributes["show"] != null)
-				{
-					if (objXmlCategory.Attributes["show"].InnerText == "false")
-					{
-						string[] strAllowed = _strAllowedCategories.Split(',');
-						foreach (string strAllowedMount in strAllowed)
-						{
-							if (strAllowedMount == objXmlCategory.InnerText)
-								blnRemoveItem = false;
-						}
-					}
-
-					if (blnRemoveItem)
-						lstRemoveCategory.Add(objXmlCategory.InnerText);
-				}
-
-				string strXPath = "/chummer/gears/gear[category = \"" + objXmlCategory.InnerText + "\" and (" + _objCharacter.Options.BookXPath() + ")";
-				if (_blnShowArmorCapacityOnly)
-					strXPath += " and contains(armorcapacity, \"[\")";
-				else
-				{
-					if (_blnShowPositiveCapacityOnly)
-						strXPath += " and not(contains(capacity, \"[\"))";
-				}
-				strXPath += "]";
-
-				XmlNodeList objItems = _objXmlDocument.SelectNodes(strXPath);
-				if (objItems.Count > 0)
-					blnRemoveItem = false;
-
-				if (blnRemoveItem)
-					lstRemoveCategory.Add(objXmlCategory.InnerText);
-			}
-
-			foreach (XmlNode objXmlCategory in objXmlCategoryList)
-			{
-				// Make sure the Category isn't in the exclusion list.
-				bool blnAddItem = true;
-				foreach (string strCategory in lstRemoveCategory)
-				{
-                    if (strCategory == objXmlCategory.InnerText)
-                    {
-                        blnAddItem = false;
-                        break;
-                    }
-				}
-                if (blnAddItem)
-                {
-                    // Also make sure it is not already in the Category list.
-                    foreach (ListItem objItem in _lstCategory)
-                    {
-                        if (objItem.Value == objXmlCategory.InnerText)
-                        {
-                            blnAddItem = false;
-                            break;
-                        }
-                    }
-                }
-
-				if (blnAddItem)
-				{
-					ListItem objItem = new ListItem();
-					objItem.Value = objXmlCategory.InnerText;
-					if (objXmlCategory.Attributes != null)
-					{
-						if (objXmlCategory.Attributes["translate"] != null)
-							objItem.Name = objXmlCategory.Attributes["translate"].InnerText;
-						else
-							objItem.Name = objXmlCategory.InnerText;
-					}
-					else
-						objItem.Name = objXmlCategory.InnerXml;
-					_lstCategory.Add(objItem);
-				}
-			}
-			SortListItem objSort = new SortListItem();
-			_lstCategory.Sort(objSort.Compare);
-            cboCategory.BeginUpdate();
-            cboCategory.DataSource = null;
-			cboCategory.ValueMember = "Value";
-			cboCategory.DisplayMember = "Name";
-			cboCategory.DataSource = _lstCategory;
-
-			chkBlackMarketDiscount.Visible = _objCharacter.BlackMarketDiscount;
-
-			// Select the first Category in the list.
-			if (string.IsNullOrEmpty(_strSelectCategory))
-				cboCategory.SelectedIndex = 0;
-			else
-				cboCategory.SelectedValue = _strSelectCategory;
-
-			if (cboCategory.SelectedIndex == -1)
-				cboCategory.SelectedIndex = 0;
-            cboCategory.EndUpdate();
-
-            if (!string.IsNullOrEmpty(_strSelectedGear))
-				lstGear.SelectedValue = _strSelectedGear;
-			else
-				txtSearch.Text = DefaultSearchText;
-		}
-
-		private void cboCategory_SelectedIndexChanged(object sender, EventArgs e)
-		{
-			if (cboCategory.SelectedValue == null)
-				return;
-
-			// Update the list of Weapon based on the selected Category.
-			XmlNodeList objXmlGearList;
-			List<ListItem> lstGears = new List<ListItem>();
-			txtSearch.Text = string.Empty;
-
-			// Retrieve the list of Gear for the selected Category.
-			if (!_blnShowNegativeCapacityOnly && !_blnShowPositiveCapacityOnly && !_blnShowArmorCapacityOnly)
-				objXmlGearList = _objXmlDocument.SelectNodes("/chummer/gears/gear[category = \"" + cboCategory.SelectedValue + "\" and (" + _objCharacter.Options.BookXPath() + ")]");
-			else
-			{
-				if (_blnShowArmorCapacityOnly)
-					objXmlGearList = _objXmlDocument.SelectNodes("/chummer/gears/gear[category = \"" + cboCategory.SelectedValue + "\" and (" + _objCharacter.Options.BookXPath() + ") and contains(armorcapacity, \"[\")]");
-				else
-				{
-					if (_blnShowPositiveCapacityOnly)
-						objXmlGearList = _objXmlDocument.SelectNodes("/chummer/gears/gear[category = \"" + cboCategory.SelectedValue + "\" and (" + _objCharacter.Options.BookXPath() + ") and not(contains(capacity, \"[\"))]");
-					else
-						objXmlGearList = _objXmlDocument.SelectNodes("/chummer/gears/gear[category = \"" + cboCategory.SelectedValue + "\" and (" + _objCharacter.Options.BookXPath() + ") and contains(capacity, \"[\")]");
-				}
-			}
-
-			XmlNode objXmlGearNode = _objXmlDocument.SelectSingleNode("/chummer/gears/gear[name = \"" + _strParent + "\"]");
-
-			foreach (XmlNode objXmlGear in objXmlGearList)
-			{
-                if (objXmlGear["hidden"] != null)
-                    continue;
-
-				if (objXmlGear["forbidden"]?["geardetails"] != null)
-				{
-					// Assumes topmost parent is an AND node
-					if (objXmlGearNode.ProcessFilterOperationNode(objXmlGear["forbidden"]["geardetails"], false))
-					{
-						continue;
-					}
-				}
-				if (objXmlGear["required"]?["geardetails"] != null)
-				{
-					// Assumes topmost parent is an AND node
-					if (!objXmlGearNode.ProcessFilterOperationNode(objXmlGear["required"]["geardetails"], false))
-					{
-						continue;
-					}
-				}
-				if (Backend.Shared_Methods.SelectionShared.CheckAvailRestriction(objXmlGear, _objCharacter,chkHideOverAvailLimit.Checked,Convert.ToInt32(nudRating.Value), _intAvailModifier))
-			    {
-			        ListItem objItem = new ListItem();
-			        objItem.Value = objXmlGear["name"].InnerText;
-			        objItem.Name = objXmlGear["translate"]?.InnerText ?? objXmlGear["name"].InnerText;
-			        lstGears.Add(objItem);
-			    }
-			}
-			SortListItem objSort = new SortListItem();
-			lstGears.Sort(objSort.Compare);
-            lstGear.BeginUpdate();
-            lstGear.DataSource = null;
-			lstGear.ValueMember = "Value";
-			lstGear.DisplayMember = "Name";
-			lstGear.DataSource = lstGears;
-            lstGear.EndUpdate();
-
-            // Show the Do It Yourself CheckBox if the Commlink Upgrade category is selected.
-            if (cboCategory.SelectedValue.ToString() == "Commlink Upgrade")
-				chkDoItYourself.Visible = true;
-			else
-			{
-				chkDoItYourself.Visible = false;
-				chkDoItYourself.Checked = false;
-			}
-		}
-
-		private void lstGear_SelectedIndexChanged(object sender, EventArgs e)
-		{
-			if (lstGear.SelectedValue == null)
-				return;
-
-			// Retireve the information for the selected piece of Cyberware.
-			XmlNode objXmlGear;
-
-			// Filtering is also done on the Category in case there are non-unique names across categories.
-			string strCategory = string.Empty;
-			if (lstGear.SelectedValue.ToString().Contains('^'))
-			{
-				// If the SelectedValue contains ^, then it also includes the English Category name which needs to be extracted.
-				int intIndexOf = lstGear.SelectedValue.ToString().IndexOf('^');
-				string strValue = lstGear.SelectedValue.ToString().Substring(0, intIndexOf);
-				strCategory = lstGear.SelectedValue.ToString().Substring(intIndexOf + 1, lstGear.SelectedValue.ToString().Length - intIndexOf - 1);
-				objXmlGear = _objXmlDocument.SelectSingleNode("/chummer/gears/gear[name = \"" + strValue + "\" and category = \"" + strCategory + "\"]");
-			}
-			else
-			{
-				objXmlGear = _objXmlDocument.SelectSingleNode("/chummer/gears/gear[name = \"" + lstGear.SelectedValue + "\" and category = \"" + cboCategory.SelectedValue + "\"]");
-				strCategory = cboCategory.SelectedValue.ToString();
-			}
-
-			// If a Grenade is selected, show the Aerodynamic checkbox.
-			if (objXmlGear["name"].InnerText.StartsWith("Grenade:"))
-				chkAerodynamic.Visible = true;
-			else
-			{
-				chkAerodynamic.Visible = false;
-				chkAerodynamic.Checked = false;
-			}
-
-			// Quantity.
-			nudGearQty.Minimum = 1;
-			if (objXmlGear["costfor"] != null)
-			{
-				nudGearQty.Value = Convert.ToInt32(objXmlGear["costfor"].InnerText);
-				nudGearQty.Increment = Convert.ToInt32(objXmlGear["costfor"].InnerText);
-			}
-			else
-			{
-				nudGearQty.Value = 1;
-				nudGearQty.Increment = 1;
-			}
-
-			UpdateGearInfo();
-		}
-
-		private void nudRating_ValueChanged(object sender, EventArgs e)
-		{
-			UpdateGearInfo();
-		}
-
-		private void chkBlackMarketDiscount_CheckedChanged(object sender, EventArgs e)
-		{
-			UpdateGearInfo();
-		}
-
-		private void cmdOK_Click(object sender, EventArgs e)
-		{
-			if (!string.IsNullOrEmpty(lstGear.Text))
-				AcceptForm();
-		}
-
-		private void cmdCancel_Click(object sender, EventArgs e)
-		{
-			DialogResult = DialogResult.Cancel;
-		}
-
-		private void txtSearch_TextChanged(object sender, EventArgs e)
-		{
-			if (string.IsNullOrEmpty(txtSearch.Text))
-			{
-				cboCategory_SelectedIndexChanged(sender, e);
-				return;
-			}
-
-			string strCategoryFilter = string.Empty;
-
-			if (!string.IsNullOrEmpty(_strAllowedCategories))
-			{
-				string[] strAllowed = _strAllowedCategories.Split(',');
-				for (int index = 0; index < strAllowed.Length; index++)
-				{
-					if (index == 0)
-					{
-						strCategoryFilter = $"and category = \"{strAllowed[index]}\"";
-					}
-					string strAllowedMount = strAllowed[index];
-					if (!string.IsNullOrEmpty(strAllowedMount))
-						strCategoryFilter += $"or category = \"{strAllowed[index]}\"";
-				}
-			}
-
-            // Treat everything as being uppercase so the search is case-insensitive.
-			string strSearch = $"/chummer/gears/gear[({_objCharacter.Options.BookXPath()}) {strCategoryFilter} and ((contains(translate(name,'abcdefghijklmnopqrstuvwxyzàáâãäåçèéêëìíîïñòóôõöùúûüýß','ABCDEFGHIJKLMNOPQRSTUVWXYZÀÁÂÃÄÅÇÈÉÊËÌÍÎÏÑÒÓÔÕÖÙÚÛÜÝß'), \"{txtSearch.Text.ToUpper()}\") and not(translate)) or contains(translate(translate,'abcdefghijklmnopqrstuvwxyzàáâãäåçèéêëìíîïñòóôõöùúûüýß','ABCDEFGHIJKLMNOPQRSTUVWXYZÀÁÂÃÄÅÇÈÉÊËÌÍÎÏÑÒÓÔÕÖÙÚÛÜÝß'), \"{txtSearch.Text.ToUpper()}\"))]";
-
-			XmlNodeList objXmlGearList = _objXmlDocument.SelectNodes(strSearch);
-			XmlNode objXmlGearNode = _objXmlDocument.SelectSingleNode("/chummer/gears/gear[name = \"" + _strParent + "\"]");
-			List<ListItem> lstGears = new List<ListItem>();
-			bool blnAddToList;
-			foreach (XmlNode objXmlGear in objXmlGearList)
-			{
-                if (objXmlGear["hidden"] != null)
-                    continue;
-				if (objXmlGear["forbidden"]?["geardetails"] != null)
-				{
-					// Assumes topmost parent is an AND node
-					if (objXmlGearNode.ProcessFilterOperationNode(objXmlGear["forbidden"]["geardetails"], false))
-					{
-						continue;
-					}
-				}
-				if (objXmlGear["required"]?["geardetails"] != null)
-				{
-					// Assumes topmost parent is an AND node
-					if (!objXmlGearNode.ProcessFilterOperationNode(objXmlGear["required"]["geardetails"], false))
-					{
-						continue;
-					}
-				}
-				blnAddToList = true;
-				if (_blnShowArmorCapacityOnly)
-				{
-					if (objXmlGear["armorcapacity"] == null)
-						blnAddToList = false;
-				}
-				// Only add items that appear in the list of Categories.
-				bool blnFound = false;
-				foreach (object objListItem in cboCategory.Items)
-				{
-					ListItem objCategoryItem = (ListItem)objListItem;
-					if (objCategoryItem.Value == objXmlGear["category"].InnerText)
-					{
-						blnFound = true;
-						break;
-					}
-				}
-				if (!blnFound)
-					blnAddToList = false;
-
-			    if (blnAddToList)
-			    {
-                    blnAddToList = Backend.Shared_Methods.SelectionShared.CheckAvailRestriction(objXmlGear, _objCharacter, chkHideOverAvailLimit.Checked, Convert.ToInt32(nudRating.Value), _intAvailModifier, blnAddToList);
-			    }
-
-			    if (blnAddToList)
-				{
-					ListItem objItem = new ListItem();
-					// When searching, Category needs to be added to the Value so we can identify the English Category name.
-					objItem.Value = objXmlGear["name"].InnerText + "^" + objXmlGear["category"].InnerText;
-					objItem.Name = objXmlGear["translate"]?.InnerText ?? objXmlGear["name"].InnerText;
-
-                    if (objXmlGear["category"] != null)
-                    {
-                        ListItem objFoundItem = _lstCategory.Find(objFind => objFind.Value == objXmlGear["category"].InnerText);
-
-                        if (objFoundItem != null)
-                        {
-                            objItem.Name += " [" + objFoundItem.Name + "]";
-                        }
-                    }
-                    lstGears.Add(objItem);
-                }
-			}
-			SortListItem objSort = new SortListItem();
-			lstGears.Sort(objSort.Compare);
-            lstGear.BeginUpdate();
-            lstGear.DataSource = null;
-			lstGear.ValueMember = "Value";
-			lstGear.DisplayMember = "Name";
-			lstGear.DataSource = lstGears;
-            lstGear.EndUpdate();
-        }
-
-	    private void lstGear_DoubleClick(object sender, EventArgs e)
-		{
-			if (!string.IsNullOrEmpty(lstGear.Text))
-				AcceptForm();
-		}
-
-		private void cmdOKAdd_Click(object sender, EventArgs e)
-		{
-			_blnAddAgain = true;
-			cmdOK_Click(sender, e);
-		}
-
-		private void nudGearQty_ValueChanged(object sender, EventArgs e)
-		{
-			UpdateGearInfo();
-		}
-
-		private void chkFreeItem_CheckedChanged(object sender, EventArgs e)
-		{
-			UpdateGearInfo();
-		}
-
-		private void chkDoItYourself_CheckedChanged(object sender, EventArgs e)
-		{
-			UpdateGearInfo();
-		}
-
-		private void nudMarkup_ValueChanged(object sender, EventArgs e)
-		{
-			UpdateGearInfo();
-		}
-
-		private void chkHacked_CheckedChanged(object sender, EventArgs e)
-		{
-			UpdateGearInfo();
-		}
-
-		private void txtSearch_KeyDown(object sender, KeyEventArgs e)
-		{
-			if (e.KeyCode == Keys.Down)
-			{
-                if (lstGear.SelectedIndex + 1 < lstGear.Items.Count)
-                {
-                    lstGear.SelectedIndex++;
-=======
  using System.Linq;
 using System.Windows.Forms;
 using System.Xml;
@@ -847,740 +341,22 @@
                 if (lstGear.SelectedIndex + 1 < lstGear.Items.Count)
                 {
                     lstGear.SelectedIndex += 1;
->>>>>>> 260a47e0
                 }
                 else if (lstGear.Items.Count > 0)
                 {
                     lstGear.SelectedIndex = 0;
                 }
-<<<<<<< HEAD
-			}
-			if (e.KeyCode == Keys.Up)
-			{
+            }
+            if (e.KeyCode == Keys.Up)
+            {
                 if (lstGear.SelectedIndex - 1 >= 0)
                 {
-                    lstGear.SelectedIndex--;
-=======
-            }
-            if (e.KeyCode == Keys.Up)
-            {
-                if (lstGear.SelectedIndex - 1 >= 0)
-                {
                     lstGear.SelectedIndex -= 1;
->>>>>>> 260a47e0
                 }
                 else if (lstGear.Items.Count > 0)
                 {
                     lstGear.SelectedIndex = lstGear.Items.Count - 1;
                 }
-<<<<<<< HEAD
-			}
-		}
-
-		private void txtSearch_KeyUp(object sender, KeyEventArgs e)
-		{
-			if (e.KeyCode == Keys.Up)
-				txtSearch.Select(txtSearch.Text.Length, 0);
-		}
-		#endregion
-
-		#region Properties
-		/// <summary>
-		/// Whether or not the user wants to add another item after this one.
-		/// </summary>
-		public bool AddAgain
-		{
-			get
-			{
-				return _blnAddAgain;
-			}
-		}
-
-		/// <summary>
-		/// Commlink's Response which will determine the highest Response Upgrade available.
-		/// </summary>
-		public int CommlinkResponse
-		{
-			set
-			{
-				_intMaxResponse = value + 2;
-			}
-		}
-
-		/// <summary>
-		/// Only items that grant Capacity should be shown.
-		/// </summary>
-		public bool ShowPositiveCapacityOnly
-		{
-			set
-			{
-				_blnShowPositiveCapacityOnly = value;
-				if (value)
-					_blnShowNegativeCapacityOnly = false;
-			}
-		}
-
-		/// <summary>
-		/// Only items that consume Capacity should be shown.
-		/// </summary>
-		public bool ShowNegativeCapacityOnly
-		{
-			set
-			{
-				_blnShowNegativeCapacityOnly = value;
-				if (value)
-					_blnShowPositiveCapacityOnly = false;
-			}
-		}
-
-		/// <summary>
-		/// Only items that consume Armor Capacity should be shown.
-		/// </summary>
-		public bool ShowArmorCapacityOnly
-		{
-			set
-			{
-				_blnShowArmorCapacityOnly = value;
-			}
-		}
-
-		/// <summary>
-		/// Name of Gear that was selected in the dialogue.
-		/// </summary>
-		public string SelectedGear
-		{
-			get
-			{
-				return _strSelectedGear;
-			}
-			set
-			{
-				_strSelectedGear = value;
-			}
-		}
-
-		/// <summary>
-		/// Name of the Category the selected piece of Gear belongs to.
-		/// </summary>
-		public string SelectedCategory
-		{
-			get
-			{
-				return _strSelectedCategory;
-			}
-		}
-
-		/// <summary>
-		/// Rating that was selected in the dialogue.
-		/// </summary>
-		public int SelectedRating
-		{
-			get
-			{
-				return _intSelectedRating;
-			}
-		}
-
-		/// <summary>
-		/// Quantity that was selected in the dialogue.
-		/// </summary>
-		public int SelectedQty
-		{
-			get
-			{
-				return _intSelectedQty;
-			}
-		}
-
-		/// <summary>
-		/// Set the maximum Capacity the piece of Gear is allowed to be.
-		/// </summary>
-		public int MaximumCapacity
-		{
-			set
-			{
-				_intMaximumCapacity = value;
-				lblMaximumCapacity.Text = LanguageManager.Instance.GetString("Label_MaximumCapacityAllowed") + " " + _intMaximumCapacity.ToString();
-			}
-		}
-
-		/// <summary>
-		/// Categories that the Gear allows to be used.
-		/// </summary>
-		public string AllowedCategories
-		{
-			get
-			{
-				return _strAllowedCategories;
-			}
-			set
-			{
-				_strAllowedCategories = value;
-			}
-		}
-
-		/// <summary>
-		/// Whether or not the item should be added for free.
-		/// </summary>
-		public bool FreeCost
-		{
-			get
-			{
-				return chkFreeItem.Checked;
-			}
-		}
-
-		/// <summary>
-		/// Whether or not the item's cost should be cut in half for being a Do It Yourself component/upgrade.
-		/// </summary>
-		public bool DoItYourself
-		{
-			get
-			{
-				return chkDoItYourself.Checked;
-			}
-		}
-
-		/// <summary>
-		/// Markup percentage.
-		/// </summary>
-		public int Markup
-		{
-			get
-			{
-				return _intMarkup;
-			}
-		}
-
-		/// <summary>
-		/// Whether or not the item was hacked which reduces the cost to 10% of the original value.
-		/// </summary>
-		public bool Hacked
-		{
-			get
-			{
-				return chkHacked.Checked;
-			}
-		}
-
-		/// <summary>
-		/// Whether or not the Gear should stack with others if possible.
-		/// </summary>
-		public bool Stack
-		{
-			get
-			{
-				return chkStack.Checked;
-			}
-		}
-
-		/// <summary>
-		/// Whether or not the Stack Checkbox should be shown (default true).
-		/// </summary>
-		public bool EnableStack
-		{
-			set
-			{
-				chkStack.Visible = value;
-				if (!value)
-					chkStack.Checked = false;
-			}
-		}
-
-		/// <summary>
-		/// Capacity display style.
-		/// </summary>
-		public CapacityStyle CapacityDisplayStyle
-		{
-			set
-			{
-				_objCapacityStyle = value;
-			}
-		}
-
-		/// <summary>
-		/// Whether or not the item is an Inherent Program for A.I.s.
-		/// </summary>
-		public bool InherentProgram
-		{
-			get
-			{
-				return chkInherentProgram.Checked;
-			}
-		}
-
-		/// <summary>
-		/// Whether or not a Grenade is Aerodynamic.
-		/// </summary>
-		public bool Aerodynamic
-		{
-			get
-			{
-				return chkAerodynamic.Checked;
-			}
-		}
-
-		/// <summary>
-		/// Whether or not the selected Vehicle is used.
-		/// </summary>
-		public bool BlackMarketDiscount
-		{
-			get
-			{
-				return _blnBlackMarketDiscount;
-			}
-		}
-
-		/// <summary>
-		/// Default text string to filter by. 
-		/// </summary>
-		public string DefaultSearchText { get; set; }
-		#endregion
-
-		#region Methods
-		/// <summary>
-		/// Update the Gear's information based on the Gear selected and current Rating.
-		/// </summary>
-		private void UpdateGearInfo()
-		{
-			if (!string.IsNullOrEmpty(lstGear.Text))
-			{
-				// Retireve the information for the selected piece of Cyberware.
-				XmlNode objXmlGear;
-				int intItemCost = 0;
-
-				// Filtering is also done on the Category in case there are non-unique names across categories.
-				string strCategory = string.Empty;
-				if (lstGear.SelectedValue.ToString().Contains('^'))
-				{
-					// If the SelectedValue contains ^, then it also includes the English Category name which needs to be extracted.
-					int intIndexOf = lstGear.SelectedValue.ToString().IndexOf('^');
-					string strValue = lstGear.SelectedValue.ToString().Substring(0, intIndexOf);
-					strCategory = lstGear.SelectedValue.ToString().Substring(intIndexOf + 1, lstGear.SelectedValue.ToString().Length - intIndexOf - 1);
-					objXmlGear = _objXmlDocument.SelectSingleNode("/chummer/gears/gear[name = \"" + strValue + "\" and category = \"" + strCategory + "\"]");
-				}
-				else
-				{
-					objXmlGear = _objXmlDocument.SelectSingleNode("/chummer/gears/gear[name = \"" + lstGear.SelectedValue + "\" and category = \"" + cboCategory.SelectedValue + "\"]");
-					strCategory = cboCategory.SelectedValue.ToString();
-				}
-
-				if (_objCharacter.DEPEnabled)
-				{
-					if ((strCategory == "Matrix Programs" || strCategory == "Skillsofts" || strCategory == "Autosofts" || strCategory == "Autosofts, Agent" || strCategory == "Autosofts, Drone") && _objCharacter.Options.BookEnabled("UN") && !lstGear.SelectedValue.ToString().StartsWith("Suite:"))
-						chkInherentProgram.Visible = true;
-					else
-						chkInherentProgram.Visible = false;
-
-					chkInherentProgram.Enabled = !chkHacked.Checked;
-					if (!chkInherentProgram.Enabled)
-						chkInherentProgram.Checked = false;
-				}
-				else
-					chkInherentProgram.Visible = false;
-
-				switch (objXmlGear["category"].InnerText)
-				{
-					case "Commlinks":
-					case "Cyberdecks":
-					case "Commlink Upgrade":
-						lblGearDeviceRating.Text = objXmlGear["devicerating"].InnerText;
-						break;
-					case "Commlink Operating System":
-					case "Commlink Operating System Upgrade":
-						lblGearDeviceRating.Text = string.Empty;
-						break;
-					default:
-						lblGearDeviceRating.Text = string.Empty;
-						break;
-				}
-
-				/*if (objXmlGear["category"].InnerText.EndsWith("Software") || objXmlGear["category"].InnerText.EndsWith("Programs") || objXmlGear["category"].InnerText == "Program Options" || objXmlGear["category"].InnerText.StartsWith("Autosofts") || objXmlGear["category"].InnerText.StartsWith("Skillsoft") || objXmlGear["category"].InnerText == "Program Packages" || objXmlGear["category"].InnerText == "Software Suites")
-					chkHacked.Visible = true;
-				else
-					chkHacked.Visible = false;*/
-
-				string strBook = _objCharacter.Options.LanguageBookShort(objXmlGear["source"].InnerText);
-				string strPage = objXmlGear["page"].InnerText;
-				if (objXmlGear["altpage"] != null)
-					strPage = objXmlGear["altpage"].InnerText;
-				lblSource.Text = strBook + " " + strPage;
-
-				// Extract the Avil and Cost values from the Gear info since these may contain formulas and/or be based off of the Rating.
-				// This is done using XPathExpression.
-				XPathNavigator nav = _objXmlDocument.CreateNavigator();
-
-				// Avail.
-				// If avail contains "F" or "R", remove it from the string so we can use the expression.
-				string strAvail = string.Empty;
-				string strAvailExpr = string.Empty;
-				string strPrefix = string.Empty;
-				if (objXmlGear["avail"] != null)
-					strAvailExpr = objXmlGear["avail"].InnerText;
-				if (nudRating.Value <= 3 && objXmlGear["avail3"] != null)
-					strAvailExpr = objXmlGear["avail3"].InnerText;
-				else if (nudRating.Value <= 6 && objXmlGear["avail6"] != null)
-					strAvailExpr = objXmlGear["avail6"].InnerText;
-				else if (nudRating.Value >= 7 && objXmlGear["avail10"] != null)
-					strAvailExpr = objXmlGear["avail10"].InnerText;
-
-				XPathExpression xprAvail;
-				if (strAvailExpr.Substring(strAvailExpr.Length - 1, 1) == "F" || strAvailExpr.Substring(strAvailExpr.Length - 1, 1) == "R")
-				{
-					strAvail = strAvailExpr.Substring(strAvailExpr.Length - 1, 1);
-					// Remove the trailing character if it is "F" or "R".
-					strAvailExpr = strAvailExpr.Substring(0, strAvailExpr.Length - 1);
-				}
-				if (strAvailExpr.Substring(0, 1) == "+")
-				{
-					strPrefix = "+";
-					strAvailExpr = strAvailExpr.Substring(1, strAvailExpr.Length - 1);
-				}
-
-				try
-				{
-					xprAvail = nav.Compile(strAvailExpr.Replace("Rating", nudRating.Value.ToString(GlobalOptions.InvariantCultureInfo)));
-					lblAvail.Text = (Convert.ToInt32(nav.Evaluate(xprAvail)) + _intAvailModifier).ToString() + strAvail;
-				}
-				catch (XPathException)
-				{
-					lblAvail.Text = objXmlGear["avail"].InnerText;
-				}
-				lblAvail.Text = strPrefix + lblAvail.Text.Replace("R", LanguageManager.Instance.GetString("String_AvailRestricted")).Replace("F", LanguageManager.Instance.GetString("String_AvailForbidden"));
-
-				double dblMultiplier = Convert.ToDouble(nudGearQty.Value / nudGearQty.Increment, GlobalOptions.CultureInfo);
-				if (chkDoItYourself.Checked)
-					dblMultiplier *= 0.5;
-
-				// Cost.
-				if (objXmlGear["cost"] != null)
-				{
-					try
-					{
-						XPathExpression xprCost = nav.Compile(objXmlGear["cost"].InnerText.Replace("Rating", nudRating.Value.ToString(GlobalOptions.InvariantCultureInfo)));
-						double dblCost = Convert.ToDouble(nav.Evaluate(xprCost), GlobalOptions.InvariantCultureInfo) * dblMultiplier;
-						dblCost *= 1 + (Convert.ToDouble(nudMarkup.Value, GlobalOptions.CultureInfo) / 100.0);
-					    if (chkBlackMarketDiscount.Checked)
-					        dblCost *= 0.9;
-						if (chkHacked.Checked)
-							dblCost *= 0.1;
-						lblCost.Text = String.Format("{0:###,###,##0¥}", dblCost * _intCostMultiplier);
-						intItemCost = Convert.ToInt32(dblCost);
-					}
-					catch (XPathException)
-					{
-						lblCost.Text = objXmlGear["cost"].InnerText;
-                        int intTemp;
-						if (int.TryParse(objXmlGear["cost"].InnerText, out intTemp))
-						{
-							intItemCost = intTemp;
-						}
-					}
-
-                    if (objXmlGear["cost"].InnerText.StartsWith("FixedValues"))
-                    {
-                        string[] strValues = objXmlGear["cost"].InnerText.Replace("FixedValues(", string.Empty).Replace(")", string.Empty).Split(',');
-                        string strCost ="0";
-                        if (nudRating.Value > 0)
-                            strCost = strValues[Convert.ToInt32(nudRating.Value) - 1].Replace("[", string.Empty).Replace("]", string.Empty);
-                        lblCost.Text = $"{Convert.ToInt32(strCost):###,###,##0¥+}";
-                    }
-                    else if (objXmlGear["cost"].InnerText.StartsWith("Variable"))
-					{
-						int intMin = 0;
-						int intMax = int.MaxValue;
-						string strCost = objXmlGear["cost"].InnerText.Replace("Variable(", string.Empty).Replace(")", string.Empty);
-						if (strCost.Contains("-"))
-						{
-							string[] strValues = strCost.Split('-');
-							intMin = Convert.ToInt32(strValues[0]);
-							intMax = Convert.ToInt32(strValues[1]);
-						}
-						else
-							intMin = Convert.ToInt32(strCost.Replace("+", string.Empty));
-
-						if (intMax == int.MaxValue)
-						{
-							lblCost.Text = $"{intMin:###,###,##0¥+}";
-						}
-						else
-							lblCost.Text = $"{intMin:###,###,##0} - {intMax:###,###,##0¥}";
-
-						intItemCost = intMin;
-					}
-				}
-				else
-				{
-					if (nudRating.Value <= 3)
-					{
-						XPathExpression xprCost = nav.Compile(objXmlGear["cost3"].InnerText.Replace("Rating", nudRating.Value.ToString(GlobalOptions.InvariantCultureInfo)));
-						double dblCost = 0.0;
-						dblCost = Convert.ToDouble(nav.Evaluate(xprCost), GlobalOptions.InvariantCultureInfo) * dblMultiplier;
-						dblCost *= 1 + (Convert.ToDouble(nudMarkup.Value, GlobalOptions.InvariantCultureInfo) / 100.0);
-						if (chkHacked.Checked)
-							dblCost *= 0.1;
-						lblCost.Text = $"{dblCost * _intCostMultiplier:###,###,##0¥}";
-						intItemCost = Convert.ToInt32(dblCost);
-					}
-					else if (nudRating.Value <= 6)
-					{
-						XPathExpression xprCost = nav.Compile(objXmlGear["cost6"].InnerText.Replace("Rating", nudRating.Value.ToString(GlobalOptions.InvariantCultureInfo)));
-						double dblCost = 0.0;
-						dblCost = Convert.ToDouble(nav.Evaluate(xprCost), GlobalOptions.InvariantCultureInfo) * dblMultiplier;
-						dblCost *= 1 + (Convert.ToDouble(nudMarkup.Value, GlobalOptions.InvariantCultureInfo) / 100.0);
-						if (chkHacked.Checked)
-							dblCost *= 0.1;
-						lblCost.Text = $"{dblCost * _intCostMultiplier:###,###,##0¥}";
-						intItemCost = Convert.ToInt32(dblCost);
-					}
-					else
-					{
-						XPathExpression xprCost = nav.Compile(objXmlGear["cost10"].InnerText.Replace("Rating", nudRating.Value.ToString(GlobalOptions.InvariantCultureInfo)));
-						double dblCost = 0.0;
-						dblCost = Convert.ToDouble(nav.Evaluate(xprCost), GlobalOptions.InvariantCultureInfo) * dblMultiplier;
-						dblCost *= 1 + (Convert.ToDouble(nudMarkup.Value, GlobalOptions.InvariantCultureInfo) / 100.0);
-						if (chkHacked.Checked)
-							dblCost *= 0.1;
-						lblCost.Text = $"{dblCost * _intCostMultiplier:###,###,##0¥}";
-						intItemCost = Convert.ToInt32(dblCost);
-					}
-				}
-
-				if (chkFreeItem.Checked)
-				{
-					lblCost.Text = $"{0:###,###,##0¥}";
-					intItemCost = 0;
-				}
-
-				// Update the Avail Test Label.
-				lblTest.Text = _objCharacter.AvailTest(intItemCost * _intCostMultiplier, lblAvail.Text);
-
-				// Capacity.
-				// XPathExpression cannot evaluate while there are square brackets, so remove them if necessary.
-				string strCapacity = "0";
-				string strCapacityField = "capacity";
-				if (_blnShowArmorCapacityOnly)
-					strCapacityField = "armorcapacity";
-				bool blnSquareBrackets = false;
-
-				if (_objCapacityStyle == CapacityStyle.Standard)
-				{
-					if (objXmlGear[strCapacityField] != null)
-					{
-						if (objXmlGear[strCapacityField].InnerText.Contains("/["))
-						{
-							int intPos = objXmlGear[strCapacityField].InnerText.IndexOf("/[");
-							string strFirstHalf = objXmlGear[strCapacityField].InnerText.Substring(0, intPos);
-							string strSecondHalf = objXmlGear[strCapacityField].InnerText.Substring(intPos + 1, objXmlGear[strCapacityField].InnerText.Length - intPos - 1);
-
-							blnSquareBrackets = strFirstHalf.Contains('[');
-							strCapacity = strFirstHalf;
-							if (blnSquareBrackets && strCapacity.Length > 2)
-								strCapacity = strCapacity.Substring(1, strCapacity.Length - 2);
-							XPathExpression xprCapacity = nav.Compile(strCapacity.Replace("Rating", nudRating.Value.ToString(GlobalOptions.InvariantCultureInfo)));
-
-                            if (objXmlGear[strCapacityField].InnerText == "[*]")
-                                lblCapacity.Text = "*";
-                            else
-                            {
-                                if (objXmlGear[strCapacityField].InnerText.StartsWith("FixedValues"))
-                                {
-                                    string[] strValues = objXmlGear[strCapacityField].InnerText.Replace("FixedValues", string.Empty).Trim("()".ToCharArray()).Split(',');
-                                    if (strValues.Length >= Convert.ToInt32(nudRating.Value))
-                                        lblCapacity.Text = strValues[Convert.ToInt32(nudRating.Value) - 1];
-                                    else
-                                        lblCapacity.Text = nav.Evaluate(xprCapacity).ToString();
-                                }
-                                else
-                                    lblCapacity.Text = nav.Evaluate(xprCapacity).ToString();
-                            }
-                            if (blnSquareBrackets)
-                                lblCapacity.Text = "[" + lblCapacity.Text + "]";
-
-                            lblCapacity.Text += "/" + strSecondHalf;
-						}
-						else
-						{
-							blnSquareBrackets = objXmlGear[strCapacityField].InnerText.Contains('[');
-							strCapacity = objXmlGear[strCapacityField].InnerText;
-                            if (blnSquareBrackets && strCapacity.Length > 2)
-                                strCapacity = strCapacity.Substring(1, strCapacity.Length - 2);
-							XPathExpression xprCapacity = nav.Compile(strCapacity.Replace("Rating", nudRating.Value.ToString(GlobalOptions.InvariantCultureInfo)));
-
-							if (objXmlGear[strCapacityField].InnerText == "[*]")
-								lblCapacity.Text = "*";
-							else
-							{
-								if (objXmlGear[strCapacityField].InnerText.StartsWith("FixedValues"))
-								{
-									string[] strValues = objXmlGear[strCapacityField].InnerText.Replace("FixedValues", string.Empty).Trim("()".ToCharArray()).Split(',');
-                                    if (strValues.Length >= Convert.ToInt32(nudRating.Value))
-                                        lblCapacity.Text = strValues[Convert.ToInt32(nudRating.Value) - 1];
-                                    else
-                                        lblCapacity.Text = "0";
-                                }
-								else
-								{
-                                    string strCalculatedCapacity = string.Empty;
-                                    try
-                                    {
-                                        strCalculatedCapacity = nav.Evaluate(xprCapacity).ToString();
-                                    }
-                                    catch (XPathException)
-                                    {
-                                        lblCapacity.Text = "0";
-                                    }
-                                    if (strCalculatedCapacity.Contains('.'))
-									{
-										double dblCalculatedCapacity = Convert.ToDouble(strCalculatedCapacity, GlobalOptions.InvariantCultureInfo);
-										int intCalculatedCapacity = Convert.ToInt32(Math.Floor(dblCalculatedCapacity));
-										if (intCalculatedCapacity < 1)
-											intCalculatedCapacity = 1;
-										lblCapacity.Text = intCalculatedCapacity.ToString();
-									}
-									else if (!string.IsNullOrEmpty(strCalculatedCapacity))
-										lblCapacity.Text = strCalculatedCapacity;
-								}
-							}
-							if (blnSquareBrackets)
-								lblCapacity.Text = "[" + lblCapacity.Text + "]";
-						}
-					}
-					else
-					{
-						lblCapacity.Text = "0";
-					}
-				}
-				else if (_objCapacityStyle == CapacityStyle.Zero)
-					lblCapacity.Text = "[0]";
-				else if (_objCapacityStyle == CapacityStyle.PerRating)
-				{
-					if (nudRating.Value == 0)
-						lblCapacity.Text = "[1]";
-					else
-						lblCapacity.Text = "[" + nudRating.Value.ToString(GlobalOptions.CultureInfo) + "]";
-				}
-				
-				// Rating.
-				if (Convert.ToInt32(objXmlGear["rating"].InnerText) > 0)
-				{
-					nudRating.Maximum = Convert.ToInt32(objXmlGear["rating"].InnerText);
-					if (objXmlGear["minrating"] != null)
-					{
-						nudRating.Minimum = Convert.ToInt32(objXmlGear["minrating"].InnerText);
-					}
-					else
-					{
-						nudRating.Minimum = 1;
-					}
-
-					if (nudRating.Minimum == nudRating.Maximum)
-						nudRating.Enabled = false;
-					else
-						nudRating.Enabled = true;
-				}
-				else
-				{
-					nudRating.Minimum = 0;
-					nudRating.Maximum = 0;
-					nudRating.Enabled = false;
-				}
-
-				tipTooltip.SetToolTip(lblSource, _objCharacter.Options.LanguageBookLong(objXmlGear["source"].InnerText) + " " + LanguageManager.Instance.GetString("String_Page") + " " + strPage);
-			}
-		}
-
-		/// <summary>
-		/// Add a Category to the Category list.
-		/// </summary>
-		public void AddCategory(string strCategories)
-		{
-			string[] strCategoryList = strCategories.Split(',');
-			foreach (string strCategory in strCategoryList)
-			{
-				ListItem objItem = new ListItem();
-				objItem.Value = strCategory;
-				objItem.Name = strCategory;
-				_lstCategory.Add(objItem);
-			}
-            cboCategory.BeginUpdate();
-            cboCategory.DataSource = null;
-			cboCategory.ValueMember = "Value";
-			cboCategory.DisplayMember = "Name";
-			cboCategory.DataSource = _lstCategory;
-            cboCategory.EndUpdate();
-        }
-
-		/// <summary>
-		/// Accept the selected item and close the form.
-		/// </summary>
-		private void AcceptForm()
-		{
-			if (!string.IsNullOrEmpty(lstGear.Text))
-			{
-				XmlNode objNode;
-
-				if (lstGear.SelectedValue.ToString().Contains('^'))
-				{
-					// If the SelectedValue contains ^, then it also includes the English Category name which needs to be extracted.
-					int intIndexOf = lstGear.SelectedValue.ToString().IndexOf('^');
-					string strValue = lstGear.SelectedValue.ToString().Substring(0, intIndexOf);
-					string strCategory = lstGear.SelectedValue.ToString().Substring(intIndexOf + 1, lstGear.SelectedValue.ToString().Length - intIndexOf - 1);
-					objNode = _objXmlDocument.SelectSingleNode("/chummer/gears/gear[name = \"" + strValue + "\" and category = \"" + strCategory + "\"]");
-				}
-				else
-					objNode = _objXmlDocument.SelectSingleNode("/chummer/gears/gear[name = \"" + lstGear.SelectedValue + "\" and category = \"" + cboCategory.SelectedValue + "\"]");
-
-				_strSelectedGear = objNode["name"].InnerText;
-				_strSelectedCategory = objNode["category"].InnerText;
-				_strSelectCategory = objNode["category"].InnerText;
-			}
-
-			_blnBlackMarketDiscount = chkBlackMarketDiscount.Checked;
-			_intSelectedRating = Convert.ToInt32(nudRating.Value);
-			_intSelectedQty = Convert.ToInt32(nudGearQty.Value);
-			_intMarkup = Convert.ToInt32(nudMarkup.Value);
-
-			if (!chkInherentProgram.Visible || !chkInherentProgram.Enabled)
-				chkInherentProgram.Checked = false;
-
-			DialogResult = DialogResult.OK;
-		}
-
-		private void MoveControls()
-		{
-			int intWidth = Math.Max(lblCapacityLabel.Width, lblAvailLabel.Width);
-			intWidth = Math.Max(intWidth, lblCostLabel.Width);
-			intWidth = Math.Max(intWidth, lblRatingLabel.Width);
-			intWidth = Math.Max(intWidth, lblGearQtyLabel.Width);
-			intWidth = Math.Max(intWidth, lblMarkupLabel.Width);
-
-			lblCapacity.Left = lblCapacityLabel.Left + intWidth + 6;
-			lblAvail.Left = lblAvailLabel.Left + intWidth + 6;
-			lblTestLabel.Left = lblAvail.Left + lblAvail.Width + 16;
-			lblTest.Left = lblTestLabel.Left + lblTestLabel.Width + 6;
-			lblCost.Left = lblCostLabel.Left + intWidth + 6;
-			nudRating.Left = lblRatingLabel.Left + intWidth + 6;
-			nudGearQty.Left = lblGearQtyLabel.Left + intWidth + 6;
-			chkStack.Left = nudGearQty.Left + nudGearQty.Width + 6;
-			nudMarkup.Left = lblMarkupLabel.Left + intWidth + 6;
-			lblMarkupPercentLabel.Left = nudMarkup.Left + nudMarkup.Width;
-
-			lblGearDeviceRating.Left = lblGearDeviceRatingLabel.Left + lblGearDeviceRatingLabel.Width + 6;
-
-			chkDoItYourself.Left = chkFreeItem.Left + chkFreeItem.Width + 6;
-			chkHacked.Left = chkDoItYourself.Left + chkDoItYourself.Width + 6;
-
-			lblSearchLabel.Left = txtSearch.Left - 6 - lblSearchLabel.Width;
-		}
-		#endregion
-
-        private void lblSource_Click(object sender, EventArgs e)
-        {
-            CommonFunctions.StaticOpenPDF(lblSource.Text, _objCharacter);
-        }
-	}
-=======
             }
         }
 
@@ -2271,5 +1047,4 @@
         }
         #endregion
     }
->>>>>>> 260a47e0
 }