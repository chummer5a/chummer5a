<<<<<<< HEAD
﻿/*  This file is part of Chummer5a.
 *
 *  Chummer5a is free software: you can redistribute it and/or modify
 *  it under the terms of the GNU General Public License as published by
 *  the Free Software Foundation, either version 3 of the License, or
 *  (at your option) any later version.
 *
 *  Chummer5a is distributed in the hope that it will be useful,
 *  but WITHOUT ANY WARRANTY; without even the implied warranty of
 *  MERCHANTABILITY or FITNESS FOR A PARTICULAR PURPOSE.  See the
 *  GNU General Public License for more details.
 *
 *  You should have received a copy of the GNU General Public License
 *  along with Chummer5a.  If not, see <http://www.gnu.org/licenses/>.
 *
 *  You can obtain the full source code for Chummer5a at
 *  https://github.com/chummer5a/chummer5a
 */
 using System;
using System.Collections.Generic;
using System.Linq;
using System.Windows.Forms;
using System.Xml;
using System.Xml.XPath;
 using Chummer.Backend.Equipment;
 using Chummer.Skills;

namespace Chummer
{
    public partial class frmSelectCyberware : Form
    {
		private string _strSelectedCyberware = string.Empty;
		private Grade _objSelectedGrade;
		private int _intSelectedRating = 0;
		private readonly Character _objCharacter;
        private Vehicle _objVehicle;
		private int _intSelectedESSDiscount = 0;

        private double _dblCostMultiplier = 1.0;
        private double _dblESSMultiplier = 1.0;
		private int _intAvailModifier = 0;
		private int _intMarkup = 0;
		private double _dblCharacterESSModifier = 1.0;
		private double _dblGenetechCostModifier = 1.0;
		private double _dblBasicBiowareESSModifier = 1.0;
		private double _dblTransgenicsBiowareCostModifier = 1.0;
		private bool _blnCareer = false;

		private string _strSetGrade = string.Empty;
		private bool _blnShowOnlySubsystems = false;
		private string _strSubsystems = string.Empty;
		private int _intMaximumCapacity = -1;
		private bool _blnLockGrade = false;

		private Mode _objMode = Mode.Cyberware;
		private string _strNode = "cyberware";
		private bool _blnAddAgain = false;
		private bool _blnAllowModularPlugins = false;
        private bool _blnShowOnlyLimbs = false;
	    private bool _blnBlackMarketDiscount = false;
		private static string _strSelectCategory = string.Empty;
		private static string _strSelectedGrade = string.Empty;

		private XmlDocument _objXmlDocument = new XmlDocument();
		private XmlDocument _objMetatypeDocument = new XmlDocument();

		private List<ListItem> _lstCategory = new List<ListItem>();
		private List<ListItem> _lstGrade = new List<ListItem>();
		

		public enum Mode
		{
			Cyberware = 0,
			Bioware = 1,
		}

		#region Control Events
		public frmSelectCyberware(Character objCharacter, bool blnCareer = false)
        {
            InitializeComponent();
			LanguageManager.Instance.Load(GlobalOptions.Instance.Language, this);
			chkFree.Visible = blnCareer;
			lblMarkupLabel.Visible = blnCareer;
			nudMarkup.Visible = blnCareer;
			lblMarkupPercentLabel.Visible = blnCareer;
			_blnCareer = blnCareer;
			_objCharacter = objCharacter;
			MoveControls();
			
		}

        private void frmSelectCyberware_Load(object sender, EventArgs e)
        {
			// Update the window title if needed.
			if (_strNode == "bioware")
				Text = LanguageManager.Instance.GetString("Title_SelectCyberware_Bioware");

			foreach (Label objLabel in Controls.OfType<Label>())
			{
				if (objLabel.Text.StartsWith("["))
					objLabel.Text = string.Empty;
			}

        	// Load the Cyberware information.
			switch (_objMode)
			{
				case Mode.Cyberware:
					_objXmlDocument = XmlManager.Instance.Load("cyberware.xml");
					break;
				case Mode.Bioware:
					_objXmlDocument = XmlManager.Instance.Load("bioware.xml");
					break;
			}

			XmlNodeList objXmlCategoryList;
			if (_strSubsystems.Length > 0)
	        {
		        // Populate the Cyberware Category list.
		        string strSubsystem = ". = \"";
		        if (_strSubsystems.Contains(','))
		        {
			        strSubsystem += _strSubsystems.Replace(",", "\" or . = \"");
		        }
		        else
		        {
			        strSubsystem += _strSubsystems;
		        }
		        objXmlCategoryList = _objXmlDocument.SelectNodes("/chummer/categories/category[" + strSubsystem + "\"]");
			}
	        else
	        {
				objXmlCategoryList = _objXmlDocument.SelectNodes("/chummer/categories/category");
			}
	        foreach (XmlNode objXmlCategory in objXmlCategoryList)
			{
				// Make sure the Category isn't in the exclusion list.
				bool blnAddItem = true;

				if (objXmlCategory.Attributes["show"] != null)
					blnAddItem = _blnAllowModularPlugins;

			    if (_blnShowOnlyLimbs)
			        blnAddItem = objXmlCategory.InnerText == "Cyberlimb";

				if (blnAddItem)
				{
					ListItem objItem = new ListItem();
					objItem.Value = objXmlCategory.InnerText;
					if (objXmlCategory.Attributes["translate"] != null)
					{
						if (objXmlCategory.Attributes["translate"] != null)
							objItem.Name = objXmlCategory.Attributes["translate"].InnerText;
						else
							objItem.Name = objXmlCategory.InnerText;
					}
					else
						objItem.Name = objXmlCategory.InnerXml;
					_lstCategory.Add(objItem);
				}
			}
            cboCategory.BeginUpdate();
            cboCategory.ValueMember = "Value";
			cboCategory.DisplayMember = "Name";
			cboCategory.DataSource = _lstCategory;

			chkBlackMarketDiscount.Visible = _objCharacter.BlackMarketDiscount;

			// Populate the Grade list. Do not show the Adapsin Grades if Adapsin is not enabled for the character.
			PopulateGrades();

			if (string.IsNullOrEmpty(_strSetGrade))
			{
				if (string.IsNullOrEmpty(_strSelectedGrade))
					cboGrade.SelectedIndex = 0;
				else
					cboGrade.SelectedValue = _strSelectedGrade;
			}
			else
				cboGrade.SelectedValue = _strSetGrade;

			if (cboGrade.SelectedIndex == -1)
				cboGrade.SelectedIndex = 0;

			// Select the first Category in the list.
			if (string.IsNullOrEmpty(_strSelectCategory))
				cboCategory.SelectedIndex = 0;
			else if (cboCategory.Items.Contains(_strSelectCategory))
			{
                cboCategory.SelectedValue = _strSelectCategory;
            }

			if (cboCategory.SelectedIndex == -1)
				cboCategory.SelectedIndex = 0;
            cboCategory.EndUpdate();

            lblESSDiscountLabel.Visible = _objCharacter.Options.AllowCyberwareESSDiscounts;
			lblESSDiscountPercentLabel.Visible = _objCharacter.Options.AllowCyberwareESSDiscounts;
			nudESSDiscount.Visible = _objCharacter.Options.AllowCyberwareESSDiscounts;

			if (_objMode == Mode.Bioware && _objCharacter.Options.AllowCustomTransgenics)
				chkTransgenic.Visible = true;
			else
				chkTransgenic.Visible = false;
        }

        private void cboGrade_SelectedIndexChanged(object sender, EventArgs e)
        {
			if (cboGrade.SelectedValue == null)
				return;

            // Update the Essence and Cost multipliers based on the Grade that has been selected.
        	// Retrieve the information for the selected Grade.
            XmlNode objXmlGrade = _objXmlDocument.SelectSingleNode("/chummer/grades/grade[name = \"" + cboGrade.SelectedValue + "\"]");
			_dblCostMultiplier = Convert.ToDouble(objXmlGrade["cost"].InnerText, GlobalOptions.InvariantCultureInfo);
			_dblESSMultiplier = Convert.ToDouble(objXmlGrade["ess"].InnerText, GlobalOptions.InvariantCultureInfo);
			_intAvailModifier = Convert.ToInt32(objXmlGrade["avail"].InnerText);

            UpdateCyberwareInfo();
        }

        private void cboCategory_SelectedIndexChanged(object sender, EventArgs e)
        {
			if (_objMode == Mode.Bioware)
			{
				// If the window is currently showing Bioware, we may need to rebuild the Grade list since Cultured Bioware is not allowed to select Standard (Second-Hand) as as Grade.
				if (cboGrade.SelectedValue != null)
				{
					string strSelectedValue = cboGrade.SelectedValue.ToString();
					bool blnCultured = cboCategory.SelectedValue.ToString() == "Cultured";
					PopulateGrades(blnCultured);
					cboGrade.SelectedValue = strSelectedValue;
				}
				if (cboGrade.SelectedIndex == -1 && cboGrade.Items.Count > 0)
					cboGrade.SelectedIndex = 0;
			}

            // Update the list of Cyberware based on the selected Category.
            XmlNodeList objXmlCyberwareList;
			List<ListItem> lstCyberwares = new List<ListItem>();

	        if (cboCategory.SelectedValue.ToString().StartsWith("Genetech:") ||
	            cboCategory.SelectedValue.ToString() == "Symbionts" || 
				cboCategory.SelectedValue.ToString() == "Genemods" ||
	            _blnLockGrade)
	        {
		        cboGrade.Enabled = false;

	        }
	        else
	        {
		        cboGrade.Enabled = true;
	        }

	        if (cboCategory.SelectedValue.ToString().StartsWith("Genetech:") ||
	            cboCategory.SelectedValue.ToString() == "Symbionts" || 
				cboCategory.SelectedValue.ToString() == "Genemods")
	        {
		        cboGrade.SelectedValue = "Standard";
	        }

			// Retrieve the list of Cyberware for the selected Category.
            if (_objCharacter.DEPEnabled && _objVehicle == null)
                objXmlCyberwareList = _objXmlDocument.SelectNodes("/chummer/" + _strNode + "s/" + _strNode + "[category = \"" + cboCategory.SelectedValue + "\" and (name = \"Essence Hole\" or name = \"Essence Antihole\" ) and (" + _objCharacter.Options.BookXPath() + ")]");
            else if (_blnShowOnlySubsystems)
				objXmlCyberwareList = _objXmlDocument.SelectNodes("/chummer/" + _strNode + "s/" + _strNode + "[category = \"" + cboCategory.SelectedValue + "\" and (" + _objCharacter.Options.BookXPath() + ") and contains(capacity, \"[\")]");
			else
				objXmlCyberwareList = _objXmlDocument.SelectNodes("/chummer/" + _strNode + "s/" + _strNode + "[category = \"" + cboCategory.SelectedValue + "\" and (" + _objCharacter.Options.BookXPath() + ")]");
			foreach (XmlNode objXmlCyberware in objXmlCyberwareList)
			{
                if (objXmlCyberware["hide"] != null)
                    continue;
				ListItem objItem = new ListItem
				{
					Value = objXmlCyberware["name"].InnerText,
					Name = objXmlCyberware["translate"]?.InnerText ?? objXmlCyberware["name"].InnerText
				};
				lstCyberwares.Add(objItem);
			}
			SortListItem objSort = new SortListItem();
			lstCyberwares.Sort(objSort.Compare);
            lstCyberware.BeginUpdate();
            lstCyberware.DataSource = null;
			lstCyberware.ValueMember = "Value";
			lstCyberware.DisplayMember = "Name";
			lstCyberware.DataSource = lstCyberwares;
            lstCyberware.EndUpdate();
        }

		private void lstCyberware_SelectedIndexChanged(object sender, EventArgs e)
		{
			if (string.IsNullOrEmpty(lstCyberware.Text))
				return;

			if ((cboCategory.SelectedValue.ToString().Contains("Genetech:") && _dblTransgenicsBiowareCostModifier != 1.0) || _blnCareer)
				chkFree.Visible = true;
			else
			{
				chkFree.Visible = false;
				chkFree.Checked = false;
			}
			if (chkTransgenic.Checked)
				chkFree.Visible = true;

			// Retireve the information for the selected piece of Cyberware.
			XmlNode objXmlCyberware = _objXmlDocument.SelectSingleNode("/chummer/" + _strNode + "s/" + _strNode + "[name = \"" + lstCyberware.SelectedValue + "\"]");

			// If the piece has a Rating value, enable the Rating control, otherwise, disable it and set its value to 0.
			if (objXmlCyberware.InnerXml.Contains("<rating>"))
			{
				nudRating.Enabled = true;
			    switch (objXmlCyberware["rating"].InnerText)
			    {
				    case "MaximumSTR":
					    if (_objVehicle != null)
					    {
						    nudRating.Maximum = _objVehicle.TotalBody*2;
						    nudRating.Minimum = _objVehicle.TotalBody;
					    }
					    else
					    {
						    nudRating.Maximum = _objCharacter.STR.TotalMaximum;
					    }
					    break;
				    case "MaximumAGI":
					    if (_objVehicle != null)
					    {
						    nudRating.Maximum = _objVehicle.Pilot*2;
					    }
					    else
					    {
						    nudRating.Maximum = _objCharacter.AGI.TotalMaximum;
					    }
					    break;
				    default:
					    nudRating.Maximum = Convert.ToInt32(objXmlCyberware["rating"].InnerText);
					    break;
			    }
				if (objXmlCyberware["minrating"] != null)
				{
					switch (objXmlCyberware["minrating"].InnerText)
					{
						case "MinimumAGI":
							if (_objVehicle != null)
							{
								nudRating.Minimum = _objVehicle.Pilot;
							}
							else
							{
								nudRating.Minimum = 4;
							}
							break;
						case "MinimumSTR":
							if (_objVehicle != null)
							{
								nudRating.Minimum = _objVehicle.TotalBody;
							}
							else
							{
								nudRating.Minimum = 4;
							}
							break;
						default:
							nudRating.Minimum = Convert.ToInt32(objXmlCyberware["minrating"].InnerText);
							break;
					}
				}
				else
				{
					nudRating.Minimum = 1;
				}
			}
			else
			{
				nudRating.Minimum = 0;
				nudRating.Value = 0;
				nudRating.Enabled = false;
			}


			if (objXmlCyberware["category"].InnerText.StartsWith("Genetech:") ||
				objXmlCyberware["category"].InnerText.StartsWith("Symbionts") ||
				objXmlCyberware["category"].InnerText.StartsWith("Genemods") ||
				_blnLockGrade)
			{
				cboGrade.Enabled = false;

			}
			else
			{
				cboGrade.Enabled = true;
			}

			if (objXmlCyberware["category"].InnerText.StartsWith("Genetech:") ||
				objXmlCyberware["category"].InnerText.StartsWith("Symbionts") ||
				objXmlCyberware["category"].InnerText.StartsWith("Genemods"))
            {
				cboGrade.SelectedValue = "Standard";
			}

			if (objXmlCyberware["forcegrade"] != null)
			{
				// Force the Cyberware to be a particular Grade.
				cboGrade.SelectedValue = objXmlCyberware["forcegrade"].InnerText;
				cboGrade.Enabled = false;
			}

			string strBook = _objCharacter.Options.LanguageBookShort(objXmlCyberware["source"].InnerText);
			string strPage = objXmlCyberware["page"].InnerText;
			if (objXmlCyberware["altpage"] != null)
				{
				strPage = objXmlCyberware["altpage"].InnerText;
				}
			lblSource.Text = strBook + " " + strPage;
			if (objXmlCyberware["notes"] != null)
				{
				lblCyberwareNotes.Visible = true;
				lblCyberwareNotesLabel.Visible = true;
                lblCyberwareNotes.Text = objXmlCyberware["notes"].InnerText;
				}

			if (objXmlCyberware["notes"] == null)
			{
				lblCyberwareNotes.Visible = false;
				lblCyberwareNotesLabel.Visible = false;
			}

			tipTooltip.SetToolTip(lblSource, _objCharacter.Options.LanguageBookLong(objXmlCyberware["source"].InnerText) + " " + LanguageManager.Instance.GetString("String_Page") + " " + strPage);

            UpdateCyberwareInfo();
        }

        private void nudRating_ValueChanged(object sender, EventArgs e)
        {
            UpdateCyberwareInfo();
		}

		private void lblSource_Click(object sender, EventArgs e)
		{
            CommonFunctions.StaticOpenPDF(lblSource.Text, _objCharacter);
        }

		private void nudMarkup_ValueChanged(object sender, EventArgs e)
		{
			UpdateCyberwareInfo();
		}

		private void cmdOK_Click(object sender, EventArgs e)
		{
			if (!string.IsNullOrEmpty(lstCyberware.Text))
				AcceptForm();
		}

		private void cmdCancel_Click(object sender, EventArgs e)
		{
			DialogResult = DialogResult.Cancel;
		}

		private void lblCategory_Click(object sender, EventArgs e)
		{

		}

		private void lstCyberware_DoubleClick(object sender, EventArgs e)
		{
			if (!string.IsNullOrEmpty(lstCyberware.Text))
				AcceptForm();
		}

		private void cmdOKAdd_Click(object sender, EventArgs e)
		{
			_blnAddAgain = true;
			cmdOK_Click(sender, e);
		}

		private void txtSearch_TextChanged(object sender, EventArgs e)
		{
			if (string.IsNullOrEmpty(txtSearch.Text))
			{
				cboCategory_SelectedIndexChanged(sender, e);
				return;
			}

			List<ListItem> lstCyberwares = new List<ListItem>();
			string strCategoryFilter = string.Empty;

			foreach (ListItem objAllowedCategory in _lstCategory)
			{
				if (!string.IsNullOrEmpty(objAllowedCategory.Value))
					strCategoryFilter += "category = \"" + objAllowedCategory.Value + "\" or ";
			}
			
			// Treat everything as being uppercase so the search is case-insensitive.
			string strSearch = "/chummer/" + _strNode + "s/" + _strNode + "[(" + _objCharacter.Options.BookXPath() + ") and ((contains(translate(name,'abcdefghijklmnopqrstuvwxyzàáâãäåçèéêëìíîïñòóôõöùúûüýß','ABCDEFGHIJKLMNOPQRSTUVWXYZÀÁÂÃÄÅÇÈÉÊËÌÍÎÏÑÒÓÔÕÖÙÚÛÜÝß'), \"" + txtSearch.Text.ToUpper() + "\") and not(translate)) or contains(translate(translate,'abcdefghijklmnopqrstuvwxyzàáâãäåçèéêëìíîïñòóôõöùúûüýß','ABCDEFGHIJKLMNOPQRSTUVWXYZÀÁÂÃÄÅÇÈÉÊËÌÍÎÏÑÒÓÔÕÖÙÚÛÜÝß'), \"" + txtSearch.Text.ToUpper() + "\"))";
			if (!string.IsNullOrEmpty(strCategoryFilter))
				strSearch += " and (" + strCategoryFilter + ")";
			// Remove the trailing " or ";
			strSearch = strSearch.Substring(0, strSearch.Length - 4) + ")";
			strSearch += "]";

			XmlNodeList objXmlCyberwareList = _objXmlDocument.SelectNodes(strSearch);
			foreach (XmlNode objXmlCyberware in objXmlCyberwareList)
			{
				ListItem objItem = new ListItem();
				objItem.Value = objXmlCyberware["name"].InnerText;
				if (objXmlCyberware["translate"] != null)
					objItem.Name = objXmlCyberware["translate"].InnerText;
				else
					objItem.Name = objXmlCyberware["name"].InnerText;

                if (objXmlCyberware["category"] != null && objXmlCyberware["category"].InnerText != cboCategory.SelectedValue.ToString())
                {
                    ListItem objFoundItem = _lstCategory.Find(objFind => objFind.Value == objXmlCyberware["category"].InnerText);
                    if (objFoundItem != null)
                    {
                        objItem.Name += " [" + objFoundItem.Name + "]";
                    }
                }
                lstCyberwares.Add(objItem);
			}
			SortListItem objSort = new SortListItem();
			lstCyberwares.Sort(objSort.Compare);
            lstCyberware.BeginUpdate();
            lstCyberware.DataSource = null;
			lstCyberware.ValueMember = "Value";
			lstCyberware.DisplayMember = "Name";
			lstCyberware.DataSource = lstCyberwares;
            lstCyberware.EndUpdate();
        }

		private void chkFree_CheckedChanged(object sender, EventArgs e)
		{
			UpdateCyberwareInfo();
		}

		private void nudESSDiscount_ValueChanged(object sender, EventArgs e)
		{
			UpdateCyberwareInfo();
		}
		private void chkBlackMarketDiscount_CheckedChanged(object sender, EventArgs e)
		{
			UpdateCyberwareInfo();
		}
		private void txtSearch_KeyDown(object sender, KeyEventArgs e)
		{
			if (e.KeyCode == Keys.Down)
			{
                if (lstCyberware.SelectedIndex + 1 < lstCyberware.Items.Count)
                {
                    lstCyberware.SelectedIndex++;
                }
                else if (lstCyberware.Items.Count > 0)
                {
                    lstCyberware.SelectedIndex = 0;
                }
			}
			if (e.KeyCode == Keys.Up)
			{
                if (lstCyberware.SelectedIndex - 1 >= 0)
                {
                    lstCyberware.SelectedIndex--;
                }
                else if (lstCyberware.Items.Count > 0)
                {
                    lstCyberware.SelectedIndex = lstCyberware.Items.Count - 1;
                }
			}
		}

		private void txtSearch_KeyUp(object sender, KeyEventArgs e)
		{
			if (e.KeyCode == Keys.Up)
				txtSearch.Select(txtSearch.Text.Length, 0);
		}

		private void chkTransgenic_CheckedChanged(object sender, EventArgs e)
		{
			if (chkTransgenic.Checked)
			{
				cboGrade.Enabled = false;
				cboGrade.SelectedValue = "Standard";
			}
			else
				cboGrade.Enabled = true;

			if ((cboCategory.SelectedValue.ToString().Contains("Genetech:") && _dblTransgenicsBiowareCostModifier != 1.0) || _blnCareer)
				chkFree.Visible = true;
			else
			{
				chkFree.Visible = false;
				chkFree.Checked = false;
			}
			if (chkTransgenic.Checked)
				chkFree.Visible = true;

			UpdateCyberwareInfo();
		}
		#endregion

		#region Properties
		/// <summary>
		/// Whether or not the user wants to add another item after this one.
		/// </summary>
		public bool AddAgain
		{
			get
			{
				return _blnAddAgain;
			}
		}

		/// <summary>
		/// Essence cost multiplier from the character.
		/// </summary>
		public double CharacterESSMultiplier
		{
			set
			{
				_dblCharacterESSModifier = value;
			}
		}

		/// <summary>
		/// Cost multiplier for Genetech.
		/// </summary>
		public double GenetechCostMultiplier
		{
			set
			{
				_dblGenetechCostModifier = value;
			}
		}

		/// <summary>
		/// Essence cost multiplier for Basic Bioware.
		/// </summary>
		public double BasicBiowareESSMultiplier
		{
			set
			{
				_dblBasicBiowareESSModifier = value;
			}
		}

		/// <summary>
		/// Cost multiplier for Transgenics Bioware.
		/// </summary>
		public double TransgenicsBiowareCostMultiplier
		{
			set
			{
				_dblTransgenicsBiowareCostModifier = value;
			}
		}

		/// <summary>
		/// Whether or not the item has no cost.
		/// </summary>
		public bool FreeCost
		{
			get
			{
				return chkFree.Checked;
			}
		}

		/// <summary>
		/// Set the window's Mode to Cyberware or Bioware.
		/// </summary>
		public Mode WindowMode
		{
			get
			{
				return _objMode;
			}
			set
			{
				_objMode = value;
				switch (_objMode)
				{
					case Mode.Cyberware:
						_strNode = "cyberware";
						break;
					case Mode.Bioware:
						_strNode = "bioware";
						break;
				}
			}
		}

		/// <summary>
		/// Set the maximum Capacity the piece of Cyberware is allowed to be.
		/// </summary>
		public int MaximumCapacity
		{
			set
			{
				_intMaximumCapacity = value;
				lblMaximumCapacity.Text = LanguageManager.Instance.GetString("Label_MaximumCapacityAllowed") + " " + _intMaximumCapacity.ToString();
			}
		}

		/// <summary>
		/// Set whether or not only subsystems (those that consume Capacity) should be shown.
		/// </summary>
		public bool ShowOnlySubsystems
		{
			set
			{
				_blnShowOnlySubsystems = value;
			}
		}

		/// <summary>
		/// Comma-separate list of Categories to show for Subsystems.
		/// </summary>
		public string Subsystems
		{
			set
			{
				_strSubsystems = value;
			}
		}

    	/// <summary>
    	/// Manually set the Grade of the piece of Cyberware.
    	/// </summary>
    	public string SetGrade
		{
			set
			{
				_strSetGrade = value;
			}
		}

		/// <summary>
		/// Name of Cyberware that was selected in the dialogue.
		/// </summary>
		public string SelectedCyberware
		{
			get
			{
				return _strSelectedCyberware;
			}
		}

		/// <summary>
		/// Grade of the selected piece of Cyberware.
		/// </summary>
		public Grade SelectedGrade
		{
			get
			{
				return _objSelectedGrade;
			}
		}

		/// <summary>
		/// Rating of the selected piece of Cyberware (0 if not applicable).
		/// </summary>
		public int SelectedRating
		{
			get
			{
				return _intSelectedRating;
			}
		}

		/// <summary>
		/// Selected Essence cost discount.
		/// </summary>
		public int SelectedESSDiscount
		{
			get
			{
				return _intSelectedESSDiscount;
			}
		}

		/// <summary>
		/// Whether or not Modular Plugins are allowed.
		/// </summary>
		public bool AllowModularPlugins
		{
			set
			{
				_blnAllowModularPlugins = value;
			}
		}

		/// <summary>
		/// Whether or not the selected Vehicle is used.
		/// </summary>
		public bool BlackMarketDiscount
		{
			get
			{
				return _blnBlackMarketDiscount;
			}
		}

		/// <summary>
		/// Whether or not the Bioware should be forced into the Genetech: Transgenics category.
		/// </summary>
		public bool ForceTransgenic
		{
			get
			{
				// If the Transgenics checkbox is checked, force it to the Genetech: Transgenics category.
				if (chkTransgenic.Checked)
					return true;
				else
					return false;
			}
		}

        /// <summary>
		/// Whether or not only Cyberlimb should be shown
		/// </summary>
		public bool ShowOnlyLimbs
        {
            set
            {
                _blnShowOnlyLimbs = value;
            }
        }

        /// <summary>
        /// Parent vehicle that the cyberlimb will be attached to.
        /// </summary>
        public Vehicle ParentVehicle
        {
            set
            {
                _objVehicle = value;
            }
            get
            {
                return _objVehicle;
            }
        }

	    public int Markup
	    {
		    get
		    {
			    return _intMarkup;
		    }
		    set
		    {
			    _intMarkup = value;
		    }
	    }

        #endregion

        #region Methods
        /// <summary>
        /// Update the Cyberware's information based on the Cyberware selected and current Rating.
        /// </summary>
        private void UpdateCyberwareInfo()
        {
			if (!string.IsNullOrEmpty(lstCyberware.Text))
			{
				XmlNode objNode = _objXmlDocument.SelectSingleNode("/chummer/" + _strNode + "s/" + _strNode + "[name = \"" + lstCyberware.SelectedValue + "\"]");
				string strSelectCategory = objNode["category"].InnerText;
				// If the Transgenics checkbox has been checked, force it to the Genetech: Transgenics category instead.
				if (chkTransgenic.Checked)
					strSelectCategory = "Genetech: Transgenics";

				// Place the Essence cost multiplier in a variable that can be safely modified.
				double dblCharacterESSModifier = _dblCharacterESSModifier;

				// If Basic Bioware is selected, apply the Basic Bioware ESS Multiplier.
				if (strSelectCategory == "Basic")
					dblCharacterESSModifier -= (1 - _dblBasicBiowareESSModifier);

				if (nudESSDiscount.Visible)
				{
					double dblDiscountModifier = Convert.ToDouble(nudESSDiscount.Value, GlobalOptions.CultureInfo) * 0.01;
					dblCharacterESSModifier *= (1.0 - dblDiscountModifier);
				}

				dblCharacterESSModifier -= (1 - _dblESSMultiplier);

				// Genetech and Genetic Infusions are not subject to Bioware cost multipliers, so if we're looking at either, suppress the multiplier.
				if (strSelectCategory.StartsWith("Genetech") || strSelectCategory.StartsWith("Genetic Infusions") || strSelectCategory.StartsWith("Genemods"))
					dblCharacterESSModifier = 1;

				// Place the Genetech cost multiplier in a varaible that can be safely modified.
				double dblGenetechCostModifier = 1;
				// Genetech cost modifier only applies to Genetech.
				if (strSelectCategory.StartsWith("Genetech") || strSelectCategory.StartsWith("Genetic Infusions") || strSelectCategory.StartsWith("Genemods"))
					dblGenetechCostModifier = _dblGenetechCostModifier;

				// If Genetech: Transgenics is selected, apply the Transgenetics Bioware ESS Multiplier.
				if (strSelectCategory == "Genetech: Transgenics")
					dblGenetechCostModifier -= (1 - _dblTransgenicsBiowareCostModifier);

				// Retireve the information for the selected piece of Cyberware.
				XmlNode objXmlCyberware = _objXmlDocument.SelectSingleNode("/chummer/" + _strNode + "s/" + _strNode + "[name = \"" + lstCyberware.SelectedValue + "\"]");

				// Extract the Avil and Cost values from the Cyberware info since these may contain formulas and/or be based off of the Rating.
				// This is done using XPathExpression.
				XPathNavigator nav = _objXmlDocument.CreateNavigator();

				// Avail.
				// If avail contains "F" or "R", remove it from the string so we can use the expression.
				string strAvail = string.Empty;
				string strAvailExpr = objXmlCyberware["avail"].InnerText;
				XPathExpression xprAvail;
                if (objXmlCyberware["avail"] != null)
                {
                    if (strAvailExpr.Substring(strAvailExpr.Length - 1, 1) == "F" || strAvailExpr.Substring(strAvailExpr.Length - 1, 1) == "R")
                    {
                        strAvail = strAvailExpr.Substring(strAvailExpr.Length - 1, 1);
                        // Remove the trailing character if it is "F" or "R".
                        strAvailExpr = strAvailExpr.Substring(0, strAvailExpr.Length - 1);
                    }
                    else if (objXmlCyberware["avail"].InnerText.StartsWith("FixedValues"))
                    {
                        string[] strValues = objXmlCyberware["avail"].InnerText.Replace("FixedValues(", string.Empty).Replace(")", string.Empty).Split(',');
                        if (strValues.Length >= Convert.ToInt32(nudRating.Value))
                            strAvail = strValues[Convert.ToInt32(nudRating.Value) - 1];
                        string strAvailSuffix = string.Empty;
                        if (strAvail.EndsWith("F") || strAvail.EndsWith("R"))
                        {
                            strAvailSuffix = strAvail.Substring(strAvail.Length - 1, 1);
                            strAvail = strAvail.Substring(0, strAvail.Length - 1);
                        }
                        int intAvail = Convert.ToInt32(strAvail) + _intAvailModifier;
                        lblAvail.Text = intAvail.ToString();
                    }
                    else
                    {
                        if (strAvailExpr.Contains("MinRating"))
                        {
                            XmlNode xmlMinRatingNode = objXmlCyberware["minrating"];
                            if (xmlMinRatingNode != null)
                            {
                                switch (xmlMinRatingNode.InnerText)
                                {
                                    case "MinimumAGI":
                                        if (_objVehicle != null)
                                        {
                                            strAvailExpr = strAvailExpr.Replace("MinRating",
                                                _objVehicle.Pilot.ToString());
                                        }
                                        else
                                        {
                                            strAvailExpr = strAvailExpr.Replace("MinRating", 3.ToString());
                                        }
                                        break;
                                    case "MinimumSTR":
                                        if (_objVehicle != null)
                                        {
                                            strAvailExpr = strAvailExpr.Replace("MinRating",
                                                _objVehicle.TotalBody.ToString());
                                        }
                                        else
                                        {
                                            strAvailExpr = strAvailExpr.Replace("MinRating", 3.ToString());
                                        }
                                        break;
                                    default:
                                        strAvailExpr = strAvailExpr.Replace("MinRating", 3.ToString());
                                        break;
                                }
                            }
                        }
                        strAvailExpr = strAvailExpr.Replace("Rating", nudRating.Value.ToString(GlobalOptions.InvariantCultureInfo));

                        string strPrefix = string.Empty;
                        if (strAvailExpr.StartsWith("+") || strAvailExpr.StartsWith("-"))
                        {
                            strPrefix = strAvailExpr.Substring(0, 1);
                            strAvailExpr = strAvailExpr.Substring(1, strAvailExpr.Length - 1);
                        }
                        int intAvail = -1;
                        try
                        {
                            xprAvail = nav.Compile(strAvailExpr);
                            intAvail = Convert.ToInt32(nav.Evaluate(xprAvail)) + _intAvailModifier;
                            // Avail cannot go below 0.
                            if (intAvail < 0)
                                intAvail = 0;
                            lblAvail.Text = strPrefix + intAvail.ToString() + strAvail;
                        }
                        catch (XPathException)
                        {
                            lblAvail.Text = objXmlCyberware["avail"].InnerText;
                        }
                    }
                }
				lblAvail.Text = lblAvail.Text.Replace("R", LanguageManager.Instance.GetString("String_AvailRestricted")).Replace("F", LanguageManager.Instance.GetString("String_AvailForbidden"));

                // Cost.
                double dblItemCost = 0;
                if (chkFree.Checked)
                {
                    lblCost.Text = String.Format("{0:###,###,##0¥}", 0);
                    dblItemCost = 0;
                }
                else if (objXmlCyberware["cost"] != null)
                {
                    // Check for a Variable Cost.
                    if (objXmlCyberware["cost"].InnerText.StartsWith("Variable"))
                    {
                        int intMin = 0;
                        int intMax = 0;
                        string strCost = objXmlCyberware["cost"].InnerText.Replace("Variable", string.Empty).Trim("()".ToCharArray());
                        if (strCost.Contains("-"))
                        {
                            string[] strValues = strCost.Split('-');
                            intMin = Convert.ToInt32(strValues[0]);
                            intMax = Convert.ToInt32(strValues[1]);
                        }
                        else
                            intMin = Convert.ToInt32(strCost.Replace("+", string.Empty));

                        if (intMax == 0)
                        {
                            intMax = 1000000;
                            lblCost.Text = String.Format("{0:###,###,##0¥+}", intMin);
                        }
                        else
                            lblCost.Text = String.Format("{0:###,###,##0}", intMin) + "-" + String.Format("{0:###,###,##0¥}", intMax);

                        dblItemCost = intMin;
                    }
                    if (objXmlCyberware["cost"].InnerText.StartsWith("FixedValues"))
                    {
                        string[] strValues = objXmlCyberware["cost"].InnerText.Replace("FixedValues", string.Empty).Trim("()".ToCharArray()).Split(',');
                        if (strValues.Length >= Convert.ToInt32(nudRating.Value))
                        {
                            dblItemCost = Convert.ToDouble(strValues[Convert.ToInt32(nudRating.Value) - 1], GlobalOptions.InvariantCultureInfo) * _dblCostMultiplier * dblGenetechCostModifier;
                            if (chkBlackMarketDiscount.Checked)
                            {
                                dblItemCost -= Convert.ToInt32(dblItemCost * 0.10);
                            }
                            double multiplier = 1 + Convert.ToDouble(nudMarkup.Value, GlobalOptions.InvariantCultureInfo)/100.0;
                            dblItemCost *= multiplier;
                            lblCost.Text = String.Format("{0:###,###,##0¥}", dblItemCost);
                        }
                    }
                    else
                    {
                        if (objXmlCyberware["cost"].InnerText.Contains("MinRating"))
                        {
                            XmlNode xmlMinRatingNode = objXmlCyberware["minrating"];
                            if (xmlMinRatingNode != null)
                            {
                                switch (xmlMinRatingNode.InnerText)
                                {
                                    case "MinimumAGI":
                                        if (_objVehicle != null)
                                        {
                                            objXmlCyberware["cost"].InnerText = objXmlCyberware["cost"].InnerText.Replace("MinRating",
                                                _objVehicle.Pilot.ToString());
                                        }
                                        else
                                        {
                                            objXmlCyberware["cost"].InnerText = objXmlCyberware["cost"].InnerText.Replace("MinRating", 3.ToString());
                                        }
                                        break;
                                    case "MinimumSTR":
                                        if (_objVehicle != null)
                                        {
                                            objXmlCyberware["cost"].InnerText = objXmlCyberware["cost"].InnerText.Replace("MinRating",
                                                _objVehicle.TotalBody.ToString());
                                        }
                                        else
                                        {
                                            objXmlCyberware["cost"].InnerText = objXmlCyberware["cost"].InnerText.Replace("MinRating", 3.ToString());
                                        }
                                        break;
                                }
                            }
                        }
                        XPathExpression xprCost = nav.Compile(objXmlCyberware["cost"].InnerText.Replace("Rating", nudRating.Value.ToString(GlobalOptions.InvariantCultureInfo)));
                        double dblCost = (Convert.ToDouble(nav.Evaluate(xprCost), GlobalOptions.InvariantCultureInfo) * _dblCostMultiplier *
                                    dblGenetechCostModifier);
                        dblCost *= 1 + (Convert.ToDouble(nudMarkup.Value, GlobalOptions.InvariantCultureInfo) / 100.0);
                        dblItemCost = dblCost;

                        if (chkBlackMarketDiscount.Checked)
                        {
                            dblItemCost -= Convert.ToInt32(dblItemCost * 0.10);
                        }

                        lblCost.Text = String.Format("{0:###,###,##0¥}", dblItemCost);
                    }
                }
                else
                    lblCost.Text = String.Format("{0:###,###,##0¥}", dblItemCost);

                // Test required to find the item.
                lblTest.Text = _objCharacter.AvailTest(Convert.ToInt32(dblItemCost), lblAvail.Text);

				// Essence.
				double dblESS = 0.0;
				if (objXmlCyberware["ess"].InnerText.StartsWith("FixedValues"))
				{
					string[] strValues = objXmlCyberware["ess"].InnerText.Replace("FixedValues", string.Empty).Trim("()".ToCharArray()).Split(',');
					decimal decESS = Convert.ToDecimal(strValues[Convert.ToInt32(nudRating.Value) - 1], GlobalOptions.InvariantCultureInfo);
					dblESS = Math.Round(Convert.ToDouble(decESS, GlobalOptions.InvariantCultureInfo) * dblCharacterESSModifier, _objCharacter.Options.EssenceDecimals, MidpointRounding.AwayFromZero);
				}
				else
				{
					XPathExpression xprEssence = nav.Compile(objXmlCyberware["ess"].InnerText.Replace("Rating", nudRating.Value.ToString(GlobalOptions.InvariantCultureInfo)));
					dblESS = Math.Round(Convert.ToDouble(nav.Evaluate(xprEssence), GlobalOptions.InvariantCultureInfo) * dblCharacterESSModifier, _objCharacter.Options.EssenceDecimals, MidpointRounding.AwayFromZero);
				}
				// Check if the character has Sensitive System.
				if (_objMode == Mode.Cyberware)
				{
					foreach (Improvement objImprovement in _objCharacter.Improvements)
					{
						if (objImprovement.ImproveType == Improvement.ImprovementType.SensitiveSystem && objImprovement.Enabled)
							dblESS *= 2.0;
					}
				}
				lblEssence.Text = dblESS.ToString(GlobalOptions.CultureInfo);

				// Capacity.
				// XPathExpression cannot evaluate while there are square brackets, so remove them if necessary.
				bool blnSquareBrackets = objXmlCyberware["capacity"].InnerText.Contains('[');
				string strCapacity = objXmlCyberware["capacity"].InnerText;
				XPathExpression xprCapacity;

				if (objXmlCyberware["capacity"].InnerText.Contains("/["))
				{
					int intPos = objXmlCyberware["capacity"].InnerText.IndexOf("/[");
					string strFirstHalf = objXmlCyberware["capacity"].InnerText.Substring(0, intPos);
					string strSecondHalf = objXmlCyberware["capacity"].InnerText.Substring(intPos + 1, objXmlCyberware["capacity"].InnerText.Length - intPos - 1);

					blnSquareBrackets = strFirstHalf.Contains('[');
					strCapacity = strFirstHalf;
					if (blnSquareBrackets && strCapacity.Length > 1)
						strCapacity = strCapacity.Substring(1, strCapacity.Length - 2);
					xprCapacity = nav.Compile(strCapacity.Replace("Rating", nudRating.Value.ToString(GlobalOptions.InvariantCultureInfo)));

					if (objXmlCyberware["capacity"] != null)
					{
						if (objXmlCyberware["capacity"].InnerText == "[*]")
							lblCapacity.Text = "*";
						else
						{
							if (objXmlCyberware["capacity"].InnerText.StartsWith("FixedValues"))
							{
								string[] strValues = objXmlCyberware["capacity"].InnerText.Replace("FixedValues", string.Empty).Trim("()".ToCharArray()).Split(',');
                                if (strValues.Length >= Convert.ToInt32(nudRating.Value, GlobalOptions.InvariantCultureInfo))
								    lblCapacity.Text = strValues[Convert.ToInt32(nudRating.Value, GlobalOptions.InvariantCultureInfo) - 1];
							}
							else
								lblCapacity.Text = nav.Evaluate(xprCapacity).ToString();
						}
						if (blnSquareBrackets)
							lblCapacity.Text = "[" + lblCapacity.Text + "]";
					}
					else
					{
						lblCapacity.Text = "0";
					}

					if (strSecondHalf.Contains("Rating"))
					{
						strSecondHalf = strSecondHalf.Replace("[", string.Empty).Replace("]", string.Empty);
						xprCapacity = nav.Compile(strSecondHalf.Replace("Rating", nudRating.Value.ToString(GlobalOptions.InvariantCultureInfo)));
						strSecondHalf = "[" + nav.Evaluate(xprCapacity).ToString() + "]";
					}

					lblCapacity.Text += "/" + strSecondHalf;
				}
				else
				{
					if (blnSquareBrackets)
						strCapacity = strCapacity.Substring(1, strCapacity.Length - 2);
					xprCapacity = nav.Compile(strCapacity.Replace("Rating", nudRating.Value.ToString(GlobalOptions.InvariantCultureInfo)));

					if (objXmlCyberware["capacity"].InnerText == "[*]")
						lblCapacity.Text = "*";
					else
					{
						if (objXmlCyberware["capacity"].InnerText.StartsWith("FixedValues"))
						{
							string[] strValues = objXmlCyberware["capacity"].InnerText.Replace("FixedValues", string.Empty).Trim("()".ToCharArray()).Split(',');
							lblCapacity.Text = strValues[Convert.ToInt32(nudRating.Value) - 1];
						}
						else
							lblCapacity.Text = nav.Evaluate(xprCapacity).ToString();
					}
					if (blnSquareBrackets)
						lblCapacity.Text = "[" + lblCapacity.Text + "]";
				}
			}
        }
		
		/// <summary>
		/// Lock the Grade so it cannot be changed.
		/// </summary>
		public void LockGrade()
		{
			cboGrade.Enabled = false;
			_blnLockGrade = true;
		}

		/// <summary>
		/// Accept the selected item and close the form.
		/// </summary>
		private void AcceptForm()
		{
			if (!string.IsNullOrEmpty(lstCyberware.Text))
			{
				XmlNode objNode = _objXmlDocument.SelectSingleNode("/chummer/" + _strNode + "s/" + _strNode + "[name = \"" + lstCyberware.SelectedValue + "\"]");
				_strSelectCategory = objNode["category"].InnerText;
				_strSelectedCyberware = objNode["name"].InnerText;
			}

			if (_objMode == Mode.Bioware)
			{
				if (cboCategory.SelectedValue.ToString().StartsWith("Genetech:") ||
				    cboCategory.SelectedValue.ToString() == "Symbionts" ||
				    cboCategory.SelectedValue.ToString() == "Genemods")
				{
					_objSelectedGrade = GlobalOptions.BiowareGrades.GetGrade("Standard");
				}
				else
				{
					_objSelectedGrade = GlobalOptions.BiowareGrades.GetGrade(cboGrade.SelectedValue.ToString());
				}
			}
			else
			{
				_objSelectedGrade = GlobalOptions.CyberwareGrades.GetGrade(cboGrade.SelectedValue.ToString());
			}

			_strSelectedGrade = _objSelectedGrade.ToString();
			_intSelectedRating = Convert.ToInt32(nudRating.Value);
			_blnBlackMarketDiscount = chkBlackMarketDiscount.Checked;

			if (nudESSDiscount.Visible)
				_intSelectedESSDiscount = Convert.ToInt32(nudESSDiscount.Value);

			XmlNode objCyberwareNode = _objXmlDocument.SelectSingleNode("/chummer/" + _strNode + "s/" + _strNode + "[name = \"" + lstCyberware.SelectedValue + "\"]");
			if (!RequirementMet(objCyberwareNode, true))
				return;
			DialogResult = DialogResult.OK;
		}

		/// <summary>
		/// Check if the Cyberware's requirements/restrictions are being met.
		/// </summary>
		/// <param name="objXmlCyberware">XmlNode of the Cyberware.</param>
		/// <param name="blnShowMessage">Whether or not a message should be shown if the requirements are not met.</param>
		private bool RequirementMet(XmlNode objXmlCyberware, bool blnShowMessage)
		{
			// Ignore the rules.
			if (_objCharacter.IgnoreRules)
				return true;

			if (objXmlCyberware.InnerXml.Contains("forbidden"))
			{
				bool blnRequirementForbidden = false;
				string strForbidden = string.Empty;

				// Loop through the oneof requirements.
				XmlNodeList objXmlForbiddenList = objXmlCyberware.SelectNodes("forbidden/oneof");
				foreach (XmlNode objXmlOneOf in objXmlForbiddenList)
				{
					XmlNodeList objXmlOneOfList = objXmlOneOf.ChildNodes;

					foreach (XmlNode objXmlForbidden in objXmlOneOfList)
					{
						switch (objXmlForbidden.Name)
						{
							case "cyberware":
								// Run through all of the Cyberwares the character has and see if the current forbidden item exists.
								// If so, turn on the RequirementForbidden flag so it cannot be selected.
								foreach (Cyberware objCharacterCyberware in _objCharacter.Cyberware.Where(objCharacterCyberware => objCharacterCyberware.Name == objXmlForbidden.InnerText))
								{
									blnRequirementForbidden = true;
									strForbidden += "\n\t" + objCharacterCyberware.DisplayNameShort;
								}
								break;
                            case "metatype":
                                // Check if the character's Metatype is banned. 
						        if (_objCharacter != null)
						        {
						            if (_objCharacter.Metatype == objXmlForbidden.InnerText)
						            {
						                blnRequirementForbidden = true;
                                        strForbidden += "\n\t" + LanguageManager.Instance.GetString("Label_Metatype") + " " + _objCharacter.Metatype;
                                    }
						        }
						        break;
						}
					}
				}

				// The character is not allowed to take the Cyberware, so display a message and uncheck the item.
				if (blnRequirementForbidden)
				{
					if (blnShowMessage)
						MessageBox.Show(LanguageManager.Instance.GetString("Message_SelectCyberware_CyberwareRestriction") + strForbidden, LanguageManager.Instance.GetString("MessageTitle_SelectQuality_QualityRestriction"), MessageBoxButtons.OK, MessageBoxIcon.Information);
					return false;
				}
			}

			if (objXmlCyberware.InnerXml.Contains("required"))
			{
				string strRequirement = string.Empty;
				bool blnRequirementMet = true;

				// Loop through the oneof requirements.
				XmlNodeList objXmlRequiredList = objXmlCyberware.SelectNodes("required/oneof");
				foreach (XmlNode objXmlOneOf in objXmlRequiredList)
				{
					bool blnOneOfMet = false;
					string strThisRequirement = "\n" + LanguageManager.Instance.GetString("Message_SelectQuality_OneOf");
					XmlNodeList objXmlOneOfList = objXmlOneOf.ChildNodes;
					foreach (XmlNode objXmlRequired in objXmlOneOfList)
					{
						switch (objXmlRequired.Name)
						{
							case "quality":
								XmlDocument _objQualityDocument = XmlManager.Instance.Load("qualities.xml");
								// Run through all of the Qualities the character has and see if the current required item exists.
								// If so, turn on the RequirementMet flag so it can be selected.
								foreach (Quality objCharacterQuality in _objCharacter.Qualities)
								{
									if (objCharacterQuality.Name == objXmlRequired.InnerText)
										blnOneOfMet = true;
								}

								if (!blnOneOfMet)
								{
									XmlNode objNode = _objQualityDocument.SelectSingleNode("/chummer/qualities/quality[name = \"" + objXmlRequired.InnerText + "\"]");
									if (objNode["translate"] != null)
										strThisRequirement += "\n\t" + objNode["translate"].InnerText;
									else
										strThisRequirement += "\n\t" + objXmlRequired.InnerText;
								}
								break;
							case "metatype":
								XmlDocument _objMetatypeDocument = XmlManager.Instance.Load("metatypes.xml");
								// Check the Metatype requirement.
								if (objXmlRequired.InnerText == _objCharacter.Metatype)
									blnOneOfMet = true;
								else
								{
									XmlNode objNode = _objMetatypeDocument.SelectSingleNode("/chummer/metatypes/metatype[name = \"" + objXmlRequired.InnerText + "\"]");
									if (objNode["translate"] != null)
										strThisRequirement += "\n\t" + objNode["translate"].InnerText;
									else
										strThisRequirement += "\n\t" + objXmlRequired.InnerText;
								}
								break;
							case "metatypecategory":
								// Check the Metatype Category requirement.
								if (objXmlRequired.InnerText == _objCharacter.MetatypeCategory)
									blnOneOfMet = true;
								else
								{
									XmlNode objNode = this._objMetatypeDocument.SelectSingleNode("/chummer/categories/category[. = \"" + objXmlRequired.InnerText + "\"]");
									if (objNode.Attributes["translate"] != null)
										strThisRequirement += "\n\t" + objNode.Attributes["translate"].InnerText;
									else
										strThisRequirement = "\n\t" + objXmlRequired.InnerText;
								}
								break;
							case "metavariant":
								// Check the Metavariant requirement.
								if (objXmlRequired.InnerText == _objCharacter.Metavariant)
									blnOneOfMet = true;
								else
								{
									XmlNode objNode = this._objMetatypeDocument.SelectSingleNode("/chummer/metatypes/metatype/metavariants/metavariant[name = \"" + objXmlRequired.InnerText + "\"]");
									if (objNode["translate"] != null)
										strThisRequirement += "\n\t" + objNode["translate"].InnerText;
									else
										strThisRequirement += "\n\t" + objXmlRequired.InnerText;
								}
								break;
							case "power":
								// Run through all of the Powers the character has and see if the current required item exists.
								// If so, turn on the RequirementMet flag so it can be selected.
								if (_objCharacter.AdeptEnabled && _objCharacter.Powers != null)
								{
									foreach (Power objCharacterPower in _objCharacter.Powers)
									{
										//Check that the power matches the name and doesn't come from a bonus source like a focus. There's probably an edge case that this will break.
										if (objXmlRequired.InnerText == objCharacterPower.Name && objCharacterPower.BonusSource.Length == 0)
										{
											blnOneOfMet = true;
										}
									}

									if (!blnOneOfMet)
									{
										strThisRequirement += "\n\t" + objXmlRequired.InnerText;
									}
								}
								break;
							case "inherited":
								strThisRequirement += "\n\t" + LanguageManager.Instance.GetString("Message_SelectQuality_Inherit");
								break;
							case "careerkarma":
								// Check Career Karma requirement.
								if (_objCharacter.CareerKarma >= Convert.ToInt32(objXmlRequired.InnerText))
									blnOneOfMet = true;
								else
									strThisRequirement = "\n\t" + LanguageManager.Instance.GetString("Message_SelectQuality_RequireKarma").Replace("{0}", objXmlRequired.InnerText);
								break;
							case "ess":
								// Check Essence requirement.
								if (objXmlRequired.InnerText.StartsWith("-"))
								{
									// Essence must be less than the value.
									if (_objCharacter.Essence < Convert.ToDecimal(objXmlRequired.InnerText.Replace("-", string.Empty), GlobalOptions.InvariantCultureInfo))
										blnOneOfMet = true;
								}
								else
								{
									// Essence must be equal to or greater than the value.
									if (_objCharacter.Essence >= Convert.ToDecimal(objXmlRequired.InnerText, GlobalOptions.InvariantCultureInfo))
										blnOneOfMet = true;
								}
								break;
							case "skill":
								// Check if the character has the required Skill.
								foreach (Skill objSkill in _objCharacter.SkillsSection.Skills)
								{
									if (objSkill.Name == objXmlRequired["name"].InnerText)
									{
										if (objSkill.Rating >= Convert.ToInt32(objXmlRequired["val"].InnerText))
										{
											blnOneOfMet = true;
											break;
										}
									}
								}
								break;
							case "attribute":
								// Check to see if an Attribute meets a requirement.
								CharacterAttrib objAttribute = _objCharacter.GetAttribute(objXmlRequired["name"].InnerText);

								if (objXmlRequired["total"] != null)
								{
									// Make sure the Attribute's total value meets the requirement.
									if (objAttribute.TotalValue >= Convert.ToInt32(objXmlRequired["total"].InnerText))
										blnOneOfMet = true;
								}
								break;
							case "attributetotal":
								// Check if the character's Attributes add up to a particular total.
								string strAttributes = objXmlRequired["attributes"].InnerText;
                                foreach (string strAttribute in Character.AttributeStrings)
                                {
                                    strAttributes = strAttributes.Replace(strAttribute, _objCharacter.GetAttribute(strAttribute).Value.ToString());
                                }

                                XmlDocument objXmlDocument = new XmlDocument();
								XPathNavigator nav = objXmlDocument.CreateNavigator();
								XPathExpression xprAttributes = nav.Compile(strAttributes);
								if (Convert.ToInt32(nav.Evaluate(xprAttributes)) >= Convert.ToInt32(objXmlRequired["val"].InnerText))
									blnOneOfMet = true;
								break;
							case "skillgrouptotal":
							{
								// Check if the total combined Ratings of Skill Groups adds up to a particular total.
								int intTotal = 0;
								string[] strGroups = objXmlRequired["skillgroups"].InnerText.Split('+');
								for (int i = 0; i <= strGroups.Length - 1; i++)
								{
									foreach (SkillGroup objGroup in _objCharacter.SkillsSection.SkillGroups)
									{
										if (objGroup.Name == strGroups[i])
										{
											intTotal += objGroup.Rating;
											break;
										}
									}
								}

								if (intTotal >= Convert.ToInt32(objXmlRequired["val"].InnerText))
									blnOneOfMet = true;
							}
								break;
							case "cyberwares":
							{
								// Check to see if the character has a number of the required Cyberware/Bioware items.
								int intTotal = 0;

								// Check Cyberware.
								foreach (XmlNode objXmlNode in objXmlRequired.SelectNodes("cyberware"))
								{
									foreach (Cyberware objCyberware in _objCharacter.Cyberware)
									{
										bool blnFound = false;
										if (objCyberware.Name == objXmlNode.InnerText)
										{
											if (objXmlNode.Attributes["select"] == null)
											{
												intTotal++;
												blnFound = true;
												break;
											}
											else if (objXmlNode.Attributes["select"].InnerText == objCyberware.Location)
											{
												intTotal++;
												blnFound = true;
												break;
											}
										}
										if (!blnFound)
										{
											strThisRequirement += "\n\t" + objXmlNode.InnerText;
										}
									}
								}

								// Check Bioware.
								foreach (XmlNode objXmlNode in objXmlRequired.SelectNodes("bioware"))
								{
									bool blnFound = false;
									foreach (Cyberware objCyberware in _objCharacter.Cyberware)
									{
										if (objCyberware.Name == objXmlNode.InnerText)
										{
											intTotal++;
											blnFound = true;
											break;
										}
									}
									if (!blnFound)
									{
										strThisRequirement += "\n\t" + objXmlNode.InnerText;
									}
								}

								// Check Cyberware name that contain a straing.
								foreach (XmlNode objXmlNode in objXmlRequired.SelectNodes("cyberwarecontains"))
								{
									foreach (Cyberware objCyberware in _objCharacter.Cyberware)
									{
										if (objCyberware.Name.Contains(objXmlNode.InnerText))
										{
											if (objXmlCyberware.Attributes["select"] == null)
											{
												intTotal++;
												break;
											}
											else if (objXmlCyberware.Attributes["select"].InnerText == objCyberware.Location)
											{
												intTotal++;
												break;
											}
										}
									}
								}

								// Check Bioware name that contain a straing.
								foreach (XmlNode objXmlNode in objXmlRequired.SelectNodes("biowarecontains"))
								{
									foreach (Cyberware objCyberware in _objCharacter.Cyberware)
									{
										if (objCyberware.Name.Contains(objXmlNode.InnerText))
										{
											if (objXmlNode.Attributes["select"] == null)
											{
												intTotal++;
												break;
											}
											else if (objXmlNode.Attributes["select"].InnerText == objCyberware.Location)
											{
												intTotal++;
												break;
											}
										}
									}
								}

								// Check for Cyberware Plugins.
								foreach (XmlNode objXmlNode in objXmlRequired.SelectNodes("cyberwareplugin"))
								{
									foreach (Cyberware objCyberware in _objCharacter.Cyberware)
									{
										foreach (Cyberware objPlugin in objCyberware.Children)
										{
											if (objPlugin.Name == objXmlNode.InnerText)
											{
												intTotal++;
												break;
											}
										}
									}
								}

								// Check for Cyberware Categories.
								foreach (XmlNode objXmlNode in objXmlRequired.SelectNodes("cyberwarecategory"))
								{
									foreach (Cyberware objCyberware in _objCharacter.Cyberware)
									{
										if (objCyberware.Category == objXmlNode.InnerText)
											intTotal++;
									}
								}

								if (intTotal >= Convert.ToInt32(objXmlRequired["count"].InnerText))
									blnOneOfMet = true;
							}
								break;
							case "streetcredvsnotoriety":
								// Street Cred must be higher than Notoriety.
								if (_objCharacter.StreetCred >= _objCharacter.Notoriety)
									blnOneOfMet = true;
								break;
							case "damageresistance":
								// Damage Resistance must be a particular value.
								ImprovementManager _objImprovementManager = new ImprovementManager(_objCharacter);
								if (_objCharacter.BOD.TotalValue + _objImprovementManager.ValueOf(Improvement.ImprovementType.DamageResistance) >= Convert.ToInt32(objXmlRequired.InnerText))
									blnOneOfMet = true;
								break;
						}
					}

					// Update the flag for requirements met.
					blnRequirementMet = blnRequirementMet && blnOneOfMet;
					strRequirement += strThisRequirement;
				}

				// The character has not met the requirements, so display a message and uncheck the item.
				if (!blnRequirementMet)
				{
					string strMessage = LanguageManager.Instance.GetString("Message_SelectQuality_QualityRequirement");
					strMessage += strRequirement;

					if (blnShowMessage)
						MessageBox.Show(strMessage, LanguageManager.Instance.GetString("MessageTitle_SelectQuality_QualityRequirement"), MessageBoxButtons.OK, MessageBoxIcon.Information);
					return false;
				}
			}

			return true;
		}

		/// <summary>
		/// Populate the list of Cyberware Grades.
		/// </summary>
		/// <param name="blnIgnoreSecondHand">Whether or not Secon-Hand Grades should be added to the list.</param>
		private void PopulateGrades(bool blnIgnoreSecondHand = false)
		{
			GradeList objGradeList;
			if (_objMode == Mode.Bioware)
				objGradeList = GlobalOptions.BiowareGrades;
			else
				objGradeList = GlobalOptions.CyberwareGrades;

			_lstGrade.Clear();
			foreach (Grade objGrade in objGradeList)
			{
				bool blnAddItem = true;

				ListItem objItem = new ListItem();
				objItem.Value = objGrade.Name;
				objItem.Name = objGrade.DisplayName;

                if (objGrade.Burnout && _objCharacter.BurnoutEnabled)
                    blnAddItem = true;
                else if (objGrade.Burnout)
                    blnAddItem = false;

                if (objGrade.DisplayName == "Standard" && _objCharacter.BurnoutEnabled)
                    blnAddItem = false;
				if (blnIgnoreSecondHand && objGrade.SecondHand)
					blnAddItem = false;
				if (!_objCharacter.AdapsinEnabled && objGrade.Adapsin)
					blnAddItem = false;

				if (blnAddItem)
					_lstGrade.Add(objItem);
			}
            cboGrade.BeginUpdate();
            cboGrade.DataSource = null;
			cboGrade.ValueMember = "Value";
			cboGrade.DisplayMember = "Name";
			cboGrade.DataSource = _lstGrade;
            cboGrade.EndUpdate();
        }

		private void MoveControls()
		{
			int intWidth = Math.Max(lblRatingLabel.Width, lblEssenceLabel.Width);
			intWidth = Math.Max(intWidth, lblCapacityLabel.Width);
			intWidth = Math.Max(intWidth, lblAvailLabel.Width);
			intWidth = Math.Max(intWidth, lblCostLabel.Width);

			nudRating.Left = lblRatingLabel.Left + intWidth + 6;
			lblEssence.Left = lblEssenceLabel.Left + intWidth + 6;
			lblCapacity.Left = lblCapacityLabel.Left + intWidth + 6;
			lblAvail.Left = lblAvailLabel.Left + intWidth + 6;
			lblCost.Left = lblCostLabel.Left + intWidth + 6;

			lblSource.Left = lblSourceLabel.Left + lblSourceLabel.Width + 6;
			lblTest.Left = lblTestLabel.Left + lblTestLabel.Width + 6;
            nudESSDiscount.Left = lblESSDiscountLabel.Left + lblESSDiscountLabel.Width + 6;
            lblESSDiscountPercentLabel.Left = nudESSDiscount.Left + nudESSDiscount.Width;

			lblSearchLabel.Left = txtSearch.Left - 6 - lblSearchLabel.Width;
		}
		#endregion

	}
=======
﻿/*  This file is part of Chummer5a.
 *
 *  Chummer5a is free software: you can redistribute it and/or modify
 *  it under the terms of the GNU General Public License as published by
 *  the Free Software Foundation, either version 3 of the License, or
 *  (at your option) any later version.
 *
 *  Chummer5a is distributed in the hope that it will be useful,
 *  but WITHOUT ANY WARRANTY; without even the implied warranty of
 *  MERCHANTABILITY or FITNESS FOR A PARTICULAR PURPOSE.  See the
 *  GNU General Public License for more details.
 *
 *  You should have received a copy of the GNU General Public License
 *  along with Chummer5a.  If not, see <http://www.gnu.org/licenses/>.
 *
 *  You can obtain the full source code for Chummer5a at
 *  https://github.com/chummer5a/chummer5a
 */
 using System;
using System.Collections.Generic;
using System.Linq;
using System.Windows.Forms;
using System.Xml;
using System.Xml.XPath;
 using Chummer.Backend.Equipment;
 using Chummer.Skills;

namespace Chummer
{
    public partial class frmSelectCyberware : Form
    {
		private string _strSelectedCyberware = string.Empty;
		private Grade _objSelectedGrade;
		private int _intSelectedRating = 0;
		private readonly Character _objCharacter;
        private Vehicle _objVehicle;
		private int _intSelectedESSDiscount = 0;

        private double _dblCostMultiplier = 1.0;
        private double _dblESSMultiplier = 1.0;
		private int _intAvailModifier = 0;
		private int _intMarkup = 0;
		private double _dblCharacterESSModifier = 1.0;
		private double _dblGenetechCostModifier = 1.0;
		private double _dblBasicBiowareESSModifier = 1.0;
		private double _dblTransgenicsBiowareCostModifier = 1.0;
		private bool _blnCareer = false;

		private string _strSetGrade = string.Empty;
		private bool _blnShowOnlySubsystems = false;
		private string _strSubsystems = string.Empty;
		private int _intMaximumCapacity = -1;
		private bool _blnLockGrade = false;

		private Mode _objMode = Mode.Cyberware;
		private string _strNode = "cyberware";
		private bool _blnAddAgain = false;
		private bool _blnAllowModularPlugins = false;
        private bool _blnShowOnlyLimbs = false;
	    private bool _blnBlackMarketDiscount = false;
		private static string _strSelectCategory = string.Empty;
		private static string _strSelectedGrade = string.Empty;

		private XmlDocument _objXmlDocument = new XmlDocument();
		private XmlDocument _objMetatypeDocument = new XmlDocument();

		private List<ListItem> _lstCategory = new List<ListItem>();
		private List<ListItem> _lstGrade = new List<ListItem>();
		

		public enum Mode
		{
			Cyberware = 0,
			Bioware = 1,
		}

		#region Control Events
		public frmSelectCyberware(Character objCharacter, bool blnCareer = false)
        {
            InitializeComponent();
			LanguageManager.Instance.Load(GlobalOptions.Instance.Language, this);
			chkFree.Visible = blnCareer;
			lblMarkupLabel.Visible = blnCareer;
			nudMarkup.Visible = blnCareer;
			lblMarkupPercentLabel.Visible = blnCareer;
			_blnCareer = blnCareer;
			_objCharacter = objCharacter;
			MoveControls();
			
		}

        private void frmSelectCyberware_Load(object sender, EventArgs e)
        {
			// Update the window title if needed.
			if (_strNode == "bioware")
				Text = LanguageManager.Instance.GetString("Title_SelectCyberware_Bioware");

			foreach (Label objLabel in Controls.OfType<Label>())
			{
				if (objLabel.Text.StartsWith("["))
					objLabel.Text = string.Empty;
			}

        	// Load the Cyberware information.
			switch (_objMode)
			{
				case Mode.Cyberware:
					_objXmlDocument = XmlManager.Instance.Load("cyberware.xml");
					break;
				case Mode.Bioware:
					_objXmlDocument = XmlManager.Instance.Load("bioware.xml");
					break;
			}

			XmlNodeList objXmlCategoryList;
			if (_strSubsystems.Length > 0)
	        {
		        // Populate the Cyberware Category list.
		        string strSubsystem = ". = \"";
		        if (_strSubsystems.Contains(','))
		        {
			        strSubsystem += _strSubsystems.Replace(",", "\" or . = \"");
		        }
		        else
		        {
			        strSubsystem += _strSubsystems;
		        }
		        objXmlCategoryList = _objXmlDocument.SelectNodes("/chummer/categories/category[" + strSubsystem + "\"]");
			}
	        else
	        {
				objXmlCategoryList = _objXmlDocument.SelectNodes("/chummer/categories/category");
			}
	        foreach (XmlNode objXmlCategory in objXmlCategoryList)
			{
				// Make sure the Category isn't in the exclusion list.
				bool blnAddItem = true;

				if (objXmlCategory.Attributes["show"] != null)
					blnAddItem = _blnAllowModularPlugins;

			    if (_blnShowOnlyLimbs)
			        blnAddItem = objXmlCategory.InnerText == "Cyberlimb";

				if (blnAddItem)
				{
					ListItem objItem = new ListItem();
					objItem.Value = objXmlCategory.InnerText;
					if (objXmlCategory.Attributes["translate"] != null)
					{
						if (objXmlCategory.Attributes["translate"] != null)
							objItem.Name = objXmlCategory.Attributes["translate"].InnerText;
						else
							objItem.Name = objXmlCategory.InnerText;
					}
					else
						objItem.Name = objXmlCategory.InnerXml;
					_lstCategory.Add(objItem);
				}
			}
            cboCategory.BeginUpdate();
            cboCategory.ValueMember = "Value";
			cboCategory.DisplayMember = "Name";
			cboCategory.DataSource = _lstCategory;

			chkBlackMarketDiscount.Visible = _objCharacter.BlackMarketDiscount;

			// Populate the Grade list. Do not show the Adapsin Grades if Adapsin is not enabled for the character.
			PopulateGrades();

			if (string.IsNullOrEmpty(_strSetGrade))
			{
				if (string.IsNullOrEmpty(_strSelectedGrade))
					cboGrade.SelectedIndex = 0;
				else
					cboGrade.SelectedValue = _strSelectedGrade;
			}
			else
				cboGrade.SelectedValue = _strSetGrade;

			if (cboGrade.SelectedIndex == -1)
				cboGrade.SelectedIndex = 0;

			// Select the first Category in the list.
			if (string.IsNullOrEmpty(_strSelectCategory))
				cboCategory.SelectedIndex = 0;
			else if (cboCategory.Items.Contains(_strSelectCategory))
			{
                cboCategory.SelectedValue = _strSelectCategory;
            }

			if (cboCategory.SelectedIndex == -1)
				cboCategory.SelectedIndex = 0;
            cboCategory.EndUpdate();

            lblESSDiscountLabel.Visible = _objCharacter.Options.AllowCyberwareESSDiscounts;
			lblESSDiscountPercentLabel.Visible = _objCharacter.Options.AllowCyberwareESSDiscounts;
			nudESSDiscount.Visible = _objCharacter.Options.AllowCyberwareESSDiscounts;

			if (_objMode == Mode.Bioware && _objCharacter.Options.AllowCustomTransgenics)
				chkTransgenic.Visible = true;
			else
				chkTransgenic.Visible = false;
        }

        private void cboGrade_SelectedIndexChanged(object sender, EventArgs e)
        {
			if (cboGrade.SelectedValue == null)
				return;

            // Update the Essence and Cost multipliers based on the Grade that has been selected.
        	// Retrieve the information for the selected Grade.
            XmlNode objXmlGrade = _objXmlDocument.SelectSingleNode("/chummer/grades/grade[name = \"" + cboGrade.SelectedValue + "\"]");
			_dblCostMultiplier = Convert.ToDouble(objXmlGrade["cost"].InnerText, GlobalOptions.InvariantCultureInfo);
			_dblESSMultiplier = Convert.ToDouble(objXmlGrade["ess"].InnerText, GlobalOptions.InvariantCultureInfo);
			_intAvailModifier = Convert.ToInt32(objXmlGrade["avail"].InnerText);

            UpdateCyberwareInfo();
        }

        private void cboCategory_SelectedIndexChanged(object sender, EventArgs e)
        {
			if (_objMode == Mode.Bioware)
			{
				// If the window is currently showing Bioware, we may need to rebuild the Grade list since Cultured Bioware is not allowed to select Standard (Second-Hand) as as Grade.
				if (cboGrade.SelectedValue != null)
				{
					string strSelectedValue = cboGrade.SelectedValue.ToString();
					bool blnCultured = cboCategory.SelectedValue.ToString() == "Cultured";
					PopulateGrades(blnCultured);
					cboGrade.SelectedValue = strSelectedValue;
				}
				if (cboGrade.SelectedIndex == -1 && cboGrade.Items.Count > 0)
					cboGrade.SelectedIndex = 0;
			}

            // Update the list of Cyberware based on the selected Category.
            XmlNodeList objXmlCyberwareList;
			List<ListItem> lstCyberwares = new List<ListItem>();

	        if (cboCategory.SelectedValue.ToString().StartsWith("Genetech:") ||
	            cboCategory.SelectedValue.ToString() == "Symbionts" || 
				cboCategory.SelectedValue.ToString() == "Genemods" ||
	            _blnLockGrade)
	        {
		        cboGrade.Enabled = false;

	        }
	        else
	        {
		        cboGrade.Enabled = true;
	        }

	        if (cboCategory.SelectedValue.ToString().StartsWith("Genetech:") ||
	            cboCategory.SelectedValue.ToString() == "Symbionts" || 
				cboCategory.SelectedValue.ToString() == "Genemods")
	        {
		        cboGrade.SelectedValue = "Standard";
	        }

			// Retrieve the list of Cyberware for the selected Category.
            if (_objCharacter.DEPEnabled && _objVehicle == null)
                objXmlCyberwareList = _objXmlDocument.SelectNodes("/chummer/" + _strNode + "s/" + _strNode + "[category = \"" + cboCategory.SelectedValue + "\" and (name = \"Essence Hole\" or name = \"Essence Antihole\" ) and (" + _objCharacter.Options.BookXPath() + ")]");
            else if (_blnShowOnlySubsystems)
				objXmlCyberwareList = _objXmlDocument.SelectNodes("/chummer/" + _strNode + "s/" + _strNode + "[category = \"" + cboCategory.SelectedValue + "\" and (" + _objCharacter.Options.BookXPath() + ") and contains(capacity, \"[\")]");
			else
				objXmlCyberwareList = _objXmlDocument.SelectNodes("/chummer/" + _strNode + "s/" + _strNode + "[category = \"" + cboCategory.SelectedValue + "\" and (" + _objCharacter.Options.BookXPath() + ")]");
			foreach (XmlNode objXmlCyberware in objXmlCyberwareList)
			{
                if (objXmlCyberware["hide"] != null)
                    continue;
				ListItem objItem = new ListItem
				{
					Value = objXmlCyberware["name"].InnerText,
					Name = objXmlCyberware["translate"]?.InnerText ?? objXmlCyberware["name"].InnerText
				};
				lstCyberwares.Add(objItem);
			}
			SortListItem objSort = new SortListItem();
			lstCyberwares.Sort(objSort.Compare);
            lstCyberware.BeginUpdate();
            lstCyberware.DataSource = null;
			lstCyberware.ValueMember = "Value";
			lstCyberware.DisplayMember = "Name";
			lstCyberware.DataSource = lstCyberwares;
            lstCyberware.EndUpdate();
        }

		private void lstCyberware_SelectedIndexChanged(object sender, EventArgs e)
		{
			if (string.IsNullOrEmpty(lstCyberware.Text))
				return;

			if ((cboCategory.SelectedValue.ToString().Contains("Genetech:") && _dblTransgenicsBiowareCostModifier != 1.0) || _blnCareer)
				chkFree.Visible = true;
			else
			{
				chkFree.Visible = false;
				chkFree.Checked = false;
			}
			if (chkTransgenic.Checked)
				chkFree.Visible = true;

			// Retireve the information for the selected piece of Cyberware.
			XmlNode objXmlCyberware = _objXmlDocument.SelectSingleNode("/chummer/" + _strNode + "s/" + _strNode + "[name = \"" + lstCyberware.SelectedValue + "\"]");

			// If the piece has a Rating value, enable the Rating control, otherwise, disable it and set its value to 0.
			if (objXmlCyberware.InnerXml.Contains("<rating>"))
			{
				nudRating.Enabled = true;
			    switch (objXmlCyberware["rating"].InnerText)
			    {
				    case "MaximumSTR":
					    if (_objVehicle != null)
					    {
						    nudRating.Maximum = _objVehicle.TotalBody*2;
						    nudRating.Minimum = _objVehicle.TotalBody;
					    }
					    else
					    {
						    nudRating.Maximum = _objCharacter.STR.TotalMaximum;
					    }
					    break;
				    case "MaximumAGI":
					    if (_objVehicle != null)
					    {
						    nudRating.Maximum = _objVehicle.Pilot*2;
					    }
					    else
					    {
						    nudRating.Maximum = _objCharacter.AGI.TotalMaximum;
					    }
					    break;
				    default:
					    nudRating.Maximum = Convert.ToInt32(objXmlCyberware["rating"].InnerText);
					    break;
			    }
				if (objXmlCyberware["minrating"] != null)
				{
					switch (objXmlCyberware["minrating"].InnerText)
					{
						case "MinimumAGI":
							if (_objVehicle != null)
							{
								nudRating.Minimum = _objVehicle.Pilot;
							}
							else
							{
								nudRating.Minimum = 4;
							}
							break;
						case "MinimumSTR":
							if (_objVehicle != null)
							{
								nudRating.Minimum = _objVehicle.TotalBody;
							}
							else
							{
								nudRating.Minimum = 4;
							}
							break;
						default:
							nudRating.Minimum = Convert.ToInt32(objXmlCyberware["minrating"].InnerText);
							break;
					}
				}
				else
				{
					nudRating.Minimum = 1;
				}
			}
			else
			{
				nudRating.Minimum = 0;
				nudRating.Value = 0;
				nudRating.Enabled = false;
			}


			if (objXmlCyberware["category"].InnerText.StartsWith("Genetech:") ||
				objXmlCyberware["category"].InnerText.StartsWith("Symbionts") ||
				objXmlCyberware["category"].InnerText.StartsWith("Genemods") ||
				_blnLockGrade)
			{
				cboGrade.Enabled = false;

			}
			else
			{
				cboGrade.Enabled = true;
			}

			if (objXmlCyberware["category"].InnerText.StartsWith("Genetech:") ||
				objXmlCyberware["category"].InnerText.StartsWith("Symbionts") ||
				objXmlCyberware["category"].InnerText.StartsWith("Genemods"))
            {
				cboGrade.SelectedValue = "Standard";
			}

			if (objXmlCyberware["forcegrade"] != null)
			{
				// Force the Cyberware to be a particular Grade.
				cboGrade.SelectedValue = objXmlCyberware["forcegrade"].InnerText;
				cboGrade.Enabled = false;
			}

			string strBook = _objCharacter.Options.LanguageBookShort(objXmlCyberware["source"].InnerText);
			string strPage = objXmlCyberware["page"].InnerText;
			if (objXmlCyberware["altpage"] != null)
				{
				strPage = objXmlCyberware["altpage"].InnerText;
				}
			lblSource.Text = strBook + " " + strPage;
			if (objXmlCyberware["notes"] != null)
				{
				lblCyberwareNotes.Visible = true;
				lblCyberwareNotesLabel.Visible = true;
                lblCyberwareNotes.Text = objXmlCyberware["notes"].InnerText;
				}

			if (objXmlCyberware["notes"] == null)
			{
				lblCyberwareNotes.Visible = false;
				lblCyberwareNotesLabel.Visible = false;
			}

			tipTooltip.SetToolTip(lblSource, _objCharacter.Options.LanguageBookLong(objXmlCyberware["source"].InnerText) + " " + LanguageManager.Instance.GetString("String_Page") + " " + strPage);

            UpdateCyberwareInfo();
        }

        private void nudRating_ValueChanged(object sender, EventArgs e)
        {
            UpdateCyberwareInfo();
		}

		private void lblSource_Click(object sender, EventArgs e)
		{
            CommonFunctions.StaticOpenPDF(lblSource.Text, _objCharacter);
        }

		private void nudMarkup_ValueChanged(object sender, EventArgs e)
		{
			UpdateCyberwareInfo();
		}

		private void cmdOK_Click(object sender, EventArgs e)
		{
			if (!string.IsNullOrEmpty(lstCyberware.Text))
				AcceptForm();
		}

		private void cmdCancel_Click(object sender, EventArgs e)
		{
			DialogResult = DialogResult.Cancel;
		}

		private void lblCategory_Click(object sender, EventArgs e)
		{

		}

		private void lstCyberware_DoubleClick(object sender, EventArgs e)
		{
			if (!string.IsNullOrEmpty(lstCyberware.Text))
				AcceptForm();
		}

		private void cmdOKAdd_Click(object sender, EventArgs e)
		{
			_blnAddAgain = true;
			cmdOK_Click(sender, e);
		}

		private void txtSearch_TextChanged(object sender, EventArgs e)
		{
			if (string.IsNullOrEmpty(txtSearch.Text))
			{
				cboCategory_SelectedIndexChanged(sender, e);
				return;
			}

			List<ListItem> lstCyberwares = new List<ListItem>();
			string strCategoryFilter = string.Empty;

			foreach (ListItem objAllowedCategory in _lstCategory)
			{
				if (!string.IsNullOrEmpty(objAllowedCategory.Value))
					strCategoryFilter += "category = \"" + objAllowedCategory.Value + "\" or ";
			}
			
			// Treat everything as being uppercase so the search is case-insensitive.
			string strSearch = "/chummer/" + _strNode + "s/" + _strNode + "[(" + _objCharacter.Options.BookXPath() + ") and ((contains(translate(name,'abcdefghijklmnopqrstuvwxyzàáâãäåçèéêëìíîïñòóôõöùúûüýß','ABCDEFGHIJKLMNOPQRSTUVWXYZÀÁÂÃÄÅÇÈÉÊËÌÍÎÏÑÒÓÔÕÖÙÚÛÜÝß'), \"" + txtSearch.Text.ToUpper() + "\") and not(translate)) or contains(translate(translate,'abcdefghijklmnopqrstuvwxyzàáâãäåçèéêëìíîïñòóôõöùúûüýß','ABCDEFGHIJKLMNOPQRSTUVWXYZÀÁÂÃÄÅÇÈÉÊËÌÍÎÏÑÒÓÔÕÖÙÚÛÜÝß'), \"" + txtSearch.Text.ToUpper() + "\"))";
			if (!string.IsNullOrEmpty(strCategoryFilter))
				strSearch += " and (" + strCategoryFilter + ")";
			// Remove the trailing " or ";
			strSearch = strSearch.Substring(0, strSearch.Length - 4) + ")";
			strSearch += "]";

			XmlNodeList objXmlCyberwareList = _objXmlDocument.SelectNodes(strSearch);
			foreach (XmlNode objXmlCyberware in objXmlCyberwareList)
			{
				ListItem objItem = new ListItem();
				objItem.Value = objXmlCyberware["name"].InnerText;
				if (objXmlCyberware["translate"] != null)
					objItem.Name = objXmlCyberware["translate"].InnerText;
				else
					objItem.Name = objXmlCyberware["name"].InnerText;

                if (objXmlCyberware["category"] != null && objXmlCyberware["category"].InnerText != cboCategory.SelectedValue.ToString())
                {
                    ListItem objFoundItem = _lstCategory.Find(objFind => objFind.Value == objXmlCyberware["category"].InnerText);
                    if (objFoundItem != null)
                    {
                        objItem.Name += " [" + objFoundItem.Name + "]";
                    }
                }
                lstCyberwares.Add(objItem);
			}
			SortListItem objSort = new SortListItem();
			lstCyberwares.Sort(objSort.Compare);
            lstCyberware.BeginUpdate();
            lstCyberware.DataSource = null;
			lstCyberware.ValueMember = "Value";
			lstCyberware.DisplayMember = "Name";
			lstCyberware.DataSource = lstCyberwares;
            lstCyberware.EndUpdate();
        }

		private void chkFree_CheckedChanged(object sender, EventArgs e)
		{
			UpdateCyberwareInfo();
		}

		private void nudESSDiscount_ValueChanged(object sender, EventArgs e)
		{
			UpdateCyberwareInfo();
		}
		private void chkBlackMarketDiscount_CheckedChanged(object sender, EventArgs e)
		{
			UpdateCyberwareInfo();
		}
		private void txtSearch_KeyDown(object sender, KeyEventArgs e)
		{
			if (e.KeyCode == Keys.Down)
			{
                if (lstCyberware.SelectedIndex + 1 < lstCyberware.Items.Count)
                {
                    lstCyberware.SelectedIndex++;
                }
                else if (lstCyberware.Items.Count > 0)
                {
                    lstCyberware.SelectedIndex = 0;
                }
			}
			if (e.KeyCode == Keys.Up)
			{
                if (lstCyberware.SelectedIndex - 1 >= 0)
                {
                    lstCyberware.SelectedIndex--;
                }
                else if (lstCyberware.Items.Count > 0)
                {
                    lstCyberware.SelectedIndex = lstCyberware.Items.Count - 1;
                }
			}
		}

		private void txtSearch_KeyUp(object sender, KeyEventArgs e)
		{
			if (e.KeyCode == Keys.Up)
				txtSearch.Select(txtSearch.Text.Length, 0);
		}

		private void chkTransgenic_CheckedChanged(object sender, EventArgs e)
		{
			if (chkTransgenic.Checked)
			{
				cboGrade.Enabled = false;
				cboGrade.SelectedValue = "Standard";
			}
			else
				cboGrade.Enabled = true;

			if ((cboCategory.SelectedValue.ToString().Contains("Genetech:") && _dblTransgenicsBiowareCostModifier != 1.0) || _blnCareer)
				chkFree.Visible = true;
			else
			{
				chkFree.Visible = false;
				chkFree.Checked = false;
			}
			if (chkTransgenic.Checked)
				chkFree.Visible = true;

			UpdateCyberwareInfo();
		}
		#endregion

		#region Properties
		/// <summary>
		/// Whether or not the user wants to add another item after this one.
		/// </summary>
		public bool AddAgain
		{
			get
			{
				return _blnAddAgain;
			}
		}

		/// <summary>
		/// Essence cost multiplier from the character.
		/// </summary>
		public double CharacterESSMultiplier
		{
			set
			{
				_dblCharacterESSModifier = value;
			}
		}

		/// <summary>
		/// Cost multiplier for Genetech.
		/// </summary>
		public double GenetechCostMultiplier
		{
			set
			{
				_dblGenetechCostModifier = value;
			}
		}

		/// <summary>
		/// Essence cost multiplier for Basic Bioware.
		/// </summary>
		public double BasicBiowareESSMultiplier
		{
			set
			{
				_dblBasicBiowareESSModifier = value;
			}
		}

		/// <summary>
		/// Cost multiplier for Transgenics Bioware.
		/// </summary>
		public double TransgenicsBiowareCostMultiplier
		{
			set
			{
				_dblTransgenicsBiowareCostModifier = value;
			}
		}

		/// <summary>
		/// Whether or not the item has no cost.
		/// </summary>
		public bool FreeCost
		{
			get
			{
				return chkFree.Checked;
			}
		}

		/// <summary>
		/// Set the window's Mode to Cyberware or Bioware.
		/// </summary>
		public Mode WindowMode
		{
			get
			{
				return _objMode;
			}
			set
			{
				_objMode = value;
				switch (_objMode)
				{
					case Mode.Cyberware:
						_strNode = "cyberware";
						break;
					case Mode.Bioware:
						_strNode = "bioware";
						break;
				}
			}
		}

		/// <summary>
		/// Set the maximum Capacity the piece of Cyberware is allowed to be.
		/// </summary>
		public int MaximumCapacity
		{
			set
			{
				_intMaximumCapacity = value;
				lblMaximumCapacity.Text = LanguageManager.Instance.GetString("Label_MaximumCapacityAllowed") + " " + _intMaximumCapacity.ToString();
			}
		}

		/// <summary>
		/// Set whether or not only subsystems (those that consume Capacity) should be shown.
		/// </summary>
		public bool ShowOnlySubsystems
		{
			set
			{
				_blnShowOnlySubsystems = value;
			}
		}

		/// <summary>
		/// Comma-separate list of Categories to show for Subsystems.
		/// </summary>
		public string Subsystems
		{
			set
			{
				_strSubsystems = value;
			}
		}

    	/// <summary>
    	/// Manually set the Grade of the piece of Cyberware.
    	/// </summary>
    	public string SetGrade
		{
			set
			{
				_strSetGrade = value;
			}
		}

		/// <summary>
		/// Name of Cyberware that was selected in the dialogue.
		/// </summary>
		public string SelectedCyberware
		{
			get
			{
				return _strSelectedCyberware;
			}
		}

		/// <summary>
		/// Grade of the selected piece of Cyberware.
		/// </summary>
		public Grade SelectedGrade
		{
			get
			{
				return _objSelectedGrade;
			}
		}

		/// <summary>
		/// Rating of the selected piece of Cyberware (0 if not applicable).
		/// </summary>
		public int SelectedRating
		{
			get
			{
				return _intSelectedRating;
			}
		}

		/// <summary>
		/// Selected Essence cost discount.
		/// </summary>
		public int SelectedESSDiscount
		{
			get
			{
				return _intSelectedESSDiscount;
			}
		}

		/// <summary>
		/// Whether or not Modular Plugins are allowed.
		/// </summary>
		public bool AllowModularPlugins
		{
			set
			{
				_blnAllowModularPlugins = value;
			}
		}

		/// <summary>
		/// Whether or not the selected Vehicle is used.
		/// </summary>
		public bool BlackMarketDiscount
		{
			get
			{
				return _blnBlackMarketDiscount;
			}
		}

		/// <summary>
		/// Whether or not the Bioware should be forced into the Genetech: Transgenics category.
		/// </summary>
		public bool ForceTransgenic
		{
			get
			{
				// If the Transgenics checkbox is checked, force it to the Genetech: Transgenics category.
				if (chkTransgenic.Checked)
					return true;
				else
					return false;
			}
		}

        /// <summary>
		/// Whether or not only Cyberlimb should be shown
		/// </summary>
		public bool ShowOnlyLimbs
        {
            set
            {
                _blnShowOnlyLimbs = value;
            }
        }

        /// <summary>
        /// Parent vehicle that the cyberlimb will be attached to.
        /// </summary>
        public Vehicle ParentVehicle
        {
            set
            {
                _objVehicle = value;
            }
            get
            {
                return _objVehicle;
            }
        }

	    public int Markup
	    {
		    get
		    {
			    return _intMarkup;
		    }
		    set
		    {
			    _intMarkup = value;
		    }
	    }

        #endregion

        #region Methods
        /// <summary>
        /// Update the Cyberware's information based on the Cyberware selected and current Rating.
        /// </summary>
        private void UpdateCyberwareInfo()
        {
			if (!string.IsNullOrEmpty(lstCyberware.Text))
			{
				XmlNode objNode = _objXmlDocument.SelectSingleNode("/chummer/" + _strNode + "s/" + _strNode + "[name = \"" + lstCyberware.SelectedValue + "\"]");
				string strSelectCategory = objNode["category"].InnerText;
				// If the Transgenics checkbox has been checked, force it to the Genetech: Transgenics category instead.
				if (chkTransgenic.Checked)
					strSelectCategory = "Genetech: Transgenics";

				// Place the Essence cost multiplier in a variable that can be safely modified.
				double dblCharacterESSModifier = _dblCharacterESSModifier;

				// If Basic Bioware is selected, apply the Basic Bioware ESS Multiplier.
				if (strSelectCategory == "Basic")
					dblCharacterESSModifier -= (1 - _dblBasicBiowareESSModifier);

				if (nudESSDiscount.Visible)
				{
					double dblDiscountModifier = Convert.ToDouble(nudESSDiscount.Value, GlobalOptions.CultureInfo) * 0.01;
					dblCharacterESSModifier *= (1.0 - dblDiscountModifier);
				}

				dblCharacterESSModifier -= (1 - _dblESSMultiplier);

				// Genetech and Genetic Infusions are not subject to Bioware cost multipliers, so if we're looking at either, suppress the multiplier.
				if (strSelectCategory.StartsWith("Genetech") || strSelectCategory.StartsWith("Genetic Infusions") || strSelectCategory.StartsWith("Genemods"))
					dblCharacterESSModifier = 1;

				// Place the Genetech cost multiplier in a varaible that can be safely modified.
				double dblGenetechCostModifier = 1;
				// Genetech cost modifier only applies to Genetech.
				if (strSelectCategory.StartsWith("Genetech") || strSelectCategory.StartsWith("Genetic Infusions") || strSelectCategory.StartsWith("Genemods"))
					dblGenetechCostModifier = _dblGenetechCostModifier;

				// If Genetech: Transgenics is selected, apply the Transgenetics Bioware ESS Multiplier.
				if (strSelectCategory == "Genetech: Transgenics")
					dblGenetechCostModifier -= (1 - _dblTransgenicsBiowareCostModifier);

				// Retireve the information for the selected piece of Cyberware.
				XmlNode objXmlCyberware = _objXmlDocument.SelectSingleNode("/chummer/" + _strNode + "s/" + _strNode + "[name = \"" + lstCyberware.SelectedValue + "\"]");

				// Extract the Avil and Cost values from the Cyberware info since these may contain formulas and/or be based off of the Rating.
				// This is done using XPathExpression.
				XPathNavigator nav = _objXmlDocument.CreateNavigator();

				// Avail.
				// If avail contains "F" or "R", remove it from the string so we can use the expression.
				string strAvail = string.Empty;
				string strAvailExpr = objXmlCyberware["avail"].InnerText;
				XPathExpression xprAvail;
                if (objXmlCyberware["avail"] != null)
                {
                    if (strAvailExpr.Substring(strAvailExpr.Length - 1, 1) == "F" || strAvailExpr.Substring(strAvailExpr.Length - 1, 1) == "R")
                    {
                        strAvail = strAvailExpr.Substring(strAvailExpr.Length - 1, 1);
                        // Remove the trailing character if it is "F" or "R".
                        strAvailExpr = strAvailExpr.Substring(0, strAvailExpr.Length - 1);
                    }
                    else if (objXmlCyberware["avail"].InnerText.StartsWith("FixedValues"))
                    {
                        string[] strValues = objXmlCyberware["avail"].InnerText.Replace("FixedValues(", string.Empty).Replace(")", string.Empty).Split(',');
                        if (strValues.Length >= Convert.ToInt32(nudRating.Value))
                            strAvail = strValues[Convert.ToInt32(nudRating.Value) - 1];
                        string strAvailSuffix = string.Empty;
                        if (strAvail.EndsWith("F") || strAvail.EndsWith("R"))
                        {
                            strAvailSuffix = strAvail.Substring(strAvail.Length - 1, 1);
                            strAvail = strAvail.Substring(0, strAvail.Length - 1);
                        }
                        int intAvail = Convert.ToInt32(strAvail) + _intAvailModifier;
                        lblAvail.Text = intAvail.ToString();
                    }
                    else
                    {
                        if (strAvailExpr.Contains("MinRating"))
                        {
                            XmlNode xmlMinRatingNode = objXmlCyberware["minrating"];
                            if (xmlMinRatingNode != null)
                            {
                                switch (xmlMinRatingNode.InnerText)
                                {
                                    case "MinimumAGI":
                                        if (_objVehicle != null)
                                        {
                                            strAvailExpr = strAvailExpr.Replace("MinRating",
                                                _objVehicle.Pilot.ToString());
                                        }
                                        else
                                        {
                                            strAvailExpr = strAvailExpr.Replace("MinRating", 3.ToString());
                                        }
                                        break;
                                    case "MinimumSTR":
                                        if (_objVehicle != null)
                                        {
                                            strAvailExpr = strAvailExpr.Replace("MinRating",
                                                _objVehicle.TotalBody.ToString());
                                        }
                                        else
                                        {
                                            strAvailExpr = strAvailExpr.Replace("MinRating", 3.ToString());
                                        }
                                        break;
                                    default:
                                        strAvailExpr = strAvailExpr.Replace("MinRating", 3.ToString());
                                        break;
                                }
                            }
                        }
                        strAvailExpr = strAvailExpr.Replace("Rating", nudRating.Value.ToString(GlobalOptions.InvariantCultureInfo));

                        string strPrefix = string.Empty;
                        if (strAvailExpr.StartsWith("+") || strAvailExpr.StartsWith("-"))
                        {
                            strPrefix = strAvailExpr.Substring(0, 1);
                            strAvailExpr = strAvailExpr.Substring(1, strAvailExpr.Length - 1);
                        }
                        int intAvail = -1;
                        try
                        {
                            xprAvail = nav.Compile(strAvailExpr);
                            intAvail = Convert.ToInt32(nav.Evaluate(xprAvail)) + _intAvailModifier;
                            // Avail cannot go below 0.
                            if (intAvail < 0)
                                intAvail = 0;
                            lblAvail.Text = strPrefix + intAvail.ToString() + strAvail;
                        }
                        catch (XPathException)
                        {
                            lblAvail.Text = objXmlCyberware["avail"].InnerText;
                        }
                    }
                }
				lblAvail.Text = lblAvail.Text.Replace("R", LanguageManager.Instance.GetString("String_AvailRestricted")).Replace("F", LanguageManager.Instance.GetString("String_AvailForbidden"));

                // Cost.
                double dblItemCost = 0;
                if (chkFree.Checked)
                {
                    lblCost.Text = String.Format("{0:###,###,##0¥}", 0);
                    dblItemCost = 0;
                }
                else if (objXmlCyberware["cost"] != null)
                {
                    // Check for a Variable Cost.
                    if (objXmlCyberware["cost"].InnerText.StartsWith("Variable"))
                    {
                        int intMin = 0;
                        int intMax = 0;
                        string strCost = objXmlCyberware["cost"].InnerText.Replace("Variable", string.Empty).Trim("()".ToCharArray());
                        if (strCost.Contains("-"))
                        {
                            string[] strValues = strCost.Split('-');
                            intMin = Convert.ToInt32(strValues[0]);
                            intMax = Convert.ToInt32(strValues[1]);
                        }
                        else
                            intMin = Convert.ToInt32(strCost.Replace("+", string.Empty));

                        if (intMax == 0)
                        {
                            intMax = 1000000;
                            lblCost.Text = String.Format("{0:###,###,##0¥+}", intMin);
                        }
                        else
                            lblCost.Text = String.Format("{0:###,###,##0}", intMin) + "-" + String.Format("{0:###,###,##0¥}", intMax);

                        dblItemCost = intMin;
                    }
                    if (objXmlCyberware["cost"].InnerText.StartsWith("FixedValues"))
                    {
                        string[] strValues = objXmlCyberware["cost"].InnerText.Replace("FixedValues", string.Empty).Trim("()".ToCharArray()).Split(',');
                        if (strValues.Length >= Convert.ToInt32(nudRating.Value))
                        {
                            dblItemCost = Convert.ToDouble(strValues[Convert.ToInt32(nudRating.Value) - 1], GlobalOptions.InvariantCultureInfo) * _dblCostMultiplier * dblGenetechCostModifier;
                            if (chkBlackMarketDiscount.Checked)
                            {
                                dblItemCost -= Convert.ToInt32(dblItemCost * 0.10);
                            }
                            double multiplier = 1 + Convert.ToDouble(nudMarkup.Value, GlobalOptions.InvariantCultureInfo)/100.0;
                            dblItemCost *= multiplier;
                            lblCost.Text = String.Format("{0:###,###,##0¥}", dblItemCost);
                        }
                    }
                    else
                    {
                        if (objXmlCyberware["cost"].InnerText.Contains("MinRating"))
                        {
                            XmlNode xmlMinRatingNode = objXmlCyberware["minrating"];
                            if (xmlMinRatingNode != null)
                            {
                                switch (xmlMinRatingNode.InnerText)
                                {
                                    case "MinimumAGI":
                                        if (_objVehicle != null)
                                        {
                                            objXmlCyberware["cost"].InnerText = objXmlCyberware["cost"].InnerText.Replace("MinRating",
                                                _objVehicle.Pilot.ToString());
                                        }
                                        else
                                        {
                                            objXmlCyberware["cost"].InnerText = objXmlCyberware["cost"].InnerText.Replace("MinRating", 3.ToString());
                                        }
                                        break;
                                    case "MinimumSTR":
                                        if (_objVehicle != null)
                                        {
                                            objXmlCyberware["cost"].InnerText = objXmlCyberware["cost"].InnerText.Replace("MinRating",
                                                _objVehicle.TotalBody.ToString());
                                        }
                                        else
                                        {
                                            objXmlCyberware["cost"].InnerText = objXmlCyberware["cost"].InnerText.Replace("MinRating", 3.ToString());
                                        }
                                        break;
                                }
                            }
                        }
                        XPathExpression xprCost = nav.Compile(objXmlCyberware["cost"].InnerText.Replace("Rating", nudRating.Value.ToString(GlobalOptions.InvariantCultureInfo)));
                        double dblCost = (Convert.ToDouble(nav.Evaluate(xprCost), GlobalOptions.InvariantCultureInfo) * _dblCostMultiplier *
                                    dblGenetechCostModifier);
                        dblCost *= 1 + (Convert.ToDouble(nudMarkup.Value, GlobalOptions.InvariantCultureInfo) / 100.0);
                        dblItemCost = dblCost;

                        if (chkBlackMarketDiscount.Checked)
                        {
                            dblItemCost -= Convert.ToInt32(dblItemCost * 0.10);
                        }

                        lblCost.Text = String.Format("{0:###,###,##0¥}", dblItemCost);
                    }
                }
                else
                    lblCost.Text = String.Format("{0:###,###,##0¥}", dblItemCost);

                // Test required to find the item.
                lblTest.Text = _objCharacter.AvailTest(Convert.ToInt32(dblItemCost), lblAvail.Text);

				// Essence.
				double dblESS = 0.0;
				if (objXmlCyberware["ess"].InnerText.StartsWith("FixedValues"))
				{
					string[] strValues = objXmlCyberware["ess"].InnerText.Replace("FixedValues", string.Empty).Trim("()".ToCharArray()).Split(',');
					decimal decESS = Convert.ToDecimal(strValues[Convert.ToInt32(nudRating.Value) - 1], GlobalOptions.InvariantCultureInfo);
					dblESS = Math.Round(Convert.ToDouble(decESS, GlobalOptions.InvariantCultureInfo) * dblCharacterESSModifier, _objCharacter.Options.EssenceDecimals, MidpointRounding.AwayFromZero);
				}
				else
				{
					XPathExpression xprEssence = nav.Compile(objXmlCyberware["ess"].InnerText.Replace("Rating", nudRating.Value.ToString(GlobalOptions.InvariantCultureInfo)));
					dblESS = Math.Round(Convert.ToDouble(nav.Evaluate(xprEssence), GlobalOptions.InvariantCultureInfo) * dblCharacterESSModifier, _objCharacter.Options.EssenceDecimals, MidpointRounding.AwayFromZero);
				}
				// Check if the character has Sensitive System.
				if (_objMode == Mode.Cyberware)
				{
					foreach (Improvement objImprovement in _objCharacter.Improvements)
					{
						if (objImprovement.ImproveType == Improvement.ImprovementType.SensitiveSystem && objImprovement.Enabled)
							dblESS *= 2.0;
					}
				}
				lblEssence.Text = dblESS.ToString(GlobalOptions.CultureInfo);

				// Capacity.
				// XPathExpression cannot evaluate while there are square brackets, so remove them if necessary.
				bool blnSquareBrackets = objXmlCyberware["capacity"].InnerText.Contains('[');
				string strCapacity = objXmlCyberware["capacity"].InnerText;
				XPathExpression xprCapacity;

				if (objXmlCyberware["capacity"].InnerText.Contains("/["))
				{
					int intPos = objXmlCyberware["capacity"].InnerText.IndexOf("/[");
					string strFirstHalf = objXmlCyberware["capacity"].InnerText.Substring(0, intPos);
					string strSecondHalf = objXmlCyberware["capacity"].InnerText.Substring(intPos + 1, objXmlCyberware["capacity"].InnerText.Length - intPos - 1);

					blnSquareBrackets = strFirstHalf.Contains('[');
					strCapacity = strFirstHalf;
					if (blnSquareBrackets && strCapacity.Length > 1)
						strCapacity = strCapacity.Substring(1, strCapacity.Length - 2);
					xprCapacity = nav.Compile(strCapacity.Replace("Rating", nudRating.Value.ToString(GlobalOptions.InvariantCultureInfo)));

					if (objXmlCyberware["capacity"] != null)
					{
						if (objXmlCyberware["capacity"].InnerText == "[*]")
							lblCapacity.Text = "*";
						else
						{
							if (objXmlCyberware["capacity"].InnerText.StartsWith("FixedValues"))
							{
								string[] strValues = objXmlCyberware["capacity"].InnerText.Replace("FixedValues", string.Empty).Trim("()".ToCharArray()).Split(',');
                                if (strValues.Length >= Convert.ToInt32(nudRating.Value, GlobalOptions.InvariantCultureInfo))
								    lblCapacity.Text = strValues[Convert.ToInt32(nudRating.Value, GlobalOptions.InvariantCultureInfo) - 1];
							}
							else
								lblCapacity.Text = nav.Evaluate(xprCapacity).ToString();
						}
						if (blnSquareBrackets)
							lblCapacity.Text = "[" + lblCapacity.Text + "]";
					}
					else
					{
						lblCapacity.Text = "0";
					}

					if (strSecondHalf.Contains("Rating"))
					{
						strSecondHalf = strSecondHalf.Replace("[", string.Empty).Replace("]", string.Empty);
						xprCapacity = nav.Compile(strSecondHalf.Replace("Rating", nudRating.Value.ToString(GlobalOptions.InvariantCultureInfo)));
						strSecondHalf = "[" + nav.Evaluate(xprCapacity).ToString() + "]";
					}

					lblCapacity.Text += "/" + strSecondHalf;
				}
				else
				{
					if (blnSquareBrackets)
						strCapacity = strCapacity.Substring(1, strCapacity.Length - 2);
					xprCapacity = nav.Compile(strCapacity.Replace("Rating", nudRating.Value.ToString(GlobalOptions.InvariantCultureInfo)));

					if (objXmlCyberware["capacity"].InnerText == "[*]")
						lblCapacity.Text = "*";
					else
					{
						if (objXmlCyberware["capacity"].InnerText.StartsWith("FixedValues"))
						{
							string[] strValues = objXmlCyberware["capacity"].InnerText.Replace("FixedValues", string.Empty).Trim("()".ToCharArray()).Split(',');
							lblCapacity.Text = strValues[Convert.ToInt32(nudRating.Value) - 1];
						}
						else
							lblCapacity.Text = nav.Evaluate(xprCapacity).ToString();
					}
					if (blnSquareBrackets)
						lblCapacity.Text = "[" + lblCapacity.Text + "]";
				}
			}
        }
		
		/// <summary>
		/// Lock the Grade so it cannot be changed.
		/// </summary>
		public void LockGrade()
		{
			cboGrade.Enabled = false;
			_blnLockGrade = true;
		}

		/// <summary>
		/// Accept the selected item and close the form.
		/// </summary>
		private void AcceptForm()
		{
			if (!string.IsNullOrEmpty(lstCyberware.Text))
			{
				XmlNode objNode = _objXmlDocument.SelectSingleNode("/chummer/" + _strNode + "s/" + _strNode + "[name = \"" + lstCyberware.SelectedValue + "\"]");
				_strSelectCategory = objNode["category"].InnerText;
				_strSelectedCyberware = objNode["name"].InnerText;
			}

			if (_objMode == Mode.Bioware)
			{
				if (cboCategory.SelectedValue.ToString().StartsWith("Genetech:") ||
				    cboCategory.SelectedValue.ToString() == "Symbionts" ||
				    cboCategory.SelectedValue.ToString() == "Genemods")
				{
					_objSelectedGrade = GlobalOptions.BiowareGrades.GetGrade("Standard");
				}
				else
				{
					_objSelectedGrade = GlobalOptions.BiowareGrades.GetGrade(cboGrade.SelectedValue.ToString());
				}
			}
			else
			{
				_objSelectedGrade = GlobalOptions.CyberwareGrades.GetGrade(cboGrade.SelectedValue.ToString());
			}

			_strSelectedGrade = _objSelectedGrade.ToString();
			_intSelectedRating = Convert.ToInt32(nudRating.Value);
			_blnBlackMarketDiscount = chkBlackMarketDiscount.Checked;

			if (nudESSDiscount.Visible)
				_intSelectedESSDiscount = Convert.ToInt32(nudESSDiscount.Value);

			XmlNode objCyberwareNode = _objXmlDocument.SelectSingleNode("/chummer/" + _strNode + "s/" + _strNode + "[name = \"" + lstCyberware.SelectedValue + "\"]");
			if (!Backend.Shared_Methods.SelectionShared.RequirementsMet(objCyberwareNode, false, _objCharacter))
				return;
			DialogResult = DialogResult.OK;
		}

		/// <summary>
		/// Populate the list of Cyberware Grades.
		/// </summary>
		/// <param name="blnIgnoreSecondHand">Whether or not Secon-Hand Grades should be added to the list.</param>
		private void PopulateGrades(bool blnIgnoreSecondHand = false)
		{
			GradeList objGradeList;
			if (_objMode == Mode.Bioware)
				objGradeList = GlobalOptions.BiowareGrades;
			else
				objGradeList = GlobalOptions.CyberwareGrades;

			_lstGrade.Clear();
			foreach (Grade objGrade in objGradeList)
			{
				bool blnAddItem = true;

				ListItem objItem = new ListItem();
				objItem.Value = objGrade.Name;
				objItem.Name = objGrade.DisplayName;

                if (objGrade.Burnout && _objCharacter.BurnoutEnabled)
                    blnAddItem = true;
                else if (objGrade.Burnout)
                    blnAddItem = false;

                if (objGrade.DisplayName == "Standard" && _objCharacter.BurnoutEnabled)
                    blnAddItem = false;
				if (blnIgnoreSecondHand && objGrade.SecondHand)
					blnAddItem = false;
				if (!_objCharacter.AdapsinEnabled && objGrade.Adapsin)
					blnAddItem = false;

				if (blnAddItem)
					_lstGrade.Add(objItem);
			}
            cboGrade.BeginUpdate();
            cboGrade.DataSource = null;
			cboGrade.ValueMember = "Value";
			cboGrade.DisplayMember = "Name";
			cboGrade.DataSource = _lstGrade;
            cboGrade.EndUpdate();
        }

		private void MoveControls()
		{
			int intWidth = Math.Max(lblRatingLabel.Width, lblEssenceLabel.Width);
			intWidth = Math.Max(intWidth, lblCapacityLabel.Width);
			intWidth = Math.Max(intWidth, lblAvailLabel.Width);
			intWidth = Math.Max(intWidth, lblCostLabel.Width);

			nudRating.Left = lblRatingLabel.Left + intWidth + 6;
			lblEssence.Left = lblEssenceLabel.Left + intWidth + 6;
			lblCapacity.Left = lblCapacityLabel.Left + intWidth + 6;
			lblAvail.Left = lblAvailLabel.Left + intWidth + 6;
			lblCost.Left = lblCostLabel.Left + intWidth + 6;

			lblSource.Left = lblSourceLabel.Left + lblSourceLabel.Width + 6;
			lblTest.Left = lblTestLabel.Left + lblTestLabel.Width + 6;
            nudESSDiscount.Left = lblESSDiscountLabel.Left + lblESSDiscountLabel.Width + 6;
            lblESSDiscountPercentLabel.Left = nudESSDiscount.Left + nudESSDiscount.Width;

			lblSearchLabel.Left = txtSearch.Left - 6 - lblSearchLabel.Width;
		}
		#endregion

	}
>>>>>>> 7f97dd00
}<|MERGE_RESOLUTION|>--- conflicted
+++ resolved
@@ -1,4 +1,3 @@
-<<<<<<< HEAD
 ﻿/*  This file is part of Chummer5a.
  *
  *  Chummer5a is free software: you can redistribute it and/or modify
@@ -1242,406 +1241,9 @@
 				_intSelectedESSDiscount = Convert.ToInt32(nudESSDiscount.Value);
 
 			XmlNode objCyberwareNode = _objXmlDocument.SelectSingleNode("/chummer/" + _strNode + "s/" + _strNode + "[name = \"" + lstCyberware.SelectedValue + "\"]");
-			if (!RequirementMet(objCyberwareNode, true))
+			if (!Backend.Shared_Methods.SelectionShared.RequirementsMet(objCyberwareNode, false, _objCharacter))
 				return;
 			DialogResult = DialogResult.OK;
-		}
-
-		/// <summary>
-		/// Check if the Cyberware's requirements/restrictions are being met.
-		/// </summary>
-		/// <param name="objXmlCyberware">XmlNode of the Cyberware.</param>
-		/// <param name="blnShowMessage">Whether or not a message should be shown if the requirements are not met.</param>
-		private bool RequirementMet(XmlNode objXmlCyberware, bool blnShowMessage)
-		{
-			// Ignore the rules.
-			if (_objCharacter.IgnoreRules)
-				return true;
-
-			if (objXmlCyberware.InnerXml.Contains("forbidden"))
-			{
-				bool blnRequirementForbidden = false;
-				string strForbidden = string.Empty;
-
-				// Loop through the oneof requirements.
-				XmlNodeList objXmlForbiddenList = objXmlCyberware.SelectNodes("forbidden/oneof");
-				foreach (XmlNode objXmlOneOf in objXmlForbiddenList)
-				{
-					XmlNodeList objXmlOneOfList = objXmlOneOf.ChildNodes;
-
-					foreach (XmlNode objXmlForbidden in objXmlOneOfList)
-					{
-						switch (objXmlForbidden.Name)
-						{
-							case "cyberware":
-								// Run through all of the Cyberwares the character has and see if the current forbidden item exists.
-								// If so, turn on the RequirementForbidden flag so it cannot be selected.
-								foreach (Cyberware objCharacterCyberware in _objCharacter.Cyberware.Where(objCharacterCyberware => objCharacterCyberware.Name == objXmlForbidden.InnerText))
-								{
-									blnRequirementForbidden = true;
-									strForbidden += "\n\t" + objCharacterCyberware.DisplayNameShort;
-								}
-								break;
-                            case "metatype":
-                                // Check if the character's Metatype is banned. 
-						        if (_objCharacter != null)
-						        {
-						            if (_objCharacter.Metatype == objXmlForbidden.InnerText)
-						            {
-						                blnRequirementForbidden = true;
-                                        strForbidden += "\n\t" + LanguageManager.Instance.GetString("Label_Metatype") + " " + _objCharacter.Metatype;
-                                    }
-						        }
-						        break;
-						}
-					}
-				}
-
-				// The character is not allowed to take the Cyberware, so display a message and uncheck the item.
-				if (blnRequirementForbidden)
-				{
-					if (blnShowMessage)
-						MessageBox.Show(LanguageManager.Instance.GetString("Message_SelectCyberware_CyberwareRestriction") + strForbidden, LanguageManager.Instance.GetString("MessageTitle_SelectQuality_QualityRestriction"), MessageBoxButtons.OK, MessageBoxIcon.Information);
-					return false;
-				}
-			}
-
-			if (objXmlCyberware.InnerXml.Contains("required"))
-			{
-				string strRequirement = string.Empty;
-				bool blnRequirementMet = true;
-
-				// Loop through the oneof requirements.
-				XmlNodeList objXmlRequiredList = objXmlCyberware.SelectNodes("required/oneof");
-				foreach (XmlNode objXmlOneOf in objXmlRequiredList)
-				{
-					bool blnOneOfMet = false;
-					string strThisRequirement = "\n" + LanguageManager.Instance.GetString("Message_SelectQuality_OneOf");
-					XmlNodeList objXmlOneOfList = objXmlOneOf.ChildNodes;
-					foreach (XmlNode objXmlRequired in objXmlOneOfList)
-					{
-						switch (objXmlRequired.Name)
-						{
-							case "quality":
-								XmlDocument _objQualityDocument = XmlManager.Instance.Load("qualities.xml");
-								// Run through all of the Qualities the character has and see if the current required item exists.
-								// If so, turn on the RequirementMet flag so it can be selected.
-								foreach (Quality objCharacterQuality in _objCharacter.Qualities)
-								{
-									if (objCharacterQuality.Name == objXmlRequired.InnerText)
-										blnOneOfMet = true;
-								}
-
-								if (!blnOneOfMet)
-								{
-									XmlNode objNode = _objQualityDocument.SelectSingleNode("/chummer/qualities/quality[name = \"" + objXmlRequired.InnerText + "\"]");
-									if (objNode["translate"] != null)
-										strThisRequirement += "\n\t" + objNode["translate"].InnerText;
-									else
-										strThisRequirement += "\n\t" + objXmlRequired.InnerText;
-								}
-								break;
-							case "metatype":
-								XmlDocument _objMetatypeDocument = XmlManager.Instance.Load("metatypes.xml");
-								// Check the Metatype requirement.
-								if (objXmlRequired.InnerText == _objCharacter.Metatype)
-									blnOneOfMet = true;
-								else
-								{
-									XmlNode objNode = _objMetatypeDocument.SelectSingleNode("/chummer/metatypes/metatype[name = \"" + objXmlRequired.InnerText + "\"]");
-									if (objNode["translate"] != null)
-										strThisRequirement += "\n\t" + objNode["translate"].InnerText;
-									else
-										strThisRequirement += "\n\t" + objXmlRequired.InnerText;
-								}
-								break;
-							case "metatypecategory":
-								// Check the Metatype Category requirement.
-								if (objXmlRequired.InnerText == _objCharacter.MetatypeCategory)
-									blnOneOfMet = true;
-								else
-								{
-									XmlNode objNode = this._objMetatypeDocument.SelectSingleNode("/chummer/categories/category[. = \"" + objXmlRequired.InnerText + "\"]");
-									if (objNode.Attributes["translate"] != null)
-										strThisRequirement += "\n\t" + objNode.Attributes["translate"].InnerText;
-									else
-										strThisRequirement = "\n\t" + objXmlRequired.InnerText;
-								}
-								break;
-							case "metavariant":
-								// Check the Metavariant requirement.
-								if (objXmlRequired.InnerText == _objCharacter.Metavariant)
-									blnOneOfMet = true;
-								else
-								{
-									XmlNode objNode = this._objMetatypeDocument.SelectSingleNode("/chummer/metatypes/metatype/metavariants/metavariant[name = \"" + objXmlRequired.InnerText + "\"]");
-									if (objNode["translate"] != null)
-										strThisRequirement += "\n\t" + objNode["translate"].InnerText;
-									else
-										strThisRequirement += "\n\t" + objXmlRequired.InnerText;
-								}
-								break;
-							case "power":
-								// Run through all of the Powers the character has and see if the current required item exists.
-								// If so, turn on the RequirementMet flag so it can be selected.
-								if (_objCharacter.AdeptEnabled && _objCharacter.Powers != null)
-								{
-									foreach (Power objCharacterPower in _objCharacter.Powers)
-									{
-										//Check that the power matches the name and doesn't come from a bonus source like a focus. There's probably an edge case that this will break.
-										if (objXmlRequired.InnerText == objCharacterPower.Name && objCharacterPower.BonusSource.Length == 0)
-										{
-											blnOneOfMet = true;
-										}
-									}
-
-									if (!blnOneOfMet)
-									{
-										strThisRequirement += "\n\t" + objXmlRequired.InnerText;
-									}
-								}
-								break;
-							case "inherited":
-								strThisRequirement += "\n\t" + LanguageManager.Instance.GetString("Message_SelectQuality_Inherit");
-								break;
-							case "careerkarma":
-								// Check Career Karma requirement.
-								if (_objCharacter.CareerKarma >= Convert.ToInt32(objXmlRequired.InnerText))
-									blnOneOfMet = true;
-								else
-									strThisRequirement = "\n\t" + LanguageManager.Instance.GetString("Message_SelectQuality_RequireKarma").Replace("{0}", objXmlRequired.InnerText);
-								break;
-							case "ess":
-								// Check Essence requirement.
-								if (objXmlRequired.InnerText.StartsWith("-"))
-								{
-									// Essence must be less than the value.
-									if (_objCharacter.Essence < Convert.ToDecimal(objXmlRequired.InnerText.Replace("-", string.Empty), GlobalOptions.InvariantCultureInfo))
-										blnOneOfMet = true;
-								}
-								else
-								{
-									// Essence must be equal to or greater than the value.
-									if (_objCharacter.Essence >= Convert.ToDecimal(objXmlRequired.InnerText, GlobalOptions.InvariantCultureInfo))
-										blnOneOfMet = true;
-								}
-								break;
-							case "skill":
-								// Check if the character has the required Skill.
-								foreach (Skill objSkill in _objCharacter.SkillsSection.Skills)
-								{
-									if (objSkill.Name == objXmlRequired["name"].InnerText)
-									{
-										if (objSkill.Rating >= Convert.ToInt32(objXmlRequired["val"].InnerText))
-										{
-											blnOneOfMet = true;
-											break;
-										}
-									}
-								}
-								break;
-							case "attribute":
-								// Check to see if an Attribute meets a requirement.
-								CharacterAttrib objAttribute = _objCharacter.GetAttribute(objXmlRequired["name"].InnerText);
-
-								if (objXmlRequired["total"] != null)
-								{
-									// Make sure the Attribute's total value meets the requirement.
-									if (objAttribute.TotalValue >= Convert.ToInt32(objXmlRequired["total"].InnerText))
-										blnOneOfMet = true;
-								}
-								break;
-							case "attributetotal":
-								// Check if the character's Attributes add up to a particular total.
-								string strAttributes = objXmlRequired["attributes"].InnerText;
-                                foreach (string strAttribute in Character.AttributeStrings)
-                                {
-                                    strAttributes = strAttributes.Replace(strAttribute, _objCharacter.GetAttribute(strAttribute).Value.ToString());
-                                }
-
-                                XmlDocument objXmlDocument = new XmlDocument();
-								XPathNavigator nav = objXmlDocument.CreateNavigator();
-								XPathExpression xprAttributes = nav.Compile(strAttributes);
-								if (Convert.ToInt32(nav.Evaluate(xprAttributes)) >= Convert.ToInt32(objXmlRequired["val"].InnerText))
-									blnOneOfMet = true;
-								break;
-							case "skillgrouptotal":
-							{
-								// Check if the total combined Ratings of Skill Groups adds up to a particular total.
-								int intTotal = 0;
-								string[] strGroups = objXmlRequired["skillgroups"].InnerText.Split('+');
-								for (int i = 0; i <= strGroups.Length - 1; i++)
-								{
-									foreach (SkillGroup objGroup in _objCharacter.SkillsSection.SkillGroups)
-									{
-										if (objGroup.Name == strGroups[i])
-										{
-											intTotal += objGroup.Rating;
-											break;
-										}
-									}
-								}
-
-								if (intTotal >= Convert.ToInt32(objXmlRequired["val"].InnerText))
-									blnOneOfMet = true;
-							}
-								break;
-							case "cyberwares":
-							{
-								// Check to see if the character has a number of the required Cyberware/Bioware items.
-								int intTotal = 0;
-
-								// Check Cyberware.
-								foreach (XmlNode objXmlNode in objXmlRequired.SelectNodes("cyberware"))
-								{
-									foreach (Cyberware objCyberware in _objCharacter.Cyberware)
-									{
-										bool blnFound = false;
-										if (objCyberware.Name == objXmlNode.InnerText)
-										{
-											if (objXmlNode.Attributes["select"] == null)
-											{
-												intTotal++;
-												blnFound = true;
-												break;
-											}
-											else if (objXmlNode.Attributes["select"].InnerText == objCyberware.Location)
-											{
-												intTotal++;
-												blnFound = true;
-												break;
-											}
-										}
-										if (!blnFound)
-										{
-											strThisRequirement += "\n\t" + objXmlNode.InnerText;
-										}
-									}
-								}
-
-								// Check Bioware.
-								foreach (XmlNode objXmlNode in objXmlRequired.SelectNodes("bioware"))
-								{
-									bool blnFound = false;
-									foreach (Cyberware objCyberware in _objCharacter.Cyberware)
-									{
-										if (objCyberware.Name == objXmlNode.InnerText)
-										{
-											intTotal++;
-											blnFound = true;
-											break;
-										}
-									}
-									if (!blnFound)
-									{
-										strThisRequirement += "\n\t" + objXmlNode.InnerText;
-									}
-								}
-
-								// Check Cyberware name that contain a straing.
-								foreach (XmlNode objXmlNode in objXmlRequired.SelectNodes("cyberwarecontains"))
-								{
-									foreach (Cyberware objCyberware in _objCharacter.Cyberware)
-									{
-										if (objCyberware.Name.Contains(objXmlNode.InnerText))
-										{
-											if (objXmlCyberware.Attributes["select"] == null)
-											{
-												intTotal++;
-												break;
-											}
-											else if (objXmlCyberware.Attributes["select"].InnerText == objCyberware.Location)
-											{
-												intTotal++;
-												break;
-											}
-										}
-									}
-								}
-
-								// Check Bioware name that contain a straing.
-								foreach (XmlNode objXmlNode in objXmlRequired.SelectNodes("biowarecontains"))
-								{
-									foreach (Cyberware objCyberware in _objCharacter.Cyberware)
-									{
-										if (objCyberware.Name.Contains(objXmlNode.InnerText))
-										{
-											if (objXmlNode.Attributes["select"] == null)
-											{
-												intTotal++;
-												break;
-											}
-											else if (objXmlNode.Attributes["select"].InnerText == objCyberware.Location)
-											{
-												intTotal++;
-												break;
-											}
-										}
-									}
-								}
-
-								// Check for Cyberware Plugins.
-								foreach (XmlNode objXmlNode in objXmlRequired.SelectNodes("cyberwareplugin"))
-								{
-									foreach (Cyberware objCyberware in _objCharacter.Cyberware)
-									{
-										foreach (Cyberware objPlugin in objCyberware.Children)
-										{
-											if (objPlugin.Name == objXmlNode.InnerText)
-											{
-												intTotal++;
-												break;
-											}
-										}
-									}
-								}
-
-								// Check for Cyberware Categories.
-								foreach (XmlNode objXmlNode in objXmlRequired.SelectNodes("cyberwarecategory"))
-								{
-									foreach (Cyberware objCyberware in _objCharacter.Cyberware)
-									{
-										if (objCyberware.Category == objXmlNode.InnerText)
-											intTotal++;
-									}
-								}
-
-								if (intTotal >= Convert.ToInt32(objXmlRequired["count"].InnerText))
-									blnOneOfMet = true;
-							}
-								break;
-							case "streetcredvsnotoriety":
-								// Street Cred must be higher than Notoriety.
-								if (_objCharacter.StreetCred >= _objCharacter.Notoriety)
-									blnOneOfMet = true;
-								break;
-							case "damageresistance":
-								// Damage Resistance must be a particular value.
-								ImprovementManager _objImprovementManager = new ImprovementManager(_objCharacter);
-								if (_objCharacter.BOD.TotalValue + _objImprovementManager.ValueOf(Improvement.ImprovementType.DamageResistance) >= Convert.ToInt32(objXmlRequired.InnerText))
-									blnOneOfMet = true;
-								break;
-						}
-					}
-
-					// Update the flag for requirements met.
-					blnRequirementMet = blnRequirementMet && blnOneOfMet;
-					strRequirement += strThisRequirement;
-				}
-
-				// The character has not met the requirements, so display a message and uncheck the item.
-				if (!blnRequirementMet)
-				{
-					string strMessage = LanguageManager.Instance.GetString("Message_SelectQuality_QualityRequirement");
-					strMessage += strRequirement;
-
-					if (blnShowMessage)
-						MessageBox.Show(strMessage, LanguageManager.Instance.GetString("MessageTitle_SelectQuality_QualityRequirement"), MessageBoxButtons.OK, MessageBoxIcon.Information);
-					return false;
-				}
-			}
-
-			return true;
 		}
 
 		/// <summary>
@@ -1711,1321 +1313,4 @@
 		#endregion
 
 	}
-=======
-﻿/*  This file is part of Chummer5a.
- *
- *  Chummer5a is free software: you can redistribute it and/or modify
- *  it under the terms of the GNU General Public License as published by
- *  the Free Software Foundation, either version 3 of the License, or
- *  (at your option) any later version.
- *
- *  Chummer5a is distributed in the hope that it will be useful,
- *  but WITHOUT ANY WARRANTY; without even the implied warranty of
- *  MERCHANTABILITY or FITNESS FOR A PARTICULAR PURPOSE.  See the
- *  GNU General Public License for more details.
- *
- *  You should have received a copy of the GNU General Public License
- *  along with Chummer5a.  If not, see <http://www.gnu.org/licenses/>.
- *
- *  You can obtain the full source code for Chummer5a at
- *  https://github.com/chummer5a/chummer5a
- */
- using System;
-using System.Collections.Generic;
-using System.Linq;
-using System.Windows.Forms;
-using System.Xml;
-using System.Xml.XPath;
- using Chummer.Backend.Equipment;
- using Chummer.Skills;
-
-namespace Chummer
-{
-    public partial class frmSelectCyberware : Form
-    {
-		private string _strSelectedCyberware = string.Empty;
-		private Grade _objSelectedGrade;
-		private int _intSelectedRating = 0;
-		private readonly Character _objCharacter;
-        private Vehicle _objVehicle;
-		private int _intSelectedESSDiscount = 0;
-
-        private double _dblCostMultiplier = 1.0;
-        private double _dblESSMultiplier = 1.0;
-		private int _intAvailModifier = 0;
-		private int _intMarkup = 0;
-		private double _dblCharacterESSModifier = 1.0;
-		private double _dblGenetechCostModifier = 1.0;
-		private double _dblBasicBiowareESSModifier = 1.0;
-		private double _dblTransgenicsBiowareCostModifier = 1.0;
-		private bool _blnCareer = false;
-
-		private string _strSetGrade = string.Empty;
-		private bool _blnShowOnlySubsystems = false;
-		private string _strSubsystems = string.Empty;
-		private int _intMaximumCapacity = -1;
-		private bool _blnLockGrade = false;
-
-		private Mode _objMode = Mode.Cyberware;
-		private string _strNode = "cyberware";
-		private bool _blnAddAgain = false;
-		private bool _blnAllowModularPlugins = false;
-        private bool _blnShowOnlyLimbs = false;
-	    private bool _blnBlackMarketDiscount = false;
-		private static string _strSelectCategory = string.Empty;
-		private static string _strSelectedGrade = string.Empty;
-
-		private XmlDocument _objXmlDocument = new XmlDocument();
-		private XmlDocument _objMetatypeDocument = new XmlDocument();
-
-		private List<ListItem> _lstCategory = new List<ListItem>();
-		private List<ListItem> _lstGrade = new List<ListItem>();
-		
-
-		public enum Mode
-		{
-			Cyberware = 0,
-			Bioware = 1,
-		}
-
-		#region Control Events
-		public frmSelectCyberware(Character objCharacter, bool blnCareer = false)
-        {
-            InitializeComponent();
-			LanguageManager.Instance.Load(GlobalOptions.Instance.Language, this);
-			chkFree.Visible = blnCareer;
-			lblMarkupLabel.Visible = blnCareer;
-			nudMarkup.Visible = blnCareer;
-			lblMarkupPercentLabel.Visible = blnCareer;
-			_blnCareer = blnCareer;
-			_objCharacter = objCharacter;
-			MoveControls();
-			
-		}
-
-        private void frmSelectCyberware_Load(object sender, EventArgs e)
-        {
-			// Update the window title if needed.
-			if (_strNode == "bioware")
-				Text = LanguageManager.Instance.GetString("Title_SelectCyberware_Bioware");
-
-			foreach (Label objLabel in Controls.OfType<Label>())
-			{
-				if (objLabel.Text.StartsWith("["))
-					objLabel.Text = string.Empty;
-			}
-
-        	// Load the Cyberware information.
-			switch (_objMode)
-			{
-				case Mode.Cyberware:
-					_objXmlDocument = XmlManager.Instance.Load("cyberware.xml");
-					break;
-				case Mode.Bioware:
-					_objXmlDocument = XmlManager.Instance.Load("bioware.xml");
-					break;
-			}
-
-			XmlNodeList objXmlCategoryList;
-			if (_strSubsystems.Length > 0)
-	        {
-		        // Populate the Cyberware Category list.
-		        string strSubsystem = ". = \"";
-		        if (_strSubsystems.Contains(','))
-		        {
-			        strSubsystem += _strSubsystems.Replace(",", "\" or . = \"");
-		        }
-		        else
-		        {
-			        strSubsystem += _strSubsystems;
-		        }
-		        objXmlCategoryList = _objXmlDocument.SelectNodes("/chummer/categories/category[" + strSubsystem + "\"]");
-			}
-	        else
-	        {
-				objXmlCategoryList = _objXmlDocument.SelectNodes("/chummer/categories/category");
-			}
-	        foreach (XmlNode objXmlCategory in objXmlCategoryList)
-			{
-				// Make sure the Category isn't in the exclusion list.
-				bool blnAddItem = true;
-
-				if (objXmlCategory.Attributes["show"] != null)
-					blnAddItem = _blnAllowModularPlugins;
-
-			    if (_blnShowOnlyLimbs)
-			        blnAddItem = objXmlCategory.InnerText == "Cyberlimb";
-
-				if (blnAddItem)
-				{
-					ListItem objItem = new ListItem();
-					objItem.Value = objXmlCategory.InnerText;
-					if (objXmlCategory.Attributes["translate"] != null)
-					{
-						if (objXmlCategory.Attributes["translate"] != null)
-							objItem.Name = objXmlCategory.Attributes["translate"].InnerText;
-						else
-							objItem.Name = objXmlCategory.InnerText;
-					}
-					else
-						objItem.Name = objXmlCategory.InnerXml;
-					_lstCategory.Add(objItem);
-				}
-			}
-            cboCategory.BeginUpdate();
-            cboCategory.ValueMember = "Value";
-			cboCategory.DisplayMember = "Name";
-			cboCategory.DataSource = _lstCategory;
-
-			chkBlackMarketDiscount.Visible = _objCharacter.BlackMarketDiscount;
-
-			// Populate the Grade list. Do not show the Adapsin Grades if Adapsin is not enabled for the character.
-			PopulateGrades();
-
-			if (string.IsNullOrEmpty(_strSetGrade))
-			{
-				if (string.IsNullOrEmpty(_strSelectedGrade))
-					cboGrade.SelectedIndex = 0;
-				else
-					cboGrade.SelectedValue = _strSelectedGrade;
-			}
-			else
-				cboGrade.SelectedValue = _strSetGrade;
-
-			if (cboGrade.SelectedIndex == -1)
-				cboGrade.SelectedIndex = 0;
-
-			// Select the first Category in the list.
-			if (string.IsNullOrEmpty(_strSelectCategory))
-				cboCategory.SelectedIndex = 0;
-			else if (cboCategory.Items.Contains(_strSelectCategory))
-			{
-                cboCategory.SelectedValue = _strSelectCategory;
-            }
-
-			if (cboCategory.SelectedIndex == -1)
-				cboCategory.SelectedIndex = 0;
-            cboCategory.EndUpdate();
-
-            lblESSDiscountLabel.Visible = _objCharacter.Options.AllowCyberwareESSDiscounts;
-			lblESSDiscountPercentLabel.Visible = _objCharacter.Options.AllowCyberwareESSDiscounts;
-			nudESSDiscount.Visible = _objCharacter.Options.AllowCyberwareESSDiscounts;
-
-			if (_objMode == Mode.Bioware && _objCharacter.Options.AllowCustomTransgenics)
-				chkTransgenic.Visible = true;
-			else
-				chkTransgenic.Visible = false;
-        }
-
-        private void cboGrade_SelectedIndexChanged(object sender, EventArgs e)
-        {
-			if (cboGrade.SelectedValue == null)
-				return;
-
-            // Update the Essence and Cost multipliers based on the Grade that has been selected.
-        	// Retrieve the information for the selected Grade.
-            XmlNode objXmlGrade = _objXmlDocument.SelectSingleNode("/chummer/grades/grade[name = \"" + cboGrade.SelectedValue + "\"]");
-			_dblCostMultiplier = Convert.ToDouble(objXmlGrade["cost"].InnerText, GlobalOptions.InvariantCultureInfo);
-			_dblESSMultiplier = Convert.ToDouble(objXmlGrade["ess"].InnerText, GlobalOptions.InvariantCultureInfo);
-			_intAvailModifier = Convert.ToInt32(objXmlGrade["avail"].InnerText);
-
-            UpdateCyberwareInfo();
-        }
-
-        private void cboCategory_SelectedIndexChanged(object sender, EventArgs e)
-        {
-			if (_objMode == Mode.Bioware)
-			{
-				// If the window is currently showing Bioware, we may need to rebuild the Grade list since Cultured Bioware is not allowed to select Standard (Second-Hand) as as Grade.
-				if (cboGrade.SelectedValue != null)
-				{
-					string strSelectedValue = cboGrade.SelectedValue.ToString();
-					bool blnCultured = cboCategory.SelectedValue.ToString() == "Cultured";
-					PopulateGrades(blnCultured);
-					cboGrade.SelectedValue = strSelectedValue;
-				}
-				if (cboGrade.SelectedIndex == -1 && cboGrade.Items.Count > 0)
-					cboGrade.SelectedIndex = 0;
-			}
-
-            // Update the list of Cyberware based on the selected Category.
-            XmlNodeList objXmlCyberwareList;
-			List<ListItem> lstCyberwares = new List<ListItem>();
-
-	        if (cboCategory.SelectedValue.ToString().StartsWith("Genetech:") ||
-	            cboCategory.SelectedValue.ToString() == "Symbionts" || 
-				cboCategory.SelectedValue.ToString() == "Genemods" ||
-	            _blnLockGrade)
-	        {
-		        cboGrade.Enabled = false;
-
-	        }
-	        else
-	        {
-		        cboGrade.Enabled = true;
-	        }
-
-	        if (cboCategory.SelectedValue.ToString().StartsWith("Genetech:") ||
-	            cboCategory.SelectedValue.ToString() == "Symbionts" || 
-				cboCategory.SelectedValue.ToString() == "Genemods")
-	        {
-		        cboGrade.SelectedValue = "Standard";
-	        }
-
-			// Retrieve the list of Cyberware for the selected Category.
-            if (_objCharacter.DEPEnabled && _objVehicle == null)
-                objXmlCyberwareList = _objXmlDocument.SelectNodes("/chummer/" + _strNode + "s/" + _strNode + "[category = \"" + cboCategory.SelectedValue + "\" and (name = \"Essence Hole\" or name = \"Essence Antihole\" ) and (" + _objCharacter.Options.BookXPath() + ")]");
-            else if (_blnShowOnlySubsystems)
-				objXmlCyberwareList = _objXmlDocument.SelectNodes("/chummer/" + _strNode + "s/" + _strNode + "[category = \"" + cboCategory.SelectedValue + "\" and (" + _objCharacter.Options.BookXPath() + ") and contains(capacity, \"[\")]");
-			else
-				objXmlCyberwareList = _objXmlDocument.SelectNodes("/chummer/" + _strNode + "s/" + _strNode + "[category = \"" + cboCategory.SelectedValue + "\" and (" + _objCharacter.Options.BookXPath() + ")]");
-			foreach (XmlNode objXmlCyberware in objXmlCyberwareList)
-			{
-                if (objXmlCyberware["hide"] != null)
-                    continue;
-				ListItem objItem = new ListItem
-				{
-					Value = objXmlCyberware["name"].InnerText,
-					Name = objXmlCyberware["translate"]?.InnerText ?? objXmlCyberware["name"].InnerText
-				};
-				lstCyberwares.Add(objItem);
-			}
-			SortListItem objSort = new SortListItem();
-			lstCyberwares.Sort(objSort.Compare);
-            lstCyberware.BeginUpdate();
-            lstCyberware.DataSource = null;
-			lstCyberware.ValueMember = "Value";
-			lstCyberware.DisplayMember = "Name";
-			lstCyberware.DataSource = lstCyberwares;
-            lstCyberware.EndUpdate();
-        }
-
-		private void lstCyberware_SelectedIndexChanged(object sender, EventArgs e)
-		{
-			if (string.IsNullOrEmpty(lstCyberware.Text))
-				return;
-
-			if ((cboCategory.SelectedValue.ToString().Contains("Genetech:") && _dblTransgenicsBiowareCostModifier != 1.0) || _blnCareer)
-				chkFree.Visible = true;
-			else
-			{
-				chkFree.Visible = false;
-				chkFree.Checked = false;
-			}
-			if (chkTransgenic.Checked)
-				chkFree.Visible = true;
-
-			// Retireve the information for the selected piece of Cyberware.
-			XmlNode objXmlCyberware = _objXmlDocument.SelectSingleNode("/chummer/" + _strNode + "s/" + _strNode + "[name = \"" + lstCyberware.SelectedValue + "\"]");
-
-			// If the piece has a Rating value, enable the Rating control, otherwise, disable it and set its value to 0.
-			if (objXmlCyberware.InnerXml.Contains("<rating>"))
-			{
-				nudRating.Enabled = true;
-			    switch (objXmlCyberware["rating"].InnerText)
-			    {
-				    case "MaximumSTR":
-					    if (_objVehicle != null)
-					    {
-						    nudRating.Maximum = _objVehicle.TotalBody*2;
-						    nudRating.Minimum = _objVehicle.TotalBody;
-					    }
-					    else
-					    {
-						    nudRating.Maximum = _objCharacter.STR.TotalMaximum;
-					    }
-					    break;
-				    case "MaximumAGI":
-					    if (_objVehicle != null)
-					    {
-						    nudRating.Maximum = _objVehicle.Pilot*2;
-					    }
-					    else
-					    {
-						    nudRating.Maximum = _objCharacter.AGI.TotalMaximum;
-					    }
-					    break;
-				    default:
-					    nudRating.Maximum = Convert.ToInt32(objXmlCyberware["rating"].InnerText);
-					    break;
-			    }
-				if (objXmlCyberware["minrating"] != null)
-				{
-					switch (objXmlCyberware["minrating"].InnerText)
-					{
-						case "MinimumAGI":
-							if (_objVehicle != null)
-							{
-								nudRating.Minimum = _objVehicle.Pilot;
-							}
-							else
-							{
-								nudRating.Minimum = 4;
-							}
-							break;
-						case "MinimumSTR":
-							if (_objVehicle != null)
-							{
-								nudRating.Minimum = _objVehicle.TotalBody;
-							}
-							else
-							{
-								nudRating.Minimum = 4;
-							}
-							break;
-						default:
-							nudRating.Minimum = Convert.ToInt32(objXmlCyberware["minrating"].InnerText);
-							break;
-					}
-				}
-				else
-				{
-					nudRating.Minimum = 1;
-				}
-			}
-			else
-			{
-				nudRating.Minimum = 0;
-				nudRating.Value = 0;
-				nudRating.Enabled = false;
-			}
-
-
-			if (objXmlCyberware["category"].InnerText.StartsWith("Genetech:") ||
-				objXmlCyberware["category"].InnerText.StartsWith("Symbionts") ||
-				objXmlCyberware["category"].InnerText.StartsWith("Genemods") ||
-				_blnLockGrade)
-			{
-				cboGrade.Enabled = false;
-
-			}
-			else
-			{
-				cboGrade.Enabled = true;
-			}
-
-			if (objXmlCyberware["category"].InnerText.StartsWith("Genetech:") ||
-				objXmlCyberware["category"].InnerText.StartsWith("Symbionts") ||
-				objXmlCyberware["category"].InnerText.StartsWith("Genemods"))
-            {
-				cboGrade.SelectedValue = "Standard";
-			}
-
-			if (objXmlCyberware["forcegrade"] != null)
-			{
-				// Force the Cyberware to be a particular Grade.
-				cboGrade.SelectedValue = objXmlCyberware["forcegrade"].InnerText;
-				cboGrade.Enabled = false;
-			}
-
-			string strBook = _objCharacter.Options.LanguageBookShort(objXmlCyberware["source"].InnerText);
-			string strPage = objXmlCyberware["page"].InnerText;
-			if (objXmlCyberware["altpage"] != null)
-				{
-				strPage = objXmlCyberware["altpage"].InnerText;
-				}
-			lblSource.Text = strBook + " " + strPage;
-			if (objXmlCyberware["notes"] != null)
-				{
-				lblCyberwareNotes.Visible = true;
-				lblCyberwareNotesLabel.Visible = true;
-                lblCyberwareNotes.Text = objXmlCyberware["notes"].InnerText;
-				}
-
-			if (objXmlCyberware["notes"] == null)
-			{
-				lblCyberwareNotes.Visible = false;
-				lblCyberwareNotesLabel.Visible = false;
-			}
-
-			tipTooltip.SetToolTip(lblSource, _objCharacter.Options.LanguageBookLong(objXmlCyberware["source"].InnerText) + " " + LanguageManager.Instance.GetString("String_Page") + " " + strPage);
-
-            UpdateCyberwareInfo();
-        }
-
-        private void nudRating_ValueChanged(object sender, EventArgs e)
-        {
-            UpdateCyberwareInfo();
-		}
-
-		private void lblSource_Click(object sender, EventArgs e)
-		{
-            CommonFunctions.StaticOpenPDF(lblSource.Text, _objCharacter);
-        }
-
-		private void nudMarkup_ValueChanged(object sender, EventArgs e)
-		{
-			UpdateCyberwareInfo();
-		}
-
-		private void cmdOK_Click(object sender, EventArgs e)
-		{
-			if (!string.IsNullOrEmpty(lstCyberware.Text))
-				AcceptForm();
-		}
-
-		private void cmdCancel_Click(object sender, EventArgs e)
-		{
-			DialogResult = DialogResult.Cancel;
-		}
-
-		private void lblCategory_Click(object sender, EventArgs e)
-		{
-
-		}
-
-		private void lstCyberware_DoubleClick(object sender, EventArgs e)
-		{
-			if (!string.IsNullOrEmpty(lstCyberware.Text))
-				AcceptForm();
-		}
-
-		private void cmdOKAdd_Click(object sender, EventArgs e)
-		{
-			_blnAddAgain = true;
-			cmdOK_Click(sender, e);
-		}
-
-		private void txtSearch_TextChanged(object sender, EventArgs e)
-		{
-			if (string.IsNullOrEmpty(txtSearch.Text))
-			{
-				cboCategory_SelectedIndexChanged(sender, e);
-				return;
-			}
-
-			List<ListItem> lstCyberwares = new List<ListItem>();
-			string strCategoryFilter = string.Empty;
-
-			foreach (ListItem objAllowedCategory in _lstCategory)
-			{
-				if (!string.IsNullOrEmpty(objAllowedCategory.Value))
-					strCategoryFilter += "category = \"" + objAllowedCategory.Value + "\" or ";
-			}
-			
-			// Treat everything as being uppercase so the search is case-insensitive.
-			string strSearch = "/chummer/" + _strNode + "s/" + _strNode + "[(" + _objCharacter.Options.BookXPath() + ") and ((contains(translate(name,'abcdefghijklmnopqrstuvwxyzàáâãäåçèéêëìíîïñòóôõöùúûüýß','ABCDEFGHIJKLMNOPQRSTUVWXYZÀÁÂÃÄÅÇÈÉÊËÌÍÎÏÑÒÓÔÕÖÙÚÛÜÝß'), \"" + txtSearch.Text.ToUpper() + "\") and not(translate)) or contains(translate(translate,'abcdefghijklmnopqrstuvwxyzàáâãäåçèéêëìíîïñòóôõöùúûüýß','ABCDEFGHIJKLMNOPQRSTUVWXYZÀÁÂÃÄÅÇÈÉÊËÌÍÎÏÑÒÓÔÕÖÙÚÛÜÝß'), \"" + txtSearch.Text.ToUpper() + "\"))";
-			if (!string.IsNullOrEmpty(strCategoryFilter))
-				strSearch += " and (" + strCategoryFilter + ")";
-			// Remove the trailing " or ";
-			strSearch = strSearch.Substring(0, strSearch.Length - 4) + ")";
-			strSearch += "]";
-
-			XmlNodeList objXmlCyberwareList = _objXmlDocument.SelectNodes(strSearch);
-			foreach (XmlNode objXmlCyberware in objXmlCyberwareList)
-			{
-				ListItem objItem = new ListItem();
-				objItem.Value = objXmlCyberware["name"].InnerText;
-				if (objXmlCyberware["translate"] != null)
-					objItem.Name = objXmlCyberware["translate"].InnerText;
-				else
-					objItem.Name = objXmlCyberware["name"].InnerText;
-
-                if (objXmlCyberware["category"] != null && objXmlCyberware["category"].InnerText != cboCategory.SelectedValue.ToString())
-                {
-                    ListItem objFoundItem = _lstCategory.Find(objFind => objFind.Value == objXmlCyberware["category"].InnerText);
-                    if (objFoundItem != null)
-                    {
-                        objItem.Name += " [" + objFoundItem.Name + "]";
-                    }
-                }
-                lstCyberwares.Add(objItem);
-			}
-			SortListItem objSort = new SortListItem();
-			lstCyberwares.Sort(objSort.Compare);
-            lstCyberware.BeginUpdate();
-            lstCyberware.DataSource = null;
-			lstCyberware.ValueMember = "Value";
-			lstCyberware.DisplayMember = "Name";
-			lstCyberware.DataSource = lstCyberwares;
-            lstCyberware.EndUpdate();
-        }
-
-		private void chkFree_CheckedChanged(object sender, EventArgs e)
-		{
-			UpdateCyberwareInfo();
-		}
-
-		private void nudESSDiscount_ValueChanged(object sender, EventArgs e)
-		{
-			UpdateCyberwareInfo();
-		}
-		private void chkBlackMarketDiscount_CheckedChanged(object sender, EventArgs e)
-		{
-			UpdateCyberwareInfo();
-		}
-		private void txtSearch_KeyDown(object sender, KeyEventArgs e)
-		{
-			if (e.KeyCode == Keys.Down)
-			{
-                if (lstCyberware.SelectedIndex + 1 < lstCyberware.Items.Count)
-                {
-                    lstCyberware.SelectedIndex++;
-                }
-                else if (lstCyberware.Items.Count > 0)
-                {
-                    lstCyberware.SelectedIndex = 0;
-                }
-			}
-			if (e.KeyCode == Keys.Up)
-			{
-                if (lstCyberware.SelectedIndex - 1 >= 0)
-                {
-                    lstCyberware.SelectedIndex--;
-                }
-                else if (lstCyberware.Items.Count > 0)
-                {
-                    lstCyberware.SelectedIndex = lstCyberware.Items.Count - 1;
-                }
-			}
-		}
-
-		private void txtSearch_KeyUp(object sender, KeyEventArgs e)
-		{
-			if (e.KeyCode == Keys.Up)
-				txtSearch.Select(txtSearch.Text.Length, 0);
-		}
-
-		private void chkTransgenic_CheckedChanged(object sender, EventArgs e)
-		{
-			if (chkTransgenic.Checked)
-			{
-				cboGrade.Enabled = false;
-				cboGrade.SelectedValue = "Standard";
-			}
-			else
-				cboGrade.Enabled = true;
-
-			if ((cboCategory.SelectedValue.ToString().Contains("Genetech:") && _dblTransgenicsBiowareCostModifier != 1.0) || _blnCareer)
-				chkFree.Visible = true;
-			else
-			{
-				chkFree.Visible = false;
-				chkFree.Checked = false;
-			}
-			if (chkTransgenic.Checked)
-				chkFree.Visible = true;
-
-			UpdateCyberwareInfo();
-		}
-		#endregion
-
-		#region Properties
-		/// <summary>
-		/// Whether or not the user wants to add another item after this one.
-		/// </summary>
-		public bool AddAgain
-		{
-			get
-			{
-				return _blnAddAgain;
-			}
-		}
-
-		/// <summary>
-		/// Essence cost multiplier from the character.
-		/// </summary>
-		public double CharacterESSMultiplier
-		{
-			set
-			{
-				_dblCharacterESSModifier = value;
-			}
-		}
-
-		/// <summary>
-		/// Cost multiplier for Genetech.
-		/// </summary>
-		public double GenetechCostMultiplier
-		{
-			set
-			{
-				_dblGenetechCostModifier = value;
-			}
-		}
-
-		/// <summary>
-		/// Essence cost multiplier for Basic Bioware.
-		/// </summary>
-		public double BasicBiowareESSMultiplier
-		{
-			set
-			{
-				_dblBasicBiowareESSModifier = value;
-			}
-		}
-
-		/// <summary>
-		/// Cost multiplier for Transgenics Bioware.
-		/// </summary>
-		public double TransgenicsBiowareCostMultiplier
-		{
-			set
-			{
-				_dblTransgenicsBiowareCostModifier = value;
-			}
-		}
-
-		/// <summary>
-		/// Whether or not the item has no cost.
-		/// </summary>
-		public bool FreeCost
-		{
-			get
-			{
-				return chkFree.Checked;
-			}
-		}
-
-		/// <summary>
-		/// Set the window's Mode to Cyberware or Bioware.
-		/// </summary>
-		public Mode WindowMode
-		{
-			get
-			{
-				return _objMode;
-			}
-			set
-			{
-				_objMode = value;
-				switch (_objMode)
-				{
-					case Mode.Cyberware:
-						_strNode = "cyberware";
-						break;
-					case Mode.Bioware:
-						_strNode = "bioware";
-						break;
-				}
-			}
-		}
-
-		/// <summary>
-		/// Set the maximum Capacity the piece of Cyberware is allowed to be.
-		/// </summary>
-		public int MaximumCapacity
-		{
-			set
-			{
-				_intMaximumCapacity = value;
-				lblMaximumCapacity.Text = LanguageManager.Instance.GetString("Label_MaximumCapacityAllowed") + " " + _intMaximumCapacity.ToString();
-			}
-		}
-
-		/// <summary>
-		/// Set whether or not only subsystems (those that consume Capacity) should be shown.
-		/// </summary>
-		public bool ShowOnlySubsystems
-		{
-			set
-			{
-				_blnShowOnlySubsystems = value;
-			}
-		}
-
-		/// <summary>
-		/// Comma-separate list of Categories to show for Subsystems.
-		/// </summary>
-		public string Subsystems
-		{
-			set
-			{
-				_strSubsystems = value;
-			}
-		}
-
-    	/// <summary>
-    	/// Manually set the Grade of the piece of Cyberware.
-    	/// </summary>
-    	public string SetGrade
-		{
-			set
-			{
-				_strSetGrade = value;
-			}
-		}
-
-		/// <summary>
-		/// Name of Cyberware that was selected in the dialogue.
-		/// </summary>
-		public string SelectedCyberware
-		{
-			get
-			{
-				return _strSelectedCyberware;
-			}
-		}
-
-		/// <summary>
-		/// Grade of the selected piece of Cyberware.
-		/// </summary>
-		public Grade SelectedGrade
-		{
-			get
-			{
-				return _objSelectedGrade;
-			}
-		}
-
-		/// <summary>
-		/// Rating of the selected piece of Cyberware (0 if not applicable).
-		/// </summary>
-		public int SelectedRating
-		{
-			get
-			{
-				return _intSelectedRating;
-			}
-		}
-
-		/// <summary>
-		/// Selected Essence cost discount.
-		/// </summary>
-		public int SelectedESSDiscount
-		{
-			get
-			{
-				return _intSelectedESSDiscount;
-			}
-		}
-
-		/// <summary>
-		/// Whether or not Modular Plugins are allowed.
-		/// </summary>
-		public bool AllowModularPlugins
-		{
-			set
-			{
-				_blnAllowModularPlugins = value;
-			}
-		}
-
-		/// <summary>
-		/// Whether or not the selected Vehicle is used.
-		/// </summary>
-		public bool BlackMarketDiscount
-		{
-			get
-			{
-				return _blnBlackMarketDiscount;
-			}
-		}
-
-		/// <summary>
-		/// Whether or not the Bioware should be forced into the Genetech: Transgenics category.
-		/// </summary>
-		public bool ForceTransgenic
-		{
-			get
-			{
-				// If the Transgenics checkbox is checked, force it to the Genetech: Transgenics category.
-				if (chkTransgenic.Checked)
-					return true;
-				else
-					return false;
-			}
-		}
-
-        /// <summary>
-		/// Whether or not only Cyberlimb should be shown
-		/// </summary>
-		public bool ShowOnlyLimbs
-        {
-            set
-            {
-                _blnShowOnlyLimbs = value;
-            }
-        }
-
-        /// <summary>
-        /// Parent vehicle that the cyberlimb will be attached to.
-        /// </summary>
-        public Vehicle ParentVehicle
-        {
-            set
-            {
-                _objVehicle = value;
-            }
-            get
-            {
-                return _objVehicle;
-            }
-        }
-
-	    public int Markup
-	    {
-		    get
-		    {
-			    return _intMarkup;
-		    }
-		    set
-		    {
-			    _intMarkup = value;
-		    }
-	    }
-
-        #endregion
-
-        #region Methods
-        /// <summary>
-        /// Update the Cyberware's information based on the Cyberware selected and current Rating.
-        /// </summary>
-        private void UpdateCyberwareInfo()
-        {
-			if (!string.IsNullOrEmpty(lstCyberware.Text))
-			{
-				XmlNode objNode = _objXmlDocument.SelectSingleNode("/chummer/" + _strNode + "s/" + _strNode + "[name = \"" + lstCyberware.SelectedValue + "\"]");
-				string strSelectCategory = objNode["category"].InnerText;
-				// If the Transgenics checkbox has been checked, force it to the Genetech: Transgenics category instead.
-				if (chkTransgenic.Checked)
-					strSelectCategory = "Genetech: Transgenics";
-
-				// Place the Essence cost multiplier in a variable that can be safely modified.
-				double dblCharacterESSModifier = _dblCharacterESSModifier;
-
-				// If Basic Bioware is selected, apply the Basic Bioware ESS Multiplier.
-				if (strSelectCategory == "Basic")
-					dblCharacterESSModifier -= (1 - _dblBasicBiowareESSModifier);
-
-				if (nudESSDiscount.Visible)
-				{
-					double dblDiscountModifier = Convert.ToDouble(nudESSDiscount.Value, GlobalOptions.CultureInfo) * 0.01;
-					dblCharacterESSModifier *= (1.0 - dblDiscountModifier);
-				}
-
-				dblCharacterESSModifier -= (1 - _dblESSMultiplier);
-
-				// Genetech and Genetic Infusions are not subject to Bioware cost multipliers, so if we're looking at either, suppress the multiplier.
-				if (strSelectCategory.StartsWith("Genetech") || strSelectCategory.StartsWith("Genetic Infusions") || strSelectCategory.StartsWith("Genemods"))
-					dblCharacterESSModifier = 1;
-
-				// Place the Genetech cost multiplier in a varaible that can be safely modified.
-				double dblGenetechCostModifier = 1;
-				// Genetech cost modifier only applies to Genetech.
-				if (strSelectCategory.StartsWith("Genetech") || strSelectCategory.StartsWith("Genetic Infusions") || strSelectCategory.StartsWith("Genemods"))
-					dblGenetechCostModifier = _dblGenetechCostModifier;
-
-				// If Genetech: Transgenics is selected, apply the Transgenetics Bioware ESS Multiplier.
-				if (strSelectCategory == "Genetech: Transgenics")
-					dblGenetechCostModifier -= (1 - _dblTransgenicsBiowareCostModifier);
-
-				// Retireve the information for the selected piece of Cyberware.
-				XmlNode objXmlCyberware = _objXmlDocument.SelectSingleNode("/chummer/" + _strNode + "s/" + _strNode + "[name = \"" + lstCyberware.SelectedValue + "\"]");
-
-				// Extract the Avil and Cost values from the Cyberware info since these may contain formulas and/or be based off of the Rating.
-				// This is done using XPathExpression.
-				XPathNavigator nav = _objXmlDocument.CreateNavigator();
-
-				// Avail.
-				// If avail contains "F" or "R", remove it from the string so we can use the expression.
-				string strAvail = string.Empty;
-				string strAvailExpr = objXmlCyberware["avail"].InnerText;
-				XPathExpression xprAvail;
-                if (objXmlCyberware["avail"] != null)
-                {
-                    if (strAvailExpr.Substring(strAvailExpr.Length - 1, 1) == "F" || strAvailExpr.Substring(strAvailExpr.Length - 1, 1) == "R")
-                    {
-                        strAvail = strAvailExpr.Substring(strAvailExpr.Length - 1, 1);
-                        // Remove the trailing character if it is "F" or "R".
-                        strAvailExpr = strAvailExpr.Substring(0, strAvailExpr.Length - 1);
-                    }
-                    else if (objXmlCyberware["avail"].InnerText.StartsWith("FixedValues"))
-                    {
-                        string[] strValues = objXmlCyberware["avail"].InnerText.Replace("FixedValues(", string.Empty).Replace(")", string.Empty).Split(',');
-                        if (strValues.Length >= Convert.ToInt32(nudRating.Value))
-                            strAvail = strValues[Convert.ToInt32(nudRating.Value) - 1];
-                        string strAvailSuffix = string.Empty;
-                        if (strAvail.EndsWith("F") || strAvail.EndsWith("R"))
-                        {
-                            strAvailSuffix = strAvail.Substring(strAvail.Length - 1, 1);
-                            strAvail = strAvail.Substring(0, strAvail.Length - 1);
-                        }
-                        int intAvail = Convert.ToInt32(strAvail) + _intAvailModifier;
-                        lblAvail.Text = intAvail.ToString();
-                    }
-                    else
-                    {
-                        if (strAvailExpr.Contains("MinRating"))
-                        {
-                            XmlNode xmlMinRatingNode = objXmlCyberware["minrating"];
-                            if (xmlMinRatingNode != null)
-                            {
-                                switch (xmlMinRatingNode.InnerText)
-                                {
-                                    case "MinimumAGI":
-                                        if (_objVehicle != null)
-                                        {
-                                            strAvailExpr = strAvailExpr.Replace("MinRating",
-                                                _objVehicle.Pilot.ToString());
-                                        }
-                                        else
-                                        {
-                                            strAvailExpr = strAvailExpr.Replace("MinRating", 3.ToString());
-                                        }
-                                        break;
-                                    case "MinimumSTR":
-                                        if (_objVehicle != null)
-                                        {
-                                            strAvailExpr = strAvailExpr.Replace("MinRating",
-                                                _objVehicle.TotalBody.ToString());
-                                        }
-                                        else
-                                        {
-                                            strAvailExpr = strAvailExpr.Replace("MinRating", 3.ToString());
-                                        }
-                                        break;
-                                    default:
-                                        strAvailExpr = strAvailExpr.Replace("MinRating", 3.ToString());
-                                        break;
-                                }
-                            }
-                        }
-                        strAvailExpr = strAvailExpr.Replace("Rating", nudRating.Value.ToString(GlobalOptions.InvariantCultureInfo));
-
-                        string strPrefix = string.Empty;
-                        if (strAvailExpr.StartsWith("+") || strAvailExpr.StartsWith("-"))
-                        {
-                            strPrefix = strAvailExpr.Substring(0, 1);
-                            strAvailExpr = strAvailExpr.Substring(1, strAvailExpr.Length - 1);
-                        }
-                        int intAvail = -1;
-                        try
-                        {
-                            xprAvail = nav.Compile(strAvailExpr);
-                            intAvail = Convert.ToInt32(nav.Evaluate(xprAvail)) + _intAvailModifier;
-                            // Avail cannot go below 0.
-                            if (intAvail < 0)
-                                intAvail = 0;
-                            lblAvail.Text = strPrefix + intAvail.ToString() + strAvail;
-                        }
-                        catch (XPathException)
-                        {
-                            lblAvail.Text = objXmlCyberware["avail"].InnerText;
-                        }
-                    }
-                }
-				lblAvail.Text = lblAvail.Text.Replace("R", LanguageManager.Instance.GetString("String_AvailRestricted")).Replace("F", LanguageManager.Instance.GetString("String_AvailForbidden"));
-
-                // Cost.
-                double dblItemCost = 0;
-                if (chkFree.Checked)
-                {
-                    lblCost.Text = String.Format("{0:###,###,##0¥}", 0);
-                    dblItemCost = 0;
-                }
-                else if (objXmlCyberware["cost"] != null)
-                {
-                    // Check for a Variable Cost.
-                    if (objXmlCyberware["cost"].InnerText.StartsWith("Variable"))
-                    {
-                        int intMin = 0;
-                        int intMax = 0;
-                        string strCost = objXmlCyberware["cost"].InnerText.Replace("Variable", string.Empty).Trim("()".ToCharArray());
-                        if (strCost.Contains("-"))
-                        {
-                            string[] strValues = strCost.Split('-');
-                            intMin = Convert.ToInt32(strValues[0]);
-                            intMax = Convert.ToInt32(strValues[1]);
-                        }
-                        else
-                            intMin = Convert.ToInt32(strCost.Replace("+", string.Empty));
-
-                        if (intMax == 0)
-                        {
-                            intMax = 1000000;
-                            lblCost.Text = String.Format("{0:###,###,##0¥+}", intMin);
-                        }
-                        else
-                            lblCost.Text = String.Format("{0:###,###,##0}", intMin) + "-" + String.Format("{0:###,###,##0¥}", intMax);
-
-                        dblItemCost = intMin;
-                    }
-                    if (objXmlCyberware["cost"].InnerText.StartsWith("FixedValues"))
-                    {
-                        string[] strValues = objXmlCyberware["cost"].InnerText.Replace("FixedValues", string.Empty).Trim("()".ToCharArray()).Split(',');
-                        if (strValues.Length >= Convert.ToInt32(nudRating.Value))
-                        {
-                            dblItemCost = Convert.ToDouble(strValues[Convert.ToInt32(nudRating.Value) - 1], GlobalOptions.InvariantCultureInfo) * _dblCostMultiplier * dblGenetechCostModifier;
-                            if (chkBlackMarketDiscount.Checked)
-                            {
-                                dblItemCost -= Convert.ToInt32(dblItemCost * 0.10);
-                            }
-                            double multiplier = 1 + Convert.ToDouble(nudMarkup.Value, GlobalOptions.InvariantCultureInfo)/100.0;
-                            dblItemCost *= multiplier;
-                            lblCost.Text = String.Format("{0:###,###,##0¥}", dblItemCost);
-                        }
-                    }
-                    else
-                    {
-                        if (objXmlCyberware["cost"].InnerText.Contains("MinRating"))
-                        {
-                            XmlNode xmlMinRatingNode = objXmlCyberware["minrating"];
-                            if (xmlMinRatingNode != null)
-                            {
-                                switch (xmlMinRatingNode.InnerText)
-                                {
-                                    case "MinimumAGI":
-                                        if (_objVehicle != null)
-                                        {
-                                            objXmlCyberware["cost"].InnerText = objXmlCyberware["cost"].InnerText.Replace("MinRating",
-                                                _objVehicle.Pilot.ToString());
-                                        }
-                                        else
-                                        {
-                                            objXmlCyberware["cost"].InnerText = objXmlCyberware["cost"].InnerText.Replace("MinRating", 3.ToString());
-                                        }
-                                        break;
-                                    case "MinimumSTR":
-                                        if (_objVehicle != null)
-                                        {
-                                            objXmlCyberware["cost"].InnerText = objXmlCyberware["cost"].InnerText.Replace("MinRating",
-                                                _objVehicle.TotalBody.ToString());
-                                        }
-                                        else
-                                        {
-                                            objXmlCyberware["cost"].InnerText = objXmlCyberware["cost"].InnerText.Replace("MinRating", 3.ToString());
-                                        }
-                                        break;
-                                }
-                            }
-                        }
-                        XPathExpression xprCost = nav.Compile(objXmlCyberware["cost"].InnerText.Replace("Rating", nudRating.Value.ToString(GlobalOptions.InvariantCultureInfo)));
-                        double dblCost = (Convert.ToDouble(nav.Evaluate(xprCost), GlobalOptions.InvariantCultureInfo) * _dblCostMultiplier *
-                                    dblGenetechCostModifier);
-                        dblCost *= 1 + (Convert.ToDouble(nudMarkup.Value, GlobalOptions.InvariantCultureInfo) / 100.0);
-                        dblItemCost = dblCost;
-
-                        if (chkBlackMarketDiscount.Checked)
-                        {
-                            dblItemCost -= Convert.ToInt32(dblItemCost * 0.10);
-                        }
-
-                        lblCost.Text = String.Format("{0:###,###,##0¥}", dblItemCost);
-                    }
-                }
-                else
-                    lblCost.Text = String.Format("{0:###,###,##0¥}", dblItemCost);
-
-                // Test required to find the item.
-                lblTest.Text = _objCharacter.AvailTest(Convert.ToInt32(dblItemCost), lblAvail.Text);
-
-				// Essence.
-				double dblESS = 0.0;
-				if (objXmlCyberware["ess"].InnerText.StartsWith("FixedValues"))
-				{
-					string[] strValues = objXmlCyberware["ess"].InnerText.Replace("FixedValues", string.Empty).Trim("()".ToCharArray()).Split(',');
-					decimal decESS = Convert.ToDecimal(strValues[Convert.ToInt32(nudRating.Value) - 1], GlobalOptions.InvariantCultureInfo);
-					dblESS = Math.Round(Convert.ToDouble(decESS, GlobalOptions.InvariantCultureInfo) * dblCharacterESSModifier, _objCharacter.Options.EssenceDecimals, MidpointRounding.AwayFromZero);
-				}
-				else
-				{
-					XPathExpression xprEssence = nav.Compile(objXmlCyberware["ess"].InnerText.Replace("Rating", nudRating.Value.ToString(GlobalOptions.InvariantCultureInfo)));
-					dblESS = Math.Round(Convert.ToDouble(nav.Evaluate(xprEssence), GlobalOptions.InvariantCultureInfo) * dblCharacterESSModifier, _objCharacter.Options.EssenceDecimals, MidpointRounding.AwayFromZero);
-				}
-				// Check if the character has Sensitive System.
-				if (_objMode == Mode.Cyberware)
-				{
-					foreach (Improvement objImprovement in _objCharacter.Improvements)
-					{
-						if (objImprovement.ImproveType == Improvement.ImprovementType.SensitiveSystem && objImprovement.Enabled)
-							dblESS *= 2.0;
-					}
-				}
-				lblEssence.Text = dblESS.ToString(GlobalOptions.CultureInfo);
-
-				// Capacity.
-				// XPathExpression cannot evaluate while there are square brackets, so remove them if necessary.
-				bool blnSquareBrackets = objXmlCyberware["capacity"].InnerText.Contains('[');
-				string strCapacity = objXmlCyberware["capacity"].InnerText;
-				XPathExpression xprCapacity;
-
-				if (objXmlCyberware["capacity"].InnerText.Contains("/["))
-				{
-					int intPos = objXmlCyberware["capacity"].InnerText.IndexOf("/[");
-					string strFirstHalf = objXmlCyberware["capacity"].InnerText.Substring(0, intPos);
-					string strSecondHalf = objXmlCyberware["capacity"].InnerText.Substring(intPos + 1, objXmlCyberware["capacity"].InnerText.Length - intPos - 1);
-
-					blnSquareBrackets = strFirstHalf.Contains('[');
-					strCapacity = strFirstHalf;
-					if (blnSquareBrackets && strCapacity.Length > 1)
-						strCapacity = strCapacity.Substring(1, strCapacity.Length - 2);
-					xprCapacity = nav.Compile(strCapacity.Replace("Rating", nudRating.Value.ToString(GlobalOptions.InvariantCultureInfo)));
-
-					if (objXmlCyberware["capacity"] != null)
-					{
-						if (objXmlCyberware["capacity"].InnerText == "[*]")
-							lblCapacity.Text = "*";
-						else
-						{
-							if (objXmlCyberware["capacity"].InnerText.StartsWith("FixedValues"))
-							{
-								string[] strValues = objXmlCyberware["capacity"].InnerText.Replace("FixedValues", string.Empty).Trim("()".ToCharArray()).Split(',');
-                                if (strValues.Length >= Convert.ToInt32(nudRating.Value, GlobalOptions.InvariantCultureInfo))
-								    lblCapacity.Text = strValues[Convert.ToInt32(nudRating.Value, GlobalOptions.InvariantCultureInfo) - 1];
-							}
-							else
-								lblCapacity.Text = nav.Evaluate(xprCapacity).ToString();
-						}
-						if (blnSquareBrackets)
-							lblCapacity.Text = "[" + lblCapacity.Text + "]";
-					}
-					else
-					{
-						lblCapacity.Text = "0";
-					}
-
-					if (strSecondHalf.Contains("Rating"))
-					{
-						strSecondHalf = strSecondHalf.Replace("[", string.Empty).Replace("]", string.Empty);
-						xprCapacity = nav.Compile(strSecondHalf.Replace("Rating", nudRating.Value.ToString(GlobalOptions.InvariantCultureInfo)));
-						strSecondHalf = "[" + nav.Evaluate(xprCapacity).ToString() + "]";
-					}
-
-					lblCapacity.Text += "/" + strSecondHalf;
-				}
-				else
-				{
-					if (blnSquareBrackets)
-						strCapacity = strCapacity.Substring(1, strCapacity.Length - 2);
-					xprCapacity = nav.Compile(strCapacity.Replace("Rating", nudRating.Value.ToString(GlobalOptions.InvariantCultureInfo)));
-
-					if (objXmlCyberware["capacity"].InnerText == "[*]")
-						lblCapacity.Text = "*";
-					else
-					{
-						if (objXmlCyberware["capacity"].InnerText.StartsWith("FixedValues"))
-						{
-							string[] strValues = objXmlCyberware["capacity"].InnerText.Replace("FixedValues", string.Empty).Trim("()".ToCharArray()).Split(',');
-							lblCapacity.Text = strValues[Convert.ToInt32(nudRating.Value) - 1];
-						}
-						else
-							lblCapacity.Text = nav.Evaluate(xprCapacity).ToString();
-					}
-					if (blnSquareBrackets)
-						lblCapacity.Text = "[" + lblCapacity.Text + "]";
-				}
-			}
-        }
-		
-		/// <summary>
-		/// Lock the Grade so it cannot be changed.
-		/// </summary>
-		public void LockGrade()
-		{
-			cboGrade.Enabled = false;
-			_blnLockGrade = true;
-		}
-
-		/// <summary>
-		/// Accept the selected item and close the form.
-		/// </summary>
-		private void AcceptForm()
-		{
-			if (!string.IsNullOrEmpty(lstCyberware.Text))
-			{
-				XmlNode objNode = _objXmlDocument.SelectSingleNode("/chummer/" + _strNode + "s/" + _strNode + "[name = \"" + lstCyberware.SelectedValue + "\"]");
-				_strSelectCategory = objNode["category"].InnerText;
-				_strSelectedCyberware = objNode["name"].InnerText;
-			}
-
-			if (_objMode == Mode.Bioware)
-			{
-				if (cboCategory.SelectedValue.ToString().StartsWith("Genetech:") ||
-				    cboCategory.SelectedValue.ToString() == "Symbionts" ||
-				    cboCategory.SelectedValue.ToString() == "Genemods")
-				{
-					_objSelectedGrade = GlobalOptions.BiowareGrades.GetGrade("Standard");
-				}
-				else
-				{
-					_objSelectedGrade = GlobalOptions.BiowareGrades.GetGrade(cboGrade.SelectedValue.ToString());
-				}
-			}
-			else
-			{
-				_objSelectedGrade = GlobalOptions.CyberwareGrades.GetGrade(cboGrade.SelectedValue.ToString());
-			}
-
-			_strSelectedGrade = _objSelectedGrade.ToString();
-			_intSelectedRating = Convert.ToInt32(nudRating.Value);
-			_blnBlackMarketDiscount = chkBlackMarketDiscount.Checked;
-
-			if (nudESSDiscount.Visible)
-				_intSelectedESSDiscount = Convert.ToInt32(nudESSDiscount.Value);
-
-			XmlNode objCyberwareNode = _objXmlDocument.SelectSingleNode("/chummer/" + _strNode + "s/" + _strNode + "[name = \"" + lstCyberware.SelectedValue + "\"]");
-			if (!Backend.Shared_Methods.SelectionShared.RequirementsMet(objCyberwareNode, false, _objCharacter))
-				return;
-			DialogResult = DialogResult.OK;
-		}
-
-		/// <summary>
-		/// Populate the list of Cyberware Grades.
-		/// </summary>
-		/// <param name="blnIgnoreSecondHand">Whether or not Secon-Hand Grades should be added to the list.</param>
-		private void PopulateGrades(bool blnIgnoreSecondHand = false)
-		{
-			GradeList objGradeList;
-			if (_objMode == Mode.Bioware)
-				objGradeList = GlobalOptions.BiowareGrades;
-			else
-				objGradeList = GlobalOptions.CyberwareGrades;
-
-			_lstGrade.Clear();
-			foreach (Grade objGrade in objGradeList)
-			{
-				bool blnAddItem = true;
-
-				ListItem objItem = new ListItem();
-				objItem.Value = objGrade.Name;
-				objItem.Name = objGrade.DisplayName;
-
-                if (objGrade.Burnout && _objCharacter.BurnoutEnabled)
-                    blnAddItem = true;
-                else if (objGrade.Burnout)
-                    blnAddItem = false;
-
-                if (objGrade.DisplayName == "Standard" && _objCharacter.BurnoutEnabled)
-                    blnAddItem = false;
-				if (blnIgnoreSecondHand && objGrade.SecondHand)
-					blnAddItem = false;
-				if (!_objCharacter.AdapsinEnabled && objGrade.Adapsin)
-					blnAddItem = false;
-
-				if (blnAddItem)
-					_lstGrade.Add(objItem);
-			}
-            cboGrade.BeginUpdate();
-            cboGrade.DataSource = null;
-			cboGrade.ValueMember = "Value";
-			cboGrade.DisplayMember = "Name";
-			cboGrade.DataSource = _lstGrade;
-            cboGrade.EndUpdate();
-        }
-
-		private void MoveControls()
-		{
-			int intWidth = Math.Max(lblRatingLabel.Width, lblEssenceLabel.Width);
-			intWidth = Math.Max(intWidth, lblCapacityLabel.Width);
-			intWidth = Math.Max(intWidth, lblAvailLabel.Width);
-			intWidth = Math.Max(intWidth, lblCostLabel.Width);
-
-			nudRating.Left = lblRatingLabel.Left + intWidth + 6;
-			lblEssence.Left = lblEssenceLabel.Left + intWidth + 6;
-			lblCapacity.Left = lblCapacityLabel.Left + intWidth + 6;
-			lblAvail.Left = lblAvailLabel.Left + intWidth + 6;
-			lblCost.Left = lblCostLabel.Left + intWidth + 6;
-
-			lblSource.Left = lblSourceLabel.Left + lblSourceLabel.Width + 6;
-			lblTest.Left = lblTestLabel.Left + lblTestLabel.Width + 6;
-            nudESSDiscount.Left = lblESSDiscountLabel.Left + lblESSDiscountLabel.Width + 6;
-            lblESSDiscountPercentLabel.Left = nudESSDiscount.Left + nudESSDiscount.Width;
-
-			lblSearchLabel.Left = txtSearch.Left - 6 - lblSearchLabel.Width;
-		}
-		#endregion
-
-	}
->>>>>>> 7f97dd00
 }