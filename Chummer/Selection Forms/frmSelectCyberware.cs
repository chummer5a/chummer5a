/*  This file is part of Chummer5a.
 *
 *  Chummer5a is free software: you can redistribute it and/or modify
 *  it under the terms of the GNU General Public License as published by
 *  the Free Software Foundation, either version 3 of the License, or
 *  (at your option) any later version.
 *
 *  Chummer5a is distributed in the hope that it will be useful,
 *  but WITHOUT ANY WARRANTY; without even the implied warranty of
 *  MERCHANTABILITY or FITNESS FOR A PARTICULAR PURPOSE.  See the
 *  GNU General Public License for more details.
 *
 *  You should have received a copy of the GNU General Public License
 *  along with Chummer5a.  If not, see <http://www.gnu.org/licenses/>.
 *
 *  You can obtain the full source code for Chummer5a at
 *  https://github.com/chummer5a/chummer5a
 */
using System;
using System.Collections.Generic;
using System.Diagnostics;
using System.Linq;
using System.Windows.Forms;
using System.Xml;
using System.Xml.XPath;
using Chummer.Backend.Equipment;
<<<<<<< HEAD
using Chummer.Backend.Attributes;
=======
using System.Text;
>>>>>>> 260a47e0

namespace Chummer
{
    public partial class frmSelectCyberware : Form
    {
        private readonly Character _objCharacter;
<<<<<<< HEAD

        private double _dblCostMultiplier = 1.0;
        private double _dblESSMultiplier = 1.0;
        private int _intAvailModifier;
        private readonly bool _blnCareer;

        private string _strSetGrade = string.Empty;
        private bool _blnShowOnlySubsystems;
        private string _strSubsystems = string.Empty;
        private int _intMaximumCapacity = -1;
        private bool _blnLockGrade;
        private bool _blnLoading = true;

        private Mode _objMode = Mode.Cyberware;
        private string _strNode = "cyberware";
        private bool _blnAllowModularPlugins;
        private bool _blnShowOnlyLimbs;
        private static string _strSelectCategory = string.Empty;
        private static string _strSelectedGrade = string.Empty;

        private XmlDocument _objXmlDocument = new XmlDocument();
        private readonly XPathNavigator _nav;

        private readonly List<ListItem> _lstCategory = new List<ListItem>();
        private readonly List<ListItem> _lstGrade = new List<ListItem>();

        public enum Mode
        {
            Cyberware = 0,
            Bioware = 1,
        }

        #region Control Events
        public frmSelectCyberware(Character objCharacter, bool blnCareer = false)
=======
        private IList<Grade> _lstGrades;
        private readonly string _strNoneGradeId;

        private decimal _decCostMultiplier = 1.0m;
        private decimal _decESSMultiplier = 1.0m;
        private int _intAvailModifier;

        private Grade _objForcedGrade;
        private string _strSubsystems = string.Empty;
        private string _strDisallowedMounts = string.Empty;
        private string _strHasModularMounts = string.Empty;
        private decimal _decMaximumCapacity = -1;
        private bool _blnLockGrade;
        private bool _blnLoading = true;

        private readonly Mode _objMode = Mode.Cyberware;
        private readonly string _strNodeXPath = "cyberwares/cyberware";
        private static string _sStrSelectCategory = string.Empty;
        private static string _sStrSelectGrade = string.Empty;
        private string _strSelectedCategory = string.Empty;
        private string _strOldSelectedGrade = string.Empty;
        private bool _blnOldGradeEnabled = true;
        private bool _blnIgnoreSecondHand;
        private string _strForceGrade = string.Empty;
        private readonly XPathNavigator _objParentNode;
        private readonly HashSet<string> _setBlackMarketMaps;
        private readonly XPathNavigator _xmlBaseCyberwareDataNode;

        private enum Mode
        {
            Cyberware = 0,
            Bioware,
        }

        #region Control Events
        public frmSelectCyberware(Character objCharacter, Improvement.ImprovementSource objWareSource, XmlNode objParentNode = null)
>>>>>>> 260a47e0
        {
            _nav = _objXmlDocument.CreateNavigator();
            InitializeComponent();
<<<<<<< HEAD
            LanguageManager.Instance.Load(GlobalOptions.Instance.Language, this);
            chkFree.Visible = blnCareer;
            lblMarkupLabel.Visible = blnCareer;
            nudMarkup.Visible = blnCareer;
            lblMarkupPercentLabel.Visible = blnCareer;
            _blnCareer = blnCareer;
            _objCharacter = objCharacter;
            MoveControls();

=======

            _objCharacter = objCharacter;
            _objParentNode = objParentNode?.CreateNavigator();

            switch (objWareSource)
            {
                case Improvement.ImprovementSource.Cyberware:
                    _objMode = Mode.Cyberware;
                    _xmlBaseCyberwareDataNode = XmlManager.Load("cyberware.xml").GetFastNavigator().SelectSingleNode("/chummer");
                    _strNodeXPath = "cyberwares/cyberware";
                    Tag = "Title_SelectCyberware";
                    break;
                case Improvement.ImprovementSource.Bioware:
                    _objMode = Mode.Bioware;
                    _xmlBaseCyberwareDataNode = XmlManager.Load("bioware.xml").GetFastNavigator().SelectSingleNode("/chummer");
                    _strNodeXPath = "biowares/bioware";
                    Tag = "Title_SelectCyberware_Bioware";
                    break;
            }

            LanguageManager.TranslateWinForm(GlobalOptions.Language, this);
            MoveControls();

            _lstGrades = _objCharacter.GetGradeList(objWareSource);
            _strNoneGradeId = _lstGrades.FirstOrDefault(x => x.Name == "None")?.SourceId.ToString("D");
            _setBlackMarketMaps = _objCharacter.GenerateBlackMarketMappings(_xmlBaseCyberwareDataNode);
>>>>>>> 260a47e0
        }

        private void frmSelectCyberware_Load(object sender, EventArgs e)
        {
<<<<<<< HEAD
            // Update the window title if needed.
            if (_strNode == "bioware")
                Text = LanguageManager.Instance.GetString("Title_SelectCyberware_Bioware");

            foreach (Label objLabel in Controls.OfType<Label>())
            {
                if (objLabel.Text.StartsWith("["))
                    objLabel.Text = string.Empty;
            }

            chkHideOverAvailLimit.Text = chkHideOverAvailLimit.Text.Replace("{0}",
                    _objCharacter.Options.Availability.ToString());
            chkHideOverAvailLimit.Checked = _objCharacter.Options.HideItemsOverAvailLimit;

	        chkPrototypeTranshuman.Visible =
				_objCharacter.PrototypeTranshuman > 0;
            // Load the Cyberware information.
            switch (_objMode)
            {
                case Mode.Cyberware:
                    _objXmlDocument = XmlManager.Instance.Load("cyberware.xml");
                    break;
                case Mode.Bioware:
                    _objXmlDocument = XmlManager.Instance.Load("bioware.xml");
                    break;
            }

            XmlNodeList objXmlCategoryList;
            if (_strSubsystems.Length > 0)
            {
                // Populate the Cyberware Category list.
                string strSubsystem = ". = \"";
                if (_strSubsystems.Contains(','))
                {
                    strSubsystem += _strSubsystems.Replace(",", "\" or . = \"");
                }
                else
                {
                    strSubsystem += _strSubsystems;
                }
                objXmlCategoryList = _objXmlDocument.SelectNodes("/chummer/categories/category[" + strSubsystem + "\"]");
            }
            else
            {
                objXmlCategoryList = _objXmlDocument.SelectNodes("/chummer/categories/category");
            }
            if (objXmlCategoryList != null)
                foreach (XmlNode objXmlCategory in objXmlCategoryList)
                {
                    // Make sure the Category isn't in the exclusion list.
                    bool blnAddItem = true;

                    if (objXmlCategory.Attributes["show"] != null)
                        blnAddItem = _blnAllowModularPlugins;

                    if (_blnShowOnlyLimbs)
                        blnAddItem = objXmlCategory.InnerText == "Cyberlimb";

                    if (blnAddItem)
                    {
                        ListItem objItem = new ListItem();
                        objItem.Value = objXmlCategory.InnerText;
                        objItem.Name = objXmlCategory.Attributes["translate"]?.InnerText ?? objXmlCategory.InnerText;
                        _lstCategory.Add(objItem);
                    }
                }
            cboCategory.BeginUpdate();
            cboCategory.ValueMember = "Value";
            cboCategory.DisplayMember = "Name";
            cboCategory.DataSource = _lstCategory;

            chkBlackMarketDiscount.Visible = _objCharacter.BlackMarketDiscount;

            // Populate the Grade list. Do not show the Adapsin Grades if Adapsin is not enabled for the character.
            PopulateGrades();

            if (string.IsNullOrEmpty(_strSetGrade))
            {
                if (string.IsNullOrEmpty(_strSelectedGrade))
                    cboGrade.SelectedIndex = 0;
                else
                    cboGrade.SelectedValue = _strSelectedGrade;
            }
            else
                cboGrade.SelectedValue = _strSetGrade;

            if (cboGrade.SelectedIndex == -1)
                cboGrade.SelectedIndex = 0;

            // Select the first Category in the list.
            if (string.IsNullOrEmpty(_strSelectCategory))
                cboCategory.SelectedIndex = 0;
            else if (cboCategory.Items.Contains(_strSelectCategory))
            {
                cboCategory.SelectedValue = _strSelectCategory;
            }

            if (cboCategory.SelectedIndex == -1)
                cboCategory.SelectedIndex = 0;
            cboCategory.EndUpdate();
=======
            if (_objCharacter.Created)
            {
                lblMarkupLabel.Visible = true;
                nudMarkup.Visible = true;
                lblMarkupPercentLabel.Visible = true;
                chkHideBannedGrades.Visible = false;
                chkHideOverAvailLimit.Visible = false;
                chkHideOverAvailLimit.Checked = false;
            }
            else
            {
                lblMarkupLabel.Visible = false;
                nudMarkup.Visible = false;
                lblMarkupPercentLabel.Visible = false;
                chkHideBannedGrades.Visible = !_objCharacter.IgnoreRules;
                chkHideOverAvailLimit.Text = chkHideOverAvailLimit.Text.Replace("{0}", _objCharacter.MaximumAvailability.ToString());
                chkHideOverAvailLimit.Checked = _objCharacter.Options.HideItemsOverAvailLimit;
            }

            chkPrototypeTranshuman.Visible = _objCharacter.PrototypeTranshuman > 0 && _objMode == Mode.Bioware && !_objCharacter.Created;

            PopulateCategories();
            // Select the first Category in the list.
            if (!string.IsNullOrEmpty(_sStrSelectCategory))
                cboCategory.SelectedValue = _sStrSelectCategory;
            if (cboCategory.SelectedIndex == -1 && cboCategory.Items.Count > 0)
                cboCategory.SelectedIndex = 0;
            _strSelectedCategory = cboCategory.SelectedValue?.ToString();

            chkBlackMarketDiscount.Visible = _objCharacter.BlackMarketDiscount;

            // Populate the Grade list. Do not show the Adapsin Grades if Adapsin is not enabled for the character.
            PopulateGrades(false, true, _objForcedGrade?.SourceId.ToString("D") ?? string.Empty, chkHideBannedGrades.Checked);

            if (_objForcedGrade != null)
                cboGrade.SelectedValue = _objForcedGrade.SourceId.ToString();
            else if (!string.IsNullOrEmpty(_sStrSelectGrade))
                cboGrade.SelectedValue = _sStrSelectGrade;
            if (cboGrade.SelectedIndex == -1 && cboGrade.Items.Count > 0)
                cboGrade.SelectedIndex = 0;
>>>>>>> 260a47e0

            lblESSDiscountLabel.Visible = _objCharacter.Options.AllowCyberwareESSDiscounts;
            lblESSDiscountPercentLabel.Visible = _objCharacter.Options.AllowCyberwareESSDiscounts;
            nudESSDiscount.Visible = _objCharacter.Options.AllowCyberwareESSDiscounts;

<<<<<<< HEAD
            if (_objMode == Mode.Bioware && _objCharacter.Options.AllowCustomTransgenics)
                chkTransgenic.Visible = true;
            else
                chkTransgenic.Visible = false;
            _blnLoading = false;
=======
            _blnLoading = false;
            RefreshList(_strSelectedCategory);
>>>>>>> 260a47e0
        }

        private void cboGrade_SelectedIndexChanged(object sender, EventArgs e)
        {
<<<<<<< HEAD
            if (cboGrade.SelectedValue == null)
                return;

            // Update the Essence and Cost multipliers based on the Grade that has been selected.
            // Retrieve the information for the selected Grade.
            XmlNode objXmlGrade = _objXmlDocument.SelectSingleNode("/chummer/grades/grade[name = \"" + cboGrade.SelectedValue + "\"]");
            if (objXmlGrade != null)
            {
                _dblCostMultiplier = Convert.ToDouble(objXmlGrade["cost"]?.InnerText, GlobalOptions.InvariantCultureInfo);
                _dblESSMultiplier = Convert.ToDouble(objXmlGrade["ess"]?.InnerText, GlobalOptions.InvariantCultureInfo);
                _intAvailModifier = Convert.ToInt32(objXmlGrade["avail"]?.InnerText);
            }

            var selected = lstCyberware.SelectedValue?.ToString() ?? "";
			txtSearch_TextChanged(sender, e);

			for (var index = 0; index < lstCyberware.Items.Count; index++)
            {
                var item = (ListItem) lstCyberware.Items[index];
                if (item.Value != selected) continue;
                lstCyberware.SetSelected(index, true);
                break;
            }
			UpdateCyberwareInfo();
=======
            if (_blnLoading)
                return;
            _blnLoading = true;

            XPathNavigator xmlGrade = null;
            // Retrieve the information for the selected Grade.
            string strSelectedGrade = cboGrade.SelectedValue?.ToString();
            if (cboGrade.Enabled && strSelectedGrade != null)
                _strOldSelectedGrade = strSelectedGrade;
            if (!string.IsNullOrEmpty(strSelectedGrade))
                xmlGrade = _xmlBaseCyberwareDataNode.SelectSingleNode("grades/grade[id = \"" + strSelectedGrade + "\"]");

            // Update the Essence and Cost multipliers based on the Grade that has been selected.
            if (xmlGrade != null)
            {
                _decCostMultiplier = Convert.ToDecimal(xmlGrade.SelectSingleNode("cost")?.Value, GlobalOptions.InvariantCultureInfo);
                _decESSMultiplier = Convert.ToDecimal(xmlGrade.SelectSingleNode("ess")?.Value, GlobalOptions.InvariantCultureInfo);
                _intAvailModifier = Convert.ToInt32(xmlGrade.SelectSingleNode("avail")?.Value);

                PopulateCategories();
                _blnLoading = false;
                RefreshList(_strSelectedCategory);
            }
            else
            {
                _blnLoading = false;
                UpdateCyberwareInfo();
            }
        }
        private void cboGrade_EnabledChanged(object sender, EventArgs e)
        {
            if (cboGrade.Enabled != _blnOldGradeEnabled)
            {
                _blnOldGradeEnabled = cboGrade.Enabled;
                if (_blnOldGradeEnabled)
                {
                    cboGrade.SelectedValue = _strOldSelectedGrade;
                }
                cboGrade_SelectedIndexChanged(sender, e);
            }
>>>>>>> 260a47e0
        }

        private void cboCategory_SelectedIndexChanged(object sender, EventArgs e)
        {
<<<<<<< HEAD
            if (_objMode == Mode.Bioware)
            {
                // If the window is currently showing Bioware, we may need to rebuild the Grade list since Cultured Bioware is not allowed to select Standard (Second-Hand) as as Grade.
                if (cboGrade.SelectedValue != null)
                {
                    string strSelectedValue = cboGrade.SelectedValue.ToString();
                    bool blnCultured = cboCategory.SelectedValue.ToString() == "Cultured";
                    PopulateGrades(blnCultured);
                    cboGrade.SelectedValue = strSelectedValue;
                }
                if (cboGrade.SelectedIndex == -1 && cboGrade.Items.Count > 0)
                    cboGrade.SelectedIndex = 0;
            }

            // Update the list of Cyberware based on the selected Category.
            if (cboCategory.SelectedValue.ToString().StartsWith("Genetech:") ||
                cboCategory.SelectedValue.ToString() == "Symbionts" ||
                cboCategory.SelectedValue.ToString() == "Genemods" ||
                _blnLockGrade)
            {
                cboGrade.Enabled = false;

            }
            else
            {
                cboGrade.Enabled = true;
            }

            if (cboCategory.SelectedValue.ToString().StartsWith("Genetech:") ||
                cboCategory.SelectedValue.ToString() == "Symbionts" ||
                cboCategory.SelectedValue.ToString() == "Genemods")
            {
                cboGrade.SelectedValue = "Standard";
            }
			BuildCyberwareList();
        }

        private void lstCyberware_SelectedIndexChanged(object sender, EventArgs e)
        {
            if (string.IsNullOrEmpty(lstCyberware.Text))
                return;

            // ReSharper disable once CompareOfFloatsByEqualityOperator
            if (cboCategory.SelectedValue.ToString().Contains("Genetech:") && TransgenicsBiowareCostMultiplier != 1.0 || _blnCareer)
                chkFree.Visible = true;
            else
            {
                chkFree.Visible = false;
                chkFree.Checked = false;
            }
            if (chkTransgenic.Checked)
                chkFree.Visible = true;

            // Retireve the information for the selected piece of Cyberware.
            XmlNode objXmlCyberware = _objXmlDocument.SelectSingleNode("/chummer/" + _strNode + "s/" + _strNode + "[name = \"" + lstCyberware.SelectedValue + "\"]");
            if (objXmlCyberware == null) return;
            // If the piece has a Rating value, enable the Rating control, otherwise, disable it and set its value to 0.
            if (objXmlCyberware.InnerXml.Contains("<rating>"))
            {
                nudRating.Enabled = true;
                switch (objXmlCyberware["rating"]?.InnerText)
                {
                    case "MaximumSTR":
                        if (ParentVehicle != null)
                        {
                            nudRating.Maximum = ParentVehicle.TotalBody * 2;
                            nudRating.Minimum = ParentVehicle.TotalBody;
                        }
                        else
                        {
                            nudRating.Maximum = _objCharacter.STR.TotalMaximum;
                        }
                        break;
                    case "MaximumAGI":
                        if (ParentVehicle != null)
                        {
                            nudRating.Maximum = ParentVehicle.Pilot * 2;
                        }
                        else
                        {
                            nudRating.Maximum = _objCharacter.AGI.TotalMaximum;
                        }
                        break;
                    default:
                        nudRating.Maximum = Convert.ToInt32(objXmlCyberware["rating"]?.InnerText);
                        break;
                }
                if (objXmlCyberware["minrating"] != null)
                {
                    switch (objXmlCyberware["minrating"].InnerText)
                    {
                        case "MinimumAGI":
                            nudRating.Minimum = ParentVehicle?.Pilot ?? 4;
                            break;
                        case "MinimumSTR":
                            nudRating.Minimum = ParentVehicle?.TotalBody ?? 4;
                            break;
                        default:
                            nudRating.Minimum = Convert.ToInt32(objXmlCyberware["minrating"].InnerText);
                            break;
                    }
                }
                else
                {
                    nudRating.Minimum = 1;
                }
            }
            else
            {
                nudRating.Minimum = 0;
                nudRating.Value = 0;
                nudRating.Enabled = false;
            }

            string category = objXmlCyberware["category"]?.InnerText ?? string.Empty;
            if (category.StartsWith("Genetech:") ||
                category.StartsWith("Symbionts") ||
                category.StartsWith("Genemods") ||
                _blnLockGrade)
            {
                cboGrade.Enabled = false;

            }
            else
            {
                cboGrade.Enabled = true;
            }

            if (category.StartsWith("Genetech:") ||
                category.StartsWith("Symbionts") ||
                category.StartsWith("Genemods"))
            {
                cboGrade.SelectedValue = "Standard";
            }

            if (objXmlCyberware["forcegrade"] != null)
            {
                // Force the Cyberware to be a particular Grade.
                cboGrade.SelectedValue = objXmlCyberware["forcegrade"].InnerText;
                cboGrade.Enabled = false;
            }

            string strBook = _objCharacter.Options.LanguageBookShort(objXmlCyberware["source"].InnerText);
            string strPage = objXmlCyberware["page"].InnerText;
            if (objXmlCyberware["altpage"] != null)
            {
                strPage = objXmlCyberware["altpage"].InnerText;
            }
            lblSource.Text = $"{strBook} {strPage}";
            if (objXmlCyberware["notes"] != null)
            {
                lblCyberwareNotes.Visible = true;
                lblCyberwareNotesLabel.Visible = true;
                lblCyberwareNotes.Text = objXmlCyberware["notes"].InnerText;
            }

            if (objXmlCyberware["notes"] == null)
            {
                lblCyberwareNotes.Visible = false;
                lblCyberwareNotesLabel.Visible = false;
            }

            tipTooltip.SetToolTip(lblSource,
                _objCharacter.Options.LanguageBookLong(objXmlCyberware["source"].InnerText) + " " +
                LanguageManager.Instance.GetString("String_Page") + " " + strPage);
=======
            if (_blnLoading)
                return;
            _blnLoading = true;
            _strSelectedCategory = cboCategory.SelectedValue?.ToString();
            string strForceGrade = string.Empty;
            // Update the list of Cyberware based on the selected Category.
            cboGrade.Enabled = !_blnLockGrade;
            if (_blnLockGrade)
                strForceGrade = cboGrade.SelectedValue?.ToString();
            // We may need to rebuild the Grade list since Cultured Bioware is not allowed to select Standard (Second-Hand) as Grade and ForceGrades can change.
            Grade objForcedGrade = _objForcedGrade ?? (string.IsNullOrEmpty(strForceGrade) ? null : _lstGrades.FirstOrDefault(x => x.SourceId.ToString("D") == strForceGrade));
            PopulateGrades(!string.IsNullOrEmpty(_strSelectedCategory) && !cboGrade.Enabled && objForcedGrade?.SecondHand != true, false, strForceGrade, chkHideBannedGrades.Checked);
            _blnLoading = false;
            RefreshList(_strSelectedCategory);
        }

        private void lstCyberware_SelectedIndexChanged(object sender, EventArgs e)
        {
            if (_blnLoading)
                return;
            _blnLoading = true;
            XPathNavigator xmlCyberware = null;
            string strSelectedId = lstCyberware.SelectedValue?.ToString();
            if (!string.IsNullOrEmpty(strSelectedId))
            {
                // Retrieve the information for the selected piece of Cyberware.
                xmlCyberware = _xmlBaseCyberwareDataNode.SelectSingleNode(_strNodeXPath + "[id = \"" + strSelectedId + "\"]");
            }
            string strForceGrade;
            if (xmlCyberware != null)
            {
                strForceGrade = xmlCyberware.SelectSingleNode("forcegrade")?.Value;
                // If the piece has a Rating value, enable the Rating control, otherwise, disable it and set its value to 0.
                XPathNavigator xmlRatingNode = xmlCyberware.SelectSingleNode("rating");
                if (xmlRatingNode != null)
                {
                    nudRating.Enabled = true;

                    string strMinRating = xmlCyberware.SelectSingleNode("minrating")?.Value;
                    int intMinRating = 1;
                    // Not a simple integer, so we need to start mucking around with strings
                    if (!string.IsNullOrEmpty(strMinRating) && !int.TryParse(strMinRating, out intMinRating))
                    {
                        strMinRating = strMinRating.CheapReplace("MaximumSTR", () => (ParentVehicle != null ? Math.Max(1, ParentVehicle.TotalBody * 2) : _objCharacter.STR.TotalMaximum).ToString())
                            .CheapReplace("MaximumAGI", () => (ParentVehicle != null ? Math.Max(1, ParentVehicle.Pilot * 2) : _objCharacter.AGI.TotalMaximum).ToString())
                            .CheapReplace("MinimumSTR", () => (ParentVehicle?.TotalBody ?? 3).ToString())
                            .CheapReplace("MinimumAGI", () => (ParentVehicle?.Pilot ?? 3).ToString());

                        object objProcess = CommonFunctions.EvaluateInvariantXPath(strMinRating, out bool blnIsSuccess);
                        intMinRating = blnIsSuccess ? Convert.ToInt32(objProcess) : 1;
                    }
                    nudRating.Minimum = intMinRating;

                    string strMaxRating = xmlRatingNode.Value;
                    int intMaxRating = 0;
                    // Not a simple integer, so we need to start mucking around with strings
                    if (!string.IsNullOrEmpty(strMaxRating) && !int.TryParse(strMaxRating, out intMaxRating))
                    {
                        strMaxRating = strMaxRating.CheapReplace("MaximumSTR", () => (ParentVehicle != null ? Math.Max(1, ParentVehicle.TotalBody * 2) : _objCharacter.STR.TotalMaximum).ToString())
                            .CheapReplace("MaximumAGI", () => (ParentVehicle != null ? Math.Max(1, ParentVehicle.Pilot * 2) : _objCharacter.AGI.TotalMaximum).ToString())
                            .CheapReplace("MinimumSTR", () => (ParentVehicle?.TotalBody ?? 3).ToString())
                            .CheapReplace("MinimumAGI", () => (ParentVehicle?.Pilot ?? 3).ToString());

                        object objProcess = CommonFunctions.EvaluateInvariantXPath(strMaxRating, out bool blnIsSuccess);
                        intMaxRating = blnIsSuccess ? Convert.ToInt32(objProcess) : 1;
                    }
                    nudRating.Maximum = intMaxRating;
                    if (chkHideOverAvailLimit.Checked)
                    {
                        int intAvailModifier = strForceGrade == "None" ? 0 : _intAvailModifier;
                        while (nudRating.Maximum > intMinRating && !SelectionShared.CheckAvailRestriction(xmlCyberware, _objCharacter, decimal.ToInt32(nudRating.Maximum), intAvailModifier))
                        {
                            nudRating.Maximum -= 1;
                        }
                    }
                    nudRating.Value = nudRating.Minimum;
                }
                else
                {
                    nudRating.Minimum = 0;
                    nudRating.Value = 0;
                    nudRating.Enabled = false;
                }
>>>>>>> 260a47e0

                string strSource = xmlCyberware.SelectSingleNode("source")?.Value ?? LanguageManager.GetString("String_Unknown", GlobalOptions.Language);
                string strPage = xmlCyberware.SelectSingleNode("altpage")?.Value ?? xmlCyberware.SelectSingleNode("page")?.Value ?? LanguageManager.GetString("String_Unknown", GlobalOptions.Language);
                string strSpaceCharacter = LanguageManager.GetString("String_Space", GlobalOptions.Language);
                lblSource.Text = CommonFunctions.LanguageBookShort(strSource, GlobalOptions.Language) + strSpaceCharacter + strPage;
                GlobalOptions.ToolTipProcessor.SetToolTip(lblSource, CommonFunctions.LanguageBookLong(strSource, GlobalOptions.Language) + strSpaceCharacter + LanguageManager.GetString("String_Page", GlobalOptions.Language) + ' ' + strPage);

                Grade objForcedGrade = null;
                if (!string.IsNullOrEmpty(strForceGrade))
                {
                    // Force the Cyberware to be a particular Grade.
                    if (cboGrade.Enabled)
                        cboGrade.Enabled = false;
                    objForcedGrade = _lstGrades.FirstOrDefault(x => x.Name == strForceGrade);
                    strForceGrade = objForcedGrade?.SourceId.ToString("D");
                }
                else
                {
                    cboGrade.Enabled = !_blnLockGrade;
                    if (_blnLockGrade)
                    {
                        strForceGrade = _objForcedGrade?.SourceId.ToString("D") ?? cboGrade.SelectedValue?.ToString();
                        objForcedGrade = _objForcedGrade ?? _lstGrades.FirstOrDefault(x => x.SourceId.ToString("D") == strForceGrade);
                    }
                }

                chkBlackMarketDiscount.Enabled = true;
                chkBlackMarketDiscount.Checked = _setBlackMarketMaps.Contains(xmlCyberware.SelectSingleNode("category")?.Value);

                // We may need to rebuild the Grade list since Cultured Bioware is not allowed to select Standard (Second-Hand) as Grade and ForceGrades can change.
                PopulateGrades(xmlCyberware.SelectSingleNode("nosecondhand") != null || (!cboGrade.Enabled && objForcedGrade?.SecondHand != true), false, strForceGrade, chkHideBannedGrades.Checked);

                string strNotes = xmlCyberware.SelectSingleNode("altnotes")?.Value ?? xmlCyberware.SelectSingleNode("notes")?.Value;
                if (!string.IsNullOrEmpty(strNotes))
                {
                    lblCyberwareNotes.Visible = true;
                    lblCyberwareNotesLabel.Visible = true;
                    lblCyberwareNotes.Text = strNotes;
                }
                else
                {
                    lblCyberwareNotes.Visible = false;
                    lblCyberwareNotesLabel.Visible = false;
                }
            }
            else
            {
                nudRating.Minimum = 0;
                nudRating.Value = 0;
                nudRating.Enabled = false;
                cboGrade.Enabled = !_blnLockGrade;
                strForceGrade = string.Empty;
                Grade objForcedGrade = null;
                if (_blnLockGrade)
                {
                    strForceGrade = _objForcedGrade?.SourceId.ToString("D") ?? cboGrade.SelectedValue?.ToString();
                    objForcedGrade = _objForcedGrade ?? _lstGrades.FirstOrDefault(x => x.SourceId.ToString("D") == strForceGrade);
                }
                PopulateGrades(_blnLockGrade && objForcedGrade?.SecondHand != true, false, strForceGrade, chkHideBannedGrades.Checked);
                chkBlackMarketDiscount.Enabled = false;
                chkBlackMarketDiscount.Checked = false;
                lblCyberwareNotes.Visible = false;
                lblCyberwareNotesLabel.Visible = false;
                lblSource.Text = string.Empty;
                GlobalOptions.ToolTipProcessor.SetToolTip(lblSource, string.Empty);
            }
            _blnLoading = false;
            UpdateCyberwareInfo();
        }

        private void nudRating_ValueChanged(object sender, EventArgs e)
        {
            if (_blnLoading)
                return;
            UpdateCyberwareInfo();
        }

        private void chkHideOverAvailLimit_CheckedChanged(object sender, EventArgs e)
        {
<<<<<<< HEAD
            if (_blnLoading) return;
            var selected = lstCyberware.SelectedValue?.ToString() ?? "";
            txtSearch_TextChanged(sender, e);

            for (var index = 0; index < lstCyberware.Items.Count; index++)
            {
                var item = (ListItem) lstCyberware.Items[index];
                if (item.Value != selected) continue;
                lstCyberware.SetSelected(index, true);
                break;
            }
            ;
        }

        private void lblSource_Click(object sender, EventArgs e)
        {
            CommonFunctions.StaticOpenPDF(lblSource.Text, _objCharacter);
=======
            RefreshList(_strSelectedCategory);
>>>>>>> 260a47e0
        }

        private void nudMarkup_ValueChanged(object sender, EventArgs e)
        {
<<<<<<< HEAD
=======
            if (_blnLoading)
                return;
>>>>>>> 260a47e0
            UpdateCyberwareInfo();
        }

        private void cmdOK_Click(object sender, EventArgs e)
        {
<<<<<<< HEAD
            if (!string.IsNullOrEmpty(lstCyberware.Text))
                AcceptForm();
=======
            AddAgain = false;
            AcceptForm();
>>>>>>> 260a47e0
        }

        private void cmdCancel_Click(object sender, EventArgs e)
        {
            DialogResult = DialogResult.Cancel;
        }

<<<<<<< HEAD
        private void lblCategory_Click(object sender, EventArgs e)
        {

=======
        private void chkHideBannedGrades_CheckedChanged(object sender, EventArgs e)
        {
            if (_blnLoading)
                return;
            _lstGrades = _objCharacter.GetGradeList(_objMode == Mode.Bioware ? Improvement.ImprovementSource.Bioware : Improvement.ImprovementSource.Cyberware, chkHideBannedGrades.Checked);
            PopulateGrades(false, false, string.Empty, chkHideBannedGrades.Checked);
>>>>>>> 260a47e0
        }

        private void lstCyberware_DoubleClick(object sender, EventArgs e)
        {
<<<<<<< HEAD
            if (!string.IsNullOrEmpty(lstCyberware.Text))
                AcceptForm();
=======
            AddAgain = false;
            AcceptForm();
>>>>>>> 260a47e0
        }

        private void cmdOKAdd_Click(object sender, EventArgs e)
        {
            AddAgain = true;
<<<<<<< HEAD
            cmdOK_Click(sender, e);
=======
            AcceptForm();
>>>>>>> 260a47e0
        }

        private void txtSearch_TextChanged(object sender, EventArgs e)
        {
<<<<<<< HEAD
            if (string.IsNullOrEmpty(txtSearch.Text))
            {
				BuildCyberwareList();
				return;
            }
			
            string strCategoryFilter = _lstCategory.Where(objAllowedCategory => !string.IsNullOrEmpty(objAllowedCategory.Value)).Aggregate(string.Empty, (current, objAllowedCategory) => current + ("category = \"" + objAllowedCategory.Value + "\" or "));

	        // Treat everything as being uppercase so the search is case-insensitive.
            string strSearch = "/chummer/" + _strNode + "s/" + _strNode + "[(" + _objCharacter.Options.BookXPath() + ") and ((contains(translate(name,'abcdefghijklmnopqrstuvwxyzàáâãäåçèéêëìíîïñòóôõöùúûüýß','ABCDEFGHIJKLMNOPQRSTUVWXYZÀÁÂÃÄÅÇÈÉÊËÌÍÎÏÑÒÓÔÕÖÙÚÛÜÝß'), \"" + txtSearch.Text.ToUpper() + "\") and not(translate)) or contains(translate(translate,'abcdefghijklmnopqrstuvwxyzàáâãäåçèéêëìíîïñòóôõöùúûüýß','ABCDEFGHIJKLMNOPQRSTUVWXYZÀÁÂÃÄÅÇÈÉÊËÌÍÎÏÑÒÓÔÕÖÙÚÛÜÝß'), \"" + txtSearch.Text.ToUpper() + "\"))";
            if (!string.IsNullOrEmpty(strCategoryFilter))
                strSearch += " and (" + strCategoryFilter + ")";
            // Remove the trailing " or ";
            strSearch = strSearch.Substring(0, strSearch.Length - 4) + ")";
            strSearch += "]";

            BuildCyberwareList(_objXmlDocument.SelectNodes(strSearch));
        }

        private void chkFree_CheckedChanged(object sender, EventArgs e)
        {
            UpdateCyberwareInfo();
        }

        private void nudESSDiscount_ValueChanged(object sender, EventArgs e)
        {
            UpdateCyberwareInfo();
        }
        private void chkBlackMarketDiscount_CheckedChanged(object sender, EventArgs e)
        {
            UpdateCyberwareInfo();
        }
=======
            RefreshList(_strSelectedCategory);
        }

        private void chkFree_CheckedChanged(object sender, EventArgs e)
        {
            if (_blnLoading)
                return;
            UpdateCyberwareInfo();
        }

        private void nudESSDiscount_ValueChanged(object sender, EventArgs e)
        {
            if (_blnLoading)
                return;
            UpdateCyberwareInfo();
        }

        private void chkBlackMarketDiscount_CheckedChanged(object sender, EventArgs e)
        {
            if (_blnLoading)
                return;
            UpdateCyberwareInfo();
        }

>>>>>>> 260a47e0
        private void txtSearch_KeyDown(object sender, KeyEventArgs e)
        {
            if (e.KeyCode == Keys.Down)
            {
                if (lstCyberware.SelectedIndex + 1 < lstCyberware.Items.Count)
                {
                    lstCyberware.SelectedIndex++;
                }
                else if (lstCyberware.Items.Count > 0)
                {
                    lstCyberware.SelectedIndex = 0;
                }
            }
            if (e.KeyCode == Keys.Up)
            {
                if (lstCyberware.SelectedIndex - 1 >= 0)
                {
                    lstCyberware.SelectedIndex--;
                }
                else if (lstCyberware.Items.Count > 0)
                {
                    lstCyberware.SelectedIndex = lstCyberware.Items.Count - 1;
                }
            }
        }
<<<<<<< HEAD

        private void txtSearch_KeyUp(object sender, KeyEventArgs e)
        {
            if (e.KeyCode == Keys.Up)
                txtSearch.Select(txtSearch.Text.Length, 0);
        }

        private void chkTransgenic_CheckedChanged(object sender, EventArgs e)
        {
            if (chkTransgenic.Checked)
            {
                cboGrade.Enabled = false;
                cboGrade.SelectedValue = "Standard";
            }
            else
                cboGrade.Enabled = true;

            if (cboCategory.SelectedValue.ToString().Contains("Genetech:") && TransgenicsBiowareCostMultiplier != 1.0 || _blnCareer)
                chkFree.Visible = true;
            else
            {
                chkFree.Visible = false;
                chkFree.Checked = false;
            }
            if (chkTransgenic.Checked)
                chkFree.Visible = true;

            UpdateCyberwareInfo();
		}
		private void chkPrototypeTranshuman_CheckedChanged(object sender, EventArgs e)
		{
			UpdateCyberwareInfo();
		}
		#endregion

		#region Properties
		/// <summary>
		/// Whether or not the user wants to add another item after this one.
		/// </summary>
		public bool AddAgain { get; private set; }

        /// <summary>
        /// Essence cost multiplier from the character.
        /// </summary>
        public double CharacterESSMultiplier { get; set; } = 1.0;

        /// <summary>
        /// Cost multiplier for Genetech.
        /// </summary>
        public double GenetechCostMultiplier { get; set; } = 1.0;

        /// <summary>
        /// Essence cost multiplier for Basic Bioware.
        /// </summary>
        public double BasicBiowareESSMultiplier { get; set; } = 1.0;

        /// <summary>
        /// Cost multiplier for Transgenics Bioware.
        /// </summary>
        public double TransgenicsBiowareCostMultiplier { get; set; } = 1.0;

        /// <summary>
        /// Whether or not the item has no cost.
        /// </summary>
        public bool FreeCost => chkFree.Checked;

        /// <summary>
        /// Set the window's Mode to Cyberware or Bioware.
        /// </summary>
        public Mode WindowMode
        {
            get
            {
                return _objMode;
            }
            set
            {
                _objMode = value;
                switch (_objMode)
                {
                    case Mode.Cyberware:
                        _strNode = "cyberware";
                        break;
                    case Mode.Bioware:
                        _strNode = "bioware";
                        break;
                }
            }
        }

        /// <summary>
        /// Set the maximum Capacity the piece of Cyberware is allowed to be.
        /// </summary>
        public int MaximumCapacity
        {
            get { return _intMaximumCapacity; }
            set
            {
                _intMaximumCapacity = value;
                lblMaximumCapacity.Text = $"{LanguageManager.Instance.GetString("Label_MaximumCapacityAllowed")} {_intMaximumCapacity}";
            }
        }

        /// <summary>
		/// Set whether or not only subsystems (those that consume Capacity) should be shown.
		/// </summary>
		public bool ShowOnlySubsystems
        {
            set
            {
                _blnShowOnlySubsystems = value;
            }
        }

        /// <summary>
        /// Comma-separate list of Categories to show for Subsystems.
        /// </summary>
        public string Subsystems
        {
            set
            {
                _strSubsystems = value;
            }
        }

        /// <summary>
        /// Manually set the Grade of the piece of Cyberware.
        /// </summary>
        public string SetGrade
        {
            set
            {
                _strSetGrade = value;
            }
        }

        /// <summary>
        /// Name of Cyberware that was selected in the dialogue.
        /// </summary>
        public string SelectedCyberware { get; private set; } = string.Empty;

        /// <summary>
        /// Grade of the selected piece of Cyberware.
        /// </summary>
        public Grade SelectedGrade { get; private set; }

        /// <summary>
        /// Rating of the selected piece of Cyberware (0 if not applicable).
        /// </summary>
        public int SelectedRating { get; private set; }

        /// <summary>
        /// Selected Essence cost discount.
        /// </summary>
        public int SelectedESSDiscount { get; private set; }

        /// <summary>
        /// Whether or not Modular Plugins are allowed.
        /// </summary>
        public bool AllowModularPlugins
        {
            set
            {
                _blnAllowModularPlugins = value;
            }
        }

        /// <summary>
        /// Whether or not the selected Vehicle is used.
        /// </summary>
        public bool BlackMarketDiscount { get; private set; }

        /// <summary>
        /// Whether or not the Bioware should be forced into the Genetech: Transgenics category.
        /// </summary>
        public bool ForceTransgenic
        {
            get
            {
	            // If the Transgenics checkbox is checked, force it to the Genetech: Transgenics category.
	            return chkTransgenic.Checked;
            }
        }
=======
>>>>>>> 260a47e0

        private void txtSearch_KeyUp(object sender, KeyEventArgs e)
        {
            if (e.KeyCode == Keys.Up)
                txtSearch.Select(txtSearch.Text.Length, 0);
        }

        private void chkPrototypeTranshuman_CheckedChanged(object sender, EventArgs e)
        {
            if (_blnLoading)
                return;
            UpdateCyberwareInfo();
        }
        #endregion

        #region Properties
        /// <summary>
        /// Whether or not the user wants to add another item after this one.
        /// </summary>
        public bool AddAgain { get; private set; }

        /// <summary>
        /// Essence cost multiplier from the character.
        /// </summary>
        public decimal CharacterESSMultiplier { get; set; } = 1.0m;

        /// <summary>
        /// Total Essence cost multiplier from the character (stacks multiplicatively at the very last step.
        /// </summary>
        public decimal CharacterTotalESSMultiplier { get; set; } = 1.0m;

        /// <summary>
        /// Cost multiplier for Genetech.
        /// </summary>
        public decimal GenetechCostMultiplier { get; set; } = 1.0m;

        /// <summary>
        /// Essence cost multiplier for Basic Bioware.
        /// </summary>
        public decimal BasicBiowareESSMultiplier { get; set; } = 1.0m;
        
        /// <summary>
        /// Whether or not the item has no cost.
        /// </summary>
        public bool FreeCost => chkFree.Checked;

        /// <summary>
        /// Set the window's Mode to Cyberware or Bioware.
        /// </summary>
        private Mode WindowMode => _objMode;

        /// <summary>
        /// Set the maximum Capacity the piece of Cyberware is allowed to be.
        /// </summary>
        public decimal MaximumCapacity
        {
            get => _decMaximumCapacity;
            set
            {
                _decMaximumCapacity = value;
                lblMaximumCapacity.Text = $"{LanguageManager.GetString("Label_MaximumCapacityAllowed", GlobalOptions.Language)} {_decMaximumCapacity:#,0.##}";
            }
        }

        /// <summary>
        /// Comma-separate list of Categories to show for Subsystems.
        /// </summary>
<<<<<<< HEAD
        public Vehicle ParentVehicle { set; get; }

        public int Markup { get; set; }

		/// <summary>
		/// Whether the bioware should be discounted by Prototype Transhuman.
		/// </summary>
	    public bool PrototypeTranshuman => chkPrototypeTranshuman.Checked && _objMode == Mode.Bioware && !_objCharacter.Created;
=======
        public string Subsystems
        {
            set => _strSubsystems = value;
        }

        /// <summary>
        /// Comma-separate list of mount locations that are disallowed.
        /// </summary>
        public string DisallowedMounts
        {
            set => _strDisallowedMounts = value;
        }

        /// <summary>
        /// Comma-separate list of mount locations that already exist on the parent.
        /// </summary>
        public string HasModularMounts
        {
            set => _strHasModularMounts = value;
        }

        /// <summary>
        /// Manually set the Grade of the piece of Cyberware.
        /// </summary>
        public Grade SetGrade
        {
            set => _objForcedGrade = value;
        }

        /// <summary>
        /// Name of Cyberware that was selected in the dialogue.
        /// </summary>
        public string SelectedCyberware { get; private set; } = string.Empty;

        /// <summary>
        /// Grade of the selected piece of Cyberware.
        /// </summary>
        public Grade SelectedGrade { get; private set; }

        /// <summary>
        /// Rating of the selected piece of Cyberware (0 if not applicable).
        /// </summary>
        public int SelectedRating { get; private set; }

        /// <summary>
        /// Selected Essence cost discount.
        /// </summary>
        public int SelectedESSDiscount { get; private set; }

        /// <summary>
        /// Whether or not the selected Vehicle is used.
        /// </summary>
        public bool BlackMarketDiscount { get; private set; }
        
        /// <summary>
        /// Parent vehicle that the cyberlimb will be attached to.
        /// </summary>
        public Vehicle ParentVehicle { set; get; }

        public decimal Markup { get; set; }

        /// <summary>
        /// Whether the bioware should be discounted by Prototype Transhuman.
        /// </summary>
        public bool PrototypeTranshuman => chkPrototypeTranshuman.Checked && _objMode == Mode.Bioware && !_objCharacter.Created;

        /// <summary>
        /// Parent cyberware that the current selection will be added to.
        /// </summary>
        public Cyberware CyberwareParent { get; set; }
>>>>>>> 260a47e0
        #endregion

        #region Methods
        /// <summary>
        /// Update the Cyberware's information based on the Cyberware selected and current Rating.
        /// </summary>
        private void UpdateCyberwareInfo()
        {
<<<<<<< HEAD
	        if (string.IsNullOrEmpty(lstCyberware.Text)) return;
	        XmlNode objNode = _objXmlDocument.SelectSingleNode("/chummer/" + _strNode + "s/" + _strNode + "[name = \"" + lstCyberware.SelectedValue + "\"]");
	        string strSelectCategory = objNode["category"].InnerText;
	        // If the Transgenics checkbox has been checked, force it to the Genetech: Transgenics category instead.
	        if (chkTransgenic.Checked)
		        strSelectCategory = "Genetech: Transgenics";

	        // Place the Genetech cost multiplier in a varaible that can be safely modified.
	        double dblGenetechCostModifier = 1;
	        // Genetech cost modifier only applies to Genetech.
	        if (strSelectCategory.StartsWith("Genetech") || strSelectCategory.StartsWith("Genetic Infusions") || strSelectCategory.StartsWith("Genemods"))
		        dblGenetechCostModifier = GenetechCostMultiplier;

	        // If Genetech: Transgenics is selected, apply the Transgenetics Bioware ESS Multiplier.
	        if (strSelectCategory == "Genetech: Transgenics")
		        dblGenetechCostModifier -= (1 - TransgenicsBiowareCostMultiplier);

	        // Retireve the information for the selected piece of Cyberware.
	        XmlNode objXmlCyberware = _objXmlDocument.SelectSingleNode("/chummer/" + _strNode + "s/" + _strNode + "[name = \"" + lstCyberware.SelectedValue + "\"]");

	        // Extract the Avil and Cost values from the Cyberware info since these may contain formulas and/or be based off of the Rating.
	        // This is done using XPathExpression.


	        // Avail.
	        // If avail contains "F" or "R", remove it from the string so we can use the expression.
	        string strSuffix = string.Empty;
	        string strPrefix = string.Empty;
	        if (objXmlCyberware?["avail"] != null)
	        {
		        string strAvailExpr = objXmlCyberware["avail"].InnerText;
		        if (strAvailExpr.StartsWith("FixedValues"))
		        {
			        string[] strValues = strAvailExpr.Replace("FixedValues(", string.Empty).Replace(")", string.Empty).Split(',');
			        if (strValues.Length >= Convert.ToInt32(nudRating.Value))
				        strAvailExpr = strValues[Convert.ToInt32(nudRating.Value) - 1];
		        }
		        if (strAvailExpr.StartsWith("+") || strAvailExpr.StartsWith("-"))
		        {
			        strPrefix = strAvailExpr.Substring(0, 1);
			        strAvailExpr = strAvailExpr.Substring(1, strAvailExpr.Length - 1);
		        }

		        if (strAvailExpr.Substring(strAvailExpr.Length - 1, 1) == "F" || strAvailExpr.Substring(strAvailExpr.Length - 1, 1) == "R")
		        {
			        strSuffix = strAvailExpr.Substring(strAvailExpr.Length - 1, 1)
				        .Replace("R", LanguageManager.Instance.GetString("String_AvailRestricted"))
				        .Replace("F", LanguageManager.Instance.GetString("String_AvailForbidden"));
			        // Remove the trailing character if it is "F" or "R".
			        strAvailExpr = strAvailExpr.Substring(0, strAvailExpr.Length - 1);
		        }

		        if (strAvailExpr.Contains("MinRating"))
		        {
			        XmlNode xmlMinRatingNode = objXmlCyberware["minrating"];
			        if (xmlMinRatingNode != null)
			        {
				        switch (xmlMinRatingNode.InnerText)
				        {
					        case "MinimumAGI":
						        strAvailExpr = strAvailExpr.Replace("MinRating", ParentVehicle?.Pilot.ToString() ?? 3.ToString());
						        break;
					        case "MinimumSTR":
						        strAvailExpr = strAvailExpr.Replace("MinRating", ParentVehicle?.TotalBody.ToString() ?? 3.ToString());
						        break;
					        default:
						        strAvailExpr = strAvailExpr.Replace("MinRating", 3.ToString());
						        break;
				        }
			        }
		        }
		        strAvailExpr = strAvailExpr.Replace("Rating", nudRating.Value.ToString(GlobalOptions.InvariantCultureInfo));

		        try
		        {
			        XPathExpression xprAvail = _nav.Compile(strAvailExpr);
			        int intAvail = Convert.ToInt32(_nav.Evaluate(xprAvail)) + _intAvailModifier;
			        // Avail cannot go below 0.
			        if (intAvail < 0)
				        intAvail = 0;
			        lblAvail.Text = strPrefix + intAvail + strSuffix;
		        }
		        catch (XPathException)
		        {
			        lblAvail.Text = objXmlCyberware["avail"].InnerText;
		        }
	        }

	        // Cost.
	        double dblItemCost = 0;
	        if (chkFree.Checked)
	        {
		        lblCost.Text = $"{0:###,###,##0¥}";
		        dblItemCost = 0;
	        }
	        else if (objXmlCyberware["cost"] != null)
	        {
		        // Check for a Variable Cost.
		        if (objXmlCyberware["cost"].InnerText.StartsWith("Variable"))
		        {
			        int intMin;
			        int intMax = 0;
			        string strCost = objXmlCyberware["cost"].InnerText.Replace("Variable", string.Empty).Trim("()".ToCharArray());
			        if (strCost.Contains("-"))
			        {
				        string[] strValues = strCost.Split('-');
				        intMin = Convert.ToInt32(strValues[0]);
				        intMax = Convert.ToInt32(strValues[1]);
			        }
			        else
				        intMin = Convert.ToInt32(strCost.Replace("+", string.Empty));

			        lblCost.Text = intMax == 0 ? $"{intMin:###,###,##0¥+}" : $"{intMin:###,###,##0} - {intMax:###,###,##0¥}";

			        dblItemCost = intMin;
		        }
		        else if (objXmlCyberware["cost"].InnerText.StartsWith("FixedValues"))
		        {
			        string[] strValues = objXmlCyberware["cost"].InnerText.Replace("FixedValues", string.Empty).Trim("()".ToCharArray()).Split(',');
			        if (strValues.Length >= Convert.ToInt32(nudRating.Value))
			        {
				        dblItemCost = Convert.ToDouble(strValues[Convert.ToInt32(nudRating.Value) - 1], GlobalOptions.InvariantCultureInfo) * _dblCostMultiplier * dblGenetechCostModifier;
				        if (chkBlackMarketDiscount.Checked)
				        {
					        dblItemCost -= Convert.ToInt32(dblItemCost * 0.10);
				        }
				        double multiplier = 1 + Convert.ToDouble(nudMarkup.Value, GlobalOptions.InvariantCultureInfo) / 100.0;
				        dblItemCost *= multiplier;
				        lblCost.Text = $"{dblItemCost:###,###,##0¥}";
			        }
		        }
		        else
		        {
			        if (objXmlCyberware["cost"].InnerText.Contains("MinRating"))
			        {
				        XmlNode xmlMinRatingNode = objXmlCyberware["minrating"];
				        if (xmlMinRatingNode != null)
				        {
					        switch (xmlMinRatingNode.InnerText)
					        {
						        case "MinimumAGI":
							        objXmlCyberware["cost"].InnerText = objXmlCyberware["cost"].InnerText.Replace("MinRating", ParentVehicle?.Pilot.ToString() ?? 3.ToString());
							        break;
						        case "MinimumSTR":
							        objXmlCyberware["cost"].InnerText = objXmlCyberware["cost"].InnerText.Replace("MinRating", ParentVehicle?.TotalBody.ToString() ?? 3.ToString());
							        break;
					        }
				        }
			        }
			        XPathExpression xprCost = _nav.Compile(objXmlCyberware["cost"].InnerText.Replace("Rating", nudRating.Value.ToString(GlobalOptions.InvariantCultureInfo)));
			        double dblCost = (Convert.ToDouble(_nav.Evaluate(xprCost), GlobalOptions.InvariantCultureInfo) * _dblCostMultiplier *
			                          dblGenetechCostModifier);
			        dblCost *= 1 + (Convert.ToDouble(nudMarkup.Value, GlobalOptions.InvariantCultureInfo) / 100.0);
			        dblItemCost = dblCost;

			        if (chkBlackMarketDiscount.Checked)
			        {
				        dblItemCost -= Convert.ToInt32(dblItemCost * 0.10);
			        }

			        lblCost.Text = $"{dblItemCost:###,###,##0¥}";
		        }
	        }
	        else
		        lblCost.Text = $"{dblItemCost:###,###,##0¥}";

	        // Test required to find the item.
	        lblTest.Text = _objCharacter.AvailTest(Convert.ToInt32(dblItemCost), lblAvail.Text);

	        // Essence.

	        double dblESS = 0;
	        if (!chkPrototypeTranshuman.Checked)
	        {
		        // Place the Essence cost multiplier in a variable that can be safely modified.
		        double dblCharacterESSModifier = CharacterESSMultiplier;

		        // If Basic Bioware is selected, apply the Basic Bioware ESS Multiplier.
		        if (strSelectCategory == "Basic")
			        dblCharacterESSModifier -= (1 - BasicBiowareESSMultiplier);

		        if (nudESSDiscount.Visible)
		        {
			        double dblDiscountModifier = Convert.ToDouble(nudESSDiscount.Value, GlobalOptions.CultureInfo) * 0.01;
			        dblCharacterESSModifier *= (1.0 - dblDiscountModifier);
		        }

		        dblCharacterESSModifier -= (1 - _dblESSMultiplier);

		        // Genetech and Genetic Infusions are not subject to Bioware cost multipliers, so if we're looking at either, suppress the multiplier.
		        if (strSelectCategory.StartsWith("Genetech") || strSelectCategory.StartsWith("Genetic Infusions") ||
		            strSelectCategory.StartsWith("Genemods"))
			        dblCharacterESSModifier = 1;
		        if (objXmlCyberware["ess"].InnerText.StartsWith("FixedValues"))
		        {
			        string[] strValues =
				        objXmlCyberware["ess"].InnerText.Replace("FixedValues", string.Empty)
					        .Trim("()".ToCharArray())
					        .Split(',');
			        decimal decESS = Convert.ToDecimal(strValues[Convert.ToInt32(nudRating.Value) - 1],
				        GlobalOptions.InvariantCultureInfo);
			        dblESS =
				        Math.Round(Convert.ToDouble(decESS, GlobalOptions.InvariantCultureInfo) * dblCharacterESSModifier,
					        _objCharacter.Options.EssenceDecimals, MidpointRounding.AwayFromZero);
		        }
		        else
		        {
			        XPathExpression xprEssence =
				        _nav.Compile(objXmlCyberware["ess"].InnerText.Replace("Rating",
					        nudRating.Value.ToString(GlobalOptions.InvariantCultureInfo)));
			        dblESS =
				        Math.Round(
					        Convert.ToDouble(_nav.Evaluate(xprEssence), GlobalOptions.InvariantCultureInfo) *
					        dblCharacterESSModifier, _objCharacter.Options.EssenceDecimals, MidpointRounding.AwayFromZero);
		        }
		        // Check if the character has Sensitive System.
		        if (_objMode == Mode.Cyberware)
		        {
			        dblESS =
				        _objCharacter.Improvements.Where(
						        objImprovement =>
							        objImprovement.ImproveType == Improvement.ImprovementType.SensitiveSystem && objImprovement.Enabled)
					        .Aggregate(dblESS, (current, objImprovement) => current * 2.0);
		        }
	        }
	        lblEssence.Text = dblESS.ToString(GlobalOptions.CultureInfo);

	        // Capacity.
	        // XPathExpression cannot evaluate while there are square brackets, so remove them if necessary.
	        bool blnSquareBrackets = objXmlCyberware["capacity"].InnerText.Contains('[');
	        string strCapacity = objXmlCyberware["capacity"].InnerText;
	        XPathExpression xprCapacity;

	        if (objXmlCyberware["capacity"].InnerText.Contains("/["))
	        {
		        int intPos = objXmlCyberware["capacity"].InnerText.IndexOf("/[");
		        string strFirstHalf = objXmlCyberware["capacity"].InnerText.Substring(0, intPos);
		        string strSecondHalf = objXmlCyberware["capacity"].InnerText.Substring(intPos + 1, objXmlCyberware["capacity"].InnerText.Length - intPos - 1);

		        blnSquareBrackets = strFirstHalf.Contains('[');
		        strCapacity = strFirstHalf;
		        if (blnSquareBrackets && strCapacity.Length > 1)
			        strCapacity = strCapacity.Substring(1, strCapacity.Length - 2);
		        xprCapacity = _nav.Compile(strCapacity.Replace("Rating", nudRating.Value.ToString(GlobalOptions.InvariantCultureInfo)));

		        if (objXmlCyberware["capacity"] != null)
		        {
			        if (objXmlCyberware["capacity"].InnerText == "[*]")
				        lblCapacity.Text = "*";
			        else
			        {
				        if (objXmlCyberware["capacity"].InnerText.StartsWith("FixedValues"))
				        {
					        string[] strValues = objXmlCyberware["capacity"].InnerText.Replace("FixedValues", string.Empty).Trim("()".ToCharArray()).Split(',');
					        if (strValues.Length >= Convert.ToInt32(nudRating.Value, GlobalOptions.InvariantCultureInfo))
						        lblCapacity.Text = strValues[Convert.ToInt32(nudRating.Value, GlobalOptions.InvariantCultureInfo) - 1];
				        }
				        else
					        lblCapacity.Text = _nav.Evaluate(xprCapacity).ToString();
			        }
			        if (blnSquareBrackets)
				        lblCapacity.Text = $"[{lblCapacity.Text}]";
		        }
		        else
		        {
			        lblCapacity.Text = "0";
		        }

		        if (strSecondHalf.Contains("Rating"))
		        {
			        strSecondHalf = strSecondHalf.Replace("[", string.Empty).Replace("]", string.Empty);
			        xprCapacity = _nav.Compile(strSecondHalf.Replace("Rating", nudRating.Value.ToString(GlobalOptions.InvariantCultureInfo)));
			        strSecondHalf = "[" + _nav.Evaluate(xprCapacity).ToString() + "]";
		        }

		        lblCapacity.Text += "/" + strSecondHalf;
	        }
	        else
	        {
		        if (blnSquareBrackets)
			        strCapacity = strCapacity.Substring(1, strCapacity.Length - 2);
		        xprCapacity = _nav.Compile(strCapacity.Replace("Rating", nudRating.Value.ToString(GlobalOptions.InvariantCultureInfo)));

		        if (objXmlCyberware["capacity"].InnerText == "[*]")
			        lblCapacity.Text = "*";
		        else
		        {
			        if (objXmlCyberware["capacity"].InnerText.StartsWith("FixedValues"))
			        {
				        string[] strValues = objXmlCyberware["capacity"].InnerText.Replace("FixedValues", string.Empty).Trim("()".ToCharArray()).Split(',');
				        lblCapacity.Text = strValues[Convert.ToInt32(nudRating.Value) - 1];
			        }
			        else
				        lblCapacity.Text = _nav.Evaluate(xprCapacity).ToString();
		        }
		        if (blnSquareBrackets)
			        lblCapacity.Text = $"[{lblCapacity.Text}]";
	        }
        }

	    private void BuildCyberwareList(XmlNodeList objXmlCyberwareList = null)
	    {
			List<ListItem> lstCyberwares = new List<ListItem>();

			// Retrieve the list of Cyberware for the selected Category.
		    if (objXmlCyberwareList == null)
		    {
			    if (_objCharacter.DEPEnabled && ParentVehicle == null)
				    objXmlCyberwareList =
					    _objXmlDocument.SelectNodes("/chummer/" + _strNode + "s/" + _strNode + "[category = \"" +
					                                cboCategory.SelectedValue +
					                                "\" and (name = \"Essence Hole\" or name = \"Essence Antihole\" ) and (" +
					                                _objCharacter.Options.BookXPath() + ")]");
			    else if (_blnShowOnlySubsystems)
				    objXmlCyberwareList =
					    _objXmlDocument.SelectNodes("/chummer/" + _strNode + "s/" + _strNode + "[category = \"" +
					                                cboCategory.SelectedValue + "\" and (" + _objCharacter.Options.BookXPath() +
					                                ") and contains(capacity, \"[\")]");
			    else
				    objXmlCyberwareList =
					    _objXmlDocument.SelectNodes("/chummer/" + _strNode + "s/" + _strNode + "[category = \"" +
					                                cboCategory.SelectedValue + "\" and (" + _objCharacter.Options.BookXPath() + ")]");
		    }
		    if (objXmlCyberwareList != null)
				foreach (XmlNode objXmlCyberware in objXmlCyberwareList)
				{
					if (objXmlCyberware["hide"] != null)
						continue;
					if (!Backend.Shared_Methods.SelectionShared.CheckAvailRestriction(objXmlCyberware, _objCharacter,
						chkHideOverAvailLimit.Checked, Convert.ToInt32(nudRating.Value), _intAvailModifier)) continue;
                    ListItem objItem = new ListItem
					{
						Value = objXmlCyberware["name"]?.InnerText,
						Name = objXmlCyberware["translate"]?.InnerText ?? objXmlCyberware["name"]?.InnerText
					};
					lstCyberwares.Add(objItem);
				}
			SortListItem objSort = new SortListItem();
			lstCyberwares.Sort(objSort.Compare);
			lstCyberware.BeginUpdate();
			lstCyberware.DataSource = null;
			lstCyberware.ValueMember = "Value";
			lstCyberware.DisplayMember = "Name";
			lstCyberware.DataSource = lstCyberwares;
			lstCyberware.EndUpdate();
		}

=======
            XPathNavigator objXmlCyberware = null;
            string strSelectedId = lstCyberware.SelectedValue?.ToString();
            if (!string.IsNullOrEmpty(strSelectedId))
            {
                // Retireve the information for the selected piece of Cyberware.
                objXmlCyberware = _xmlBaseCyberwareDataNode.SelectSingleNode(_strNodeXPath + "[id = \"" + strSelectedId + "\"]");
            }
            if (objXmlCyberware == null)
            {
                lblCost.Text = string.Empty;
                lblAvail.Text = string.Empty;
                lblTest.Text = string.Empty;
                lblEssence.Text = string.Empty;
                lblCapacity.Text = string.Empty;
                return;
            }

            string strSelectCategory = objXmlCyberware.SelectSingleNode("category")?.Value ?? string.Empty;
            bool blnForceNoESSModifier = objXmlCyberware.SelectSingleNode("forcegrade")?.Value == "None";

            // Place the Genetech cost multiplier in a varaible that can be safely modified.
            decimal decGenetechCostModifier = 1;
            // Genetech cost modifier only applies to Genetech.
            if (strSelectCategory.StartsWith("Genetech") || strSelectCategory.StartsWith("Genetic Infusions") || strSelectCategory.StartsWith("Genemods"))
                decGenetechCostModifier = GenetechCostMultiplier;

            // Extract the Avil and Cost values from the Cyberware info since these may contain formulas and/or be based off of the Rating.
            // This is done using XPathExpression.

            int intRating = decimal.ToInt32(nudRating.Value);
            // Avail.
            // If avail contains "F" or "R", remove it from the string so we can use the expression.
            string strAvail = objXmlCyberware.SelectSingleNode("avail")?.Value;
            if (!string.IsNullOrEmpty(strAvail))
            {
                string strAvailExpr = strAvail;
                if (strAvailExpr.StartsWith("FixedValues("))
                {
                    string[] strValues = strAvailExpr.TrimStartOnce("FixedValues(", true).TrimEndOnce(')').Split(',');
                    strAvailExpr = strValues[Math.Max(Math.Min(intRating, strValues.Length) - 1, 0)];
                }

                string strSuffix = string.Empty;
                char chrSuffix = strAvailExpr[strAvailExpr.Length - 1];
                if (chrSuffix == 'R')
                {
                    strSuffix = LanguageManager.GetString("String_AvailRestricted", GlobalOptions.Language);
                    // Remove the trailing character if it is "F" or "R".
                    strAvailExpr = strAvailExpr.Substring(0, strAvailExpr.Length - 1);
                }
                else if (chrSuffix == 'F')
                {
                    strSuffix = LanguageManager.GetString("String_AvailForbidden", GlobalOptions.Language);
                    // Remove the trailing character if it is "F" or "R".
                    strAvailExpr = strAvailExpr.Substring(0, strAvailExpr.Length - 1);
                }

                string strPrefix = string.Empty;
                char chrPrefix = strAvailExpr[0];
                if (chrPrefix == '+' || chrPrefix == '-')
                {
                    strPrefix = chrPrefix.ToString();
                    strAvailExpr = strAvailExpr.Substring(1, strAvailExpr.Length - 1);
                }

                strAvailExpr = strAvailExpr.CheapReplace("MinRating", () => nudRating.Minimum.ToString(GlobalOptions.InvariantCultureInfo))
                    .CheapReplace("Rating", () => nudRating.Value.ToString(GlobalOptions.InvariantCultureInfo));

                object objProcess = CommonFunctions.EvaluateInvariantXPath(strAvailExpr, out bool blnIsSuccess);
                if (blnIsSuccess)
                {
                    int intAvail = Convert.ToInt32(objProcess) + _intAvailModifier;
                    // Avail cannot go below 0.
                    if (intAvail < 0)
                        intAvail = 0;
                    lblAvail.Text = strPrefix + intAvail.ToString() + strSuffix;
                }
                else
                {
                    lblAvail.Text = strAvail;
                }
            }
            else
            {
                lblAvail.Text = string.Empty;
            }

            // Cost.
            decimal decItemCost = 0;
            if (chkFree.Checked)
            {
                lblCost.Text = (0.0m).ToString(_objCharacter.Options.NuyenFormat, GlobalOptions.CultureInfo) + '¥';
            }
            else
            {
                string strCost = objXmlCyberware.SelectSingleNode("cost")?.Value;
                if (!string.IsNullOrEmpty(strCost))
                {
                    if (strCost.StartsWith("FixedValues("))
                    {
                        string[] strValues = strCost.TrimStartOnce("FixedValues(", true).TrimEndOnce(')').Split(',');
                        strCost = strValues[Math.Max(Math.Min(intRating, strValues.Length) - 1, 0)];
                    }
                    // Check for a Variable Cost.
                    if (strCost.StartsWith("Variable("))
                    {
                        decimal decMin;
                        decimal decMax = decimal.MaxValue;
                        strCost = strCost.TrimStartOnce("Variable(", true).TrimEndOnce(')');
                        if (strCost.Contains('-'))
                        {
                            string[] strValues = strCost.Split('-');
                            decMin = Convert.ToDecimal(strValues[0], GlobalOptions.InvariantCultureInfo);
                            decMax = Convert.ToDecimal(strValues[1], GlobalOptions.InvariantCultureInfo);
                        }
                        else
                            decMin = Convert.ToDecimal(strCost.FastEscape('+'), GlobalOptions.InvariantCultureInfo);

                        lblCost.Text = decMax == decimal.MaxValue ?
                            decMin.ToString(_objCharacter.Options.NuyenFormat, GlobalOptions.CultureInfo) + "¥+" :
                            decMin.ToString(_objCharacter.Options.NuyenFormat, GlobalOptions.CultureInfo) + " - " + decMax.ToString(_objCharacter.Options.NuyenFormat, GlobalOptions.CultureInfo) + '¥';

                        decItemCost = decMin;
                    }
                    else
                    {
                        strCost = strCost.CheapReplace("Parent Cost", () => CyberwareParent?.Cost ?? "0")
                            .CheapReplace("Parent Gear Cost", () => CyberwareParent?.Gear.AsParallel().Sum(x => x.TotalCost).ToString(GlobalOptions.InvariantCultureInfo) ?? "0")
                            .CheapReplace("MinRating", () => nudRating.Minimum.ToString(GlobalOptions.InvariantCultureInfo))
                            .CheapReplace("Rating", () => nudRating.Value.ToString(GlobalOptions.InvariantCultureInfo));

                        object objProcess = CommonFunctions.EvaluateInvariantXPath(strCost, out bool blnIsSuccess);
                        if (blnIsSuccess)
                        {
                            decItemCost = (Convert.ToDecimal(objProcess, GlobalOptions.InvariantCultureInfo) * _decCostMultiplier * decGenetechCostModifier);
                            decItemCost *= 1 + (nudMarkup.Value / 100.0m);

                            if (chkBlackMarketDiscount.Checked)
                            {
                                decItemCost *= 0.9m;
                            }

                            lblCost.Text = decItemCost.ToString(_objCharacter.Options.NuyenFormat, GlobalOptions.CultureInfo) + '¥';
                        }
                        else
                        {
                            lblCost.Text = strCost + '¥';
                        }
                    }
                }
                else
                    lblCost.Text = (0.0m).ToString(_objCharacter.Options.NuyenFormat, GlobalOptions.CultureInfo) + '¥';
            }

            // Test required to find the item.
            lblTest.Text = _objCharacter.AvailTest(decItemCost, lblAvail.Text);

            // Essence.
            bool blnAddToParentESS = objXmlCyberware.SelectSingleNode("addtoparentess") != null;
            if (_objParentNode == null || blnAddToParentESS)
            {
                decimal decESS = 0;
                if (!chkPrototypeTranshuman.Checked)
                {
                    // Place the Essence cost multiplier in a variable that can be safely modified.
                    decimal decCharacterESSModifier = 1.0m;

                    if (!blnForceNoESSModifier)
                    {
                        decCharacterESSModifier = CharacterESSMultiplier;
                        // If Basic Bioware is selected, apply the Basic Bioware ESS Multiplier.
                        if (strSelectCategory == "Basic")
                            decCharacterESSModifier -= (1 - BasicBiowareESSMultiplier);

                        if (nudESSDiscount.Visible)
                        {
                            decimal decDiscountModifier = nudESSDiscount.Value / 100.0m;
                            decCharacterESSModifier *= (1.0m - decDiscountModifier);
                        }

                        decCharacterESSModifier -= (1 - _decESSMultiplier);

                        decCharacterESSModifier *= CharacterTotalESSMultiplier;
                    }

                    string strEss = objXmlCyberware.SelectSingleNode("ess")?.Value ?? string.Empty;
                    if (strEss.StartsWith("FixedValues("))
                    {
                        string[] strValues = strEss.TrimStartOnce("FixedValues(", true).TrimEndOnce(')').Split(',');
                        strEss = strValues[Math.Max(Math.Min(intRating, strValues.Length) - 1, 0)];
                    }

                    object objProcess = CommonFunctions.EvaluateInvariantXPath(strEss.Replace("Rating", nudRating.Value.ToString(GlobalOptions.InvariantCultureInfo)), out bool blnIsSuccess);
                    if (blnIsSuccess)
                    {
                        decESS = decCharacterESSModifier * Convert.ToDecimal(objProcess, GlobalOptions.InvariantCultureInfo);
                        if (!_objCharacter.Options.DontRoundEssenceInternally)
                            decESS = decimal.Round(decESS, _objCharacter.Options.EssenceDecimals, MidpointRounding.AwayFromZero);
                    }
                }

                lblEssence.Text = decESS.ToString(_objCharacter.Options.EssenceFormat, GlobalOptions.CultureInfo);
                if (blnAddToParentESS)
                    lblEssence.Text = '+' + lblEssence.Text;
            }
            else
                lblEssence.Text = (0.0m).ToString(_objCharacter.Options.EssenceFormat, GlobalOptions.CultureInfo);

            // Capacity.
            // XPathExpression cannot evaluate while there are square brackets, so remove them if necessary.
            string strCapacity = objXmlCyberware.SelectSingleNode("capacity")?.Value ?? string.Empty;
            bool blnSquareBrackets = strCapacity.StartsWith('[');
            if (string.IsNullOrEmpty(strCapacity))
            {
                lblCapacity.Text = 0.ToString(GlobalOptions.CultureInfo);
            }
            else
            {
                if (strCapacity.StartsWith("FixedValues("))
                {
                    string[] strValues = strCapacity.TrimStartOnce("FixedValues(", true).TrimEndOnce(')').Split(',');
                    strCapacity = strValues[Math.Max(Math.Min(intRating, strValues.Length) - 1, 0)];
                }
                if (strCapacity == "[*]")
                    lblCapacity.Text = "*";
                else
                {
                    int intPos = strCapacity.IndexOf("/[", StringComparison.Ordinal);
                    if (intPos != -1)
                    {
                        string strFirstHalf = strCapacity.Substring(0, intPos);
                        string strSecondHalf = strCapacity.Substring(intPos + 1, strCapacity.Length - intPos - 1);

                        blnSquareBrackets = strFirstHalf.StartsWith('[');
                        if (blnSquareBrackets && strFirstHalf.Length > 1)
                            strFirstHalf = strFirstHalf.Substring(1, strCapacity.Length - 2);

                        object objProcess = CommonFunctions.EvaluateInvariantXPath(strFirstHalf.Replace("Rating", nudRating.Value.ToString(GlobalOptions.InvariantCultureInfo)), out bool blnIsSuccess);
                        lblCapacity.Text = blnIsSuccess ? objProcess.ToString() : strFirstHalf;

                        if (blnSquareBrackets)
                            lblCapacity.Text = $"[{lblCapacity.Text}]";

                        strSecondHalf = strSecondHalf.Trim('[', ']');
                        objProcess = CommonFunctions.EvaluateInvariantXPath(strSecondHalf.Replace("Rating", nudRating.Value.ToString(GlobalOptions.InvariantCultureInfo)), out blnIsSuccess);
                        strSecondHalf = '[' + (blnIsSuccess ? objProcess.ToString() : strSecondHalf) + ']';

                        lblCapacity.Text += '/' + strSecondHalf;
                    }
                    else
                    {
                        if (blnSquareBrackets)
                            strCapacity = strCapacity.Substring(1, strCapacity.Length - 2);
                        object objProcess = CommonFunctions.EvaluateInvariantXPath(strCapacity.Replace("Rating", nudRating.Value.ToString(GlobalOptions.InvariantCultureInfo)), out bool blnIsSuccess);
                        lblCapacity.Text = blnIsSuccess ? objProcess.ToString() : strCapacity;
                        if (blnSquareBrackets)
                            lblCapacity.Text = $"[{lblCapacity.Text}]";
                    }
                }
            }
        }

        private bool _blnSkipListRefresh;
        private IList<ListItem> RefreshList(string strCategory, bool blnDoUIUpdate = true, bool blnTerminateAfterFirst = false)
        {
            if ((_blnLoading || _blnSkipListRefresh) && blnDoUIUpdate)
                return null;
            if (string.IsNullOrEmpty(strCategory))
            {
                if (blnDoUIUpdate)
                {
                    lstCyberware.BeginUpdate();
                    lstCyberware.DataSource = new List<ListItem>();
                    lstCyberware.EndUpdate();
                }
                return null;
            }

            string strFilter = "(" + _objCharacter.Options.BookXPath() +')';
            string strCategoryFilter = "(";
            if (strCategory != "Show All" && (_objCharacter.Options.SearchInCategoryOnly || txtSearch.TextLength == 0))
                strCategoryFilter += "category = \"" + strCategory + '\"';
            else
            {
                StringBuilder objCategoryFilter = new StringBuilder();
                foreach (ListItem objItem in cboCategory.Items)
                {
                    string strItem = objItem.Value.ToString();
                    if (!string.IsNullOrEmpty(strItem))
                        objCategoryFilter.Append("category = \"" + strItem + "\" or ");
                }
                if (objCategoryFilter.Length > 0)
                {
                    strCategoryFilter += objCategoryFilter.ToString().TrimEndOnce(" or ");
                }
            }
            strFilter += " and " + strCategoryFilter + " or category = \"None\")";

            if (ParentVehicle == null && _objCharacter.IsAI)
                strFilter += " and (name = \"Essence Hole\" or name = \"Essence Antihole\" or mountsto)";
            else if (_objParentNode != null)
                strFilter += " and (requireparent or contains(capacity, \"[\")) and not(mountsto)";
            else
                strFilter += " and not(requireparent)";
            string strCurrentGradeId = cboGrade.SelectedValue?.ToString();
            Grade objCurrentGrade = string.IsNullOrEmpty(strCurrentGradeId) ? null : _lstGrades.FirstOrDefault(x => x.SourceId.ToString("D") == strCurrentGradeId);
            if (objCurrentGrade != null)
            {
                strFilter += " and (not(forcegrade) or forcegrade = \"None\" or forcegrade = \"" + objCurrentGrade.Name + "\")";
                if (objCurrentGrade.SecondHand)
                    strFilter += " and not(nosecondhand)";
            }

            strFilter += CommonFunctions.GenerateSearchXPath(txtSearch.Text);

            return BuildCyberwareList(_xmlBaseCyberwareDataNode.Select(_strNodeXPath + '[' + strFilter + ']'), blnDoUIUpdate, blnTerminateAfterFirst);
        }

        private IList<ListItem> BuildCyberwareList(XPathNodeIterator objXmlCyberwareList, bool blnDoUIUpdate = true, bool blnTerminateAfterFirst = false)
        {
            if (_blnLoading && blnDoUIUpdate)
                return null;

            List<ListItem> lstCyberwares = new List<ListItem>();

            bool blnCyberwareDisabled = _objCharacter.Improvements.Any(x => x.ImproveType == Improvement.ImprovementType.DisableCyberware && x.Enabled);
            bool blnBiowareDisabled = _objCharacter.Improvements.Any(x => x.ImproveType == Improvement.ImprovementType.DisableBioware && x.Enabled);
            string strCurrentGradeId = cboGrade.SelectedValue?.ToString();
            Grade objCurrentGrade = string.IsNullOrEmpty(strCurrentGradeId) ? null : _lstGrades.FirstOrDefault(x => x.SourceId.ToString("D") == strCurrentGradeId);
            foreach (XPathNavigator xmlCyberware in objXmlCyberwareList)
            {
                bool blnIsForceGrade = xmlCyberware.SelectSingleNode("forcegrade") == null;
                if (objCurrentGrade != null && blnIsForceGrade)
                {
                    if (_objCharacter.Improvements.Any(x => ((_objMode == Mode.Bioware && x.ImproveType == Improvement.ImprovementType.DisableBiowareGrade) || (_objMode != Mode.Bioware && x.ImproveType == Improvement.ImprovementType.DisableCyberwareGrade)) && objCurrentGrade.Name.Contains(x.ImprovedName) && x.Enabled))
                        continue;
                }
                if (blnCyberwareDisabled && xmlCyberware.SelectSingleNode("subsystems/cyberware") != null)
                {
                    continue;
                }
                if (blnBiowareDisabled && xmlCyberware.SelectSingleNode("subsystems/bioware") != null)
                {
                    continue;
                }
                XPathNavigator xmlTestNode = xmlCyberware.SelectSingleNode("forbidden/parentdetails");
                if (xmlTestNode != null)
                {
                    // Assumes topmost parent is an AND node
                    if (_objParentNode.ProcessFilterOperationNode(xmlTestNode, false))
                    {
                        continue;
                    }
                }
                xmlTestNode = xmlCyberware.SelectSingleNode("required/parentdetails");
                if (xmlTestNode != null)
                {
                    // Assumes topmost parent is an AND node
                    if (!_objParentNode.ProcessFilterOperationNode(xmlTestNode, false))
                    {
                        continue;
                    }
                }
                // TODO: Fix if someone has an amount of limbs different from the default amount
                if (!string.IsNullOrEmpty(_strHasModularMounts))
                {
                    string strBlocksMounts = xmlCyberware.SelectSingleNode("blocksmounts")?.Value;
                    if (!string.IsNullOrEmpty(strBlocksMounts))
                    {
                        IList<Cyberware> lstWareListToCheck = CyberwareParent == null ? (ParentVehicle == null ? _objCharacter.Cyberware : null) : CyberwareParent.Children;
                        if (xmlCyberware.SelectSingleNode("selectside") == null || !string.IsNullOrEmpty(CyberwareParent?.Location) ||
                            (lstWareListToCheck != null && lstWareListToCheck.Any(x => x.Location == "Left") && lstWareListToCheck.Any(x => x.Location == "Right")))
                        {
                            string[] astrBlockedMounts = strBlocksMounts.Split(',');
                            foreach (string strLoop in _strHasModularMounts.Split(','))
                            {
                                if (astrBlockedMounts.Contains(strLoop))
                                {
                                    goto NextCyberware;
                                }
                            }
                        }
                    }
                }
                // TODO: Fix if someone has an amount of limbs different from the default amount
                if (!string.IsNullOrEmpty(_strDisallowedMounts))
                {
                    string strLoopMount = xmlCyberware.SelectSingleNode("modularmount")?.Value;
                    if (!string.IsNullOrEmpty(strLoopMount))
                    {
                        foreach (string strLoop in _strHasModularMounts.Split(','))
                        {
                            if (strLoopMount == strLoop)
                            {
                                goto NextCyberware;
                            }
                        }
                    }
                }
                string strMaxRating = xmlCyberware.SelectSingleNode("rating")?.Value;
                string strMinRating = xmlCyberware.SelectSingleNode("minrating")?.Value;
                int intMinRating = 1;
                // If our rating tag is a complex property, check to make sure our maximum rating is not less than our minimum rating
                if ((!string.IsNullOrEmpty(strMaxRating) && !int.TryParse(strMaxRating, out int intMaxRating)) || (!string.IsNullOrEmpty(strMinRating) && !int.TryParse(strMinRating, out intMinRating)))
                {
                    strMinRating = strMinRating.CheapReplace("MaximumSTR", () => (ParentVehicle != null ? Math.Max(1, ParentVehicle.TotalBody * 2) : _objCharacter.STR.TotalMaximum).ToString())
                        .CheapReplace("MaximumAGI", () => (ParentVehicle != null ? Math.Max(1, ParentVehicle.Pilot * 2) : _objCharacter.AGI.TotalMaximum).ToString())
                        .CheapReplace("MinimumSTR", () => (ParentVehicle?.TotalBody ?? 3).ToString())
                        .CheapReplace("MinimumAGI", () => (ParentVehicle?.Pilot ?? 3).ToString());

                    object objProcess = CommonFunctions.EvaluateInvariantXPath(strMinRating, out bool blnIsSuccess);
                    intMinRating = blnIsSuccess ? Convert.ToInt32(objProcess) : 1;

                    strMaxRating = strMaxRating.CheapReplace("MaximumSTR", () => (ParentVehicle != null ? Math.Max(1, ParentVehicle.TotalBody * 2) : _objCharacter.STR.TotalMaximum).ToString())
                        .CheapReplace("MaximumAGI", () => (ParentVehicle != null ? Math.Max(1, ParentVehicle.Pilot * 2) : _objCharacter.AGI.TotalMaximum).ToString())
                        .CheapReplace("MinimumSTR", () => (ParentVehicle?.TotalBody ?? 3).ToString())
                        .CheapReplace("MinimumAGI", () => (ParentVehicle?.Pilot ?? 3).ToString());

                    objProcess = CommonFunctions.EvaluateInvariantXPath(strMaxRating, out blnIsSuccess);
                    intMaxRating = blnIsSuccess ? Convert.ToInt32(objProcess) : 1;
                    if (intMaxRating < intMinRating)
                        continue;
                }
                // Ex-Cons cannot have forbidden or restricted 'ware
                if (_objCharacter.ExCon && ParentVehicle == null && xmlCyberware.SelectSingleNode("mountsto") == null)
                {
                    Cyberware objParent = CyberwareParent;
                    bool blnAnyParentIsModular = !string.IsNullOrEmpty(objParent?.PlugsIntoModularMount);
                    while (objParent != null && !blnAnyParentIsModular)
                    {
                        objParent = objParent.Parent;
                        blnAnyParentIsModular = !string.IsNullOrEmpty(objParent?.PlugsIntoModularMount);
                    }

                    if (!blnAnyParentIsModular)
                    {
                        string strAvailExpr = xmlCyberware.SelectSingleNode("avail")?.Value ?? string.Empty;
                        if (strAvailExpr.StartsWith("FixedValues("))
                        {
                            string[] strValues = strAvailExpr.TrimStartOnce("FixedValues(", true).TrimEndOnce(')').Split(',');
                            strAvailExpr = strValues[Math.Max(Math.Min(intMinRating - 1, strValues.Length - 1), 0)];
                        }
                        if (strAvailExpr.EndsWith('F', 'R'))
                        {
                            continue;
                        }
                    }
                }
                if (chkHideOverAvailLimit.Checked && !SelectionShared.CheckAvailRestriction(xmlCyberware, _objCharacter, intMinRating, blnIsForceGrade ? 0 : _intAvailModifier))
                    continue;
                if (ParentVehicle == null && !xmlCyberware.RequirementsMet(_objCharacter))
                    continue;
                lstCyberwares.Add(new ListItem(xmlCyberware.SelectSingleNode("id")?.Value, xmlCyberware.SelectSingleNode("translate")?.Value ?? xmlCyberware.SelectSingleNode("name")?.Value));
                if (blnTerminateAfterFirst)
                    break;
                NextCyberware:;
            }
            if (blnDoUIUpdate)
            {
                lstCyberwares.Sort(CompareListItems.CompareNames);

                string strOldSelected = lstCyberware.SelectedValue?.ToString();
                _blnLoading = true;
                lstCyberware.BeginUpdate();
                lstCyberware.ValueMember = "Value";
                lstCyberware.DisplayMember = "Name";
                lstCyberware.DataSource = lstCyberwares;
                _blnLoading = false;
                if (!string.IsNullOrEmpty(strOldSelected))
                    lstCyberware.SelectedValue = strOldSelected;
                else
                    lstCyberware.SelectedIndex = -1;

                lstCyberware.EndUpdate();
            }

            return lstCyberwares;
        }

>>>>>>> 260a47e0
        /// <summary>
        /// Lock the Grade so it cannot be changed.
        /// </summary>
        public void LockGrade()
        {
            cboGrade.Enabled = false;
            _blnLockGrade = true;
        }

        /// <summary>
        /// Accept the selected item and close the form.
        /// </summary>
        private void AcceptForm()
        {
<<<<<<< HEAD
            XmlNode objCyberwareNode = _objXmlDocument.SelectSingleNode("/chummer/" + _strNode + "s/" + _strNode + "[name = \"" + lstCyberware.SelectedValue + "\"]");
            if (objCyberwareNode == null) return;

            _strSelectCategory = objCyberwareNode["category"]?.InnerText;
            SelectedCyberware = objCyberwareNode["name"]?.InnerText;
            if (_objMode == Mode.Bioware)
            {
                if (cboCategory.SelectedValue.ToString().StartsWith("Genetech:") ||
                    cboCategory.SelectedValue.ToString() == "Symbionts" ||
                    cboCategory.SelectedValue.ToString() == "Genemods")
                {
                    SelectedGrade = GlobalOptions.BiowareGrades.GetGrade("Standard");
                }
                else
                {
                    SelectedGrade = GlobalOptions.BiowareGrades.GetGrade(cboGrade.SelectedValue.ToString());
                }
            }
            else
            {
                SelectedGrade = GlobalOptions.CyberwareGrades.GetGrade(cboGrade.SelectedValue.ToString());
            }

            _strSelectedGrade = SelectedGrade.ToString();
            SelectedRating = Convert.ToInt32(nudRating.Value);
            BlackMarketDiscount = chkBlackMarketDiscount.Checked;

            if (nudESSDiscount.Visible)
                SelectedESSDiscount = Convert.ToInt32(nudESSDiscount.Value);

            if (objCyberwareNode["capacity"].InnerText.Contains('[') && _blnShowOnlySubsystems && _objCharacter.Options.EnforceCapacity)
            {
                // Capacity.
                // XPathExpression cannot evaluate while there are square brackets, so remove them if necessary.
                string strCapacity = objCyberwareNode["capacity"].InnerText;
                strCapacity = strCapacity.Substring(1, strCapacity.Length - 2);
                int intCapacity;

                XPathExpression xprCapacity = _nav.Compile(strCapacity.Replace("Rating", nudRating.Value.ToString(GlobalOptions.InvariantCultureInfo)));

                if (strCapacity == "*")
                    intCapacity = 0;
                else
                {
                    if (strCapacity.StartsWith("FixedValues"))
                    {
                        string[] strValues = strCapacity.Replace("FixedValues", string.Empty).Trim("()".ToCharArray()).Split(',');
                        intCapacity = Convert.ToInt32(strValues[Convert.ToInt32(nudRating.Value) - 1]);
                    }
                    else
                        intCapacity = Convert.ToInt32(_nav.Evaluate(xprCapacity));
                }
                if (MaximumCapacity - intCapacity < 0)
                {
                    MessageBox.Show(
                        LanguageManager.Instance.GetString("Message_OverCapacityLimit")
                            .Replace("{0}", MaximumCapacity.ToString())
                            .Replace("{1}", intCapacity.ToString()),
                        LanguageManager.Instance.GetString("MessageTitle_OverCapacityLimit"),
                        MessageBoxButtons.OK, MessageBoxIcon.Information);
                    return;
                }
            }
            if (!Backend.Shared_Methods.SelectionShared.RequirementsMet(objCyberwareNode, true, _objCharacter))
                return;
            DialogResult = DialogResult.OK;
        }

=======
            string strSelectedId = lstCyberware.SelectedValue?.ToString();
            if (string.IsNullOrEmpty(strSelectedId))
                return;
            if (cboGrade.Text.StartsWith("*"))
            {
                MessageBox.Show(
                    LanguageManager.GetString("Message_BannedGrade", GlobalOptions.Language),
                    LanguageManager.GetString("MessageTitle_BannedGrade", GlobalOptions.Language),
                    MessageBoxButtons.OK, MessageBoxIcon.Information);
                return;
            }
            XPathNavigator objCyberwareNode = _xmlBaseCyberwareDataNode.SelectSingleNode(_strNodeXPath + "[id = \"" + strSelectedId + "\"]");
            if (objCyberwareNode == null)
                return;

            if (_objCharacter.Options.EnforceCapacity && _objParentNode != null)
            {
                // Capacity.
                // XPathExpression cannot evaluate while there are square brackets, so remove them if necessary.
                string strCapacity = objCyberwareNode.SelectSingleNode("capacity")?.Value;
                if (strCapacity?.Contains('[') == true)
                {
                    strCapacity = strCapacity.Substring(1, strCapacity.Length - 2);
                    if (strCapacity.StartsWith("FixedValues("))
                    {
                        string[] strValues = strCapacity.TrimStartOnce("FixedValues(", true).TrimEndOnce(')').Split(',');
                        strCapacity = strValues[Math.Max(Math.Min(decimal.ToInt32(nudRating.Value), strValues.Length) - 1, 0)];
                    }

                    decimal decCapacity = 0;

                    if (strCapacity != "*")
                    {
                        object objProcess = CommonFunctions.EvaluateInvariantXPath(strCapacity.Replace("Rating", nudRating.Value.ToString(GlobalOptions.InvariantCultureInfo)), out bool blnIsSuccess);
                        if (blnIsSuccess)
                            decCapacity = Convert.ToDecimal(objProcess, GlobalOptions.InvariantCultureInfo);
                    }

                    if (MaximumCapacity - decCapacity < 0)
                    {
                        MessageBox.Show(
                            LanguageManager.GetString("Message_OverCapacityLimit", GlobalOptions.Language)
                                .Replace("{0}", MaximumCapacity.ToString("#,0.##", GlobalOptions.CultureInfo))
                                .Replace("{1}", decCapacity.ToString("#,0.##", GlobalOptions.CultureInfo)),
                            LanguageManager.GetString("MessageTitle_OverCapacityLimit", GlobalOptions.Language),
                            MessageBoxButtons.OK, MessageBoxIcon.Information);
                        return;
                    }
                }
            }
            if (ParentVehicle == null && !objCyberwareNode.RequirementsMet(_objCharacter, null, LanguageManager.GetString(_objMode == Mode.Cyberware ? "String_SelectPACKSKit_Cyberware" : "String_SelectPACKSKit_Bioware", GlobalOptions.Language)))
                return;

            string strForceGrade = objCyberwareNode.SelectSingleNode("forcegrade")?.Value;
            if (!string.IsNullOrEmpty(strForceGrade))
            {
                SelectedGrade = _lstGrades.FirstOrDefault(x => x.Name == strForceGrade);
            }
            else
            {
                strForceGrade = cboGrade.SelectedValue?.ToString();
                if (!string.IsNullOrEmpty(strForceGrade))
                    SelectedGrade = _lstGrades.FirstOrDefault(x => x.SourceId.ToString("D") == cboGrade.SelectedValue?.ToString());
                else
                    return;
            }
            _sStrSelectCategory = (_objCharacter.Options.SearchInCategoryOnly || txtSearch.TextLength == 0) ? _strSelectedCategory : objCyberwareNode.SelectSingleNode("category")?.Value;
            _sStrSelectGrade = SelectedGrade?.SourceId.ToString("D");
            SelectedCyberware = strSelectedId;
            SelectedRating = decimal.ToInt32(nudRating.Value);
            BlackMarketDiscount = chkBlackMarketDiscount.Checked;
            Markup = nudMarkup.Value;

            if (nudESSDiscount.Visible)
                SelectedESSDiscount = decimal.ToInt32(nudESSDiscount.Value);

            DialogResult = DialogResult.OK;
        }

        private bool _blnPopulatingGrades;
>>>>>>> 260a47e0
        /// <summary>
        /// Populate the list of Cyberware Grades.
        /// </summary>
        /// <param name="blnIgnoreSecondHand">Whether or not Secon-Hand Grades should be added to the list.</param>
<<<<<<< HEAD
        private void PopulateGrades(bool blnIgnoreSecondHand = false)
        {
            GradeList objGradeList = _objMode == Mode.Bioware ? GlobalOptions.BiowareGrades : GlobalOptions.CyberwareGrades;

            _lstGrade.Clear();
            foreach (Grade objGrade in objGradeList)
            {
                bool blnAddItem = true;

                ListItem objItem = new ListItem();
                objItem.Value = objGrade.Name;
                objItem.Name = objGrade.DisplayName;

                if (objGrade.Burnout && !_objCharacter.BurnoutEnabled)
                    blnAddItem = false;
                else if (objGrade.DisplayName == "Standard" && _objCharacter.BurnoutEnabled)
                    blnAddItem = false;
                else if (blnIgnoreSecondHand && objGrade.SecondHand)
                    blnAddItem = false;
                else if (!_objCharacter.AdapsinEnabled && objGrade.Adapsin)
                    blnAddItem = false;

                if (blnAddItem)
                    _lstGrade.Add(objItem);
            }
            cboGrade.BeginUpdate();
            cboGrade.DataSource = null;
			cboGrade.DataSource = _lstGrade;
			cboGrade.ValueMember = "Value";
            cboGrade.DisplayMember = "Name";
            cboGrade.EndUpdate();
        }

=======
        /// <param name="blnForce">Force grades to be repopulated.</param>
        /// <param name="strForceGrade">If not empty, force this grade to be selected.</param>
        /// <param name="blnHideBannedGrades">Whether to hide grades banned by the character's gameplay options.</param>
        private void PopulateGrades(bool blnIgnoreSecondHand = false, bool blnForce = false, string strForceGrade = "", bool blnHideBannedGrades = true)
        {
            if (_blnPopulatingGrades)
                return;
            _blnPopulatingGrades = true;
            if (blnForce || blnIgnoreSecondHand != _blnIgnoreSecondHand || _strForceGrade != strForceGrade || cboGrade.Items.Count == 0)
            {
                _blnIgnoreSecondHand = blnIgnoreSecondHand;
                _strForceGrade = strForceGrade;
                List<ListItem> lstGrade = new List<ListItem>(5);
                foreach (Grade objWareGrade in _lstGrades)
                {
                    if (objWareGrade.SourceId.ToString("D") == _strNoneGradeId && (string.IsNullOrEmpty(strForceGrade) || strForceGrade != _strNoneGradeId))
                        continue;
                    if (_objCharacter.Improvements.Any(x => (WindowMode == Mode.Bioware && x.ImproveType == Improvement.ImprovementType.DisableBiowareGrade || WindowMode != Mode.Bioware && x.ImproveType == Improvement.ImprovementType.DisableCyberwareGrade)
                                                                   && objWareGrade.Name.Contains(x.ImprovedName) && x.Enabled))
                        continue;
                    if (blnIgnoreSecondHand && objWareGrade.SecondHand)
                        continue;
                    if (_objCharacter.AdapsinEnabled && _objMode == Mode.Cyberware)
                    {
                        if (!objWareGrade.Adapsin && _lstGrades.Any(x => objWareGrade.Name.Contains(x.Name)))
                        {
                            continue;
                        }
                    }
                    else if (objWareGrade.Adapsin)
                        continue;
                    if (_objCharacter.BurnoutEnabled)
                    {
                        if (!objWareGrade.Burnout && _lstGrades.Any(x => objWareGrade.Burnout && objWareGrade.Name.Contains(x.Name)))
                        {
                            continue;
                        }
                    }
                    else if (objWareGrade.Burnout)
                        continue;
                    if (blnHideBannedGrades && !_objCharacter.Created && !_objCharacter.IgnoreRules && _objCharacter.BannedWareGrades.Any(s => objWareGrade.Name.Contains(s)))
                        continue;
                    if (!blnHideBannedGrades && !_objCharacter.Created && !_objCharacter.IgnoreRules && _objCharacter.BannedWareGrades.Any(s => objWareGrade.Name.Contains(s)))
                    {
                        lstGrade.Add(new ListItem(objWareGrade.SourceId.ToString("D"), $"*{objWareGrade.DisplayName(GlobalOptions.Language)}"));
                    }
                    else
                    {
                        lstGrade.Add(new ListItem(objWareGrade.SourceId.ToString("D"), objWareGrade.DisplayName(GlobalOptions.Language)));
                    }
                }

                string strOldSelected = cboGrade.SelectedValue?.ToString();
                bool blnOldSkipListRefresh = _blnSkipListRefresh;
                if (strForceGrade == _strNoneGradeId || strOldSelected == _strNoneGradeId || lstGrade.Any(x => x.Value.ToString() == strOldSelected))
                    _blnSkipListRefresh = true;
                bool blnOldLoading = _blnLoading;
                _blnLoading = true;
                cboGrade.BeginUpdate();
                cboGrade.ValueMember = "Value";
                cboGrade.DisplayMember = "Name";
                cboGrade.DataSource = lstGrade;
                _blnLoading = blnOldLoading;
                if (!string.IsNullOrEmpty(strForceGrade))
                    cboGrade.SelectedValue = strForceGrade;
                else if (cboGrade.SelectedIndex <= 0 && !string.IsNullOrWhiteSpace(strOldSelected))
                    cboGrade.SelectedValue = strOldSelected;
                if (cboGrade.SelectedIndex == -1 && lstGrade.Count > 0)
                    cboGrade.SelectedIndex = 0;

                cboGrade.EndUpdate();

                _blnSkipListRefresh = blnOldSkipListRefresh;
            }
            _blnPopulatingGrades = false;
        }

        private bool _blnPopulatingCategories;
        private void PopulateCategories()
        {
            if (_blnPopulatingCategories)
                return;
            _blnPopulatingCategories = true;
            XPathNodeIterator objXmlCategoryList;
            if (_strSubsystems.Length > 0)
            {
                // Populate the Cyberware Category list.
                string strSubsystem = ". = \"" + _strSubsystems.Replace(",", "\" or . = \"");
                objXmlCategoryList = _xmlBaseCyberwareDataNode.Select("categories/category[" + strSubsystem + "\"]");
            }
            else
            {
                objXmlCategoryList = _xmlBaseCyberwareDataNode.Select("categories/category");
            }
            List<ListItem> lstCategory = new List<ListItem>();
            foreach (XPathNavigator objXmlCategory in objXmlCategoryList)
            {
                // Make sure the category contains items that we can actually display
                if (RefreshList(objXmlCategory.Value, false, true).Count > 0)
                {
                    string strInnerText = objXmlCategory.Value;
                    lstCategory.Add(new ListItem(strInnerText, objXmlCategory.SelectSingleNode("@translate")?.Value ?? strInnerText));
                }
            }

            lstCategory.Sort(CompareListItems.CompareNames);

            if (lstCategory.Count > 0)
            {
                lstCategory.Insert(0, new ListItem("Show All", LanguageManager.GetString("String_ShowAll", GlobalOptions.Language)));
            }

            string strOldSelected = _strSelectedCategory;
            string strOldSelectedCyberware = lstCyberware.SelectedValue?.ToString();
            bool blnOldLoading = _blnLoading;
            _blnLoading = true;
            cboCategory.BeginUpdate();
            cboCategory.ValueMember = "Value";
            cboCategory.DisplayMember = "Name";
            cboCategory.DataSource = lstCategory;
            _blnLoading = blnOldLoading;
            cboCategory.SelectedValue = strOldSelected;
            if (cboCategory.SelectedIndex == -1 && lstCategory.Count > 0)
                cboCategory.SelectedIndex = 0;

            cboCategory.EndUpdate();

            if (!string.IsNullOrEmpty(strOldSelectedCyberware))
                lstCyberware.SelectedValue = strOldSelectedCyberware;

            _blnPopulatingCategories = false;
        }

>>>>>>> 260a47e0
        private void MoveControls()
        {
            int intWidth = Math.Max(lblRatingLabel.Width, lblEssenceLabel.Width);
            intWidth = Math.Max(intWidth, lblCapacityLabel.Width);
            intWidth = Math.Max(intWidth, lblAvailLabel.Width);
            intWidth = Math.Max(intWidth, lblCostLabel.Width);

            nudRating.Left = lblRatingLabel.Left + intWidth + 6;
            lblEssence.Left = lblEssenceLabel.Left + intWidth + 6;
            lblCapacity.Left = lblCapacityLabel.Left + intWidth + 6;
            lblAvail.Left = lblAvailLabel.Left + intWidth + 6;
            lblCost.Left = lblCostLabel.Left + intWidth + 6;

            lblSource.Left = lblSourceLabel.Left + lblSourceLabel.Width + 6;
            lblTest.Left = lblTestLabel.Left + lblTestLabel.Width + 6;
            nudESSDiscount.Left = lblESSDiscountLabel.Left + lblESSDiscountLabel.Width + 6;
            lblESSDiscountPercentLabel.Left = nudESSDiscount.Left + nudESSDiscount.Width;

            lblSearchLabel.Left = txtSearch.Left - 6 - lblSearchLabel.Width;
        }
<<<<<<< HEAD
		#endregion

	}
=======
        #endregion
    }
>>>>>>> 260a47e0
}<|MERGE_RESOLUTION|>--- conflicted
+++ resolved
@@ -18,59 +18,18 @@
  */
 using System;
 using System.Collections.Generic;
-using System.Diagnostics;
 using System.Linq;
 using System.Windows.Forms;
 using System.Xml;
 using System.Xml.XPath;
 using Chummer.Backend.Equipment;
-<<<<<<< HEAD
-using Chummer.Backend.Attributes;
-=======
 using System.Text;
->>>>>>> 260a47e0
 
 namespace Chummer
 {
     public partial class frmSelectCyberware : Form
     {
         private readonly Character _objCharacter;
-<<<<<<< HEAD
-
-        private double _dblCostMultiplier = 1.0;
-        private double _dblESSMultiplier = 1.0;
-        private int _intAvailModifier;
-        private readonly bool _blnCareer;
-
-        private string _strSetGrade = string.Empty;
-        private bool _blnShowOnlySubsystems;
-        private string _strSubsystems = string.Empty;
-        private int _intMaximumCapacity = -1;
-        private bool _blnLockGrade;
-        private bool _blnLoading = true;
-
-        private Mode _objMode = Mode.Cyberware;
-        private string _strNode = "cyberware";
-        private bool _blnAllowModularPlugins;
-        private bool _blnShowOnlyLimbs;
-        private static string _strSelectCategory = string.Empty;
-        private static string _strSelectedGrade = string.Empty;
-
-        private XmlDocument _objXmlDocument = new XmlDocument();
-        private readonly XPathNavigator _nav;
-
-        private readonly List<ListItem> _lstCategory = new List<ListItem>();
-        private readonly List<ListItem> _lstGrade = new List<ListItem>();
-
-        public enum Mode
-        {
-            Cyberware = 0,
-            Bioware = 1,
-        }
-
-        #region Control Events
-        public frmSelectCyberware(Character objCharacter, bool blnCareer = false)
-=======
         private IList<Grade> _lstGrades;
         private readonly string _strNoneGradeId;
 
@@ -107,21 +66,8 @@
 
         #region Control Events
         public frmSelectCyberware(Character objCharacter, Improvement.ImprovementSource objWareSource, XmlNode objParentNode = null)
->>>>>>> 260a47e0
-        {
-            _nav = _objXmlDocument.CreateNavigator();
+        {
             InitializeComponent();
-<<<<<<< HEAD
-            LanguageManager.Instance.Load(GlobalOptions.Instance.Language, this);
-            chkFree.Visible = blnCareer;
-            lblMarkupLabel.Visible = blnCareer;
-            nudMarkup.Visible = blnCareer;
-            lblMarkupPercentLabel.Visible = blnCareer;
-            _blnCareer = blnCareer;
-            _objCharacter = objCharacter;
-            MoveControls();
-
-=======
 
             _objCharacter = objCharacter;
             _objParentNode = objParentNode?.CreateNavigator();
@@ -148,113 +94,10 @@
             _lstGrades = _objCharacter.GetGradeList(objWareSource);
             _strNoneGradeId = _lstGrades.FirstOrDefault(x => x.Name == "None")?.SourceId.ToString("D");
             _setBlackMarketMaps = _objCharacter.GenerateBlackMarketMappings(_xmlBaseCyberwareDataNode);
->>>>>>> 260a47e0
         }
 
         private void frmSelectCyberware_Load(object sender, EventArgs e)
         {
-<<<<<<< HEAD
-            // Update the window title if needed.
-            if (_strNode == "bioware")
-                Text = LanguageManager.Instance.GetString("Title_SelectCyberware_Bioware");
-
-            foreach (Label objLabel in Controls.OfType<Label>())
-            {
-                if (objLabel.Text.StartsWith("["))
-                    objLabel.Text = string.Empty;
-            }
-
-            chkHideOverAvailLimit.Text = chkHideOverAvailLimit.Text.Replace("{0}",
-                    _objCharacter.Options.Availability.ToString());
-            chkHideOverAvailLimit.Checked = _objCharacter.Options.HideItemsOverAvailLimit;
-
-	        chkPrototypeTranshuman.Visible =
-				_objCharacter.PrototypeTranshuman > 0;
-            // Load the Cyberware information.
-            switch (_objMode)
-            {
-                case Mode.Cyberware:
-                    _objXmlDocument = XmlManager.Instance.Load("cyberware.xml");
-                    break;
-                case Mode.Bioware:
-                    _objXmlDocument = XmlManager.Instance.Load("bioware.xml");
-                    break;
-            }
-
-            XmlNodeList objXmlCategoryList;
-            if (_strSubsystems.Length > 0)
-            {
-                // Populate the Cyberware Category list.
-                string strSubsystem = ". = \"";
-                if (_strSubsystems.Contains(','))
-                {
-                    strSubsystem += _strSubsystems.Replace(",", "\" or . = \"");
-                }
-                else
-                {
-                    strSubsystem += _strSubsystems;
-                }
-                objXmlCategoryList = _objXmlDocument.SelectNodes("/chummer/categories/category[" + strSubsystem + "\"]");
-            }
-            else
-            {
-                objXmlCategoryList = _objXmlDocument.SelectNodes("/chummer/categories/category");
-            }
-            if (objXmlCategoryList != null)
-                foreach (XmlNode objXmlCategory in objXmlCategoryList)
-                {
-                    // Make sure the Category isn't in the exclusion list.
-                    bool blnAddItem = true;
-
-                    if (objXmlCategory.Attributes["show"] != null)
-                        blnAddItem = _blnAllowModularPlugins;
-
-                    if (_blnShowOnlyLimbs)
-                        blnAddItem = objXmlCategory.InnerText == "Cyberlimb";
-
-                    if (blnAddItem)
-                    {
-                        ListItem objItem = new ListItem();
-                        objItem.Value = objXmlCategory.InnerText;
-                        objItem.Name = objXmlCategory.Attributes["translate"]?.InnerText ?? objXmlCategory.InnerText;
-                        _lstCategory.Add(objItem);
-                    }
-                }
-            cboCategory.BeginUpdate();
-            cboCategory.ValueMember = "Value";
-            cboCategory.DisplayMember = "Name";
-            cboCategory.DataSource = _lstCategory;
-
-            chkBlackMarketDiscount.Visible = _objCharacter.BlackMarketDiscount;
-
-            // Populate the Grade list. Do not show the Adapsin Grades if Adapsin is not enabled for the character.
-            PopulateGrades();
-
-            if (string.IsNullOrEmpty(_strSetGrade))
-            {
-                if (string.IsNullOrEmpty(_strSelectedGrade))
-                    cboGrade.SelectedIndex = 0;
-                else
-                    cboGrade.SelectedValue = _strSelectedGrade;
-            }
-            else
-                cboGrade.SelectedValue = _strSetGrade;
-
-            if (cboGrade.SelectedIndex == -1)
-                cboGrade.SelectedIndex = 0;
-
-            // Select the first Category in the list.
-            if (string.IsNullOrEmpty(_strSelectCategory))
-                cboCategory.SelectedIndex = 0;
-            else if (cboCategory.Items.Contains(_strSelectCategory))
-            {
-                cboCategory.SelectedValue = _strSelectCategory;
-            }
-
-            if (cboCategory.SelectedIndex == -1)
-                cboCategory.SelectedIndex = 0;
-            cboCategory.EndUpdate();
-=======
             if (_objCharacter.Created)
             {
                 lblMarkupLabel.Visible = true;
@@ -295,52 +138,17 @@
                 cboGrade.SelectedValue = _sStrSelectGrade;
             if (cboGrade.SelectedIndex == -1 && cboGrade.Items.Count > 0)
                 cboGrade.SelectedIndex = 0;
->>>>>>> 260a47e0
 
             lblESSDiscountLabel.Visible = _objCharacter.Options.AllowCyberwareESSDiscounts;
             lblESSDiscountPercentLabel.Visible = _objCharacter.Options.AllowCyberwareESSDiscounts;
             nudESSDiscount.Visible = _objCharacter.Options.AllowCyberwareESSDiscounts;
 
-<<<<<<< HEAD
-            if (_objMode == Mode.Bioware && _objCharacter.Options.AllowCustomTransgenics)
-                chkTransgenic.Visible = true;
-            else
-                chkTransgenic.Visible = false;
-            _blnLoading = false;
-=======
             _blnLoading = false;
             RefreshList(_strSelectedCategory);
->>>>>>> 260a47e0
         }
 
         private void cboGrade_SelectedIndexChanged(object sender, EventArgs e)
         {
-<<<<<<< HEAD
-            if (cboGrade.SelectedValue == null)
-                return;
-
-            // Update the Essence and Cost multipliers based on the Grade that has been selected.
-            // Retrieve the information for the selected Grade.
-            XmlNode objXmlGrade = _objXmlDocument.SelectSingleNode("/chummer/grades/grade[name = \"" + cboGrade.SelectedValue + "\"]");
-            if (objXmlGrade != null)
-            {
-                _dblCostMultiplier = Convert.ToDouble(objXmlGrade["cost"]?.InnerText, GlobalOptions.InvariantCultureInfo);
-                _dblESSMultiplier = Convert.ToDouble(objXmlGrade["ess"]?.InnerText, GlobalOptions.InvariantCultureInfo);
-                _intAvailModifier = Convert.ToInt32(objXmlGrade["avail"]?.InnerText);
-            }
-
-            var selected = lstCyberware.SelectedValue?.ToString() ?? "";
-			txtSearch_TextChanged(sender, e);
-
-			for (var index = 0; index < lstCyberware.Items.Count; index++)
-            {
-                var item = (ListItem) lstCyberware.Items[index];
-                if (item.Value != selected) continue;
-                lstCyberware.SetSelected(index, true);
-                break;
-            }
-			UpdateCyberwareInfo();
-=======
             if (_blnLoading)
                 return;
             _blnLoading = true;
@@ -381,178 +189,10 @@
                 }
                 cboGrade_SelectedIndexChanged(sender, e);
             }
->>>>>>> 260a47e0
         }
 
         private void cboCategory_SelectedIndexChanged(object sender, EventArgs e)
         {
-<<<<<<< HEAD
-            if (_objMode == Mode.Bioware)
-            {
-                // If the window is currently showing Bioware, we may need to rebuild the Grade list since Cultured Bioware is not allowed to select Standard (Second-Hand) as as Grade.
-                if (cboGrade.SelectedValue != null)
-                {
-                    string strSelectedValue = cboGrade.SelectedValue.ToString();
-                    bool blnCultured = cboCategory.SelectedValue.ToString() == "Cultured";
-                    PopulateGrades(blnCultured);
-                    cboGrade.SelectedValue = strSelectedValue;
-                }
-                if (cboGrade.SelectedIndex == -1 && cboGrade.Items.Count > 0)
-                    cboGrade.SelectedIndex = 0;
-            }
-
-            // Update the list of Cyberware based on the selected Category.
-            if (cboCategory.SelectedValue.ToString().StartsWith("Genetech:") ||
-                cboCategory.SelectedValue.ToString() == "Symbionts" ||
-                cboCategory.SelectedValue.ToString() == "Genemods" ||
-                _blnLockGrade)
-            {
-                cboGrade.Enabled = false;
-
-            }
-            else
-            {
-                cboGrade.Enabled = true;
-            }
-
-            if (cboCategory.SelectedValue.ToString().StartsWith("Genetech:") ||
-                cboCategory.SelectedValue.ToString() == "Symbionts" ||
-                cboCategory.SelectedValue.ToString() == "Genemods")
-            {
-                cboGrade.SelectedValue = "Standard";
-            }
-			BuildCyberwareList();
-        }
-
-        private void lstCyberware_SelectedIndexChanged(object sender, EventArgs e)
-        {
-            if (string.IsNullOrEmpty(lstCyberware.Text))
-                return;
-
-            // ReSharper disable once CompareOfFloatsByEqualityOperator
-            if (cboCategory.SelectedValue.ToString().Contains("Genetech:") && TransgenicsBiowareCostMultiplier != 1.0 || _blnCareer)
-                chkFree.Visible = true;
-            else
-            {
-                chkFree.Visible = false;
-                chkFree.Checked = false;
-            }
-            if (chkTransgenic.Checked)
-                chkFree.Visible = true;
-
-            // Retireve the information for the selected piece of Cyberware.
-            XmlNode objXmlCyberware = _objXmlDocument.SelectSingleNode("/chummer/" + _strNode + "s/" + _strNode + "[name = \"" + lstCyberware.SelectedValue + "\"]");
-            if (objXmlCyberware == null) return;
-            // If the piece has a Rating value, enable the Rating control, otherwise, disable it and set its value to 0.
-            if (objXmlCyberware.InnerXml.Contains("<rating>"))
-            {
-                nudRating.Enabled = true;
-                switch (objXmlCyberware["rating"]?.InnerText)
-                {
-                    case "MaximumSTR":
-                        if (ParentVehicle != null)
-                        {
-                            nudRating.Maximum = ParentVehicle.TotalBody * 2;
-                            nudRating.Minimum = ParentVehicle.TotalBody;
-                        }
-                        else
-                        {
-                            nudRating.Maximum = _objCharacter.STR.TotalMaximum;
-                        }
-                        break;
-                    case "MaximumAGI":
-                        if (ParentVehicle != null)
-                        {
-                            nudRating.Maximum = ParentVehicle.Pilot * 2;
-                        }
-                        else
-                        {
-                            nudRating.Maximum = _objCharacter.AGI.TotalMaximum;
-                        }
-                        break;
-                    default:
-                        nudRating.Maximum = Convert.ToInt32(objXmlCyberware["rating"]?.InnerText);
-                        break;
-                }
-                if (objXmlCyberware["minrating"] != null)
-                {
-                    switch (objXmlCyberware["minrating"].InnerText)
-                    {
-                        case "MinimumAGI":
-                            nudRating.Minimum = ParentVehicle?.Pilot ?? 4;
-                            break;
-                        case "MinimumSTR":
-                            nudRating.Minimum = ParentVehicle?.TotalBody ?? 4;
-                            break;
-                        default:
-                            nudRating.Minimum = Convert.ToInt32(objXmlCyberware["minrating"].InnerText);
-                            break;
-                    }
-                }
-                else
-                {
-                    nudRating.Minimum = 1;
-                }
-            }
-            else
-            {
-                nudRating.Minimum = 0;
-                nudRating.Value = 0;
-                nudRating.Enabled = false;
-            }
-
-            string category = objXmlCyberware["category"]?.InnerText ?? string.Empty;
-            if (category.StartsWith("Genetech:") ||
-                category.StartsWith("Symbionts") ||
-                category.StartsWith("Genemods") ||
-                _blnLockGrade)
-            {
-                cboGrade.Enabled = false;
-
-            }
-            else
-            {
-                cboGrade.Enabled = true;
-            }
-
-            if (category.StartsWith("Genetech:") ||
-                category.StartsWith("Symbionts") ||
-                category.StartsWith("Genemods"))
-            {
-                cboGrade.SelectedValue = "Standard";
-            }
-
-            if (objXmlCyberware["forcegrade"] != null)
-            {
-                // Force the Cyberware to be a particular Grade.
-                cboGrade.SelectedValue = objXmlCyberware["forcegrade"].InnerText;
-                cboGrade.Enabled = false;
-            }
-
-            string strBook = _objCharacter.Options.LanguageBookShort(objXmlCyberware["source"].InnerText);
-            string strPage = objXmlCyberware["page"].InnerText;
-            if (objXmlCyberware["altpage"] != null)
-            {
-                strPage = objXmlCyberware["altpage"].InnerText;
-            }
-            lblSource.Text = $"{strBook} {strPage}";
-            if (objXmlCyberware["notes"] != null)
-            {
-                lblCyberwareNotes.Visible = true;
-                lblCyberwareNotesLabel.Visible = true;
-                lblCyberwareNotes.Text = objXmlCyberware["notes"].InnerText;
-            }
-
-            if (objXmlCyberware["notes"] == null)
-            {
-                lblCyberwareNotes.Visible = false;
-                lblCyberwareNotesLabel.Visible = false;
-            }
-
-            tipTooltip.SetToolTip(lblSource,
-                _objCharacter.Options.LanguageBookLong(objXmlCyberware["source"].InnerText) + " " +
-                LanguageManager.Instance.GetString("String_Page") + " " + strPage);
-=======
             if (_blnLoading)
                 return;
             _blnLoading = true;
@@ -636,7 +276,6 @@
                     nudRating.Value = 0;
                     nudRating.Enabled = false;
                 }
->>>>>>> 260a47e0
 
                 string strSource = xmlCyberware.SelectSingleNode("source")?.Value ?? LanguageManager.GetString("String_Unknown", GlobalOptions.Language);
                 string strPage = xmlCyberware.SelectSingleNode("altpage")?.Value ?? xmlCyberware.SelectSingleNode("page")?.Value ?? LanguageManager.GetString("String_Unknown", GlobalOptions.Language);
@@ -716,48 +355,20 @@
 
         private void chkHideOverAvailLimit_CheckedChanged(object sender, EventArgs e)
         {
-<<<<<<< HEAD
-            if (_blnLoading) return;
-            var selected = lstCyberware.SelectedValue?.ToString() ?? "";
-            txtSearch_TextChanged(sender, e);
-
-            for (var index = 0; index < lstCyberware.Items.Count; index++)
-            {
-                var item = (ListItem) lstCyberware.Items[index];
-                if (item.Value != selected) continue;
-                lstCyberware.SetSelected(index, true);
-                break;
-            }
-            ;
-        }
-
-        private void lblSource_Click(object sender, EventArgs e)
-        {
-            CommonFunctions.StaticOpenPDF(lblSource.Text, _objCharacter);
-=======
             RefreshList(_strSelectedCategory);
->>>>>>> 260a47e0
         }
 
         private void nudMarkup_ValueChanged(object sender, EventArgs e)
         {
-<<<<<<< HEAD
-=======
             if (_blnLoading)
                 return;
->>>>>>> 260a47e0
             UpdateCyberwareInfo();
         }
 
         private void cmdOK_Click(object sender, EventArgs e)
         {
-<<<<<<< HEAD
-            if (!string.IsNullOrEmpty(lstCyberware.Text))
-                AcceptForm();
-=======
             AddAgain = false;
             AcceptForm();
->>>>>>> 260a47e0
         }
 
         private void cmdCancel_Click(object sender, EventArgs e)
@@ -765,102 +376,52 @@
             DialogResult = DialogResult.Cancel;
         }
 
-<<<<<<< HEAD
-        private void lblCategory_Click(object sender, EventArgs e)
-        {
-
-=======
         private void chkHideBannedGrades_CheckedChanged(object sender, EventArgs e)
         {
             if (_blnLoading)
                 return;
             _lstGrades = _objCharacter.GetGradeList(_objMode == Mode.Bioware ? Improvement.ImprovementSource.Bioware : Improvement.ImprovementSource.Cyberware, chkHideBannedGrades.Checked);
             PopulateGrades(false, false, string.Empty, chkHideBannedGrades.Checked);
->>>>>>> 260a47e0
         }
 
         private void lstCyberware_DoubleClick(object sender, EventArgs e)
         {
-<<<<<<< HEAD
-            if (!string.IsNullOrEmpty(lstCyberware.Text))
-                AcceptForm();
-=======
             AddAgain = false;
             AcceptForm();
->>>>>>> 260a47e0
         }
 
         private void cmdOKAdd_Click(object sender, EventArgs e)
         {
             AddAgain = true;
-<<<<<<< HEAD
-            cmdOK_Click(sender, e);
-=======
             AcceptForm();
->>>>>>> 260a47e0
         }
 
         private void txtSearch_TextChanged(object sender, EventArgs e)
         {
-<<<<<<< HEAD
-            if (string.IsNullOrEmpty(txtSearch.Text))
-            {
-				BuildCyberwareList();
-				return;
-            }
-			
-            string strCategoryFilter = _lstCategory.Where(objAllowedCategory => !string.IsNullOrEmpty(objAllowedCategory.Value)).Aggregate(string.Empty, (current, objAllowedCategory) => current + ("category = \"" + objAllowedCategory.Value + "\" or "));
-
-	        // Treat everything as being uppercase so the search is case-insensitive.
-            string strSearch = "/chummer/" + _strNode + "s/" + _strNode + "[(" + _objCharacter.Options.BookXPath() + ") and ((contains(translate(name,'abcdefghijklmnopqrstuvwxyzàáâãäåçèéêëìíîïñòóôõöùúûüýß','ABCDEFGHIJKLMNOPQRSTUVWXYZÀÁÂÃÄÅÇÈÉÊËÌÍÎÏÑÒÓÔÕÖÙÚÛÜÝß'), \"" + txtSearch.Text.ToUpper() + "\") and not(translate)) or contains(translate(translate,'abcdefghijklmnopqrstuvwxyzàáâãäåçèéêëìíîïñòóôõöùúûüýß','ABCDEFGHIJKLMNOPQRSTUVWXYZÀÁÂÃÄÅÇÈÉÊËÌÍÎÏÑÒÓÔÕÖÙÚÛÜÝß'), \"" + txtSearch.Text.ToUpper() + "\"))";
-            if (!string.IsNullOrEmpty(strCategoryFilter))
-                strSearch += " and (" + strCategoryFilter + ")";
-            // Remove the trailing " or ";
-            strSearch = strSearch.Substring(0, strSearch.Length - 4) + ")";
-            strSearch += "]";
-
-            BuildCyberwareList(_objXmlDocument.SelectNodes(strSearch));
+            RefreshList(_strSelectedCategory);
         }
 
         private void chkFree_CheckedChanged(object sender, EventArgs e)
         {
+            if (_blnLoading)
+                return;
             UpdateCyberwareInfo();
         }
 
         private void nudESSDiscount_ValueChanged(object sender, EventArgs e)
         {
+            if (_blnLoading)
+                return;
             UpdateCyberwareInfo();
         }
+
         private void chkBlackMarketDiscount_CheckedChanged(object sender, EventArgs e)
         {
+            if (_blnLoading)
+                return;
             UpdateCyberwareInfo();
         }
-=======
-            RefreshList(_strSelectedCategory);
-        }
-
-        private void chkFree_CheckedChanged(object sender, EventArgs e)
-        {
-            if (_blnLoading)
-                return;
-            UpdateCyberwareInfo();
-        }
-
-        private void nudESSDiscount_ValueChanged(object sender, EventArgs e)
-        {
-            if (_blnLoading)
-                return;
-            UpdateCyberwareInfo();
-        }
-
-        private void chkBlackMarketDiscount_CheckedChanged(object sender, EventArgs e)
-        {
-            if (_blnLoading)
-                return;
-            UpdateCyberwareInfo();
-        }
-
->>>>>>> 260a47e0
+
         private void txtSearch_KeyDown(object sender, KeyEventArgs e)
         {
             if (e.KeyCode == Keys.Down)
@@ -886,7 +447,6 @@
                 }
             }
         }
-<<<<<<< HEAD
 
         private void txtSearch_KeyUp(object sender, KeyEventArgs e)
         {
@@ -894,191 +454,6 @@
                 txtSearch.Select(txtSearch.Text.Length, 0);
         }
 
-        private void chkTransgenic_CheckedChanged(object sender, EventArgs e)
-        {
-            if (chkTransgenic.Checked)
-            {
-                cboGrade.Enabled = false;
-                cboGrade.SelectedValue = "Standard";
-            }
-            else
-                cboGrade.Enabled = true;
-
-            if (cboCategory.SelectedValue.ToString().Contains("Genetech:") && TransgenicsBiowareCostMultiplier != 1.0 || _blnCareer)
-                chkFree.Visible = true;
-            else
-            {
-                chkFree.Visible = false;
-                chkFree.Checked = false;
-            }
-            if (chkTransgenic.Checked)
-                chkFree.Visible = true;
-
-            UpdateCyberwareInfo();
-		}
-		private void chkPrototypeTranshuman_CheckedChanged(object sender, EventArgs e)
-		{
-			UpdateCyberwareInfo();
-		}
-		#endregion
-
-		#region Properties
-		/// <summary>
-		/// Whether or not the user wants to add another item after this one.
-		/// </summary>
-		public bool AddAgain { get; private set; }
-
-        /// <summary>
-        /// Essence cost multiplier from the character.
-        /// </summary>
-        public double CharacterESSMultiplier { get; set; } = 1.0;
-
-        /// <summary>
-        /// Cost multiplier for Genetech.
-        /// </summary>
-        public double GenetechCostMultiplier { get; set; } = 1.0;
-
-        /// <summary>
-        /// Essence cost multiplier for Basic Bioware.
-        /// </summary>
-        public double BasicBiowareESSMultiplier { get; set; } = 1.0;
-
-        /// <summary>
-        /// Cost multiplier for Transgenics Bioware.
-        /// </summary>
-        public double TransgenicsBiowareCostMultiplier { get; set; } = 1.0;
-
-        /// <summary>
-        /// Whether or not the item has no cost.
-        /// </summary>
-        public bool FreeCost => chkFree.Checked;
-
-        /// <summary>
-        /// Set the window's Mode to Cyberware or Bioware.
-        /// </summary>
-        public Mode WindowMode
-        {
-            get
-            {
-                return _objMode;
-            }
-            set
-            {
-                _objMode = value;
-                switch (_objMode)
-                {
-                    case Mode.Cyberware:
-                        _strNode = "cyberware";
-                        break;
-                    case Mode.Bioware:
-                        _strNode = "bioware";
-                        break;
-                }
-            }
-        }
-
-        /// <summary>
-        /// Set the maximum Capacity the piece of Cyberware is allowed to be.
-        /// </summary>
-        public int MaximumCapacity
-        {
-            get { return _intMaximumCapacity; }
-            set
-            {
-                _intMaximumCapacity = value;
-                lblMaximumCapacity.Text = $"{LanguageManager.Instance.GetString("Label_MaximumCapacityAllowed")} {_intMaximumCapacity}";
-            }
-        }
-
-        /// <summary>
-		/// Set whether or not only subsystems (those that consume Capacity) should be shown.
-		/// </summary>
-		public bool ShowOnlySubsystems
-        {
-            set
-            {
-                _blnShowOnlySubsystems = value;
-            }
-        }
-
-        /// <summary>
-        /// Comma-separate list of Categories to show for Subsystems.
-        /// </summary>
-        public string Subsystems
-        {
-            set
-            {
-                _strSubsystems = value;
-            }
-        }
-
-        /// <summary>
-        /// Manually set the Grade of the piece of Cyberware.
-        /// </summary>
-        public string SetGrade
-        {
-            set
-            {
-                _strSetGrade = value;
-            }
-        }
-
-        /// <summary>
-        /// Name of Cyberware that was selected in the dialogue.
-        /// </summary>
-        public string SelectedCyberware { get; private set; } = string.Empty;
-
-        /// <summary>
-        /// Grade of the selected piece of Cyberware.
-        /// </summary>
-        public Grade SelectedGrade { get; private set; }
-
-        /// <summary>
-        /// Rating of the selected piece of Cyberware (0 if not applicable).
-        /// </summary>
-        public int SelectedRating { get; private set; }
-
-        /// <summary>
-        /// Selected Essence cost discount.
-        /// </summary>
-        public int SelectedESSDiscount { get; private set; }
-
-        /// <summary>
-        /// Whether or not Modular Plugins are allowed.
-        /// </summary>
-        public bool AllowModularPlugins
-        {
-            set
-            {
-                _blnAllowModularPlugins = value;
-            }
-        }
-
-        /// <summary>
-        /// Whether or not the selected Vehicle is used.
-        /// </summary>
-        public bool BlackMarketDiscount { get; private set; }
-
-        /// <summary>
-        /// Whether or not the Bioware should be forced into the Genetech: Transgenics category.
-        /// </summary>
-        public bool ForceTransgenic
-        {
-            get
-            {
-	            // If the Transgenics checkbox is checked, force it to the Genetech: Transgenics category.
-	            return chkTransgenic.Checked;
-            }
-        }
-=======
->>>>>>> 260a47e0
-
-        private void txtSearch_KeyUp(object sender, KeyEventArgs e)
-        {
-            if (e.KeyCode == Keys.Up)
-                txtSearch.Select(txtSearch.Text.Length, 0);
-        }
-
         private void chkPrototypeTranshuman_CheckedChanged(object sender, EventArgs e)
         {
             if (_blnLoading)
@@ -1139,16 +514,6 @@
         /// <summary>
         /// Comma-separate list of Categories to show for Subsystems.
         /// </summary>
-<<<<<<< HEAD
-        public Vehicle ParentVehicle { set; get; }
-
-        public int Markup { get; set; }
-
-		/// <summary>
-		/// Whether the bioware should be discounted by Prototype Transhuman.
-		/// </summary>
-	    public bool PrototypeTranshuman => chkPrototypeTranshuman.Checked && _objMode == Mode.Bioware && !_objCharacter.Created;
-=======
         public string Subsystems
         {
             set => _strSubsystems = value;
@@ -1219,7 +584,6 @@
         /// Parent cyberware that the current selection will be added to.
         /// </summary>
         public Cyberware CyberwareParent { get; set; }
->>>>>>> 260a47e0
         #endregion
 
         #region Methods
@@ -1228,355 +592,6 @@
         /// </summary>
         private void UpdateCyberwareInfo()
         {
-<<<<<<< HEAD
-	        if (string.IsNullOrEmpty(lstCyberware.Text)) return;
-	        XmlNode objNode = _objXmlDocument.SelectSingleNode("/chummer/" + _strNode + "s/" + _strNode + "[name = \"" + lstCyberware.SelectedValue + "\"]");
-	        string strSelectCategory = objNode["category"].InnerText;
-	        // If the Transgenics checkbox has been checked, force it to the Genetech: Transgenics category instead.
-	        if (chkTransgenic.Checked)
-		        strSelectCategory = "Genetech: Transgenics";
-
-	        // Place the Genetech cost multiplier in a varaible that can be safely modified.
-	        double dblGenetechCostModifier = 1;
-	        // Genetech cost modifier only applies to Genetech.
-	        if (strSelectCategory.StartsWith("Genetech") || strSelectCategory.StartsWith("Genetic Infusions") || strSelectCategory.StartsWith("Genemods"))
-		        dblGenetechCostModifier = GenetechCostMultiplier;
-
-	        // If Genetech: Transgenics is selected, apply the Transgenetics Bioware ESS Multiplier.
-	        if (strSelectCategory == "Genetech: Transgenics")
-		        dblGenetechCostModifier -= (1 - TransgenicsBiowareCostMultiplier);
-
-	        // Retireve the information for the selected piece of Cyberware.
-	        XmlNode objXmlCyberware = _objXmlDocument.SelectSingleNode("/chummer/" + _strNode + "s/" + _strNode + "[name = \"" + lstCyberware.SelectedValue + "\"]");
-
-	        // Extract the Avil and Cost values from the Cyberware info since these may contain formulas and/or be based off of the Rating.
-	        // This is done using XPathExpression.
-
-
-	        // Avail.
-	        // If avail contains "F" or "R", remove it from the string so we can use the expression.
-	        string strSuffix = string.Empty;
-	        string strPrefix = string.Empty;
-	        if (objXmlCyberware?["avail"] != null)
-	        {
-		        string strAvailExpr = objXmlCyberware["avail"].InnerText;
-		        if (strAvailExpr.StartsWith("FixedValues"))
-		        {
-			        string[] strValues = strAvailExpr.Replace("FixedValues(", string.Empty).Replace(")", string.Empty).Split(',');
-			        if (strValues.Length >= Convert.ToInt32(nudRating.Value))
-				        strAvailExpr = strValues[Convert.ToInt32(nudRating.Value) - 1];
-		        }
-		        if (strAvailExpr.StartsWith("+") || strAvailExpr.StartsWith("-"))
-		        {
-			        strPrefix = strAvailExpr.Substring(0, 1);
-			        strAvailExpr = strAvailExpr.Substring(1, strAvailExpr.Length - 1);
-		        }
-
-		        if (strAvailExpr.Substring(strAvailExpr.Length - 1, 1) == "F" || strAvailExpr.Substring(strAvailExpr.Length - 1, 1) == "R")
-		        {
-			        strSuffix = strAvailExpr.Substring(strAvailExpr.Length - 1, 1)
-				        .Replace("R", LanguageManager.Instance.GetString("String_AvailRestricted"))
-				        .Replace("F", LanguageManager.Instance.GetString("String_AvailForbidden"));
-			        // Remove the trailing character if it is "F" or "R".
-			        strAvailExpr = strAvailExpr.Substring(0, strAvailExpr.Length - 1);
-		        }
-
-		        if (strAvailExpr.Contains("MinRating"))
-		        {
-			        XmlNode xmlMinRatingNode = objXmlCyberware["minrating"];
-			        if (xmlMinRatingNode != null)
-			        {
-				        switch (xmlMinRatingNode.InnerText)
-				        {
-					        case "MinimumAGI":
-						        strAvailExpr = strAvailExpr.Replace("MinRating", ParentVehicle?.Pilot.ToString() ?? 3.ToString());
-						        break;
-					        case "MinimumSTR":
-						        strAvailExpr = strAvailExpr.Replace("MinRating", ParentVehicle?.TotalBody.ToString() ?? 3.ToString());
-						        break;
-					        default:
-						        strAvailExpr = strAvailExpr.Replace("MinRating", 3.ToString());
-						        break;
-				        }
-			        }
-		        }
-		        strAvailExpr = strAvailExpr.Replace("Rating", nudRating.Value.ToString(GlobalOptions.InvariantCultureInfo));
-
-		        try
-		        {
-			        XPathExpression xprAvail = _nav.Compile(strAvailExpr);
-			        int intAvail = Convert.ToInt32(_nav.Evaluate(xprAvail)) + _intAvailModifier;
-			        // Avail cannot go below 0.
-			        if (intAvail < 0)
-				        intAvail = 0;
-			        lblAvail.Text = strPrefix + intAvail + strSuffix;
-		        }
-		        catch (XPathException)
-		        {
-			        lblAvail.Text = objXmlCyberware["avail"].InnerText;
-		        }
-	        }
-
-	        // Cost.
-	        double dblItemCost = 0;
-	        if (chkFree.Checked)
-	        {
-		        lblCost.Text = $"{0:###,###,##0¥}";
-		        dblItemCost = 0;
-	        }
-	        else if (objXmlCyberware["cost"] != null)
-	        {
-		        // Check for a Variable Cost.
-		        if (objXmlCyberware["cost"].InnerText.StartsWith("Variable"))
-		        {
-			        int intMin;
-			        int intMax = 0;
-			        string strCost = objXmlCyberware["cost"].InnerText.Replace("Variable", string.Empty).Trim("()".ToCharArray());
-			        if (strCost.Contains("-"))
-			        {
-				        string[] strValues = strCost.Split('-');
-				        intMin = Convert.ToInt32(strValues[0]);
-				        intMax = Convert.ToInt32(strValues[1]);
-			        }
-			        else
-				        intMin = Convert.ToInt32(strCost.Replace("+", string.Empty));
-
-			        lblCost.Text = intMax == 0 ? $"{intMin:###,###,##0¥+}" : $"{intMin:###,###,##0} - {intMax:###,###,##0¥}";
-
-			        dblItemCost = intMin;
-		        }
-		        else if (objXmlCyberware["cost"].InnerText.StartsWith("FixedValues"))
-		        {
-			        string[] strValues = objXmlCyberware["cost"].InnerText.Replace("FixedValues", string.Empty).Trim("()".ToCharArray()).Split(',');
-			        if (strValues.Length >= Convert.ToInt32(nudRating.Value))
-			        {
-				        dblItemCost = Convert.ToDouble(strValues[Convert.ToInt32(nudRating.Value) - 1], GlobalOptions.InvariantCultureInfo) * _dblCostMultiplier * dblGenetechCostModifier;
-				        if (chkBlackMarketDiscount.Checked)
-				        {
-					        dblItemCost -= Convert.ToInt32(dblItemCost * 0.10);
-				        }
-				        double multiplier = 1 + Convert.ToDouble(nudMarkup.Value, GlobalOptions.InvariantCultureInfo) / 100.0;
-				        dblItemCost *= multiplier;
-				        lblCost.Text = $"{dblItemCost:###,###,##0¥}";
-			        }
-		        }
-		        else
-		        {
-			        if (objXmlCyberware["cost"].InnerText.Contains("MinRating"))
-			        {
-				        XmlNode xmlMinRatingNode = objXmlCyberware["minrating"];
-				        if (xmlMinRatingNode != null)
-				        {
-					        switch (xmlMinRatingNode.InnerText)
-					        {
-						        case "MinimumAGI":
-							        objXmlCyberware["cost"].InnerText = objXmlCyberware["cost"].InnerText.Replace("MinRating", ParentVehicle?.Pilot.ToString() ?? 3.ToString());
-							        break;
-						        case "MinimumSTR":
-							        objXmlCyberware["cost"].InnerText = objXmlCyberware["cost"].InnerText.Replace("MinRating", ParentVehicle?.TotalBody.ToString() ?? 3.ToString());
-							        break;
-					        }
-				        }
-			        }
-			        XPathExpression xprCost = _nav.Compile(objXmlCyberware["cost"].InnerText.Replace("Rating", nudRating.Value.ToString(GlobalOptions.InvariantCultureInfo)));
-			        double dblCost = (Convert.ToDouble(_nav.Evaluate(xprCost), GlobalOptions.InvariantCultureInfo) * _dblCostMultiplier *
-			                          dblGenetechCostModifier);
-			        dblCost *= 1 + (Convert.ToDouble(nudMarkup.Value, GlobalOptions.InvariantCultureInfo) / 100.0);
-			        dblItemCost = dblCost;
-
-			        if (chkBlackMarketDiscount.Checked)
-			        {
-				        dblItemCost -= Convert.ToInt32(dblItemCost * 0.10);
-			        }
-
-			        lblCost.Text = $"{dblItemCost:###,###,##0¥}";
-		        }
-	        }
-	        else
-		        lblCost.Text = $"{dblItemCost:###,###,##0¥}";
-
-	        // Test required to find the item.
-	        lblTest.Text = _objCharacter.AvailTest(Convert.ToInt32(dblItemCost), lblAvail.Text);
-
-	        // Essence.
-
-	        double dblESS = 0;
-	        if (!chkPrototypeTranshuman.Checked)
-	        {
-		        // Place the Essence cost multiplier in a variable that can be safely modified.
-		        double dblCharacterESSModifier = CharacterESSMultiplier;
-
-		        // If Basic Bioware is selected, apply the Basic Bioware ESS Multiplier.
-		        if (strSelectCategory == "Basic")
-			        dblCharacterESSModifier -= (1 - BasicBiowareESSMultiplier);
-
-		        if (nudESSDiscount.Visible)
-		        {
-			        double dblDiscountModifier = Convert.ToDouble(nudESSDiscount.Value, GlobalOptions.CultureInfo) * 0.01;
-			        dblCharacterESSModifier *= (1.0 - dblDiscountModifier);
-		        }
-
-		        dblCharacterESSModifier -= (1 - _dblESSMultiplier);
-
-		        // Genetech and Genetic Infusions are not subject to Bioware cost multipliers, so if we're looking at either, suppress the multiplier.
-		        if (strSelectCategory.StartsWith("Genetech") || strSelectCategory.StartsWith("Genetic Infusions") ||
-		            strSelectCategory.StartsWith("Genemods"))
-			        dblCharacterESSModifier = 1;
-		        if (objXmlCyberware["ess"].InnerText.StartsWith("FixedValues"))
-		        {
-			        string[] strValues =
-				        objXmlCyberware["ess"].InnerText.Replace("FixedValues", string.Empty)
-					        .Trim("()".ToCharArray())
-					        .Split(',');
-			        decimal decESS = Convert.ToDecimal(strValues[Convert.ToInt32(nudRating.Value) - 1],
-				        GlobalOptions.InvariantCultureInfo);
-			        dblESS =
-				        Math.Round(Convert.ToDouble(decESS, GlobalOptions.InvariantCultureInfo) * dblCharacterESSModifier,
-					        _objCharacter.Options.EssenceDecimals, MidpointRounding.AwayFromZero);
-		        }
-		        else
-		        {
-			        XPathExpression xprEssence =
-				        _nav.Compile(objXmlCyberware["ess"].InnerText.Replace("Rating",
-					        nudRating.Value.ToString(GlobalOptions.InvariantCultureInfo)));
-			        dblESS =
-				        Math.Round(
-					        Convert.ToDouble(_nav.Evaluate(xprEssence), GlobalOptions.InvariantCultureInfo) *
-					        dblCharacterESSModifier, _objCharacter.Options.EssenceDecimals, MidpointRounding.AwayFromZero);
-		        }
-		        // Check if the character has Sensitive System.
-		        if (_objMode == Mode.Cyberware)
-		        {
-			        dblESS =
-				        _objCharacter.Improvements.Where(
-						        objImprovement =>
-							        objImprovement.ImproveType == Improvement.ImprovementType.SensitiveSystem && objImprovement.Enabled)
-					        .Aggregate(dblESS, (current, objImprovement) => current * 2.0);
-		        }
-	        }
-	        lblEssence.Text = dblESS.ToString(GlobalOptions.CultureInfo);
-
-	        // Capacity.
-	        // XPathExpression cannot evaluate while there are square brackets, so remove them if necessary.
-	        bool blnSquareBrackets = objXmlCyberware["capacity"].InnerText.Contains('[');
-	        string strCapacity = objXmlCyberware["capacity"].InnerText;
-	        XPathExpression xprCapacity;
-
-	        if (objXmlCyberware["capacity"].InnerText.Contains("/["))
-	        {
-		        int intPos = objXmlCyberware["capacity"].InnerText.IndexOf("/[");
-		        string strFirstHalf = objXmlCyberware["capacity"].InnerText.Substring(0, intPos);
-		        string strSecondHalf = objXmlCyberware["capacity"].InnerText.Substring(intPos + 1, objXmlCyberware["capacity"].InnerText.Length - intPos - 1);
-
-		        blnSquareBrackets = strFirstHalf.Contains('[');
-		        strCapacity = strFirstHalf;
-		        if (blnSquareBrackets && strCapacity.Length > 1)
-			        strCapacity = strCapacity.Substring(1, strCapacity.Length - 2);
-		        xprCapacity = _nav.Compile(strCapacity.Replace("Rating", nudRating.Value.ToString(GlobalOptions.InvariantCultureInfo)));
-
-		        if (objXmlCyberware["capacity"] != null)
-		        {
-			        if (objXmlCyberware["capacity"].InnerText == "[*]")
-				        lblCapacity.Text = "*";
-			        else
-			        {
-				        if (objXmlCyberware["capacity"].InnerText.StartsWith("FixedValues"))
-				        {
-					        string[] strValues = objXmlCyberware["capacity"].InnerText.Replace("FixedValues", string.Empty).Trim("()".ToCharArray()).Split(',');
-					        if (strValues.Length >= Convert.ToInt32(nudRating.Value, GlobalOptions.InvariantCultureInfo))
-						        lblCapacity.Text = strValues[Convert.ToInt32(nudRating.Value, GlobalOptions.InvariantCultureInfo) - 1];
-				        }
-				        else
-					        lblCapacity.Text = _nav.Evaluate(xprCapacity).ToString();
-			        }
-			        if (blnSquareBrackets)
-				        lblCapacity.Text = $"[{lblCapacity.Text}]";
-		        }
-		        else
-		        {
-			        lblCapacity.Text = "0";
-		        }
-
-		        if (strSecondHalf.Contains("Rating"))
-		        {
-			        strSecondHalf = strSecondHalf.Replace("[", string.Empty).Replace("]", string.Empty);
-			        xprCapacity = _nav.Compile(strSecondHalf.Replace("Rating", nudRating.Value.ToString(GlobalOptions.InvariantCultureInfo)));
-			        strSecondHalf = "[" + _nav.Evaluate(xprCapacity).ToString() + "]";
-		        }
-
-		        lblCapacity.Text += "/" + strSecondHalf;
-	        }
-	        else
-	        {
-		        if (blnSquareBrackets)
-			        strCapacity = strCapacity.Substring(1, strCapacity.Length - 2);
-		        xprCapacity = _nav.Compile(strCapacity.Replace("Rating", nudRating.Value.ToString(GlobalOptions.InvariantCultureInfo)));
-
-		        if (objXmlCyberware["capacity"].InnerText == "[*]")
-			        lblCapacity.Text = "*";
-		        else
-		        {
-			        if (objXmlCyberware["capacity"].InnerText.StartsWith("FixedValues"))
-			        {
-				        string[] strValues = objXmlCyberware["capacity"].InnerText.Replace("FixedValues", string.Empty).Trim("()".ToCharArray()).Split(',');
-				        lblCapacity.Text = strValues[Convert.ToInt32(nudRating.Value) - 1];
-			        }
-			        else
-				        lblCapacity.Text = _nav.Evaluate(xprCapacity).ToString();
-		        }
-		        if (blnSquareBrackets)
-			        lblCapacity.Text = $"[{lblCapacity.Text}]";
-	        }
-        }
-
-	    private void BuildCyberwareList(XmlNodeList objXmlCyberwareList = null)
-	    {
-			List<ListItem> lstCyberwares = new List<ListItem>();
-
-			// Retrieve the list of Cyberware for the selected Category.
-		    if (objXmlCyberwareList == null)
-		    {
-			    if (_objCharacter.DEPEnabled && ParentVehicle == null)
-				    objXmlCyberwareList =
-					    _objXmlDocument.SelectNodes("/chummer/" + _strNode + "s/" + _strNode + "[category = \"" +
-					                                cboCategory.SelectedValue +
-					                                "\" and (name = \"Essence Hole\" or name = \"Essence Antihole\" ) and (" +
-					                                _objCharacter.Options.BookXPath() + ")]");
-			    else if (_blnShowOnlySubsystems)
-				    objXmlCyberwareList =
-					    _objXmlDocument.SelectNodes("/chummer/" + _strNode + "s/" + _strNode + "[category = \"" +
-					                                cboCategory.SelectedValue + "\" and (" + _objCharacter.Options.BookXPath() +
-					                                ") and contains(capacity, \"[\")]");
-			    else
-				    objXmlCyberwareList =
-					    _objXmlDocument.SelectNodes("/chummer/" + _strNode + "s/" + _strNode + "[category = \"" +
-					                                cboCategory.SelectedValue + "\" and (" + _objCharacter.Options.BookXPath() + ")]");
-		    }
-		    if (objXmlCyberwareList != null)
-				foreach (XmlNode objXmlCyberware in objXmlCyberwareList)
-				{
-					if (objXmlCyberware["hide"] != null)
-						continue;
-					if (!Backend.Shared_Methods.SelectionShared.CheckAvailRestriction(objXmlCyberware, _objCharacter,
-						chkHideOverAvailLimit.Checked, Convert.ToInt32(nudRating.Value), _intAvailModifier)) continue;
-                    ListItem objItem = new ListItem
-					{
-						Value = objXmlCyberware["name"]?.InnerText,
-						Name = objXmlCyberware["translate"]?.InnerText ?? objXmlCyberware["name"]?.InnerText
-					};
-					lstCyberwares.Add(objItem);
-				}
-			SortListItem objSort = new SortListItem();
-			lstCyberwares.Sort(objSort.Compare);
-			lstCyberware.BeginUpdate();
-			lstCyberware.DataSource = null;
-			lstCyberware.ValueMember = "Value";
-			lstCyberware.DisplayMember = "Name";
-			lstCyberware.DataSource = lstCyberwares;
-			lstCyberware.EndUpdate();
-		}
-
-=======
             XPathNavigator objXmlCyberware = null;
             string strSelectedId = lstCyberware.SelectedValue?.ToString();
             if (!string.IsNullOrEmpty(strSelectedId))
@@ -2056,7 +1071,6 @@
             return lstCyberwares;
         }
 
->>>>>>> 260a47e0
         /// <summary>
         /// Lock the Grade so it cannot be changed.
         /// </summary>
@@ -2071,76 +1085,6 @@
         /// </summary>
         private void AcceptForm()
         {
-<<<<<<< HEAD
-            XmlNode objCyberwareNode = _objXmlDocument.SelectSingleNode("/chummer/" + _strNode + "s/" + _strNode + "[name = \"" + lstCyberware.SelectedValue + "\"]");
-            if (objCyberwareNode == null) return;
-
-            _strSelectCategory = objCyberwareNode["category"]?.InnerText;
-            SelectedCyberware = objCyberwareNode["name"]?.InnerText;
-            if (_objMode == Mode.Bioware)
-            {
-                if (cboCategory.SelectedValue.ToString().StartsWith("Genetech:") ||
-                    cboCategory.SelectedValue.ToString() == "Symbionts" ||
-                    cboCategory.SelectedValue.ToString() == "Genemods")
-                {
-                    SelectedGrade = GlobalOptions.BiowareGrades.GetGrade("Standard");
-                }
-                else
-                {
-                    SelectedGrade = GlobalOptions.BiowareGrades.GetGrade(cboGrade.SelectedValue.ToString());
-                }
-            }
-            else
-            {
-                SelectedGrade = GlobalOptions.CyberwareGrades.GetGrade(cboGrade.SelectedValue.ToString());
-            }
-
-            _strSelectedGrade = SelectedGrade.ToString();
-            SelectedRating = Convert.ToInt32(nudRating.Value);
-            BlackMarketDiscount = chkBlackMarketDiscount.Checked;
-
-            if (nudESSDiscount.Visible)
-                SelectedESSDiscount = Convert.ToInt32(nudESSDiscount.Value);
-
-            if (objCyberwareNode["capacity"].InnerText.Contains('[') && _blnShowOnlySubsystems && _objCharacter.Options.EnforceCapacity)
-            {
-                // Capacity.
-                // XPathExpression cannot evaluate while there are square brackets, so remove them if necessary.
-                string strCapacity = objCyberwareNode["capacity"].InnerText;
-                strCapacity = strCapacity.Substring(1, strCapacity.Length - 2);
-                int intCapacity;
-
-                XPathExpression xprCapacity = _nav.Compile(strCapacity.Replace("Rating", nudRating.Value.ToString(GlobalOptions.InvariantCultureInfo)));
-
-                if (strCapacity == "*")
-                    intCapacity = 0;
-                else
-                {
-                    if (strCapacity.StartsWith("FixedValues"))
-                    {
-                        string[] strValues = strCapacity.Replace("FixedValues", string.Empty).Trim("()".ToCharArray()).Split(',');
-                        intCapacity = Convert.ToInt32(strValues[Convert.ToInt32(nudRating.Value) - 1]);
-                    }
-                    else
-                        intCapacity = Convert.ToInt32(_nav.Evaluate(xprCapacity));
-                }
-                if (MaximumCapacity - intCapacity < 0)
-                {
-                    MessageBox.Show(
-                        LanguageManager.Instance.GetString("Message_OverCapacityLimit")
-                            .Replace("{0}", MaximumCapacity.ToString())
-                            .Replace("{1}", intCapacity.ToString()),
-                        LanguageManager.Instance.GetString("MessageTitle_OverCapacityLimit"),
-                        MessageBoxButtons.OK, MessageBoxIcon.Information);
-                    return;
-                }
-            }
-            if (!Backend.Shared_Methods.SelectionShared.RequirementsMet(objCyberwareNode, true, _objCharacter))
-                return;
-            DialogResult = DialogResult.OK;
-        }
-
-=======
             string strSelectedId = lstCyberware.SelectedValue?.ToString();
             if (string.IsNullOrEmpty(strSelectedId))
                 return;
@@ -2221,46 +1165,10 @@
         }
 
         private bool _blnPopulatingGrades;
->>>>>>> 260a47e0
         /// <summary>
         /// Populate the list of Cyberware Grades.
         /// </summary>
         /// <param name="blnIgnoreSecondHand">Whether or not Secon-Hand Grades should be added to the list.</param>
-<<<<<<< HEAD
-        private void PopulateGrades(bool blnIgnoreSecondHand = false)
-        {
-            GradeList objGradeList = _objMode == Mode.Bioware ? GlobalOptions.BiowareGrades : GlobalOptions.CyberwareGrades;
-
-            _lstGrade.Clear();
-            foreach (Grade objGrade in objGradeList)
-            {
-                bool blnAddItem = true;
-
-                ListItem objItem = new ListItem();
-                objItem.Value = objGrade.Name;
-                objItem.Name = objGrade.DisplayName;
-
-                if (objGrade.Burnout && !_objCharacter.BurnoutEnabled)
-                    blnAddItem = false;
-                else if (objGrade.DisplayName == "Standard" && _objCharacter.BurnoutEnabled)
-                    blnAddItem = false;
-                else if (blnIgnoreSecondHand && objGrade.SecondHand)
-                    blnAddItem = false;
-                else if (!_objCharacter.AdapsinEnabled && objGrade.Adapsin)
-                    blnAddItem = false;
-
-                if (blnAddItem)
-                    _lstGrade.Add(objItem);
-            }
-            cboGrade.BeginUpdate();
-            cboGrade.DataSource = null;
-			cboGrade.DataSource = _lstGrade;
-			cboGrade.ValueMember = "Value";
-            cboGrade.DisplayMember = "Name";
-            cboGrade.EndUpdate();
-        }
-
-=======
         /// <param name="blnForce">Force grades to be repopulated.</param>
         /// <param name="strForceGrade">If not empty, force this grade to be selected.</param>
         /// <param name="blnHideBannedGrades">Whether to hide grades banned by the character's gameplay options.</param>
@@ -2394,7 +1302,6 @@
             _blnPopulatingCategories = false;
         }
 
->>>>>>> 260a47e0
         private void MoveControls()
         {
             int intWidth = Math.Max(lblRatingLabel.Width, lblEssenceLabel.Width);
@@ -2415,12 +1322,6 @@
 
             lblSearchLabel.Left = txtSearch.Left - 6 - lblSearchLabel.Width;
         }
-<<<<<<< HEAD
-		#endregion
-
-	}
-=======
         #endregion
     }
->>>>>>> 260a47e0
 }