--- conflicted
+++ resolved
@@ -26,11 +26,6 @@
 {
 	public partial class frmSelectMentorSpirit : Form
 	{
-<<<<<<< HEAD
-		private string _strSelectedMentor = string.Empty;
-
-=======
->>>>>>> 59b780a7
 		private XmlNode _nodBonus;
 		private XmlNode _nodChoice1Bonus;
 		private XmlNode _nodChoice2Bonus;
@@ -70,16 +65,8 @@
             foreach (XmlNode objXmlMentor in objXmlMentorList)
             {
                 ListItem objItem = new ListItem();
-<<<<<<< HEAD
-                objItem.Value = objXmlMentor["name"].InnerText;
-                if (objXmlMentor["translate"] != null)
-                    objItem.Name = objXmlMentor["translate"].InnerText;
-                else
-                    objItem.Name = objXmlMentor["name"].InnerText;
-=======
                 objItem.Value = objXmlMentor["id"].InnerText;
                 objItem.Name = objXmlMentor["translate"]?.InnerText ?? objXmlMentor["name"].InnerText;
->>>>>>> 59b780a7
                 lstMentors.Add(objItem);
             }
             SortListItem objSort = new SortListItem();
@@ -108,23 +95,10 @@
 				return;
 
 			// Get the information for the selected Mentor.
-<<<<<<< HEAD
-			XmlNode objXmlMentor = _objXmlDocument.SelectSingleNode("/chummer/mentors/mentor[name = \"" + lstMentor.SelectedValue + "\"]");
-
-			if (objXmlMentor["altadvantage"] != null)
-				lblAdvantage.Text = objXmlMentor["altadvantage"].InnerText;
-			else
-				lblAdvantage.Text = objXmlMentor["advantage"].InnerText;
-			if (objXmlMentor["altdisadvantage"] != null)
-				lblDisadvantage.Text = objXmlMentor["altdisadvantage"].InnerText;
-			else
-				lblDisadvantage.Text = objXmlMentor["disadvantage"].InnerText;
-=======
 			XmlNode objXmlMentor = _objXmlDocument.SelectSingleNode("/chummer/mentors/mentor[id = \"" + lstMentor.SelectedValue + "\"]");
 
 			lblAdvantage.Text = objXmlMentor["altadvantage"]?.InnerText ?? objXmlMentor["advantage"].InnerText;
 			lblDisadvantage.Text = objXmlMentor["altdisadvantage"]?.InnerText ?? objXmlMentor["disadvantage"].InnerText;
->>>>>>> 59b780a7
 
             cboChoice1.BeginUpdate();
             cboChoice2.BeginUpdate();
@@ -139,33 +113,6 @@
 
 				foreach (XmlNode objChoice in objXmlMentor["choices"].SelectNodes("choice"))
 				{					
-<<<<<<< HEAD
-                    bool blnShow = true;
-                    if (objChoice["name"].InnerText.StartsWith("Adept:") && !_objCharacter.AdeptEnabled)
-                        blnShow = false;
-                    if (objChoice["name"].InnerText.StartsWith("Magician:") && !_objCharacter.MagicianEnabled)
-                        blnShow = false;
-
-                    if (blnShow)
-                    {
-                        ListItem objItem = new ListItem();
-                        objItem.Value = objChoice["name"].InnerText;
-                        if (objChoice["translate"] != null)
-                            objItem.Name = objChoice["translate"].InnerText;
-                        else
-                            objItem.Name = objChoice["name"].InnerText;
-
-                        if (objChoice.Attributes["set"] != null)
-                        {
-                            if (objChoice.Attributes["set"].InnerText == "2")
-                                lstChoice2.Add(objItem);
-                            else
-                                lstChoice1.Add(objItem);
-                        }
-                        else
-                            lstChoice1.Add(objItem);
-                    }
-=======
                     bool blnShow = !(objChoice["name"].InnerText.StartsWith("Adept:") && !_objCharacter.AdeptEnabled);
                     if (objChoice["name"].InnerText.StartsWith("Magician:") && !_objCharacter.MagicianEnabled)
                         blnShow = false;
@@ -184,7 +131,6 @@
 					}
 					else
 						lstChoice1.Add(objItem);
->>>>>>> 59b780a7
 				}
 
 				lblChoice1.Visible = true;
@@ -193,46 +139,29 @@
 				cboChoice1.DisplayMember = "Name";
 				cboChoice1.DataSource = lstChoice1;
 
-<<<<<<< HEAD
-				if (lstChoice2.Count > 0)
-=======
 				lblChoice1.Top = lblAdvantage.Top + lblAdvantage.Height + 6;
                 cboChoice1.Top = lblChoice1.Top + lblChoice1.Height + 3;
                 lblChoice2.Top = cboChoice1.Top + cboChoice1.Height + 6;
                 cboChoice2.Top = lblChoice2.Top + lblChoice2.Height + 3;
 
                 if (lstChoice2.Count > 0)
->>>>>>> 59b780a7
 				{
 					lblChoice2.Visible = true;
 					cboChoice2.Visible = true;
 					cboChoice2.ValueMember = "Value";
 					cboChoice2.DisplayMember = "Name";
 					cboChoice2.DataSource = lstChoice2;
-<<<<<<< HEAD
-				}
-=======
 					chkMentorMask.Top = cboChoice2.Top + cboChoice2.Height + 6;				    
                 }
->>>>>>> 59b780a7
                 else 
                 {
                     lblChoice2.Visible = false;
                     cboChoice2.Visible = false;
-<<<<<<< HEAD
-                }
-
-                lblChoice1.Top = lblAdvantage.Top + lblAdvantage.Height + 6;
-                cboChoice1.Top = lblChoice1.Top + lblChoice1.Height + 3;
-                lblChoice2.Top = cboChoice1.Top + cboChoice1.Height + 6;
-                cboChoice2.Top = lblChoice2.Top + lblChoice2.Height + 3;
-=======
 					chkMentorMask.Top = cboChoice1.Top + cboChoice1.Height + 6;
                 }
 
                 lblDisadvantageLabel.Top = Math.Max(chkMentorMask.Top + chkMentorMask.Height + 6, 133);
 			    lblDisadvantage.Top = Math.Max(chkMentorMask.Top + chkMentorMask.Height + 6, 133);
->>>>>>> 59b780a7
             }
 			else
 			{
@@ -269,111 +198,37 @@
 		/// <summary>
 		/// Mentor that was selected in the dialogue.
 		/// </summary>
-<<<<<<< HEAD
-		public string SelectedMentor
-		{
-			get
-			{
-				return _strSelectedMentor;
-			}
-		}
-=======
 		public string SelectedMentor { get; private set; } = string.Empty;
->>>>>>> 59b780a7
 
 		/// <summary>
 		/// First choice that was selected in the dialogue.
 		/// </summary>
-<<<<<<< HEAD
-		public string Choice1
-		{
-			get
-			{
-				if (cboChoice1.SelectedValue != null)
-				{
-					return cboChoice1.SelectedValue.ToString();
-				}
-				else
-				{
-					return string.Empty;
-				}
-			}
-		}
-=======
 		public string Choice1 => cboChoice1.SelectedValue?.ToString() ?? string.Empty;
->>>>>>> 59b780a7
 
 		/// <summary>
 		/// Second choice that was selected in the dialogue.
 		/// </summary>
-<<<<<<< HEAD
-		public string Choice2
-		{
-			get
-			{
-                if (cboChoice2.SelectedValue != null)
-                {
-					return cboChoice2.SelectedValue.ToString();
-				}
-				else
-				{
-					return string.Empty;
-				}
-			}
-		}
-=======
 		public string Choice2 => cboChoice2.SelectedValue?.ToString() ?? string.Empty;
->>>>>>> 59b780a7
 
 		/// <summary>
 		/// Bonus Node for the Mentor that was selected.
 		/// </summary>
-<<<<<<< HEAD
-		public XmlNode BonusNode
-		{
-			get
-			{
-				return _nodBonus;
-			}
-		}
-=======
 		public XmlNode BonusNode => _nodBonus;
->>>>>>> 59b780a7
 
 		/// <summary>
 		/// Bonus Node for the first choice that was selected.
 		/// </summary>
-<<<<<<< HEAD
-		public XmlNode Choice1BonusNode
-		{
-			get
-			{
-				return _nodChoice1Bonus;
-			}
-		}
-=======
 		public XmlNode Choice1BonusNode => _nodChoice1Bonus;
->>>>>>> 59b780a7
 
 		/// <summary>
 		/// Bonus Node for the second choice that was selected.
 		/// </summary>
-<<<<<<< HEAD
-		public XmlNode Choice2BonusNode
-		{
-			get
-			{
-				return _nodChoice2Bonus;
-			}
-		}
-=======
 		public XmlNode Choice2BonusNode => _nodChoice2Bonus;
 
 		/// <summary>
 		/// Whether the character manifests the Mentor's Mask. Used externally to create improvements.
 		/// </summary>
 		public bool MentorsMask => chkMentorMask.Checked;
->>>>>>> 59b780a7
 		#endregion
 
 		#region Methods
@@ -382,32 +237,6 @@
 		/// </summary>
 		private void AcceptForm()
 		{
-<<<<<<< HEAD
-			if (!string.IsNullOrEmpty(lstMentor.Text))
-			{
-				_strSelectedMentor = lstMentor.SelectedValue.ToString();
-
-				XmlNode objXmlMentor = _objXmlDocument.SelectSingleNode("/chummer/mentors/mentor[name = \"" + lstMentor.SelectedValue + "\"]");
-				if (objXmlMentor.InnerXml.Contains("<bonus>"))
-					_nodBonus = objXmlMentor.SelectSingleNode("bonus");
-
-				if (cboChoice1.SelectedValue != null)
-				{
-					XmlNode objChoice = objXmlMentor.SelectSingleNode("choices/choice[name = \"" + cboChoice1.SelectedValue + "\"]");
-					if (objChoice.InnerXml.Contains("<bonus>"))
-						_nodChoice1Bonus = objChoice.SelectSingleNode("bonus");
-				}
-
-				if (cboChoice2.SelectedValue != null)
-				{
-					XmlNode objChoice = objXmlMentor.SelectSingleNode("choices/choice[name = \"" + cboChoice2.SelectedValue + "\"]");
-					if (objChoice.InnerXml.Contains("<bonus>"))
-						_nodChoice2Bonus = objChoice.SelectSingleNode("bonus");
-				}
-
-				DialogResult = DialogResult.OK;
-			}
-=======
 			if (string.IsNullOrEmpty(lstMentor.Text)) return;
 			XmlNode objXmlMentor = _objXmlDocument.SelectSingleNode("/chummer/mentors/mentor[id = \"" + lstMentor.SelectedValue + "\"]");
 
@@ -431,7 +260,6 @@
 			}
 
 			DialogResult = DialogResult.OK;
->>>>>>> 59b780a7
 		}
 		#endregion
 
