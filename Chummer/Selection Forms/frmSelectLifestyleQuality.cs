--- conflicted
+++ resolved
@@ -688,17 +688,10 @@
                             case "attributetotal":
                                 // Check if the character's Attributes add up to a particular total.
                                 string strAttributes = objXmlRequired["attributes"].InnerText;
-<<<<<<< HEAD
                                 foreach (string strAttribute in AttributeSection.AttributeStrings)
                                 {
                                     strAttributes = strAttributes.Replace(strAttribute, _objCharacter.GetAttribute(strAttribute).Value.ToString());
                                 }
-=======
-                                foreach (string strAttribute in Character.AttributeStrings)
-                                {
-                                    strAttributes = strAttributes.Replace(strAttribute, _objCharacter.GetAttribute(strAttribute).Value.ToString());
-                                }
->>>>>>> 30df3049
 
                                 XmlDocument objXmlDocument = new XmlDocument();
                                 XPathNavigator nav = objXmlDocument.CreateNavigator();
@@ -962,17 +955,10 @@
                             case "attributetotal":
                                 // Check if the character's Attributes add up to a particular total.
                                 string strAttributes = objXmlRequired["attributes"].InnerText;
-<<<<<<< HEAD
                                 foreach (string strAttribute in AttributeSection.AttributeStrings)
                                 {
                                     strAttributes = strAttributes.Replace(strAttribute, _objCharacter.GetAttribute(strAttribute).Value.ToString());
                                 }
-=======
-                                foreach (string strAttribute in Character.AttributeStrings)
-                                {
-                                    strAttributes = strAttributes.Replace(strAttribute, _objCharacter.GetAttribute(strAttribute).Value.ToString());
-                                }
->>>>>>> 30df3049
 
                                 XmlDocument objXmlDocument = new XmlDocument();
                                 XPathNavigator nav = objXmlDocument.CreateNavigator();
