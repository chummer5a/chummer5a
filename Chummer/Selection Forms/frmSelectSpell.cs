/*  This file is part of Chummer5a.
 *
 *  Chummer5a is free software: you can redistribute it and/or modify
 *  it under the terms of the GNU General Public License as published by
 *  the Free Software Foundation, either version 3 of the License, or
 *  (at your option) any later version.
 *
 *  Chummer5a is distributed in the hope that it will be useful,
 *  but WITHOUT ANY WARRANTY; without even the implied warranty of
 *  MERCHANTABILITY or FITNESS FOR A PARTICULAR PURPOSE.  See the
 *  GNU General Public License for more details.
 *
 *  You should have received a copy of the GNU General Public License
 *  along with Chummer5a.  If not, see <http://www.gnu.org/licenses/>.
 *
 *  You can obtain the full source code for Chummer5a at
 *  https://github.com/chummer5a/chummer5a
 */
<<<<<<< HEAD
﻿using System;
using System.Collections.Generic;
using System.Linq;
using System.Windows.Forms;
using System.Xml;
 using Chummer.Backend.Shared_Methods;
=======
 using System;
using System.Collections.Generic;
using System.Linq;
using System.Text;
using System.Windows.Forms;
using System.Xml.XPath;
 using Chummer.Backend.Skills;
>>>>>>> 260a47e0

namespace Chummer
{
    public partial class frmSelectSpell : Form
    {
        private string _strSelectedSpell = string.Empty;

<<<<<<< HEAD
		private bool _blnAddAgain = false;
	    private bool _blnIgnoreRequirements = false;
		private string _strLimitCategory = string.Empty;
		private string _strForceSpell = string.Empty;
		private List<TreeNode> _lstExpandCategories;

		private XmlDocument _objXmlDocument = new XmlDocument();
		private readonly Character _objCharacter;

		#region Control Events
		public frmSelectSpell(Character objCharacter)
        {
            InitializeComponent();
			LanguageManager.Instance.Load(GlobalOptions.Instance.Language, this);
			_objCharacter = objCharacter;

			tipTooltip.SetToolTip(chkLimited, LanguageManager.Instance.GetString("Tip_SelectSpell_LimitedSpell"));
			tipTooltip.SetToolTip(chkExtended, LanguageManager.Instance.GetString("Tip_SelectSpell_ExtendedSpell"));

			MoveControls();
=======
        private bool _blnAddAgain;
        private bool _blnIgnoreRequirements;
        private string _strLimitCategory = string.Empty;
        private string _strForceSpell = string.Empty;
        private bool _blnCanGenericSpellBeFree;
        private bool _blnCanTouchOnlySpellBeFree;
        private static string s_StrSelectCategory = string.Empty;

        private readonly XPathNavigator _xmlBaseSpellDataNode;
        private readonly Character _objCharacter;
        private readonly List<ListItem> _lstCategory = new List<ListItem>();
        private bool _blnRefresh;

        #region Control Events
        public frmSelectSpell(Character objCharacter)
        {
            InitializeComponent();
            LanguageManager.TranslateWinForm(GlobalOptions.Language, this);
            _objCharacter = objCharacter;

            GlobalOptions.ToolTipProcessor.SetToolTip(chkLimited, LanguageManager.GetString("Tip_SelectSpell_LimitedSpell", GlobalOptions.Language));
            GlobalOptions.ToolTipProcessor.SetToolTip(chkExtended, LanguageManager.GetString("Tip_SelectSpell_ExtendedSpell", GlobalOptions.Language));

            MoveControls();
            // Load the Spells information.
            _xmlBaseSpellDataNode = XmlManager.Load("spells.xml").GetFastNavigator().SelectSingleNode("/chummer");
>>>>>>> 260a47e0
        }

        private void frmSelectSpell_Load(object sender, EventArgs e)
        {
<<<<<<< HEAD
			// If a value is forced, set the name of the spell and accept the form.
			if (!string.IsNullOrEmpty(_strForceSpell))
			{
				_strSelectedSpell = _strForceSpell;
				DialogResult = DialogResult.OK;
			}

			foreach (Label objLabel in Controls.OfType<Label>())
			{
				if (objLabel.Text.StartsWith("["))
					objLabel.Text = string.Empty;
			}

        	// Load the Spells information.
			_objXmlDocument = XmlManager.Instance.Load("spells.xml");

			// Populate the Category list.
			XmlNodeList objXmlNodeList = _objXmlDocument.SelectNodes("/chummer/categories/category");
			HashSet<string> limit = new HashSet<string>();
	        foreach (Improvement improvement in _objCharacter.Improvements.Where(improvement => improvement.ImproveType == Improvement.ImprovementType.LimitSpellCategory))
	        {
				limit.Add(improvement.ImprovedName);
			}
			foreach (XmlNode objXmlCategory in objXmlNodeList)
			{
				if ((limit.Count <= 0 || !limit.Contains(objXmlCategory.InnerText)) && limit.Count != 0) continue;
				if (!string.IsNullOrEmpty(_strLimitCategory) && _strLimitCategory != objXmlCategory.InnerText) continue;
				TreeNode nodCategory = new TreeNode();
				nodCategory.Tag = objXmlCategory.InnerText;
				nodCategory.Text = objXmlCategory.Attributes["translate"]?.InnerText ?? objXmlCategory.InnerText;

				treSpells.Nodes.Add(nodCategory);
			}

			// Don't show the Extended Spell checkbox if the option to Extend any Detection Spell is diabled.
			chkExtended.Visible = _objCharacter.Options.ExtendAnyDetectionSpell;
			string strAdditionalFilter = string.Empty;
			if (_objCharacter.Options.ExtendAnyDetectionSpell)
				strAdditionalFilter = "not(contains(name, \", Extended\"))";

            // Populate the Spell list.
			if (!string.IsNullOrEmpty(_strLimitCategory))
				objXmlNodeList = _objXmlDocument.SelectNodes("/chummer/spells/spell[category = \"" + _strLimitCategory + "\" and " + strAdditionalFilter + " and (" + _objCharacter.Options.BookXPath() + ")]");
			else if (string.IsNullOrEmpty(strAdditionalFilter))
                objXmlNodeList = _objXmlDocument.SelectNodes("/chummer/spells/spell[" + _objCharacter.Options.BookXPath() + "]");
            else
                objXmlNodeList = _objXmlDocument.SelectNodes("/chummer/spells/spell[" + strAdditionalFilter + " and (" + _objCharacter.Options.BookXPath() + ")]");

            treSpells.TreeViewNodeSorter = new SortByName();
            treSpells.SelectedNode = treSpells.Nodes[0];
            foreach (XmlNode objXmlSpell in objXmlNodeList)
            {
                TreeNode nodSpell = new TreeNode();
                TreeNode nodParent = new TreeNode();
                bool blnInclude = false;
				
				if (_blnIgnoreRequirements)
	            {
		            blnInclude = true;
	            }
	            else if (_objCharacter.AdeptEnabled && !_objCharacter.MagicianEnabled)
                {
                    if (objXmlSpell["category"].InnerText != "Rituals")
                        blnInclude = false;
                    else if (objXmlSpell["descriptor"].InnerText.Contains("Spell"))
                        blnInclude = false;
                    else
                        blnInclude = true;
                }
                else if (!_objCharacter.AdeptEnabled)
                {
                    blnInclude = !objXmlSpell["descriptor"].InnerText.Contains("Adept");
                }
                else
                    blnInclude = true;

				if (blnInclude)
					blnInclude = SelectionShared.RequirementsMet(objXmlSpell, false, _objCharacter);

				if (blnInclude)
                {
                    nodSpell.Text = objXmlSpell["translate"]?.InnerText ?? objXmlSpell["name"].InnerText;
                    nodSpell.Tag = objXmlSpell["name"].InnerText;
                    // Check to see if there is already a Category node for the Spell's category.
                    foreach (TreeNode nodCategory in treSpells.Nodes)
                    {
                        if (nodCategory.Level == 0 && nodCategory.Tag.ToString() == objXmlSpell["category"].InnerText)
                        {
                            nodParent = nodCategory;
                        }
                    }

                    // Add the Spell to the Category node.
                    nodParent.Nodes.Add(nodSpell);

                    if (!string.IsNullOrEmpty(_strLimitCategory))
                        nodParent.Expand();
                }
            }

			if (_lstExpandCategories != null)
			{
				foreach (TreeNode objExpandedNode in _lstExpandCategories)
				{
					foreach (TreeNode objNode in treSpells.Nodes)
					{
						if (objNode.Text == objExpandedNode.Text)
						{
							objNode.Expand();
						}
					}
				}
			}
			
			txtSearch.Enabled = string.IsNullOrEmpty(_strLimitCategory);

	        int freeSpells = _objCharacter.ObjImprovementManager.ValueOf(Improvement.ImprovementType.FreeSpells) 
			+ _objCharacter.Improvements.Where(i => i.ImproveType == Improvement.ImprovementType.FreeSpellsATT)
				.Select(imp => _objCharacter.GetAttribute(imp.UniqueName)).Select(att => att.TotalValue).Sum() 
			+ _objCharacter.Improvements.Where(i => i.ImproveType == Improvement.ImprovementType.FreeSpellsSkill)
				.Select(imp => _objCharacter.SkillsSection.Skills.First(x => x.Name == imp.UniqueName)).Select(objSkill => objSkill.LearnedRating).Sum();
	        chkFreeBonus.Visible = freeSpells > 0 && freeSpells > _objCharacter.Spells.Count(spell => spell.FreeBonus);
        }

        private void treSpells_AfterSelect(object sender, TreeViewEventArgs e)
        {
            // Only attempt to retrieve Spell information if a child node is selected.
            if (treSpells.SelectedNode.Level > 0)
            {
            	// Display the Spell information.
                XmlNode objXmlSpell = _objXmlDocument.SelectSingleNode("/chummer/spells/spell[name = \"" + treSpells.SelectedNode.Tag + "\"]");

				string[] strDescriptorsIn = objXmlSpell["descriptor"].InnerText.Split(',');
				
				string strDescriptors = string.Empty;
				bool blnExtendedFound = false;
				foreach (string strDescriptor in strDescriptorsIn)
				{
					switch (strDescriptor.Trim())
					{
						case "Adept":
							strDescriptors += LanguageManager.Instance.GetString("String_DescAdept") + ", ";
							break;
						case "Anchored":
							strDescriptors += LanguageManager.Instance.GetString("String_DescAnchored") + ", ";
							break;
						case "Blood":
							strDescriptors += LanguageManager.Instance.GetString("String_DescBlood") + ", ";
							break;
						case "Contractual":
							strDescriptors += LanguageManager.Instance.GetString("String_DescContractual") + ", ";
							break;
						case "Geomancy":
							strDescriptors += LanguageManager.Instance.GetString("String_DescGeomancy") + ", ";
							break;
						case "Mana":
							strDescriptors += LanguageManager.Instance.GetString("String_DescMana") + ", ";
							break;
						case "Material Link":
							strDescriptors += LanguageManager.Instance.GetString("String_DescMaterialLink") + ", ";
							break;
						case "Minion":
							strDescriptors += LanguageManager.Instance.GetString("String_DescMinion") + ", ";
							break;
						case "Organic Link":
							strDescriptors += LanguageManager.Instance.GetString("String_DescOrganicLink") + ", ";
							break;
						case "Spell":
							strDescriptors += LanguageManager.Instance.GetString("String_DescSpell") + ", ";
							break;
						case "Spotter":
							strDescriptors += LanguageManager.Instance.GetString("String_DescSpotter") + ", ";
							break;
					}
				}

				// If Extended Area was not found and the Extended checkbox is checked, add Extended Area to the list of Descriptors.
				if (chkExtended.Checked && !blnExtendedFound)
					strDescriptors += LanguageManager.Instance.GetString("String_DescExtendedArea") + ", ";

                if (chkAlchemical.Checked && !blnExtendedFound)
                    strDescriptors += LanguageManager.Instance.GetString("String_DescAlchemicalPreparation") + ", ";

                // Remove the trailing comma.
				if (!string.IsNullOrEmpty(strDescriptors))
					strDescriptors = strDescriptors.Substring(0, strDescriptors.Length - 2);
				lblDescriptors.Text = strDescriptors;

				switch (objXmlSpell["type"].InnerText)
				{
					case "M":
						lblType.Text = LanguageManager.Instance.GetString("String_SpellTypeMana");
						break;
					default:
						lblType.Text = LanguageManager.Instance.GetString("String_SpellTypePhysical");
						break;
				}

				switch (objXmlSpell["duration"].InnerText)
				{
					case "P":
						lblDuration.Text = LanguageManager.Instance.GetString("String_SpellDurationPermanent");
						break;
					case "S":
						lblDuration.Text = LanguageManager.Instance.GetString("String_SpellDurationSustained");
						break;
					default:
						lblDuration.Text = LanguageManager.Instance.GetString("String_SpellDurationInstant");
						break;
				}

				if (objXmlSpell["category"].InnerText == "Detection")
				{
					chkExtended.Enabled = true;
				}
				else
				{
					chkExtended.Checked = false;
					chkExtended.Enabled = false;
				}

				string strRange = objXmlSpell["range"].InnerText;
				strRange = strRange.Replace("Self", LanguageManager.Instance.GetString("String_SpellRangeSelf"));
				strRange = strRange.Replace("LOS", LanguageManager.Instance.GetString("String_SpellRangeLineOfSight"));
				strRange = strRange.Replace("LOI", LanguageManager.Instance.GetString("String_SpellRangeLineOfInfluence"));
				strRange = strRange.Replace("T", LanguageManager.Instance.GetString("String_SpellRangeTouch"));
				strRange = strRange.Replace("(A)", "(" + LanguageManager.Instance.GetString("String_SpellRangeArea") + ")");
				strRange = strRange.Replace("MAG", LanguageManager.Instance.GetString("String_AttributeMAGShort"));
				lblRange.Text = strRange;

				switch (objXmlSpell["damage"].InnerText)
				{
					case "P":
				        lblDamageLabel.Visible = true;
						lblDamage.Text = LanguageManager.Instance.GetString("String_DamagePhysical");
						break;
					case "S":
                        lblDamageLabel.Visible = true;
						lblDamage.Text = LanguageManager.Instance.GetString("String_DamageStun");
						break;
					default:
                        lblDamageLabel.Visible = false;
                        lblDamage.Text = string.Empty;
						break;
				}

				string strDV = objXmlSpell["dv"].InnerText.Replace("/", "÷").Replace("F", LanguageManager.Instance.GetString("String_SpellForce"));
				strDV = strDV.Replace("Overflow damage", LanguageManager.Instance.GetString("String_SpellOverflowDamage"));
				strDV = strDV.Replace("Damage Value", LanguageManager.Instance.GetString("String_SpellDamageValue"));
				strDV = strDV.Replace("Toxin DV", LanguageManager.Instance.GetString("String_SpellToxinDV"));
				strDV = strDV.Replace("Disease DV", LanguageManager.Instance.GetString("String_SpellDiseaseDV"));
				strDV = strDV.Replace("Radiation Power", LanguageManager.Instance.GetString("String_SpellRadiationPower"));

				if (chkExtended.Checked)
				{
					// Add +2 to the DV value if Extended is selected.
					int intPos = strDV.IndexOf(')') + 1;
					string strAfter = strDV.Substring(intPos, strDV.Length - intPos);
					strDV = strDV.Remove(intPos, strDV.Length - intPos);
					if (string.IsNullOrEmpty(strAfter))
						strAfter = "+2";
					else
					{
						int intValue = Convert.ToInt32(strAfter) + 2;
						if (intValue == 0)
							strAfter = string.Empty;
						else if (intValue > 0)
							strAfter = "+" + intValue.ToString();
						else
							strAfter = intValue.ToString();
					}
					strDV += strAfter;
				}

                if (chkLimited.Checked)
                {
                    int intPos = 0;
                    if (strDV.Contains("-"))
                    {
                        intPos = strDV.IndexOf("-") + 1;
                        string strAfter = strDV.Substring(intPos, strDV.Length - intPos);
                        strDV = strDV.Substring(0, intPos);
                        int intAfter = Convert.ToInt32(strAfter);
                        intAfter += 2;
                        strDV += intAfter.ToString();
                    }
                    else if (strDV.Contains("+"))
                    {
                        intPos = strDV.IndexOf("-");
                        string strAfter = strDV.Substring(intPos, strDV.Length - intPos);
                        strDV = strDV.Substring(0, intPos);
                        int intAfter = Convert.ToInt32(strAfter);
                        intAfter -= 2;
                        if (intAfter > 0)
                            strDV += "+" + intAfter.ToString();
                        else if (intAfter < 0)
                            strDV += intAfter.ToString();
                    }
                    else
                    {
                        strDV += "-2";
                    }
                }

				lblDV.Text = strDV;

				string strBook = _objCharacter.Options.LanguageBookShort(objXmlSpell["source"].InnerText);
				string strPage = objXmlSpell["page"].InnerText;
				if (objXmlSpell["altpage"] != null)
					strPage = objXmlSpell["altpage"].InnerText;
				lblSource.Text = strBook + " " + strPage;

				tipTooltip.SetToolTip(lblSource, _objCharacter.Options.LanguageBookLong(objXmlSpell["source"].InnerText) + " " + LanguageManager.Instance.GetString("String_Page") + " " + strPage);
            }
        }

		private void cmdOK_Click(object sender, EventArgs e)
		{
			if (!_blnAddAgain)
			{
				_lstExpandCategories = null;
			}

			if (treSpells.SelectedNode != null)
			{
				if (treSpells.SelectedNode.Level == 0)
				{
					return;
				}
				else
				{
					// Display the Spell information.
					XmlNode objXmlSpell = _objXmlDocument.SelectSingleNode("/chummer/spells/spell[name = \"" + treSpells.SelectedNode.Tag + "\"]");
					// Count the number of Spells the character currently has and make sure they do not try to select more Spells than they are allowed.
					// The maximum number of Spells a character can start with is 2 x (highest of Spellcasting or Ritual Spellcasting Skill).
					int intSpellCount = 0;
					int intRitualCount = 0;
					int intAlchPrepCount = 0;

					foreach (Spell objspell in _objCharacter.Spells)
					{
						if (objspell.Alchemical)
						{ intAlchPrepCount++; }
						else if (objspell.Category == "Rituals")
						{ intRitualCount++; }
						else
						{ intSpellCount++; }
					}
					if (!_objCharacter.IgnoreRules)
					{
						int intSpellLimit = (_objCharacter.MAG.TotalValue * 2);
						if (chkAlchemical.Checked && (intAlchPrepCount >= intSpellLimit) && !_objCharacter.Created)
						{

							MessageBox.Show(LanguageManager.Instance.GetString("Message_SpellLimit"), LanguageManager.Instance.GetString("MessageTitle_SpellLimit"), MessageBoxButtons.OK, MessageBoxIcon.Information);
							return;
						}
						if (objXmlSpell["category"].InnerText == "Rituals" && (intRitualCount >= intSpellLimit) && !_objCharacter.Created)
						{
							MessageBox.Show(LanguageManager.Instance.GetString("Message_SpellLimit"), LanguageManager.Instance.GetString("MessageTitle_SpellLimit"), MessageBoxButtons.OK, MessageBoxIcon.Information);
							return;
						}
						if (intSpellCount >= intSpellLimit && !_objCharacter.Created)
						{
							MessageBox.Show(LanguageManager.Instance.GetString("Message_SpellLimit"),
								LanguageManager.Instance.GetString("MessageTitle_SpellLimit"), MessageBoxButtons.OK, MessageBoxIcon.Information);
							return;

						}
						if (!SelectionShared.RequirementsMet(objXmlSpell, true, _objCharacter, null, null, _objXmlDocument, "", LanguageManager.Instance.GetString("String_DescSpell")))
                        {
                            return;
                        }
                    }
				}
				if (treSpells.SelectedNode != null && treSpells.SelectedNode.Level > 0)
				{				    
				    AcceptForm();
				}
			}
		}

        private void treSpells_DoubleClick(object sender, EventArgs e)
        {
	        if (treSpells.SelectedNode.Level > 0)
	        {
				ExpandedCategories = null;
		        cmdOK_Click(sender, e);
	        }
		}

        private void cmdCancel_Click(object sender, EventArgs e)
        {
			_lstExpandCategories = null;
			DialogResult = DialogResult.Cancel;
        }

		private void txtSearch_TextChanged(object sender, EventArgs e)
		{
			string strAdditionalFilter = string.Empty;
			if (_objCharacter.Options.ExtendAnyDetectionSpell)
				strAdditionalFilter = " and ((not(contains(name, \", Extended\"))))";
			
			// Treat everything as being uppercase so the search is case-insensitive.
			string strSearch = "/chummer/spells/spell[(" + _objCharacter.Options.BookXPath() + ")" + strAdditionalFilter + " and ((contains(translate(name,'abcdefghijklmnopqrstuvwxyzàáâãäåçèéêëìíîïñòóôõöùúûüýß','ABCDEFGHIJKLMNOPQRSTUVWXYZÀÁÂÃÄÅÇÈÉÊËÌÍÎÏÑÒÓÔÕÖÙÚÛÜÝß'), \"" + txtSearch.Text.ToUpper() + "\") and not(translate)) or contains(translate(translate,'abcdefghijklmnopqrstuvwxyzàáâãäåçèéêëìíîïñòóôõöùúûüýß','ABCDEFGHIJKLMNOPQRSTUVWXYZÀÁÂÃÄÅÇÈÉÊËÌÍÎÏÑÒÓÔÕÖÙÚÛÜÝß'), \"" + txtSearch.Text.ToUpper() + "\"))]";

			treSpells.Nodes.Clear();

			// Populate the Category list.
			XmlNodeList objXmlNodeList = _objXmlDocument.SelectNodes("/chummer/categories/category");
			foreach (XmlNode objXmlCategory in objXmlNodeList)
			{
				if (string.IsNullOrEmpty(_strLimitCategory) || _strLimitCategory == objXmlCategory.InnerText)
				{
					TreeNode nodCategory = new TreeNode();
					nodCategory.Tag = objXmlCategory.InnerText;
					nodCategory.Text = objXmlCategory.Attributes["translate"]?.InnerText ?? objXmlCategory.InnerText;

					treSpells.Nodes.Add(nodCategory);
				}
			}

			// Populate the Spell list.
			objXmlNodeList = _objXmlDocument.SelectNodes(strSearch);
			treSpells.TreeViewNodeSorter = new SortByName();

            foreach (XmlNode objXmlSpell in objXmlNodeList)
			{
                bool blnInclude = false;

                if (_objCharacter.AdeptEnabled && !_objCharacter.MagicianEnabled)
                {
					blnInclude = objXmlSpell["descriptor"].InnerText.Contains("Adept");
				}
                else if (!_objCharacter.AdeptEnabled)
                {
                    blnInclude = !objXmlSpell["descriptor"].InnerText.Contains("Adept");
                }
                else
                    blnInclude = true;

                if (blnInclude)
                {
                    TreeNode nodSpell = new TreeNode();
                    TreeNode nodParent = new TreeNode();
                    nodSpell.Text = objXmlSpell["translate"]?.InnerText ?? objXmlSpell["name"].InnerText;
                    nodSpell.Tag = objXmlSpell["name"].InnerText;
                    // Check to see if there is already a Category node for the Spell's category.
                    foreach (TreeNode nodCategory in treSpells.Nodes)
                    {
                        if (nodCategory.Level == 0 && nodCategory.Tag.ToString() == objXmlSpell["category"].InnerText)
                        {
                            nodParent = nodCategory;
                        }
                    }

                    // Add the Spell to the Category node.
                    nodParent.Nodes.Add(nodSpell);
                    nodParent.Expand();
                }
			}

			List<TreeNode> lstRemove = new List<TreeNode>();
			foreach (TreeNode nodNode in treSpells.Nodes)
			{
				if (nodNode.Level == 0 && nodNode.Nodes.Count == 0)
					lstRemove.Add(nodNode);
			}

			foreach (TreeNode nodNode in lstRemove)
				treSpells.Nodes.Remove(nodNode);
		    if (treSpells.Nodes.Count > 0)
		    {
		        treSpells.SelectedNode = treSpells.Nodes[0];
		    }
		}

		private void cmdOKAdd_Click(object sender, EventArgs e)
		{
			_blnAddAgain = true;
			List<TreeNode> _lstExpandCategories = new List<TreeNode>();
			foreach (TreeNode objNode in treSpells.Nodes)
			{
				if (objNode.IsExpanded)
				{
					_lstExpandCategories.Add(objNode);
				}
			}
			ExpandedCategories = _lstExpandCategories;
			cmdOK_Click(sender, e);
		}

		private void txtSearch_KeyDown(object sender, KeyEventArgs e)
		{
			if (treSpells.SelectedNode == null)
			{
				if (treSpells.Nodes.Count > 0)
					treSpells.SelectedNode = treSpells.Nodes[0];
			}
			if (e.KeyCode == Keys.Down)
			{
                if (treSpells.SelectedNode != null)
                {
					treSpells.SelectedNode = treSpells.SelectedNode.NextVisibleNode;
					if (treSpells.SelectedNode == null)
						treSpells.SelectedNode = treSpells.Nodes[0];
				}
			}
			if (e.KeyCode == Keys.Up)
			{
                if (treSpells.SelectedNode != null)
                {
					treSpells.SelectedNode = treSpells.SelectedNode.PrevVisibleNode;
					if (treSpells.SelectedNode == null && treSpells.Nodes.Count > 0)
						treSpells.SelectedNode = treSpells.Nodes[treSpells.Nodes.Count - 1].LastNode;
				}
			}
		}

		private void txtSearch_KeyUp(object sender, KeyEventArgs e)
		{
			if (e.KeyCode == Keys.Up)
				txtSearch.Select(txtSearch.Text.Length, 0);
		}

		private void chkExtended_CheckedChanged(object sender, EventArgs e)
		{
			treSpells_AfterSelect(sender, null);
		}
		#endregion

		#region Properties
		/// <summary>
		/// Whether or not the user wants to add another item after this one.
		/// </summary>
		public bool AddAgain
		{
			get
			{
				return _blnAddAgain;
			}
		}

		public List<TreeNode> ExpandedCategories
		{
			get
			{
				return _lstExpandCategories;
			}
			set
			{
				_lstExpandCategories = value;
			}
		}
		/// <summary>
		/// Whether or not a Limited version of the Spell was selected.
		/// </summary>
		public bool Limited
		{
			get
			{
				return chkLimited.Checked;
			}
		}

		/// <summary>
		/// Whether or not an Extended version of the Spell was selected.
		/// </summary>
		public bool Extended
		{
			get
			{
				return chkExtended.Checked;
			}
		}

        /// <summary>
        /// Whether or not a Alchemical version of the Spell was selected.
        /// </summary>
        public bool Alchemical
        {
            get
            {
                return chkAlchemical.Checked;
            }
        }

        /// <summary>
		/// Limit the Spell list to a particular Category.
		/// </summary>
		public string LimitCategory
		{
			set
			{
				_strLimitCategory = value;
			}
		}

		/// <summary>
		/// Force a particular Spell to be selected.
		/// </summary>
		public string ForceSpellName
		{
			set
			{
				_strForceSpell = value;
			}
		}

		/// <summary>
        /// Spell that was selected in the dialogue.
        /// </summary>
        public string SelectedSpell
        {
            get
            {
                return _strSelectedSpell;
            }
        }

	    public bool IgnoreRequirements
	    {
		    get
		    {
			    return _blnIgnoreRequirements;
		    }
		    set
		    {
			    _blnIgnoreRequirements = value;
		    }

		}

		public bool FreeBonus { get; set; }
		#endregion

		#region Methods
		/// <summary>
		/// Accept the selected item and close the form.
		/// </summary>
		private void AcceptForm()
        {
			_strSelectedSpell = treSpells.SelectedNode.Tag.ToString();
	        FreeBonus = chkFreeBonus.Checked;
			DialogResult = DialogResult.OK;
		}

	    private void MoveControls()
		{
			int intWidth = Math.Max(lblDescriptorsLabel.Width, lblTypeLabel.Width);
			intWidth = Math.Max(intWidth, lblTypeLabel.Width);
			intWidth = Math.Max(intWidth, lblRangeLabel.Width);
			intWidth = Math.Max(intWidth, lblDamageLabel.Width);
			intWidth = Math.Max(intWidth, lblDurationLabel.Width);
			intWidth = Math.Max(intWidth, lblDVLabel.Width);

			lblDescriptors.Left = lblDescriptorsLabel.Left + intWidth + 6;
			lblType.Left = lblTypeLabel.Left + intWidth + 6;
			lblRange.Left = lblRangeLabel.Left + intWidth + 6;
			lblDamage.Left = lblDamageLabel.Left + intWidth + 6;
			lblDuration.Left = lblDurationLabel.Left + intWidth + 6;
			lblDV.Left = lblDVLabel.Left + intWidth + 6;

			lblSource.Left = lblSourceLabel.Left + lblSourceLabel.Width + 6;

			lblSearchLabel.Left = txtSearch.Left - 6 - lblSearchLabel.Width;
		}
		#endregion

        private void chkLimited_CheckedChanged(object sender, EventArgs e)
        {
            if (treSpells.SelectedNode.Level > 0)
            {
                // Display the Spell information.
                XmlNode objXmlSpell = _objXmlDocument.SelectSingleNode("/chummer/spells/spell[name = \"" + treSpells.SelectedNode.Tag + "\"]");
                string strDV = objXmlSpell["dv"].InnerText.Replace("/", "÷").Replace("F", LanguageManager.Instance.GetString("String_SpellForce"));
                strDV = strDV.Replace("Overflow damage", LanguageManager.Instance.GetString("String_SpellOverflowDamage"));
                strDV = strDV.Replace("Damage Value", LanguageManager.Instance.GetString("String_SpellDamageValue"));
                strDV = strDV.Replace("Toxin DV", LanguageManager.Instance.GetString("String_SpellToxinDV"));
                strDV = strDV.Replace("Disease DV", LanguageManager.Instance.GetString("String_SpellDiseaseDV"));
                strDV = strDV.Replace("Radiation Power", LanguageManager.Instance.GetString("String_SpellRadiationPower"));

                if (chkLimited.Checked && strDV.StartsWith("F"))
                {
                    int intPos = 0;
                    if (strDV.Contains("-"))
                    {
                        intPos = strDV.IndexOf("-") + 1;
                        string strAfter = strDV.Substring(intPos, strDV.Length - intPos);
                        strDV = strDV.Substring(0, intPos);
                        int intAfter = Convert.ToInt32(strAfter);
                        intAfter += 2;
                        strDV += intAfter.ToString();
                    }
                    else if (strDV.Contains("+"))
                    {
                        intPos = strDV.IndexOf("+");
=======
            // If a value is forced, set the name of the spell and accept the form.
            if (!string.IsNullOrEmpty(_strForceSpell))
            {
                _strSelectedSpell = _strForceSpell;
                DialogResult = DialogResult.OK;
            }

            //Free Spells (typically from Dedicated Spellslinger or custom Improvements) are only handled manually
            //in Career Mode. Create mode manages itself.
            int intFreeGenericSpells = ImprovementManager.ValueOf(_objCharacter, Improvement.ImprovementType.FreeSpells);
            int intFreeTouchOnlySpells = 0;
            foreach (Improvement imp in _objCharacter.Improvements.Where(i => i.ImproveType == Improvement.ImprovementType.FreeSpellsATT && i.Enabled))
            {
                if (imp.ImproveType == Improvement.ImprovementType.FreeSpellsATT)
                {
                    int intAttValue = _objCharacter.GetAttribute(imp.ImprovedName).TotalValue;
                    if (imp.UniqueName.Contains("half"))
                        intAttValue = (intAttValue + 1) / 2;
                    if (imp.UniqueName.Contains("touchonly"))
                        intFreeTouchOnlySpells += intAttValue;
                    else
                        intFreeGenericSpells += intAttValue;
                }
                else if (imp.ImproveType == Improvement.ImprovementType.FreeSpellsSkill)
                {
                    Skill skill = _objCharacter.SkillsSection.GetActiveSkill(imp.ImprovedName);
                    int intSkillValue = _objCharacter.SkillsSection.GetActiveSkill(imp.ImprovedName).TotalBaseRating;
                    if (imp.UniqueName.Contains("half"))
                        intSkillValue = (intSkillValue + 1) / 2;
                    if (imp.UniqueName.Contains("touchonly"))
                        intFreeTouchOnlySpells += intSkillValue;
                    else
                        intFreeGenericSpells += intSkillValue;
                    //TODO: I don't like this being hardcoded, even though I know full well CGL are never going to reuse this.
                    foreach (SkillSpecialization spec in skill.Specializations)
                    {
                        if (_objCharacter.Spells.Any(spell => spell.Category == spec.Name && !spell.FreeBonus))
                        {
                            intFreeGenericSpells++;
                        }
                    }
                }
            }
            int intTotalFreeNonTouchSpellsCount = _objCharacter.Spells.Count(spell => spell.FreeBonus && spell.Range != "T");
            int intTotalFreeTouchOnlySpellsCount = _objCharacter.Spells.Count(spell => spell.FreeBonus && spell.Range == "T");
            if (intFreeTouchOnlySpells > intTotalFreeTouchOnlySpellsCount)
            {
                _blnCanTouchOnlySpellBeFree = true;
            }
            if (intFreeGenericSpells > intTotalFreeNonTouchSpellsCount + Math.Max(intTotalFreeTouchOnlySpellsCount - intFreeTouchOnlySpells, 0))
            {
                _blnCanGenericSpellBeFree = true;
            }

            txtSearch.Text = string.Empty;

            // Populate the Category list.
            HashSet<string> limit = new HashSet<string>();
            foreach (Improvement improvement in _objCharacter.Improvements.Where(x => x.ImproveType == Improvement.ImprovementType.LimitSpellCategory && x.Enabled))
            {
                limit.Add(improvement.ImprovedName);
            }
            foreach (XPathNavigator objXmlCategory in _xmlBaseSpellDataNode.Select("categories/category"))
            {
                string strCategory = objXmlCategory.Value;
                if (limit.Count != 0 && !limit.Contains(strCategory))
                    continue;
                if (!string.IsNullOrEmpty(_strLimitCategory) && _strLimitCategory != strCategory)
                    continue;
                _lstCategory.Add(new ListItem(strCategory, objXmlCategory.SelectSingleNode("@translate")?.Value ?? strCategory));
            }
            _lstCategory.Sort(CompareListItems.CompareNames);

            if (_lstCategory.Count > 0)
            {
                _lstCategory.Insert(0, new ListItem("Show All", LanguageManager.GetString("String_ShowAll", GlobalOptions.Language)));
            }

            cboCategory.BeginUpdate();
            cboCategory.DataSource = null;
            cboCategory.ValueMember = "Value";
            cboCategory.DisplayMember = "Name";
            cboCategory.DataSource = _lstCategory;
            // Select the first Category in the list.
            if (string.IsNullOrEmpty(s_StrSelectCategory))
                cboCategory.SelectedIndex = 0;
            else
                cboCategory.SelectedValue = s_StrSelectCategory;

            if (cboCategory.SelectedIndex == -1)
                cboCategory.SelectedIndex = 0;
            cboCategory.EndUpdate();

            // Don't show the Extended Spell checkbox if the option to Extend any Detection Spell is diabled.
            chkExtended.Visible = _objCharacter.Options.ExtendAnyDetectionSpell;
            BuildSpellList();
        }

        private void lstSpells_SelectedIndexChanged(object sender, EventArgs e)
        {
            UpdateSpellInfo();
        }

        private void cmdOK_Click(object sender, EventArgs e)
        {
            _blnAddAgain = false;
            AcceptForm();
        }

        private void treSpells_DoubleClick(object sender, EventArgs e)
        {
            _blnAddAgain = false;
            AcceptForm();
        }

        private void cmdCancel_Click(object sender, EventArgs e)
        {
            DialogResult = DialogResult.Cancel;
        }

        private void cboCategory_SelectedIndexChanged(object sender, EventArgs e)
        {
            BuildSpellList();
        }

        private void txtSearch_TextChanged(object sender, EventArgs e)
        {
            BuildSpellList();
        }

        private void cmdOKAdd_Click(object sender, EventArgs e)
        {
            _blnAddAgain = true;
            AcceptForm();
        }

        private void txtSearch_KeyDown(object sender, KeyEventArgs e)
        {
            if (lstSpells.SelectedIndex == -1)
            {
                if (lstSpells.Items.Count > 0)
                    lstSpells.SelectedIndex = 0;
            }
            if (e.KeyCode == Keys.Down)
            {
                int intNewIndex = lstSpells.SelectedIndex + 1;
                if (intNewIndex >= lstSpells.Items.Count)
                    intNewIndex = 0;
                if (lstSpells.Items.Count > 0)
                    lstSpells.SelectedIndex = intNewIndex;
            }
            if (e.KeyCode == Keys.Up)
            {
                int intNewIndex = lstSpells.SelectedIndex - 1;
                if (intNewIndex <= 0)
                    intNewIndex = lstSpells.Items.Count - 1;
                if (lstSpells.Items.Count > 0)
                    lstSpells.SelectedIndex = intNewIndex;
            }
        }

        private void txtSearch_KeyUp(object sender, KeyEventArgs e)
        {
            if (e.KeyCode == Keys.Up)
                txtSearch.Select(txtSearch.Text.Length, 0);
        }

        private void chkExtended_CheckedChanged(object sender, EventArgs e)
        {
            if (_blnRefresh) return;
            UpdateSpellInfo();
        }
        private void chkLimited_CheckedChanged(object sender, EventArgs e)
        {
            if (_blnRefresh) return;
            UpdateSpellInfo();
        }
        #endregion

        #region Properties
        /// <summary>
        /// Whether or not the user wants to add another item after this one.
        /// </summary>
        public bool AddAgain => _blnAddAgain;

        /// <summary>
        /// Whether or not a Limited version of the Spell was selected.
        /// </summary>
        public bool Limited => chkLimited.Checked;

        /// <summary>
        /// Whether or not an Extended version of the Spell was selected.
        /// </summary>
        public bool Extended => chkExtended.Checked;

        /// <summary>
        /// Whether or not a Alchemical version of the Spell was selected.
        /// </summary>
        public bool Alchemical => chkAlchemical.Checked;

        /// <summary>
        /// Limit the Spell list to a particular Category.
        /// </summary>
        public string LimitCategory
        {
            set => _strLimitCategory = value;
        }

        /// <summary>
        /// Force a particular Spell to be selected.
        /// </summary>
        public string ForceSpellName
        {
            set => _strForceSpell = value;
        }

        /// <summary>
        /// Spell that was selected in the dialogue.
        /// </summary>
        public string SelectedSpell => _strSelectedSpell;

        public bool IgnoreRequirements
        {
            get => _blnIgnoreRequirements;
            set => _blnIgnoreRequirements = value;
        }

        public bool FreeBonus { get; set; }
        #endregion

        #region Methods
        private void BuildSpellList()
        {
            string strCategory = cboCategory.SelectedValue?.ToString();
            string strFilter = '(' + _objCharacter.Options.BookXPath() + ')';
            if (!string.IsNullOrEmpty(strCategory) && strCategory != "Show All" && (_objCharacter.Options.SearchInCategoryOnly || txtSearch.TextLength == 0))
                strFilter += " and category = \"" + strCategory + '\"';
            else
            {
                StringBuilder objCategoryFilter = new StringBuilder();
                foreach (string strItem in _lstCategory.Select(x => x.Value))
                {
                    if (!string.IsNullOrEmpty(strItem))
                        objCategoryFilter.Append("category = \"" + strItem + "\" or ");
                }
                if (objCategoryFilter.Length > 0)
                {
                    strFilter += " and (" + objCategoryFilter.ToString().TrimEndOnce(" or ") + ')';
                }
            }
            if (_objCharacter.Options.ExtendAnyDetectionSpell)
                strFilter += " and ((not(contains(name, \", Extended\"))))";

            strFilter += CommonFunctions.GenerateSearchXPath(txtSearch.Text);

            // Populate the Spell list.
            List<ListItem> lstSpellItems = new List<ListItem>();
            foreach (XPathNavigator objXmlSpell in _xmlBaseSpellDataNode.Select("spells/spell[" + strFilter + "]"))
            {
                string strSpellCategory = objXmlSpell.SelectSingleNode("category")?.Value ?? string.Empty;
                string strDescriptor = objXmlSpell.SelectSingleNode("descriptor")?.Value ?? string.Empty;
                if (!_blnIgnoreRequirements)
                {
                    if (_objCharacter.AdeptEnabled && !_objCharacter.MagicianEnabled)
                    {
                        if (!((strSpellCategory == "Rituals" && !strDescriptor.Contains("Spell")) ||
                            (_blnCanTouchOnlySpellBeFree && objXmlSpell.SelectSingleNode("range")?.Value == "T")))
                            continue;
                    }
                    else if (!_objCharacter.AdeptEnabled && strDescriptor.Contains("Adept"))
                    {
                        continue;
                    }
                    if (!objXmlSpell.RequirementsMet(_objCharacter))
                        continue;
                }
                HashSet<string> limit = new HashSet<string>();
                foreach (Improvement improvement in _objCharacter.Improvements.Where(x => x.ImproveType == Improvement.ImprovementType.LimitSpellDescriptor && x.Enabled))
                {
                    limit.Add(improvement.ImprovedName);
                }

                if (limit.Count != 0 && limit.Any(l => strDescriptor.Contains(l)))
                    continue;
                string strDisplayName = objXmlSpell.SelectSingleNode("translate")?.Value ?? objXmlSpell.SelectSingleNode("name")?.Value ?? LanguageManager.GetString("String_Unknown", GlobalOptions.Language);
                if (!_objCharacter.Options.SearchInCategoryOnly && txtSearch.TextLength != 0)
                {
                    if (!string.IsNullOrEmpty(strSpellCategory))
                    {
                        ListItem objFoundItem = _lstCategory.Find(objFind => objFind.Value.ToString() == strSpellCategory);
                        if (!string.IsNullOrEmpty(objFoundItem.Name))
                        {
                            strDisplayName += " [" + objFoundItem.Name + "]";
                        }
                    }
                }
                lstSpellItems.Add(new ListItem(objXmlSpell.SelectSingleNode("id")?.Value ?? string.Empty, strDisplayName));
            }

            lstSpellItems.Sort(CompareListItems.CompareNames);
            lstSpells.BeginUpdate();
            lstSpells.DataSource = null;
            lstSpells.ValueMember = "Value";
            lstSpells.DisplayMember = "Name";
            lstSpells.DataSource = lstSpellItems;
            lstSpells.EndUpdate();
        }

        /// <summary>
        /// Accept the selected item and close the form.
        /// </summary>
        private void AcceptForm()
        {
            string strSelectedItem = lstSpells.SelectedValue?.ToString();
            if (string.IsNullOrEmpty(strSelectedItem))
                return;

            // Display the Spell information.
            XPathNavigator objXmlSpell = _xmlBaseSpellDataNode.SelectSingleNode("spells/spell[id = \"" + strSelectedItem + "\"]");
            // Count the number of Spells the character currently has and make sure they do not try to select more Spells than they are allowed.
            // The maximum number of Spells a character can start with is 2 x (highest of Spellcasting or Ritual Spellcasting Skill).
            int intSpellCount = 0;
            int intRitualCount = 0;
            int intAlchPrepCount = 0;

            foreach (Spell objspell in _objCharacter.Spells)
            {
                if (objspell.Alchemical)
                { intAlchPrepCount++; }
                else if (objspell.Category == "Rituals")
                { intRitualCount++; }
                else
                { intSpellCount++; }
            }
            if (!_objCharacter.IgnoreRules)
            {
                if (!_objCharacter.Created)
                {
                    int intSpellLimit = (_objCharacter.MAG.TotalValue * 2);
                    if (chkAlchemical.Checked)
                    {
                        if (intAlchPrepCount >= intSpellLimit)
                        {
                            MessageBox.Show(LanguageManager.GetString("Message_SpellLimit", GlobalOptions.Language), LanguageManager.GetString("MessageTitle_SpellLimit", GlobalOptions.Language), MessageBoxButtons.OK, MessageBoxIcon.Information);
                            return;
                        }
                    }
                    else if (objXmlSpell?.SelectSingleNode("category")?.Value == "Rituals")
                    {
                        if (intRitualCount >= intSpellLimit)
                        {
                            MessageBox.Show(LanguageManager.GetString("Message_SpellLimit", GlobalOptions.Language), LanguageManager.GetString("MessageTitle_SpellLimit", GlobalOptions.Language), MessageBoxButtons.OK, MessageBoxIcon.Information);
                            return;
                        }
                    }
                    else if (intSpellCount >= intSpellLimit)
                    {
                        MessageBox.Show(LanguageManager.GetString("Message_SpellLimit", GlobalOptions.Language),
                            LanguageManager.GetString("MessageTitle_SpellLimit", GlobalOptions.Language), MessageBoxButtons.OK, MessageBoxIcon.Information);
                        return;
                    }
                }
                if (!objXmlSpell.RequirementsMet(_objCharacter, null, LanguageManager.GetString("String_DescSpell", GlobalOptions.Language)))
                {
                    return;
                }
            }

            _strSelectedSpell = strSelectedItem;
            s_StrSelectCategory = (_objCharacter.Options.SearchInCategoryOnly || txtSearch.TextLength == 0)
                ? cboCategory.SelectedValue?.ToString()
                : _xmlBaseSpellDataNode.SelectSingleNode("/chummer/spells/spell[id = \"" + _strSelectedSpell + "\"]/category")?.Value ?? string.Empty;
            FreeBonus = chkFreeBonus.Checked;
            DialogResult = DialogResult.OK;
        }

        private void MoveControls()
        {
            int intWidth = Math.Max(lblDescriptorsLabel.Width, lblTypeLabel.Width);
            intWidth = Math.Max(intWidth, lblTypeLabel.Width);
            intWidth = Math.Max(intWidth, lblRangeLabel.Width);
            intWidth = Math.Max(intWidth, lblDamageLabel.Width);
            intWidth = Math.Max(intWidth, lblDurationLabel.Width);
            intWidth = Math.Max(intWidth, lblDVLabel.Width);

            lblDescriptors.Left = lblDescriptorsLabel.Left + intWidth + 6;
            lblType.Left = lblTypeLabel.Left + intWidth + 6;
            lblRange.Left = lblRangeLabel.Left + intWidth + 6;
            lblDamage.Left = lblDamageLabel.Left + intWidth + 6;
            lblDuration.Left = lblDurationLabel.Left + intWidth + 6;
            lblDV.Left = lblDVLabel.Left + intWidth + 6;

            lblSource.Left = lblSourceLabel.Left + lblSourceLabel.Width + 6;

            lblSearchLabel.Left = txtSearch.Left - 6 - lblSearchLabel.Width;
        }

        private void UpdateSpellInfo()
        {
            XPathNavigator xmlSpell = null;
            string strSelectedSpellId = lstSpells.SelectedValue?.ToString();
            _blnRefresh = true;
            if (!chkExtended.Visible && chkExtended.Checked)
            {
                chkExtended.Checked = false;
            }
            if (!string.IsNullOrEmpty(strSelectedSpellId))
            {
                xmlSpell = _xmlBaseSpellDataNode.SelectSingleNode("/chummer/spells/spell[id = \"" + strSelectedSpellId + "\"]");
            }
            if (xmlSpell == null)
            {
                lblDescriptors.Text = string.Empty;
                chkAlchemical.Enabled = false;
                chkAlchemical.Checked = false;
                lblType.Text = string.Empty;
                lblDuration.Text = string.Empty;
                chkExtended.Checked = false;
                chkExtended.Enabled = false;
                lblRange.Text = string.Empty;
                lblDamage.Text = string.Empty;
                lblDV.Text = string.Empty;
                chkFreeBonus.Checked = false;
                chkFreeBonus.Visible = false;
                lblSource.Text = string.Empty;
                GlobalOptions.ToolTipProcessor.SetToolTip(lblSource, string.Empty);
                return;
            }

            string[] strDescriptorsIn = xmlSpell.SelectSingleNode("descriptor")?.Value.Split(',') ?? new string[] {};

            StringBuilder objDescriptors = new StringBuilder();
            bool blnExtendedFound = false;
            bool blnAlchemicalFound = false;
            foreach (string strDescriptor in strDescriptorsIn)
            {
                switch (strDescriptor.Trim())
                {
                    case "Active":
                        objDescriptors.Append(LanguageManager.GetString("String_DescActive", GlobalOptions.Language));
                        objDescriptors.Append(", ");
                        break;
                    case "Adept":
                        objDescriptors.Append(LanguageManager.GetString("String_DescAdept", GlobalOptions.Language));
                        objDescriptors.Append(", ");
                        break;
                    case "Alchemical Preparation":
                        blnAlchemicalFound = true;
                        objDescriptors.Append(LanguageManager.GetString("String_DescAlchemicalPreparation", GlobalOptions.Language));
                        objDescriptors.Append(", ");
                        break;
                    case "Area":
                        objDescriptors.Append(LanguageManager.GetString("String_DescArea", GlobalOptions.Language));
                        objDescriptors.Append(", ");
                        break;
                    case "Anchored":
                        objDescriptors.Append(LanguageManager.GetString("String_DescAnchored", GlobalOptions.Language));
                        objDescriptors.Append(", ");
                        break;
                    case "Blood":
                        objDescriptors.Append(LanguageManager.GetString("String_DescBlood", GlobalOptions.Language));
                        objDescriptors.Append(", ");
                        break;
                    case "Contractual":
                        objDescriptors.Append(LanguageManager.GetString("String_DescContractual", GlobalOptions.Language));
                        objDescriptors.Append(", ");
                        break;
                    case "Direct":
                        objDescriptors.Append(LanguageManager.GetString("String_DescDirect", GlobalOptions.Language));
                        objDescriptors.Append(", ");
                        break;
                    case "Directional":
                        objDescriptors.Append(LanguageManager.GetString("String_DescDirectional", GlobalOptions.Language));
                        objDescriptors.Append(", ");
                        break;
                    case "Elemental":
                        objDescriptors.Append(LanguageManager.GetString("String_DescElemental", GlobalOptions.Language));
                        objDescriptors.Append(", ");
                        break;
                    case "Environmental":
                        objDescriptors.Append(LanguageManager.GetString("String_DescEnvironmental", GlobalOptions.Language));
                        objDescriptors.Append(", ");
                        break;
                    case "Extended Area":
                        blnExtendedFound = true;
                        objDescriptors.Append(LanguageManager.GetString("String_DescExtendedArea", GlobalOptions.Language));
                        objDescriptors.Append(", ");
                        break;
                    case "Geomancy":
                        objDescriptors.Append(LanguageManager.GetString("String_DescGeomancy", GlobalOptions.Language));
                        objDescriptors.Append(", ");
                        break;
                    case "Indirect":
                        objDescriptors.Append(LanguageManager.GetString("String_DescIndirect", GlobalOptions.Language));
                        objDescriptors.Append(", ");
                        break;
                    case "Mana":
                        objDescriptors.Append(LanguageManager.GetString("String_DescMana", GlobalOptions.Language));
                        objDescriptors.Append(", ");
                        break;
                    case "Material Link":
                        objDescriptors.Append(LanguageManager.GetString("String_DescMaterialLink", GlobalOptions.Language));
                        objDescriptors.Append(", ");
                        break;
                    case "Mental":
                        objDescriptors.Append(LanguageManager.GetString("String_DescMental", GlobalOptions.Language));
                        objDescriptors.Append(", ");
                        break;
                    case "Minion":
                        objDescriptors.Append(LanguageManager.GetString("String_DescMinion", GlobalOptions.Language));
                        objDescriptors.Append(", ");
                        break;
                    case "Multi-Sense":
                        objDescriptors.Append(LanguageManager.GetString("String_DescMultiSense", GlobalOptions.Language));
                        objDescriptors.Append(", ");
                        break;
                    case "Negative":
                        objDescriptors.Append(LanguageManager.GetString("String_DescNegative", GlobalOptions.Language));
                        objDescriptors.Append(", ");
                        break;
                    case "Obvious":
                        objDescriptors.Append(LanguageManager.GetString("String_DescObvious", GlobalOptions.Language));
                        objDescriptors.Append(", ");
                        break;
                    case "Organic Link":
                        objDescriptors.Append(LanguageManager.GetString("String_DescOrganicLink", GlobalOptions.Language));
                        objDescriptors.Append(", ");
                        break;
                    case "Passive":
                        objDescriptors.Append(LanguageManager.GetString("String_DescPassive", GlobalOptions.Language));
                        objDescriptors.Append(", ");
                        break;
                    case "Physical":
                        objDescriptors.Append(LanguageManager.GetString("String_DescPhysical", GlobalOptions.Language));
                        objDescriptors.Append(", ");
                        break;
                    case "Psychic":
                        objDescriptors.Append(LanguageManager.GetString("String_DescPsychic", GlobalOptions.Language));
                        objDescriptors.Append(", ");
                        break;
                    case "Realistic":
                        objDescriptors.Append(LanguageManager.GetString("String_DescRealistic", GlobalOptions.Language));
                        objDescriptors.Append(", ");
                        break;
                    case "Single-Sense":
                        objDescriptors.Append(LanguageManager.GetString("String_DescSingleSense", GlobalOptions.Language));
                        objDescriptors.Append(", ");
                        break;
                    case "Touch":
                        objDescriptors.Append(LanguageManager.GetString("String_DescTouch", GlobalOptions.Language));
                        objDescriptors.Append(", ");
                        break;
                    case "Spell":
                        objDescriptors.Append(LanguageManager.GetString("String_DescSpell", GlobalOptions.Language));
                        objDescriptors.Append(", ");
                        break;
                    case "Spotter":
                        objDescriptors.Append(LanguageManager.GetString("String_DescSpotter", GlobalOptions.Language));
                        objDescriptors.Append(", ");
                        break;
                }
            }

            if (blnAlchemicalFound)
            {
                chkAlchemical.Enabled = false;
                chkAlchemical.Checked = true;
            }
            else if (xmlSpell.SelectSingleNode("category")?.Value == "Rituals")
            {
                chkAlchemical.Enabled = false;
                chkAlchemical.Checked = false;
            }
            else
                chkAlchemical.Enabled = true;

            // If Extended Area was not found and the Extended checkbox is checked, add Extended Area to the list of Descriptors.
            if (chkExtended.Checked && !blnExtendedFound)
            {
                objDescriptors.Append(LanguageManager.GetString("String_DescExtendedArea", GlobalOptions.Language));
                objDescriptors.Append(", ");
            }

            if (chkAlchemical.Checked && !blnAlchemicalFound)
            {
                objDescriptors.Append(LanguageManager.GetString("String_DescAlchemicalPreparation", GlobalOptions.Language));
                objDescriptors.Append(", ");
            }

            // Remove the trailing comma.
            if (objDescriptors.Length > 2)
                objDescriptors.Length -= 2;
            lblDescriptors.Text = objDescriptors.ToString();

            switch (xmlSpell.SelectSingleNode("type")?.Value)
            {
                case "M":
                    lblType.Text = LanguageManager.GetString("String_SpellTypeMana", GlobalOptions.Language);
                    break;
                default:
                    lblType.Text = LanguageManager.GetString("String_SpellTypePhysical", GlobalOptions.Language);
                    break;
            }

            switch (xmlSpell.SelectSingleNode("duration")?.Value)
            {
                case "P":
                    lblDuration.Text = LanguageManager.GetString("String_SpellDurationPermanent", GlobalOptions.Language);
                    break;
                case "S":
                    lblDuration.Text = LanguageManager.GetString("String_SpellDurationSustained", GlobalOptions.Language);
                    break;
                default:
                    lblDuration.Text = LanguageManager.GetString("String_SpellDurationInstant", GlobalOptions.Language);
                    break;
            }

            if (blnExtendedFound)
            {
                chkExtended.Checked = true;
                chkExtended.Enabled = false;
            }
            else if (xmlSpell.SelectSingleNode("category")?.Value == "Detection")
            {
                chkExtended.Enabled = true;
            }
            else
            {
                chkExtended.Checked = false;
                chkExtended.Enabled = false;
            }

            string strRange = xmlSpell.SelectSingleNode("range")?.Value ?? string.Empty;
            if (GlobalOptions.Language != GlobalOptions.DefaultLanguage)
            {
                strRange = strRange.CheapReplace("Self", () => LanguageManager.GetString("String_SpellRangeSelf", GlobalOptions.Language))
                    .CheapReplace("LOS", () => LanguageManager.GetString("String_SpellRangeLineOfSight", GlobalOptions.Language))
                    .CheapReplace("LOI", () => LanguageManager.GetString("String_SpellRangeLineOfInfluence", GlobalOptions.Language))
                    .CheapReplace("T", () => LanguageManager.GetString("String_SpellRangeTouch", GlobalOptions.Language))
                    .CheapReplace("(A)", () => '(' + LanguageManager.GetString("String_SpellRangeArea", GlobalOptions.Language) + ')')
                    .CheapReplace("MAG", () => LanguageManager.GetString("String_AttributeMAGShort", GlobalOptions.Language));
            }
            lblRange.Text = strRange;

            switch (xmlSpell.SelectSingleNode("damage")?.Value)
            {
                case "P":
                    lblDamageLabel.Visible = true;
                    lblDamage.Text = LanguageManager.GetString("String_DamagePhysical", GlobalOptions.Language);
                    break;
                case "S":
                    lblDamageLabel.Visible = true;
                    lblDamage.Text = LanguageManager.GetString("String_DamageStun", GlobalOptions.Language);
                    break;
                default:
                    lblDamageLabel.Visible = false;
                    lblDamage.Text = string.Empty;
                    break;
            }

            string strDV = xmlSpell.SelectSingleNode("dv")?.Value.Replace('/', '÷') ?? string.Empty;
            if (GlobalOptions.Language != GlobalOptions.DefaultLanguage)
            {
                strDV = strDV.CheapReplace("F", () => LanguageManager.GetString("String_SpellForce", GlobalOptions.Language))
                    .CheapReplace("Overflow damage", () => LanguageManager.GetString("String_SpellOverflowDamage", GlobalOptions.Language))
                    .CheapReplace("Damage Value", () => LanguageManager.GetString("String_SpellDamageValue", GlobalOptions.Language))
                    .CheapReplace("Toxin DV", () => LanguageManager.GetString("String_SpellToxinDV", GlobalOptions.Language))
                    .CheapReplace("Disease DV", () => LanguageManager.GetString("String_SpellDiseaseDV", GlobalOptions.Language))
                    .CheapReplace("Radiation Power", () => LanguageManager.GetString("String_SpellRadiationPower", GlobalOptions.Language));
            }

            if (chkExtended.Checked && !blnExtendedFound)
            {
                // Add +2 to the DV value if Extended is selected.
                int intPos = strDV.IndexOf(')') + 1;
                string strAfter = strDV.Substring(intPos, strDV.Length - intPos);
                strDV = strDV.Substring(0, intPos);
                if (string.IsNullOrEmpty(strAfter))
                    strAfter = "+2";
                else
                {
                    int intValue = Convert.ToInt32(strAfter) + 2;
                    if (intValue == 0)
                        strAfter = string.Empty;
                    else if (intValue > 0)
                        strAfter = '+' + intValue.ToString();
                    else
                        strAfter = intValue.ToString();
                }
                strDV += strAfter;
            }

            if (chkLimited.Checked)
            {
                int intPos = strDV.IndexOf('-');
                if (intPos != -1)
                {
                    intPos = intPos + 1;
                    string strAfter = strDV.Substring(intPos, strDV.Length - intPos);
                    strDV = strDV.Substring(0, intPos);
                    int intAfter = Convert.ToInt32(strAfter);
                    intAfter += 2;
                    strDV += intAfter.ToString();
                }
                else
                {
                    intPos = strDV.IndexOf('+');
                    if (intPos != -1)
                    {
>>>>>>> 260a47e0
                        string strAfter = strDV.Substring(intPos, strDV.Length - intPos);
                        strDV = strDV.Substring(0, intPos);
                        int intAfter = Convert.ToInt32(strAfter);
                        intAfter -= 2;
                        if (intAfter > 0)
<<<<<<< HEAD
                            strDV += "+" + intAfter.ToString();
=======
                            strDV += '+' + intAfter.ToString();
>>>>>>> 260a47e0
                        else if (intAfter < 0)
                            strDV += intAfter.ToString();
                    }
                    else
                    {
                        strDV += "-2";
                    }
                }
<<<<<<< HEAD

                lblDV.Text = strDV;
            }
        }

        private void lblSource_Click(object sender, EventArgs e)
        {
            CommonFunctions.StaticOpenPDF(lblSource.Text, _objCharacter);
        }
	}
=======
            }

            lblDV.Text = strDV;

            if (_objCharacter.AdeptEnabled && !_objCharacter.MagicianEnabled && _blnCanTouchOnlySpellBeFree && xmlSpell.SelectSingleNode("range")?.Value == "T")
            {
                chkFreeBonus.Checked = true;
                chkFreeBonus.Visible = true;
                chkFreeBonus.Enabled = false;
            }
            else
            {
                chkFreeBonus.Checked = false;
                chkFreeBonus.Visible = _blnCanGenericSpellBeFree || (_blnCanTouchOnlySpellBeFree && xmlSpell.SelectSingleNode("range")?.Value == "T");
                chkFreeBonus.Enabled = true;
            }

            string strSource = xmlSpell.SelectSingleNode("source")?.Value ?? LanguageManager.GetString("String_Unknown", GlobalOptions.Language);
            string strPage = xmlSpell.SelectSingleNode("altpage")?.Value ?? xmlSpell.SelectSingleNode("page")?.Value ?? LanguageManager.GetString("String_Unknown", GlobalOptions.Language);
            string strSpaceCharacter = LanguageManager.GetString("String_Space", GlobalOptions.Language);
            lblSource.Text = CommonFunctions.LanguageBookShort(strSource, GlobalOptions.Language) + strSpaceCharacter + strPage;
            GlobalOptions.ToolTipProcessor.SetToolTip(lblSource,
                CommonFunctions.LanguageBookLong(strSource, GlobalOptions.Language) + strSpaceCharacter +
                LanguageManager.GetString("String_Page", GlobalOptions.Language) + strSpaceCharacter + strPage);
            _blnRefresh = false;
        }
        #endregion
    }
>>>>>>> 260a47e0
}<|MERGE_RESOLUTION|>--- conflicted
+++ resolved
@@ -16,14 +16,6 @@
  *  You can obtain the full source code for Chummer5a at
  *  https://github.com/chummer5a/chummer5a
  */
-<<<<<<< HEAD
-﻿using System;
-using System.Collections.Generic;
-using System.Linq;
-using System.Windows.Forms;
-using System.Xml;
- using Chummer.Backend.Shared_Methods;
-=======
  using System;
 using System.Collections.Generic;
 using System.Linq;
@@ -31,7 +23,6 @@
 using System.Windows.Forms;
 using System.Xml.XPath;
  using Chummer.Backend.Skills;
->>>>>>> 260a47e0
 
 namespace Chummer
 {
@@ -39,28 +30,6 @@
     {
         private string _strSelectedSpell = string.Empty;
 
-<<<<<<< HEAD
-		private bool _blnAddAgain = false;
-	    private bool _blnIgnoreRequirements = false;
-		private string _strLimitCategory = string.Empty;
-		private string _strForceSpell = string.Empty;
-		private List<TreeNode> _lstExpandCategories;
-
-		private XmlDocument _objXmlDocument = new XmlDocument();
-		private readonly Character _objCharacter;
-
-		#region Control Events
-		public frmSelectSpell(Character objCharacter)
-        {
-            InitializeComponent();
-			LanguageManager.Instance.Load(GlobalOptions.Instance.Language, this);
-			_objCharacter = objCharacter;
-
-			tipTooltip.SetToolTip(chkLimited, LanguageManager.Instance.GetString("Tip_SelectSpell_LimitedSpell"));
-			tipTooltip.SetToolTip(chkExtended, LanguageManager.Instance.GetString("Tip_SelectSpell_ExtendedSpell"));
-
-			MoveControls();
-=======
         private bool _blnAddAgain;
         private bool _blnIgnoreRequirements;
         private string _strLimitCategory = string.Empty;
@@ -87,710 +56,10 @@
             MoveControls();
             // Load the Spells information.
             _xmlBaseSpellDataNode = XmlManager.Load("spells.xml").GetFastNavigator().SelectSingleNode("/chummer");
->>>>>>> 260a47e0
         }
 
         private void frmSelectSpell_Load(object sender, EventArgs e)
         {
-<<<<<<< HEAD
-			// If a value is forced, set the name of the spell and accept the form.
-			if (!string.IsNullOrEmpty(_strForceSpell))
-			{
-				_strSelectedSpell = _strForceSpell;
-				DialogResult = DialogResult.OK;
-			}
-
-			foreach (Label objLabel in Controls.OfType<Label>())
-			{
-				if (objLabel.Text.StartsWith("["))
-					objLabel.Text = string.Empty;
-			}
-
-        	// Load the Spells information.
-			_objXmlDocument = XmlManager.Instance.Load("spells.xml");
-
-			// Populate the Category list.
-			XmlNodeList objXmlNodeList = _objXmlDocument.SelectNodes("/chummer/categories/category");
-			HashSet<string> limit = new HashSet<string>();
-	        foreach (Improvement improvement in _objCharacter.Improvements.Where(improvement => improvement.ImproveType == Improvement.ImprovementType.LimitSpellCategory))
-	        {
-				limit.Add(improvement.ImprovedName);
-			}
-			foreach (XmlNode objXmlCategory in objXmlNodeList)
-			{
-				if ((limit.Count <= 0 || !limit.Contains(objXmlCategory.InnerText)) && limit.Count != 0) continue;
-				if (!string.IsNullOrEmpty(_strLimitCategory) && _strLimitCategory != objXmlCategory.InnerText) continue;
-				TreeNode nodCategory = new TreeNode();
-				nodCategory.Tag = objXmlCategory.InnerText;
-				nodCategory.Text = objXmlCategory.Attributes["translate"]?.InnerText ?? objXmlCategory.InnerText;
-
-				treSpells.Nodes.Add(nodCategory);
-			}
-
-			// Don't show the Extended Spell checkbox if the option to Extend any Detection Spell is diabled.
-			chkExtended.Visible = _objCharacter.Options.ExtendAnyDetectionSpell;
-			string strAdditionalFilter = string.Empty;
-			if (_objCharacter.Options.ExtendAnyDetectionSpell)
-				strAdditionalFilter = "not(contains(name, \", Extended\"))";
-
-            // Populate the Spell list.
-			if (!string.IsNullOrEmpty(_strLimitCategory))
-				objXmlNodeList = _objXmlDocument.SelectNodes("/chummer/spells/spell[category = \"" + _strLimitCategory + "\" and " + strAdditionalFilter + " and (" + _objCharacter.Options.BookXPath() + ")]");
-			else if (string.IsNullOrEmpty(strAdditionalFilter))
-                objXmlNodeList = _objXmlDocument.SelectNodes("/chummer/spells/spell[" + _objCharacter.Options.BookXPath() + "]");
-            else
-                objXmlNodeList = _objXmlDocument.SelectNodes("/chummer/spells/spell[" + strAdditionalFilter + " and (" + _objCharacter.Options.BookXPath() + ")]");
-
-            treSpells.TreeViewNodeSorter = new SortByName();
-            treSpells.SelectedNode = treSpells.Nodes[0];
-            foreach (XmlNode objXmlSpell in objXmlNodeList)
-            {
-                TreeNode nodSpell = new TreeNode();
-                TreeNode nodParent = new TreeNode();
-                bool blnInclude = false;
-				
-				if (_blnIgnoreRequirements)
-	            {
-		            blnInclude = true;
-	            }
-	            else if (_objCharacter.AdeptEnabled && !_objCharacter.MagicianEnabled)
-                {
-                    if (objXmlSpell["category"].InnerText != "Rituals")
-                        blnInclude = false;
-                    else if (objXmlSpell["descriptor"].InnerText.Contains("Spell"))
-                        blnInclude = false;
-                    else
-                        blnInclude = true;
-                }
-                else if (!_objCharacter.AdeptEnabled)
-                {
-                    blnInclude = !objXmlSpell["descriptor"].InnerText.Contains("Adept");
-                }
-                else
-                    blnInclude = true;
-
-				if (blnInclude)
-					blnInclude = SelectionShared.RequirementsMet(objXmlSpell, false, _objCharacter);
-
-				if (blnInclude)
-                {
-                    nodSpell.Text = objXmlSpell["translate"]?.InnerText ?? objXmlSpell["name"].InnerText;
-                    nodSpell.Tag = objXmlSpell["name"].InnerText;
-                    // Check to see if there is already a Category node for the Spell's category.
-                    foreach (TreeNode nodCategory in treSpells.Nodes)
-                    {
-                        if (nodCategory.Level == 0 && nodCategory.Tag.ToString() == objXmlSpell["category"].InnerText)
-                        {
-                            nodParent = nodCategory;
-                        }
-                    }
-
-                    // Add the Spell to the Category node.
-                    nodParent.Nodes.Add(nodSpell);
-
-                    if (!string.IsNullOrEmpty(_strLimitCategory))
-                        nodParent.Expand();
-                }
-            }
-
-			if (_lstExpandCategories != null)
-			{
-				foreach (TreeNode objExpandedNode in _lstExpandCategories)
-				{
-					foreach (TreeNode objNode in treSpells.Nodes)
-					{
-						if (objNode.Text == objExpandedNode.Text)
-						{
-							objNode.Expand();
-						}
-					}
-				}
-			}
-			
-			txtSearch.Enabled = string.IsNullOrEmpty(_strLimitCategory);
-
-	        int freeSpells = _objCharacter.ObjImprovementManager.ValueOf(Improvement.ImprovementType.FreeSpells) 
-			+ _objCharacter.Improvements.Where(i => i.ImproveType == Improvement.ImprovementType.FreeSpellsATT)
-				.Select(imp => _objCharacter.GetAttribute(imp.UniqueName)).Select(att => att.TotalValue).Sum() 
-			+ _objCharacter.Improvements.Where(i => i.ImproveType == Improvement.ImprovementType.FreeSpellsSkill)
-				.Select(imp => _objCharacter.SkillsSection.Skills.First(x => x.Name == imp.UniqueName)).Select(objSkill => objSkill.LearnedRating).Sum();
-	        chkFreeBonus.Visible = freeSpells > 0 && freeSpells > _objCharacter.Spells.Count(spell => spell.FreeBonus);
-        }
-
-        private void treSpells_AfterSelect(object sender, TreeViewEventArgs e)
-        {
-            // Only attempt to retrieve Spell information if a child node is selected.
-            if (treSpells.SelectedNode.Level > 0)
-            {
-            	// Display the Spell information.
-                XmlNode objXmlSpell = _objXmlDocument.SelectSingleNode("/chummer/spells/spell[name = \"" + treSpells.SelectedNode.Tag + "\"]");
-
-				string[] strDescriptorsIn = objXmlSpell["descriptor"].InnerText.Split(',');
-				
-				string strDescriptors = string.Empty;
-				bool blnExtendedFound = false;
-				foreach (string strDescriptor in strDescriptorsIn)
-				{
-					switch (strDescriptor.Trim())
-					{
-						case "Adept":
-							strDescriptors += LanguageManager.Instance.GetString("String_DescAdept") + ", ";
-							break;
-						case "Anchored":
-							strDescriptors += LanguageManager.Instance.GetString("String_DescAnchored") + ", ";
-							break;
-						case "Blood":
-							strDescriptors += LanguageManager.Instance.GetString("String_DescBlood") + ", ";
-							break;
-						case "Contractual":
-							strDescriptors += LanguageManager.Instance.GetString("String_DescContractual") + ", ";
-							break;
-						case "Geomancy":
-							strDescriptors += LanguageManager.Instance.GetString("String_DescGeomancy") + ", ";
-							break;
-						case "Mana":
-							strDescriptors += LanguageManager.Instance.GetString("String_DescMana") + ", ";
-							break;
-						case "Material Link":
-							strDescriptors += LanguageManager.Instance.GetString("String_DescMaterialLink") + ", ";
-							break;
-						case "Minion":
-							strDescriptors += LanguageManager.Instance.GetString("String_DescMinion") + ", ";
-							break;
-						case "Organic Link":
-							strDescriptors += LanguageManager.Instance.GetString("String_DescOrganicLink") + ", ";
-							break;
-						case "Spell":
-							strDescriptors += LanguageManager.Instance.GetString("String_DescSpell") + ", ";
-							break;
-						case "Spotter":
-							strDescriptors += LanguageManager.Instance.GetString("String_DescSpotter") + ", ";
-							break;
-					}
-				}
-
-				// If Extended Area was not found and the Extended checkbox is checked, add Extended Area to the list of Descriptors.
-				if (chkExtended.Checked && !blnExtendedFound)
-					strDescriptors += LanguageManager.Instance.GetString("String_DescExtendedArea") + ", ";
-
-                if (chkAlchemical.Checked && !blnExtendedFound)
-                    strDescriptors += LanguageManager.Instance.GetString("String_DescAlchemicalPreparation") + ", ";
-
-                // Remove the trailing comma.
-				if (!string.IsNullOrEmpty(strDescriptors))
-					strDescriptors = strDescriptors.Substring(0, strDescriptors.Length - 2);
-				lblDescriptors.Text = strDescriptors;
-
-				switch (objXmlSpell["type"].InnerText)
-				{
-					case "M":
-						lblType.Text = LanguageManager.Instance.GetString("String_SpellTypeMana");
-						break;
-					default:
-						lblType.Text = LanguageManager.Instance.GetString("String_SpellTypePhysical");
-						break;
-				}
-
-				switch (objXmlSpell["duration"].InnerText)
-				{
-					case "P":
-						lblDuration.Text = LanguageManager.Instance.GetString("String_SpellDurationPermanent");
-						break;
-					case "S":
-						lblDuration.Text = LanguageManager.Instance.GetString("String_SpellDurationSustained");
-						break;
-					default:
-						lblDuration.Text = LanguageManager.Instance.GetString("String_SpellDurationInstant");
-						break;
-				}
-
-				if (objXmlSpell["category"].InnerText == "Detection")
-				{
-					chkExtended.Enabled = true;
-				}
-				else
-				{
-					chkExtended.Checked = false;
-					chkExtended.Enabled = false;
-				}
-
-				string strRange = objXmlSpell["range"].InnerText;
-				strRange = strRange.Replace("Self", LanguageManager.Instance.GetString("String_SpellRangeSelf"));
-				strRange = strRange.Replace("LOS", LanguageManager.Instance.GetString("String_SpellRangeLineOfSight"));
-				strRange = strRange.Replace("LOI", LanguageManager.Instance.GetString("String_SpellRangeLineOfInfluence"));
-				strRange = strRange.Replace("T", LanguageManager.Instance.GetString("String_SpellRangeTouch"));
-				strRange = strRange.Replace("(A)", "(" + LanguageManager.Instance.GetString("String_SpellRangeArea") + ")");
-				strRange = strRange.Replace("MAG", LanguageManager.Instance.GetString("String_AttributeMAGShort"));
-				lblRange.Text = strRange;
-
-				switch (objXmlSpell["damage"].InnerText)
-				{
-					case "P":
-				        lblDamageLabel.Visible = true;
-						lblDamage.Text = LanguageManager.Instance.GetString("String_DamagePhysical");
-						break;
-					case "S":
-                        lblDamageLabel.Visible = true;
-						lblDamage.Text = LanguageManager.Instance.GetString("String_DamageStun");
-						break;
-					default:
-                        lblDamageLabel.Visible = false;
-                        lblDamage.Text = string.Empty;
-						break;
-				}
-
-				string strDV = objXmlSpell["dv"].InnerText.Replace("/", "÷").Replace("F", LanguageManager.Instance.GetString("String_SpellForce"));
-				strDV = strDV.Replace("Overflow damage", LanguageManager.Instance.GetString("String_SpellOverflowDamage"));
-				strDV = strDV.Replace("Damage Value", LanguageManager.Instance.GetString("String_SpellDamageValue"));
-				strDV = strDV.Replace("Toxin DV", LanguageManager.Instance.GetString("String_SpellToxinDV"));
-				strDV = strDV.Replace("Disease DV", LanguageManager.Instance.GetString("String_SpellDiseaseDV"));
-				strDV = strDV.Replace("Radiation Power", LanguageManager.Instance.GetString("String_SpellRadiationPower"));
-
-				if (chkExtended.Checked)
-				{
-					// Add +2 to the DV value if Extended is selected.
-					int intPos = strDV.IndexOf(')') + 1;
-					string strAfter = strDV.Substring(intPos, strDV.Length - intPos);
-					strDV = strDV.Remove(intPos, strDV.Length - intPos);
-					if (string.IsNullOrEmpty(strAfter))
-						strAfter = "+2";
-					else
-					{
-						int intValue = Convert.ToInt32(strAfter) + 2;
-						if (intValue == 0)
-							strAfter = string.Empty;
-						else if (intValue > 0)
-							strAfter = "+" + intValue.ToString();
-						else
-							strAfter = intValue.ToString();
-					}
-					strDV += strAfter;
-				}
-
-                if (chkLimited.Checked)
-                {
-                    int intPos = 0;
-                    if (strDV.Contains("-"))
-                    {
-                        intPos = strDV.IndexOf("-") + 1;
-                        string strAfter = strDV.Substring(intPos, strDV.Length - intPos);
-                        strDV = strDV.Substring(0, intPos);
-                        int intAfter = Convert.ToInt32(strAfter);
-                        intAfter += 2;
-                        strDV += intAfter.ToString();
-                    }
-                    else if (strDV.Contains("+"))
-                    {
-                        intPos = strDV.IndexOf("-");
-                        string strAfter = strDV.Substring(intPos, strDV.Length - intPos);
-                        strDV = strDV.Substring(0, intPos);
-                        int intAfter = Convert.ToInt32(strAfter);
-                        intAfter -= 2;
-                        if (intAfter > 0)
-                            strDV += "+" + intAfter.ToString();
-                        else if (intAfter < 0)
-                            strDV += intAfter.ToString();
-                    }
-                    else
-                    {
-                        strDV += "-2";
-                    }
-                }
-
-				lblDV.Text = strDV;
-
-				string strBook = _objCharacter.Options.LanguageBookShort(objXmlSpell["source"].InnerText);
-				string strPage = objXmlSpell["page"].InnerText;
-				if (objXmlSpell["altpage"] != null)
-					strPage = objXmlSpell["altpage"].InnerText;
-				lblSource.Text = strBook + " " + strPage;
-
-				tipTooltip.SetToolTip(lblSource, _objCharacter.Options.LanguageBookLong(objXmlSpell["source"].InnerText) + " " + LanguageManager.Instance.GetString("String_Page") + " " + strPage);
-            }
-        }
-
-		private void cmdOK_Click(object sender, EventArgs e)
-		{
-			if (!_blnAddAgain)
-			{
-				_lstExpandCategories = null;
-			}
-
-			if (treSpells.SelectedNode != null)
-			{
-				if (treSpells.SelectedNode.Level == 0)
-				{
-					return;
-				}
-				else
-				{
-					// Display the Spell information.
-					XmlNode objXmlSpell = _objXmlDocument.SelectSingleNode("/chummer/spells/spell[name = \"" + treSpells.SelectedNode.Tag + "\"]");
-					// Count the number of Spells the character currently has and make sure they do not try to select more Spells than they are allowed.
-					// The maximum number of Spells a character can start with is 2 x (highest of Spellcasting or Ritual Spellcasting Skill).
-					int intSpellCount = 0;
-					int intRitualCount = 0;
-					int intAlchPrepCount = 0;
-
-					foreach (Spell objspell in _objCharacter.Spells)
-					{
-						if (objspell.Alchemical)
-						{ intAlchPrepCount++; }
-						else if (objspell.Category == "Rituals")
-						{ intRitualCount++; }
-						else
-						{ intSpellCount++; }
-					}
-					if (!_objCharacter.IgnoreRules)
-					{
-						int intSpellLimit = (_objCharacter.MAG.TotalValue * 2);
-						if (chkAlchemical.Checked && (intAlchPrepCount >= intSpellLimit) && !_objCharacter.Created)
-						{
-
-							MessageBox.Show(LanguageManager.Instance.GetString("Message_SpellLimit"), LanguageManager.Instance.GetString("MessageTitle_SpellLimit"), MessageBoxButtons.OK, MessageBoxIcon.Information);
-							return;
-						}
-						if (objXmlSpell["category"].InnerText == "Rituals" && (intRitualCount >= intSpellLimit) && !_objCharacter.Created)
-						{
-							MessageBox.Show(LanguageManager.Instance.GetString("Message_SpellLimit"), LanguageManager.Instance.GetString("MessageTitle_SpellLimit"), MessageBoxButtons.OK, MessageBoxIcon.Information);
-							return;
-						}
-						if (intSpellCount >= intSpellLimit && !_objCharacter.Created)
-						{
-							MessageBox.Show(LanguageManager.Instance.GetString("Message_SpellLimit"),
-								LanguageManager.Instance.GetString("MessageTitle_SpellLimit"), MessageBoxButtons.OK, MessageBoxIcon.Information);
-							return;
-
-						}
-						if (!SelectionShared.RequirementsMet(objXmlSpell, true, _objCharacter, null, null, _objXmlDocument, "", LanguageManager.Instance.GetString("String_DescSpell")))
-                        {
-                            return;
-                        }
-                    }
-				}
-				if (treSpells.SelectedNode != null && treSpells.SelectedNode.Level > 0)
-				{				    
-				    AcceptForm();
-				}
-			}
-		}
-
-        private void treSpells_DoubleClick(object sender, EventArgs e)
-        {
-	        if (treSpells.SelectedNode.Level > 0)
-	        {
-				ExpandedCategories = null;
-		        cmdOK_Click(sender, e);
-	        }
-		}
-
-        private void cmdCancel_Click(object sender, EventArgs e)
-        {
-			_lstExpandCategories = null;
-			DialogResult = DialogResult.Cancel;
-        }
-
-		private void txtSearch_TextChanged(object sender, EventArgs e)
-		{
-			string strAdditionalFilter = string.Empty;
-			if (_objCharacter.Options.ExtendAnyDetectionSpell)
-				strAdditionalFilter = " and ((not(contains(name, \", Extended\"))))";
-			
-			// Treat everything as being uppercase so the search is case-insensitive.
-			string strSearch = "/chummer/spells/spell[(" + _objCharacter.Options.BookXPath() + ")" + strAdditionalFilter + " and ((contains(translate(name,'abcdefghijklmnopqrstuvwxyzàáâãäåçèéêëìíîïñòóôõöùúûüýß','ABCDEFGHIJKLMNOPQRSTUVWXYZÀÁÂÃÄÅÇÈÉÊËÌÍÎÏÑÒÓÔÕÖÙÚÛÜÝß'), \"" + txtSearch.Text.ToUpper() + "\") and not(translate)) or contains(translate(translate,'abcdefghijklmnopqrstuvwxyzàáâãäåçèéêëìíîïñòóôõöùúûüýß','ABCDEFGHIJKLMNOPQRSTUVWXYZÀÁÂÃÄÅÇÈÉÊËÌÍÎÏÑÒÓÔÕÖÙÚÛÜÝß'), \"" + txtSearch.Text.ToUpper() + "\"))]";
-
-			treSpells.Nodes.Clear();
-
-			// Populate the Category list.
-			XmlNodeList objXmlNodeList = _objXmlDocument.SelectNodes("/chummer/categories/category");
-			foreach (XmlNode objXmlCategory in objXmlNodeList)
-			{
-				if (string.IsNullOrEmpty(_strLimitCategory) || _strLimitCategory == objXmlCategory.InnerText)
-				{
-					TreeNode nodCategory = new TreeNode();
-					nodCategory.Tag = objXmlCategory.InnerText;
-					nodCategory.Text = objXmlCategory.Attributes["translate"]?.InnerText ?? objXmlCategory.InnerText;
-
-					treSpells.Nodes.Add(nodCategory);
-				}
-			}
-
-			// Populate the Spell list.
-			objXmlNodeList = _objXmlDocument.SelectNodes(strSearch);
-			treSpells.TreeViewNodeSorter = new SortByName();
-
-            foreach (XmlNode objXmlSpell in objXmlNodeList)
-			{
-                bool blnInclude = false;
-
-                if (_objCharacter.AdeptEnabled && !_objCharacter.MagicianEnabled)
-                {
-					blnInclude = objXmlSpell["descriptor"].InnerText.Contains("Adept");
-				}
-                else if (!_objCharacter.AdeptEnabled)
-                {
-                    blnInclude = !objXmlSpell["descriptor"].InnerText.Contains("Adept");
-                }
-                else
-                    blnInclude = true;
-
-                if (blnInclude)
-                {
-                    TreeNode nodSpell = new TreeNode();
-                    TreeNode nodParent = new TreeNode();
-                    nodSpell.Text = objXmlSpell["translate"]?.InnerText ?? objXmlSpell["name"].InnerText;
-                    nodSpell.Tag = objXmlSpell["name"].InnerText;
-                    // Check to see if there is already a Category node for the Spell's category.
-                    foreach (TreeNode nodCategory in treSpells.Nodes)
-                    {
-                        if (nodCategory.Level == 0 && nodCategory.Tag.ToString() == objXmlSpell["category"].InnerText)
-                        {
-                            nodParent = nodCategory;
-                        }
-                    }
-
-                    // Add the Spell to the Category node.
-                    nodParent.Nodes.Add(nodSpell);
-                    nodParent.Expand();
-                }
-			}
-
-			List<TreeNode> lstRemove = new List<TreeNode>();
-			foreach (TreeNode nodNode in treSpells.Nodes)
-			{
-				if (nodNode.Level == 0 && nodNode.Nodes.Count == 0)
-					lstRemove.Add(nodNode);
-			}
-
-			foreach (TreeNode nodNode in lstRemove)
-				treSpells.Nodes.Remove(nodNode);
-		    if (treSpells.Nodes.Count > 0)
-		    {
-		        treSpells.SelectedNode = treSpells.Nodes[0];
-		    }
-		}
-
-		private void cmdOKAdd_Click(object sender, EventArgs e)
-		{
-			_blnAddAgain = true;
-			List<TreeNode> _lstExpandCategories = new List<TreeNode>();
-			foreach (TreeNode objNode in treSpells.Nodes)
-			{
-				if (objNode.IsExpanded)
-				{
-					_lstExpandCategories.Add(objNode);
-				}
-			}
-			ExpandedCategories = _lstExpandCategories;
-			cmdOK_Click(sender, e);
-		}
-
-		private void txtSearch_KeyDown(object sender, KeyEventArgs e)
-		{
-			if (treSpells.SelectedNode == null)
-			{
-				if (treSpells.Nodes.Count > 0)
-					treSpells.SelectedNode = treSpells.Nodes[0];
-			}
-			if (e.KeyCode == Keys.Down)
-			{
-                if (treSpells.SelectedNode != null)
-                {
-					treSpells.SelectedNode = treSpells.SelectedNode.NextVisibleNode;
-					if (treSpells.SelectedNode == null)
-						treSpells.SelectedNode = treSpells.Nodes[0];
-				}
-			}
-			if (e.KeyCode == Keys.Up)
-			{
-                if (treSpells.SelectedNode != null)
-                {
-					treSpells.SelectedNode = treSpells.SelectedNode.PrevVisibleNode;
-					if (treSpells.SelectedNode == null && treSpells.Nodes.Count > 0)
-						treSpells.SelectedNode = treSpells.Nodes[treSpells.Nodes.Count - 1].LastNode;
-				}
-			}
-		}
-
-		private void txtSearch_KeyUp(object sender, KeyEventArgs e)
-		{
-			if (e.KeyCode == Keys.Up)
-				txtSearch.Select(txtSearch.Text.Length, 0);
-		}
-
-		private void chkExtended_CheckedChanged(object sender, EventArgs e)
-		{
-			treSpells_AfterSelect(sender, null);
-		}
-		#endregion
-
-		#region Properties
-		/// <summary>
-		/// Whether or not the user wants to add another item after this one.
-		/// </summary>
-		public bool AddAgain
-		{
-			get
-			{
-				return _blnAddAgain;
-			}
-		}
-
-		public List<TreeNode> ExpandedCategories
-		{
-			get
-			{
-				return _lstExpandCategories;
-			}
-			set
-			{
-				_lstExpandCategories = value;
-			}
-		}
-		/// <summary>
-		/// Whether or not a Limited version of the Spell was selected.
-		/// </summary>
-		public bool Limited
-		{
-			get
-			{
-				return chkLimited.Checked;
-			}
-		}
-
-		/// <summary>
-		/// Whether or not an Extended version of the Spell was selected.
-		/// </summary>
-		public bool Extended
-		{
-			get
-			{
-				return chkExtended.Checked;
-			}
-		}
-
-        /// <summary>
-        /// Whether or not a Alchemical version of the Spell was selected.
-        /// </summary>
-        public bool Alchemical
-        {
-            get
-            {
-                return chkAlchemical.Checked;
-            }
-        }
-
-        /// <summary>
-		/// Limit the Spell list to a particular Category.
-		/// </summary>
-		public string LimitCategory
-		{
-			set
-			{
-				_strLimitCategory = value;
-			}
-		}
-
-		/// <summary>
-		/// Force a particular Spell to be selected.
-		/// </summary>
-		public string ForceSpellName
-		{
-			set
-			{
-				_strForceSpell = value;
-			}
-		}
-
-		/// <summary>
-        /// Spell that was selected in the dialogue.
-        /// </summary>
-        public string SelectedSpell
-        {
-            get
-            {
-                return _strSelectedSpell;
-            }
-        }
-
-	    public bool IgnoreRequirements
-	    {
-		    get
-		    {
-			    return _blnIgnoreRequirements;
-		    }
-		    set
-		    {
-			    _blnIgnoreRequirements = value;
-		    }
-
-		}
-
-		public bool FreeBonus { get; set; }
-		#endregion
-
-		#region Methods
-		/// <summary>
-		/// Accept the selected item and close the form.
-		/// </summary>
-		private void AcceptForm()
-        {
-			_strSelectedSpell = treSpells.SelectedNode.Tag.ToString();
-	        FreeBonus = chkFreeBonus.Checked;
-			DialogResult = DialogResult.OK;
-		}
-
-	    private void MoveControls()
-		{
-			int intWidth = Math.Max(lblDescriptorsLabel.Width, lblTypeLabel.Width);
-			intWidth = Math.Max(intWidth, lblTypeLabel.Width);
-			intWidth = Math.Max(intWidth, lblRangeLabel.Width);
-			intWidth = Math.Max(intWidth, lblDamageLabel.Width);
-			intWidth = Math.Max(intWidth, lblDurationLabel.Width);
-			intWidth = Math.Max(intWidth, lblDVLabel.Width);
-
-			lblDescriptors.Left = lblDescriptorsLabel.Left + intWidth + 6;
-			lblType.Left = lblTypeLabel.Left + intWidth + 6;
-			lblRange.Left = lblRangeLabel.Left + intWidth + 6;
-			lblDamage.Left = lblDamageLabel.Left + intWidth + 6;
-			lblDuration.Left = lblDurationLabel.Left + intWidth + 6;
-			lblDV.Left = lblDVLabel.Left + intWidth + 6;
-
-			lblSource.Left = lblSourceLabel.Left + lblSourceLabel.Width + 6;
-
-			lblSearchLabel.Left = txtSearch.Left - 6 - lblSearchLabel.Width;
-		}
-		#endregion
-
-        private void chkLimited_CheckedChanged(object sender, EventArgs e)
-        {
-            if (treSpells.SelectedNode.Level > 0)
-            {
-                // Display the Spell information.
-                XmlNode objXmlSpell = _objXmlDocument.SelectSingleNode("/chummer/spells/spell[name = \"" + treSpells.SelectedNode.Tag + "\"]");
-                string strDV = objXmlSpell["dv"].InnerText.Replace("/", "÷").Replace("F", LanguageManager.Instance.GetString("String_SpellForce"));
-                strDV = strDV.Replace("Overflow damage", LanguageManager.Instance.GetString("String_SpellOverflowDamage"));
-                strDV = strDV.Replace("Damage Value", LanguageManager.Instance.GetString("String_SpellDamageValue"));
-                strDV = strDV.Replace("Toxin DV", LanguageManager.Instance.GetString("String_SpellToxinDV"));
-                strDV = strDV.Replace("Disease DV", LanguageManager.Instance.GetString("String_SpellDiseaseDV"));
-                strDV = strDV.Replace("Radiation Power", LanguageManager.Instance.GetString("String_SpellRadiationPower"));
-
-                if (chkLimited.Checked && strDV.StartsWith("F"))
-                {
-                    int intPos = 0;
-                    if (strDV.Contains("-"))
-                    {
-                        intPos = strDV.IndexOf("-") + 1;
-                        string strAfter = strDV.Substring(intPos, strDV.Length - intPos);
-                        strDV = strDV.Substring(0, intPos);
-                        int intAfter = Convert.ToInt32(strAfter);
-                        intAfter += 2;
-                        strDV += intAfter.ToString();
-                    }
-                    else if (strDV.Contains("+"))
-                    {
-                        intPos = strDV.IndexOf("+");
-=======
             // If a value is forced, set the name of the spell and accept the form.
             if (!string.IsNullOrEmpty(_strForceSpell))
             {
@@ -1500,17 +769,12 @@
                     intPos = strDV.IndexOf('+');
                     if (intPos != -1)
                     {
->>>>>>> 260a47e0
                         string strAfter = strDV.Substring(intPos, strDV.Length - intPos);
                         strDV = strDV.Substring(0, intPos);
                         int intAfter = Convert.ToInt32(strAfter);
                         intAfter -= 2;
                         if (intAfter > 0)
-<<<<<<< HEAD
-                            strDV += "+" + intAfter.ToString();
-=======
                             strDV += '+' + intAfter.ToString();
->>>>>>> 260a47e0
                         else if (intAfter < 0)
                             strDV += intAfter.ToString();
                     }
@@ -1519,18 +783,6 @@
                         strDV += "-2";
                     }
                 }
-<<<<<<< HEAD
-
-                lblDV.Text = strDV;
-            }
-        }
-
-        private void lblSource_Click(object sender, EventArgs e)
-        {
-            CommonFunctions.StaticOpenPDF(lblSource.Text, _objCharacter);
-        }
-	}
-=======
             }
 
             lblDV.Text = strDV;
@@ -1559,5 +811,4 @@
         }
         #endregion
     }
->>>>>>> 260a47e0
 }