/*  This file is part of Chummer5a.
 *
 *  Chummer5a is free software: you can redistribute it and/or modify
 *  it under the terms of the GNU General Public License as published by
 *  the Free Software Foundation, either version 3 of the License, or
 *  (at your option) any later version.
 *
 *  Chummer5a is distributed in the hope that it will be useful,
 *  but WITHOUT ANY WARRANTY; without even the implied warranty of
 *  MERCHANTABILITY or FITNESS FOR A PARTICULAR PURPOSE.  See the
 *  GNU General Public License for more details.
 *
 *  You should have received a copy of the GNU General Public License
 *  along with Chummer5a.  If not, see <http://www.gnu.org/licenses/>.
 *
 *  You can obtain the full source code for Chummer5a at
 *  https://github.com/chummer5a/chummer5a
 */
﻿using System;
using System.Collections.Generic;
using System.Linq;
using System.Windows.Forms;
using System.Xml;
<<<<<<< HEAD
=======
 using Chummer.Backend.Shared_Methods;
>>>>>>> 59b780a7

namespace Chummer
{
    public partial class frmSelectSpell : Form
    {
        private string _strSelectedSpell = string.Empty;

		private bool _blnAddAgain = false;
	    private bool _blnIgnoreRequirements = false;
		private string _strLimitCategory = string.Empty;
		private string _strForceSpell = string.Empty;
		private List<TreeNode> _lstExpandCategories;

		private XmlDocument _objXmlDocument = new XmlDocument();
		private readonly Character _objCharacter;

		#region Control Events
		public frmSelectSpell(Character objCharacter)
        {
            InitializeComponent();
			LanguageManager.Instance.Load(GlobalOptions.Instance.Language, this);
			_objCharacter = objCharacter;

			tipTooltip.SetToolTip(chkLimited, LanguageManager.Instance.GetString("Tip_SelectSpell_LimitedSpell"));
			tipTooltip.SetToolTip(chkExtended, LanguageManager.Instance.GetString("Tip_SelectSpell_ExtendedSpell"));

			MoveControls();
        }

        private void frmSelectSpell_Load(object sender, EventArgs e)
        {
			// If a value is forced, set the name of the spell and accept the form.
			if (!string.IsNullOrEmpty(_strForceSpell))
			{
				_strSelectedSpell = _strForceSpell;
				DialogResult = DialogResult.OK;
			}

			foreach (Label objLabel in Controls.OfType<Label>())
			{
				if (objLabel.Text.StartsWith("["))
					objLabel.Text = string.Empty;
			}

        	// Load the Spells information.
			_objXmlDocument = XmlManager.Instance.Load("spells.xml");

			// Populate the Category list.
			XmlNodeList objXmlNodeList = _objXmlDocument.SelectNodes("/chummer/categories/category");
<<<<<<< HEAD
			foreach (XmlNode objXmlCategory in objXmlNodeList)
			{
				if (string.IsNullOrEmpty(_strLimitCategory) || _strLimitCategory == objXmlCategory.InnerText)
				{
					TreeNode nodCategory = new TreeNode();
					nodCategory.Tag = objXmlCategory.InnerText;
					if (objXmlCategory.Attributes["translate"] != null)
						nodCategory.Text = objXmlCategory.Attributes["translate"].InnerText;
					else
						nodCategory.Text = objXmlCategory.InnerText;

					treSpells.Nodes.Add(nodCategory);
				}
=======
			HashSet<string> limit = new HashSet<string>();
	        foreach (Improvement improvement in _objCharacter.Improvements.Where(improvement => improvement.ImproveType == Improvement.ImprovementType.LimitSpellCategory))
	        {
				limit.Add(improvement.ImprovedName);
			}
			foreach (XmlNode objXmlCategory in objXmlNodeList)
			{
				if ((limit.Count <= 0 || !limit.Contains(objXmlCategory.InnerText)) && limit.Count != 0) continue;
				if (!string.IsNullOrEmpty(_strLimitCategory) && _strLimitCategory != objXmlCategory.InnerText) continue;
				TreeNode nodCategory = new TreeNode();
				nodCategory.Tag = objXmlCategory.InnerText;
				nodCategory.Text = objXmlCategory.Attributes["translate"]?.InnerText ?? objXmlCategory.InnerText;

				treSpells.Nodes.Add(nodCategory);
>>>>>>> 59b780a7
			}

			// Don't show the Extended Spell checkbox if the option to Extend any Detection Spell is diabled.
			chkExtended.Visible = _objCharacter.Options.ExtendAnyDetectionSpell;
			string strAdditionalFilter = string.Empty;
			if (_objCharacter.Options.ExtendAnyDetectionSpell)
				strAdditionalFilter = "not(contains(name, \", Extended\"))";

            // Populate the Spell list.
			if (!string.IsNullOrEmpty(_strLimitCategory))
				objXmlNodeList = _objXmlDocument.SelectNodes("/chummer/spells/spell[category = \"" + _strLimitCategory + "\" and " + strAdditionalFilter + " and (" + _objCharacter.Options.BookXPath() + ")]");
			else if (string.IsNullOrEmpty(strAdditionalFilter))
                objXmlNodeList = _objXmlDocument.SelectNodes("/chummer/spells/spell[" + _objCharacter.Options.BookXPath() + "]");
            else
                objXmlNodeList = _objXmlDocument.SelectNodes("/chummer/spells/spell[" + strAdditionalFilter + " and (" + _objCharacter.Options.BookXPath() + ")]");

            treSpells.TreeViewNodeSorter = new SortByName();
            treSpells.SelectedNode = treSpells.Nodes[0];
            foreach (XmlNode objXmlSpell in objXmlNodeList)
            {
                TreeNode nodSpell = new TreeNode();
                TreeNode nodParent = new TreeNode();
                bool blnInclude = false;
<<<<<<< HEAD

	            if (_blnIgnoreRequirements)
=======
				
				if (_blnIgnoreRequirements)
>>>>>>> 59b780a7
	            {
		            blnInclude = true;
	            }
	            else if (_objCharacter.AdeptEnabled && !_objCharacter.MagicianEnabled)
                {
                    if (objXmlSpell["category"].InnerText != "Rituals")
                        blnInclude = false;
                    else if (objXmlSpell["descriptor"].InnerText.Contains("Spell"))
                        blnInclude = false;
                    else
                        blnInclude = true;
                }
                else if (!_objCharacter.AdeptEnabled)
                {
<<<<<<< HEAD
                    if (objXmlSpell["descriptor"].InnerText.Contains("Adept"))
                        blnInclude = false;
                    else
                        blnInclude = true;
=======
                    blnInclude = !objXmlSpell["descriptor"].InnerText.Contains("Adept");
>>>>>>> 59b780a7
                }
                else
                    blnInclude = true;

<<<<<<< HEAD
                // Art requirements.
                bool blnStreetGrimoire = (_objCharacter.Options.Books.Contains("SG"));
                if (blnStreetGrimoire && !_objCharacter.Options.IgnoreArt)
                {
                    foreach (XmlNode objXmlArt in objXmlSpell.SelectNodes("required/allof/art"))
                    {
                        bool blnFound = false;
                        foreach (Art objArt in _objCharacter.Arts)
                        {
                            if (objArt.Name == objXmlArt.InnerText)
                            {
                                blnFound = true;
                                break;
                            }
                        }
                        blnInclude = blnInclude && blnFound;
                    }
                }

                if (blnInclude)
                {
                    if (objXmlSpell["translate"] != null)
                        nodSpell.Text = objXmlSpell["translate"].InnerText;
                    else
                        nodSpell.Text = objXmlSpell["name"].InnerText;
=======
				if (blnInclude)
					blnInclude = SelectionShared.RequirementsMet(objXmlSpell, false, _objCharacter);

				if (blnInclude)
                {
                    nodSpell.Text = objXmlSpell["translate"]?.InnerText ?? objXmlSpell["name"].InnerText;
>>>>>>> 59b780a7
                    nodSpell.Tag = objXmlSpell["name"].InnerText;
                    // Check to see if there is already a Category node for the Spell's category.
                    foreach (TreeNode nodCategory in treSpells.Nodes)
                    {
                        if (nodCategory.Level == 0 && nodCategory.Tag.ToString() == objXmlSpell["category"].InnerText)
                        {
                            nodParent = nodCategory;
                        }
                    }

                    // Add the Spell to the Category node.
                    nodParent.Nodes.Add(nodSpell);

                    if (!string.IsNullOrEmpty(_strLimitCategory))
                        nodParent.Expand();
                }
            }

			if (_lstExpandCategories != null)
			{
				foreach (TreeNode objExpandedNode in _lstExpandCategories)
				{
					foreach (TreeNode objNode in treSpells.Nodes)
					{
						if (objNode.Text == objExpandedNode.Text)
						{
							objNode.Expand();
						}
					}
				}
			}
<<<<<<< HEAD

			if (!string.IsNullOrEmpty(_strLimitCategory))
				txtSearch.Enabled = false;
=======
			
			txtSearch.Enabled = string.IsNullOrEmpty(_strLimitCategory);

	        int freeSpells = _objCharacter.ObjImprovementManager.ValueOf(Improvement.ImprovementType.FreeSpells) 
			+ _objCharacter.Improvements.Where(i => i.ImproveType == Improvement.ImprovementType.FreeSpellsATT)
				.Select(imp => _objCharacter.GetAttribute(imp.UniqueName)).Select(att => att.TotalValue).Sum() 
			+ _objCharacter.Improvements.Where(i => i.ImproveType == Improvement.ImprovementType.FreeSpellsSkill)
				.Select(imp => _objCharacter.SkillsSection.Skills.First(x => x.Name == imp.UniqueName)).Select(objSkill => objSkill.LearnedRating).Sum();
	        chkFreeBonus.Visible = freeSpells > 0 && freeSpells > _objCharacter.Spells.Count(spell => spell.FreeBonus);
>>>>>>> 59b780a7
        }

        private void treSpells_AfterSelect(object sender, TreeViewEventArgs e)
        {
            // Only attempt to retrieve Spell information if a child node is selected.
            if (treSpells.SelectedNode.Level > 0)
            {
            	// Display the Spell information.
                XmlNode objXmlSpell = _objXmlDocument.SelectSingleNode("/chummer/spells/spell[name = \"" + treSpells.SelectedNode.Tag + "\"]");

				string[] strDescriptorsIn = objXmlSpell["descriptor"].InnerText.Split(',');
				
				string strDescriptors = string.Empty;
				bool blnExtendedFound = false;
				foreach (string strDescriptor in strDescriptorsIn)
				{
					switch (strDescriptor.Trim())
					{
						case "Adept":
							strDescriptors += LanguageManager.Instance.GetString("String_DescAdept") + ", ";
							break;
						case "Anchored":
							strDescriptors += LanguageManager.Instance.GetString("String_DescAnchored") + ", ";
							break;
						case "Blood":
							strDescriptors += LanguageManager.Instance.GetString("String_DescBlood") + ", ";
							break;
						case "Contractual":
							strDescriptors += LanguageManager.Instance.GetString("String_DescContractual") + ", ";
							break;
						case "Geomancy":
							strDescriptors += LanguageManager.Instance.GetString("String_DescGeomancy") + ", ";
							break;
						case "Mana":
							strDescriptors += LanguageManager.Instance.GetString("String_DescMana") + ", ";
							break;
						case "Material Link":
							strDescriptors += LanguageManager.Instance.GetString("String_DescMaterialLink") + ", ";
							break;
						case "Minion":
							strDescriptors += LanguageManager.Instance.GetString("String_DescMinion") + ", ";
							break;
						case "Organic Link":
							strDescriptors += LanguageManager.Instance.GetString("String_DescOrganicLink") + ", ";
							break;
						case "Spell":
							strDescriptors += LanguageManager.Instance.GetString("String_DescSpell") + ", ";
							break;
						case "Spotter":
							strDescriptors += LanguageManager.Instance.GetString("String_DescSpotter") + ", ";
							break;
					}
				}

				// If Extended Area was not found and the Extended checkbox is checked, add Extended Area to the list of Descriptors.
				if (chkExtended.Checked && !blnExtendedFound)
					strDescriptors += LanguageManager.Instance.GetString("String_DescExtendedArea") + ", ";

                if (chkAlchemical.Checked && !blnExtendedFound)
                    strDescriptors += LanguageManager.Instance.GetString("String_DescAlchemicalPreparation") + ", ";

                // Remove the trailing comma.
				if (!string.IsNullOrEmpty(strDescriptors))
					strDescriptors = strDescriptors.Substring(0, strDescriptors.Length - 2);
				lblDescriptors.Text = strDescriptors;

				switch (objXmlSpell["type"].InnerText)
				{
					case "M":
						lblType.Text = LanguageManager.Instance.GetString("String_SpellTypeMana");
						break;
					default:
						lblType.Text = LanguageManager.Instance.GetString("String_SpellTypePhysical");
						break;
				}

				switch (objXmlSpell["duration"].InnerText)
				{
					case "P":
						lblDuration.Text = LanguageManager.Instance.GetString("String_SpellDurationPermanent");
						break;
					case "S":
						lblDuration.Text = LanguageManager.Instance.GetString("String_SpellDurationSustained");
						break;
					default:
						lblDuration.Text = LanguageManager.Instance.GetString("String_SpellDurationInstant");
						break;
				}

				if (objXmlSpell["category"].InnerText == "Detection")
				{
					chkExtended.Enabled = true;
				}
				else
				{
					chkExtended.Checked = false;
					chkExtended.Enabled = false;
				}

				string strRange = objXmlSpell["range"].InnerText;
				strRange = strRange.Replace("Self", LanguageManager.Instance.GetString("String_SpellRangeSelf"));
				strRange = strRange.Replace("LOS", LanguageManager.Instance.GetString("String_SpellRangeLineOfSight"));
				strRange = strRange.Replace("LOI", LanguageManager.Instance.GetString("String_SpellRangeLineOfInfluence"));
				strRange = strRange.Replace("T", LanguageManager.Instance.GetString("String_SpellRangeTouch"));
				strRange = strRange.Replace("(A)", "(" + LanguageManager.Instance.GetString("String_SpellRangeArea") + ")");
				strRange = strRange.Replace("MAG", LanguageManager.Instance.GetString("String_AttributeMAGShort"));
				lblRange.Text = strRange;

				switch (objXmlSpell["damage"].InnerText)
				{
					case "P":
				        lblDamageLabel.Visible = true;
						lblDamage.Text = LanguageManager.Instance.GetString("String_DamagePhysical");
						break;
					case "S":
                        lblDamageLabel.Visible = true;
<<<<<<< HEAD
                        lblDamage.Text = LanguageManager.Instance.GetString("String_DamageStun");
=======
						lblDamage.Text = LanguageManager.Instance.GetString("String_DamageStun");
>>>>>>> 59b780a7
						break;
					default:
                        lblDamageLabel.Visible = false;
                        lblDamage.Text = string.Empty;
						break;
				}

				string strDV = objXmlSpell["dv"].InnerText.Replace("/", "÷").Replace("F", LanguageManager.Instance.GetString("String_SpellForce"));
				strDV = strDV.Replace("Overflow damage", LanguageManager.Instance.GetString("String_SpellOverflowDamage"));
				strDV = strDV.Replace("Damage Value", LanguageManager.Instance.GetString("String_SpellDamageValue"));
				strDV = strDV.Replace("Toxin DV", LanguageManager.Instance.GetString("String_SpellToxinDV"));
				strDV = strDV.Replace("Disease DV", LanguageManager.Instance.GetString("String_SpellDiseaseDV"));
				strDV = strDV.Replace("Radiation Power", LanguageManager.Instance.GetString("String_SpellRadiationPower"));

				if (chkExtended.Checked)
				{
					// Add +2 to the DV value if Extended is selected.
					int intPos = strDV.IndexOf(')') + 1;
					string strAfter = strDV.Substring(intPos, strDV.Length - intPos);
					strDV = strDV.Remove(intPos, strDV.Length - intPos);
					if (string.IsNullOrEmpty(strAfter))
						strAfter = "+2";
					else
					{
						int intValue = Convert.ToInt32(strAfter) + 2;
						if (intValue == 0)
							strAfter = string.Empty;
						else if (intValue > 0)
							strAfter = "+" + intValue.ToString();
						else
							strAfter = intValue.ToString();
					}
					strDV += strAfter;
				}

                if (chkLimited.Checked)
                {
                    int intPos = 0;
                    if (strDV.Contains("-"))
                    {
                        intPos = strDV.IndexOf("-") + 1;
                        string strAfter = strDV.Substring(intPos, strDV.Length - intPos);
                        strDV = strDV.Substring(0, intPos);
                        int intAfter = Convert.ToInt32(strAfter);
                        intAfter += 2;
                        strDV += intAfter.ToString();
                    }
                    else if (strDV.Contains("+"))
                    {
                        intPos = strDV.IndexOf("-");
                        string strAfter = strDV.Substring(intPos, strDV.Length - intPos);
                        strDV = strDV.Substring(0, intPos);
                        int intAfter = Convert.ToInt32(strAfter);
                        intAfter -= 2;
                        if (intAfter > 0)
                            strDV += "+" + intAfter.ToString();
                        else if (intAfter < 0)
                            strDV += intAfter.ToString();
                    }
                    else
                    {
                        strDV += "-2";
                    }
                }

				lblDV.Text = strDV;

				string strBook = _objCharacter.Options.LanguageBookShort(objXmlSpell["source"].InnerText);
				string strPage = objXmlSpell["page"].InnerText;
				if (objXmlSpell["altpage"] != null)
					strPage = objXmlSpell["altpage"].InnerText;
				lblSource.Text = strBook + " " + strPage;

				tipTooltip.SetToolTip(lblSource, _objCharacter.Options.LanguageBookLong(objXmlSpell["source"].InnerText) + " " + LanguageManager.Instance.GetString("String_Page") + " " + strPage);
            }
        }

		private void cmdOK_Click(object sender, EventArgs e)
		{
			if (!_blnAddAgain)
			{
				_lstExpandCategories = null;
			}

			if (treSpells.SelectedNode != null)
			{
				if (treSpells.SelectedNode.Level == 0)
				{
					return;
				}
				else
				{
					// Display the Spell information.
					XmlNode objXmlSpell = _objXmlDocument.SelectSingleNode("/chummer/spells/spell[name = \"" + treSpells.SelectedNode.Tag + "\"]");
					// Count the number of Spells the character currently has and make sure they do not try to select more Spells than they are allowed.
					// The maximum number of Spells a character can start with is 2 x (highest of Spellcasting or Ritual Spellcasting Skill).
					int intSpellCount = 0;
					int intRitualCount = 0;
					int intAlchPrepCount = 0;
<<<<<<< HEAD
					int intSpellLimit = 0;
=======
>>>>>>> 59b780a7

					foreach (Spell objspell in _objCharacter.Spells)
					{
						if (objspell.Alchemical)
						{ intAlchPrepCount++; }
						else if (objspell.Category == "Rituals")
						{ intRitualCount++; }
						else
						{ intSpellCount++; }
					}
					if (!_objCharacter.IgnoreRules)
					{
<<<<<<< HEAD
						intSpellLimit = (_objCharacter.MAG.TotalValue * 2);
=======
						int intSpellLimit = (_objCharacter.MAG.TotalValue * 2);
>>>>>>> 59b780a7
						if (chkAlchemical.Checked && (intAlchPrepCount >= intSpellLimit) && !_objCharacter.Created)
						{

							MessageBox.Show(LanguageManager.Instance.GetString("Message_SpellLimit"), LanguageManager.Instance.GetString("MessageTitle_SpellLimit"), MessageBoxButtons.OK, MessageBoxIcon.Information);
							return;
						}
<<<<<<< HEAD
						else if (objXmlSpell["category"].InnerText == "Rituals" && (intRitualCount >= intSpellLimit) && !_objCharacter.Created)
=======
						if (objXmlSpell["category"].InnerText == "Rituals" && (intRitualCount >= intSpellLimit) && !_objCharacter.Created)
>>>>>>> 59b780a7
						{
							MessageBox.Show(LanguageManager.Instance.GetString("Message_SpellLimit"), LanguageManager.Instance.GetString("MessageTitle_SpellLimit"), MessageBoxButtons.OK, MessageBoxIcon.Information);
							return;
						}
<<<<<<< HEAD
						else if (intSpellCount >= intSpellLimit && !_objCharacter.Created)
=======
						if (intSpellCount >= intSpellLimit && !_objCharacter.Created)
>>>>>>> 59b780a7
						{
							MessageBox.Show(LanguageManager.Instance.GetString("Message_SpellLimit"),
								LanguageManager.Instance.GetString("MessageTitle_SpellLimit"), MessageBoxButtons.OK, MessageBoxIcon.Information);
							return;

						}
<<<<<<< HEAD
					}
				}
				if (treSpells.SelectedNode != null && treSpells.SelectedNode.Level > 0)
				{
                    AcceptForm();
=======
						if (!SelectionShared.RequirementsMet(objXmlSpell, true, _objCharacter, null, null, _objXmlDocument, "", LanguageManager.Instance.GetString("String_DescSpell")))
                        {
                            return;
                        }
                    }
				}
				if (treSpells.SelectedNode != null && treSpells.SelectedNode.Level > 0)
				{				    
				    AcceptForm();
>>>>>>> 59b780a7
				}
			}
		}

        private void treSpells_DoubleClick(object sender, EventArgs e)
        {
	        if (treSpells.SelectedNode.Level > 0)
	        {
				ExpandedCategories = null;
		        cmdOK_Click(sender, e);
	        }
		}

        private void cmdCancel_Click(object sender, EventArgs e)
        {
			_lstExpandCategories = null;
			DialogResult = DialogResult.Cancel;
        }

		private void txtSearch_TextChanged(object sender, EventArgs e)
		{
			string strAdditionalFilter = string.Empty;
			if (_objCharacter.Options.ExtendAnyDetectionSpell)
				strAdditionalFilter = " and ((not(contains(name, \", Extended\"))))";
			
			// Treat everything as being uppercase so the search is case-insensitive.
			string strSearch = "/chummer/spells/spell[(" + _objCharacter.Options.BookXPath() + ")" + strAdditionalFilter + " and ((contains(translate(name,'abcdefghijklmnopqrstuvwxyzàáâãäåçèéêëìíîïñòóôõöùúûüýß','ABCDEFGHIJKLMNOPQRSTUVWXYZÀÁÂÃÄÅÇÈÉÊËÌÍÎÏÑÒÓÔÕÖÙÚÛÜÝß'), \"" + txtSearch.Text.ToUpper() + "\") and not(translate)) or contains(translate(translate,'abcdefghijklmnopqrstuvwxyzàáâãäåçèéêëìíîïñòóôõöùúûüýß','ABCDEFGHIJKLMNOPQRSTUVWXYZÀÁÂÃÄÅÇÈÉÊËÌÍÎÏÑÒÓÔÕÖÙÚÛÜÝß'), \"" + txtSearch.Text.ToUpper() + "\"))]";

			treSpells.Nodes.Clear();

			// Populate the Category list.
			XmlNodeList objXmlNodeList = _objXmlDocument.SelectNodes("/chummer/categories/category");
			foreach (XmlNode objXmlCategory in objXmlNodeList)
			{
				if (string.IsNullOrEmpty(_strLimitCategory) || _strLimitCategory == objXmlCategory.InnerText)
				{
					TreeNode nodCategory = new TreeNode();
					nodCategory.Tag = objXmlCategory.InnerText;
<<<<<<< HEAD
					if (objXmlCategory.Attributes["translate"] != null)
						nodCategory.Text = objXmlCategory.Attributes["translate"].InnerText;
					else
						nodCategory.Text = objXmlCategory.InnerText;
=======
					nodCategory.Text = objXmlCategory.Attributes["translate"]?.InnerText ?? objXmlCategory.InnerText;
>>>>>>> 59b780a7

					treSpells.Nodes.Add(nodCategory);
				}
			}

			// Populate the Spell list.
			objXmlNodeList = _objXmlDocument.SelectNodes(strSearch);
			treSpells.TreeViewNodeSorter = new SortByName();

            foreach (XmlNode objXmlSpell in objXmlNodeList)
			{
                bool blnInclude = false;

                if (_objCharacter.AdeptEnabled && !_objCharacter.MagicianEnabled)
                {
<<<<<<< HEAD
                    if (objXmlSpell["descriptor"].InnerText.Contains("Adept"))
                        blnInclude = true;
                }
                else if (!_objCharacter.AdeptEnabled)
                {
                    if (objXmlSpell["descriptor"].InnerText.Contains("Adept"))
                        blnInclude = false;
                    else
                        blnInclude = true;
=======
					blnInclude = objXmlSpell["descriptor"].InnerText.Contains("Adept");
				}
                else if (!_objCharacter.AdeptEnabled)
                {
                    blnInclude = !objXmlSpell["descriptor"].InnerText.Contains("Adept");
>>>>>>> 59b780a7
                }
                else
                    blnInclude = true;

                if (blnInclude)
                {
                    TreeNode nodSpell = new TreeNode();
                    TreeNode nodParent = new TreeNode();
<<<<<<< HEAD
                    if (objXmlSpell["translate"] != null)
                        nodSpell.Text = objXmlSpell["translate"].InnerText;
                    else
                        nodSpell.Text = objXmlSpell["name"].InnerText;
=======
                    nodSpell.Text = objXmlSpell["translate"]?.InnerText ?? objXmlSpell["name"].InnerText;
>>>>>>> 59b780a7
                    nodSpell.Tag = objXmlSpell["name"].InnerText;
                    // Check to see if there is already a Category node for the Spell's category.
                    foreach (TreeNode nodCategory in treSpells.Nodes)
                    {
                        if (nodCategory.Level == 0 && nodCategory.Tag.ToString() == objXmlSpell["category"].InnerText)
                        {
                            nodParent = nodCategory;
                        }
                    }

                    // Add the Spell to the Category node.
                    nodParent.Nodes.Add(nodSpell);
                    nodParent.Expand();
                }
			}

			List<TreeNode> lstRemove = new List<TreeNode>();
			foreach (TreeNode nodNode in treSpells.Nodes)
			{
				if (nodNode.Level == 0 && nodNode.Nodes.Count == 0)
					lstRemove.Add(nodNode);
			}

			foreach (TreeNode nodNode in lstRemove)
				treSpells.Nodes.Remove(nodNode);
		    if (treSpells.Nodes.Count > 0)
		    {
		        treSpells.SelectedNode = treSpells.Nodes[0];
		    }
		}

		private void cmdOKAdd_Click(object sender, EventArgs e)
		{
			_blnAddAgain = true;
			List<TreeNode> _lstExpandCategories = new List<TreeNode>();
			foreach (TreeNode objNode in treSpells.Nodes)
			{
				if (objNode.IsExpanded)
				{
					_lstExpandCategories.Add(objNode);
				}
			}
			ExpandedCategories = _lstExpandCategories;
			cmdOK_Click(sender, e);
		}

		private void txtSearch_KeyDown(object sender, KeyEventArgs e)
		{
			if (treSpells.SelectedNode == null)
			{
				if (treSpells.Nodes.Count > 0)
					treSpells.SelectedNode = treSpells.Nodes[0];
			}
			if (e.KeyCode == Keys.Down)
			{
                if (treSpells.SelectedNode != null)
                {
					treSpells.SelectedNode = treSpells.SelectedNode.NextVisibleNode;
					if (treSpells.SelectedNode == null)
						treSpells.SelectedNode = treSpells.Nodes[0];
				}
			}
			if (e.KeyCode == Keys.Up)
			{
                if (treSpells.SelectedNode != null)
                {
					treSpells.SelectedNode = treSpells.SelectedNode.PrevVisibleNode;
					if (treSpells.SelectedNode == null && treSpells.Nodes.Count > 0)
						treSpells.SelectedNode = treSpells.Nodes[treSpells.Nodes.Count - 1].LastNode;
				}
			}
		}

		private void txtSearch_KeyUp(object sender, KeyEventArgs e)
		{
			if (e.KeyCode == Keys.Up)
				txtSearch.Select(txtSearch.Text.Length, 0);
		}

		private void chkExtended_CheckedChanged(object sender, EventArgs e)
		{
			treSpells_AfterSelect(sender, null);
		}
		#endregion

		#region Properties
		/// <summary>
		/// Whether or not the user wants to add another item after this one.
		/// </summary>
		public bool AddAgain
		{
			get
			{
				return _blnAddAgain;
			}
		}

		public List<TreeNode> ExpandedCategories
		{
			get
			{
				return _lstExpandCategories;
			}
			set
			{
				_lstExpandCategories = value;
			}
		}
		/// <summary>
		/// Whether or not a Limited version of the Spell was selected.
		/// </summary>
		public bool Limited
		{
			get
			{
				return chkLimited.Checked;
			}
		}

		/// <summary>
		/// Whether or not an Extended version of the Spell was selected.
		/// </summary>
		public bool Extended
		{
			get
			{
				return chkExtended.Checked;
			}
		}

        /// <summary>
        /// Whether or not a Alchemical version of the Spell was selected.
        /// </summary>
        public bool Alchemical
        {
            get
            {
                return chkAlchemical.Checked;
            }
        }

        /// <summary>
		/// Limit the Spell list to a particular Category.
		/// </summary>
		public string LimitCategory
		{
			set
			{
				_strLimitCategory = value;
			}
		}

		/// <summary>
		/// Force a particular Spell to be selected.
		/// </summary>
		public string ForceSpellName
		{
			set
			{
				_strForceSpell = value;
			}
		}

		/// <summary>
        /// Spell that was selected in the dialogue.
        /// </summary>
        public string SelectedSpell
        {
            get
            {
                return _strSelectedSpell;
            }
        }

	    public bool IgnoreRequirements
	    {
		    get
		    {
			    return _blnIgnoreRequirements;
		    }
		    set
		    {
			    _blnIgnoreRequirements = value;
		    }

<<<<<<< HEAD
	    }
=======
		}

		public bool FreeBonus { get; set; }
>>>>>>> 59b780a7
		#endregion

		#region Methods
		/// <summary>
		/// Accept the selected item and close the form.
		/// </summary>
<<<<<<< HEAD
        private void AcceptForm()
        {
			_strSelectedSpell = treSpells.SelectedNode.Tag.ToString();
			DialogResult = DialogResult.OK;
		}

		private void MoveControls()
=======
		private void AcceptForm()
        {
			_strSelectedSpell = treSpells.SelectedNode.Tag.ToString();
	        FreeBonus = chkFreeBonus.Checked;
			DialogResult = DialogResult.OK;
		}

	    private void MoveControls()
>>>>>>> 59b780a7
		{
			int intWidth = Math.Max(lblDescriptorsLabel.Width, lblTypeLabel.Width);
			intWidth = Math.Max(intWidth, lblTypeLabel.Width);
			intWidth = Math.Max(intWidth, lblRangeLabel.Width);
			intWidth = Math.Max(intWidth, lblDamageLabel.Width);
			intWidth = Math.Max(intWidth, lblDurationLabel.Width);
			intWidth = Math.Max(intWidth, lblDVLabel.Width);

			lblDescriptors.Left = lblDescriptorsLabel.Left + intWidth + 6;
			lblType.Left = lblTypeLabel.Left + intWidth + 6;
			lblRange.Left = lblRangeLabel.Left + intWidth + 6;
			lblDamage.Left = lblDamageLabel.Left + intWidth + 6;
			lblDuration.Left = lblDurationLabel.Left + intWidth + 6;
			lblDV.Left = lblDVLabel.Left + intWidth + 6;

			lblSource.Left = lblSourceLabel.Left + lblSourceLabel.Width + 6;

			lblSearchLabel.Left = txtSearch.Left - 6 - lblSearchLabel.Width;
		}
		#endregion

        private void chkLimited_CheckedChanged(object sender, EventArgs e)
        {
            if (treSpells.SelectedNode.Level > 0)
            {
                // Display the Spell information.
                XmlNode objXmlSpell = _objXmlDocument.SelectSingleNode("/chummer/spells/spell[name = \"" + treSpells.SelectedNode.Tag + "\"]");
                string strDV = objXmlSpell["dv"].InnerText.Replace("/", "÷").Replace("F", LanguageManager.Instance.GetString("String_SpellForce"));
                strDV = strDV.Replace("Overflow damage", LanguageManager.Instance.GetString("String_SpellOverflowDamage"));
                strDV = strDV.Replace("Damage Value", LanguageManager.Instance.GetString("String_SpellDamageValue"));
                strDV = strDV.Replace("Toxin DV", LanguageManager.Instance.GetString("String_SpellToxinDV"));
                strDV = strDV.Replace("Disease DV", LanguageManager.Instance.GetString("String_SpellDiseaseDV"));
                strDV = strDV.Replace("Radiation Power", LanguageManager.Instance.GetString("String_SpellRadiationPower"));

                if (chkLimited.Checked && strDV.StartsWith("F"))
                {
                    int intPos = 0;
                    if (strDV.Contains("-"))
                    {
                        intPos = strDV.IndexOf("-") + 1;
                        string strAfter = strDV.Substring(intPos, strDV.Length - intPos);
                        strDV = strDV.Substring(0, intPos);
                        int intAfter = Convert.ToInt32(strAfter);
                        intAfter += 2;
                        strDV += intAfter.ToString();
                    }
                    else if (strDV.Contains("+"))
                    {
                        intPos = strDV.IndexOf("+");
                        string strAfter = strDV.Substring(intPos, strDV.Length - intPos);
                        strDV = strDV.Substring(0, intPos);
                        int intAfter = Convert.ToInt32(strAfter);
                        intAfter -= 2;
                        if (intAfter > 0)
                            strDV += "+" + intAfter.ToString();
                        else if (intAfter < 0)
                            strDV += intAfter.ToString();
                    }
                    else
                    {
                        strDV += "-2";
                    }
                }

                lblDV.Text = strDV;
            }
        }

        private void lblSource_Click(object sender, EventArgs e)
        {
            CommonFunctions.StaticOpenPDF(lblSource.Text, _objCharacter);
        }
	}
}<|MERGE_RESOLUTION|>--- conflicted
+++ resolved
@@ -21,10 +21,7 @@
 using System.Linq;
 using System.Windows.Forms;
 using System.Xml;
-<<<<<<< HEAD
-=======
  using Chummer.Backend.Shared_Methods;
->>>>>>> 59b780a7
 
 namespace Chummer
 {
@@ -74,21 +71,6 @@
 
 			// Populate the Category list.
 			XmlNodeList objXmlNodeList = _objXmlDocument.SelectNodes("/chummer/categories/category");
-<<<<<<< HEAD
-			foreach (XmlNode objXmlCategory in objXmlNodeList)
-			{
-				if (string.IsNullOrEmpty(_strLimitCategory) || _strLimitCategory == objXmlCategory.InnerText)
-				{
-					TreeNode nodCategory = new TreeNode();
-					nodCategory.Tag = objXmlCategory.InnerText;
-					if (objXmlCategory.Attributes["translate"] != null)
-						nodCategory.Text = objXmlCategory.Attributes["translate"].InnerText;
-					else
-						nodCategory.Text = objXmlCategory.InnerText;
-
-					treSpells.Nodes.Add(nodCategory);
-				}
-=======
 			HashSet<string> limit = new HashSet<string>();
 	        foreach (Improvement improvement in _objCharacter.Improvements.Where(improvement => improvement.ImproveType == Improvement.ImprovementType.LimitSpellCategory))
 	        {
@@ -103,7 +85,6 @@
 				nodCategory.Text = objXmlCategory.Attributes["translate"]?.InnerText ?? objXmlCategory.InnerText;
 
 				treSpells.Nodes.Add(nodCategory);
->>>>>>> 59b780a7
 			}
 
 			// Don't show the Extended Spell checkbox if the option to Extend any Detection Spell is diabled.
@@ -127,13 +108,8 @@
                 TreeNode nodSpell = new TreeNode();
                 TreeNode nodParent = new TreeNode();
                 bool blnInclude = false;
-<<<<<<< HEAD
-
-	            if (_blnIgnoreRequirements)
-=======
 				
 				if (_blnIgnoreRequirements)
->>>>>>> 59b780a7
 	            {
 		            blnInclude = true;
 	            }
@@ -148,52 +124,17 @@
                 }
                 else if (!_objCharacter.AdeptEnabled)
                 {
-<<<<<<< HEAD
-                    if (objXmlSpell["descriptor"].InnerText.Contains("Adept"))
-                        blnInclude = false;
-                    else
-                        blnInclude = true;
-=======
                     blnInclude = !objXmlSpell["descriptor"].InnerText.Contains("Adept");
->>>>>>> 59b780a7
                 }
                 else
                     blnInclude = true;
 
-<<<<<<< HEAD
-                // Art requirements.
-                bool blnStreetGrimoire = (_objCharacter.Options.Books.Contains("SG"));
-                if (blnStreetGrimoire && !_objCharacter.Options.IgnoreArt)
-                {
-                    foreach (XmlNode objXmlArt in objXmlSpell.SelectNodes("required/allof/art"))
-                    {
-                        bool blnFound = false;
-                        foreach (Art objArt in _objCharacter.Arts)
-                        {
-                            if (objArt.Name == objXmlArt.InnerText)
-                            {
-                                blnFound = true;
-                                break;
-                            }
-                        }
-                        blnInclude = blnInclude && blnFound;
-                    }
-                }
-
-                if (blnInclude)
-                {
-                    if (objXmlSpell["translate"] != null)
-                        nodSpell.Text = objXmlSpell["translate"].InnerText;
-                    else
-                        nodSpell.Text = objXmlSpell["name"].InnerText;
-=======
 				if (blnInclude)
 					blnInclude = SelectionShared.RequirementsMet(objXmlSpell, false, _objCharacter);
 
 				if (blnInclude)
                 {
                     nodSpell.Text = objXmlSpell["translate"]?.InnerText ?? objXmlSpell["name"].InnerText;
->>>>>>> 59b780a7
                     nodSpell.Tag = objXmlSpell["name"].InnerText;
                     // Check to see if there is already a Category node for the Spell's category.
                     foreach (TreeNode nodCategory in treSpells.Nodes)
@@ -225,11 +166,6 @@
 					}
 				}
 			}
-<<<<<<< HEAD
-
-			if (!string.IsNullOrEmpty(_strLimitCategory))
-				txtSearch.Enabled = false;
-=======
 			
 			txtSearch.Enabled = string.IsNullOrEmpty(_strLimitCategory);
 
@@ -239,7 +175,6 @@
 			+ _objCharacter.Improvements.Where(i => i.ImproveType == Improvement.ImprovementType.FreeSpellsSkill)
 				.Select(imp => _objCharacter.SkillsSection.Skills.First(x => x.Name == imp.UniqueName)).Select(objSkill => objSkill.LearnedRating).Sum();
 	        chkFreeBonus.Visible = freeSpells > 0 && freeSpells > _objCharacter.Spells.Count(spell => spell.FreeBonus);
->>>>>>> 59b780a7
         }
 
         private void treSpells_AfterSelect(object sender, TreeViewEventArgs e)
@@ -356,11 +291,7 @@
 						break;
 					case "S":
                         lblDamageLabel.Visible = true;
-<<<<<<< HEAD
-                        lblDamage.Text = LanguageManager.Instance.GetString("String_DamageStun");
-=======
 						lblDamage.Text = LanguageManager.Instance.GetString("String_DamageStun");
->>>>>>> 59b780a7
 						break;
 					default:
                         lblDamageLabel.Visible = false;
@@ -460,10 +391,6 @@
 					int intSpellCount = 0;
 					int intRitualCount = 0;
 					int intAlchPrepCount = 0;
-<<<<<<< HEAD
-					int intSpellLimit = 0;
-=======
->>>>>>> 59b780a7
 
 					foreach (Spell objspell in _objCharacter.Spells)
 					{
@@ -476,44 +403,25 @@
 					}
 					if (!_objCharacter.IgnoreRules)
 					{
-<<<<<<< HEAD
-						intSpellLimit = (_objCharacter.MAG.TotalValue * 2);
-=======
 						int intSpellLimit = (_objCharacter.MAG.TotalValue * 2);
->>>>>>> 59b780a7
 						if (chkAlchemical.Checked && (intAlchPrepCount >= intSpellLimit) && !_objCharacter.Created)
 						{
 
 							MessageBox.Show(LanguageManager.Instance.GetString("Message_SpellLimit"), LanguageManager.Instance.GetString("MessageTitle_SpellLimit"), MessageBoxButtons.OK, MessageBoxIcon.Information);
 							return;
 						}
-<<<<<<< HEAD
-						else if (objXmlSpell["category"].InnerText == "Rituals" && (intRitualCount >= intSpellLimit) && !_objCharacter.Created)
-=======
 						if (objXmlSpell["category"].InnerText == "Rituals" && (intRitualCount >= intSpellLimit) && !_objCharacter.Created)
->>>>>>> 59b780a7
 						{
 							MessageBox.Show(LanguageManager.Instance.GetString("Message_SpellLimit"), LanguageManager.Instance.GetString("MessageTitle_SpellLimit"), MessageBoxButtons.OK, MessageBoxIcon.Information);
 							return;
 						}
-<<<<<<< HEAD
-						else if (intSpellCount >= intSpellLimit && !_objCharacter.Created)
-=======
 						if (intSpellCount >= intSpellLimit && !_objCharacter.Created)
->>>>>>> 59b780a7
 						{
 							MessageBox.Show(LanguageManager.Instance.GetString("Message_SpellLimit"),
 								LanguageManager.Instance.GetString("MessageTitle_SpellLimit"), MessageBoxButtons.OK, MessageBoxIcon.Information);
 							return;
 
 						}
-<<<<<<< HEAD
-					}
-				}
-				if (treSpells.SelectedNode != null && treSpells.SelectedNode.Level > 0)
-				{
-                    AcceptForm();
-=======
 						if (!SelectionShared.RequirementsMet(objXmlSpell, true, _objCharacter, null, null, _objXmlDocument, "", LanguageManager.Instance.GetString("String_DescSpell")))
                         {
                             return;
@@ -523,7 +431,6 @@
 				if (treSpells.SelectedNode != null && treSpells.SelectedNode.Level > 0)
 				{				    
 				    AcceptForm();
->>>>>>> 59b780a7
 				}
 			}
 		}
@@ -562,14 +469,7 @@
 				{
 					TreeNode nodCategory = new TreeNode();
 					nodCategory.Tag = objXmlCategory.InnerText;
-<<<<<<< HEAD
-					if (objXmlCategory.Attributes["translate"] != null)
-						nodCategory.Text = objXmlCategory.Attributes["translate"].InnerText;
-					else
-						nodCategory.Text = objXmlCategory.InnerText;
-=======
 					nodCategory.Text = objXmlCategory.Attributes["translate"]?.InnerText ?? objXmlCategory.InnerText;
->>>>>>> 59b780a7
 
 					treSpells.Nodes.Add(nodCategory);
 				}
@@ -585,23 +485,11 @@
 
                 if (_objCharacter.AdeptEnabled && !_objCharacter.MagicianEnabled)
                 {
-<<<<<<< HEAD
-                    if (objXmlSpell["descriptor"].InnerText.Contains("Adept"))
-                        blnInclude = true;
-                }
+					blnInclude = objXmlSpell["descriptor"].InnerText.Contains("Adept");
+				}
                 else if (!_objCharacter.AdeptEnabled)
                 {
-                    if (objXmlSpell["descriptor"].InnerText.Contains("Adept"))
-                        blnInclude = false;
-                    else
-                        blnInclude = true;
-=======
-					blnInclude = objXmlSpell["descriptor"].InnerText.Contains("Adept");
-				}
-                else if (!_objCharacter.AdeptEnabled)
-                {
                     blnInclude = !objXmlSpell["descriptor"].InnerText.Contains("Adept");
->>>>>>> 59b780a7
                 }
                 else
                     blnInclude = true;
@@ -610,14 +498,7 @@
                 {
                     TreeNode nodSpell = new TreeNode();
                     TreeNode nodParent = new TreeNode();
-<<<<<<< HEAD
-                    if (objXmlSpell["translate"] != null)
-                        nodSpell.Text = objXmlSpell["translate"].InnerText;
-                    else
-                        nodSpell.Text = objXmlSpell["name"].InnerText;
-=======
                     nodSpell.Text = objXmlSpell["translate"]?.InnerText ?? objXmlSpell["name"].InnerText;
->>>>>>> 59b780a7
                     nodSpell.Tag = objXmlSpell["name"].InnerText;
                     // Check to see if there is already a Category node for the Spell's category.
                     foreach (TreeNode nodCategory in treSpells.Nodes)
@@ -803,28 +684,15 @@
 			    _blnIgnoreRequirements = value;
 		    }
 
-<<<<<<< HEAD
-	    }
-=======
 		}
 
 		public bool FreeBonus { get; set; }
->>>>>>> 59b780a7
 		#endregion
 
 		#region Methods
 		/// <summary>
 		/// Accept the selected item and close the form.
 		/// </summary>
-<<<<<<< HEAD
-        private void AcceptForm()
-        {
-			_strSelectedSpell = treSpells.SelectedNode.Tag.ToString();
-			DialogResult = DialogResult.OK;
-		}
-
-		private void MoveControls()
-=======
 		private void AcceptForm()
         {
 			_strSelectedSpell = treSpells.SelectedNode.Tag.ToString();
@@ -833,7 +701,6 @@
 		}
 
 	    private void MoveControls()
->>>>>>> 59b780a7
 		{
 			int intWidth = Math.Max(lblDescriptorsLabel.Width, lblTypeLabel.Width);
 			intWidth = Math.Max(intWidth, lblTypeLabel.Width);
