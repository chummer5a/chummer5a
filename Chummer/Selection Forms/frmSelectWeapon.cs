﻿/*  This file is part of Chummer5a.
 *
 *  Chummer5a is free software: you can redistribute it and/or modify
 *  it under the terms of the GNU General Public License as published by
 *  the Free Software Foundation, either version 3 of the License, or
 *  (at your option) any later version.
 *
 *  Chummer5a is distributed in the hope that it will be useful,
 *  but WITHOUT ANY WARRANTY; without even the implied warranty of
 *  MERCHANTABILITY or FITNESS FOR A PARTICULAR PURPOSE.  See the
 *  GNU General Public License for more details.
 *
 *  You should have received a copy of the GNU General Public License
 *  along with Chummer5a.  If not, see <http://www.gnu.org/licenses/>.
 *
 *  You can obtain the full source code for Chummer5a at
 *  https://github.com/chummer5a/chummer5a
 */
using System;
using System.Data;
using System.Collections.Generic;
using System.Linq;
using System.Windows.Forms;
using System.Xml;
using Chummer.Backend.Equipment;
<<<<<<< HEAD
=======
// ReSharper disable LocalizableElement
>>>>>>> 59b780a7

namespace Chummer
{
    public partial class frmSelectWeapon : Form
    {
		private string _strSelectedWeapon = string.Empty;
<<<<<<< HEAD
		private int _intMarkup = 0;

		private bool _blnAddAgain = false;
	    private bool _blnBlackMarketDiscount = false;
		private string[] _strLimitToCategories = new string[0];
        private static string _strSelectCategory = string.Empty;
		private readonly Character _objCharacter;
	    private XmlNodeList objXmlCategoryList;
=======
		private int _intMarkup;

		private bool _blnAddAgain;
	    private bool _blnBlackMarketDiscount;
		private string[] _strLimitToCategories = new string[0];
        private static string _strSelectCategory = string.Empty;
		private readonly Character _objCharacter;
	    private XmlNodeList _objXmlCategoryList;
>>>>>>> 59b780a7
        private XmlDocument _objXmlDocument = new XmlDocument();

		private List<ListItem> _lstCategory = new List<ListItem>();

		#region Control Events
		public frmSelectWeapon(Character objCharacter, bool blnCareer = false)
        {
            InitializeComponent();
			LanguageManager.Instance.Load(GlobalOptions.Instance.Language, this);
			lblMarkupLabel.Visible = blnCareer;
			nudMarkup.Visible = blnCareer;
			lblMarkupPercentLabel.Visible = blnCareer;
			_objCharacter = objCharacter;
			MoveControls();
        }

        private void frmSelectWeapon_Load(object sender, EventArgs e)
        {
			foreach (Label objLabel in Controls.OfType<Label>().Where(objLabel => objLabel.Text.StartsWith("[")))
			{
				objLabel.Text = string.Empty;
			}
<<<<<<< HEAD

        	// Load the Weapon information.
			_objXmlDocument = XmlManager.Instance.Load("weapons.xml");
=======
            chkHideOverAvailLimit.Text = chkHideOverAvailLimit.Text.Replace("{0}",
                    _objCharacter.Options.Availability.ToString());
            chkHideOverAvailLimit.Checked = _objCharacter.Options.HideItemsOverAvailLimit;

            // Load the Weapon information.
            _objXmlDocument = XmlManager.Instance.Load("weapons.xml");
>>>>>>> 59b780a7

			// Populate the Weapon Category list.
			if (_strLimitToCategories.Length > 0)
			{
				// Populate the Category list.
				XmlNodeList objXmlNodeList = _objXmlDocument.SelectNodes("/chummer/categories/category");
				if (objXmlNodeList != null)
					foreach (XmlNode objXmlCategory in objXmlNodeList)
					{
						foreach (ListItem objItem in from strCategory in _strLimitToCategories where strCategory == objXmlCategory.InnerText select new ListItem())
						{
							objItem.Value = objXmlCategory.InnerText;
							if (objXmlCategory.Attributes != null)
							{
								objItem.Name = objXmlCategory.Attributes["translate"]?.InnerText ?? objXmlCategory.InnerText;
							}
							else
							{
								objItem.Name = objXmlCategory.InnerXml;
							}
							_lstCategory.Add(objItem);
						}
					}
			}
			else
			{
<<<<<<< HEAD
				objXmlCategoryList = _objXmlDocument.SelectNodes("/chummer/categories/category");

				foreach (XmlNode objXmlCategory in objXmlCategoryList)
				{
					ListItem objItem = new ListItem();
					objItem.Value = objXmlCategory.InnerText;
					if (objXmlCategory.Attributes != null)
					{
						objItem.Name = objXmlCategory.Attributes["translate"]?.InnerText ?? objXmlCategory.InnerText;
					}
					else
						objItem.Name = objXmlCategory.InnerXml;
					_lstCategory.Add(objItem);
				}
=======
			    _objXmlCategoryList = _objXmlDocument.SelectNodes("/chummer/categories/category");

			    if (_objXmlCategoryList != null)
			        foreach (XmlNode objXmlCategory in _objXmlCategoryList)
			        {
			            ListItem objItem = new ListItem();
			            objItem.Value = objXmlCategory.InnerText;
			            if (objXmlCategory.Attributes != null)
			            {
			                objItem.Name = objXmlCategory.Attributes["translate"]?.InnerText ?? objXmlCategory.InnerText;
			            }
			            else
			                objItem.Name = objXmlCategory.InnerXml;
			            _lstCategory.Add(objItem);
			        }
>>>>>>> 59b780a7
			}

            cboCategory.BeginUpdate();
            cboCategory.ValueMember = "Value";
			cboCategory.DisplayMember = "Name";
			cboCategory.DataSource = _lstCategory;

			chkBlackMarketDiscount.Visible = _objCharacter.BlackMarketDiscount;

			// Select the first Category in the list.
			if (string.IsNullOrEmpty(_strSelectCategory))
				cboCategory.SelectedIndex = 0;
			else
				cboCategory.SelectedValue = _strSelectCategory;

			if (cboCategory.SelectedIndex == -1)
				cboCategory.SelectedIndex = 0;
            cboCategory.EndUpdate();

<<<<<<< HEAD
            if (chkBrowse.Checked)
                LoadGrid();
=======
            XmlNodeList objXmlWeaponList = _objXmlDocument.SelectNodes("/chummer/weapons/weapon[category = \"" + cboCategory.SelectedValue + "\" and (" + _objCharacter.Options.BookXPath() + ")]");
            BuildWeaponList(objXmlWeaponList);
>>>>>>> 59b780a7
        }

        private void cboCategory_SelectedIndexChanged(object sender, EventArgs e)
        {
<<<<<<< HEAD
        	List<ListItem> lstWeapons = new List<ListItem>();

			// Populate the Weapon list.
			XmlNodeList objXmlWeaponList = _objXmlDocument.SelectNodes("/chummer/weapons/weapon[category = \"" + cboCategory.SelectedValue + "\" and (" + _objCharacter.Options.BookXPath() + ")]");
			foreach (XmlNode objXmlWeapon in objXmlWeaponList)
			{
                bool blnHide = objXmlWeapon["cyberware"]?.InnerText == "yes";
				blnHide = objXmlWeapon["hide"]?.InnerText == "yes";
				if (!blnHide)
				{
					ListItem objItem = new ListItem
					{
						Value = objXmlWeapon["id"].InnerText,
						Name = objXmlWeapon["translate"]?.InnerText ?? objXmlWeapon["name"].InnerText
					};
					lstWeapons.Add(objItem);
				}
			}
			SortListItem objSort = new SortListItem();
			lstWeapons.Sort(objSort.Compare);
            lstWeapon.BeginUpdate();
            lstWeapon.DataSource = null;
			lstWeapon.ValueMember = "Value";
			lstWeapon.DisplayMember = "Name";
			lstWeapon.DataSource = lstWeapons;
            lstWeapon.EndUpdate();

            if (chkBrowse.Checked)
                LoadGrid();
=======
			// Populate the Weapon list.
			XmlNodeList objXmlWeaponList = _objXmlDocument.SelectNodes("/chummer/weapons/weapon[category = \"" + cboCategory.SelectedValue + "\" and (" + _objCharacter.Options.BookXPath() + ")]");

            BuildWeaponList(objXmlWeaponList);
>>>>>>> 59b780a7
        }

        private void lstWeapon_SelectedIndexChanged(object sender, EventArgs e)
        {
			if (string.IsNullOrEmpty(lstWeapon.Text))
				return;

            // Retireve the information for the selected Weapon.
        	XmlNode objXmlWeapon = _objXmlDocument.SelectSingleNode("/chummer/weapons/weapon[id = \"" + lstWeapon.SelectedValue + "\"]");
            if (objXmlWeapon == null)
                return;

			Weapon objWeapon = new Weapon(_objCharacter);
			TreeNode objNode = new TreeNode();
			objWeapon.Create(objXmlWeapon, _objCharacter, objNode, null, null);

            lblWeaponReach.Text = objWeapon.TotalReach.ToString();
			lblWeaponDamage.Text = objWeapon.CalculatedDamage();
			lblWeaponAP.Text = objWeapon.TotalAP;
			lblWeaponMode.Text = objWeapon.CalculatedMode;
			lblWeaponRC.Text = objWeapon.TotalRC;
			lblWeaponAmmo.Text = objWeapon.CalculatedAmmo();
            lblWeaponAccuracy.Text = objWeapon.TotalAccuracy;
            lblWeaponAvail.Text = objWeapon.TotalAvail;

			int intItemCost = 0;
            double dblCost = 0;
            if (objXmlWeapon["cost"] != null)
            {
                if (objXmlWeapon["cost"].InnerText.StartsWith("Variable"))
                {
<<<<<<< HEAD
                    int intMin = 0;
=======
                    int intMin;
>>>>>>> 59b780a7
                    int intMax = int.MaxValue;
                    string strCost = objXmlWeapon["cost"].InnerText.Replace("Variable", string.Empty).Trim("()".ToCharArray());
                    if (strCost.Contains("-"))
                    {
                        string[] strValues = strCost.Split('-');
                        int.TryParse(strValues[0], out intMin);
                        int.TryParse(strValues[1], out intMax);
                    }
                    else
                        int.TryParse(strCost.Replace("+", string.Empty), out intMin);

                    if (intMax == int.MaxValue)
                    {
                        lblWeaponCost.Text = $"{intMin:###,###,##0¥+}";
                    }
                    else
                        lblWeaponCost.Text = $"{intMin:###,###,##0} - {intMax:###,###,##0¥}";

                    intItemCost = intMin;
                }
                else
                {
                    objXmlWeapon.TryGetDoubleFieldQuickly("cost", ref dblCost);
                    dblCost *= 1 + (Convert.ToDouble(nudMarkup.Value, GlobalOptions.CultureInfo) / 100.0);
                    if (chkBlackMarketDiscount.Checked)
                    {
                        dblCost = dblCost * 0.90;
                    }
                    lblWeaponCost.Text = $"{dblCost:###,###,##0¥}";
                    intItemCost = Convert.ToInt32(Math.Ceiling(dblCost));

                    if (chkFreeItem.Checked)
                    {
                        lblWeaponCost.Text = $"{0:###,###,##0¥}";
                        intItemCost = 0;
                    }
                }
            }

			lblTest.Text = _objCharacter.AvailTest(intItemCost, lblWeaponAvail.Text);

			string strBook = _objCharacter.Options.LanguageBookShort(objXmlWeapon["source"]?.InnerText);
			string strPage = objXmlWeapon["page"]?.InnerText;
			if (objXmlWeapon["altpage"] != null)
				strPage = objXmlWeapon["altpage"].InnerText;
			lblSource.Text = strBook + " " + strPage;

			// Build a list of included Accessories and Modifications that come with the weapon.
            string strAccessories = string.Empty;
			XmlNodeList objXmlNodeList = objXmlWeapon.SelectNodes("accessories/accessory");
<<<<<<< HEAD
			foreach (XmlNode objXmlAccessory in objXmlNodeList)
			{
			    if (objXmlAccessory["name"] != null)
			    {
			        XmlNode objXmlItem =
			            _objXmlDocument.SelectSingleNode("/chummer/accessories/accessory[name = \"" +
			                                             objXmlAccessory["name"].InnerText + "\"]");
			        if (objXmlItem?["name"] != null)
			            strAccessories += objXmlItem["translate"] != null
			                ? objXmlItem["translate"].InnerText + "\n"
			                : objXmlItem["name"].InnerText + "\n";
			    }
			}
	        lblIncludedAccessories.Text = string.IsNullOrEmpty(strAccessories) ? LanguageManager.Instance.GetString("String_None") : strAccessories;
=======
            if (objXmlNodeList != null)
                foreach (XmlNode objXmlAccessory in objXmlNodeList)
                {
                    if (objXmlAccessory["name"] != null)
                    {
                        XmlNode objXmlItem =
                            _objXmlDocument.SelectSingleNode("/chummer/accessories/accessory[name = \"" +
                                                             objXmlAccessory["name"].InnerText + "\"]");
                        if (objXmlItem?["name"] != null)
                            strAccessories += objXmlItem["translate"] != null
                                ? objXmlItem["translate"].InnerText + "\n"
                                : objXmlItem["name"].InnerText + "\n";
                    }
                }
            lblIncludedAccessories.Text = string.IsNullOrEmpty(strAccessories) ? LanguageManager.Instance.GetString("String_None") : strAccessories;
>>>>>>> 59b780a7

            tipTooltip.SetToolTip(lblSource, _objCharacter.Options.LanguageBookLong(objXmlWeapon["source"]?.InnerText) + " " + LanguageManager.Instance.GetString("String_Page") + " " + strPage);
        }

<<<<<<< HEAD
		private void cmdOK_Click(object sender, EventArgs e)
		{
			if (!string.IsNullOrEmpty(lstWeapon.Text) || dgvWeapons.Visible)
				AcceptForm();
=======
        private void BuildWeaponList(XmlNodeList objNodeList)
        {
            if (tabControl.SelectedIndex == 1)
            {
                DataTable tabWeapons = new DataTable("weapons");
                tabWeapons.Columns.Add("WeaponGuid");
                tabWeapons.Columns.Add("WeaponName");
                tabWeapons.Columns.Add("Dice");
                tabWeapons.Columns.Add("Accuracy");
                tabWeapons.Columns["Accuracy"].DataType = typeof(Int32);
                tabWeapons.Columns.Add("Damage");
                tabWeapons.Columns.Add("AP");
                tabWeapons.Columns.Add("RC");
                tabWeapons.Columns["RC"].DataType = typeof(Int32);
                tabWeapons.Columns.Add("Ammo");
                tabWeapons.Columns.Add("Mode");
                tabWeapons.Columns.Add("Reach");
                tabWeapons.Columns.Add("Accessories");
                tabWeapons.Columns.Add("Avail");
                tabWeapons.Columns.Add("Source");
                tabWeapons.Columns.Add("Cost");
                tabWeapons.Columns["Cost"].DataType = typeof(Int32);

	            foreach (XmlNode objXmlWeapon in objNodeList)
	            {
		            bool blnHide = objXmlWeapon["cyberware"]?.InnerText == "yes" || objXmlWeapon["hide"]?.InnerText == "yes";

					if (objXmlWeapon["mount"] != null && !blnHide)
					{
						blnHide = !Mounts.Contains(objXmlWeapon["mount"].InnerText);
					}
					if (objXmlWeapon["extramount"] != null && !blnHide)
					{
						blnHide = !Mounts.Contains(objXmlWeapon["extramount"].InnerText);
					}
					if (!blnHide && !Backend.Shared_Methods.SelectionShared.CheckAvailRestriction(objXmlWeapon, _objCharacter, chkHideOverAvailLimit.Checked))
                    {
                        continue;
                    }
                    if (!blnHide)
                    {
                        TreeNode objNode = new TreeNode();
                        Weapon objWeapon = new Weapon(_objCharacter);
                        objWeapon.Create(objXmlWeapon, _objCharacter, objNode, null, null);

                        string strID = objWeapon.SourceID.ToString();
                        string strWeaponName = objWeapon.DisplayName;
                        string strDice = objWeapon.DicePool;
                        int intAccuracy = Convert.ToInt32(objWeapon.TotalAccuracy);
                        string strDamage = objWeapon.CalculatedDamage(_objCharacter.STR.Augmented);
                        string strAP = objWeapon.TotalAP;
                        if (strAP == "-")
                            strAP = "0";
                        int intRC;
                        int.TryParse(objWeapon.TotalRC, out intRC);
                        string strAmmo = objWeapon.Ammo;
                        string strMode = objWeapon.Mode;
                        string strReach = objWeapon.TotalReach.ToString();
                        string strAccessories = string.Empty;
                        foreach (WeaponAccessory objAccessory in objWeapon.WeaponAccessories)
                        {
                            if (strAccessories.Length > 0)
                                strAccessories += "\n";
                            strAccessories += objAccessory.DisplayName;
                        }
                        string strAvail = objWeapon.Avail;
                        string strSource = objWeapon.Source + " " + objWeapon.Page;
                        int intCost = objWeapon.Cost;
                        
                        tabWeapons.Rows.Add(strID,strWeaponName, strDice, intAccuracy, strDamage, strAP, intRC, strAmmo, strMode, strReach, strAccessories, strAvail, strSource, intCost);
                    }
                }

                DataSet set = new DataSet("weapons");
                set.Tables.Add(tabWeapons);

                if (cboCategory.SelectedValue.ToString() == "Blades" || cboCategory.SelectedValue.ToString() == "Clubs" || cboCategory.SelectedValue.ToString() == "Improvised Weapons" || cboCategory.SelectedValue.ToString() == "Exotic Melee Weapons" || cboCategory.SelectedValue.ToString() == "Unarmed")
                {
                    dgvWeapons.Columns[5].Visible = false;
                    dgvWeapons.Columns[6].Visible = false;
                    dgvWeapons.Columns[7].Visible = false;
                    dgvWeapons.Columns[8].Visible = true;
                }
                else
                {
                    dgvWeapons.Columns[5].Visible = true;
                    dgvWeapons.Columns[6].Visible = true;
                    dgvWeapons.Columns[7].Visible = true;
                    dgvWeapons.Columns[8].Visible = false;
                }
                dgvWeapons.Columns[0].Visible = false;
                dgvWeapons.Columns[12].DefaultCellStyle.Alignment = DataGridViewContentAlignment.TopRight;
                dgvWeapons.AutoSizeRowsMode = DataGridViewAutoSizeRowsMode.AllCells;
                dgvWeapons.DataSource = set;
                dgvWeapons.DataMember = "weapons";
            }
            else
            {
                List<ListItem> lstWeapons = new List<ListItem>();
                foreach (XmlNode objXmlWeapon in objNodeList)
                {
                    bool blnHide = objXmlWeapon["cyberware"]?.InnerText == "yes" || objXmlWeapon["hide"]?.InnerText == "yes";
					
					if (objXmlWeapon["mount"] != null && !blnHide)
					{
						blnHide = !Mounts.Contains(objXmlWeapon["mount"].InnerText);
					}
					if (objXmlWeapon["extramount"] != null && !blnHide)
					{
						blnHide = !Mounts.Contains(objXmlWeapon["extramount"].InnerText);
					}
					if (!blnHide && !Backend.Shared_Methods.SelectionShared.CheckAvailRestriction(objXmlWeapon, _objCharacter, chkHideOverAvailLimit.Checked))
					{
						continue;
					}
					if (!Backend.Shared_Methods.SelectionShared.CheckAvailRestriction(objXmlWeapon, _objCharacter,chkHideOverAvailLimit.Checked))
                    {
                        continue;
                    }
	                if (blnHide) continue;
	                ListItem objItem = new ListItem
	                {
		                Value = objXmlWeapon["id"]?.InnerText,
		                Name = objXmlWeapon["translate"]?.InnerText ?? objXmlWeapon["name"]?.InnerText
	                };
	                lstWeapons.Add(objItem);
                }
                SortListItem objSort = new SortListItem();
                lstWeapons.Sort(objSort.Compare);
                lstWeapon.BeginUpdate();
                lstWeapon.DataSource = null;
                lstWeapon.ValueMember = "Value";
                lstWeapon.DisplayMember = "Name";
                lstWeapon.DataSource = lstWeapons;
                lstWeapon.EndUpdate();
            }
        }

		private void cmdOK_Click(object sender, EventArgs e)
		{
		    AcceptForm();
>>>>>>> 59b780a7
		}

		private void cmdCancel_Click(object sender, EventArgs e)
		{
			DialogResult = DialogResult.Cancel;
		}

		private void txtSearch_TextChanged(object sender, EventArgs e)
		{
<<<<<<< HEAD
            tmrSearch.Stop();
            tmrSearch.Enabled = true;
            tmrSearch.Start();
        }

		private void lstWeapon_DoubleClick(object sender, EventArgs e)
		{
			cmdOK_Click(sender, e);
		}
=======
            if (string.IsNullOrEmpty(txtSearch.Text))
            {
                cboCategory_SelectedIndexChanged(sender, e);
                return;
            }

            string strCategoryFilter = string.Empty;

            foreach (object objListItem in cboCategory.Items)
            {
                ListItem objItem = (ListItem)objListItem;
                if (!string.IsNullOrEmpty(objItem.Value))
                    strCategoryFilter += "category = \"" + objItem.Value + "\" or ";
            }

            // Treat everything as being uppercase so the search is case-insensitive.
            string strSearch = "/chummer/weapons/weapon[(" + _objCharacter.Options.BookXPath() + ") and ((contains(translate(name,'abcdefghijklmnopqrstuvwxyzàáâãäåçèéêëìíîïñòóôõöùúûüýß','ABCDEFGHIJKLMNOPQRSTUVWXYZÀÁÂÃÄÅÇÈÉÊËÌÍÎÏÑÒÓÔÕÖÙÚÛÜÝß'), \"" + txtSearch.Text.ToUpper() + "\") and not(translate)) or contains(translate(translate,'abcdefghijklmnopqrstuvwxyzàáâãäåçèéêëìíîïñòóôõöùúûüýß','ABCDEFGHIJKLMNOPQRSTUVWXYZÀÁÂÃÄÅÇÈÉÊËÌÍÎÏÑÒÓÔÕÖÙÚÛÜÝß'), \"" + txtSearch.Text.ToUpper() + "\"))";
            if (!string.IsNullOrEmpty(strCategoryFilter))
                strSearch += " and (" + strCategoryFilter + ")";
            // Remove the trailing " or )";
            if (strSearch.EndsWith(" or )"))
            {
                strSearch = strSearch.Substring(0, strSearch.Length - 4) + ")";
            }
            strSearch += "]";

            XmlNodeList objXmlNodeList = _objXmlDocument.SelectNodes(strSearch);
            BuildWeaponList(objXmlNodeList);
        }
>>>>>>> 59b780a7

		private void cmdOKAdd_Click(object sender, EventArgs e)
		{
			_blnAddAgain = true;
			cmdOK_Click(sender, e);
		}

		private void chkFreeItem_CheckedChanged(object sender, EventArgs e)
		{
			lstWeapon_SelectedIndexChanged(sender, e);
		}

		private void nudMarkup_ValueChanged(object sender, EventArgs e)
		{
			lstWeapon_SelectedIndexChanged(sender, e);
		}

		private void txtSearch_KeyDown(object sender, KeyEventArgs e)
		{
			if (e.KeyCode == Keys.Down)
			{
                if (lstWeapon.SelectedIndex + 1 < lstWeapon.Items.Count)
                {
                    lstWeapon.SelectedIndex++;
                }
                else if (lstWeapon.Items.Count > 0)
                {
                    lstWeapon.SelectedIndex = 0;
                }
                if (dgvWeapons.SelectedRows.Count > 0 && dgvWeapons.Rows.Count > dgvWeapons.SelectedRows[0].Index + 1)
                {
                    dgvWeapons.Rows[dgvWeapons.SelectedRows[0].Index + 1].Selected = true;
                }
                else if (dgvWeapons.Rows.Count > 0)
                {
                    dgvWeapons.Rows[0].Selected = true;
                }
			}
			if (e.KeyCode == Keys.Up)
			{
                if (lstWeapon.SelectedIndex - 1 >= 0)
                {
                    lstWeapon.SelectedIndex--;
                }
                else if (lstWeapon.Items.Count > 0)
                {
                    lstWeapon.SelectedIndex = lstWeapon.Items.Count - 1;
                }
                if (dgvWeapons.SelectedRows.Count > 0 && dgvWeapons.Rows.Count > dgvWeapons.SelectedRows[0].Index - 1)
                {
                    dgvWeapons.Rows[dgvWeapons.SelectedRows[0].Index - 1].Selected = true;
                }
                else if (dgvWeapons.Rows.Count > 0)
                {
                    dgvWeapons.Rows[0].Selected = true;
                }
            }
		}

		private void txtSearch_KeyUp(object sender, KeyEventArgs e)
		{
			if (e.KeyCode == Keys.Up)
				txtSearch.Select(txtSearch.Text.Length, 0);
		}

		private void chkBlackMarketDiscount_CheckedChanged(object sender, EventArgs e)
		{
			lstWeapon_SelectedIndexChanged(sender, e);
		}
		#endregion

		#region Properties
		/// <summary>
		/// Whether or not the user wants to add another item after this one.
		/// </summary>
		public bool AddAgain
		{
			get
			{
				return _blnAddAgain;
			}
		}

		/// <summary>
		/// Whether or not the selected Vehicle is used.
		/// </summary>
		public bool BlackMarketDiscount
		{
			get
			{
				return _blnBlackMarketDiscount;
			}
		}

		/// <summary>
		/// Name of Weapon that was selected in the dialogue.
		/// </summary>
		public string SelectedWeapon
		{
			get
			{
				return _strSelectedWeapon;
			}
		}

		/// <summary>
		/// Whether or not the item should be added for free.
		/// </summary>
		public bool FreeCost
		{
			get
			{
				return chkFreeItem.Checked;
			}
		}

		/// <summary>
		/// Markup percentage.
		/// </summary>
		public int Markup
		{
			get
			{
				return _intMarkup;
			}
		}

		/// <summary>
		/// Only the provided Weapon Categories should be shown in the list.
		/// </summary>
		public string LimitToCategories
		{
			set
			{
				_strLimitToCategories = value.Split(',');
			}
		}
<<<<<<< HEAD
=======

		public bool Underbarrel { get; set; }
        public string Mounts { get; set; } = string.Empty;
>>>>>>> 59b780a7
		#endregion

		#region Methods
		/// <summary>
		/// Accept the selected item and close the form.
		/// </summary>
		private void AcceptForm()
		{
<<<<<<< HEAD
            if (dgvWeapons.Visible)
            {
                if (dgvWeapons.SelectedRows.Count == 1)
                {

                    XmlNode objNode;
                    if (txtSearch.Text.Length > 1)
                    {
                        string strWeapon = dgvWeapons.SelectedRows[0].Cells[0].Value.ToString();
                        if (!string.IsNullOrEmpty(strWeapon))
                            strWeapon = strWeapon.Substring(0, strWeapon.LastIndexOf("(", StringComparison.Ordinal) - 1);
                        objNode = _objXmlDocument.SelectSingleNode("/chummer/weapons/weapon[id = \"" + strWeapon + "\"]");
                    }
                    else
                    {
                        objNode = _objXmlDocument.SelectSingleNode("/chummer/weapons/weapon[id = \"" + dgvWeapons.SelectedRows[0].Cells[0].Value.ToString() + "\"]");
                    }
                    if (objNode != null)
                    {
                        _strSelectCategory = objNode["category"]?.InnerText;
                        _strSelectedWeapon = objNode["name"]?.InnerText;
                    }
                    _intMarkup = Convert.ToInt32(nudMarkup.Value);

                    DialogResult = DialogResult.OK;
                }
            }
			else if (!string.IsNullOrEmpty(lstWeapon.Text))
			{
				XmlNode objNode = _objXmlDocument.SelectSingleNode("/chummer/weapons/weapon[id = \"" + lstWeapon.SelectedValue + "\"]");
                if (objNode != null)
                {
                    _strSelectCategory = objNode["category"]?.InnerText;
                    _strSelectedWeapon = objNode["name"]?.InnerText;
                }
                _intMarkup = Convert.ToInt32(nudMarkup.Value);
				_blnBlackMarketDiscount = chkBlackMarketDiscount.Checked;

				DialogResult = DialogResult.OK;
			}
=======
		    XmlNode objNode;
		    switch (tabControl.SelectedIndex)
		    {
		        case 0:
		            objNode = _objXmlDocument.SelectSingleNode("/chummer/weapons/weapon[id = \"" + lstWeapon.SelectedValue + "\"]");
		            if (objNode != null)
		            {
		                _strSelectCategory = objNode["category"]?.InnerText;
		                _strSelectedWeapon = objNode["id"]?.InnerText;
                        _intMarkup = Convert.ToInt32(nudMarkup.Value);
                        _blnBlackMarketDiscount = chkBlackMarketDiscount.Checked;

                        DialogResult = DialogResult.OK;
                    }
		            break;
		        case 1:
		            if (dgvWeapons.SelectedRows.Count == 1)
		            {
		                if (txtSearch.Text.Length > 1)
		                {
		                    string strWeapon = dgvWeapons.SelectedRows[0].Cells[0].Value.ToString();
		                    if (!string.IsNullOrEmpty(strWeapon))
		                        strWeapon = strWeapon.Substring(0, strWeapon.LastIndexOf("(", StringComparison.Ordinal) - 1);
		                    objNode = _objXmlDocument.SelectSingleNode("/chummer/weapons/weapon[id = \"" + strWeapon + "\"]");
		                }
		                else
		                {
		                    objNode = _objXmlDocument.SelectSingleNode("/chummer/weapons/weapon[id = \"" + dgvWeapons.SelectedRows[0].Cells[0].Value + "\"]");
		                }
		                if (objNode != null)
		                {
		                    _strSelectCategory = objNode["category"]?.InnerText;
		                    _strSelectedWeapon = objNode["id"]?.InnerText;
		                }
		                _intMarkup = Convert.ToInt32(nudMarkup.Value);

		                DialogResult = DialogResult.OK;
		            }
		            break;
		    }
>>>>>>> 59b780a7
		}

		private void MoveControls()
		{
			int intWidth = Math.Max(lblWeaponDamageLabel.Width, lblWeaponAPLabel.Width);
			intWidth = Math.Max(intWidth, lblWeaponReachLabel.Width);
			intWidth = Math.Max(intWidth, lblWeaponAvailLabel.Width);
			intWidth = Math.Max(intWidth, lblWeaponCostLabel.Width);

			lblWeaponDamage.Left = lblWeaponDamageLabel.Left + intWidth + 6;
			lblWeaponAP.Left = lblWeaponAPLabel.Left + intWidth + 6;
			lblWeaponReach.Left = lblWeaponReachLabel.Left + intWidth + 6;
			lblWeaponAvail.Left = lblWeaponAvailLabel.Left + intWidth + 6;
			lblWeaponCost.Left = lblWeaponCostLabel.Left + intWidth + 6;

			lblWeaponRCLabel.Left = lblWeaponAP.Left + 74;
			lblWeaponRC.Left = lblWeaponRCLabel.Left + lblWeaponRCLabel.Width + 6;

			intWidth = Math.Max(lblWeaponAmmoLabel.Width, lblWeaponModeLabel.Width);
			intWidth = Math.Max(intWidth, lblTestLabel.Width);
            intWidth = Math.Max(intWidth, lblWeaponAccuracy.Width);
			lblWeaponAmmoLabel.Left = lblWeaponAP.Left + 74;
			lblWeaponAmmo.Left = lblWeaponAmmoLabel.Left + intWidth + 6;
			lblWeaponModeLabel.Left = lblWeaponAP.Left + 74;
			lblWeaponMode.Left = lblWeaponModeLabel.Left + intWidth + 6;
			lblTestLabel.Left = lblWeaponAP.Left + 74;
			lblTest.Left = lblTestLabel.Left + intWidth + 6;
            lblWeaponAccuracyLabel.Left = lblWeaponAP.Left + 74;
            lblWeaponAccuracy.Left = lblWeaponAccuracyLabel.Left + intWidth + 6;

			nudMarkup.Left = lblMarkupLabel.Left + lblMarkupLabel.Width + 6;
			lblMarkupPercentLabel.Left = nudMarkup.Left + nudMarkup.Width;

			lblSource.Left = lblSourceLabel.Left + lblSourceLabel.Width + 6;

			lblSearchLabel.Left = txtSearch.Left - 6 - lblSearchLabel.Width;
		}
<<<<<<< HEAD
		

        private void chkBrowse_CheckedChanged(object sender, EventArgs e)
        {
            dgvWeapons.Visible = chkBrowse.Checked;

            lstWeapon.Visible = !chkBrowse.Checked;
            lblWeaponDamage.Visible = !chkBrowse.Checked;
            lblWeaponDamageLabel.Visible = !chkBrowse.Checked;
            lblWeaponRC.Visible = !chkBrowse.Checked;
            lblWeaponRCLabel.Visible = !chkBrowse.Checked;
            lblWeaponAP.Visible = !chkBrowse.Checked;
            lblWeaponAPLabel.Visible = !chkBrowse.Checked;
            lblWeaponAmmo.Visible = !chkBrowse.Checked;
            lblWeaponAmmoLabel.Visible = !chkBrowse.Checked;
            lblWeaponReach.Visible = !chkBrowse.Checked;
            lblWeaponReachLabel.Visible = !chkBrowse.Checked;
            lblWeaponMode.Visible = !chkBrowse.Checked;
            lblWeaponModeLabel.Visible = !chkBrowse.Checked;
            lblWeaponAvail.Visible = !chkBrowse.Checked;
            lblWeaponAvailLabel.Visible = !chkBrowse.Checked;
            lblTest.Visible = !chkBrowse.Checked;
            lblTestLabel.Visible = !chkBrowse.Checked;
            lblWeaponCost.Visible = !chkBrowse.Checked;
            lblWeaponCostLabel.Visible = !chkBrowse.Checked;
            lblWeaponAccuracy.Visible = !chkBrowse.Checked;
            lblWeaponAccuracyLabel.Visible = !chkBrowse.Checked;
            chkFreeItem.Visible = !chkBrowse.Checked;
            lblMarkupLabel.Visible = !chkBrowse.Checked;
            lblMarkupPercentLabel.Visible = !chkBrowse.Checked;
            nudMarkup.Visible = !chkBrowse.Checked;
            label2.Visible = !chkBrowse.Checked;
            lblIncludedAccessories.Visible = !chkBrowse.Checked;
            lblSource.Visible = !chkBrowse.Checked;
            lblSourceLabel.Visible = !chkBrowse.Checked;

            if (txtSearch.Text.Length > 0)
            {
                tmrSearch_Tick(this, null);
            }

            if (chkBrowse.Checked)
                LoadGrid();
        }

        private void LoadGrid()
        {
            DataTable tabWeapons = new DataTable("weapons");
            tabWeapons.Columns.Add("WeaponName");
            tabWeapons.Columns.Add("Dice");
            tabWeapons.Columns.Add("Accuracy");
            tabWeapons.Columns["Accuracy"].DataType = typeof(Int32);
            tabWeapons.Columns.Add("Damage");
            tabWeapons.Columns.Add("AP");
            tabWeapons.Columns.Add("RC");
            tabWeapons.Columns["RC"].DataType = typeof(Int32);
            tabWeapons.Columns.Add("Ammo");
            tabWeapons.Columns.Add("Mode");
            tabWeapons.Columns.Add("Reach");
            tabWeapons.Columns.Add("Accessories");
            tabWeapons.Columns.Add("Avail");
            tabWeapons.Columns.Add("Source");
            tabWeapons.Columns.Add("Cost");
            tabWeapons.Columns["Cost"].DataType = typeof(Int32);

            // Populate the Weapon list.
            XmlNodeList objXmlWeaponList;

            if (txtSearch.Text.Length > 1)
            {
                string strSearch = "/chummer/weapons/weapon[(" + _objCharacter.Options.BookXPath() + ") and category != \"Cyberware\" and category != \"Gear\" and ((contains(translate(name,'abcdefghijklmnopqrstuvwxyzàáâãäåçèéêëìíîïñòóôõöùúûüýß','ABCDEFGHIJKLMNOPQRSTUVWXYZÀÁÂÃÄÅÇÈÉÊËÌÍÎÏÑÒÓÔÕÖÙÚÛÜÝß'), \"" + txtSearch.Text.ToUpper() + "\") and not(translate)) or contains(translate(translate,'abcdefghijklmnopqrstuvwxyzàáâãäåçèéêëìíîïñòóôõöùúûüýß','ABCDEFGHIJKLMNOPQRSTUVWXYZÀÁÂÃÄÅÇÈÉÊËÌÍÎÏÑÒÓÔÕÖÙÚÛÜÝß'), \"" + txtSearch.Text.ToUpper() + "\"))]";
                objXmlWeaponList = _objXmlDocument.SelectNodes(strSearch);
            }
            else
            {
                objXmlWeaponList = _objXmlDocument.SelectNodes("/chummer/weapons/weapon[category = \"" + cboCategory.SelectedValue + "\" and (" + _objCharacter.Options.BookXPath() + ")]");
            }

            foreach (XmlNode objXmlWeapon in objXmlWeaponList)
            {
				bool blnHide = objXmlWeapon["cyberware"]?.InnerText == "yes";
				blnHide = objXmlWeapon["hide"]?.InnerText == "yes";

				if (!blnHide)
                {
                    TreeNode objNode = new TreeNode();
                    Weapon objWeapon = new Weapon(_objCharacter);
                    objWeapon.Create(objXmlWeapon, _objCharacter, objNode, null, null);

                    string strWeaponName = objWeapon.Name;
                    string strDice = objWeapon.DicePool;
                    int intAccuracy = Convert.ToInt32(objWeapon.TotalAccuracy);
                    string strDamage = objWeapon.CalculatedDamage(_objCharacter.STR.Augmented);
                    string strAP = objWeapon.TotalAP;
                    if (strAP == "-")
                        strAP = "0";
                    int intRC;
                    int.TryParse(objWeapon.TotalRC, out intRC);
                    string strAmmo = objWeapon.Ammo;
                    string strMode = objWeapon.Mode;
                    string strReach = objWeapon.TotalReach.ToString();
                    string strAccessories = string.Empty;
                    foreach (WeaponAccessory objAccessory in objWeapon.WeaponAccessories)
                    {
                        if (strAccessories.Length > 0)
                            strAccessories += "\n";
                        strAccessories += objAccessory.Name;
                    }
                    string strAvail = objWeapon.Avail;
                    string strSource = objWeapon.Source + " " + objWeapon.Page;
                    int intCost = objWeapon.Cost;

                    tabWeapons.Rows.Add(strWeaponName, strDice, intAccuracy, strDamage, strAP, intRC, strAmmo, strMode, strReach, strAccessories, strAvail, strSource, intCost);
                }
            }

            DataSet set = new DataSet("weapons");
            set.Tables.Add(tabWeapons);

            if (cboCategory.SelectedValue.ToString() == "Blades" || cboCategory.SelectedValue.ToString() == "Clubs" || cboCategory.SelectedValue.ToString() == "Improvised Weapons" || cboCategory.SelectedValue.ToString() == "Exotic Melee Weapons" || cboCategory.SelectedValue.ToString() == "Unarmed")
            {
                dgvWeapons.Columns[5].Visible = false;
                dgvWeapons.Columns[6].Visible = false;
                dgvWeapons.Columns[7].Visible = false;
                dgvWeapons.Columns[8].Visible = true;
            }
            else
            {
                dgvWeapons.Columns[5].Visible = true;
                dgvWeapons.Columns[6].Visible = true;
                dgvWeapons.Columns[7].Visible = true;
                dgvWeapons.Columns[8].Visible = false;
            }

            dgvWeapons.Columns[12].DefaultCellStyle.Alignment = DataGridViewContentAlignment.TopRight;
            dgvWeapons.AutoSizeRowsMode = DataGridViewAutoSizeRowsMode.AllCells;
            dgvWeapons.DataSource = set;
            dgvWeapons.DataMember = "weapons";
        }
=======
>>>>>>> 59b780a7

        private void tmrSearch_Tick(object sender, EventArgs e)
        {
            tmrSearch.Stop();
            tmrSearch.Enabled = false;

            if (string.IsNullOrEmpty(txtSearch.Text))
            {
                cboCategory_SelectedIndexChanged(sender, e);
                return;
            }
            string strCategoryLimit = string.Empty;
            if (_strLimitToCategories.Length > 0)
            {
                strCategoryLimit += "category = \"" + _strLimitToCategories[0] + "\"";
                for (int i = 1; i < _strLimitToCategories.Length; i++)
                {
                    strCategoryLimit += " or category = \"" + _strLimitToCategories[i] + "\"";
                }
            }
            else
            {
                strCategoryLimit = "category != \"Cyberware\" and category != \"Gear\"";
            }
            // Treat everything as being uppercase so the search is case-insensitive.
            string strSearch = "/chummer/weapons/weapon[(" + _objCharacter.Options.BookXPath() + ") and (" + strCategoryLimit + ") and ((contains(translate(name,'abcdefghijklmnopqrstuvwxyzàáâãäåçèéêëìíîïñòóôõöùúûüýß','ABCDEFGHIJKLMNOPQRSTUVWXYZÀÁÂÃÄÅÇÈÉÊËÌÍÎÏÑÒÓÔÕÖÙÚÛÜÝß'), \"" + txtSearch.Text.ToUpper() + "\") and not(translate)) or contains(translate(translate,'abcdefghijklmnopqrstuvwxyzàáâãäåçèéêëìíîïñòóôõöùúûüýß','ABCDEFGHIJKLMNOPQRSTUVWXYZÀÁÂÃÄÅÇÈÉÊËÌÍÎÏÑÒÓÔÕÖÙÚÛÜÝß'), \"" + txtSearch.Text.ToUpper() + "\"))]";

            XmlNodeList objXmlWeaponList = _objXmlDocument.SelectNodes(strSearch);
<<<<<<< HEAD

            if (dgvWeapons.Visible)
            {
                DataTable tabWeapons = new DataTable("weapons");
                tabWeapons.Columns.Add("WeaponName");
                tabWeapons.Columns.Add("Dice");
                tabWeapons.Columns.Add("Accuracy");
                tabWeapons.Columns["Accuracy"].DataType = typeof(Int32);
                tabWeapons.Columns.Add("Damage");
                tabWeapons.Columns.Add("AP");
                tabWeapons.Columns.Add("RC");
                tabWeapons.Columns["RC"].DataType = typeof(Int32);
                tabWeapons.Columns.Add("Ammo");
                tabWeapons.Columns.Add("Mode");
                tabWeapons.Columns.Add("Reach");
                tabWeapons.Columns.Add("Accessories");
                tabWeapons.Columns.Add("Avail");
                tabWeapons.Columns.Add("Source");
                tabWeapons.Columns.Add("Cost");
                tabWeapons.Columns["Cost"].DataType = typeof(Int32);

                // Populate the Weapon list.
                foreach (XmlNode objXmlWeapon in objXmlWeaponList)
                {
                    bool blnHide = objXmlWeapon["cyberware"]?.InnerText == "yes" || objXmlWeapon["hide"]?.InnerText == "yes";
                    if (!blnHide)
                    {
                        TreeNode objNode = new TreeNode();
                        Weapon objWeapon = new Weapon(_objCharacter);
                        objWeapon.Create(objXmlWeapon, _objCharacter, objNode, null, null);

                        string strWeaponName = objWeapon.Name;
                        string strDice = objWeapon.DicePool;
                        int intAccuracy = Convert.ToInt32(objWeapon.TotalAccuracy);
                        string strDamage = objWeapon.CalculatedDamage();
                        string strAP = objWeapon.TotalAP;
                        if (strAP == "-")
                            strAP = "0";
                        int intRC;
                        int.TryParse(objWeapon.TotalRC, out intRC);
                        string strAmmo = objWeapon.Ammo;
                        string strMode = objWeapon.Mode;
                        string strReach = objWeapon.TotalReach.ToString();
                        string strAccessories = string.Empty;
                        foreach (WeaponAccessory objAccessory in objWeapon.WeaponAccessories)
                        {
                            if (strAccessories.Length > 0)
                                strAccessories += "\n";
                            strAccessories += objAccessory.Name;
                        }
                        string strAvail = objWeapon.Avail;
                        string strSource = objWeapon.Source + " " + objWeapon.Page;
                        int intCost = objWeapon.Cost;

                        if (objWeapon.DisplayCategory == "Blades" || objWeapon.DisplayCategory == "Clubs" ||
                            objWeapon.DisplayCategory == "Improvised Weapons" ||
                            objWeapon.DisplayCategory == "Exotic Melee Weapons" ||
                            objWeapon.DisplayCategory == "Unarmed")
                        {
                            strAmmo = string.Empty;
                            strMode = string.Empty;
                        }
                        else
                        {
                            strReach = string.Empty;
                        }

                        tabWeapons.Rows.Add(strWeaponName, strDice, intAccuracy, strDamage, strAP, intRC, strAmmo,
                            strMode, strReach, strAccessories, strAvail, strSource, intCost);
                    }

                    DataSet set = new DataSet("weapons");
                    set.Tables.Add(tabWeapons);

                    dgvWeapons.Columns[5].Visible = true;
                    dgvWeapons.Columns[6].Visible = true;
                    dgvWeapons.Columns[7].Visible = true;
                    dgvWeapons.Columns[8].Visible = true;
                    dgvWeapons.Columns[12].DefaultCellStyle.Alignment = DataGridViewContentAlignment.TopRight;

                    dgvWeapons.AutoSizeRowsMode = DataGridViewAutoSizeRowsMode.AllCells;
                    dgvWeapons.DataSource = set;
                    dgvWeapons.DataMember = "weapons";
                }
            }
            else
            {
                List<ListItem> lstWeapons = new List<ListItem>();
                foreach (XmlNode objXmlWeapon in objXmlWeaponList)
                {
					bool blnHide = objXmlWeapon["hide"]?.InnerText == "yes";
	                if (!blnHide)
	                {
	                    ListItem objItem = new ListItem
	                    {
	                        Value = objXmlWeapon["id"]?.InnerText,
	                        Name = objXmlWeapon["translate"]?.InnerText ?? objXmlWeapon["name"]?.InnerText
	                    };

	                    if (objXmlWeapon["category"] != null)
		                {
							objItem.Name += " [" +
											_lstCategory.Find(objFind => objFind.Value == objXmlWeapon["category"]?.InnerText)
												.Name + "]";
						}
						lstWeapons.Add(objItem);
					}
                }
                SortListItem objSort = new SortListItem();
                lstWeapons.Sort(objSort.Compare);
                lstWeapon.BeginUpdate();
                lstWeapon.DataSource = null;
                lstWeapon.ValueMember = "Value";
                lstWeapon.DisplayMember = "Name";
                lstWeapon.DataSource = lstWeapons;
                lstWeapon.EndUpdate();
            }
=======
            BuildWeaponList(objXmlWeaponList);
>>>>>>> 59b780a7
        }

        private void dgvWeapons_DoubleClick(object sender, EventArgs e)
        {
            cmdOK_Click(sender, e);
        }

		private void lblSource_Click(object sender, EventArgs e)
        {
            CommonFunctions.StaticOpenPDF(lblSource.Text, _objCharacter);
        }
		#endregion
	}
}<|MERGE_RESOLUTION|>--- conflicted
+++ resolved
@@ -23,26 +23,13 @@
 using System.Windows.Forms;
 using System.Xml;
 using Chummer.Backend.Equipment;
-<<<<<<< HEAD
-=======
 // ReSharper disable LocalizableElement
->>>>>>> 59b780a7
 
 namespace Chummer
 {
     public partial class frmSelectWeapon : Form
     {
 		private string _strSelectedWeapon = string.Empty;
-<<<<<<< HEAD
-		private int _intMarkup = 0;
-
-		private bool _blnAddAgain = false;
-	    private bool _blnBlackMarketDiscount = false;
-		private string[] _strLimitToCategories = new string[0];
-        private static string _strSelectCategory = string.Empty;
-		private readonly Character _objCharacter;
-	    private XmlNodeList objXmlCategoryList;
-=======
 		private int _intMarkup;
 
 		private bool _blnAddAgain;
@@ -51,7 +38,6 @@
         private static string _strSelectCategory = string.Empty;
 		private readonly Character _objCharacter;
 	    private XmlNodeList _objXmlCategoryList;
->>>>>>> 59b780a7
         private XmlDocument _objXmlDocument = new XmlDocument();
 
 		private List<ListItem> _lstCategory = new List<ListItem>();
@@ -74,18 +60,12 @@
 			{
 				objLabel.Text = string.Empty;
 			}
-<<<<<<< HEAD
-
-        	// Load the Weapon information.
-			_objXmlDocument = XmlManager.Instance.Load("weapons.xml");
-=======
             chkHideOverAvailLimit.Text = chkHideOverAvailLimit.Text.Replace("{0}",
                     _objCharacter.Options.Availability.ToString());
             chkHideOverAvailLimit.Checked = _objCharacter.Options.HideItemsOverAvailLimit;
 
             // Load the Weapon information.
             _objXmlDocument = XmlManager.Instance.Load("weapons.xml");
->>>>>>> 59b780a7
 
 			// Populate the Weapon Category list.
 			if (_strLimitToCategories.Length > 0)
@@ -112,22 +92,6 @@
 			}
 			else
 			{
-<<<<<<< HEAD
-				objXmlCategoryList = _objXmlDocument.SelectNodes("/chummer/categories/category");
-
-				foreach (XmlNode objXmlCategory in objXmlCategoryList)
-				{
-					ListItem objItem = new ListItem();
-					objItem.Value = objXmlCategory.InnerText;
-					if (objXmlCategory.Attributes != null)
-					{
-						objItem.Name = objXmlCategory.Attributes["translate"]?.InnerText ?? objXmlCategory.InnerText;
-					}
-					else
-						objItem.Name = objXmlCategory.InnerXml;
-					_lstCategory.Add(objItem);
-				}
-=======
 			    _objXmlCategoryList = _objXmlDocument.SelectNodes("/chummer/categories/category");
 
 			    if (_objXmlCategoryList != null)
@@ -143,7 +107,6 @@
 			                objItem.Name = objXmlCategory.InnerXml;
 			            _lstCategory.Add(objItem);
 			        }
->>>>>>> 59b780a7
 			}
 
             cboCategory.BeginUpdate();
@@ -163,53 +126,16 @@
 				cboCategory.SelectedIndex = 0;
             cboCategory.EndUpdate();
 
-<<<<<<< HEAD
-            if (chkBrowse.Checked)
-                LoadGrid();
-=======
             XmlNodeList objXmlWeaponList = _objXmlDocument.SelectNodes("/chummer/weapons/weapon[category = \"" + cboCategory.SelectedValue + "\" and (" + _objCharacter.Options.BookXPath() + ")]");
             BuildWeaponList(objXmlWeaponList);
->>>>>>> 59b780a7
         }
 
         private void cboCategory_SelectedIndexChanged(object sender, EventArgs e)
         {
-<<<<<<< HEAD
-        	List<ListItem> lstWeapons = new List<ListItem>();
-
 			// Populate the Weapon list.
 			XmlNodeList objXmlWeaponList = _objXmlDocument.SelectNodes("/chummer/weapons/weapon[category = \"" + cboCategory.SelectedValue + "\" and (" + _objCharacter.Options.BookXPath() + ")]");
-			foreach (XmlNode objXmlWeapon in objXmlWeaponList)
-			{
-                bool blnHide = objXmlWeapon["cyberware"]?.InnerText == "yes";
-				blnHide = objXmlWeapon["hide"]?.InnerText == "yes";
-				if (!blnHide)
-				{
-					ListItem objItem = new ListItem
-					{
-						Value = objXmlWeapon["id"].InnerText,
-						Name = objXmlWeapon["translate"]?.InnerText ?? objXmlWeapon["name"].InnerText
-					};
-					lstWeapons.Add(objItem);
-				}
-			}
-			SortListItem objSort = new SortListItem();
-			lstWeapons.Sort(objSort.Compare);
-            lstWeapon.BeginUpdate();
-            lstWeapon.DataSource = null;
-			lstWeapon.ValueMember = "Value";
-			lstWeapon.DisplayMember = "Name";
-			lstWeapon.DataSource = lstWeapons;
-            lstWeapon.EndUpdate();
-
-            if (chkBrowse.Checked)
-                LoadGrid();
-=======
-			// Populate the Weapon list.
-			XmlNodeList objXmlWeaponList = _objXmlDocument.SelectNodes("/chummer/weapons/weapon[category = \"" + cboCategory.SelectedValue + "\" and (" + _objCharacter.Options.BookXPath() + ")]");
 
             BuildWeaponList(objXmlWeaponList);
->>>>>>> 59b780a7
         }
 
         private void lstWeapon_SelectedIndexChanged(object sender, EventArgs e)
@@ -241,11 +167,7 @@
             {
                 if (objXmlWeapon["cost"].InnerText.StartsWith("Variable"))
                 {
-<<<<<<< HEAD
-                    int intMin = 0;
-=======
                     int intMin;
->>>>>>> 59b780a7
                     int intMax = int.MaxValue;
                     string strCost = objXmlWeapon["cost"].InnerText.Replace("Variable", string.Empty).Trim("()".ToCharArray());
                     if (strCost.Contains("-"))
@@ -296,22 +218,6 @@
 			// Build a list of included Accessories and Modifications that come with the weapon.
             string strAccessories = string.Empty;
 			XmlNodeList objXmlNodeList = objXmlWeapon.SelectNodes("accessories/accessory");
-<<<<<<< HEAD
-			foreach (XmlNode objXmlAccessory in objXmlNodeList)
-			{
-			    if (objXmlAccessory["name"] != null)
-			    {
-			        XmlNode objXmlItem =
-			            _objXmlDocument.SelectSingleNode("/chummer/accessories/accessory[name = \"" +
-			                                             objXmlAccessory["name"].InnerText + "\"]");
-			        if (objXmlItem?["name"] != null)
-			            strAccessories += objXmlItem["translate"] != null
-			                ? objXmlItem["translate"].InnerText + "\n"
-			                : objXmlItem["name"].InnerText + "\n";
-			    }
-			}
-	        lblIncludedAccessories.Text = string.IsNullOrEmpty(strAccessories) ? LanguageManager.Instance.GetString("String_None") : strAccessories;
-=======
             if (objXmlNodeList != null)
                 foreach (XmlNode objXmlAccessory in objXmlNodeList)
                 {
@@ -327,17 +233,10 @@
                     }
                 }
             lblIncludedAccessories.Text = string.IsNullOrEmpty(strAccessories) ? LanguageManager.Instance.GetString("String_None") : strAccessories;
->>>>>>> 59b780a7
 
             tipTooltip.SetToolTip(lblSource, _objCharacter.Options.LanguageBookLong(objXmlWeapon["source"]?.InnerText) + " " + LanguageManager.Instance.GetString("String_Page") + " " + strPage);
         }
 
-<<<<<<< HEAD
-		private void cmdOK_Click(object sender, EventArgs e)
-		{
-			if (!string.IsNullOrEmpty(lstWeapon.Text) || dgvWeapons.Visible)
-				AcceptForm();
-=======
         private void BuildWeaponList(XmlNodeList objNodeList)
         {
             if (tabControl.SelectedIndex == 1)
@@ -479,7 +378,6 @@
 		private void cmdOK_Click(object sender, EventArgs e)
 		{
 		    AcceptForm();
->>>>>>> 59b780a7
 		}
 
 		private void cmdCancel_Click(object sender, EventArgs e)
@@ -489,17 +387,6 @@
 
 		private void txtSearch_TextChanged(object sender, EventArgs e)
 		{
-<<<<<<< HEAD
-            tmrSearch.Stop();
-            tmrSearch.Enabled = true;
-            tmrSearch.Start();
-        }
-
-		private void lstWeapon_DoubleClick(object sender, EventArgs e)
-		{
-			cmdOK_Click(sender, e);
-		}
-=======
             if (string.IsNullOrEmpty(txtSearch.Text))
             {
                 cboCategory_SelectedIndexChanged(sender, e);
@@ -529,7 +416,6 @@
             XmlNodeList objXmlNodeList = _objXmlDocument.SelectNodes(strSearch);
             BuildWeaponList(objXmlNodeList);
         }
->>>>>>> 59b780a7
 
 		private void cmdOKAdd_Click(object sender, EventArgs e)
 		{
@@ -667,12 +553,9 @@
 				_strLimitToCategories = value.Split(',');
 			}
 		}
-<<<<<<< HEAD
-=======
 
 		public bool Underbarrel { get; set; }
         public string Mounts { get; set; } = string.Empty;
->>>>>>> 59b780a7
 		#endregion
 
 		#region Methods
@@ -681,48 +564,6 @@
 		/// </summary>
 		private void AcceptForm()
 		{
-<<<<<<< HEAD
-            if (dgvWeapons.Visible)
-            {
-                if (dgvWeapons.SelectedRows.Count == 1)
-                {
-
-                    XmlNode objNode;
-                    if (txtSearch.Text.Length > 1)
-                    {
-                        string strWeapon = dgvWeapons.SelectedRows[0].Cells[0].Value.ToString();
-                        if (!string.IsNullOrEmpty(strWeapon))
-                            strWeapon = strWeapon.Substring(0, strWeapon.LastIndexOf("(", StringComparison.Ordinal) - 1);
-                        objNode = _objXmlDocument.SelectSingleNode("/chummer/weapons/weapon[id = \"" + strWeapon + "\"]");
-                    }
-                    else
-                    {
-                        objNode = _objXmlDocument.SelectSingleNode("/chummer/weapons/weapon[id = \"" + dgvWeapons.SelectedRows[0].Cells[0].Value.ToString() + "\"]");
-                    }
-                    if (objNode != null)
-                    {
-                        _strSelectCategory = objNode["category"]?.InnerText;
-                        _strSelectedWeapon = objNode["name"]?.InnerText;
-                    }
-                    _intMarkup = Convert.ToInt32(nudMarkup.Value);
-
-                    DialogResult = DialogResult.OK;
-                }
-            }
-			else if (!string.IsNullOrEmpty(lstWeapon.Text))
-			{
-				XmlNode objNode = _objXmlDocument.SelectSingleNode("/chummer/weapons/weapon[id = \"" + lstWeapon.SelectedValue + "\"]");
-                if (objNode != null)
-                {
-                    _strSelectCategory = objNode["category"]?.InnerText;
-                    _strSelectedWeapon = objNode["name"]?.InnerText;
-                }
-                _intMarkup = Convert.ToInt32(nudMarkup.Value);
-				_blnBlackMarketDiscount = chkBlackMarketDiscount.Checked;
-
-				DialogResult = DialogResult.OK;
-			}
-=======
 		    XmlNode objNode;
 		    switch (tabControl.SelectedIndex)
 		    {
@@ -763,7 +604,6 @@
 		            }
 		            break;
 		    }
->>>>>>> 59b780a7
 		}
 
 		private void MoveControls()
@@ -801,148 +641,6 @@
 
 			lblSearchLabel.Left = txtSearch.Left - 6 - lblSearchLabel.Width;
 		}
-<<<<<<< HEAD
-		
-
-        private void chkBrowse_CheckedChanged(object sender, EventArgs e)
-        {
-            dgvWeapons.Visible = chkBrowse.Checked;
-
-            lstWeapon.Visible = !chkBrowse.Checked;
-            lblWeaponDamage.Visible = !chkBrowse.Checked;
-            lblWeaponDamageLabel.Visible = !chkBrowse.Checked;
-            lblWeaponRC.Visible = !chkBrowse.Checked;
-            lblWeaponRCLabel.Visible = !chkBrowse.Checked;
-            lblWeaponAP.Visible = !chkBrowse.Checked;
-            lblWeaponAPLabel.Visible = !chkBrowse.Checked;
-            lblWeaponAmmo.Visible = !chkBrowse.Checked;
-            lblWeaponAmmoLabel.Visible = !chkBrowse.Checked;
-            lblWeaponReach.Visible = !chkBrowse.Checked;
-            lblWeaponReachLabel.Visible = !chkBrowse.Checked;
-            lblWeaponMode.Visible = !chkBrowse.Checked;
-            lblWeaponModeLabel.Visible = !chkBrowse.Checked;
-            lblWeaponAvail.Visible = !chkBrowse.Checked;
-            lblWeaponAvailLabel.Visible = !chkBrowse.Checked;
-            lblTest.Visible = !chkBrowse.Checked;
-            lblTestLabel.Visible = !chkBrowse.Checked;
-            lblWeaponCost.Visible = !chkBrowse.Checked;
-            lblWeaponCostLabel.Visible = !chkBrowse.Checked;
-            lblWeaponAccuracy.Visible = !chkBrowse.Checked;
-            lblWeaponAccuracyLabel.Visible = !chkBrowse.Checked;
-            chkFreeItem.Visible = !chkBrowse.Checked;
-            lblMarkupLabel.Visible = !chkBrowse.Checked;
-            lblMarkupPercentLabel.Visible = !chkBrowse.Checked;
-            nudMarkup.Visible = !chkBrowse.Checked;
-            label2.Visible = !chkBrowse.Checked;
-            lblIncludedAccessories.Visible = !chkBrowse.Checked;
-            lblSource.Visible = !chkBrowse.Checked;
-            lblSourceLabel.Visible = !chkBrowse.Checked;
-
-            if (txtSearch.Text.Length > 0)
-            {
-                tmrSearch_Tick(this, null);
-            }
-
-            if (chkBrowse.Checked)
-                LoadGrid();
-        }
-
-        private void LoadGrid()
-        {
-            DataTable tabWeapons = new DataTable("weapons");
-            tabWeapons.Columns.Add("WeaponName");
-            tabWeapons.Columns.Add("Dice");
-            tabWeapons.Columns.Add("Accuracy");
-            tabWeapons.Columns["Accuracy"].DataType = typeof(Int32);
-            tabWeapons.Columns.Add("Damage");
-            tabWeapons.Columns.Add("AP");
-            tabWeapons.Columns.Add("RC");
-            tabWeapons.Columns["RC"].DataType = typeof(Int32);
-            tabWeapons.Columns.Add("Ammo");
-            tabWeapons.Columns.Add("Mode");
-            tabWeapons.Columns.Add("Reach");
-            tabWeapons.Columns.Add("Accessories");
-            tabWeapons.Columns.Add("Avail");
-            tabWeapons.Columns.Add("Source");
-            tabWeapons.Columns.Add("Cost");
-            tabWeapons.Columns["Cost"].DataType = typeof(Int32);
-
-            // Populate the Weapon list.
-            XmlNodeList objXmlWeaponList;
-
-            if (txtSearch.Text.Length > 1)
-            {
-                string strSearch = "/chummer/weapons/weapon[(" + _objCharacter.Options.BookXPath() + ") and category != \"Cyberware\" and category != \"Gear\" and ((contains(translate(name,'abcdefghijklmnopqrstuvwxyzàáâãäåçèéêëìíîïñòóôõöùúûüýß','ABCDEFGHIJKLMNOPQRSTUVWXYZÀÁÂÃÄÅÇÈÉÊËÌÍÎÏÑÒÓÔÕÖÙÚÛÜÝß'), \"" + txtSearch.Text.ToUpper() + "\") and not(translate)) or contains(translate(translate,'abcdefghijklmnopqrstuvwxyzàáâãäåçèéêëìíîïñòóôõöùúûüýß','ABCDEFGHIJKLMNOPQRSTUVWXYZÀÁÂÃÄÅÇÈÉÊËÌÍÎÏÑÒÓÔÕÖÙÚÛÜÝß'), \"" + txtSearch.Text.ToUpper() + "\"))]";
-                objXmlWeaponList = _objXmlDocument.SelectNodes(strSearch);
-            }
-            else
-            {
-                objXmlWeaponList = _objXmlDocument.SelectNodes("/chummer/weapons/weapon[category = \"" + cboCategory.SelectedValue + "\" and (" + _objCharacter.Options.BookXPath() + ")]");
-            }
-
-            foreach (XmlNode objXmlWeapon in objXmlWeaponList)
-            {
-				bool blnHide = objXmlWeapon["cyberware"]?.InnerText == "yes";
-				blnHide = objXmlWeapon["hide"]?.InnerText == "yes";
-
-				if (!blnHide)
-                {
-                    TreeNode objNode = new TreeNode();
-                    Weapon objWeapon = new Weapon(_objCharacter);
-                    objWeapon.Create(objXmlWeapon, _objCharacter, objNode, null, null);
-
-                    string strWeaponName = objWeapon.Name;
-                    string strDice = objWeapon.DicePool;
-                    int intAccuracy = Convert.ToInt32(objWeapon.TotalAccuracy);
-                    string strDamage = objWeapon.CalculatedDamage(_objCharacter.STR.Augmented);
-                    string strAP = objWeapon.TotalAP;
-                    if (strAP == "-")
-                        strAP = "0";
-                    int intRC;
-                    int.TryParse(objWeapon.TotalRC, out intRC);
-                    string strAmmo = objWeapon.Ammo;
-                    string strMode = objWeapon.Mode;
-                    string strReach = objWeapon.TotalReach.ToString();
-                    string strAccessories = string.Empty;
-                    foreach (WeaponAccessory objAccessory in objWeapon.WeaponAccessories)
-                    {
-                        if (strAccessories.Length > 0)
-                            strAccessories += "\n";
-                        strAccessories += objAccessory.Name;
-                    }
-                    string strAvail = objWeapon.Avail;
-                    string strSource = objWeapon.Source + " " + objWeapon.Page;
-                    int intCost = objWeapon.Cost;
-
-                    tabWeapons.Rows.Add(strWeaponName, strDice, intAccuracy, strDamage, strAP, intRC, strAmmo, strMode, strReach, strAccessories, strAvail, strSource, intCost);
-                }
-            }
-
-            DataSet set = new DataSet("weapons");
-            set.Tables.Add(tabWeapons);
-
-            if (cboCategory.SelectedValue.ToString() == "Blades" || cboCategory.SelectedValue.ToString() == "Clubs" || cboCategory.SelectedValue.ToString() == "Improvised Weapons" || cboCategory.SelectedValue.ToString() == "Exotic Melee Weapons" || cboCategory.SelectedValue.ToString() == "Unarmed")
-            {
-                dgvWeapons.Columns[5].Visible = false;
-                dgvWeapons.Columns[6].Visible = false;
-                dgvWeapons.Columns[7].Visible = false;
-                dgvWeapons.Columns[8].Visible = true;
-            }
-            else
-            {
-                dgvWeapons.Columns[5].Visible = true;
-                dgvWeapons.Columns[6].Visible = true;
-                dgvWeapons.Columns[7].Visible = true;
-                dgvWeapons.Columns[8].Visible = false;
-            }
-
-            dgvWeapons.Columns[12].DefaultCellStyle.Alignment = DataGridViewContentAlignment.TopRight;
-            dgvWeapons.AutoSizeRowsMode = DataGridViewAutoSizeRowsMode.AllCells;
-            dgvWeapons.DataSource = set;
-            dgvWeapons.DataMember = "weapons";
-        }
-=======
->>>>>>> 59b780a7
 
         private void tmrSearch_Tick(object sender, EventArgs e)
         {
@@ -971,127 +669,7 @@
             string strSearch = "/chummer/weapons/weapon[(" + _objCharacter.Options.BookXPath() + ") and (" + strCategoryLimit + ") and ((contains(translate(name,'abcdefghijklmnopqrstuvwxyzàáâãäåçèéêëìíîïñòóôõöùúûüýß','ABCDEFGHIJKLMNOPQRSTUVWXYZÀÁÂÃÄÅÇÈÉÊËÌÍÎÏÑÒÓÔÕÖÙÚÛÜÝß'), \"" + txtSearch.Text.ToUpper() + "\") and not(translate)) or contains(translate(translate,'abcdefghijklmnopqrstuvwxyzàáâãäåçèéêëìíîïñòóôõöùúûüýß','ABCDEFGHIJKLMNOPQRSTUVWXYZÀÁÂÃÄÅÇÈÉÊËÌÍÎÏÑÒÓÔÕÖÙÚÛÜÝß'), \"" + txtSearch.Text.ToUpper() + "\"))]";
 
             XmlNodeList objXmlWeaponList = _objXmlDocument.SelectNodes(strSearch);
-<<<<<<< HEAD
-
-            if (dgvWeapons.Visible)
-            {
-                DataTable tabWeapons = new DataTable("weapons");
-                tabWeapons.Columns.Add("WeaponName");
-                tabWeapons.Columns.Add("Dice");
-                tabWeapons.Columns.Add("Accuracy");
-                tabWeapons.Columns["Accuracy"].DataType = typeof(Int32);
-                tabWeapons.Columns.Add("Damage");
-                tabWeapons.Columns.Add("AP");
-                tabWeapons.Columns.Add("RC");
-                tabWeapons.Columns["RC"].DataType = typeof(Int32);
-                tabWeapons.Columns.Add("Ammo");
-                tabWeapons.Columns.Add("Mode");
-                tabWeapons.Columns.Add("Reach");
-                tabWeapons.Columns.Add("Accessories");
-                tabWeapons.Columns.Add("Avail");
-                tabWeapons.Columns.Add("Source");
-                tabWeapons.Columns.Add("Cost");
-                tabWeapons.Columns["Cost"].DataType = typeof(Int32);
-
-                // Populate the Weapon list.
-                foreach (XmlNode objXmlWeapon in objXmlWeaponList)
-                {
-                    bool blnHide = objXmlWeapon["cyberware"]?.InnerText == "yes" || objXmlWeapon["hide"]?.InnerText == "yes";
-                    if (!blnHide)
-                    {
-                        TreeNode objNode = new TreeNode();
-                        Weapon objWeapon = new Weapon(_objCharacter);
-                        objWeapon.Create(objXmlWeapon, _objCharacter, objNode, null, null);
-
-                        string strWeaponName = objWeapon.Name;
-                        string strDice = objWeapon.DicePool;
-                        int intAccuracy = Convert.ToInt32(objWeapon.TotalAccuracy);
-                        string strDamage = objWeapon.CalculatedDamage();
-                        string strAP = objWeapon.TotalAP;
-                        if (strAP == "-")
-                            strAP = "0";
-                        int intRC;
-                        int.TryParse(objWeapon.TotalRC, out intRC);
-                        string strAmmo = objWeapon.Ammo;
-                        string strMode = objWeapon.Mode;
-                        string strReach = objWeapon.TotalReach.ToString();
-                        string strAccessories = string.Empty;
-                        foreach (WeaponAccessory objAccessory in objWeapon.WeaponAccessories)
-                        {
-                            if (strAccessories.Length > 0)
-                                strAccessories += "\n";
-                            strAccessories += objAccessory.Name;
-                        }
-                        string strAvail = objWeapon.Avail;
-                        string strSource = objWeapon.Source + " " + objWeapon.Page;
-                        int intCost = objWeapon.Cost;
-
-                        if (objWeapon.DisplayCategory == "Blades" || objWeapon.DisplayCategory == "Clubs" ||
-                            objWeapon.DisplayCategory == "Improvised Weapons" ||
-                            objWeapon.DisplayCategory == "Exotic Melee Weapons" ||
-                            objWeapon.DisplayCategory == "Unarmed")
-                        {
-                            strAmmo = string.Empty;
-                            strMode = string.Empty;
-                        }
-                        else
-                        {
-                            strReach = string.Empty;
-                        }
-
-                        tabWeapons.Rows.Add(strWeaponName, strDice, intAccuracy, strDamage, strAP, intRC, strAmmo,
-                            strMode, strReach, strAccessories, strAvail, strSource, intCost);
-                    }
-
-                    DataSet set = new DataSet("weapons");
-                    set.Tables.Add(tabWeapons);
-
-                    dgvWeapons.Columns[5].Visible = true;
-                    dgvWeapons.Columns[6].Visible = true;
-                    dgvWeapons.Columns[7].Visible = true;
-                    dgvWeapons.Columns[8].Visible = true;
-                    dgvWeapons.Columns[12].DefaultCellStyle.Alignment = DataGridViewContentAlignment.TopRight;
-
-                    dgvWeapons.AutoSizeRowsMode = DataGridViewAutoSizeRowsMode.AllCells;
-                    dgvWeapons.DataSource = set;
-                    dgvWeapons.DataMember = "weapons";
-                }
-            }
-            else
-            {
-                List<ListItem> lstWeapons = new List<ListItem>();
-                foreach (XmlNode objXmlWeapon in objXmlWeaponList)
-                {
-					bool blnHide = objXmlWeapon["hide"]?.InnerText == "yes";
-	                if (!blnHide)
-	                {
-	                    ListItem objItem = new ListItem
-	                    {
-	                        Value = objXmlWeapon["id"]?.InnerText,
-	                        Name = objXmlWeapon["translate"]?.InnerText ?? objXmlWeapon["name"]?.InnerText
-	                    };
-
-	                    if (objXmlWeapon["category"] != null)
-		                {
-							objItem.Name += " [" +
-											_lstCategory.Find(objFind => objFind.Value == objXmlWeapon["category"]?.InnerText)
-												.Name + "]";
-						}
-						lstWeapons.Add(objItem);
-					}
-                }
-                SortListItem objSort = new SortListItem();
-                lstWeapons.Sort(objSort.Compare);
-                lstWeapon.BeginUpdate();
-                lstWeapon.DataSource = null;
-                lstWeapon.ValueMember = "Value";
-                lstWeapon.DisplayMember = "Name";
-                lstWeapon.DataSource = lstWeapons;
-                lstWeapon.EndUpdate();
-            }
-=======
             BuildWeaponList(objXmlWeaponList);
->>>>>>> 59b780a7
         }
 
         private void dgvWeapons_DoubleClick(object sender, EventArgs e)
