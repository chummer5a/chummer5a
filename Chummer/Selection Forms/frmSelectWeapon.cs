<<<<<<< HEAD
﻿/*  This file is part of Chummer5a.
=======
/*  This file is part of Chummer5a.
>>>>>>> 260a47e0
 *
 *  Chummer5a is free software: you can redistribute it and/or modify
 *  it under the terms of the GNU General Public License as published by
 *  the Free Software Foundation, either version 3 of the License, or
 *  (at your option) any later version.
 *
 *  Chummer5a is distributed in the hope that it will be useful,
 *  but WITHOUT ANY WARRANTY; without even the implied warranty of
 *  MERCHANTABILITY or FITNESS FOR A PARTICULAR PURPOSE.  See the
 *  GNU General Public License for more details.
 *
 *  You should have received a copy of the GNU General Public License
 *  along with Chummer5a.  If not, see <http://www.gnu.org/licenses/>.
 *
 *  You can obtain the full source code for Chummer5a at
 *  https://github.com/chummer5a/chummer5a
 */
using System;
using System.Data;
using System.Collections.Generic;
<<<<<<< HEAD
using System.Linq;
using System.Windows.Forms;
using System.Xml;
using Chummer.Backend.Equipment;
=======
using System.Globalization;
using System.Windows.Forms;
using System.Xml;
using Chummer.Backend.Equipment;
using System.Text;

>>>>>>> 260a47e0
// ReSharper disable LocalizableElement

namespace Chummer
{
    public partial class frmSelectWeapon : Form
    {
<<<<<<< HEAD
		private string _strSelectedWeapon = string.Empty;
		private int _intMarkup;

		private bool _blnAddAgain;
	    private bool _blnBlackMarketDiscount;
		private string[] _strLimitToCategories = new string[0];
        private static string _strSelectCategory = string.Empty;
		private readonly Character _objCharacter;
	    private XmlNodeList _objXmlCategoryList;
        private XmlDocument _objXmlDocument = new XmlDocument();

		private List<ListItem> _lstCategory = new List<ListItem>();

		#region Control Events
		public frmSelectWeapon(Character objCharacter, bool blnCareer = false)
        {
            InitializeComponent();
			LanguageManager.Instance.Load(GlobalOptions.Instance.Language, this);
			lblMarkupLabel.Visible = blnCareer;
			nudMarkup.Visible = blnCareer;
			lblMarkupPercentLabel.Visible = blnCareer;
			_objCharacter = objCharacter;
			MoveControls();
=======
        private string _strSelectedWeapon = string.Empty;
        private decimal _decMarkup;

        private bool _blnSkipUpdate;
        private bool _blnAddAgain;
        private bool _blnBlackMarketDiscount;
        private HashSet<string> _strLimitToCategories = new HashSet<string>();
        private static string s_StrSelectCategory = string.Empty;
        private readonly Character _objCharacter;
        private readonly XmlDocument _objXmlDocument;
        private Weapon _objSelectedWeapon;

        private readonly List<ListItem> _lstCategory = new List<ListItem>();
        private readonly HashSet<string> _setBlackMarketMaps;

        #region Control Events
        public frmSelectWeapon(Character objCharacter)
        {
            InitializeComponent();
            LanguageManager.TranslateWinForm(GlobalOptions.Language, this);
            lblMarkupLabel.Visible = objCharacter.Created;
            nudMarkup.Visible = objCharacter.Created;
            lblMarkupPercentLabel.Visible = objCharacter.Created;
            _objCharacter = objCharacter;
            MoveControls();
            // Load the Weapon information.
            _objXmlDocument = XmlManager.Load("weapons.xml");
            _setBlackMarketMaps = _objCharacter.GenerateBlackMarketMappings(_objXmlDocument);
>>>>>>> 260a47e0
        }

        private void frmSelectWeapon_Load(object sender, EventArgs e)
        {
<<<<<<< HEAD
			foreach (Label objLabel in Controls.OfType<Label>().Where(objLabel => objLabel.Text.StartsWith("[")))
			{
				objLabel.Text = string.Empty;
			}
            chkHideOverAvailLimit.Text = chkHideOverAvailLimit.Text.Replace("{0}",
                    _objCharacter.Options.Availability.ToString());
            chkHideOverAvailLimit.Checked = _objCharacter.Options.HideItemsOverAvailLimit;

            // Load the Weapon information.
            _objXmlDocument = XmlManager.Instance.Load("weapons.xml");

			// Populate the Weapon Category list.
			if (_strLimitToCategories.Length > 0)
			{
				// Populate the Category list.
				XmlNodeList objXmlNodeList = _objXmlDocument.SelectNodes("/chummer/categories/category");
				if (objXmlNodeList != null)
					foreach (XmlNode objXmlCategory in objXmlNodeList)
					{
						foreach (ListItem objItem in from strCategory in _strLimitToCategories where strCategory == objXmlCategory.InnerText select new ListItem())
						{
							objItem.Value = objXmlCategory.InnerText;
							if (objXmlCategory.Attributes != null)
							{
								objItem.Name = objXmlCategory.Attributes["translate"]?.InnerText ?? objXmlCategory.InnerText;
							}
							else
							{
								objItem.Name = objXmlCategory.InnerXml;
							}
							_lstCategory.Add(objItem);
						}
					}
			}
			else
			{
			    _objXmlCategoryList = _objXmlDocument.SelectNodes("/chummer/categories/category");

			    if (_objXmlCategoryList != null)
			        foreach (XmlNode objXmlCategory in _objXmlCategoryList)
			        {
			            ListItem objItem = new ListItem();
			            objItem.Value = objXmlCategory.InnerText;
			            if (objXmlCategory.Attributes != null)
			            {
			                objItem.Name = objXmlCategory.Attributes["translate"]?.InnerText ?? objXmlCategory.InnerText;
			            }
			            else
			                objItem.Name = objXmlCategory.InnerXml;
			            _lstCategory.Add(objItem);
			        }
			}

            cboCategory.BeginUpdate();
            cboCategory.ValueMember = "Value";
			cboCategory.DisplayMember = "Name";
			cboCategory.DataSource = _lstCategory;

			chkBlackMarketDiscount.Visible = _objCharacter.BlackMarketDiscount;

			// Select the first Category in the list.
			if (string.IsNullOrEmpty(_strSelectCategory))
				cboCategory.SelectedIndex = 0;
			else
				cboCategory.SelectedValue = _strSelectCategory;

			if (cboCategory.SelectedIndex == -1)
				cboCategory.SelectedIndex = 0;
            cboCategory.EndUpdate();

            XmlNodeList objXmlWeaponList = _objXmlDocument.SelectNodes("/chummer/weapons/weapon[category = \"" + cboCategory.SelectedValue + "\" and (" + _objCharacter.Options.BookXPath() + ")]");
            BuildWeaponList(objXmlWeaponList);
=======
            DataGridViewCellStyle dataGridViewNuyenCellStyle = new DataGridViewCellStyle
            {
                Alignment = DataGridViewContentAlignment.TopRight,
                Format = _objCharacter.Options.NuyenFormat + '¥',
                NullValue = null
            };
            dgvc_Cost.DefaultCellStyle = dataGridViewNuyenCellStyle;

            if (_objCharacter.Created)
            {
                chkHideOverAvailLimit.Visible = false;
                chkHideOverAvailLimit.Checked = false;
            }
            else
            {
                chkHideOverAvailLimit.Text = chkHideOverAvailLimit.Text.Replace("{0}", _objCharacter.MaximumAvailability.ToString());
                chkHideOverAvailLimit.Checked = _objCharacter.Options.HideItemsOverAvailLimit;
            }

            // Populate the Weapon Category list.
            
                // Populate the Category list.
                using (XmlNodeList xmlCategoryList = _objXmlDocument.SelectNodes("/chummer/categories/category"))
                    if (xmlCategoryList != null)
                    {
                        foreach (XmlNode objXmlCategory in xmlCategoryList)
                        {
                            string strInnerText = objXmlCategory.InnerText;
                            if (_strLimitToCategories.Count == 0 || _strLimitToCategories.Contains(strInnerText))
                                _lstCategory.Add(new ListItem(strInnerText, objXmlCategory.Attributes?["translate"]?.InnerText ?? strInnerText));
                        }
                    }
            _lstCategory.Sort(CompareListItems.CompareNames);

            if (_lstCategory.Count > 0)
            {
                _lstCategory.Insert(0, new ListItem("Show All", LanguageManager.GetString("String_ShowAll", GlobalOptions.Language)));
            }

            cboCategory.BeginUpdate();
            cboCategory.ValueMember = "Value";
            cboCategory.DisplayMember = "Name";
            cboCategory.DataSource = _lstCategory;

            chkBlackMarketDiscount.Visible = _objCharacter.BlackMarketDiscount;

            // Select the first Category in the list.
            if (string.IsNullOrEmpty(s_StrSelectCategory))
                cboCategory.SelectedIndex = 0;
            else
                cboCategory.SelectedValue = s_StrSelectCategory;

            if (cboCategory.SelectedIndex == -1)
                cboCategory.SelectedIndex = 0;
            cboCategory.EndUpdate();

            cboCategory_SelectedIndexChanged(sender, e);
>>>>>>> 260a47e0
        }

        private void cboCategory_SelectedIndexChanged(object sender, EventArgs e)
        {
<<<<<<< HEAD
			// Populate the Weapon list.
			XmlNodeList objXmlWeaponList = _objXmlDocument.SelectNodes("/chummer/weapons/weapon[category = \"" + cboCategory.SelectedValue + "\" and (" + _objCharacter.Options.BookXPath() + ")]");

            BuildWeaponList(objXmlWeaponList);
=======
            RefreshList();
>>>>>>> 260a47e0
        }

        private void lstWeapon_SelectedIndexChanged(object sender, EventArgs e)
        {
<<<<<<< HEAD
			if (string.IsNullOrEmpty(lstWeapon.Text))
				return;

            // Retireve the information for the selected Weapon.
        	XmlNode objXmlWeapon = _objXmlDocument.SelectSingleNode("/chummer/weapons/weapon[id = \"" + lstWeapon.SelectedValue + "\"]");
            if (objXmlWeapon == null)
                return;

			Weapon objWeapon = new Weapon(_objCharacter);
			TreeNode objNode = new TreeNode();
			objWeapon.Create(objXmlWeapon, _objCharacter, objNode, null, null);

            lblWeaponReach.Text = objWeapon.TotalReach.ToString();
			lblWeaponDamage.Text = objWeapon.CalculatedDamage();
			lblWeaponAP.Text = objWeapon.TotalAP;
			lblWeaponMode.Text = objWeapon.CalculatedMode;
			lblWeaponRC.Text = objWeapon.TotalRC;
			lblWeaponAmmo.Text = objWeapon.CalculatedAmmo();
            lblWeaponAccuracy.Text = objWeapon.TotalAccuracy;
            lblWeaponAvail.Text = objWeapon.TotalAvail;

			int intItemCost = 0;
            double dblCost = 0;
            if (objXmlWeapon["cost"] != null)
            {
                if (objXmlWeapon["cost"].InnerText.StartsWith("Variable"))
                {
                    int intMin;
                    int intMax = int.MaxValue;
                    string strCost = objXmlWeapon["cost"].InnerText.Replace("Variable", string.Empty).Trim("()".ToCharArray());
                    if (strCost.Contains("-"))
                    {
                        string[] strValues = strCost.Split('-');
                        int.TryParse(strValues[0], out intMin);
                        int.TryParse(strValues[1], out intMax);
                    }
                    else
                        int.TryParse(strCost.Replace("+", string.Empty), out intMin);

                    if (intMax == int.MaxValue)
                    {
                        lblWeaponCost.Text = $"{intMin:###,###,##0¥+}";
                    }
                    else
                        lblWeaponCost.Text = $"{intMin:###,###,##0} - {intMax:###,###,##0¥}";

                    intItemCost = intMin;
                }
                else
                {
                    objXmlWeapon.TryGetDoubleFieldQuickly("cost", ref dblCost);
                    dblCost *= 1 + (Convert.ToDouble(nudMarkup.Value, GlobalOptions.CultureInfo) / 100.0);
                    if (chkBlackMarketDiscount.Checked)
                    {
                        dblCost = dblCost * 0.90;
                    }
                    lblWeaponCost.Text = $"{dblCost:###,###,##0¥}";
                    intItemCost = Convert.ToInt32(Math.Ceiling(dblCost));

                    if (chkFreeItem.Checked)
                    {
                        lblWeaponCost.Text = $"{0:###,###,##0¥}";
                        intItemCost = 0;
                    }
                }
            }

			lblTest.Text = _objCharacter.AvailTest(intItemCost, lblWeaponAvail.Text);

			string strBook = _objCharacter.Options.LanguageBookShort(objXmlWeapon["source"]?.InnerText);
			string strPage = objXmlWeapon["page"]?.InnerText;
			if (objXmlWeapon["altpage"] != null)
				strPage = objXmlWeapon["altpage"].InnerText;
			lblSource.Text = strBook + " " + strPage;

			// Build a list of included Accessories and Modifications that come with the weapon.
            string strAccessories = string.Empty;
			XmlNodeList objXmlNodeList = objXmlWeapon.SelectNodes("accessories/accessory");
            if (objXmlNodeList != null)
                foreach (XmlNode objXmlAccessory in objXmlNodeList)
                {
                    if (objXmlAccessory["name"] != null)
                    {
                        XmlNode objXmlItem =
                            _objXmlDocument.SelectSingleNode("/chummer/accessories/accessory[name = \"" +
                                                             objXmlAccessory["name"].InnerText + "\"]");
                        if (objXmlItem?["name"] != null)
                            strAccessories += objXmlItem["translate"] != null
                                ? objXmlItem["translate"].InnerText + "\n"
                                : objXmlItem["name"].InnerText + "\n";
                    }
                }
            lblIncludedAccessories.Text = string.IsNullOrEmpty(strAccessories) ? LanguageManager.Instance.GetString("String_None") : strAccessories;

            tipTooltip.SetToolTip(lblSource, _objCharacter.Options.LanguageBookLong(objXmlWeapon["source"]?.InnerText) + " " + LanguageManager.Instance.GetString("String_Page") + " " + strPage);
=======
            // Retireve the information for the selected Weapon.
            XmlNode xmlWeapon = null;
            string strSelectedId = lstWeapon.SelectedValue?.ToString();
            if (!string.IsNullOrEmpty(strSelectedId))
                xmlWeapon = _objXmlDocument.SelectSingleNode("/chummer/weapons/weapon[id = \"" + lstWeapon.SelectedValue + "\"]");
            if (xmlWeapon != null)
            {
                Weapon objWeapon = new Weapon(_objCharacter);
                objWeapon.Create(xmlWeapon, null, true, false, true);
                _objSelectedWeapon = objWeapon;
            }
            else
                _objSelectedWeapon = null;

            UpdateWeaponInfo();
        }

        private void UpdateWeaponInfo()
        {
            if (_blnSkipUpdate)
                return;
            _blnSkipUpdate = true;
            if (_objSelectedWeapon != null)
            {
                chkBlackMarketDiscount.Enabled = true;
                chkBlackMarketDiscount.Checked = _setBlackMarketMaps.Contains(_objSelectedWeapon.Category);

                _objSelectedWeapon.DiscountCost = chkBlackMarketDiscount.Checked;

                lblWeaponReach.Text = _objSelectedWeapon.TotalReach.ToString(GlobalOptions.CultureInfo);
                lblWeaponDamage.Text = _objSelectedWeapon.CalculatedDamage(GlobalOptions.CultureInfo, GlobalOptions.Language);
                lblWeaponAP.Text = _objSelectedWeapon.TotalAP(GlobalOptions.Language);
                lblWeaponMode.Text = _objSelectedWeapon.CalculatedMode(GlobalOptions.Language);
                lblWeaponRC.Text = _objSelectedWeapon.TotalRC(GlobalOptions.CultureInfo, GlobalOptions.Language, true);
                GlobalOptions.ToolTipProcessor.SetToolTip(lblWeaponRC, _objSelectedWeapon.RCToolTip);
                lblWeaponAmmo.Text = _objSelectedWeapon.CalculatedAmmo(GlobalOptions.CultureInfo, GlobalOptions.Language);
                lblWeaponAccuracy.Text = _objSelectedWeapon.DisplayAccuracy(GlobalOptions.CultureInfo, GlobalOptions.Language);

                decimal decItemCost = 0;
                if (chkFreeItem.Checked)
                {
                    lblWeaponCost.Text = (0.0m).ToString(_objCharacter.Options.NuyenFormat, GlobalOptions.CultureInfo) + '¥';
                }
                else
                {
                    lblWeaponCost.Text = _objSelectedWeapon.DisplayCost(out decItemCost, nudMarkup.Value / 100.0m);
                }

                AvailabilityValue objTotalAvail = _objSelectedWeapon.TotalAvailTuple();
                lblWeaponAvail.Text = objTotalAvail.ToString(GlobalOptions.CultureInfo, GlobalOptions.Language);
                lblTest.Text = _objCharacter.AvailTest(decItemCost, objTotalAvail);

                string strPage = _objSelectedWeapon.DisplayPage(GlobalOptions.Language);
                string strSpaceCharacter = LanguageManager.GetString("String_Space", GlobalOptions.Language);
                lblSource.Text = CommonFunctions.LanguageBookShort(_objSelectedWeapon.Source, GlobalOptions.Language) + strSpaceCharacter + strPage;

                // Build a list of included Accessories and Modifications that come with the weapon.
                StringBuilder strAccessories = new StringBuilder();
                foreach (WeaponAccessory objAccessory in _objSelectedWeapon.WeaponAccessories)
                {
                    strAccessories.AppendLine(objAccessory.DisplayName(GlobalOptions.Language));
                }
                if (strAccessories.Length > 0)
                    strAccessories.Length -= Environment.NewLine.Length;

                lblIncludedAccessories.Text = strAccessories.Length == 0 ? LanguageManager.GetString("String_None", GlobalOptions.Language) : strAccessories.ToString();

                GlobalOptions.ToolTipProcessor.SetToolTip(lblSource, CommonFunctions.LanguageBookLong(_objSelectedWeapon.Source, GlobalOptions.Language) + strSpaceCharacter + LanguageManager.GetString("String_Page", GlobalOptions.Language) + strSpaceCharacter + strPage);
            }
            else
            {
                chkBlackMarketDiscount.Enabled = false;
                chkBlackMarketDiscount.Checked = false;
                lblWeaponReach.Text = string.Empty;
                lblWeaponDamage.Text = string.Empty;
                lblWeaponAP.Text = string.Empty;
                lblWeaponMode.Text = string.Empty;
                lblWeaponRC.Text = string.Empty;
                GlobalOptions.ToolTipProcessor.SetToolTip(lblWeaponRC, string.Empty);
                lblWeaponAmmo.Text = string.Empty;
                lblWeaponAccuracy.Text = string.Empty;
                lblWeaponCost.Text = string.Empty;
                lblWeaponAvail.Text = string.Empty;
                lblTest.Text = string.Empty;
                lblSource.Text = string.Empty;
                lblIncludedAccessories.Text = string.Empty;
                GlobalOptions.ToolTipProcessor.SetToolTip(lblSource, string.Empty);
            }
            _blnSkipUpdate = false;
>>>>>>> 260a47e0
        }

        private void BuildWeaponList(XmlNodeList objNodeList)
        {
            if (tabControl.SelectedIndex == 1)
            {
                DataTable tabWeapons = new DataTable("weapons");
                tabWeapons.Columns.Add("WeaponGuid");
                tabWeapons.Columns.Add("WeaponName");
                tabWeapons.Columns.Add("Dice");
                tabWeapons.Columns.Add("Accuracy");
<<<<<<< HEAD
                tabWeapons.Columns["Accuracy"].DataType = typeof(Int32);
                tabWeapons.Columns.Add("Damage");
                tabWeapons.Columns.Add("AP");
                tabWeapons.Columns.Add("RC");
                tabWeapons.Columns["RC"].DataType = typeof(Int32);
=======
                tabWeapons.Columns.Add("Damage");
                tabWeapons.Columns.Add("AP");
                tabWeapons.Columns.Add("RC");
>>>>>>> 260a47e0
                tabWeapons.Columns.Add("Ammo");
                tabWeapons.Columns.Add("Mode");
                tabWeapons.Columns.Add("Reach");
                tabWeapons.Columns.Add("Accessories");
                tabWeapons.Columns.Add("Avail");
<<<<<<< HEAD
                tabWeapons.Columns.Add("Source");
                tabWeapons.Columns.Add("Cost");
                tabWeapons.Columns["Cost"].DataType = typeof(Int32);

	            foreach (XmlNode objXmlWeapon in objNodeList)
	            {
		            bool blnHide = objXmlWeapon["cyberware"]?.InnerText == "yes" || objXmlWeapon["hide"]?.InnerText == "yes";

					if (objXmlWeapon["mount"] != null && !blnHide)
					{
						blnHide = !Mounts.Contains(objXmlWeapon["mount"].InnerText);
					}
					if (objXmlWeapon["extramount"] != null && !blnHide)
					{
						blnHide = !Mounts.Contains(objXmlWeapon["extramount"].InnerText);
					}
					if (!blnHide && !Backend.Shared_Methods.SelectionShared.CheckAvailRestriction(objXmlWeapon, _objCharacter, chkHideOverAvailLimit.Checked))
                    {
                        continue;
                    }
                    if (!blnHide)
                    {
                        TreeNode objNode = new TreeNode();
                        Weapon objWeapon = new Weapon(_objCharacter);
                        objWeapon.Create(objXmlWeapon, _objCharacter, objNode, null, null);

                        string strID = objWeapon.SourceID.ToString();
                        string strWeaponName = objWeapon.DisplayName;
                        string strDice = objWeapon.DicePool;
                        int intAccuracy = Convert.ToInt32(objWeapon.TotalAccuracy);
                        string strDamage = objWeapon.CalculatedDamage(_objCharacter.STR.Augmented);
                        string strAP = objWeapon.TotalAP;
                        if (strAP == "-")
                            strAP = "0";
                        int intRC;
                        int.TryParse(objWeapon.TotalRC, out intRC);
                        string strAmmo = objWeapon.Ammo;
                        string strMode = objWeapon.Mode;
                        string strReach = objWeapon.TotalReach.ToString();
                        string strAccessories = string.Empty;
                        foreach (WeaponAccessory objAccessory in objWeapon.WeaponAccessories)
                        {
                            if (strAccessories.Length > 0)
                                strAccessories += "\n";
                            strAccessories += objAccessory.DisplayName;
                        }
                        string strAvail = objWeapon.Avail;
                        string strSource = objWeapon.Source + " " + objWeapon.Page;
                        int intCost = objWeapon.Cost;
                        
                        tabWeapons.Rows.Add(strID,strWeaponName, strDice, intAccuracy, strDamage, strAP, intRC, strAmmo, strMode, strReach, strAccessories, strAvail, strSource, intCost);
                    }
=======
                tabWeapons.Columns["Avail"].DataType = typeof(AvailabilityValue);
                tabWeapons.Columns.Add("Source");
                tabWeapons.Columns["Source"].DataType = typeof(SourceString);
                tabWeapons.Columns.Add("Cost");
                tabWeapons.Columns["Cost"].DataType = typeof(NuyenString);

                foreach (XmlNode objXmlWeapon in objNodeList)
                {
                    if (objXmlWeapon["cyberware"]?.InnerText == bool.TrueString)
                        continue;
                    string strTest = objXmlWeapon["mount"]?.InnerText;
                    if (!string.IsNullOrEmpty(strTest) && !Mounts.Contains(strTest))
                        continue;
                    strTest = objXmlWeapon["extramount"]?.InnerText;
                    if (!string.IsNullOrEmpty(strTest) && !Mounts.Contains(strTest))
                        continue;
                    if (chkHideOverAvailLimit.Checked && !SelectionShared.CheckAvailRestriction(objXmlWeapon, _objCharacter))
                        continue;

                    Weapon objWeapon = new Weapon(_objCharacter);
                    objWeapon.Create(objXmlWeapon, null, true, false, true);

                    string strID = objWeapon.SourceID.ToString("D");
                    string strWeaponName = objWeapon.DisplayName(GlobalOptions.Language);
                    string strDice = objWeapon.GetDicePool(GlobalOptions.CultureInfo, GlobalOptions.Language);
                    string strAccuracy = objWeapon.DisplayAccuracy(GlobalOptions.CultureInfo, GlobalOptions.Language);
                    string strDamage = objWeapon.CalculatedDamage(GlobalOptions.CultureInfo, GlobalOptions.Language);
                    string strAP = objWeapon.TotalAP(GlobalOptions.Language);
                    if (strAP == "-")
                        strAP = "0";
                    string strRC = objWeapon.TotalRC(GlobalOptions.CultureInfo, GlobalOptions.Language, true);
                    string strAmmo = objWeapon.CalculatedAmmo(GlobalOptions.CultureInfo, GlobalOptions.Language);
                    string strMode = objWeapon.CalculatedMode(GlobalOptions.Language);
                    string strReach = objWeapon.TotalReach.ToString();
                    StringBuilder strbldAccessories = new StringBuilder();
                    foreach (WeaponAccessory objAccessory in objWeapon.WeaponAccessories)
                    {
                        strbldAccessories.AppendLine(objAccessory.DisplayName(GlobalOptions.Language));
                    }
                    if (strbldAccessories.Length > 0)
                        strbldAccessories.Length -= Environment.NewLine.Length;
                    AvailabilityValue objAvail = objWeapon.TotalAvailTuple();
                    SourceString strSource = new SourceString(objWeapon.Source, objWeapon.DisplayPage(GlobalOptions.Language));
                    NuyenString strCost = new NuyenString(objWeapon.DisplayCost(out decimal _));

                    tabWeapons.Rows.Add(strID, strWeaponName, strDice, strAccuracy, strDamage, strAP, strRC, strAmmo, strMode, strReach, strbldAccessories.ToString(), objAvail, strSource, strCost);
>>>>>>> 260a47e0
                }

                DataSet set = new DataSet("weapons");
                set.Tables.Add(tabWeapons);
<<<<<<< HEAD

                if (cboCategory.SelectedValue.ToString() == "Blades" || cboCategory.SelectedValue.ToString() == "Clubs" || cboCategory.SelectedValue.ToString() == "Improvised Weapons" || cboCategory.SelectedValue.ToString() == "Exotic Melee Weapons" || cboCategory.SelectedValue.ToString() == "Unarmed")
=======
                string strSelectedCategory = cboCategory.SelectedValue?.ToString();
                if (string.IsNullOrEmpty(strSelectedCategory) || strSelectedCategory == "Show All")
                {
                    dgvWeapons.Columns[5].Visible = true;
                    dgvWeapons.Columns[6].Visible = true;
                    dgvWeapons.Columns[7].Visible = true;
                    dgvWeapons.Columns[8].Visible = true;
                }
                else if (strSelectedCategory == "Blades" ||
                         strSelectedCategory == "Clubs" ||
                         strSelectedCategory == "Improvised Weapons" ||
                         strSelectedCategory == "Exotic Melee Weapons" ||
                         strSelectedCategory == "Unarmed")
>>>>>>> 260a47e0
                {
                    dgvWeapons.Columns[5].Visible = false;
                    dgvWeapons.Columns[6].Visible = false;
                    dgvWeapons.Columns[7].Visible = false;
                    dgvWeapons.Columns[8].Visible = true;
                }
                else
                {
                    dgvWeapons.Columns[5].Visible = true;
                    dgvWeapons.Columns[6].Visible = true;
                    dgvWeapons.Columns[7].Visible = true;
                    dgvWeapons.Columns[8].Visible = false;
                }
                dgvWeapons.Columns[0].Visible = false;
                dgvWeapons.Columns[12].DefaultCellStyle.Alignment = DataGridViewContentAlignment.TopRight;
                dgvWeapons.AutoSizeRowsMode = DataGridViewAutoSizeRowsMode.AllCells;
                dgvWeapons.DataSource = set;
                dgvWeapons.DataMember = "weapons";
            }
            else
            {
                List<ListItem> lstWeapons = new List<ListItem>();
                foreach (XmlNode objXmlWeapon in objNodeList)
                {
<<<<<<< HEAD
                    bool blnHide = objXmlWeapon["cyberware"]?.InnerText == "yes" || objXmlWeapon["hide"]?.InnerText == "yes";
					
					if (objXmlWeapon["mount"] != null && !blnHide)
					{
						blnHide = !Mounts.Contains(objXmlWeapon["mount"].InnerText);
					}
					if (objXmlWeapon["extramount"] != null && !blnHide)
					{
						blnHide = !Mounts.Contains(objXmlWeapon["extramount"].InnerText);
					}
					if (!blnHide && !Backend.Shared_Methods.SelectionShared.CheckAvailRestriction(objXmlWeapon, _objCharacter, chkHideOverAvailLimit.Checked))
					{
						continue;
					}
					if (!Backend.Shared_Methods.SelectionShared.CheckAvailRestriction(objXmlWeapon, _objCharacter,chkHideOverAvailLimit.Checked))
                    {
                        continue;
                    }
	                if (blnHide) continue;
	                ListItem objItem = new ListItem
	                {
		                Value = objXmlWeapon["id"]?.InnerText,
		                Name = objXmlWeapon["translate"]?.InnerText ?? objXmlWeapon["name"]?.InnerText
	                };
	                lstWeapons.Add(objItem);
                }
                SortListItem objSort = new SortListItem();
                lstWeapons.Sort(objSort.Compare);
=======
                    if (objXmlWeapon["cyberware"]?.InnerText == bool.TrueString)
                        continue;

                    string strTest = objXmlWeapon["mount"]?.InnerText;
                    if (!string.IsNullOrEmpty(strTest) && !Mounts.Contains(strTest))
                    {
                        continue;
                    }

                    strTest = objXmlWeapon["extramount"]?.InnerText;
                    if (!string.IsNullOrEmpty(strTest) && !Mounts.Contains(strTest))
                    {
                        continue;
                    }

                    if (chkHideOverAvailLimit.Checked && !SelectionShared.CheckAvailRestriction(objXmlWeapon, _objCharacter))
                    {
                        continue;
                    }
                    lstWeapons.Add(new ListItem(objXmlWeapon["id"]?.InnerText, objXmlWeapon["translate"]?.InnerText ?? objXmlWeapon["name"]?.InnerText));
                }
                lstWeapons.Sort(CompareListItems.CompareNames);
>>>>>>> 260a47e0
                lstWeapon.BeginUpdate();
                lstWeapon.DataSource = null;
                lstWeapon.ValueMember = "Value";
                lstWeapon.DisplayMember = "Name";
                lstWeapon.DataSource = lstWeapons;
                lstWeapon.EndUpdate();
            }
        }

<<<<<<< HEAD
		private void cmdOK_Click(object sender, EventArgs e)
		{
		    AcceptForm();
		}

		private void cmdCancel_Click(object sender, EventArgs e)
		{
			DialogResult = DialogResult.Cancel;
		}

		private void txtSearch_TextChanged(object sender, EventArgs e)
		{
            if (string.IsNullOrEmpty(txtSearch.Text))
            {
                cboCategory_SelectedIndexChanged(sender, e);
                return;
            }

            string strCategoryFilter = string.Empty;

            foreach (object objListItem in cboCategory.Items)
            {
                ListItem objItem = (ListItem)objListItem;
                if (!string.IsNullOrEmpty(objItem.Value))
                    strCategoryFilter += "category = \"" + objItem.Value + "\" or ";
            }

            // Treat everything as being uppercase so the search is case-insensitive.
            string strSearch = "/chummer/weapons/weapon[(" + _objCharacter.Options.BookXPath() + ") and ((contains(translate(name,'abcdefghijklmnopqrstuvwxyzàáâãäåçèéêëìíîïñòóôõöùúûüýß','ABCDEFGHIJKLMNOPQRSTUVWXYZÀÁÂÃÄÅÇÈÉÊËÌÍÎÏÑÒÓÔÕÖÙÚÛÜÝß'), \"" + txtSearch.Text.ToUpper() + "\") and not(translate)) or contains(translate(translate,'abcdefghijklmnopqrstuvwxyzàáâãäåçèéêëìíîïñòóôõöùúûüýß','ABCDEFGHIJKLMNOPQRSTUVWXYZÀÁÂÃÄÅÇÈÉÊËÌÍÎÏÑÒÓÔÕÖÙÚÛÜÝß'), \"" + txtSearch.Text.ToUpper() + "\"))";
            if (!string.IsNullOrEmpty(strCategoryFilter))
                strSearch += " and (" + strCategoryFilter + ")";
            // Remove the trailing " or )";
            if (strSearch.EndsWith(" or )"))
            {
                strSearch = strSearch.Substring(0, strSearch.Length - 4) + ")";
            }
            strSearch += "]";

            XmlNodeList objXmlNodeList = _objXmlDocument.SelectNodes(strSearch);
            BuildWeaponList(objXmlNodeList);
        }

		private void cmdOKAdd_Click(object sender, EventArgs e)
		{
			_blnAddAgain = true;
			cmdOK_Click(sender, e);
		}

		private void chkFreeItem_CheckedChanged(object sender, EventArgs e)
		{
			lstWeapon_SelectedIndexChanged(sender, e);
		}

		private void nudMarkup_ValueChanged(object sender, EventArgs e)
		{
			lstWeapon_SelectedIndexChanged(sender, e);
		}

		private void txtSearch_KeyDown(object sender, KeyEventArgs e)
		{
			if (e.KeyCode == Keys.Down)
			{
=======
        private void cmdOK_Click(object sender, EventArgs e)
        {
            _blnAddAgain = false;
            AcceptForm();
        }

        private void cmdCancel_Click(object sender, EventArgs e)
        {
            DialogResult = DialogResult.Cancel;
        }

        private void txtSearch_TextChanged(object sender, EventArgs e)
        {
            RefreshList();
        }

        private void cmdOKAdd_Click(object sender, EventArgs e)
        {
            _blnAddAgain = true;
            AcceptForm();
        }

        private void chkFreeItem_CheckedChanged(object sender, EventArgs e)
        {
            UpdateWeaponInfo();
        }

        private void nudMarkup_ValueChanged(object sender, EventArgs e)
        {
            UpdateWeaponInfo();
        }

        private void txtSearch_KeyDown(object sender, KeyEventArgs e)
        {
            if (e.KeyCode == Keys.Down)
            {
>>>>>>> 260a47e0
                if (lstWeapon.SelectedIndex + 1 < lstWeapon.Items.Count)
                {
                    lstWeapon.SelectedIndex++;
                }
                else if (lstWeapon.Items.Count > 0)
                {
                    lstWeapon.SelectedIndex = 0;
                }
                if (dgvWeapons.SelectedRows.Count > 0 && dgvWeapons.Rows.Count > dgvWeapons.SelectedRows[0].Index + 1)
                {
                    dgvWeapons.Rows[dgvWeapons.SelectedRows[0].Index + 1].Selected = true;
                }
                else if (dgvWeapons.Rows.Count > 0)
                {
                    dgvWeapons.Rows[0].Selected = true;
                }
<<<<<<< HEAD
			}
			if (e.KeyCode == Keys.Up)
			{
=======
            }
            if (e.KeyCode == Keys.Up)
            {
>>>>>>> 260a47e0
                if (lstWeapon.SelectedIndex - 1 >= 0)
                {
                    lstWeapon.SelectedIndex--;
                }
                else if (lstWeapon.Items.Count > 0)
                {
                    lstWeapon.SelectedIndex = lstWeapon.Items.Count - 1;
                }
                if (dgvWeapons.SelectedRows.Count > 0 && dgvWeapons.Rows.Count > dgvWeapons.SelectedRows[0].Index - 1)
                {
                    dgvWeapons.Rows[dgvWeapons.SelectedRows[0].Index - 1].Selected = true;
                }
                else if (dgvWeapons.Rows.Count > 0)
                {
                    dgvWeapons.Rows[0].Selected = true;
                }
            }
<<<<<<< HEAD
		}

		private void txtSearch_KeyUp(object sender, KeyEventArgs e)
		{
			if (e.KeyCode == Keys.Up)
				txtSearch.Select(txtSearch.Text.Length, 0);
		}

		private void chkBlackMarketDiscount_CheckedChanged(object sender, EventArgs e)
		{
			lstWeapon_SelectedIndexChanged(sender, e);
		}
		#endregion

		#region Properties
		/// <summary>
		/// Whether or not the user wants to add another item after this one.
		/// </summary>
		public bool AddAgain
		{
			get
			{
				return _blnAddAgain;
			}
		}

		/// <summary>
		/// Whether or not the selected Vehicle is used.
		/// </summary>
		public bool BlackMarketDiscount
		{
			get
			{
				return _blnBlackMarketDiscount;
			}
		}

		/// <summary>
		/// Name of Weapon that was selected in the dialogue.
		/// </summary>
		public string SelectedWeapon
		{
			get
			{
				return _strSelectedWeapon;
			}
		}

		/// <summary>
		/// Whether or not the item should be added for free.
		/// </summary>
		public bool FreeCost
		{
			get
			{
				return chkFreeItem.Checked;
			}
		}

		/// <summary>
		/// Markup percentage.
		/// </summary>
		public int Markup
		{
			get
			{
				return _intMarkup;
			}
		}

		/// <summary>
		/// Only the provided Weapon Categories should be shown in the list.
		/// </summary>
		public string LimitToCategories
		{
			set
			{
				_strLimitToCategories = value.Split(',');
			}
		}

		public bool Underbarrel { get; set; }
        public string Mounts { get; set; } = string.Empty;
		#endregion

		#region Methods
		/// <summary>
		/// Accept the selected item and close the form.
		/// </summary>
		private void AcceptForm()
		{
		    XmlNode objNode;
		    switch (tabControl.SelectedIndex)
		    {
		        case 0:
		            objNode = _objXmlDocument.SelectSingleNode("/chummer/weapons/weapon[id = \"" + lstWeapon.SelectedValue + "\"]");
		            if (objNode != null)
		            {
		                _strSelectCategory = objNode["category"]?.InnerText;
		                _strSelectedWeapon = objNode["id"]?.InnerText;
                        _intMarkup = Convert.ToInt32(nudMarkup.Value);
=======
        }

        private void txtSearch_KeyUp(object sender, KeyEventArgs e)
        {
            if (e.KeyCode == Keys.Up)
                txtSearch.Select(txtSearch.Text.Length, 0);
        }

        private void chkBlackMarketDiscount_CheckedChanged(object sender, EventArgs e)
        {
            UpdateWeaponInfo();
        }
        #endregion

        #region Properties
        /// <summary>
        /// Whether or not the user wants to add another item after this one.
        /// </summary>
        public bool AddAgain => _blnAddAgain;

        /// <summary>
        /// Whether or not the selected Vehicle is used.
        /// </summary>
        public bool BlackMarketDiscount => _blnBlackMarketDiscount;

        /// <summary>
        /// Name of Weapon that was selected in the dialogue.
        /// </summary>
        public string SelectedWeapon => _strSelectedWeapon;

        /// <summary>
        /// Whether or not the item should be added for free.
        /// </summary>
        public bool FreeCost => chkFreeItem.Checked;

        /// <summary>
        /// Markup percentage.
        /// </summary>
        public decimal Markup => _decMarkup;

        /// <summary>
        /// Only the provided Weapon Categories should be shown in the list.
        /// </summary>
        public string LimitToCategories
        {
            set => _strLimitToCategories = new HashSet<string>(value.Split(','));
        }

        public bool Underbarrel { get; set; }
        public string Mounts { get; set; } = string.Empty;
        #endregion

        #region Methods
        private void RefreshList()
        {
            string strCategory = cboCategory.SelectedValue?.ToString();
            string strFilter = '(' + _objCharacter.Options.BookXPath() + ')';
            if (!string.IsNullOrEmpty(strCategory) && strCategory != "Show All" && (_objCharacter.Options.SearchInCategoryOnly || txtSearch.TextLength == 0))
                strFilter += " and category = \"" + strCategory + '\"';
            else
            {
                StringBuilder objCategoryFilter = new StringBuilder();
                if (_strLimitToCategories.Count > 0)
                {
                    foreach (string strLoopCategory in _strLimitToCategories)
                    {
                        objCategoryFilter.Append("category = \"" + strLoopCategory + "\" or ");
                    }

                    objCategoryFilter.Length -= 4;
                }
                else
                {
                    objCategoryFilter.Append("category != \"Cyberware\" and category != \"Gear\"");
                }

                if (objCategoryFilter.Length > 0)
                {
                    strFilter += " and (" + objCategoryFilter.ToString() + ')';
                }
            }
            strFilter += CommonFunctions.GenerateSearchXPath(txtSearch.Text);

            XmlNodeList objXmlWeaponList = _objXmlDocument.SelectNodes("/chummer/weapons/weapon[" + strFilter + ']');
            BuildWeaponList(objXmlWeaponList);
        }

        /// <summary>
        /// Accept the selected item and close the form.
        /// </summary>
        private void AcceptForm()
        {
            XmlNode objNode;
            switch (tabControl.SelectedIndex)
            {
                case 0:
                    objNode = _objXmlDocument.SelectSingleNode("/chummer/weapons/weapon[id = \"" + lstWeapon.SelectedValue + "\"]");
                    if (objNode != null)
                    {
                        s_StrSelectCategory = (_objCharacter.Options.SearchInCategoryOnly || txtSearch.TextLength == 0) ? cboCategory.SelectedValue?.ToString() : objNode["category"]?.InnerText;
                        _strSelectedWeapon = objNode["id"]?.InnerText;
                        _decMarkup = nudMarkup.Value;
>>>>>>> 260a47e0
                        _blnBlackMarketDiscount = chkBlackMarketDiscount.Checked;

                        DialogResult = DialogResult.OK;
                    }
<<<<<<< HEAD
		            break;
		        case 1:
		            if (dgvWeapons.SelectedRows.Count == 1)
		            {
		                if (txtSearch.Text.Length > 1)
		                {
		                    string strWeapon = dgvWeapons.SelectedRows[0].Cells[0].Value.ToString();
		                    if (!string.IsNullOrEmpty(strWeapon))
		                        strWeapon = strWeapon.Substring(0, strWeapon.LastIndexOf("(", StringComparison.Ordinal) - 1);
		                    objNode = _objXmlDocument.SelectSingleNode("/chummer/weapons/weapon[id = \"" + strWeapon + "\"]");
		                }
		                else
		                {
		                    objNode = _objXmlDocument.SelectSingleNode("/chummer/weapons/weapon[id = \"" + dgvWeapons.SelectedRows[0].Cells[0].Value + "\"]");
		                }
		                if (objNode != null)
		                {
		                    _strSelectCategory = objNode["category"]?.InnerText;
		                    _strSelectedWeapon = objNode["id"]?.InnerText;
		                }
		                _intMarkup = Convert.ToInt32(nudMarkup.Value);

		                DialogResult = DialogResult.OK;
		            }
		            break;
		    }
		}

		private void MoveControls()
		{
			int intWidth = Math.Max(lblWeaponDamageLabel.Width, lblWeaponAPLabel.Width);
			intWidth = Math.Max(intWidth, lblWeaponReachLabel.Width);
			intWidth = Math.Max(intWidth, lblWeaponAvailLabel.Width);
			intWidth = Math.Max(intWidth, lblWeaponCostLabel.Width);

			lblWeaponDamage.Left = lblWeaponDamageLabel.Left + intWidth + 6;
			lblWeaponAP.Left = lblWeaponAPLabel.Left + intWidth + 6;
			lblWeaponReach.Left = lblWeaponReachLabel.Left + intWidth + 6;
			lblWeaponAvail.Left = lblWeaponAvailLabel.Left + intWidth + 6;
			lblWeaponCost.Left = lblWeaponCostLabel.Left + intWidth + 6;

			lblWeaponRCLabel.Left = lblWeaponAP.Left + 74;
			lblWeaponRC.Left = lblWeaponRCLabel.Left + lblWeaponRCLabel.Width + 6;

			intWidth = Math.Max(lblWeaponAmmoLabel.Width, lblWeaponModeLabel.Width);
			intWidth = Math.Max(intWidth, lblTestLabel.Width);
            intWidth = Math.Max(intWidth, lblWeaponAccuracy.Width);
			lblWeaponAmmoLabel.Left = lblWeaponAP.Left + 74;
			lblWeaponAmmo.Left = lblWeaponAmmoLabel.Left + intWidth + 6;
			lblWeaponModeLabel.Left = lblWeaponAP.Left + 74;
			lblWeaponMode.Left = lblWeaponModeLabel.Left + intWidth + 6;
			lblTestLabel.Left = lblWeaponAP.Left + 74;
			lblTest.Left = lblTestLabel.Left + intWidth + 6;
            lblWeaponAccuracyLabel.Left = lblWeaponAP.Left + 74;
            lblWeaponAccuracy.Left = lblWeaponAccuracyLabel.Left + intWidth + 6;

			nudMarkup.Left = lblMarkupLabel.Left + lblMarkupLabel.Width + 6;
			lblMarkupPercentLabel.Left = nudMarkup.Left + nudMarkup.Width;

			lblSource.Left = lblSourceLabel.Left + lblSourceLabel.Width + 6;

			lblSearchLabel.Left = txtSearch.Left - 6 - lblSearchLabel.Width;
		}
=======
                    break;
                case 1:
                    if (dgvWeapons.SelectedRows.Count == 1)
                    {
                        if (txtSearch.Text.Length > 1)
                        {
                            string strWeapon = dgvWeapons.SelectedRows[0].Cells[0].Value.ToString();
                            if (!string.IsNullOrEmpty(strWeapon))
                                strWeapon = strWeapon.Substring(0, strWeapon.LastIndexOf('(') - 1);
                            objNode = _objXmlDocument.SelectSingleNode("/chummer/weapons/weapon[id = \"" + strWeapon + "\"]");
                        }
                        else
                        {
                            objNode = _objXmlDocument.SelectSingleNode("/chummer/weapons/weapon[id = \"" + dgvWeapons.SelectedRows[0].Cells[0].Value + "\"]");
                        }
                        if (objNode != null)
                        {
                            s_StrSelectCategory = (_objCharacter.Options.SearchInCategoryOnly || txtSearch.TextLength == 0) ? cboCategory.SelectedValue?.ToString() : objNode["category"]?.InnerText;
                            _strSelectedWeapon = objNode["id"]?.InnerText;
                        }
                        _decMarkup = nudMarkup.Value;

                        DialogResult = DialogResult.OK;
                    }
                    break;
            }
        }

        private void MoveControls()
        {
            int intWidth = Math.Max(lblWeaponDamageLabel.Width, lblWeaponAPLabel.Width);
            intWidth = Math.Max(intWidth, lblWeaponReachLabel.Width);
            intWidth = Math.Max(intWidth, lblWeaponAvailLabel.Width);
            intWidth = Math.Max(intWidth, lblWeaponCostLabel.Width);

            lblWeaponDamage.Left = lblWeaponDamageLabel.Left + intWidth + 6;
            lblWeaponAP.Left = lblWeaponAPLabel.Left + intWidth + 6;
            lblWeaponReach.Left = lblWeaponReachLabel.Left + intWidth + 6;
            lblWeaponAvail.Left = lblWeaponAvailLabel.Left + intWidth + 6;
            lblWeaponCost.Left = lblWeaponCostLabel.Left + intWidth + 6;

            lblWeaponRCLabel.Left = lblWeaponAP.Left + 74;
            lblWeaponRC.Left = lblWeaponRCLabel.Left + lblWeaponRCLabel.Width + 6;

            intWidth = Math.Max(lblWeaponAmmoLabel.Width, lblWeaponModeLabel.Width);
            intWidth = Math.Max(intWidth, lblTestLabel.Width);
            intWidth = Math.Max(intWidth, lblWeaponAccuracy.Width);
            lblWeaponAmmoLabel.Left = lblWeaponAP.Left + 74;
            lblWeaponAmmo.Left = lblWeaponAmmoLabel.Left + intWidth + 6;
            lblWeaponModeLabel.Left = lblWeaponAP.Left + 74;
            lblWeaponMode.Left = lblWeaponModeLabel.Left + intWidth + 6;
            lblTestLabel.Left = lblWeaponAP.Left + 74;
            lblTest.Left = lblTestLabel.Left + intWidth + 6;
            lblWeaponAccuracyLabel.Left = lblWeaponAP.Left + 74;
            lblWeaponAccuracy.Left = lblWeaponAccuracyLabel.Left + intWidth + 6;

            nudMarkup.Left = lblMarkupLabel.Left + lblMarkupLabel.Width + 6;
            lblMarkupPercentLabel.Left = nudMarkup.Left + nudMarkup.Width;

            lblSource.Left = lblSourceLabel.Left + lblSourceLabel.Width + 6;

            lblSearchLabel.Left = txtSearch.Left - 6 - lblSearchLabel.Width;
        }
>>>>>>> 260a47e0

        private void tmrSearch_Tick(object sender, EventArgs e)
        {
            tmrSearch.Stop();
            tmrSearch.Enabled = false;

<<<<<<< HEAD
            if (string.IsNullOrEmpty(txtSearch.Text))
            {
                cboCategory_SelectedIndexChanged(sender, e);
                return;
            }
            string strCategoryLimit = string.Empty;
            if (_strLimitToCategories.Length > 0)
            {
                strCategoryLimit += "category = \"" + _strLimitToCategories[0] + "\"";
                for (int i = 1; i < _strLimitToCategories.Length; i++)
                {
                    strCategoryLimit += " or category = \"" + _strLimitToCategories[i] + "\"";
                }
            }
            else
            {
                strCategoryLimit = "category != \"Cyberware\" and category != \"Gear\"";
            }
            // Treat everything as being uppercase so the search is case-insensitive.
            string strSearch = "/chummer/weapons/weapon[(" + _objCharacter.Options.BookXPath() + ") and (" + strCategoryLimit + ") and ((contains(translate(name,'abcdefghijklmnopqrstuvwxyzàáâãäåçèéêëìíîïñòóôõöùúûüýß','ABCDEFGHIJKLMNOPQRSTUVWXYZÀÁÂÃÄÅÇÈÉÊËÌÍÎÏÑÒÓÔÕÖÙÚÛÜÝß'), \"" + txtSearch.Text.ToUpper() + "\") and not(translate)) or contains(translate(translate,'abcdefghijklmnopqrstuvwxyzàáâãäåçèéêëìíîïñòóôõöùúûüýß','ABCDEFGHIJKLMNOPQRSTUVWXYZÀÁÂÃÄÅÇÈÉÊËÌÍÎÏÑÒÓÔÕÖÙÚÛÜÝß'), \"" + txtSearch.Text.ToUpper() + "\"))]";

            XmlNodeList objXmlWeaponList = _objXmlDocument.SelectNodes(strSearch);
            BuildWeaponList(objXmlWeaponList);
=======
            RefreshList();
>>>>>>> 260a47e0
        }

        private void dgvWeapons_DoubleClick(object sender, EventArgs e)
        {
<<<<<<< HEAD
            cmdOK_Click(sender, e);
        }

		private void lblSource_Click(object sender, EventArgs e)
        {
            CommonFunctions.StaticOpenPDF(lblSource.Text, _objCharacter);
        }
		#endregion
	}
=======
            _blnAddAgain = false;
            AcceptForm();
        }
        #endregion
    }
>>>>>>> 260a47e0
}<|MERGE_RESOLUTION|>--- conflicted
+++ resolved
@@ -1,8 +1,4 @@
-<<<<<<< HEAD
-﻿/*  This file is part of Chummer5a.
-=======
 /*  This file is part of Chummer5a.
->>>>>>> 260a47e0
  *
  *  Chummer5a is free software: you can redistribute it and/or modify
  *  it under the terms of the GNU General Public License as published by
@@ -23,50 +19,18 @@
 using System;
 using System.Data;
 using System.Collections.Generic;
-<<<<<<< HEAD
-using System.Linq;
-using System.Windows.Forms;
-using System.Xml;
-using Chummer.Backend.Equipment;
-=======
 using System.Globalization;
 using System.Windows.Forms;
 using System.Xml;
 using Chummer.Backend.Equipment;
 using System.Text;
 
->>>>>>> 260a47e0
 // ReSharper disable LocalizableElement
 
 namespace Chummer
 {
     public partial class frmSelectWeapon : Form
     {
-<<<<<<< HEAD
-		private string _strSelectedWeapon = string.Empty;
-		private int _intMarkup;
-
-		private bool _blnAddAgain;
-	    private bool _blnBlackMarketDiscount;
-		private string[] _strLimitToCategories = new string[0];
-        private static string _strSelectCategory = string.Empty;
-		private readonly Character _objCharacter;
-	    private XmlNodeList _objXmlCategoryList;
-        private XmlDocument _objXmlDocument = new XmlDocument();
-
-		private List<ListItem> _lstCategory = new List<ListItem>();
-
-		#region Control Events
-		public frmSelectWeapon(Character objCharacter, bool blnCareer = false)
-        {
-            InitializeComponent();
-			LanguageManager.Instance.Load(GlobalOptions.Instance.Language, this);
-			lblMarkupLabel.Visible = blnCareer;
-			nudMarkup.Visible = blnCareer;
-			lblMarkupPercentLabel.Visible = blnCareer;
-			_objCharacter = objCharacter;
-			MoveControls();
-=======
         private string _strSelectedWeapon = string.Empty;
         private decimal _decMarkup;
 
@@ -95,85 +59,10 @@
             // Load the Weapon information.
             _objXmlDocument = XmlManager.Load("weapons.xml");
             _setBlackMarketMaps = _objCharacter.GenerateBlackMarketMappings(_objXmlDocument);
->>>>>>> 260a47e0
         }
 
         private void frmSelectWeapon_Load(object sender, EventArgs e)
         {
-<<<<<<< HEAD
-			foreach (Label objLabel in Controls.OfType<Label>().Where(objLabel => objLabel.Text.StartsWith("[")))
-			{
-				objLabel.Text = string.Empty;
-			}
-            chkHideOverAvailLimit.Text = chkHideOverAvailLimit.Text.Replace("{0}",
-                    _objCharacter.Options.Availability.ToString());
-            chkHideOverAvailLimit.Checked = _objCharacter.Options.HideItemsOverAvailLimit;
-
-            // Load the Weapon information.
-            _objXmlDocument = XmlManager.Instance.Load("weapons.xml");
-
-			// Populate the Weapon Category list.
-			if (_strLimitToCategories.Length > 0)
-			{
-				// Populate the Category list.
-				XmlNodeList objXmlNodeList = _objXmlDocument.SelectNodes("/chummer/categories/category");
-				if (objXmlNodeList != null)
-					foreach (XmlNode objXmlCategory in objXmlNodeList)
-					{
-						foreach (ListItem objItem in from strCategory in _strLimitToCategories where strCategory == objXmlCategory.InnerText select new ListItem())
-						{
-							objItem.Value = objXmlCategory.InnerText;
-							if (objXmlCategory.Attributes != null)
-							{
-								objItem.Name = objXmlCategory.Attributes["translate"]?.InnerText ?? objXmlCategory.InnerText;
-							}
-							else
-							{
-								objItem.Name = objXmlCategory.InnerXml;
-							}
-							_lstCategory.Add(objItem);
-						}
-					}
-			}
-			else
-			{
-			    _objXmlCategoryList = _objXmlDocument.SelectNodes("/chummer/categories/category");
-
-			    if (_objXmlCategoryList != null)
-			        foreach (XmlNode objXmlCategory in _objXmlCategoryList)
-			        {
-			            ListItem objItem = new ListItem();
-			            objItem.Value = objXmlCategory.InnerText;
-			            if (objXmlCategory.Attributes != null)
-			            {
-			                objItem.Name = objXmlCategory.Attributes["translate"]?.InnerText ?? objXmlCategory.InnerText;
-			            }
-			            else
-			                objItem.Name = objXmlCategory.InnerXml;
-			            _lstCategory.Add(objItem);
-			        }
-			}
-
-            cboCategory.BeginUpdate();
-            cboCategory.ValueMember = "Value";
-			cboCategory.DisplayMember = "Name";
-			cboCategory.DataSource = _lstCategory;
-
-			chkBlackMarketDiscount.Visible = _objCharacter.BlackMarketDiscount;
-
-			// Select the first Category in the list.
-			if (string.IsNullOrEmpty(_strSelectCategory))
-				cboCategory.SelectedIndex = 0;
-			else
-				cboCategory.SelectedValue = _strSelectCategory;
-
-			if (cboCategory.SelectedIndex == -1)
-				cboCategory.SelectedIndex = 0;
-            cboCategory.EndUpdate();
-
-            XmlNodeList objXmlWeaponList = _objXmlDocument.SelectNodes("/chummer/weapons/weapon[category = \"" + cboCategory.SelectedValue + "\" and (" + _objCharacter.Options.BookXPath() + ")]");
-            BuildWeaponList(objXmlWeaponList);
-=======
             DataGridViewCellStyle dataGridViewNuyenCellStyle = new DataGridViewCellStyle
             {
                 Alignment = DataGridViewContentAlignment.TopRight,
@@ -231,120 +120,15 @@
             cboCategory.EndUpdate();
 
             cboCategory_SelectedIndexChanged(sender, e);
->>>>>>> 260a47e0
         }
 
         private void cboCategory_SelectedIndexChanged(object sender, EventArgs e)
         {
-<<<<<<< HEAD
-			// Populate the Weapon list.
-			XmlNodeList objXmlWeaponList = _objXmlDocument.SelectNodes("/chummer/weapons/weapon[category = \"" + cboCategory.SelectedValue + "\" and (" + _objCharacter.Options.BookXPath() + ")]");
-
-            BuildWeaponList(objXmlWeaponList);
-=======
             RefreshList();
->>>>>>> 260a47e0
         }
 
         private void lstWeapon_SelectedIndexChanged(object sender, EventArgs e)
         {
-<<<<<<< HEAD
-			if (string.IsNullOrEmpty(lstWeapon.Text))
-				return;
-
-            // Retireve the information for the selected Weapon.
-        	XmlNode objXmlWeapon = _objXmlDocument.SelectSingleNode("/chummer/weapons/weapon[id = \"" + lstWeapon.SelectedValue + "\"]");
-            if (objXmlWeapon == null)
-                return;
-
-			Weapon objWeapon = new Weapon(_objCharacter);
-			TreeNode objNode = new TreeNode();
-			objWeapon.Create(objXmlWeapon, _objCharacter, objNode, null, null);
-
-            lblWeaponReach.Text = objWeapon.TotalReach.ToString();
-			lblWeaponDamage.Text = objWeapon.CalculatedDamage();
-			lblWeaponAP.Text = objWeapon.TotalAP;
-			lblWeaponMode.Text = objWeapon.CalculatedMode;
-			lblWeaponRC.Text = objWeapon.TotalRC;
-			lblWeaponAmmo.Text = objWeapon.CalculatedAmmo();
-            lblWeaponAccuracy.Text = objWeapon.TotalAccuracy;
-            lblWeaponAvail.Text = objWeapon.TotalAvail;
-
-			int intItemCost = 0;
-            double dblCost = 0;
-            if (objXmlWeapon["cost"] != null)
-            {
-                if (objXmlWeapon["cost"].InnerText.StartsWith("Variable"))
-                {
-                    int intMin;
-                    int intMax = int.MaxValue;
-                    string strCost = objXmlWeapon["cost"].InnerText.Replace("Variable", string.Empty).Trim("()".ToCharArray());
-                    if (strCost.Contains("-"))
-                    {
-                        string[] strValues = strCost.Split('-');
-                        int.TryParse(strValues[0], out intMin);
-                        int.TryParse(strValues[1], out intMax);
-                    }
-                    else
-                        int.TryParse(strCost.Replace("+", string.Empty), out intMin);
-
-                    if (intMax == int.MaxValue)
-                    {
-                        lblWeaponCost.Text = $"{intMin:###,###,##0¥+}";
-                    }
-                    else
-                        lblWeaponCost.Text = $"{intMin:###,###,##0} - {intMax:###,###,##0¥}";
-
-                    intItemCost = intMin;
-                }
-                else
-                {
-                    objXmlWeapon.TryGetDoubleFieldQuickly("cost", ref dblCost);
-                    dblCost *= 1 + (Convert.ToDouble(nudMarkup.Value, GlobalOptions.CultureInfo) / 100.0);
-                    if (chkBlackMarketDiscount.Checked)
-                    {
-                        dblCost = dblCost * 0.90;
-                    }
-                    lblWeaponCost.Text = $"{dblCost:###,###,##0¥}";
-                    intItemCost = Convert.ToInt32(Math.Ceiling(dblCost));
-
-                    if (chkFreeItem.Checked)
-                    {
-                        lblWeaponCost.Text = $"{0:###,###,##0¥}";
-                        intItemCost = 0;
-                    }
-                }
-            }
-
-			lblTest.Text = _objCharacter.AvailTest(intItemCost, lblWeaponAvail.Text);
-
-			string strBook = _objCharacter.Options.LanguageBookShort(objXmlWeapon["source"]?.InnerText);
-			string strPage = objXmlWeapon["page"]?.InnerText;
-			if (objXmlWeapon["altpage"] != null)
-				strPage = objXmlWeapon["altpage"].InnerText;
-			lblSource.Text = strBook + " " + strPage;
-
-			// Build a list of included Accessories and Modifications that come with the weapon.
-            string strAccessories = string.Empty;
-			XmlNodeList objXmlNodeList = objXmlWeapon.SelectNodes("accessories/accessory");
-            if (objXmlNodeList != null)
-                foreach (XmlNode objXmlAccessory in objXmlNodeList)
-                {
-                    if (objXmlAccessory["name"] != null)
-                    {
-                        XmlNode objXmlItem =
-                            _objXmlDocument.SelectSingleNode("/chummer/accessories/accessory[name = \"" +
-                                                             objXmlAccessory["name"].InnerText + "\"]");
-                        if (objXmlItem?["name"] != null)
-                            strAccessories += objXmlItem["translate"] != null
-                                ? objXmlItem["translate"].InnerText + "\n"
-                                : objXmlItem["name"].InnerText + "\n";
-                    }
-                }
-            lblIncludedAccessories.Text = string.IsNullOrEmpty(strAccessories) ? LanguageManager.Instance.GetString("String_None") : strAccessories;
-
-            tipTooltip.SetToolTip(lblSource, _objCharacter.Options.LanguageBookLong(objXmlWeapon["source"]?.InnerText) + " " + LanguageManager.Instance.GetString("String_Page") + " " + strPage);
-=======
             // Retireve the information for the selected Weapon.
             XmlNode xmlWeapon = null;
             string strSelectedId = lstWeapon.SelectedValue?.ToString();
@@ -434,7 +218,6 @@
                 GlobalOptions.ToolTipProcessor.SetToolTip(lblSource, string.Empty);
             }
             _blnSkipUpdate = false;
->>>>>>> 260a47e0
         }
 
         private void BuildWeaponList(XmlNodeList objNodeList)
@@ -446,76 +229,14 @@
                 tabWeapons.Columns.Add("WeaponName");
                 tabWeapons.Columns.Add("Dice");
                 tabWeapons.Columns.Add("Accuracy");
-<<<<<<< HEAD
-                tabWeapons.Columns["Accuracy"].DataType = typeof(Int32);
                 tabWeapons.Columns.Add("Damage");
                 tabWeapons.Columns.Add("AP");
                 tabWeapons.Columns.Add("RC");
-                tabWeapons.Columns["RC"].DataType = typeof(Int32);
-=======
-                tabWeapons.Columns.Add("Damage");
-                tabWeapons.Columns.Add("AP");
-                tabWeapons.Columns.Add("RC");
->>>>>>> 260a47e0
                 tabWeapons.Columns.Add("Ammo");
                 tabWeapons.Columns.Add("Mode");
                 tabWeapons.Columns.Add("Reach");
                 tabWeapons.Columns.Add("Accessories");
                 tabWeapons.Columns.Add("Avail");
-<<<<<<< HEAD
-                tabWeapons.Columns.Add("Source");
-                tabWeapons.Columns.Add("Cost");
-                tabWeapons.Columns["Cost"].DataType = typeof(Int32);
-
-	            foreach (XmlNode objXmlWeapon in objNodeList)
-	            {
-		            bool blnHide = objXmlWeapon["cyberware"]?.InnerText == "yes" || objXmlWeapon["hide"]?.InnerText == "yes";
-
-					if (objXmlWeapon["mount"] != null && !blnHide)
-					{
-						blnHide = !Mounts.Contains(objXmlWeapon["mount"].InnerText);
-					}
-					if (objXmlWeapon["extramount"] != null && !blnHide)
-					{
-						blnHide = !Mounts.Contains(objXmlWeapon["extramount"].InnerText);
-					}
-					if (!blnHide && !Backend.Shared_Methods.SelectionShared.CheckAvailRestriction(objXmlWeapon, _objCharacter, chkHideOverAvailLimit.Checked))
-                    {
-                        continue;
-                    }
-                    if (!blnHide)
-                    {
-                        TreeNode objNode = new TreeNode();
-                        Weapon objWeapon = new Weapon(_objCharacter);
-                        objWeapon.Create(objXmlWeapon, _objCharacter, objNode, null, null);
-
-                        string strID = objWeapon.SourceID.ToString();
-                        string strWeaponName = objWeapon.DisplayName;
-                        string strDice = objWeapon.DicePool;
-                        int intAccuracy = Convert.ToInt32(objWeapon.TotalAccuracy);
-                        string strDamage = objWeapon.CalculatedDamage(_objCharacter.STR.Augmented);
-                        string strAP = objWeapon.TotalAP;
-                        if (strAP == "-")
-                            strAP = "0";
-                        int intRC;
-                        int.TryParse(objWeapon.TotalRC, out intRC);
-                        string strAmmo = objWeapon.Ammo;
-                        string strMode = objWeapon.Mode;
-                        string strReach = objWeapon.TotalReach.ToString();
-                        string strAccessories = string.Empty;
-                        foreach (WeaponAccessory objAccessory in objWeapon.WeaponAccessories)
-                        {
-                            if (strAccessories.Length > 0)
-                                strAccessories += "\n";
-                            strAccessories += objAccessory.DisplayName;
-                        }
-                        string strAvail = objWeapon.Avail;
-                        string strSource = objWeapon.Source + " " + objWeapon.Page;
-                        int intCost = objWeapon.Cost;
-                        
-                        tabWeapons.Rows.Add(strID,strWeaponName, strDice, intAccuracy, strDamage, strAP, intRC, strAmmo, strMode, strReach, strAccessories, strAvail, strSource, intCost);
-                    }
-=======
                 tabWeapons.Columns["Avail"].DataType = typeof(AvailabilityValue);
                 tabWeapons.Columns.Add("Source");
                 tabWeapons.Columns["Source"].DataType = typeof(SourceString);
@@ -562,15 +283,10 @@
                     NuyenString strCost = new NuyenString(objWeapon.DisplayCost(out decimal _));
 
                     tabWeapons.Rows.Add(strID, strWeaponName, strDice, strAccuracy, strDamage, strAP, strRC, strAmmo, strMode, strReach, strbldAccessories.ToString(), objAvail, strSource, strCost);
->>>>>>> 260a47e0
                 }
 
                 DataSet set = new DataSet("weapons");
                 set.Tables.Add(tabWeapons);
-<<<<<<< HEAD
-
-                if (cboCategory.SelectedValue.ToString() == "Blades" || cboCategory.SelectedValue.ToString() == "Clubs" || cboCategory.SelectedValue.ToString() == "Improvised Weapons" || cboCategory.SelectedValue.ToString() == "Exotic Melee Weapons" || cboCategory.SelectedValue.ToString() == "Unarmed")
-=======
                 string strSelectedCategory = cboCategory.SelectedValue?.ToString();
                 if (string.IsNullOrEmpty(strSelectedCategory) || strSelectedCategory == "Show All")
                 {
@@ -584,7 +300,6 @@
                          strSelectedCategory == "Improvised Weapons" ||
                          strSelectedCategory == "Exotic Melee Weapons" ||
                          strSelectedCategory == "Unarmed")
->>>>>>> 260a47e0
                 {
                     dgvWeapons.Columns[5].Visible = false;
                     dgvWeapons.Columns[6].Visible = false;
@@ -609,36 +324,6 @@
                 List<ListItem> lstWeapons = new List<ListItem>();
                 foreach (XmlNode objXmlWeapon in objNodeList)
                 {
-<<<<<<< HEAD
-                    bool blnHide = objXmlWeapon["cyberware"]?.InnerText == "yes" || objXmlWeapon["hide"]?.InnerText == "yes";
-					
-					if (objXmlWeapon["mount"] != null && !blnHide)
-					{
-						blnHide = !Mounts.Contains(objXmlWeapon["mount"].InnerText);
-					}
-					if (objXmlWeapon["extramount"] != null && !blnHide)
-					{
-						blnHide = !Mounts.Contains(objXmlWeapon["extramount"].InnerText);
-					}
-					if (!blnHide && !Backend.Shared_Methods.SelectionShared.CheckAvailRestriction(objXmlWeapon, _objCharacter, chkHideOverAvailLimit.Checked))
-					{
-						continue;
-					}
-					if (!Backend.Shared_Methods.SelectionShared.CheckAvailRestriction(objXmlWeapon, _objCharacter,chkHideOverAvailLimit.Checked))
-                    {
-                        continue;
-                    }
-	                if (blnHide) continue;
-	                ListItem objItem = new ListItem
-	                {
-		                Value = objXmlWeapon["id"]?.InnerText,
-		                Name = objXmlWeapon["translate"]?.InnerText ?? objXmlWeapon["name"]?.InnerText
-	                };
-	                lstWeapons.Add(objItem);
-                }
-                SortListItem objSort = new SortListItem();
-                lstWeapons.Sort(objSort.Compare);
-=======
                     if (objXmlWeapon["cyberware"]?.InnerText == bool.TrueString)
                         continue;
 
@@ -661,7 +346,6 @@
                     lstWeapons.Add(new ListItem(objXmlWeapon["id"]?.InnerText, objXmlWeapon["translate"]?.InnerText ?? objXmlWeapon["name"]?.InnerText));
                 }
                 lstWeapons.Sort(CompareListItems.CompareNames);
->>>>>>> 260a47e0
                 lstWeapon.BeginUpdate();
                 lstWeapon.DataSource = null;
                 lstWeapon.ValueMember = "Value";
@@ -671,70 +355,6 @@
             }
         }
 
-<<<<<<< HEAD
-		private void cmdOK_Click(object sender, EventArgs e)
-		{
-		    AcceptForm();
-		}
-
-		private void cmdCancel_Click(object sender, EventArgs e)
-		{
-			DialogResult = DialogResult.Cancel;
-		}
-
-		private void txtSearch_TextChanged(object sender, EventArgs e)
-		{
-            if (string.IsNullOrEmpty(txtSearch.Text))
-            {
-                cboCategory_SelectedIndexChanged(sender, e);
-                return;
-            }
-
-            string strCategoryFilter = string.Empty;
-
-            foreach (object objListItem in cboCategory.Items)
-            {
-                ListItem objItem = (ListItem)objListItem;
-                if (!string.IsNullOrEmpty(objItem.Value))
-                    strCategoryFilter += "category = \"" + objItem.Value + "\" or ";
-            }
-
-            // Treat everything as being uppercase so the search is case-insensitive.
-            string strSearch = "/chummer/weapons/weapon[(" + _objCharacter.Options.BookXPath() + ") and ((contains(translate(name,'abcdefghijklmnopqrstuvwxyzàáâãäåçèéêëìíîïñòóôõöùúûüýß','ABCDEFGHIJKLMNOPQRSTUVWXYZÀÁÂÃÄÅÇÈÉÊËÌÍÎÏÑÒÓÔÕÖÙÚÛÜÝß'), \"" + txtSearch.Text.ToUpper() + "\") and not(translate)) or contains(translate(translate,'abcdefghijklmnopqrstuvwxyzàáâãäåçèéêëìíîïñòóôõöùúûüýß','ABCDEFGHIJKLMNOPQRSTUVWXYZÀÁÂÃÄÅÇÈÉÊËÌÍÎÏÑÒÓÔÕÖÙÚÛÜÝß'), \"" + txtSearch.Text.ToUpper() + "\"))";
-            if (!string.IsNullOrEmpty(strCategoryFilter))
-                strSearch += " and (" + strCategoryFilter + ")";
-            // Remove the trailing " or )";
-            if (strSearch.EndsWith(" or )"))
-            {
-                strSearch = strSearch.Substring(0, strSearch.Length - 4) + ")";
-            }
-            strSearch += "]";
-
-            XmlNodeList objXmlNodeList = _objXmlDocument.SelectNodes(strSearch);
-            BuildWeaponList(objXmlNodeList);
-        }
-
-		private void cmdOKAdd_Click(object sender, EventArgs e)
-		{
-			_blnAddAgain = true;
-			cmdOK_Click(sender, e);
-		}
-
-		private void chkFreeItem_CheckedChanged(object sender, EventArgs e)
-		{
-			lstWeapon_SelectedIndexChanged(sender, e);
-		}
-
-		private void nudMarkup_ValueChanged(object sender, EventArgs e)
-		{
-			lstWeapon_SelectedIndexChanged(sender, e);
-		}
-
-		private void txtSearch_KeyDown(object sender, KeyEventArgs e)
-		{
-			if (e.KeyCode == Keys.Down)
-			{
-=======
         private void cmdOK_Click(object sender, EventArgs e)
         {
             _blnAddAgain = false;
@@ -771,7 +391,6 @@
         {
             if (e.KeyCode == Keys.Down)
             {
->>>>>>> 260a47e0
                 if (lstWeapon.SelectedIndex + 1 < lstWeapon.Items.Count)
                 {
                     lstWeapon.SelectedIndex++;
@@ -788,15 +407,9 @@
                 {
                     dgvWeapons.Rows[0].Selected = true;
                 }
-<<<<<<< HEAD
-			}
-			if (e.KeyCode == Keys.Up)
-			{
-=======
             }
             if (e.KeyCode == Keys.Up)
             {
->>>>>>> 260a47e0
                 if (lstWeapon.SelectedIndex - 1 >= 0)
                 {
                     lstWeapon.SelectedIndex--;
@@ -814,109 +427,6 @@
                     dgvWeapons.Rows[0].Selected = true;
                 }
             }
-<<<<<<< HEAD
-		}
-
-		private void txtSearch_KeyUp(object sender, KeyEventArgs e)
-		{
-			if (e.KeyCode == Keys.Up)
-				txtSearch.Select(txtSearch.Text.Length, 0);
-		}
-
-		private void chkBlackMarketDiscount_CheckedChanged(object sender, EventArgs e)
-		{
-			lstWeapon_SelectedIndexChanged(sender, e);
-		}
-		#endregion
-
-		#region Properties
-		/// <summary>
-		/// Whether or not the user wants to add another item after this one.
-		/// </summary>
-		public bool AddAgain
-		{
-			get
-			{
-				return _blnAddAgain;
-			}
-		}
-
-		/// <summary>
-		/// Whether or not the selected Vehicle is used.
-		/// </summary>
-		public bool BlackMarketDiscount
-		{
-			get
-			{
-				return _blnBlackMarketDiscount;
-			}
-		}
-
-		/// <summary>
-		/// Name of Weapon that was selected in the dialogue.
-		/// </summary>
-		public string SelectedWeapon
-		{
-			get
-			{
-				return _strSelectedWeapon;
-			}
-		}
-
-		/// <summary>
-		/// Whether or not the item should be added for free.
-		/// </summary>
-		public bool FreeCost
-		{
-			get
-			{
-				return chkFreeItem.Checked;
-			}
-		}
-
-		/// <summary>
-		/// Markup percentage.
-		/// </summary>
-		public int Markup
-		{
-			get
-			{
-				return _intMarkup;
-			}
-		}
-
-		/// <summary>
-		/// Only the provided Weapon Categories should be shown in the list.
-		/// </summary>
-		public string LimitToCategories
-		{
-			set
-			{
-				_strLimitToCategories = value.Split(',');
-			}
-		}
-
-		public bool Underbarrel { get; set; }
-        public string Mounts { get; set; } = string.Empty;
-		#endregion
-
-		#region Methods
-		/// <summary>
-		/// Accept the selected item and close the form.
-		/// </summary>
-		private void AcceptForm()
-		{
-		    XmlNode objNode;
-		    switch (tabControl.SelectedIndex)
-		    {
-		        case 0:
-		            objNode = _objXmlDocument.SelectSingleNode("/chummer/weapons/weapon[id = \"" + lstWeapon.SelectedValue + "\"]");
-		            if (objNode != null)
-		            {
-		                _strSelectCategory = objNode["category"]?.InnerText;
-		                _strSelectedWeapon = objNode["id"]?.InnerText;
-                        _intMarkup = Convert.ToInt32(nudMarkup.Value);
-=======
         }
 
         private void txtSearch_KeyUp(object sender, KeyEventArgs e)
@@ -1019,76 +529,10 @@
                         s_StrSelectCategory = (_objCharacter.Options.SearchInCategoryOnly || txtSearch.TextLength == 0) ? cboCategory.SelectedValue?.ToString() : objNode["category"]?.InnerText;
                         _strSelectedWeapon = objNode["id"]?.InnerText;
                         _decMarkup = nudMarkup.Value;
->>>>>>> 260a47e0
                         _blnBlackMarketDiscount = chkBlackMarketDiscount.Checked;
 
                         DialogResult = DialogResult.OK;
                     }
-<<<<<<< HEAD
-		            break;
-		        case 1:
-		            if (dgvWeapons.SelectedRows.Count == 1)
-		            {
-		                if (txtSearch.Text.Length > 1)
-		                {
-		                    string strWeapon = dgvWeapons.SelectedRows[0].Cells[0].Value.ToString();
-		                    if (!string.IsNullOrEmpty(strWeapon))
-		                        strWeapon = strWeapon.Substring(0, strWeapon.LastIndexOf("(", StringComparison.Ordinal) - 1);
-		                    objNode = _objXmlDocument.SelectSingleNode("/chummer/weapons/weapon[id = \"" + strWeapon + "\"]");
-		                }
-		                else
-		                {
-		                    objNode = _objXmlDocument.SelectSingleNode("/chummer/weapons/weapon[id = \"" + dgvWeapons.SelectedRows[0].Cells[0].Value + "\"]");
-		                }
-		                if (objNode != null)
-		                {
-		                    _strSelectCategory = objNode["category"]?.InnerText;
-		                    _strSelectedWeapon = objNode["id"]?.InnerText;
-		                }
-		                _intMarkup = Convert.ToInt32(nudMarkup.Value);
-
-		                DialogResult = DialogResult.OK;
-		            }
-		            break;
-		    }
-		}
-
-		private void MoveControls()
-		{
-			int intWidth = Math.Max(lblWeaponDamageLabel.Width, lblWeaponAPLabel.Width);
-			intWidth = Math.Max(intWidth, lblWeaponReachLabel.Width);
-			intWidth = Math.Max(intWidth, lblWeaponAvailLabel.Width);
-			intWidth = Math.Max(intWidth, lblWeaponCostLabel.Width);
-
-			lblWeaponDamage.Left = lblWeaponDamageLabel.Left + intWidth + 6;
-			lblWeaponAP.Left = lblWeaponAPLabel.Left + intWidth + 6;
-			lblWeaponReach.Left = lblWeaponReachLabel.Left + intWidth + 6;
-			lblWeaponAvail.Left = lblWeaponAvailLabel.Left + intWidth + 6;
-			lblWeaponCost.Left = lblWeaponCostLabel.Left + intWidth + 6;
-
-			lblWeaponRCLabel.Left = lblWeaponAP.Left + 74;
-			lblWeaponRC.Left = lblWeaponRCLabel.Left + lblWeaponRCLabel.Width + 6;
-
-			intWidth = Math.Max(lblWeaponAmmoLabel.Width, lblWeaponModeLabel.Width);
-			intWidth = Math.Max(intWidth, lblTestLabel.Width);
-            intWidth = Math.Max(intWidth, lblWeaponAccuracy.Width);
-			lblWeaponAmmoLabel.Left = lblWeaponAP.Left + 74;
-			lblWeaponAmmo.Left = lblWeaponAmmoLabel.Left + intWidth + 6;
-			lblWeaponModeLabel.Left = lblWeaponAP.Left + 74;
-			lblWeaponMode.Left = lblWeaponModeLabel.Left + intWidth + 6;
-			lblTestLabel.Left = lblWeaponAP.Left + 74;
-			lblTest.Left = lblTestLabel.Left + intWidth + 6;
-            lblWeaponAccuracyLabel.Left = lblWeaponAP.Left + 74;
-            lblWeaponAccuracy.Left = lblWeaponAccuracyLabel.Left + intWidth + 6;
-
-			nudMarkup.Left = lblMarkupLabel.Left + lblMarkupLabel.Width + 6;
-			lblMarkupPercentLabel.Left = nudMarkup.Left + nudMarkup.Width;
-
-			lblSource.Left = lblSourceLabel.Left + lblSourceLabel.Width + 6;
-
-			lblSearchLabel.Left = txtSearch.Left - 6 - lblSearchLabel.Width;
-		}
-=======
                     break;
                 case 1:
                     if (dgvWeapons.SelectedRows.Count == 1)
@@ -1152,59 +596,20 @@
 
             lblSearchLabel.Left = txtSearch.Left - 6 - lblSearchLabel.Width;
         }
->>>>>>> 260a47e0
 
         private void tmrSearch_Tick(object sender, EventArgs e)
         {
             tmrSearch.Stop();
             tmrSearch.Enabled = false;
 
-<<<<<<< HEAD
-            if (string.IsNullOrEmpty(txtSearch.Text))
-            {
-                cboCategory_SelectedIndexChanged(sender, e);
-                return;
-            }
-            string strCategoryLimit = string.Empty;
-            if (_strLimitToCategories.Length > 0)
-            {
-                strCategoryLimit += "category = \"" + _strLimitToCategories[0] + "\"";
-                for (int i = 1; i < _strLimitToCategories.Length; i++)
-                {
-                    strCategoryLimit += " or category = \"" + _strLimitToCategories[i] + "\"";
-                }
-            }
-            else
-            {
-                strCategoryLimit = "category != \"Cyberware\" and category != \"Gear\"";
-            }
-            // Treat everything as being uppercase so the search is case-insensitive.
-            string strSearch = "/chummer/weapons/weapon[(" + _objCharacter.Options.BookXPath() + ") and (" + strCategoryLimit + ") and ((contains(translate(name,'abcdefghijklmnopqrstuvwxyzàáâãäåçèéêëìíîïñòóôõöùúûüýß','ABCDEFGHIJKLMNOPQRSTUVWXYZÀÁÂÃÄÅÇÈÉÊËÌÍÎÏÑÒÓÔÕÖÙÚÛÜÝß'), \"" + txtSearch.Text.ToUpper() + "\") and not(translate)) or contains(translate(translate,'abcdefghijklmnopqrstuvwxyzàáâãäåçèéêëìíîïñòóôõöùúûüýß','ABCDEFGHIJKLMNOPQRSTUVWXYZÀÁÂÃÄÅÇÈÉÊËÌÍÎÏÑÒÓÔÕÖÙÚÛÜÝß'), \"" + txtSearch.Text.ToUpper() + "\"))]";
-
-            XmlNodeList objXmlWeaponList = _objXmlDocument.SelectNodes(strSearch);
-            BuildWeaponList(objXmlWeaponList);
-=======
             RefreshList();
->>>>>>> 260a47e0
         }
 
         private void dgvWeapons_DoubleClick(object sender, EventArgs e)
         {
-<<<<<<< HEAD
-            cmdOK_Click(sender, e);
-        }
-
-		private void lblSource_Click(object sender, EventArgs e)
-        {
-            CommonFunctions.StaticOpenPDF(lblSource.Text, _objCharacter);
-        }
-		#endregion
-	}
-=======
             _blnAddAgain = false;
             AcceptForm();
         }
         #endregion
     }
->>>>>>> 260a47e0
 }