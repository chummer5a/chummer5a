--- conflicted
+++ resolved
@@ -16,11 +16,7 @@
  *  You can obtain the full source code for Chummer5a at
  *  https://github.com/chummer5a/chummer5a
  */
-<<<<<<< HEAD
-﻿using System;
-=======
  using System;
->>>>>>> 260a47e0
 using System.Collections.Generic;
 using System.Windows.Forms;
 using System.Xml;
@@ -30,18 +26,6 @@
     public partial class frmSelectSkillGroup : Form
     {
         private string _strReturnValue = string.Empty;
-<<<<<<< HEAD
-		private string _strForceValue = string.Empty;
-		private string _strExcludeCategory = string.Empty;
-
-		private XmlDocument _objXmlDocument = new XmlDocument();
-
-		#region Control Events
-		public frmSelectSkillGroup()
-        {
-            InitializeComponent();
-			LanguageManager.Instance.Load(GlobalOptions.Instance.Language, this);
-=======
         private string _strForceValue = string.Empty;
         private string _strExcludeCategory = string.Empty;
 
@@ -53,68 +37,10 @@
             InitializeComponent();
             LanguageManager.TranslateWinForm(GlobalOptions.Language, this);
             _objXmlDocument = XmlManager.Load("skills.xml");
->>>>>>> 260a47e0
         }
 
         private void frmSelectSkillGroup_Load(object sender, EventArgs e)
         {
-<<<<<<< HEAD
-			List<ListItem> lstGroups = new List<ListItem>();
-			_objXmlDocument = XmlManager.Instance.Load("skills.xml");
-
-			if (string.IsNullOrEmpty(_strForceValue))
-			{
-				// Build the list of Skill Groups found in the Skills file.
-				XmlNodeList objXmlSkillList = _objXmlDocument.SelectNodes("/chummer/skillgroups/name");
-				foreach (XmlNode objXmlSkill in objXmlSkillList)
-				{
-					bool blnAdd = true;
-					if (!string.IsNullOrEmpty(_strExcludeCategory))
-					{
-						blnAdd = false;
-						string[] strExcludes = _strExcludeCategory.Split(',');
-						string strExclude = string.Empty;
-						for (int i = 0; i <= strExcludes.Length - 1; i++)
-							strExclude += "category != \"" + strExcludes[i].Trim() + "\" and ";
-						// Remove the trailing " and ";
-						strExclude = strExclude.Substring(0, strExclude.Length - 5);
-
-						XmlNodeList objXmlNodeList = _objXmlDocument.SelectNodes("/chummer/skills/skill[" + strExclude + " and skillgroup = \"" + objXmlSkill.InnerText + "\"]");
-                        if (objXmlNodeList != null)
-                            blnAdd = objXmlNodeList.Count > 0;
-					}
-
-					if (blnAdd)
-					{
-						ListItem objItem = new ListItem();
-						objItem.Value = objXmlSkill.InnerText;
-						if (objXmlSkill.Attributes != null)
-						{
-							if (objXmlSkill.Attributes["translate"] != null)
-								objItem.Name = objXmlSkill.Attributes["translate"].InnerText;
-							else
-								objItem.Name = objXmlSkill.InnerText;
-						}
-						else
-							objItem.Name = objXmlSkill.InnerXml;
-						lstGroups.Add(objItem);
-					}
-				}
-			}
-			else
-			{
-				ListItem objItem = new ListItem();
-				objItem.Value = _strForceValue;
-				objItem.Name = _strForceValue;
-				lstGroups.Add(objItem);
-			}
-			SortListItem objSort = new SortListItem();
-			lstGroups.Sort(objSort.Compare);
-            cboSkillGroup.BeginUpdate();
-            cboSkillGroup.ValueMember = "Value";
-			cboSkillGroup.DisplayMember = "Name";
-			cboSkillGroup.DataSource = lstGroups;
-=======
             List<ListItem> lstGroups = new List<ListItem>();
 
             if (string.IsNullOrEmpty(_strForceValue))
@@ -151,25 +77,16 @@
             cboSkillGroup.ValueMember = "Value";
             cboSkillGroup.DisplayMember = "Name";
             cboSkillGroup.DataSource = lstGroups;
->>>>>>> 260a47e0
             cboSkillGroup.EndUpdate();
 
             // Select the first Skill in the list.
             cboSkillGroup.SelectedIndex = 0;
 
-<<<<<<< HEAD
-			if (cboSkillGroup.Items.Count == 1)
-				cmdOK_Click(sender, e);
-        }
-
-		private void cmdOK_Click(object sender, EventArgs e)
-=======
             if (cboSkillGroup.Items.Count == 1)
                 cmdOK_Click(sender, e);
         }
 
         private void cmdOK_Click(object sender, EventArgs e)
->>>>>>> 260a47e0
         {
             _strReturnValue = cboSkillGroup.SelectedValue.ToString();
             DialogResult = DialogResult.OK;
@@ -179,59 +96,15 @@
         {
             DialogResult = DialogResult.Cancel;
         }
-<<<<<<< HEAD
-		#endregion
-
-		#region Properties
-		// Skill Group that was selected in the dialogue.
-        public string SelectedSkillGroup
-        {
-            get
-            {
-                return _strReturnValue;
-            }
-        }
-=======
         #endregion
 
         #region Properties
         // Skill Group that was selected in the dialogue.
         public string SelectedSkillGroup => _strReturnValue;
->>>>>>> 260a47e0
 
         // Description to show in the window.
         public string Description
         {
-<<<<<<< HEAD
-            set
-            {
-                lblDescription.Text = value;
-            }
-        }
-
-		/// <summary>
-		/// Force a specific SkillGroup to be selected.
-		/// </summary>
-		public string OnlyGroup
-		{
-			set
-			{
-				_strForceValue = value;
-			}
-		}
-
-		/// <summary>
-		/// Only Skills not in the selected Category should be in the list.
-		/// </summary>
-		public string ExcludeCategory
-		{
-			set
-			{
-				_strExcludeCategory = value;
-			}
-		}
-		#endregion
-=======
             set => lblDescription.Text = value;
         }
 
@@ -251,6 +124,5 @@
             set => _strExcludeCategory = value;
         }
         #endregion
->>>>>>> 260a47e0
     }
 }