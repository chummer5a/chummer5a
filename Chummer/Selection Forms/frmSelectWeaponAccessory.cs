/*  This file is part of Chummer5a.
 *
 *  Chummer5a is free software: you can redistribute it and/or modify
 *  it under the terms of the GNU General Public License as published by
 *  the Free Software Foundation, either version 3 of the License, or
 *  (at your option) any later version.
 *
 *  Chummer5a is distributed in the hope that it will be useful,
 *  but WITHOUT ANY WARRANTY; without even the implied warranty of
 *  MERCHANTABILITY or FITNESS FOR A PARTICULAR PURPOSE.  See the
 *  GNU General Public License for more details.
 *
 *  You should have received a copy of the GNU General Public License
 *  along with Chummer5a.  If not, see <http://www.gnu.org/licenses/>.
 *
 *  You can obtain the full source code for Chummer5a at
 *  https://github.com/chummer5a/chummer5a
 */
 using System;
using System.Collections.Generic;
 using System.Globalization;
 using System.Linq;
using System.Text;
using System.Windows.Forms;
 using System.Xml;
 using System.Xml.XPath;
 using Chummer.Backend.Equipment;

namespace Chummer
{
    public partial class frmSelectWeaponAccessory : Form
    {
        private string _strSelectedAccessory;
        private decimal _decMarkup;
        private int _intSelectedRating;

        private bool _blnLoading = true;
        private readonly List<string> _lstAllowedMounts = new List<string>();
        private Weapon _objParentWeapon;
        private bool _blnIsParentWeaponBlackMarketAllowed;
        private bool _blnAddAgain;

        private readonly XPathNavigator _xmlBaseChummerNode;
        private readonly Character _objCharacter;
        private bool _blnBlackMarketDiscount;
        private readonly HashSet<string> _setBlackMarketMaps;

        #region Control Events
        public frmSelectWeaponAccessory(Character objCharacter)
        {
            if (objCharacter == null)
                throw new ArgumentNullException(nameof(objCharacter));
            InitializeComponent();
            this.TranslateWinForm();
            lblMarkupLabel.Visible = objCharacter.Created;
            nudMarkup.Visible = objCharacter.Created;
            lblMarkupPercentLabel.Visible = objCharacter.Created;
            _objCharacter = objCharacter;
            // Load the Weapon information.
            XmlDocument objXmlDocument = XmlManager.Load("weapons.xml");
            _xmlBaseChummerNode = objXmlDocument.GetFastNavigator().SelectSingleNode("/chummer");
            _setBlackMarketMaps = _objCharacter.GenerateBlackMarketMappings(objXmlDocument);
        }

        private void frmSelectWeaponAccessory_Load(object sender, EventArgs e)
        {
            if (_objCharacter.Created)
            {
                chkHideOverAvailLimit.Visible = false;
                chkHideOverAvailLimit.Checked = false;
            }
            else
            {
                chkHideOverAvailLimit.Text = string.Format(GlobalOptions.CultureInfo, chkHideOverAvailLimit.Text, _objCharacter.MaximumAvailability.ToString(GlobalOptions.CultureInfo));
                chkHideOverAvailLimit.Checked = _objCharacter.Options.HideItemsOverAvailLimit;
            }

            chkBlackMarketDiscount.Visible = _objCharacter.BlackMarketDiscount;

            _blnLoading = false;
            BuildAccessoryList();
        }

        /// <summary>
        /// Build the list of available weapon accessories.
        /// </summary>
        private void BuildAccessoryList()
        {
            List<ListItem> lstAccessories = new List<ListItem>();

            // Populate the Accessory list.
            StringBuilder sbdMount = new StringBuilder("(contains(mount, \"Internal\") or contains(mount, \"None\") or mount = \"\"");
            foreach (var strAllowedMount in _lstAllowedMounts.Where(strAllowedMount => !string.IsNullOrEmpty(strAllowedMount)))
            {
                sbdMount.Append(" or contains(mount, \"" + strAllowedMount + "\")");
            }

            sbdMount.Append(')').Append(CommonFunctions.GenerateSearchXPath(txtSearch.Text));
            int intOverLimit = 0;
            foreach (XPathNavigator objXmlAccessory in _xmlBaseChummerNode.Select(string.Format(GlobalOptions.InvariantCultureInfo, "accessories/accessory[({0}) and ({1})]",
                sbdMount, _objCharacter.Options.BookXPath())))
            {
                string strId = objXmlAccessory.SelectSingleNode("id")?.Value;
                if (string.IsNullOrEmpty(strId))
                    continue;
                if (!_objParentWeapon.CheckAccessoryRequirements(objXmlAccessory))
                    continue;

                decimal decCostMultiplier = 1 + (nudMarkup.Value / 100.0m);
                if (_blnIsParentWeaponBlackMarketAllowed)
                    decCostMultiplier *= 0.9m;
                if ((!chkHideOverAvailLimit.Checked || objXmlAccessory.CheckAvailRestriction(_objCharacter) &&
                     (chkFreeItem.Checked || !chkShowOnlyAffordItems.Checked ||
                      objXmlAccessory.CheckNuyenRestriction(_objCharacter.Nuyen, decCostMultiplier))))
                {
                    lstAccessories.Add(new ListItem(strId,
                        objXmlAccessory.SelectSingleNode("translate")?.Value ??
                        objXmlAccessory.SelectSingleNode("name")?.Value ??
                        LanguageManager.GetString("String_Unknown")));
                }
                else
                    ++intOverLimit;
            }

            lstAccessories.Sort(CompareListItems.CompareNames);
            if (intOverLimit > 0)
            {
                // Add after sort so that it's always at the end
                lstAccessories.Add(new ListItem(string.Empty, string.Format(GlobalOptions.CultureInfo, LanguageManager.GetString("String_RestrictedItemsHidden"),
                    intOverLimit)));
            }
            string strOldSelected = lstAccessory.SelectedValue?.ToString();
            _blnLoading = true;
            lstAccessory.BeginUpdate();
            lstAccessory.ValueMember = nameof(ListItem.Value);
            lstAccessory.DisplayMember = nameof(ListItem.Name);
            lstAccessory.DataSource = lstAccessories;
            _blnLoading = false;
            if (!string.IsNullOrEmpty(strOldSelected))
                lstAccessory.SelectedValue = strOldSelected;
            else
                lstAccessory.SelectedIndex = -1;
            lstAccessory.EndUpdate();
        }

        private void lstAccessory_SelectedIndexChanged(object sender, EventArgs e)
        {
            UpdateGearInfo();
        }

        private void cmdOK_Click(object sender, EventArgs e)
        {
            _blnAddAgain = false;
            AcceptForm();
        }

        private void cmdCancel_Click(object sender, EventArgs e)
        {
            DialogResult = DialogResult.Cancel;
        }

        private void lstAccessory_DoubleClick(object sender, EventArgs e)
        {
            _blnAddAgain = false;
            AcceptForm();
        }

        private void cmdOKAdd_Click(object sender, EventArgs e)
        {
            _blnAddAgain = true;
            AcceptForm();
        }

        private void chkFreeItem_CheckedChanged(object sender, EventArgs e)
        {
            if (chkShowOnlyAffordItems.Checked)
                BuildAccessoryList();
            UpdateGearInfo();
        }

        private void chkBlackMarketDiscount_CheckedChanged(object sender, EventArgs e)
        {
            UpdateGearInfo();
        }

        private void nudMarkup_ValueChanged(object sender, EventArgs e)
        {
            if (chkShowOnlyAffordItems.Checked  && !chkFreeItem.Checked)
                BuildAccessoryList();
            UpdateGearInfo();
        }

        private void nudRating_ValueChanged(object sender, EventArgs e)
        {
            UpdateGearInfo();
        }

        private void cboMount_SelectedIndexChanged(object sender, EventArgs e)
        {
            UpdateMountFields(true);
            if (!string.IsNullOrEmpty(_objParentWeapon.DoubledCostModificationSlots))
                UpdateGearInfo(false);
        }

        private void cboExtraMount_SelectedIndexChanged(object sender, EventArgs e)
        {
            UpdateMountFields(false);
            if (!string.IsNullOrEmpty(_objParentWeapon.DoubledCostModificationSlots))
                UpdateGearInfo(false);
        }
        private void chkHideOverAvailLimit_CheckedChanged(object sender, EventArgs e)
        {
            BuildAccessoryList();
        }
        private void chkShowOnlyAffordItems_CheckedChanged(object sender, EventArgs e)
        {
            BuildAccessoryList();
        }
        #endregion

        #region Properties
        /// <summary>
        /// Whether or not the user wants to add another item after this one.
        /// </summary>
        public bool AddAgain => _blnAddAgain;

        /// <summary>
        /// Name of Accessory that was selected in the dialogue.
        /// </summary>
        public string SelectedAccessory => _strSelectedAccessory;

        /// <summary>
        /// Mount that was selected in the dialogue.
        /// </summary>
        public Tuple<string, string> SelectedMount => new Tuple<string, string>(cboMount.SelectedItem?.ToString(), cboExtraMount.SelectedItem?.ToString());

        /// <summary>
        /// Rating of the Accessory.
        /// </summary>
        public int SelectedRating => _intSelectedRating;

        /// <summary>
        /// GUID of the current weapon for which the accessory is being selected
        /// </summary>
        public Weapon ParentWeapon
        {
            set
            {
                _objParentWeapon = value;
                _lstAllowedMounts.Clear();
                if (value != null)
                {
                    foreach (XPathNavigator objXmlMount in _xmlBaseChummerNode.Select("weapons/weapon[id = \"" + value.SourceIDString + "\"]/accessorymounts/mount"))
                    {
                        string strLoopMount = objXmlMount.Value;
                        // Run through the Weapon's current Accessories and filter out any used up Mount points.
                        if (!_objParentWeapon.WeaponAccessories.Any(objMod =>
                            objMod.Mount == strLoopMount || objMod.ExtraMount == strLoopMount))
                        {
                            _lstAllowedMounts.Add(strLoopMount);
                        }
                    }
                }

                //TODO: Accessories don't use a category mapping, so we use parent weapon's category instead.
                if (_objCharacter.BlackMarketDiscount && value != null)
                {
                    string strCategory = value.GetNode()?.SelectSingleNode("category")?.InnerText ?? string.Empty;
                    _blnIsParentWeaponBlackMarketAllowed = !string.IsNullOrEmpty(strCategory) && _setBlackMarketMaps.Contains(strCategory);
                }
                else
                {
                    _blnIsParentWeaponBlackMarketAllowed = false;
                }
            }
        }

        /// <summary>
        /// Whether or not the item should be added for free.
        /// </summary>
        public bool FreeCost => chkFreeItem.Checked;

        /// <summary>
        /// Whether or not the selected Vehicle is used.
        /// </summary>
        public bool BlackMarketDiscount => _blnBlackMarketDiscount;

        /// <summary>
        /// Markup percentage.
        /// </summary>
        public decimal Markup => _decMarkup;

        #endregion

        #region Methods
        private void txtSearch_TextChanged(object sender, EventArgs e)
        {
            BuildAccessoryList();
        }

        private void UpdateMountFields(bool boolChangeExtraMountFirst)
        {
            if ((cboMount.SelectedItem.ToString() != "None") && cboExtraMount.SelectedItem != null && (cboExtraMount.SelectedItem.ToString() != "None")
                && (cboMount.SelectedItem.ToString() == cboExtraMount.SelectedItem.ToString()))
            {
                if (boolChangeExtraMountFirst)
                    cboExtraMount.SelectedIndex = 0;
                else
                    cboMount.SelectedIndex = 0;
                while (cboMount.SelectedItem.ToString() != "None" && cboExtraMount.SelectedItem.ToString() != "None" && cboMount.SelectedItem.ToString() == cboExtraMount.SelectedItem.ToString())
                {
                    if (boolChangeExtraMountFirst)
                        cboExtraMount.SelectedIndex += 1;
                    else
                        cboMount.SelectedIndex += 1;
                }
            }
        }

        private void UpdateGearInfo(bool blnUpdateMountCBOs = true)
        {
            if (_blnLoading)
                return;

            XPathNavigator xmlAccessory = null;
            string strSelectedId = lstAccessory.SelectedValue?.ToString();
            // Retrieve the information for the selected Accessory.
            if (!string.IsNullOrEmpty(strSelectedId))
                xmlAccessory = _xmlBaseChummerNode.SelectSingleNode("accessories/accessory[id = \"" + strSelectedId + "\"]");
            if (xmlAccessory == null)
            {
                lblRC.Visible = false;
                lblRCLabel.Visible = false;
                nudRating.Enabled = false;
                nudRating.Visible = false;
                lblRatingLabel.Visible = false;
                lblRatingNALabel.Visible = false;
                lblMountLabel.Visible = false;
                cboMount.Visible = false;
                cboMount.Items.Clear();
                lblExtraMountLabel.Visible = false;
                cboExtraMount.Visible = false;
                cboExtraMount.Items.Clear();
                lblAvailLabel.Visible = false;
                lblAvail.Text = string.Empty;
                lblCostLabel.Visible = false;
                lblCost.Text = string.Empty;
                lblTestLabel.Visible = false;
                lblTest.Text = string.Empty;
                lblSourceLabel.Visible = false;
                lblSource.Text = string.Empty;
                lblSource.SetToolTip(string.Empty);
                return;
            }

            string strSpace = LanguageManager.GetString("String_Space");
            string strRC = xmlAccessory.SelectSingleNode("rc")?.Value;
            if (!string.IsNullOrEmpty(strRC))
            {
                lblRC.Visible = true;
                lblRCLabel.Visible = true;
                lblRC.Text = strRC;
            }
            else
            {
                lblRC.Visible = false;
                lblRCLabel.Visible = false;
            }
            if (int.TryParse(xmlAccessory.SelectSingleNode("rating")?.Value, out int intMaxRating) && intMaxRating > 0)
            {
                nudRating.Maximum = intMaxRating;
                if (chkHideOverAvailLimit.Checked)
                {
                    while (nudRating.Maximum > nudRating.Minimum && !xmlAccessory.CheckAvailRestriction(_objCharacter, decimal.ToInt32(nudRating.Maximum)))
                    {
                        nudRating.Maximum -= 1;
                    }
                }
                if (chkShowOnlyAffordItems.Checked && !chkFreeItem.Checked)
                {
                    decimal decCostMultiplier = 1 + (nudMarkup.Value / 100.0m);
                    if (_setBlackMarketMaps.Contains(xmlAccessory.SelectSingleNode("category")?.Value))
                        decCostMultiplier *= 0.9m;
                    while (nudRating.Maximum > nudRating.Minimum && !xmlAccessory.CheckNuyenRestriction(_objCharacter.Nuyen, decCostMultiplier, decimal.ToInt32(nudRating.Maximum)))
                    {
                        nudRating.Maximum -= 1;
                    }
                }
                nudRating.Enabled = nudRating.Maximum != nudRating.Minimum;
                nudRating.Visible = true;
                lblRatingLabel.Visible = true;
                lblRatingNALabel.Visible = false;
            }
            else
            {
                lblRatingNALabel.Visible = true;
                nudRating.Enabled = false;
                nudRating.Visible = false;
                lblRatingLabel.Visible = true;
            }

            if (blnUpdateMountCBOs)
            {
                string strDataMounts = xmlAccessory.SelectSingleNode("mount")?.Value;
                List<string> strMounts = new List<string>();
                if (!string.IsNullOrEmpty(strDataMounts))
                {
                    strMounts.AddRange(strDataMounts.SplitNoAlloc('/', StringSplitOptions.RemoveEmptyEntries));
                }

                strMounts.Add("None");

                List<string> strAllowed = new List<string>(_lstAllowedMounts) {"None"};
                cboMount.Visible = true;
                cboMount.Items.Clear();
                foreach (string strCurrentMount in strMounts)
                {
                    if (!string.IsNullOrEmpty(strCurrentMount))
                    {
                        foreach (string strAllowedMount in strAllowed)
                        {
                            if (strCurrentMount == strAllowedMount)
                            {
                                cboMount.Items.Add(strCurrentMount);
                            }
                        }
                    }
                }

                cboMount.Enabled = cboMount.Items.Count > 1;
                cboMount.SelectedIndex = 0;
                lblMountLabel.Visible = true;

                List<string> strExtraMounts = new List<string>();
                string strExtraMount = xmlAccessory.SelectSingleNode("extramount")?.Value;
                if (!string.IsNullOrEmpty(strExtraMount))
                {
                    foreach (string strItem in strExtraMount.SplitNoAlloc('/', StringSplitOptions.RemoveEmptyEntries))
                    {
                        strExtraMounts.Add(strItem);
                    }
                }

                strExtraMounts.Add("None");

                cboExtraMount.Items.Clear();
                foreach (string strCurrentMount in strExtraMounts)
                {
                    if (!string.IsNullOrEmpty(strCurrentMount))
                    {
                        foreach (string strAllowedMount in strAllowed)
                        {
                            if (strCurrentMount == strAllowedMount)
                            {
                                cboExtraMount.Items.Add(strCurrentMount);
                            }
                        }
                    }
                }

                cboExtraMount.Enabled = cboExtraMount.Items.Count > 1;
                cboExtraMount.SelectedIndex = 0;
                if (cboMount.SelectedItem.ToString() != "None" && cboExtraMount.SelectedItem.ToString() != "None"
                                                               && cboMount.SelectedItem.ToString() == cboExtraMount.SelectedItem.ToString())
                    cboExtraMount.SelectedIndex += 1;
                cboExtraMount.Visible = cboExtraMount.Enabled && cboExtraMount.SelectedItem.ToString() != "None";
                lblExtraMountLabel.Visible = cboExtraMount.Visible;
            }

            // Avail.
            // If avail contains "F" or "R", remove it from the string so we can use the expression.
            lblAvail.Text = new AvailabilityValue(Convert.ToInt32(nudRating.Value), xmlAccessory.SelectSingleNode("avail")?.Value).ToString();
            lblAvailLabel.Visible = !string.IsNullOrEmpty(lblAvail.Text);

            if (!chkFreeItem.Checked)
            {
                string strCost = "0";
                if (xmlAccessory.TryGetStringFieldQuickly("cost", ref strCost))
                    strCost = strCost.CheapReplace("Weapon Cost", () => _objParentWeapon.OwnCost.ToString(GlobalOptions.InvariantCultureInfo))
                        .CheapReplace("Weapon Total Cost", () => _objParentWeapon.MultipliableCost(null).ToString(GlobalOptions.InvariantCultureInfo))
                        .Replace("Rating", nudRating.Value.ToString(GlobalOptions.CultureInfo));
                if (strCost.StartsWith("Variable(", StringComparison.Ordinal))
                {
                    decimal decMin;
                    decimal decMax = decimal.MaxValue;
                    strCost = strCost.TrimStartOnce("Variable(", true).TrimEndOnce(')');
                    if (strCost.Contains('-'))
                    {
                        string[] strValues = strCost.Split('-');
                        decimal.TryParse(strValues[0], NumberStyles.Any, GlobalOptions.InvariantCultureInfo, out decMin);
                        decimal.TryParse(strValues[1], NumberStyles.Any, GlobalOptions.InvariantCultureInfo, out decMax);
                    }
                    else
                        decimal.TryParse(strCost.FastEscape('+'), NumberStyles.Any, GlobalOptions.InvariantCultureInfo, out decMin);

                    if (decMax == decimal.MaxValue)
                    {
                        lblCost.Text = decMin.ToString(_objCharacter.Options.NuyenFormat, GlobalOptions.CultureInfo) + "¥+";
                    }
                    else
                        lblCost.Text = new StringBuilder(decMin.ToString(_objCharacter.Options.NuyenFormat, GlobalOptions.CultureInfo))
                            .Append(strSpace).Append('-').Append(strSpace)
                            .Append(decMax.ToString(_objCharacter.Options.NuyenFormat, GlobalOptions.CultureInfo)).Append('¥').ToString();

                    lblTest.Text = _objCharacter.AvailTest(decMax, lblAvail.Text);
                }
                else
                {
                    object objProcess = CommonFunctions.EvaluateInvariantXPath(strCost, out bool blnIsSuccess);
                    decimal decCost = blnIsSuccess ? Convert.ToDecimal(objProcess, GlobalOptions.InvariantCultureInfo) : 0;

                    // Apply any markup.
                    decCost *= 1 + (nudMarkup.Value / 100.0m);

                    if (chkBlackMarketDiscount.Checked)
                        decCost *= 0.9m;
                    decCost *= _objParentWeapon.AccessoryMultiplier;
                    if (!string.IsNullOrEmpty(_objParentWeapon.DoubledCostModificationSlots))
                    {
                        string[] astrParentDoubledCostModificationSlots = _objParentWeapon.DoubledCostModificationSlots.Split('/', StringSplitOptions.RemoveEmptyEntries);
                        if (astrParentDoubledCostModificationSlots.Contains(cboMount.SelectedItem?.ToString()) ||
                            astrParentDoubledCostModificationSlots.Contains(cboExtraMount.SelectedItem?.ToString()))
                        {
                            decCost *= 2;
                        }
                    }

                    lblCost.Text = decCost.ToString(_objCharacter.Options.NuyenFormat, GlobalOptions.CultureInfo) + '¥';
                    lblTest.Text = _objCharacter.AvailTest(decCost, lblAvail.Text);
                }
            }
            else
            {
                lblCost.Text = (0.0m).ToString(_objCharacter.Options.NuyenFormat, GlobalOptions.CultureInfo) + '¥';
                lblTest.Text = _objCharacter.AvailTest(0, lblAvail.Text);
            }

            lblRatingLabel.Text = xmlAccessory.SelectSingleNode("ratinglabel") != null
<<<<<<< HEAD
                ? LanguageManager.GetString("Label_RatingFormat").Replace("{0}",
=======
                ? string.Format(GlobalOptions.CultureInfo, LanguageManager.GetString("Label_RatingFormat"),
>>>>>>> a3a7ffc6
                    LanguageManager.GetString(xmlAccessory.SelectSingleNode("ratinglabel").Value))
                : LanguageManager.GetString("Label_Rating");
            lblCostLabel.Visible = !string.IsNullOrEmpty(lblCost.Text);
            lblTestLabel.Visible = !string.IsNullOrEmpty(lblTest.Text);


            if (!chkBlackMarketDiscount.Checked)
            {
                chkBlackMarketDiscount.Checked = GlobalOptions.AssumeBlackMarket && _blnIsParentWeaponBlackMarketAllowed;
            }
            else if (!_blnIsParentWeaponBlackMarketAllowed)
            {
                //Prevent chkBlackMarketDiscount from being checked if the gear category doesn't match.
                chkBlackMarketDiscount.Checked = false;
            }

            chkBlackMarketDiscount.Enabled = _blnIsParentWeaponBlackMarketAllowed;
            string strSource = xmlAccessory.SelectSingleNode("source")?.Value ?? LanguageManager.GetString("String_Unknown");
            string strPage = xmlAccessory.SelectSingleNode("altpage")?.Value ?? xmlAccessory.SelectSingleNode("page")?.Value ?? LanguageManager.GetString("String_Unknown");
            SourceString objSourceString = new SourceString(strSource, strPage, GlobalOptions.Language);
            objSourceString.SetControl(lblSource);
            lblSourceLabel.Visible = !string.IsNullOrEmpty(lblSource.Text);
        }
        /// <summary>
        /// Accept the selected item and close the form.
        /// </summary>
        private void AcceptForm()
        {
            string strSelectedId = lstAccessory.SelectedValue?.ToString();
            if (!string.IsNullOrEmpty(strSelectedId))
            {
                _strSelectedAccessory = strSelectedId;
                _decMarkup = nudMarkup.Value;
                _intSelectedRating = nudRating.Visible ? decimal.ToInt32(nudRating.Value) : 0;
                _blnBlackMarketDiscount = chkBlackMarketDiscount.Checked;
                DialogResult = DialogResult.OK;
            }
        }

        private void OpenSourceFromLabel(object sender, EventArgs e)
        {
            CommonFunctions.OpenPDFFromControl(sender, e);
        }
        #endregion
    }
}<|MERGE_RESOLUTION|>--- conflicted
+++ resolved
@@ -536,11 +536,7 @@
             }
 
             lblRatingLabel.Text = xmlAccessory.SelectSingleNode("ratinglabel") != null
-<<<<<<< HEAD
-                ? LanguageManager.GetString("Label_RatingFormat").Replace("{0}",
-=======
                 ? string.Format(GlobalOptions.CultureInfo, LanguageManager.GetString("Label_RatingFormat"),
->>>>>>> a3a7ffc6
                     LanguageManager.GetString(xmlAccessory.SelectSingleNode("ratinglabel").Value))
                 : LanguageManager.GetString("Label_Rating");
             lblCostLabel.Visible = !string.IsNullOrEmpty(lblCost.Text);
