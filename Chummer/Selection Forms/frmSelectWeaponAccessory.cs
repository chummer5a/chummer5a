--- conflicted
+++ resolved
@@ -16,61 +16,6 @@
  *  You can obtain the full source code for Chummer5a at
  *  https://github.com/chummer5a/chummer5a
  */
-<<<<<<< HEAD
-﻿using System;
-using System.Collections.Generic;
- using System.Globalization;
- using System.Linq;
-using System.Windows.Forms;
-using System.Xml;
-using System.Xml.XPath;
-﻿using Chummer.Backend.Equipment;
-
-namespace Chummer
-{
-	public partial class frmSelectWeaponAccessory : Form
-	{
-		private string _strSelectedAccessory = string.Empty;
-		private int _intMarkup = 0;
-
-		private string _strAllowedMounts = string.Empty;
-		private int _intWeaponCost = 0;
-		private int _intRating = 0;
-        private string _strCurrentWeaponName = string.Empty;
-		private bool _blnAddAgain = false;
-
-		private XmlDocument _objXmlDocument = new XmlDocument();
-		private readonly Character _objCharacter;
-		private int _intAccessoryMultiplier = 1;
-		private bool _blnBlackMarketDiscount;
-		private List<WeaponAccessory> _lstAccessories;
-
-		#region Control Events
-		public frmSelectWeaponAccessory(Character objCharacter, bool blnCareer = false)
-		{
-			InitializeComponent();
-			LanguageManager.Instance.Load(GlobalOptions.Instance.Language, this);
-			lblMarkupLabel.Visible = blnCareer;
-			nudMarkup.Visible = blnCareer;
-			lblMarkupPercentLabel.Visible = blnCareer;
-			_objCharacter = objCharacter;
-			MoveControls();
-		}
-
-		private void frmSelectWeaponAccessory_Load(object sender, EventArgs e)
-		{
-            foreach (Label objLabel in Controls.OfType<Label>())
-			{
-				if (objLabel.Text.StartsWith("["))
-					objLabel.Text = string.Empty;
-			}
-            chkHideOverAvailLimit.Text = chkHideOverAvailLimit.Text.Replace("{0}",
-                    _objCharacter.Options.Availability.ToString());
-            chkHideOverAvailLimit.Checked = _objCharacter.Options.HideItemsOverAvailLimit;
-            BuildAccessoryList();
-
-            chkBlackMarketDiscount.Visible = _objCharacter.BlackMarketDiscount;
-=======
  using System;
 using System.Collections.Generic;
  using System.Globalization;
@@ -130,7 +75,6 @@
 
             _blnLoading = false;
             BuildAccessoryList();
->>>>>>> 260a47e0
         }
 
         /// <summary>
@@ -140,105 +84,6 @@
         {
             List<ListItem> lstAccessories = new List<ListItem>();
 
-<<<<<<< HEAD
-            // Load the Weapon information.
-            _objXmlDocument = XmlManager.Instance.Load("weapons.xml");
-
-            XmlNode objXmlWeaponNode = _objXmlDocument.SelectSingleNode("/chummer/weapons/weapon[name = \"" + _strCurrentWeaponName + "\"]");
-
-            // Populate the Accessory list.
-            string[] strAllowed = _strAllowedMounts.Split('/');
-            string strMount = string.Empty;
-            foreach (string strAllowedMount in strAllowed)
-            {
-                if (!string.IsNullOrEmpty(strAllowedMount))
-                    strMount += "contains(mount, \"" + strAllowedMount + "\") or ";
-            }
-            strMount += "contains(mount, \"Internal\") or contains(mount, \"None\") or ";
-            strMount += "mount = \"\"";
-            XmlNodeList objXmlAccessoryList = _objXmlDocument.SelectNodes("/chummer/accessories/accessory[(" + strMount + ") and (" + _objCharacter.Options.BookXPath() + ")]");
-            if (objXmlAccessoryList != null)
-                foreach (XmlNode objXmlAccessory in objXmlAccessoryList)
-                {
-                    bool boolCanAdd = true;
-                    if (objXmlAccessory.InnerXml.Contains("<extramount>"))
-                    {
-                        if (strAllowed.Length > 1)
-                        {
-                            foreach (string strItem in (objXmlAccessory["extramount"].InnerText.Split('/')).Where(strItem => !string.IsNullOrEmpty(strItem)))
-                            {
-                                if (strAllowed.All(strAllowedMount => strAllowedMount != strItem))
-                                {
-                                    boolCanAdd = false;
-                                }
-                                if (boolCanAdd)
-                                    break;
-                            }
-                        }
-                    }
-
-                    if (objXmlAccessory["forbidden"]?["weapondetails"] != null)
-                    {
-                        // Assumes topmost parent is an AND node
-                        if (objXmlWeaponNode.ProcessFilterOperationNode(objXmlAccessory["forbidden"]["weapondetails"], false))
-                        {
-                            goto NextItem;
-                        }
-                    }
-                    if (objXmlAccessory["required"]?["weapondetails"] != null)
-                    {
-                        // Assumes topmost parent is an AND node
-                        if (!objXmlWeaponNode.ProcessFilterOperationNode(objXmlAccessory["required"]["weapondetails"], false))
-                        {
-                            goto NextItem;
-                        }
-                    }
-
-                    if (objXmlAccessory["forbidden"]?["oneof"] != null)
-                    {
-                        XmlNodeList objXmlForbiddenList = objXmlAccessory.SelectNodes("forbidden/oneof/accessory");
-                        //Add to set for O(N log M) runtime instead of O(N * M)
-
-                        HashSet<string> objForbiddenAccessory = new HashSet<string>();
-                        foreach (XmlNode node in objXmlForbiddenList)
-                        {
-                            objForbiddenAccessory.Add(node.InnerText);
-                        }
-
-                        if (_lstAccessories.Any(objAccessory => objForbiddenAccessory.Contains(objAccessory.Name)))
-                        {
-                            goto NextItem;
-                        }
-                    }
-
-                    if (objXmlAccessory["required"]?["oneof"] != null)
-                    {
-                        XmlNodeList objXmlRequiredList = objXmlAccessory.SelectNodes("required/oneof/accessory");
-                        //Add to set for O(N log M) runtime instead of O(N * M)
-
-                        HashSet<string> objRequiredAccessory = new HashSet<string>();
-                        foreach (XmlNode node in objXmlRequiredList)
-                        {
-                            objRequiredAccessory.Add(node.InnerText);
-                        }
-
-                        boolCanAdd = _lstAccessories.Any(objAccessory => objRequiredAccessory.Contains(objAccessory.Name));
-                    }
-
-                    boolCanAdd = Backend.Shared_Methods.SelectionShared.CheckAvailRestriction(objXmlAccessory, _objCharacter, chkHideOverAvailLimit.Checked, Convert.ToInt32(nudRating.Value), 0, boolCanAdd);
-
-                    if (!boolCanAdd)
-                        continue;
-                    ListItem objItem = new ListItem();
-                    objItem.Value = objXmlAccessory["name"]?.InnerText;
-                    objItem.Name = objXmlAccessory["translate"]?.InnerText ?? objItem.Value;
-                    lstAccessories.Add(objItem);
-                    NextItem:;
-                }
-
-            SortListItem objSort = new SortListItem();
-            lstAccessories.Sort(objSort.Compare);
-=======
             // Populate the Accessory list.
             StringBuilder strMount = new StringBuilder("contains(mount, \"Internal\") or contains(mount, \"None\") or mount = \"\"");
             foreach (string strAllowedMount in _lstAllowedMounts)
@@ -342,74 +187,19 @@
             lstAccessories.Sort(CompareListItems.CompareNames);
             string strOldSelected = lstAccessory.SelectedValue?.ToString();
             _blnLoading = true;
->>>>>>> 260a47e0
             lstAccessory.BeginUpdate();
             lstAccessory.ValueMember = "Value";
             lstAccessory.DisplayMember = "Name";
             lstAccessory.DataSource = lstAccessories;
-<<<<<<< HEAD
-=======
             _blnLoading = false;
             if (!string.IsNullOrEmpty(strOldSelected))
                 lstAccessory.SelectedValue = strOldSelected;
             else
                 lstAccessory.SelectedIndex = -1;
->>>>>>> 260a47e0
             lstAccessory.EndUpdate();
         }
 
         private void lstAccessory_SelectedIndexChanged(object sender, EventArgs e)
-<<<<<<< HEAD
-		{
-			UpdateGearInfo();
-		}
-
-		private void cmdOK_Click(object sender, EventArgs e)
-		{
-			if (!string.IsNullOrEmpty(lstAccessory.Text))
-				AcceptForm();
-		}
-
-		private void cmdCancel_Click(object sender, EventArgs e)
-		{
-			DialogResult = DialogResult.Cancel;
-		}
-
-		private void lstAccessory_DoubleClick(object sender, EventArgs e)
-		{
-			cmdOK_Click(sender, e);
-		}
-
-		private void cmdOKAdd_Click(object sender, EventArgs e)
-		{
-			_blnAddAgain = true;
-			cmdOK_Click(sender, e);
-		}
-
-		private void chkFreeItem_CheckedChanged(object sender, EventArgs e)
-		{
-			UpdateGearInfo();
-		}
-
-		private void chkBlackMarketDiscount_CheckedChanged(object sender, EventArgs e)
-		{
-			UpdateGearInfo();
-		}
-
-		private void nudMarkup_ValueChanged(object sender, EventArgs e)
-		{
-			UpdateGearInfo();
-		}
-
-		private void nudRating_ValueChanged(object sender, EventArgs e)
-		{
-			UpdateGearInfo();
-		}
-
-        private void lblSource_Click(object sender, EventArgs e)
-        {
-            CommonFunctions.StaticOpenPDF(lblSource.Text, _objCharacter);
-=======
         {
             UpdateGearInfo();
         }
@@ -455,7 +245,6 @@
         private void nudRating_ValueChanged(object sender, EventArgs e)
         {
             UpdateGearInfo();
->>>>>>> 260a47e0
         }
 
         private void cboMount_SelectedIndexChanged(object sender, EventArgs e)
@@ -477,76 +266,6 @@
         /// <summary>
         /// Whether or not the user wants to add another item after this one.
         /// </summary>
-<<<<<<< HEAD
-        public bool AddAgain
-		{
-			get
-			{
-				return _blnAddAgain;
-			}
-		}
-
-		/// <summary>
-		/// Name of Accessory that was selected in the dialogue.
-		/// </summary>
-		public string SelectedAccessory
-		{
-			get
-			{
-				return _strSelectedAccessory;
-			}
-		}
-
-		/// <summary>
-		/// Mount that was selected in the dialogue.
-		/// </summary>
-		public Tuple<string, string> SelectedMount
-		{
-			get
-			{
-				return new Tuple<string, string>(cboMount.SelectedItem?.ToString(), cboExtraMount.SelectedItem?.ToString());
-			}
-		}
-
-		/// <summary>
-		/// Rating of the Accessory.
-		/// </summary>
-		public string SelectedRating
-		{
-			get
-			{
-				if (nudRating.Enabled)
-				{
-					return nudRating.Value.ToString(GlobalOptions.CultureInfo);
-				}
-				else
-				{
-					// Display Rating for items without one as 0
-					return 0.ToString(GlobalOptions.CultureInfo);
-				}
-			}
-		}
-
-		/// <summary>
-		/// Mounts that the Weapon allows to be used.
-		/// </summary>
-		public string AllowedMounts
-		{
-			set
-			{
-				_strAllowedMounts = value;
-			}
-		}
-
-        /// <summary>
-		/// GUID of the current weapon for which the accessory is being selected
-		/// </summary>
-		public string CurrentWeaponName
-        {
-            set
-            {
-                _strCurrentWeaponName = value;
-=======
         public bool AddAgain => _blnAddAgain;
 
         /// <summary>
@@ -597,77 +316,12 @@
                         _lstAllowedMounts.Add(strLoopMount);
                     }
                 }
->>>>>>> 260a47e0
             }
         }
 
         /// <summary>
         /// Whether or not the item should be added for free.
         /// </summary>
-<<<<<<< HEAD
-        public bool FreeCost
-		{
-			get
-			{
-				return chkFreeItem.Checked;
-			}
-		}
-
-		/// <summary>
-		/// Whether or not the selected Vehicle is used.
-		/// </summary>
-		public bool BlackMarketDiscount
-		{
-			get
-			{
-				return _blnBlackMarketDiscount;
-			}
-		}
-
-		/// <summary>
-		/// Weapon's Accessory Cost Multiplier.
-		/// </summary>
-		public int AccessoryMultiplier
-		{
-			set
-			{
-				_intAccessoryMultiplier = value;
-			}
-		}
-
-		/// <summary>
-		/// Weapon's Cost.
-		/// </summary>
-		public int WeaponCost
-		{
-			set
-			{
-				_intWeaponCost = value;
-			}
-		}
-
-		/// <summary>
-		/// Markup percentage.
-		/// </summary>
-		public int Markup
-		{
-			get
-			{
-				return _intMarkup;
-			}
-		}
-
-		/// <summary>
-		/// Currently Installed Accessories
-		/// </summary>
-		public List<WeaponAccessory> InstalledAccessories
-		{
-			set
-			{
-				_lstAccessories = value;
-			}
-		}
-=======
         public bool FreeCost => chkFreeItem.Checked;
 
         /// <summary>
@@ -680,7 +334,6 @@
         /// </summary>
         public decimal Markup => _decMarkup;
 
->>>>>>> 260a47e0
         #endregion
 
         #region Methods
@@ -694,12 +347,7 @@
                     cboExtraMount.SelectedIndex = 0;
                 else
                     cboMount.SelectedIndex = 0;
-<<<<<<< HEAD
-                while ((cboMount.SelectedItem.ToString() != "None") && (cboExtraMount.SelectedItem.ToString() != "None")
-                    && (cboMount.SelectedItem.ToString() == cboExtraMount.SelectedItem.ToString()))
-=======
                 while (cboMount.SelectedItem.ToString() != "None" && cboExtraMount.SelectedItem.ToString() != "None" && cboMount.SelectedItem.ToString() == cboExtraMount.SelectedItem.ToString())
->>>>>>> 260a47e0
                 {
                     if (boolChangeExtraMountFirst)
                         cboExtraMount.SelectedIndex += 1;
@@ -711,18 +359,6 @@
 
         private void UpdateGearInfo()
         {
-<<<<<<< HEAD
-            // Retrieve the information for the selected Accessory.
-            XmlNode objXmlAccessory = _objXmlDocument.SelectSingleNode("/chummer/accessories/accessory[name = \"" + lstAccessory.SelectedValue + "\"]");
-            if (objXmlAccessory == null)
-                return;
-
-            if (objXmlAccessory.InnerXml.Contains("<rc>"))
-            {
-                lblRC.Visible = true;
-                lblRCLabel.Visible = true;
-                lblRC.Text = objXmlAccessory["rc"]?.InnerText;
-=======
             if (_blnLoading)
                 return;
 
@@ -756,26 +392,18 @@
                 lblRC.Visible = true;
                 lblRCLabel.Visible = true;
                 lblRC.Text = strRC;
->>>>>>> 260a47e0
             }
             else
             {
                 lblRC.Visible = false;
                 lblRCLabel.Visible = false;
             }
-<<<<<<< HEAD
-            int intMaxRating;
-            if (int.TryParse(objXmlAccessory["rating"]?.InnerText, out intMaxRating) && intMaxRating > 1)
-=======
             if (int.TryParse(xmlAccessory.SelectSingleNode("rating")?.Value, out int intMaxRating) && intMaxRating > 0)
->>>>>>> 260a47e0
             {
                 nudRating.Enabled = true;
                 nudRating.Visible = true;
                 lblRatingLabel.Visible = true;
                 nudRating.Maximum = intMaxRating;
-<<<<<<< HEAD
-=======
                 if (chkHideOverAvailLimit.Checked)
                 {
                     while (nudRating.Maximum > nudRating.Minimum && !SelectionShared.CheckAvailRestriction(xmlAccessory, _objCharacter, decimal.ToInt32(nudRating.Maximum)))
@@ -783,7 +411,6 @@
                         nudRating.Maximum -= 1;
                     }
                 }
->>>>>>> 260a47e0
             }
             else
             {
@@ -791,21 +418,6 @@
                 nudRating.Visible = false;
                 lblRatingLabel.Visible = false;
             }
-<<<<<<< HEAD
-            List<string> strMounts = new List<string>();
-            foreach (string strItem in objXmlAccessory["mount"]?.InnerText?.Split('/'))
-            {
-                strMounts.Add(strItem);
-            }
-            strMounts.Add("None");
-
-            List<string> strAllowed = new List<string>();
-            foreach (string strItem in _strAllowedMounts.Split('/'))
-            {
-                strAllowed.Add(strItem);
-            }
-            strAllowed.Add("None");
-=======
 
             string[] astrDataMounts = xmlAccessory.SelectSingleNode("mount")?.Value.Split('/');
             List<string> strMounts = new List<string>();
@@ -817,7 +429,6 @@
 
             List<string> strAllowed = new List<string>(_lstAllowedMounts) {"None"};
             cboMount.Visible = true;
->>>>>>> 260a47e0
             cboMount.Items.Clear();
             foreach (string strCurrentMount in strMounts)
             {
@@ -832,22 +443,6 @@
                     }
                 }
             }
-<<<<<<< HEAD
-            if (cboMount.Items.Count <= 1)
-            {
-                cboMount.Enabled = false;
-            }
-            else
-            {
-                cboMount.Enabled = true;
-            }
-            cboMount.SelectedIndex = 0;
-
-            List<string> strExtraMounts = new List<string>();
-            if (objXmlAccessory.InnerXml.Contains("<extramount>"))
-            {
-                foreach (string strItem in objXmlAccessory["extramount"]?.InnerText?.Split('/'))
-=======
             cboMount.Enabled = cboMount.Items.Count > 1;
             cboMount.SelectedIndex = 0;
 
@@ -856,17 +451,13 @@
             if (!string.IsNullOrEmpty(strExtraMount))
             {
                 foreach (string strItem in strExtraMount.Split('/'))
->>>>>>> 260a47e0
                 {
                     strExtraMounts.Add(strItem);
                 }
             }
             strExtraMounts.Add("None");
 
-<<<<<<< HEAD
-=======
             cboExtraMount.Visible = true;
->>>>>>> 260a47e0
             cboExtraMount.Items.Clear();
             foreach (string strCurrentMount in strExtraMounts)
             {
@@ -881,100 +472,11 @@
                     }
                 }
             }
-<<<<<<< HEAD
-            if (cboExtraMount.Items.Count <= 1)
-            {
-                cboExtraMount.Enabled = false;
-            }
-            else
-            {
-                cboExtraMount.Enabled = true;
-            }
-=======
             cboExtraMount.Enabled = cboExtraMount.Items.Count > 1;
->>>>>>> 260a47e0
             cboExtraMount.SelectedIndex = 0;
             if (cboMount.SelectedItem.ToString() != "None" && cboExtraMount.SelectedItem.ToString() != "None"
                 && cboMount.SelectedItem.ToString() == cboExtraMount.SelectedItem.ToString())
                 cboExtraMount.SelectedIndex += 1;
-<<<<<<< HEAD
-            XPathNavigator nav = _objXmlDocument.CreateNavigator();
-            // Avail.
-            // If avail contains "F" or "R", remove it from the string so we can use the expression.
-            string strAvail = string.Empty;
-            string strAvailExpr = objXmlAccessory["avail"]?.InnerText;
-            if (!string.IsNullOrWhiteSpace(strAvailExpr))
-            {
-                lblAvail.Text = strAvailExpr;
-                if (strAvailExpr.Substring(strAvailExpr.Length - 1, 1) == "F" ||
-                    strAvailExpr.Substring(strAvailExpr.Length - 1, 1) == "R")
-                {
-                    strAvail = strAvailExpr.Substring(strAvailExpr.Length - 1, 1);
-                    // Remove the trailing character if it is "F" or "R".
-                    strAvailExpr = strAvailExpr.Substring(0, strAvailExpr.Length - 1);
-                }
-                try
-                {
-                    XPathExpression xprAvail = nav.Compile(strAvailExpr.Replace("Rating", nudRating.Value.ToString(GlobalOptions.CultureInfo)));
-                    int intTmp;
-                    if (int.TryParse(nav.Evaluate(xprAvail)?.ToString(), out intTmp))
-                        lblAvail.Text = intTmp.ToString() + strAvail;
-                }
-                catch (XPathException)
-                {
-                }
-            }
-            else
-                lblAvail.Text = "";
-            lblAvail.Text = lblAvail.Text.Replace("R", LanguageManager.Instance.GetString("String_AvailRestricted")).Replace("F", LanguageManager.Instance.GetString("String_AvailForbidden"));
-            if (!chkFreeItem.Checked)
-            {
-                string strCost = "0";
-                if (objXmlAccessory.TryGetStringFieldQuickly("cost", ref strCost))
-                    strCost = strCost.Replace("Weapon Cost", _intWeaponCost.ToString())
-                        .Replace("Rating", nudRating.Value.ToString(GlobalOptions.CultureInfo));
-                if (strCost.StartsWith("Variable"))
-                {
-                    int intMin = 0;
-                    int intMax = int.MaxValue;
-                    strCost = strCost.Replace("Variable", string.Empty).Trim("()".ToCharArray());
-                    if (strCost.Contains("-"))
-                    {
-                        string[] strValues = strCost.Split('-');
-                        int.TryParse(strValues[0], out intMin);
-                        int.TryParse(strValues[1], out intMax);
-                    }
-                    else
-                        int.TryParse(strCost.Replace("+", string.Empty), out intMin);
-
-                    if (intMax == int.MaxValue)
-                    {
-                        lblCost.Text = $"{intMin:###,###,##0¥+}";
-                    }
-                    else
-                        lblCost.Text = $"{intMin:###,###,##0} - {intMax:###,###,##0¥}";
-
-                    lblTest.Text = _objCharacter.AvailTest(intMin, lblAvail.Text);
-                }
-                else
-                {
-                    double dblCost = 0;
-                    try
-                    {
-                        XPathExpression xprCost = nav.Compile(strCost);
-                        dblCost = Convert.ToDouble(nav.Evaluate(xprCost), GlobalOptions.InvariantCultureInfo);
-                    }
-                    catch (XPathException)
-                    {
-                    }
-
-                    // Apply any markup.
-                    dblCost *= 1 + (Convert.ToDouble(nudMarkup.Value, GlobalOptions.CultureInfo) / 100.0);
-                    int intCost = Convert.ToInt32(dblCost);
-
-                    lblCost.Text = $"{intCost:###,###,##0¥}";
-                    lblTest.Text = _objCharacter.AvailTest(intCost, lblAvail.Text);
-=======
             // Avail.
             // If avail contains "F" or "R", remove it from the string so we can use the expression.
             string strSuffix = string.Empty;
@@ -1037,24 +539,10 @@
 
                     lblCost.Text = decCost.ToString(_objCharacter.Options.NuyenFormat, GlobalOptions.CultureInfo) + '¥';
                     lblTest.Text = _objCharacter.AvailTest(decCost, lblAvail.Text);
->>>>>>> 260a47e0
                 }
             }
             else
             {
-<<<<<<< HEAD
-                lblCost.Text = $"{0:###,###,##0¥}";
-                lblTest.Text = _objCharacter.AvailTest(0, lblAvail.Text);
-            }
-
-            string strBookCode = objXmlAccessory["source"]?.InnerText;
-            string strBook = _objCharacter.Options.LanguageBookShort(strBookCode);
-            string strPage = objXmlAccessory["page"]?.InnerText;
-            objXmlAccessory.TryGetStringFieldQuickly("altpage", ref strPage);
-            lblSource.Text = strBook + " " + strPage;
-
-            tipTooltip.SetToolTip(lblSource, _objCharacter.Options.LanguageBookLong(strBookCode) + " " + LanguageManager.Instance.GetString("String_Page") + " " + strPage);
-=======
                 lblCost.Text = (0.0m).ToString(_objCharacter.Options.NuyenFormat, GlobalOptions.CultureInfo) + '¥';
                 lblTest.Text = _objCharacter.AvailTest(0, lblAvail.Text);
             }
@@ -1068,40 +556,11 @@
             string strSpaceCharacter = LanguageManager.GetString("String_Space", GlobalOptions.Language);
             lblSource.Text = CommonFunctions.LanguageBookShort(strSource, GlobalOptions.Language) + strSpaceCharacter + strPage;
             GlobalOptions.ToolTipProcessor.SetToolTip(lblSource, CommonFunctions.LanguageBookLong(strSource, GlobalOptions.Language) + strSpaceCharacter + LanguageManager.GetString("String_Page", GlobalOptions.Language) + strSpaceCharacter + strPage);
->>>>>>> 260a47e0
         }
         /// <summary>
         /// Accept the selected item and close the form.
         /// </summary>
         private void AcceptForm()
-<<<<<<< HEAD
-		{
-			_strSelectedAccessory = lstAccessory.SelectedValue.ToString();
-            int.TryParse(nudRating.Value.ToString(GlobalOptions.CultureInfo), out _intRating);
-            int.TryParse(nudMarkup.Value.ToString(GlobalOptions.CultureInfo), out _intMarkup);
-			_blnBlackMarketDiscount = chkBlackMarketDiscount.Checked;
-			DialogResult = DialogResult.OK;
-		}
-
-		private void MoveControls()
-		{
-			int intWidth = Math.Max(lblRCLabel.Width, lblMountLabel.Width);
-			intWidth = Math.Max(intWidth, lblAvailLabel.Width);
-			intWidth = Math.Max(intWidth, lblCostLabel.Width);
-
-			lblRC.Left = lblRCLabel.Left + intWidth + 6;
-			//lblMount.Left = lblMountLabel.Left + intWidth + 6;
-			lblAvail.Left = lblAvailLabel.Left + intWidth + 6;
-			lblTestLabel.Left = lblAvail.Left + lblAvail.Width + 16;
-			lblTest.Left = lblTestLabel.Left + lblTestLabel.Width + 6;
-			lblCost.Left = lblCostLabel.Left + intWidth + 6;
-
-			nudMarkup.Left = lblMarkupLabel.Left + lblMarkupLabel.Width + 6;
-			lblMarkupPercentLabel.Left = nudMarkup.Left + nudMarkup.Width;
-
-			lblSource.Left = lblSourceLabel.Left + lblSourceLabel.Width + 6;
-		}
-=======
         {
             string strSelectedId = lstAccessory.SelectedValue?.ToString();
             if (!string.IsNullOrEmpty(strSelectedId))
@@ -1131,7 +590,6 @@
 
             lblSource.Left = lblSourceLabel.Left + lblSourceLabel.Width + 6;
         }
->>>>>>> 260a47e0
         #endregion
 
     }
