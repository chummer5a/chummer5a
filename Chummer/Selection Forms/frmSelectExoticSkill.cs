/*  This file is part of Chummer5a.
 *
 *  Chummer5a is free software: you can redistribute it and/or modify
 *  it under the terms of the GNU General Public License as published by
 *  the Free Software Foundation, either version 3 of the License, or
 *  (at your option) any later version.
 *
 *  Chummer5a is distributed in the hope that it will be useful,
 *  but WITHOUT ANY WARRANTY; without even the implied warranty of
 *  MERCHANTABILITY or FITNESS FOR A PARTICULAR PURPOSE.  See the
 *  GNU General Public License for more details.
 *
 *  You should have received a copy of the GNU General Public License
 *  along with Chummer5a.  If not, see <http://www.gnu.org/licenses/>.
 *
 *  You can obtain the full source code for Chummer5a at
 *  https://github.com/chummer5a/chummer5a
 */
 using System;
using System.Collections.Generic;
 using System.Linq;
 using System.Windows.Forms;
using System.Xml;
 using Chummer.Backend.Skills;

namespace Chummer
{
<<<<<<< HEAD
	public partial class frmSelectExoticSkill : Form
	{
		#region Control Events
		public frmSelectExoticSkill()
		{
			InitializeComponent();
			LanguageManager.Instance.Load(GlobalOptions.Instance.Language, this);
		}

		private void cmdOK_Click(object sender, EventArgs e)
		{
			DialogResult = DialogResult.OK;
		}

		private void cmdCancel_Click(object sender, EventArgs e)
		{
			DialogResult = DialogResult.Cancel;
		}

		private void frmSelectExoticSkill_Load(object sender, EventArgs e)
		{
			XmlDocument objXmlDocument = new XmlDocument();
			objXmlDocument = XmlManager.Instance.Load("skills.xml");

			List<ListItem> lstSkills = new List<ListItem>();
			

			// Build the list of Exotic Active Skills from the Skills file.
			XmlNodeList objXmlSkillList = objXmlDocument.SelectNodes("/chummer/skills/skill[exotic = \"Yes\"]");
			foreach (XmlNode objXmlSkill in objXmlSkillList)
			{
				ListItem objItem = new ListItem();
				objItem.Value = objXmlSkill["name"].InnerText;
				if (objXmlSkill.Attributes != null)
				{
					if (objXmlSkill["translate"] != null)
						objItem.Name = objXmlSkill["translate"].InnerText;
					else
						objItem.Name = objXmlSkill["name"].InnerText;
				}
				else
					objItem.Name = objXmlSkill["name"].InnerXml;
				lstSkills.Add(objItem);
			}
			SortListItem objSort = new SortListItem();
			lstSkills.Sort(objSort.Compare);
            cboCategory.BeginUpdate();
            cboCategory.ValueMember = "Value";
			cboCategory.DisplayMember = "Name";
			cboCategory.DataSource = lstSkills;

			// Select the first Skill in the list.
			cboCategory.SelectedIndex = 0;

            cboCategory.EndUpdate();

            BuildList();
		}

		private void cboCategory_SelectedIndexChanged(object sender, EventArgs e)
		{
			BuildList();
		}
		#endregion

		#region Properties
		/// <summary>
		/// Skill that was selected in the dialogue.
		/// </summary>
		public string SelectedExoticSkill
		{
			get
			{
				return cboCategory.SelectedValue.ToString();
			}
		}
		/// <summary>
		/// Skill specialisation that was selected in the dialogue.
		/// </summary>
		public string SelectedExoticSkillSpecialisation
		{
			get
			{
				if (cboSkillSpecialisations.SelectedValue == null)
				{
					return cboSkillSpecialisations.Text;
				}
				else
				{
					return cboSkillSpecialisations.SelectedValue.ToString();
                }
			}
		}


		#endregion

		private void BuildList()
		{
			List<ListItem> lstSkillSpecialisations = new List<ListItem>();
			XmlDocument objXmlDocument = XmlManager.Instance.Load("skills.xml");

			XmlNodeList objXmlSelectedSkill =
				objXmlDocument.SelectNodes("/chummer/skills/skill[name = \"" + cboCategory.SelectedValue.ToString() + "\"]/specs/spec");
			XmlDocument objXmlWeaponDocument = XmlManager.Instance.Load("weapons.xml");
			XmlNodeList objXmlWeaponList =
				objXmlWeaponDocument.SelectNodes("/chummer/weapons/weapon[category = \"" + cboCategory.SelectedValue.ToString() +
				                                 "s\" or useskill = \"" + cboCategory.SelectedValue.ToString() + "\"]");
			foreach (XmlNode objXmlWeapon in objXmlWeaponList)
			{
				ListItem objItem = new ListItem();
				objItem.Value = objXmlWeapon["name"].InnerText;
				if (objXmlWeapon.Attributes != null)
				{
					if (objXmlWeapon["translate"] != null)
					{
						objItem.Name = objXmlWeapon["translate"].InnerText;
					}
					else
					{
						objItem.Name = objXmlWeapon["name"].InnerText;
					}
				}
				else
				{
					objItem.Name = objXmlWeapon["name"].InnerXml;
				}

				lstSkillSpecialisations.Add(objItem);
			}
			foreach (XmlNode objXmlSpecialization in objXmlSelectedSkill)
			{
				ListItem objItem = new ListItem();
				objItem.Value = objXmlSpecialization.InnerText;
				if (objXmlSpecialization.Attributes != null)
				{
					if (objXmlSpecialization["translate"] != null)
						objItem.Name = objXmlSpecialization["translate"].InnerText;
					else
						objItem.Name = objXmlSpecialization.InnerText;
				}
				else
					objItem.Name = objXmlSpecialization["name"].InnerXml;
				lstSkillSpecialisations.Add(objItem);
			}
            cboSkillSpecialisations.BeginUpdate();
            cboSkillSpecialisations.ValueMember = "Value";
			cboSkillSpecialisations.DisplayMember = "Name";
			cboSkillSpecialisations.DataSource = lstSkillSpecialisations;

			// Select the first Skill in the list.
			cboSkillSpecialisations.SelectedIndex = 0;
            cboSkillSpecialisations.EndUpdate();
        }
	}
=======
    public partial class frmSelectExoticSkill : Form
    {
        private readonly Character _objCharacter;

        #region Control Events
        public frmSelectExoticSkill(Character objCharacter)
        {
            InitializeComponent();
            LanguageManager.TranslateWinForm(GlobalOptions.Language, this);
            _objCharacter = objCharacter;
        }

        private void cmdOK_Click(object sender, EventArgs e)
        {
            DialogResult = DialogResult.OK;
        }

        private void cmdCancel_Click(object sender, EventArgs e)
        {
            DialogResult = DialogResult.Cancel;
        }

        private void frmSelectExoticSkill_Load(object sender, EventArgs e)
        {
            List<ListItem> lstSkills = new List<ListItem>();

            // Build the list of Exotic Active Skills from the Skills file.
            using (XmlNodeList objXmlSkillList = XmlManager.Load("skills.xml").SelectNodes("/chummer/skills/skill[exotic = \"True\"]"))
                if (objXmlSkillList?.Count > 0)
                    foreach (XmlNode objXmlSkill in objXmlSkillList)
                    {
                        string strName = objXmlSkill["name"]?.InnerText;
                        if (!string.IsNullOrEmpty(strName))
                            lstSkills.Add(new ListItem(strName, objXmlSkill["translate"]?.InnerText ?? strName));
                    }
            lstSkills.Sort(CompareListItems.CompareNames);
            cboCategory.BeginUpdate();
            cboCategory.ValueMember = "Value";
            cboCategory.DisplayMember = "Name";
            cboCategory.DataSource = lstSkills;

            // Select the first Skill in the list.
            if (lstSkills.Count > 0)
                cboCategory.SelectedIndex = 0;
            else
                cmdOK.Enabled = false;

            cboCategory.EndUpdate();

            BuildList();
        }

        private void cboCategory_SelectedIndexChanged(object sender, EventArgs e)
        {
            BuildList();
        }
        #endregion

        #region Properties
        /// <summary>
        /// Skill that was selected in the dialogue.
        /// </summary>
        public string SelectedExoticSkill => cboCategory.SelectedValue?.ToString();

        /// <summary>
        /// Skill specialisation that was selected in the dialogue.
        /// </summary>
        public string SelectedExoticSkillSpecialisation => cboSkillSpecialisations.SelectedValue?.ToString() ?? LanguageManager.ReverseTranslateExtra(cboSkillSpecialisations.Text, GlobalOptions.Language);

        #endregion

        private void BuildList()
        {
            string strSelectedCategory = cboCategory.SelectedValue?.ToString();
            if (!string.IsNullOrEmpty(strSelectedCategory))
            {
                List<ListItem> lstSkillSpecialisations = new List<ListItem>();

                using (XmlNodeList objXmlWeaponList = XmlManager.Load("weapons.xml").SelectNodes("/chummer/weapons/weapon[(category = \"" + strSelectedCategory + "s\" or useskill = \"" + strSelectedCategory + "\") and (" + _objCharacter.Options.BookXPath() + ")]"))
                    if (objXmlWeaponList?.Count > 0)
                        foreach (XmlNode objXmlWeapon in objXmlWeaponList)
                        {
                            string strName = objXmlWeapon["name"]?.InnerText;
                            if (!string.IsNullOrEmpty(strName))
                                lstSkillSpecialisations.Add(new ListItem(strName, objXmlWeapon["translate"]?.InnerText ?? strName));
                        }

                using (XmlNodeList objXmlSelectedSkill = XmlManager.Load("skills.xml").SelectNodes("/chummer/skills/skill[name = \"" + strSelectedCategory + "\" and (" + _objCharacter.Options.BookXPath() + ")]/specs/spec"))
                    if (objXmlSelectedSkill?.Count > 0)
                        foreach (XmlNode objXmlSpecialization in objXmlSelectedSkill)
                        {
                            string strInnerText = objXmlSpecialization.InnerText;
                            lstSkillSpecialisations.Add(new ListItem(strInnerText, objXmlSpecialization.Attributes?["translate"]?.InnerText ?? strInnerText));
                        }
                List<string> lstExistingExoticSkills = _objCharacter.SkillsSection.Skills
                    .Where(x => x.Name == strSelectedCategory).Select(x => ((ExoticSkill) x).Specific).ToList();
                lstSkillSpecialisations.RemoveAll(x => lstExistingExoticSkills.Contains(x.Value));

                cboSkillSpecialisations.BeginUpdate();
                cboSkillSpecialisations.ValueMember = "Value";
                cboSkillSpecialisations.DisplayMember = "Name";
                cboSkillSpecialisations.DataSource = lstSkillSpecialisations;

                // Select the first Skill in the list.
                if (lstSkillSpecialisations.Count > 0)
                    cboSkillSpecialisations.SelectedIndex = 0;
                cboSkillSpecialisations.EndUpdate();
            }
        }
    }
>>>>>>> 260a47e0
}<|MERGE_RESOLUTION|>--- conflicted
+++ resolved
@@ -25,163 +25,6 @@
 
 namespace Chummer
 {
-<<<<<<< HEAD
-	public partial class frmSelectExoticSkill : Form
-	{
-		#region Control Events
-		public frmSelectExoticSkill()
-		{
-			InitializeComponent();
-			LanguageManager.Instance.Load(GlobalOptions.Instance.Language, this);
-		}
-
-		private void cmdOK_Click(object sender, EventArgs e)
-		{
-			DialogResult = DialogResult.OK;
-		}
-
-		private void cmdCancel_Click(object sender, EventArgs e)
-		{
-			DialogResult = DialogResult.Cancel;
-		}
-
-		private void frmSelectExoticSkill_Load(object sender, EventArgs e)
-		{
-			XmlDocument objXmlDocument = new XmlDocument();
-			objXmlDocument = XmlManager.Instance.Load("skills.xml");
-
-			List<ListItem> lstSkills = new List<ListItem>();
-			
-
-			// Build the list of Exotic Active Skills from the Skills file.
-			XmlNodeList objXmlSkillList = objXmlDocument.SelectNodes("/chummer/skills/skill[exotic = \"Yes\"]");
-			foreach (XmlNode objXmlSkill in objXmlSkillList)
-			{
-				ListItem objItem = new ListItem();
-				objItem.Value = objXmlSkill["name"].InnerText;
-				if (objXmlSkill.Attributes != null)
-				{
-					if (objXmlSkill["translate"] != null)
-						objItem.Name = objXmlSkill["translate"].InnerText;
-					else
-						objItem.Name = objXmlSkill["name"].InnerText;
-				}
-				else
-					objItem.Name = objXmlSkill["name"].InnerXml;
-				lstSkills.Add(objItem);
-			}
-			SortListItem objSort = new SortListItem();
-			lstSkills.Sort(objSort.Compare);
-            cboCategory.BeginUpdate();
-            cboCategory.ValueMember = "Value";
-			cboCategory.DisplayMember = "Name";
-			cboCategory.DataSource = lstSkills;
-
-			// Select the first Skill in the list.
-			cboCategory.SelectedIndex = 0;
-
-            cboCategory.EndUpdate();
-
-            BuildList();
-		}
-
-		private void cboCategory_SelectedIndexChanged(object sender, EventArgs e)
-		{
-			BuildList();
-		}
-		#endregion
-
-		#region Properties
-		/// <summary>
-		/// Skill that was selected in the dialogue.
-		/// </summary>
-		public string SelectedExoticSkill
-		{
-			get
-			{
-				return cboCategory.SelectedValue.ToString();
-			}
-		}
-		/// <summary>
-		/// Skill specialisation that was selected in the dialogue.
-		/// </summary>
-		public string SelectedExoticSkillSpecialisation
-		{
-			get
-			{
-				if (cboSkillSpecialisations.SelectedValue == null)
-				{
-					return cboSkillSpecialisations.Text;
-				}
-				else
-				{
-					return cboSkillSpecialisations.SelectedValue.ToString();
-                }
-			}
-		}
-
-
-		#endregion
-
-		private void BuildList()
-		{
-			List<ListItem> lstSkillSpecialisations = new List<ListItem>();
-			XmlDocument objXmlDocument = XmlManager.Instance.Load("skills.xml");
-
-			XmlNodeList objXmlSelectedSkill =
-				objXmlDocument.SelectNodes("/chummer/skills/skill[name = \"" + cboCategory.SelectedValue.ToString() + "\"]/specs/spec");
-			XmlDocument objXmlWeaponDocument = XmlManager.Instance.Load("weapons.xml");
-			XmlNodeList objXmlWeaponList =
-				objXmlWeaponDocument.SelectNodes("/chummer/weapons/weapon[category = \"" + cboCategory.SelectedValue.ToString() +
-				                                 "s\" or useskill = \"" + cboCategory.SelectedValue.ToString() + "\"]");
-			foreach (XmlNode objXmlWeapon in objXmlWeaponList)
-			{
-				ListItem objItem = new ListItem();
-				objItem.Value = objXmlWeapon["name"].InnerText;
-				if (objXmlWeapon.Attributes != null)
-				{
-					if (objXmlWeapon["translate"] != null)
-					{
-						objItem.Name = objXmlWeapon["translate"].InnerText;
-					}
-					else
-					{
-						objItem.Name = objXmlWeapon["name"].InnerText;
-					}
-				}
-				else
-				{
-					objItem.Name = objXmlWeapon["name"].InnerXml;
-				}
-
-				lstSkillSpecialisations.Add(objItem);
-			}
-			foreach (XmlNode objXmlSpecialization in objXmlSelectedSkill)
-			{
-				ListItem objItem = new ListItem();
-				objItem.Value = objXmlSpecialization.InnerText;
-				if (objXmlSpecialization.Attributes != null)
-				{
-					if (objXmlSpecialization["translate"] != null)
-						objItem.Name = objXmlSpecialization["translate"].InnerText;
-					else
-						objItem.Name = objXmlSpecialization.InnerText;
-				}
-				else
-					objItem.Name = objXmlSpecialization["name"].InnerXml;
-				lstSkillSpecialisations.Add(objItem);
-			}
-            cboSkillSpecialisations.BeginUpdate();
-            cboSkillSpecialisations.ValueMember = "Value";
-			cboSkillSpecialisations.DisplayMember = "Name";
-			cboSkillSpecialisations.DataSource = lstSkillSpecialisations;
-
-			// Select the first Skill in the list.
-			cboSkillSpecialisations.SelectedIndex = 0;
-            cboSkillSpecialisations.EndUpdate();
-        }
-	}
-=======
     public partial class frmSelectExoticSkill : Form
     {
         private readonly Character _objCharacter;
@@ -292,5 +135,4 @@
             }
         }
     }
->>>>>>> 260a47e0
 }