/*  This file is part of Chummer5a.
 *
 *  Chummer5a is free software: you can redistribute it and/or modify
 *  it under the terms of the GNU General Public License as published by
 *  the Free Software Foundation, either version 3 of the License, or
 *  (at your option) any later version.
 *
 *  Chummer5a is distributed in the hope that it will be useful,
 *  but WITHOUT ANY WARRANTY; without even the implied warranty of
 *  MERCHANTABILITY or FITNESS FOR A PARTICULAR PURPOSE.  See the
 *  GNU General Public License for more details.
 *
 *  You should have received a copy of the GNU General Public License
 *  along with Chummer5a.  If not, see <http://www.gnu.org/licenses/>.
 *
 *  You can obtain the full source code for Chummer5a at
 *  https://github.com/chummer5a/chummer5a
 */
<<<<<<< HEAD
﻿using System;
﻿using System.Linq;
=======
 using System;
>>>>>>> 260a47e0
﻿using System.Windows.Forms;

namespace Chummer
{
    public partial class frmSelectText : Form
    {
        private string _strReturnValue = string.Empty;

<<<<<<< HEAD
		#region Control Events
		public frmSelectText()
        {
            InitializeComponent();
			LanguageManager.Instance.Load(GlobalOptions.Instance.Language, this);
        }

		private void cmdOK_Click(object sender, EventArgs e)
        {
			if (PreventXPathErrors && txtValue.Text.Contains('"'))
			{
				MessageBox.Show(LanguageManager.Instance.GetString("Message_InvalidCharacters"), string.Empty, MessageBoxButtons.OK, MessageBoxIcon.Error);
			}
			else
			{
				_strReturnValue = txtValue.Text;
				DialogResult = DialogResult.OK;
			}
=======
        #region Control Events
        public frmSelectText()
        {
            InitializeComponent();
            LanguageManager.TranslateWinForm(GlobalOptions.Language, this);
        }

        private void cmdOK_Click(object sender, EventArgs e)
        {
            if (PreventXPathErrors && txtValue.Text.Contains('"'))
            {
                MessageBox.Show(LanguageManager.GetString("Message_InvalidCharacters", GlobalOptions.Language), string.Empty, MessageBoxButtons.OK, MessageBoxIcon.Error);
            }
            else
            {
                _strReturnValue = txtValue.Text;
                DialogResult = DialogResult.OK;
            }
>>>>>>> 260a47e0
        }

        private void cmdCancel_Click(object sender, EventArgs e)
        {
            DialogResult = DialogResult.Cancel;
        }

<<<<<<< HEAD
		private void frmSelectText_Shown(object sender, EventArgs e)
		{
		    if (DefaultString != null)
		    {
		        txtValue.Text = DefaultString;
		    }
		}		
		#endregion

		#region Properties
		/// <summary>
		/// Value that was entered in the dialogue.
		/// </summary>
		public string SelectedValue
        {
            get
            {
                return _strReturnValue;
            }
			set
			{
				txtValue.Text = value;
			}
        }

		/// <summary>
		/// Description to display in the dialogue.
		/// </summary>
        public string Description
        {
            set
            {
                lblDescription.Text = value;
            }
        }

		public bool PreventXPathErrors { get; internal set; }
=======
        private void frmSelectText_Shown(object sender, EventArgs e)
        {
            if (DefaultString != null)
            {
                txtValue.Text = DefaultString;
            }
        }
        #endregion

        #region Properties
        /// <summary>
        /// Value that was entered in the dialogue.
        /// </summary>
        public string SelectedValue
        {
            get => _strReturnValue;
            set => txtValue.Text = value;
        }

        /// <summary>
        /// Description to display in the dialogue.
        /// </summary>
        public string Description
        {
            set => lblDescription.Text = value;
        }

        public bool PreventXPathErrors { get; internal set; }
>>>>>>> 260a47e0
        public string DefaultString { get; internal set; }
        #endregion
    }
}<|MERGE_RESOLUTION|>--- conflicted
+++ resolved
@@ -16,12 +16,7 @@
  *  You can obtain the full source code for Chummer5a at
  *  https://github.com/chummer5a/chummer5a
  */
-<<<<<<< HEAD
-﻿using System;
-﻿using System.Linq;
-=======
  using System;
->>>>>>> 260a47e0
 ﻿using System.Windows.Forms;
 
 namespace Chummer
@@ -30,26 +25,6 @@
     {
         private string _strReturnValue = string.Empty;
 
-<<<<<<< HEAD
-		#region Control Events
-		public frmSelectText()
-        {
-            InitializeComponent();
-			LanguageManager.Instance.Load(GlobalOptions.Instance.Language, this);
-        }
-
-		private void cmdOK_Click(object sender, EventArgs e)
-        {
-			if (PreventXPathErrors && txtValue.Text.Contains('"'))
-			{
-				MessageBox.Show(LanguageManager.Instance.GetString("Message_InvalidCharacters"), string.Empty, MessageBoxButtons.OK, MessageBoxIcon.Error);
-			}
-			else
-			{
-				_strReturnValue = txtValue.Text;
-				DialogResult = DialogResult.OK;
-			}
-=======
         #region Control Events
         public frmSelectText()
         {
@@ -68,7 +43,6 @@
                 _strReturnValue = txtValue.Text;
                 DialogResult = DialogResult.OK;
             }
->>>>>>> 260a47e0
         }
 
         private void cmdCancel_Click(object sender, EventArgs e)
@@ -76,45 +50,6 @@
             DialogResult = DialogResult.Cancel;
         }
 
-<<<<<<< HEAD
-		private void frmSelectText_Shown(object sender, EventArgs e)
-		{
-		    if (DefaultString != null)
-		    {
-		        txtValue.Text = DefaultString;
-		    }
-		}		
-		#endregion
-
-		#region Properties
-		/// <summary>
-		/// Value that was entered in the dialogue.
-		/// </summary>
-		public string SelectedValue
-        {
-            get
-            {
-                return _strReturnValue;
-            }
-			set
-			{
-				txtValue.Text = value;
-			}
-        }
-
-		/// <summary>
-		/// Description to display in the dialogue.
-		/// </summary>
-        public string Description
-        {
-            set
-            {
-                lblDescription.Text = value;
-            }
-        }
-
-		public bool PreventXPathErrors { get; internal set; }
-=======
         private void frmSelectText_Shown(object sender, EventArgs e)
         {
             if (DefaultString != null)
@@ -143,7 +78,6 @@
         }
 
         public bool PreventXPathErrors { get; internal set; }
->>>>>>> 260a47e0
         public string DefaultString { get; internal set; }
         #endregion
     }
