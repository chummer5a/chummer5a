/*  This file is part of Chummer5a.
 *
 *  Chummer5a is free software: you can redistribute it and/or modify
 *  it under the terms of the GNU General Public License as published by
 *  the Free Software Foundation, either version 3 of the License, or
 *  (at your option) any later version.
 *
 *  Chummer5a is distributed in the hope that it will be useful,
 *  but WITHOUT ANY WARRANTY; without even the implied warranty of
 *  MERCHANTABILITY or FITNESS FOR A PARTICULAR PURPOSE.  See the
 *  GNU General Public License for more details.
 *
 *  You should have received a copy of the GNU General Public License
 *  along with Chummer5a.  If not, see <http://www.gnu.org/licenses/>.
 *
 *  You can obtain the full source code for Chummer5a at
 *  https://github.com/chummer5a/chummer5a
 */
<<<<<<< HEAD
﻿using System;
=======
 using System;
>>>>>>> 260a47e0
using System.Collections.Generic;
using System.Windows.Forms;
using System.Xml;

namespace Chummer
{
<<<<<<< HEAD
	public partial class frmSelectProgramOption : Form
	{
		private string _strSelectedOption = string.Empty;
		private string _strProgramName = string.Empty;
		private string _strProgramCategory = string.Empty;
		private List<string> _lstTags = new List<string>();

		private bool _blnAddAgain = false;

		private XmlDocument _objXmlDocument = new XmlDocument();
		private readonly Character _objCharacter;

		#region Control Events
		public frmSelectProgramOption(Character objCharacter)
		{
			InitializeComponent();
			LanguageManager.Instance.Load(GlobalOptions.Instance.Language, this);
			_objCharacter = objCharacter;
			MoveControls();
		}

		private void frmSelectProgramOption_Load(object sender, EventArgs e)
		{
			List<ListItem> lstOption = new List<ListItem>();

			// Load the Programs information.
            _objXmlDocument = XmlManager.Instance.Load("complexforms.xml");

			// Populate the Program list.
			XmlNodeList objXmlOptionList = _objXmlDocument.SelectNodes("/chummer/options/option[" + _objCharacter.Options.BookXPath() + "]");

			foreach (XmlNode objXmlOption in objXmlOptionList)
			{
				bool blnAdd = true;
				// If the Option has Category requirements, make sure they are met before adding the item to the list.
				if (objXmlOption["programtypes"] != null)
				{
					blnAdd = false;
					foreach (XmlNode objXmlCategory in objXmlOption.SelectNodes("programtypes/programtype"))
					{
						if (objXmlCategory.InnerText == _strProgramCategory)
							blnAdd = true;
					}
				}

				if (blnAdd)
				{
					ListItem objItem = new ListItem();
					objItem.Value = objXmlOption["name"].InnerText;
					if (objXmlOption["translate"] != null)
						objItem.Name = objXmlOption["translate"].InnerText;
					else
						objItem.Name = objXmlOption["name"].InnerText;
					lstOption.Add(objItem);
				}
			}
			SortListItem objSort = new SortListItem();
			lstOption.Sort(objSort.Compare);
            lstOptions.BeginUpdate();
            lstOptions.ValueMember = "Value";
			lstOptions.DisplayMember = "Name";
			lstOptions.DataSource = lstOption;
            lstOptions.EndUpdate();
        }

		private void lstOptions_SelectedIndexChanged(object sender, EventArgs e)
		{
			// Display the Program information.
			XmlNode objXmlOption = _objXmlDocument.SelectSingleNode("/chummer/options/option[name = \"" + lstOptions.SelectedValue + "\"]");

			string strBook = _objCharacter.Options.LanguageBookShort(objXmlOption["source"].InnerText);
			string strPage = objXmlOption["page"].InnerText;
			if (objXmlOption["altpage"] != null)
				strPage = objXmlOption["altpage"].InnerText;
			lblSource.Text = strBook + " " + strPage;

			tipTooltip.SetToolTip(lblSource, _objCharacter.Options.LanguageBookLong(objXmlOption["source"].InnerText) + " " + LanguageManager.Instance.GetString("String_Page") + " " + strPage);
		}

		private void cmdOK_Click(object sender, EventArgs e)
		{
			if (!string.IsNullOrEmpty(lstOptions.Text))
				AcceptForm();
		}

		private void lstOptions_DoubleClick(object sender, EventArgs e)
		{
            cmdOK_Click(sender, e);
        }

		private void cmdCancel_Click(object sender, EventArgs e)
		{
			DialogResult = DialogResult.Cancel;
		}

		private void cmdOKAdd_Click(object sender, EventArgs e)
		{
			_blnAddAgain = true;
			cmdOK_Click(sender, e);
		}
		#endregion

		#region Properties
		/// <summary>
		/// Whether or not the user wants to add another item after this one.
		/// </summary>
		public bool AddAgain
		{
			get
			{
				return _blnAddAgain;
			}
		}

		/// <summary>
		/// Name of the Program the Option will be added to.
		/// </summary>
		public string ProgramName
		{
			set
			{
				_strProgramName = value;
			}
		}

		/// <summary>
		/// Category of the Program the Option will be added to.
		/// </summary>
		public string ProgramCategory
		{
			set
			{
				_strProgramCategory = value;
			}
		}

		/// <summary>
		/// Tags associated with the Program.
		/// </summary>
		public List<string> ProgramTags
		{
			get
			{
				return _lstTags;
			}
			set
			{
				_lstTags = value;
			}
		}

		/// <summary>
		/// Program Option that was selected in the dialogue.
		/// </summary>
		public string SelectedOption
		{
			get
			{
				return _strSelectedOption;
			}
		}
		#endregion

		#region Methods
		/// <summary>
		/// Accept the selected item and close the form.
		/// </summary>
		private void AcceptForm()
		{
			_strSelectedOption = lstOptions.SelectedValue.ToString();
			DialogResult = DialogResult.OK;
		}

		private void MoveControls()
		{
			lblCommonSkill.Left = lblCommonSkillLabel.Left + lblCommonSkillLabel.Width + 6;
			lblSource.Left = lblSourceLabel.Left + lblSourceLabel.Width + 6;
		}
		#endregion

        private void lblSource_Click(object sender, EventArgs e)
        {
            CommonFunctions.StaticOpenPDF(lblSource.Text, _objCharacter);
        }
	}
=======
    public partial class frmSelectProgramOption : Form
    {
        private string _strSelectedOption = string.Empty;
        private string _strProgramName = string.Empty;
        private string _strProgramCategory = string.Empty;
        private readonly List<string> _lstTags = new List<string>();

        private bool _blnAddAgain;

        private readonly XmlDocument _objXmlDocument;
        private readonly Character _objCharacter;

        #region Control Events
        public frmSelectProgramOption(Character objCharacter)
        {
            InitializeComponent();
            LanguageManager.TranslateWinForm(GlobalOptions.Language, this);
            _objCharacter = objCharacter;
            MoveControls();
            // Load the Programs information.
            _objXmlDocument = XmlManager.Load("complexforms.xml");
        }

        private void frmSelectProgramOption_Load(object sender, EventArgs e)
        {
            List<ListItem> lstOption = new List<ListItem>();

            // Populate the Program list.
            XmlNodeList objXmlOptionList = _objXmlDocument.SelectNodes("/chummer/options/option[" + _objCharacter.Options.BookXPath() + "]");

            foreach (XmlNode objXmlOption in objXmlOptionList)
            {
                // If the Option has Category requirements, make sure they are met before adding the item to the list.
                if (objXmlOption["programtypes"] != null)
                {
                    bool blnAdd = false;
                    foreach (XmlNode objXmlCategory in objXmlOption.SelectNodes("programtypes/programtype"))
                    {
                        if (objXmlCategory.InnerText == _strProgramCategory)
                            blnAdd = true;
                    }
                    if (!blnAdd)
                        continue;
                }

                string strName = objXmlOption["name"].InnerText;
                lstOption.Add(new ListItem(strName, objXmlOption["translate"]?.InnerText ?? strName));
            }
            lstOption.Sort(CompareListItems.CompareNames);
            lstOptions.BeginUpdate();
            lstOptions.ValueMember = "Value";
            lstOptions.DisplayMember = "Name";
            lstOptions.DataSource = lstOption;
            lstOptions.EndUpdate();
        }

        private void lstOptions_SelectedIndexChanged(object sender, EventArgs e)
        {
            string strSelectedId = lstOptions.SelectedValue?.ToString();
            XmlNode xmlOption = null;
            if (!string.IsNullOrEmpty(strSelectedId))
                xmlOption = _objXmlDocument.SelectSingleNode("/chummer/options/option[name = \"" + strSelectedId + "\"]");

            if (xmlOption != null)
            {
                string strSource = xmlOption["source"].InnerText;
                string strPage = xmlOption["altpage"]?.InnerText ?? xmlOption["page"].InnerText;
                string strSpaceCharacter = LanguageManager.GetString("String_Space", GlobalOptions.Language);
                lblSource.Text = CommonFunctions.LanguageBookShort(strSource, GlobalOptions.Language) + strSpaceCharacter + strPage;
                GlobalOptions.ToolTipProcessor.SetToolTip(lblSource, CommonFunctions.LanguageBookLong(strSource, GlobalOptions.Language) + strSpaceCharacter + LanguageManager.GetString("String_Page", GlobalOptions.Language) + strSpaceCharacter + strPage);
            }
            else
            {
                lblSource.Text = string.Empty;

                GlobalOptions.ToolTipProcessor.SetToolTip(lblSource, string.Empty);
            }
        }

        private void cmdOK_Click(object sender, EventArgs e)
        {
            if (!string.IsNullOrEmpty(lstOptions.Text))
            {
                _blnAddAgain = false;
                AcceptForm();
            }
        }

        private void lstOptions_DoubleClick(object sender, EventArgs e)
        {
            if (!string.IsNullOrEmpty(lstOptions.Text))
            {
                _blnAddAgain = false;
                AcceptForm();
            }
        }

        private void cmdCancel_Click(object sender, EventArgs e)
        {
            DialogResult = DialogResult.Cancel;
        }

        private void cmdOKAdd_Click(object sender, EventArgs e)
        {
            if (!string.IsNullOrEmpty(lstOptions.Text))
            {
                _blnAddAgain = true;
                AcceptForm();
            }
        }
        #endregion

        #region Properties
        /// <summary>
        /// Whether or not the user wants to add another item after this one.
        /// </summary>
        public bool AddAgain => _blnAddAgain;

        /// <summary>
        /// Name of the Program the Option will be added to.
        /// </summary>
        public string ProgramName
        {
            set => _strProgramName = value;
        }

        /// <summary>
        /// Category of the Program the Option will be added to.
        /// </summary>
        public string ProgramCategory
        {
            set => _strProgramCategory = value;
        }

        /// <summary>
        /// Tags associated with the Program.
        /// </summary>
        public IList<string> ProgramTags => _lstTags;

        /// <summary>
        /// Program Option that was selected in the dialogue.
        /// </summary>
        public string SelectedOption => _strSelectedOption;

        #endregion

        #region Methods
        /// <summary>
        /// Accept the selected item and close the form.
        /// </summary>
        private void AcceptForm()
        {
            _strSelectedOption = lstOptions.SelectedValue.ToString();
            DialogResult = DialogResult.OK;
        }

        private void MoveControls()
        {
            lblCommonSkill.Left = lblCommonSkillLabel.Left + lblCommonSkillLabel.Width + 6;
            lblSource.Left = lblSourceLabel.Left + lblSourceLabel.Width + 6;
        }
        #endregion
    }
>>>>>>> 260a47e0
}<|MERGE_RESOLUTION|>--- conflicted
+++ resolved
@@ -16,204 +16,13 @@
  *  You can obtain the full source code for Chummer5a at
  *  https://github.com/chummer5a/chummer5a
  */
-<<<<<<< HEAD
-﻿using System;
-=======
  using System;
->>>>>>> 260a47e0
 using System.Collections.Generic;
 using System.Windows.Forms;
 using System.Xml;
 
 namespace Chummer
 {
-<<<<<<< HEAD
-	public partial class frmSelectProgramOption : Form
-	{
-		private string _strSelectedOption = string.Empty;
-		private string _strProgramName = string.Empty;
-		private string _strProgramCategory = string.Empty;
-		private List<string> _lstTags = new List<string>();
-
-		private bool _blnAddAgain = false;
-
-		private XmlDocument _objXmlDocument = new XmlDocument();
-		private readonly Character _objCharacter;
-
-		#region Control Events
-		public frmSelectProgramOption(Character objCharacter)
-		{
-			InitializeComponent();
-			LanguageManager.Instance.Load(GlobalOptions.Instance.Language, this);
-			_objCharacter = objCharacter;
-			MoveControls();
-		}
-
-		private void frmSelectProgramOption_Load(object sender, EventArgs e)
-		{
-			List<ListItem> lstOption = new List<ListItem>();
-
-			// Load the Programs information.
-            _objXmlDocument = XmlManager.Instance.Load("complexforms.xml");
-
-			// Populate the Program list.
-			XmlNodeList objXmlOptionList = _objXmlDocument.SelectNodes("/chummer/options/option[" + _objCharacter.Options.BookXPath() + "]");
-
-			foreach (XmlNode objXmlOption in objXmlOptionList)
-			{
-				bool blnAdd = true;
-				// If the Option has Category requirements, make sure they are met before adding the item to the list.
-				if (objXmlOption["programtypes"] != null)
-				{
-					blnAdd = false;
-					foreach (XmlNode objXmlCategory in objXmlOption.SelectNodes("programtypes/programtype"))
-					{
-						if (objXmlCategory.InnerText == _strProgramCategory)
-							blnAdd = true;
-					}
-				}
-
-				if (blnAdd)
-				{
-					ListItem objItem = new ListItem();
-					objItem.Value = objXmlOption["name"].InnerText;
-					if (objXmlOption["translate"] != null)
-						objItem.Name = objXmlOption["translate"].InnerText;
-					else
-						objItem.Name = objXmlOption["name"].InnerText;
-					lstOption.Add(objItem);
-				}
-			}
-			SortListItem objSort = new SortListItem();
-			lstOption.Sort(objSort.Compare);
-            lstOptions.BeginUpdate();
-            lstOptions.ValueMember = "Value";
-			lstOptions.DisplayMember = "Name";
-			lstOptions.DataSource = lstOption;
-            lstOptions.EndUpdate();
-        }
-
-		private void lstOptions_SelectedIndexChanged(object sender, EventArgs e)
-		{
-			// Display the Program information.
-			XmlNode objXmlOption = _objXmlDocument.SelectSingleNode("/chummer/options/option[name = \"" + lstOptions.SelectedValue + "\"]");
-
-			string strBook = _objCharacter.Options.LanguageBookShort(objXmlOption["source"].InnerText);
-			string strPage = objXmlOption["page"].InnerText;
-			if (objXmlOption["altpage"] != null)
-				strPage = objXmlOption["altpage"].InnerText;
-			lblSource.Text = strBook + " " + strPage;
-
-			tipTooltip.SetToolTip(lblSource, _objCharacter.Options.LanguageBookLong(objXmlOption["source"].InnerText) + " " + LanguageManager.Instance.GetString("String_Page") + " " + strPage);
-		}
-
-		private void cmdOK_Click(object sender, EventArgs e)
-		{
-			if (!string.IsNullOrEmpty(lstOptions.Text))
-				AcceptForm();
-		}
-
-		private void lstOptions_DoubleClick(object sender, EventArgs e)
-		{
-            cmdOK_Click(sender, e);
-        }
-
-		private void cmdCancel_Click(object sender, EventArgs e)
-		{
-			DialogResult = DialogResult.Cancel;
-		}
-
-		private void cmdOKAdd_Click(object sender, EventArgs e)
-		{
-			_blnAddAgain = true;
-			cmdOK_Click(sender, e);
-		}
-		#endregion
-
-		#region Properties
-		/// <summary>
-		/// Whether or not the user wants to add another item after this one.
-		/// </summary>
-		public bool AddAgain
-		{
-			get
-			{
-				return _blnAddAgain;
-			}
-		}
-
-		/// <summary>
-		/// Name of the Program the Option will be added to.
-		/// </summary>
-		public string ProgramName
-		{
-			set
-			{
-				_strProgramName = value;
-			}
-		}
-
-		/// <summary>
-		/// Category of the Program the Option will be added to.
-		/// </summary>
-		public string ProgramCategory
-		{
-			set
-			{
-				_strProgramCategory = value;
-			}
-		}
-
-		/// <summary>
-		/// Tags associated with the Program.
-		/// </summary>
-		public List<string> ProgramTags
-		{
-			get
-			{
-				return _lstTags;
-			}
-			set
-			{
-				_lstTags = value;
-			}
-		}
-
-		/// <summary>
-		/// Program Option that was selected in the dialogue.
-		/// </summary>
-		public string SelectedOption
-		{
-			get
-			{
-				return _strSelectedOption;
-			}
-		}
-		#endregion
-
-		#region Methods
-		/// <summary>
-		/// Accept the selected item and close the form.
-		/// </summary>
-		private void AcceptForm()
-		{
-			_strSelectedOption = lstOptions.SelectedValue.ToString();
-			DialogResult = DialogResult.OK;
-		}
-
-		private void MoveControls()
-		{
-			lblCommonSkill.Left = lblCommonSkillLabel.Left + lblCommonSkillLabel.Width + 6;
-			lblSource.Left = lblSourceLabel.Left + lblSourceLabel.Width + 6;
-		}
-		#endregion
-
-        private void lblSource_Click(object sender, EventArgs e)
-        {
-            CommonFunctions.StaticOpenPDF(lblSource.Text, _objCharacter);
-        }
-	}
-=======
     public partial class frmSelectProgramOption : Form
     {
         private string _strSelectedOption = string.Empty;
@@ -377,5 +186,4 @@
         }
         #endregion
     }
->>>>>>> 260a47e0
 }