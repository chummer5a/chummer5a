<<<<<<< HEAD
/*  This file is part of Chummer5a.
=======
﻿/*  This file is part of Chummer5a.
>>>>>>> 260a47e0
 *
 *  Chummer5a is free software: you can redistribute it and/or modify
 *  it under the terms of the GNU General Public License as published by
 *  the Free Software Foundation, either version 3 of the License, or
 *  (at your option) any later version.
 *
 *  Chummer5a is distributed in the hope that it will be useful,
 *  but WITHOUT ANY WARRANTY; without even the implied warranty of
 *  MERCHANTABILITY or FITNESS FOR A PARTICULAR PURPOSE.  See the
 *  GNU General Public License for more details.
 *
 *  You should have received a copy of the GNU General Public License
 *  along with Chummer5a.  If not, see <http://www.gnu.org/licenses/>.
 *
 *  You can obtain the full source code for Chummer5a at
 *  https://github.com/chummer5a/chummer5a
 */
<<<<<<< HEAD
﻿using System;
=======
 using System;
>>>>>>> 260a47e0
using System.Collections.Generic;
using System.Windows.Forms;

namespace Chummer
{
<<<<<<< HEAD
	public partial class frmSelectSide : Form
	{
		private string _strSelectedSide = string.Empty;

		#region Control Events
		public frmSelectSide()
		{
			InitializeComponent();
			LanguageManager.Instance.Load(GlobalOptions.Instance.Language, this);

			// Create a list for the sides.
			List<ListItem> lstSides = new List<ListItem>();
			ListItem objLeft = new ListItem();
			objLeft.Value = "Left";
			objLeft.Name = LanguageManager.Instance.GetString("String_Improvement_SideLeft");

			ListItem objRight = new ListItem();
			objRight.Value = "Right";
			objRight.Name = LanguageManager.Instance.GetString("String_Improvement_SideRight");

			lstSides.Add(objLeft);
			lstSides.Add(objRight);

            cboSide.BeginUpdate();
			cboSide.ValueMember = "Value";
			cboSide.DisplayMember = "Name";
=======
    public partial class frmSelectSide : Form
    {
        private string _strSelectedSide = string.Empty;

        #region Control Events
        public frmSelectSide()
        {
            InitializeComponent();
            LanguageManager.TranslateWinForm(GlobalOptions.Language, this);

            // Create a list for the sides.
            List<ListItem> lstSides = new List<ListItem>
            {
                new ListItem("Left", LanguageManager.GetString("String_Improvement_SideLeft", GlobalOptions.Language)),
                new ListItem("Right", LanguageManager.GetString("String_Improvement_SideRight", GlobalOptions.Language))
            };

            cboSide.BeginUpdate();
            cboSide.ValueMember = "Value";
            cboSide.DisplayMember = "Name";
>>>>>>> 260a47e0
            cboSide.DataSource = lstSides;
            cboSide.EndUpdate();
        }

<<<<<<< HEAD
		private void cmdOK_Click(object sender, EventArgs e)
		{
			_strSelectedSide = cboSide.Text;
			DialogResult = DialogResult.OK;
		}

		private void frmSelectSide_Load(object sender, EventArgs e)
		{
			// Select the first item in the list.
			cboSide.SelectedIndex = 0;
		}
		#endregion

		#region Properties
		// Description to show in the window.
		public string Description
		{
			set
			{
				lblDescription.Text = value;
			}
		}

		/// <summary>
		/// Side that was selected in the dialogue.
		/// </summary>
		public string SelectedSide
		{
			get
			{
				return _strSelectedSide;
			}
		}
		#endregion

		#region Methods
		/// <summary>
		/// Force a particular value to be selected in the window.
		/// </summary>
		/// <param name="strSide">Value to force.</param>
		public void ForceValue(string strSide)
		{
			cboSide.SelectedValue = strSide;
			cboSide.Text = strSide;
			cmdOK_Click(this, null);
		}
		#endregion
	}
=======
        private void cmdOK_Click(object sender, EventArgs e)
        {
            _strSelectedSide = cboSide.Text;
            DialogResult = DialogResult.OK;
        }

        private void frmSelectSide_Load(object sender, EventArgs e)
        {
            // Select the first item in the list.
            cboSide.SelectedIndex = 0;
        }
        #endregion

        #region Properties
        // Description to show in the window.
        public string Description
        {
            set => lblDescription.Text = value;
        }

        /// <summary>
        /// Side that was selected in the dialogue.
        /// </summary>
        public string SelectedSide => _strSelectedSide;

        #endregion

        #region Methods
        /// <summary>
        /// Force a particular value to be selected in the window.
        /// </summary>
        /// <param name="strSide">Value to force.</param>
        public void ForceValue(string strSide)
        {
            cboSide.SelectedValue = strSide;
            cboSide.Text = strSide;
            cmdOK_Click(this, null);
        }
        #endregion
    }
>>>>>>> 260a47e0
}<|MERGE_RESOLUTION|>--- conflicted
+++ resolved
@@ -1,8 +1,4 @@
-<<<<<<< HEAD
-/*  This file is part of Chummer5a.
-=======
 ﻿/*  This file is part of Chummer5a.
->>>>>>> 260a47e0
  *
  *  Chummer5a is free software: you can redistribute it and/or modify
  *  it under the terms of the GNU General Public License as published by
@@ -20,44 +16,12 @@
  *  You can obtain the full source code for Chummer5a at
  *  https://github.com/chummer5a/chummer5a
  */
-<<<<<<< HEAD
-﻿using System;
-=======
  using System;
->>>>>>> 260a47e0
 using System.Collections.Generic;
 using System.Windows.Forms;
 
 namespace Chummer
 {
-<<<<<<< HEAD
-	public partial class frmSelectSide : Form
-	{
-		private string _strSelectedSide = string.Empty;
-
-		#region Control Events
-		public frmSelectSide()
-		{
-			InitializeComponent();
-			LanguageManager.Instance.Load(GlobalOptions.Instance.Language, this);
-
-			// Create a list for the sides.
-			List<ListItem> lstSides = new List<ListItem>();
-			ListItem objLeft = new ListItem();
-			objLeft.Value = "Left";
-			objLeft.Name = LanguageManager.Instance.GetString("String_Improvement_SideLeft");
-
-			ListItem objRight = new ListItem();
-			objRight.Value = "Right";
-			objRight.Name = LanguageManager.Instance.GetString("String_Improvement_SideRight");
-
-			lstSides.Add(objLeft);
-			lstSides.Add(objRight);
-
-            cboSide.BeginUpdate();
-			cboSide.ValueMember = "Value";
-			cboSide.DisplayMember = "Name";
-=======
     public partial class frmSelectSide : Form
     {
         private string _strSelectedSide = string.Empty;
@@ -78,61 +42,10 @@
             cboSide.BeginUpdate();
             cboSide.ValueMember = "Value";
             cboSide.DisplayMember = "Name";
->>>>>>> 260a47e0
             cboSide.DataSource = lstSides;
             cboSide.EndUpdate();
         }
 
-<<<<<<< HEAD
-		private void cmdOK_Click(object sender, EventArgs e)
-		{
-			_strSelectedSide = cboSide.Text;
-			DialogResult = DialogResult.OK;
-		}
-
-		private void frmSelectSide_Load(object sender, EventArgs e)
-		{
-			// Select the first item in the list.
-			cboSide.SelectedIndex = 0;
-		}
-		#endregion
-
-		#region Properties
-		// Description to show in the window.
-		public string Description
-		{
-			set
-			{
-				lblDescription.Text = value;
-			}
-		}
-
-		/// <summary>
-		/// Side that was selected in the dialogue.
-		/// </summary>
-		public string SelectedSide
-		{
-			get
-			{
-				return _strSelectedSide;
-			}
-		}
-		#endregion
-
-		#region Methods
-		/// <summary>
-		/// Force a particular value to be selected in the window.
-		/// </summary>
-		/// <param name="strSide">Value to force.</param>
-		public void ForceValue(string strSide)
-		{
-			cboSide.SelectedValue = strSide;
-			cboSide.Text = strSide;
-			cmdOK_Click(this, null);
-		}
-		#endregion
-	}
-=======
         private void cmdOK_Click(object sender, EventArgs e)
         {
             _strSelectedSide = cboSide.Text;
@@ -173,5 +86,4 @@
         }
         #endregion
     }
->>>>>>> 260a47e0
 }