--- conflicted
+++ resolved
@@ -1,248 +1,3 @@
-<<<<<<< HEAD
-﻿namespace Chummer
-{
-	partial class frmSelectMentorSpirit
-	{
-		/// <summary>
-		/// Required designer variable.
-		/// </summary>
-		private System.ComponentModel.IContainer components = null;
-
-		/// <summary>
-		/// Clean up any resources being used.
-		/// </summary>
-		/// <param name="disposing">true if managed resources should be disposed; otherwise, false.</param>
-		protected override void Dispose(bool disposing)
-		{
-			if (disposing && (components != null))
-			{
-				components.Dispose();
-			}
-			base.Dispose(disposing);
-		}
-
-		#region Windows Form Designer generated code
-
-		/// <summary>
-		/// Required method for Designer support - do not modify
-		/// the contents of this method with the code editor.
-		/// </summary>
-		private void InitializeComponent()
-		{
-			this.lblDisadvantage = new System.Windows.Forms.Label();
-			this.lblDisadvantageLabel = new System.Windows.Forms.Label();
-			this.lblAdvantage = new System.Windows.Forms.Label();
-			this.lblAdvantageLabel = new System.Windows.Forms.Label();
-			this.cmdOK = new System.Windows.Forms.Button();
-			this.lstMentor = new System.Windows.Forms.ListBox();
-			this.lblSource = new System.Windows.Forms.Label();
-			this.lblSourceLabel = new System.Windows.Forms.Label();
-			this.lblChoice1 = new System.Windows.Forms.Label();
-			this.lblChoice2 = new System.Windows.Forms.Label();
-			this.cboChoice1 = new System.Windows.Forms.ComboBox();
-			this.cboChoice2 = new System.Windows.Forms.ComboBox();
-			this.tipTooltip = new TheArtOfDev.HtmlRenderer.WinForms.HtmlToolTip();
-			this.chkMentorMask = new System.Windows.Forms.CheckBox();
-			this.SuspendLayout();
-			// 
-			// lblDisadvantage
-			// 
-			this.lblDisadvantage.AutoSize = true;
-			this.lblDisadvantage.Location = new System.Drawing.Point(400, 133);
-			this.lblDisadvantage.MaximumSize = new System.Drawing.Size(270, 0);
-			this.lblDisadvantage.Name = "lblDisadvantage";
-			this.lblDisadvantage.Size = new System.Drawing.Size(79, 13);
-			this.lblDisadvantage.TabIndex = 10;
-			this.lblDisadvantage.Text = "[Disadvantage]";
-			// 
-			// lblDisadvantageLabel
-			// 
-			this.lblDisadvantageLabel.AutoSize = true;
-			this.lblDisadvantageLabel.Location = new System.Drawing.Point(318, 133);
-			this.lblDisadvantageLabel.Name = "lblDisadvantageLabel";
-			this.lblDisadvantageLabel.Size = new System.Drawing.Size(76, 13);
-			this.lblDisadvantageLabel.TabIndex = 9;
-			this.lblDisadvantageLabel.Tag = "Label_SelectMetamagic_Disadvantage";
-			this.lblDisadvantageLabel.Text = "Disadvantage:";
-			// 
-			// lblAdvantage
-			// 
-			this.lblAdvantage.AutoSize = true;
-			this.lblAdvantage.Location = new System.Drawing.Point(400, 13);
-			this.lblAdvantage.MaximumSize = new System.Drawing.Size(270, 0);
-			this.lblAdvantage.Name = "lblAdvantage";
-			this.lblAdvantage.Size = new System.Drawing.Size(65, 13);
-			this.lblAdvantage.TabIndex = 4;
-			this.lblAdvantage.Text = "[Advantage]";
-			// 
-			// lblAdvantageLabel
-			// 
-			this.lblAdvantageLabel.AutoSize = true;
-			this.lblAdvantageLabel.Location = new System.Drawing.Point(318, 13);
-			this.lblAdvantageLabel.Name = "lblAdvantageLabel";
-			this.lblAdvantageLabel.Size = new System.Drawing.Size(62, 13);
-			this.lblAdvantageLabel.TabIndex = 3;
-			this.lblAdvantageLabel.Tag = "Label_SelectMentorSpirit_Advantage";
-			this.lblAdvantageLabel.Text = "Advantage:";
-			// 
-			// cmdOK
-			// 
-			this.cmdOK.Location = new System.Drawing.Point(595, 327);
-			this.cmdOK.Name = "cmdOK";
-			this.cmdOK.Size = new System.Drawing.Size(75, 23);
-			this.cmdOK.TabIndex = 13;
-			this.cmdOK.Tag = "String_OK";
-			this.cmdOK.Text = "OK";
-			this.cmdOK.UseVisualStyleBackColor = true;
-			this.cmdOK.Click += new System.EventHandler(this.cmdOK_Click);
-			// 
-			// lstMentor
-			// 
-			this.lstMentor.FormattingEnabled = true;
-			this.lstMentor.Location = new System.Drawing.Point(6, 12);
-			this.lstMentor.Name = "lstMentor";
-			this.lstMentor.Size = new System.Drawing.Size(306, 342);
-			this.lstMentor.TabIndex = 0;
-			this.lstMentor.SelectedIndexChanged += new System.EventHandler(this.lstMentor_SelectedIndexChanged);
-			this.lstMentor.DoubleClick += new System.EventHandler(this.lstMentor_DoubleClick);
-			// 
-			// lblSource
-			// 
-			this.lblSource.AutoSize = true;
-			this.lblSource.Location = new System.Drawing.Point(369, 320);
-			this.lblSource.Name = "lblSource";
-			this.lblSource.Size = new System.Drawing.Size(47, 13);
-			this.lblSource.TabIndex = 12;
-			this.lblSource.Text = "[Source]";
-			this.lblSource.Click += new System.EventHandler(this.lblSource_Click);
-			// 
-			// lblSourceLabel
-			// 
-			this.lblSourceLabel.AutoSize = true;
-			this.lblSourceLabel.Location = new System.Drawing.Point(318, 320);
-			this.lblSourceLabel.Name = "lblSourceLabel";
-			this.lblSourceLabel.Size = new System.Drawing.Size(44, 13);
-			this.lblSourceLabel.TabIndex = 11;
-			this.lblSourceLabel.Tag = "Label_Source";
-			this.lblSourceLabel.Text = "Source:";
-			// 
-			// lblChoice1
-			// 
-			this.lblChoice1.AutoSize = true;
-			this.lblChoice1.Location = new System.Drawing.Point(318, 32);
-			this.lblChoice1.Name = "lblChoice1";
-			this.lblChoice1.Size = new System.Drawing.Size(69, 13);
-			this.lblChoice1.TabIndex = 5;
-			this.lblChoice1.Tag = "Label_SelectMentor_ChooseOne";
-			this.lblChoice1.Text = "Choose One:";
-			this.lblChoice1.Visible = false;
-			// 
-			// lblChoice2
-			// 
-			this.lblChoice2.AutoSize = true;
-			this.lblChoice2.Location = new System.Drawing.Point(318, 70);
-			this.lblChoice2.Name = "lblChoice2";
-			this.lblChoice2.Size = new System.Drawing.Size(69, 13);
-			this.lblChoice2.TabIndex = 7;
-			this.lblChoice2.Tag = "Label_SelectMentor_ChooseOne";
-			this.lblChoice2.Text = "Choose One:";
-			this.lblChoice2.Visible = false;
-			// 
-			// cboChoice1
-			// 
-			this.cboChoice1.DropDownStyle = System.Windows.Forms.ComboBoxStyle.DropDownList;
-			this.cboChoice1.FormattingEnabled = true;
-			this.cboChoice1.Location = new System.Drawing.Point(321, 46);
-			this.cboChoice1.Name = "cboChoice1";
-			this.cboChoice1.Size = new System.Drawing.Size(349, 21);
-			this.cboChoice1.TabIndex = 6;
-			this.cboChoice1.Visible = false;
-			// 
-			// cboChoice2
-			// 
-			this.cboChoice2.DropDownStyle = System.Windows.Forms.ComboBoxStyle.DropDownList;
-			this.cboChoice2.FormattingEnabled = true;
-			this.cboChoice2.Location = new System.Drawing.Point(321, 86);
-			this.cboChoice2.Name = "cboChoice2";
-			this.cboChoice2.Size = new System.Drawing.Size(349, 21);
-			this.cboChoice2.TabIndex = 8;
-			this.cboChoice2.Visible = false;
-			// 
-			// tipTooltip
-			// 
-			this.tipTooltip.AllowLinksHandling = true;
-			this.tipTooltip.AutoPopDelay = 10000;
-			this.tipTooltip.BaseStylesheet = null;
-			this.tipTooltip.InitialDelay = 250;
-			this.tipTooltip.IsBalloon = true;
-			this.tipTooltip.MaximumSize = new System.Drawing.Size(0, 0);
-			this.tipTooltip.OwnerDraw = true;
-			this.tipTooltip.ReshowDelay = 100;
-			this.tipTooltip.TooltipCssClass = "htmltooltip";
-			this.tipTooltip.ToolTipIcon = System.Windows.Forms.ToolTipIcon.Info;
-			this.tipTooltip.ToolTipTitle = "Chummer Help";
-			// 
-			// chkMentorMask
-			// 
-			this.chkMentorMask.AutoSize = true;
-			this.chkMentorMask.Location = new System.Drawing.Point(321, 113);
-			this.chkMentorMask.Name = "chkMentorMask";
-			this.chkMentorMask.Size = new System.Drawing.Size(117, 17);
-			this.chkMentorMask.TabIndex = 14;
-			this.chkMentorMask.Text = "Use Mentor\'s Mask";
-			this.chkMentorMask.UseVisualStyleBackColor = true;
-			// 
-			// frmSelectMentorSpirit
-			// 
-			this.AcceptButton = this.cmdOK;
-			this.AutoScaleDimensions = new System.Drawing.SizeF(6F, 13F);
-			this.AutoScaleMode = System.Windows.Forms.AutoScaleMode.Font;
-			this.ClientSize = new System.Drawing.Size(682, 362);
-			this.Controls.Add(this.chkMentorMask);
-			this.Controls.Add(this.cboChoice2);
-			this.Controls.Add(this.cboChoice1);
-			this.Controls.Add(this.lblChoice2);
-			this.Controls.Add(this.lblChoice1);
-			this.Controls.Add(this.lblSource);
-			this.Controls.Add(this.lblSourceLabel);
-			this.Controls.Add(this.lblDisadvantage);
-			this.Controls.Add(this.lblDisadvantageLabel);
-			this.Controls.Add(this.lblAdvantage);
-			this.Controls.Add(this.lblAdvantageLabel);
-			this.Controls.Add(this.cmdOK);
-			this.Controls.Add(this.lstMentor);
-			this.FormBorderStyle = System.Windows.Forms.FormBorderStyle.FixedDialog;
-			this.MaximizeBox = false;
-			this.MinimizeBox = false;
-			this.Name = "frmSelectMentorSpirit";
-			this.ShowInTaskbar = false;
-			this.StartPosition = System.Windows.Forms.FormStartPosition.CenterParent;
-			this.Tag = "Title_SelectMentorSpirit";
-			this.Text = "Select a Mentor Spirit";
-			this.Load += new System.EventHandler(this.frmSelectMentorSpirit_Load);
-			this.ResumeLayout(false);
-			this.PerformLayout();
-
-		}
-
-		#endregion
-
-        private System.Windows.Forms.Label lblDisadvantage;
-		private System.Windows.Forms.Label lblDisadvantageLabel;
-		private System.Windows.Forms.Label lblAdvantage;
-		private System.Windows.Forms.Label lblAdvantageLabel;
-		private System.Windows.Forms.Button cmdOK;
-		private System.Windows.Forms.ListBox lstMentor;
-		private System.Windows.Forms.Label lblSource;
-		private System.Windows.Forms.Label lblSourceLabel;
-		private System.Windows.Forms.Label lblChoice1;
-		private System.Windows.Forms.Label lblChoice2;
-		private System.Windows.Forms.ComboBox cboChoice1;
-		private System.Windows.Forms.ComboBox cboChoice2;
-		private TheArtOfDev.HtmlRenderer.WinForms.HtmlToolTip tipTooltip;
-		private System.Windows.Forms.CheckBox chkMentorMask;
-	}
-=======
 namespace Chummer
 {
     partial class frmSelectMentorSpirit
@@ -470,5 +225,4 @@
         private System.Windows.Forms.ComboBox cboChoice2;
         private System.Windows.Forms.CheckBox chkMentorMask;
     }
->>>>>>> 260a47e0
 }