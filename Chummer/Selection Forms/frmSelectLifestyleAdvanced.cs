--- conflicted
+++ resolved
@@ -1,8 +1,4 @@
-<<<<<<< HEAD
-﻿/*  This file is part of Chummer5a.
-=======
 /*  This file is part of Chummer5a.
->>>>>>> 260a47e0
  *
  *  Chummer5a is free software: you can redistribute it and/or modify
  *  it under the terms of the GNU General Public License as published by
@@ -20,139 +16,17 @@
  *  You can obtain the full source code for Chummer5a at
  *  https://github.com/chummer5a/chummer5a
  */
-<<<<<<< HEAD
- ﻿using System;
-using System.Collections.Generic;
-  using System.Drawing;
-  using System.Linq;
-using System.Windows.Forms;
-using System.Xml;
-﻿﻿using Chummer.Backend.Equipment;
-=======
   using System;
 using System.Collections.Generic;
   using System.Collections.Specialized;
 using System.Windows.Forms;
 using System.Xml;
  ﻿using Chummer.Backend.Equipment;
->>>>>>> 260a47e0
 
 namespace Chummer
 {
     public partial class frmSelectLifestyleAdvanced : Form
     {
-<<<<<<< HEAD
-        private bool _blnAddAgain = false;
-        private Lifestyle _objLifestyle;
-        private Lifestyle _objSourceLifestyle;
-        private readonly Character _objCharacter;
-        private LifestyleType _objType = LifestyleType.Advanced;
-
-        private XmlDocument _objXmlDocument = new XmlDocument();
-
-        private bool _blnSkipRefresh = false;
-        private int _intTravelerRdmLP = 0;
-
-        #region Control Events
-        public frmSelectLifestyleAdvanced(Lifestyle objLifestyle, Character objCharacter)
-        {
-            InitializeComponent();
-            LanguageManager.Instance.Load(GlobalOptions.Instance.Language, this);
-            _objCharacter = objCharacter;
-            _objLifestyle = objLifestyle;
-            MoveControls();
-        }
-
-        private void frmSelectAdvancedLifestyle_Load(object sender, EventArgs e)
-        {
-            _blnSkipRefresh = true;
-            foreach (Label objLabel in Controls.OfType<Label>())
-            {
-                if (objLabel.Text.StartsWith("["))
-                    objLabel.Text = string.Empty;
-            }
-
-			foreach (TreeNode objNode in treLifestyleQualities.Nodes)
-			{
-				if (objNode.Tag != null)
-					objNode.Text = LanguageManager.Instance.GetString(objNode.Tag.ToString());
-			}
-			// Load the Lifestyles information.
-			_objXmlDocument = XmlManager.Instance.Load("lifestyles.xml");
-
-            // Populate the Advanced Lifestyle ComboBoxes.
-            // Lifestyles.
-            List<ListItem> lstLifestyles = new List<ListItem>();
-            foreach (XmlNode objXmlLifestyle in _objXmlDocument.SelectNodes("/chummer/lifestyles/lifestyle"))
-            {
-                string strLifestyleName = objXmlLifestyle["name"]?.InnerText;
-
-                if (!string.IsNullOrEmpty(strLifestyleName) &&
-                    strLifestyleName != "ID ERROR. Re-add life style to fix" &&
-                    (_objType == LifestyleType.Advanced || objXmlLifestyle["slp"]?.InnerText == "remove") &&
-                    !strLifestyleName.Contains("Hospitalized") &&
-                    _objCharacter.Options.Books.Contains(objXmlLifestyle["source"]?.InnerText))
-                {
-                    ListItem objItem = new ListItem
-                    {
-                        Value = strLifestyleName,
-                        Name = objXmlLifestyle["translate"]?.InnerText ?? strLifestyleName
-                    };
-                    lstLifestyles.Add(objItem);
-                }
-            }
-			//Populate the Qualities list.
-			if (_objSourceLifestyle != null)
-			{
-				foreach (LifestyleQuality objQuality in _objSourceLifestyle.LifestyleQualities)
-				{
-				    TreeNode objNode = new TreeNode
-				    {
-				        Name = objQuality.Name,
-				        Text = objQuality.DisplayName,
-				        Tag = objQuality.InternalId,
-				        ToolTipText = objQuality.Notes
-				    };
-
-                    if (objQuality.OriginSource == QualitySource.BuiltIn)
-                    {
-                        objNode.ForeColor = SystemColors.GrayText;
-                    }
-
-                    if (objQuality.Type == QualityType.Positive)
-					{
-						treLifestyleQualities.Nodes[0].Nodes.Add(objNode);
-						treLifestyleQualities.Nodes[0].Expand();
-					}
-					else if (objQuality.Type == QualityType.Negative)
-					{
-						treLifestyleQualities.Nodes[1].Nodes.Add(objNode);
-						treLifestyleQualities.Nodes[1].Expand();
-					}
-					else
-					{
-						treLifestyleQualities.Nodes[2].Nodes.Add(objNode);
-						treLifestyleQualities.Nodes[2].Expand();
-					}
-					_objLifestyle.LifestyleQualities.Add(objQuality);
-				}
-				foreach (LifestyleQuality objQuality in _objSourceLifestyle.FreeGrids)
-				{
-				    TreeNode objNode = new TreeNode
-				    {
-				        Name = objQuality.Name,
-				        Text = objQuality.DisplayName,
-				        Tag = objQuality.InternalId,
-				        ToolTipText = objQuality.Notes,
-                        ForeColor = SystemColors.GrayText
-                    };
-
-                    treLifestyleQualities.Nodes[3].Nodes.Add(objNode);
-					treLifestyleQualities.Nodes[3].Expand();
-					_objLifestyle.FreeGrids.Add(objQuality);
-				}
-			}
-=======
         private bool _blnAddAgain;
         private readonly Lifestyle _objLifestyle;
         private Lifestyle _objSourceLifestyle;
@@ -549,7 +423,6 @@
                 _objLifestyle.BaseLifestyle = _objSourceLifestyle.BaseLifestyle;
             }
             ResetLifestyleQualitiesTree();
->>>>>>> 260a47e0
             cboBaseLifestyle.BeginUpdate();
             cboBaseLifestyle.ValueMember = "Value";
             cboBaseLifestyle.DisplayMember = "Name";
@@ -557,13 +430,6 @@
 
             cboBaseLifestyle.SelectedValue = _objLifestyle.BaseLifestyle;
 
-<<<<<<< HEAD
-			if (cboBaseLifestyle.SelectedIndex == -1)
-            { cboBaseLifestyle.SelectedIndex = 0; }
-
-            if (_objSourceLifestyle != null)
-            {
-=======
             if (cboBaseLifestyle.SelectedIndex == -1)
                 cboBaseLifestyle.SelectedIndex = 0;
 
@@ -613,7 +479,6 @@
                 nudArea.Maximum = Math.Max(intMaxArea - intMinArea, 0);
                 nudSecurity.Maximum = Math.Max(intMaxSec - intMinSec, 0);
 
->>>>>>> 260a47e0
                 txtLifestyleName.Text = _objSourceLifestyle.Name;
                 nudRoommates.Value = _objSourceLifestyle.Roommates;
                 nudPercentage.Value = _objSourceLifestyle.Percentage;
@@ -622,21 +487,6 @@
                 nudSecurity.Value = _objSourceLifestyle.Security;
                 cboBaseLifestyle.SelectedValue = _objSourceLifestyle.BaseLifestyle;
                 chkTrustFund.Checked = _objSourceLifestyle.TrustFund;
-<<<<<<< HEAD
-            }
-		    XmlNode objXmlAspect = _objXmlDocument.SelectSingleNode("/chummer/comforts/comfort[name = \"" + cboBaseLifestyle.SelectedValue + "\"]");
-			Label_SelectAdvancedLifestyle_Base_Comforts.Text = LanguageManager.Instance.GetString("Label_SelectAdvancedLifestyle_Base_Comforts").Replace("{0}", (nudComforts.Value).ToString(GlobalOptions.CultureInfo)).Replace("{1}", objXmlAspect["limit"].InnerText);
-			Label_SelectAdvancedLifestyle_Base_Area.Text = LanguageManager.Instance.GetString("Label_SelectAdvancedLifestyle_Base_Area").Replace("{0}", (nudArea.Value).ToString(GlobalOptions.CultureInfo)).Replace("{1}", objXmlAspect["limit"].InnerText);
-			Label_SelectAdvancedLifestyle_Base_Securities.Text = LanguageManager.Instance.GetString("Label_SelectAdvancedLifestyle_Base_Security").Replace("{0}", (nudSecurity.Value).ToString(GlobalOptions.CultureInfo)).Replace("{1}", objXmlAspect["limit"].InnerText);
-
-            objXmlAspect = _objXmlDocument.SelectSingleNode("/chummer/lifestyles/lifestyle[name = \"" + cboBaseLifestyle.SelectedValue + "\"]");
-            if (objXmlAspect?["source"] != null && objXmlAspect["page"] != null)
-                lblSource.Text = objXmlAspect["source"].InnerText + " " + objXmlAspect["page"].InnerText;
-
-            cboBaseLifestyle.EndUpdate();
-            _blnSkipRefresh = false;
-            CalculateValues();
-=======
                 chkPrimaryTenant.Checked = _objSourceLifestyle.PrimaryTenant;
             }
 
@@ -647,20 +497,11 @@
 
             _blnSkipRefresh = false;
             RefreshSelectedLifestyle();
->>>>>>> 260a47e0
         }
 
         private void cmdOK_Click(object sender, EventArgs e)
         {
-<<<<<<< HEAD
-            if (string.IsNullOrEmpty(txtLifestyleName.Text))
-            {
-                MessageBox.Show(LanguageManager.Instance.GetString("Message_SelectAdvancedLifestyle_LifestyleName"), LanguageManager.Instance.GetString("MessageTitle_SelectAdvancedLifestyle_LifestyleName"), MessageBoxButtons.OK, MessageBoxIcon.Information);
-                return;
-            }
-=======
             _blnAddAgain = false;
->>>>>>> 260a47e0
             AcceptForm();
         }
 
@@ -669,21 +510,6 @@
             DialogResult = DialogResult.Cancel;
         }
 
-<<<<<<< HEAD
-		private void chkTrustFund_Changed(object sender, EventArgs e)
-		{
-			if (chkTrustFund.Checked)
-			{
-				nudRoommates.Value = 0;
-			}
-			nudRoommates.Enabled = !chkTrustFund.Checked;
-			CalculateValues();
-		}
-		private void cmdOKAdd_Click(object sender, EventArgs e)
-        {
-            _blnAddAgain = true;
-            cmdOK_Click(sender, e);
-=======
         private void chkTrustFund_Changed(object sender, EventArgs e)
         {
             if (_blnSkipRefresh)
@@ -711,291 +537,10 @@
         {
             _blnAddAgain = true;
             AcceptForm();
->>>>>>> 260a47e0
         }
 
         private void cboBaseLifestyle_SelectedIndexChanged(object sender, EventArgs e)
         {
-<<<<<<< HEAD
-			if (!_blnSkipRefresh)
-			{
-                _objLifestyle.BaseLifestyle = cboBaseLifestyle.SelectedValue.ToString();
-                XmlDocument objXmlDocument = XmlManager.Instance.Load("lifestyles.xml");
-                XmlNode objXmlAspect = _objXmlDocument.SelectSingleNode("/chummer/lifestyles/lifestyle[name = \"" + cboBaseLifestyle.SelectedValue + "\"]");
-                if (objXmlAspect?["source"] != null && objXmlAspect["page"] != null)
-                    lblSource.Text = objXmlAspect["source"].InnerText+ " " + objXmlAspect["page"].InnerText;
-
-                objXmlAspect = _objXmlDocument.SelectSingleNode("/chummer/comforts/comfort[name = \"" + cboBaseLifestyle.SelectedValue + "\"]");
-			    nudComforts.Minimum = objXmlAspect?["minimum"] != null ? Convert.ToInt32(objXmlAspect["minimum"].InnerText) : 0;
-                nudComforts.Value = nudComforts.Minimum;
-                // Area.
-                objXmlAspect = _objXmlDocument.SelectSingleNode("/chummer/neighborhoods/neighborhood[name = \"" + cboBaseLifestyle.SelectedValue + "\"]");
-                nudArea.Minimum = objXmlAspect?["minimum"] != null ? Convert.ToInt32(objXmlAspect["minimum"].InnerText) : 0;
-                nudArea.Value = nudArea.Minimum;
-                // Security.
-                objXmlAspect = _objXmlDocument.SelectSingleNode("/chummer/securities/security[name = \"" + cboBaseLifestyle.SelectedValue + "\"]");
-                nudSecurity.Minimum = objXmlAspect?["minimum"] != null ? Convert.ToInt32(objXmlAspect["minimum"].InnerText) : 0;
-                nudSecurity.Value = nudSecurity.Minimum;
-
-
-                //This needs a handler for translations, will fix later.
-                if (cboBaseLifestyle.SelectedValue.ToString() == "Bolt Hole")
-				{
-					bool blnAddQuality = true;
-					foreach (TreeNode objNode in treLifestyleQualities.Nodes[1].Nodes)
-					{
-						//Bolt Holes automatically come with the Not a Home quality.
-						if (objNode.Name == "Not a Home")
-						{
-							blnAddQuality = false;
-							break;
-						}
-					}
-					if (blnAddQuality)
-					{
-						XmlNode objXmlQuality = objXmlDocument.SelectSingleNode("/chummer/qualities/quality[name = \"Not a Home\"]");
-						LifestyleQuality objQuality = new LifestyleQuality(_objCharacter);
-						TreeNode objNode = new TreeNode();
-                        objQuality.Create(objXmlQuality, _objLifestyle, _objCharacter, QualitySource.BuiltIn, objNode);
-						treLifestyleQualities.Nodes[1].Nodes.Add(objNode);
-						treLifestyleQualities.Nodes[1].Expand();
-						_objLifestyle.LifestyleQualities.Add(objQuality);
-					}
-				}
-				else
-				{
-				    if (cboBaseLifestyle.SelectedValue.ToString() == "Traveler")
-				    {
-				        Random rndTavelerLp = new Random();
-				        _intTravelerRdmLP = rndTavelerLp.Next(1, 7);
-				    }
-                    //Characters with the Trust Fund Quality can have the lifestyle discounted.
-					if (cboBaseLifestyle.SelectedValue.ToString() == "Medium" &&
-                        (_objCharacter.TrustFund == 1 || _objCharacter.TrustFund == 4))
-					{
-						chkTrustFund.Visible = true;
-					}
-					else if (cboBaseLifestyle.SelectedValue.ToString() == "Low" &&
-                        _objCharacter.TrustFund == 2)
-					{
-						chkTrustFund.Visible = true;
-					}
-					else if (cboBaseLifestyle.SelectedValue.ToString() == "High" &&
-                        _objCharacter.TrustFund == 3)
-					{
-						chkTrustFund.Visible = true;
-					}
-					else
-					{
-						chkTrustFund.Checked = false;
-						chkTrustFund.Visible = false;
-					}
-
-					foreach (LifestyleQuality objQuality in _objLifestyle.LifestyleQualities.ToList())
-					{
-                        if (objQuality.Name == "Not a Home")
-                        {
-                            _objLifestyle.LifestyleQualities.Remove(objQuality);
-                            foreach (TreeNode objNode in treLifestyleQualities.Nodes[1].Nodes)
-                            {
-                                //Bolt Holes automatically come with the Not a Home quality.
-                                if (objNode.Text == "Not a Home")
-                                {
-                                    treLifestyleQualities.Nodes[1].Nodes.Remove(objNode);
-                                }
-                            }
-                        }
-                        else if (objQuality.Name == "Dug a Hole")
-                        {
-                            _objLifestyle.LifestyleQualities.Remove(objQuality);
-                            foreach (TreeNode objNode in treLifestyleQualities.Nodes[0].Nodes)
-                            {
-                                //Bolt Holes automatically come with the Not a Home quality.
-                                if (objNode.Text == "Dug a Hole")
-                                {
-                                    treLifestyleQualities.Nodes[1].Nodes.Remove(objNode);
-                                }
-                            }
-                        }
-                    }
-				}
-
-				XmlNode objLifestyleNode = _objXmlDocument.SelectSingleNode("/chummer/lifestyles/lifestyle[name = \"" + cboBaseLifestyle.SelectedValue + "\"]");
-				XmlNodeList objGridNodes = objLifestyleNode?.SelectNodes("freegrids/freegrid");
-				if (objGridNodes != null)
-				{
-                    _objLifestyle.FreeGrids.Clear();
-                    treLifestyleQualities.Nodes[3].Nodes.Clear();
-                    foreach (XmlNode objXmlNode in objGridNodes)
-					{
-						XmlNode objXmlQuality = objXmlDocument.SelectSingleNode("/chummer/qualities/quality[name = \"" + objXmlNode.InnerText + "\"]");
-						LifestyleQuality objQuality = new LifestyleQuality(_objCharacter);
-						TreeNode objNode = new TreeNode();
-                        string push = objXmlNode.Attributes?["select"]?.InnerText;
-                        if (!string.IsNullOrWhiteSpace(push))
-                        {
-                            _objCharacter.Pushtext.Push(push);
-                        }
-                        objQuality.Create(objXmlQuality, _objLifestyle, _objCharacter, QualitySource.BuiltIn, objNode);
-                        objNode.Text = objQuality.DisplayName;
-						treLifestyleQualities.Nodes[3].Nodes.Add(objNode);
-						treLifestyleQualities.Nodes[3].Expand();
-						_objLifestyle.FreeGrids.Add(objQuality);
-					}
-				}
-			}
-			CalculateValues(); 
-        }
-
-        private void nudPercentage_ValueChanged(object sender, EventArgs e)
-        {
-            CalculateValues();
-        }
-
-        private void nudRoommates_ValueChanged(object sender, EventArgs e)
-        {
-            CalculateValues();
-        }
-
-		private void cmdAddQuality_Click(object sender, EventArgs e)
-		{
-			frmSelectLifestyleQuality frmSelectLifestyleQuality = new frmSelectLifestyleQuality(_objCharacter, cboBaseLifestyle.SelectedValue.ToString());
-			frmSelectLifestyleQuality.ShowDialog(this);
-
-			// Don't do anything else if the form was canceled.
-			if (frmSelectLifestyleQuality.DialogResult == DialogResult.Cancel)
-				return;
-
-			XmlDocument objXmlDocument = XmlManager.Instance.Load("lifestyles.xml");
-			XmlNode objXmlQuality = objXmlDocument.SelectSingleNode("/chummer/qualities/quality[name = \"" + frmSelectLifestyleQuality.SelectedQuality + "\"]");
-
-			TreeNode objNode = new TreeNode();
-			LifestyleQuality objQuality = new LifestyleQuality(_objCharacter);
-
-			objQuality.Create(objXmlQuality, _objLifestyle, _objCharacter, QualitySource.Selected, objNode);
-			//objNode.ContextMenuStrip = cmsQuality;
-			if (objQuality.InternalId == Guid.Empty.ToString())
-				return;
-
-			objQuality.Free = frmSelectLifestyleQuality.FreeCost;
-
-			// Make sure that adding the Quality would not cause the character to exceed their BP limits.
-			//bool blnAddItem = true;
-
-			//if (blnAddItem)
-			{
-				// Add the Quality to the appropriate parent node.
-				if (objQuality.Type == QualityType.Positive)
-				{
-					treLifestyleQualities.Nodes[0].Nodes.Add(objNode);
-					treLifestyleQualities.Nodes[0].Expand();
-				}
-				else if (objQuality.Type == QualityType.Negative)
-				{
-					treLifestyleQualities.Nodes[1].Nodes.Add(objNode);
-					treLifestyleQualities.Nodes[1].Expand();
-				}
-				else
-				{
-					treLifestyleQualities.Nodes[2].Nodes.Add(objNode);
-					treLifestyleQualities.Nodes[2].Expand();
-				}
-				_objLifestyle.LifestyleQualities.Add(objQuality);
-
-				CalculateValues();
-
-				if (frmSelectLifestyleQuality.AddAgain)
-					cmdAddQuality_Click(sender, e);
-			}
-		}
-
-		private void cmdDeleteQuality_Click(object sender, EventArgs e)
-		{
-			// Locate the selected Quality.
-			if (treLifestyleQualities.SelectedNode.Level == 0 || treLifestyleQualities.SelectedNode.Parent.Name == "nodFreeMatrixGrids")
-				return;
-			else
-			{
-				string strQualityName = treLifestyleQualities.SelectedNode.Name;
-				if (strQualityName == "Not a Home" && cboBaseLifestyle.SelectedValue.ToString() == "Bolt Hole")
-				{
-					return;
-				}
-				_objLifestyle.LifestyleQualities.Remove(_objLifestyle.LifestyleQualities.First(x => x.Name.Equals(strQualityName)));
-				treLifestyleQualities.SelectedNode.Remove();
-				CalculateValues();
-			}
-		}
-
-		private void lblSource_Click(object sender, EventArgs e)
-		{
-            CommonFunctions.StaticOpenPDF(lblSource.Text, _objCharacter);
-        }
-
-		private void treLifestyleQualities_AfterSelect(object sender, TreeViewEventArgs e)
-		{
-			// Locate the selected Quality.
-			lblQualitySource.Text = "";
-			lblQualityLp.Text = "";
-			tipTooltip.SetToolTip(lblQualitySource, null);
-			if (treLifestyleQualities.SelectedNode == null || treLifestyleQualities.SelectedNode.Level == 0)
-            {
-                return;
-            }
-			LifestyleQuality objQuality =
-			        CommonFunctions.FindByIdWithNameCheck(treLifestyleQualities.SelectedNode.Tag.ToString(),
-				        _objLifestyle.LifestyleQualities) ??
-                    CommonFunctions.FindByIdWithNameCheck(treLifestyleQualities.SelectedNode.Tag.ToString(),
-					        _objLifestyle.FreeGrids);
-			lblQualityLp.Text = objQuality.LP.ToString();
-		    lblQualityCost.Text = $"{objQuality.Cost:###,###,##0¥}";
-			lblQualitySource.Text = $@"{objQuality.Source} {objQuality.Page}";
-			tipTooltip.SetToolTip(lblQualitySource, objQuality.SourceTooltip);
-            cmdDeleteQuality.Enabled = !(objQuality.Free || objQuality.OriginSource == QualitySource.BuiltIn);
-        }
-
-		private void lblQualitySource_Click(object sender, EventArgs e)
-		{
-            CommonFunctions.StaticOpenPDF(lblQualitySource.Text, _objCharacter);
-        }
-		#endregion
-
-		#region Properties
-		/// <summary>
-		/// Whether or not the user wants to add another item after this one.
-		/// </summary>
-		public bool AddAgain
-        {
-            get
-            {
-                return _blnAddAgain;
-            }
-        }
-
-        /// <summary>
-        /// Lifestyle that was created in the dialogue.
-        /// </summary>
-        public Lifestyle SelectedLifestyle
-        {
-            get
-            {
-                return _objLifestyle;
-            }
-        }
-
-        /// <summary>
-        /// Type of Lifestyle to create.
-        /// </summary>
-        public LifestyleType StyleType
-        {
-            get
-            {
-                return _objType;
-            }
-            set
-            {
-                _objType = value;
-=======
             if (_blnSkipRefresh)
                 return;
             RefreshSelectedLifestyle();
@@ -1136,13 +681,10 @@
             else
             {
                 nudBonusLP.Enabled = true;
->>>>>>> 260a47e0
             }
         }
         #endregion
 
-<<<<<<< HEAD
-=======
         #region Properties
         /// <summary>
         /// Whether or not the user wants to add another item after this one.
@@ -1161,66 +703,12 @@
 
         #endregion
 
->>>>>>> 260a47e0
         #region Methods
         /// <summary>
         /// Accept the selected item and close the form.
         /// </summary>
         private void AcceptForm()
         {
-<<<<<<< HEAD
-			XmlNode objXmlLifestyle = _objXmlDocument.SelectSingleNode("/chummer/lifestyles/lifestyle[name = \"" + cboBaseLifestyle.SelectedValue.ToString() + "\"]");
-			_objLifestyle.Source = objXmlLifestyle["source"].InnerText;
-            _objLifestyle.Page = objXmlLifestyle["page"].InnerText;
-            _objLifestyle.Name = txtLifestyleName.Text;
-            //_objLifestyle.Cost = Convert.ToInt32(objXmlAspect["cost"].InnerText);
-	        _objLifestyle.Cost = CalculateValues();
-            _objLifestyle.Percentage = Convert.ToInt32(nudPercentage.Value);
-            _objLifestyle.BaseLifestyle = cboBaseLifestyle.SelectedValue.ToString();
-			_objLifestyle.Area = Convert.ToInt32(nudArea.Value);
-			_objLifestyle.Comforts = Convert.ToInt32(nudComforts.Value);
-			_objLifestyle.Security = Convert.ToInt32(nudSecurity.Value);
-			_objLifestyle.TrustFund = chkTrustFund.Checked;
-	        _objLifestyle.Roommates = _objLifestyle.TrustFund ? 0 : Convert.ToInt32(nudRoommates.Value);
-
-			// Get the starting Nuyen information.
-            _objLifestyle.Dice = Convert.ToInt32(objXmlLifestyle["dice"].InnerText);
-            _objLifestyle.Multiplier = Convert.ToInt32(objXmlLifestyle["multiplier"].InnerText);
-            _objLifestyle.StyleType = _objType;
-
-			Guid source;
-			if (objXmlLifestyle.TryGetField("id", Guid.TryParse, out source))
-			{
-				_objLifestyle.SourceID = source;
-			}
-			else
-			{
-				Log.Warning(new object[] { "Missing id field for lifestyle xmlnode", objXmlLifestyle });
-				if (System.Diagnostics.Debugger.IsAttached)
-				{
-					System.Diagnostics.Debugger.Break();
-				}
-			}
-            DialogResult = DialogResult.OK;
-        }
-
-        /// <summary>
-        /// Calculate the LP value for the selected items.
-        /// </summary>
-        private int CalculateValues()
-        {
-            if (_blnSkipRefresh)
-                return 0;
-
-            int intLP = 0;
-			int intBaseNuyen = 0;
-            int intNuyen = 0;
-            int intMultiplier = 0;
-            int intMultiplierBaseOnly = 0;
-            int intExtraCostAssets = 0;
-            int intExtraCostServicesOutings = 0;
-            int intExtraCostContracts = 0;
-=======
             if (string.IsNullOrEmpty(txtLifestyleName.Text))
             {
                 MessageBox.Show(LanguageManager.GetString("Message_SelectAdvancedLifestyle_LifestyleName", GlobalOptions.Language), LanguageManager.GetString("MessageTitle_SelectAdvancedLifestyle_LifestyleName", GlobalOptions.Language), MessageBoxButtons.OK, MessageBoxIcon.Information);
@@ -1342,33 +830,12 @@
             decimal decExtraCostAssets = 0;
             decimal decExtraCostServicesOutings = 0;
             decimal decExtraCostContracts = 0;
->>>>>>> 260a47e0
             int intMinComfort = 0;
             int intMaxComfort = 0;
             int intMinArea = 0;
             int intMaxArea = 0;
             int intMinSec = 0;
             int intMaxSec = 0;
-<<<<<<< HEAD
-
-            // Calculate the limits of the 3 aspects.
-            // Comforts.
-            XmlNode objXmlNode = _objXmlDocument.SelectSingleNode("/chummer/comforts/comfort[name = \"" + cboBaseLifestyle.SelectedValue + "\"]");
-            objXmlNode.TryGetInt32FieldQuickly("minimum", ref intMinComfort);
-            objXmlNode.TryGetInt32FieldQuickly("limit", ref intMaxComfort);
-            if (intMaxComfort < intMinComfort)
-                intMaxComfort = intMinComfort;
-            // Area.
-            objXmlNode = _objXmlDocument.SelectSingleNode("/chummer/neighborhoods/neighborhood[name = \"" + cboBaseLifestyle.SelectedValue + "\"]");
-            objXmlNode.TryGetInt32FieldQuickly("minimum", ref intMinArea);
-            objXmlNode.TryGetInt32FieldQuickly("limit", ref intMaxArea);
-            if (intMaxArea < intMinArea)
-                intMaxArea = intMinArea;
-            // Security.
-            objXmlNode = _objXmlDocument.SelectSingleNode("/chummer/securities/security[name = \"" + cboBaseLifestyle.SelectedValue + "\"]");
-            objXmlNode.TryGetInt32FieldQuickly("minimum", ref intMinSec);
-            objXmlNode.TryGetInt32FieldQuickly("limit", ref intMaxSec);
-=======
             string strBaseLifestyle = cboBaseLifestyle.SelectedValue?.ToString() ?? string.Empty;
 
             // Calculate the limits of the 3 aspects.
@@ -1388,110 +855,11 @@
             xmlNode = _xmlDocument.SelectSingleNode("/chummer/securities/security[name = \"" + strBaseLifestyle + "\"]");
             xmlNode.TryGetInt32FieldQuickly("minimum", ref intMinSec);
             xmlNode.TryGetInt32FieldQuickly("limit", ref intMaxSec);
->>>>>>> 260a47e0
             if (intMaxSec < intMinSec)
                 intMaxSec = intMinSec;
 
             // Calculate the cost of Positive Qualities.
             foreach (LifestyleQuality objQuality in _objLifestyle.LifestyleQualities)
-<<<<<<< HEAD
-			{
-				intLP -= objQuality.LP;
-				intMultiplier += objQuality.Multiplier;
-				intMultiplierBaseOnly += objQuality.BaseMultiplier;
-				intMaxArea += objQuality.AreaCost;
-				intMaxComfort += objQuality.ComfortCost;
-				intMaxSec += objQuality.SecurityCost;
-				intMinArea += objQuality.AreaMinimum;
-				intMinComfort += objQuality.ComfortMinimum;
-				intMinSec += objQuality.SecurityMinimum;
-
-                int intCost = objQuality.Cost;
-                // Calculate the cost of Entertainments.
-                if (intCost != 0 && (objQuality.Type == QualityType.Entertainment || objQuality.Type == QualityType.Contracts))
-				{
-                    objXmlNode = _objXmlDocument.SelectSingleNode("/chummer/qualities/quality[name = \"" + objQuality.Name + "\"]");
-                    if (objQuality.Type == QualityType.Contracts)
-                    {
-                        intExtraCostContracts += intCost;
-                    }
-                    else if (objXmlNode?["category"] != null &&
-                        (objXmlNode["category"].InnerText.Equals("Entertainment - Outing") ||
-                        objXmlNode["category"].InnerText.Equals("Entertainment - Service")))
-                    {
-                        intExtraCostServicesOutings += intCost;
-                    }
-                    else
-                    {
-                        intExtraCostAssets += intCost;
-                    }
-                }
-                else
-                    intBaseNuyen += intCost;
-            }
-            _blnSkipRefresh = true;
-
-            nudComforts.Minimum = intMinComfort;
-            nudComforts.Maximum = intMaxComfort;
-            nudArea.Minimum = intMinArea;
-            nudArea.Maximum = intMaxArea;
-            nudSecurity.Minimum = intMinSec;
-            nudSecurity.Maximum = intMaxSec;
-            int intComfortsValue = Convert.ToInt32(nudComforts.Value);
-            int intAreaValue = Convert.ToInt32(nudArea.Value);
-            int intSecurityValue = Convert.ToInt32(nudSecurity.Value);
-            int intRoommatesValue = Convert.ToInt32(nudRoommates.Value);
-
-            _blnSkipRefresh = false;
-            //set the Labels for current/maximum
-            Label_SelectAdvancedLifestyle_Base_Comforts.Text = LanguageManager.Instance.GetString("Label_SelectAdvancedLifestyle_Base_Comforts").Replace("{0}", (nudComforts.Value).ToString(GlobalOptions.CultureInfo)).Replace("{1}", nudComforts.Maximum.ToString(GlobalOptions.CultureInfo));
-            Label_SelectAdvancedLifestyle_Base_Securities.Text = LanguageManager.Instance.GetString("Label_SelectAdvancedLifestyle_Base_Security").Replace("{0}", (nudSecurity.Value).ToString(GlobalOptions.CultureInfo)).Replace("{1}", nudSecurity.Maximum.ToString(GlobalOptions.CultureInfo));
-            Label_SelectAdvancedLifestyle_Base_Area.Text = LanguageManager.Instance.GetString("Label_SelectAdvancedLifestyle_Base_Area").Replace("{0}", (nudArea.Value).ToString(GlobalOptions.CultureInfo)).Replace("{1}", nudArea.Maximum.ToString(GlobalOptions.CultureInfo));
-
-            //calculate the total LP
-            objXmlNode = _objXmlDocument.SelectSingleNode("/chummer/lifestylePoints/lifestylePoint[name = \"" + cboBaseLifestyle.SelectedValue + "\"]");
-            intLP += Convert.ToInt32(objXmlNode?["amount"]?.InnerText);
-            intLP -= intComfortsValue - intMinComfort;
-            intLP -= intAreaValue - intMinArea;
-            intLP -= intSecurityValue - intMinSec;
-            intLP += intRoommatesValue;
-            if (cboBaseLifestyle.SelectedValue.ToString() == "Traveler")
-            {
-                intLP += _intTravelerRdmLP;
-            }
-
-            intMultiplier += _objCharacter.Improvements.Where(objImprovement => objImprovement.ImproveType == Improvement.ImprovementType.LifestyleCost).Sum(objImprovement => objImprovement.Value);
-
-            if (cboBaseLifestyle.SelectedValue.ToString() == "Street")
-            {
-                intNuyen += (intComfortsValue - intMinComfort) * 50;
-                intNuyen += (intAreaValue - intMinArea) * 50;
-                intNuyen += (intSecurityValue - intMinSec) * 50;
-            }
-
-			intMultiplier += intRoommatesValue * 10;
-            intMultiplier += (intComfortsValue - intMinComfort) * 10;
-            intMultiplier += (intAreaValue - intMinArea) * 10;
-            intMultiplier += (intSecurityValue - intMinSec) * 10;
-            if (!chkTrustFund.Checked)
-            {
-                // Determine the base Nuyen cost.
-                XmlNode objXmlLifestyle = _objXmlDocument.SelectSingleNode("chummer/lifestyles/lifestyle[name = \"" + cboBaseLifestyle.SelectedValue + "\"]");
-                if (objXmlLifestyle?["cost"] != null)
-                    intBaseNuyen += Convert.ToInt32(objXmlLifestyle["cost"].InnerText);
-                intBaseNuyen += Convert.ToInt32(intBaseNuyen * ((intMultiplier + intMultiplierBaseOnly) / 100.0));
-                intNuyen += intBaseNuyen;
-            }
-            intNuyen += intExtraCostAssets + Convert.ToInt32(intExtraCostAssets * (intMultiplier / 100.0));
-            intNuyen = Convert.ToInt32(Convert.ToDouble(intNuyen, GlobalOptions.InvariantCultureInfo) * Convert.ToDouble(nudPercentage.Value / 100, GlobalOptions.CultureInfo));
-            intNuyen = (intNuyen + intRoommatesValue) / (intRoommatesValue + 1);
-            intNuyen += intExtraCostServicesOutings + Convert.ToInt32(intExtraCostServicesOutings * (intMultiplier / 100.0)); ;
-            intNuyen += intExtraCostContracts;
-			lblTotalLP.Text = intLP.ToString();
-			lblCost.Text = $"{intNuyen:###,###,##0¥}";
-
-			return intNuyen;
-=======
             {
                 intLP -= objQuality.LP;
                 intMultiplier += objQuality.Multiplier;
@@ -1587,7 +955,6 @@
             decNuyen += decExtraCostContracts;
             lblTotalLP.Text = intLP.ToString();
             lblCost.Text = decNuyen.ToString(_objCharacter.Options.NuyenFormat, GlobalOptions.CultureInfo) + '¥';
->>>>>>> 260a47e0
         }
 
         /// <summary>
@@ -1597,33 +964,7 @@
         public void SetLifestyle(Lifestyle objLifestyle)
         {
             _objSourceLifestyle = objLifestyle;
-<<<<<<< HEAD
-            _objType = objLifestyle.StyleType;
-        }
-
-        /// <summary>
-        /// Sort the contents of a TreeView alphabetically.
-        /// </summary>
-        /// <param name="treTree">TreeView to sort.</param>
-        private void SortTree(TreeView treTree)
-        {
-            List<TreeNode> lstNodes = new List<TreeNode>();
-            foreach (TreeNode objNode in treTree.Nodes)
-                lstNodes.Add(objNode);
-            treTree.Nodes.Clear();
-            try
-            {
-                SortByName objSort = new SortByName();
-                lstNodes.Sort(objSort.Compare);
-            }
-            catch (ArgumentException)
-            {
-            }
-            foreach (TreeNode objNode in lstNodes)
-                treTree.Nodes.Add(objNode);
-=======
             StyleType = objLifestyle.StyleType;
->>>>>>> 260a47e0
         }
 
         private void MoveControls()
@@ -1635,15 +976,10 @@
 
             //txtLifestyleName.Left = intLeft + 6;
             //cboBaseLifestyle.Left = intLeft + 6;
-<<<<<<< HEAD
-            //cboBaseLifestyle.Left = intLeft + 6;
-            //cboBaseLifestyle.Left = intLeft + 6;
-=======
 
             lblQualityLp.Left = lblQualityLPLabel.Left + lblQualityLPLabel.Width + 6;
             lblQualityCost.Left = lblQualityCostLabel.Left + lblQualityCostLabel.Width + 6;
             lblQualitySource.Left = lblQualitySourceLabel.Left + lblQualitySourceLabel.Width + 6;
->>>>>>> 260a47e0
         }
         #endregion
     }
