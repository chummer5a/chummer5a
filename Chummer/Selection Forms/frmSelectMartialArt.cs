--- conflicted
+++ resolved
@@ -16,143 +16,6 @@
  *  You can obtain the full source code for Chummer5a at
  *  https://github.com/chummer5a/chummer5a
  */
-<<<<<<< HEAD
-﻿using System;
-using System.Collections.Generic;
-using System.Linq;
-using System.Windows.Forms;
-using System.Xml;
-
-namespace Chummer
-{
-	public partial class frmSelectMartialArt : Form
-	{
-		private string _strSelectedMartialArt = string.Empty;
-
-		private bool _blnAddAgain = false;
-		private string _strForcedValue = string.Empty;
-        private bool _blnShowQualities = false;
-
-		private XmlDocument _objXmlDocument = new XmlDocument();
-		private readonly Character _objCharacter;
-
-		#region Control Events
-		public frmSelectMartialArt(Character objCharacter)
-		{
-			InitializeComponent();
-			LanguageManager.Instance.Load(GlobalOptions.Instance.Language, this);
-			_objCharacter = objCharacter;
-		}
-
-		private void frmSelectMartialArt_Load(object sender, EventArgs e)
-		{
-			foreach (Label objLabel in Controls.OfType<Label>())
-			{
-				if (objLabel.Text.StartsWith("["))
-					objLabel.Text = string.Empty;
-			}
-
-			XmlNodeList objArtList;
-			List<ListItem> lstMartialArt = new List<ListItem>();
-
-			// Load the Martial Arts information.
-			_objXmlDocument = XmlManager.Instance.Load("martialarts.xml");
-
-			// Populate the Martial Arts list.
-			if (string.IsNullOrEmpty(_strForcedValue))
-				objArtList = _objXmlDocument.SelectNodes("/chummer/martialarts/martialart[" + _objCharacter.Options.BookXPath() + "]");
-			else
-				objArtList = _objXmlDocument.SelectNodes("/chummer/martialarts/martialart[name = \"" + _strForcedValue + "\"]");
-			foreach (XmlNode objXmlArt in objArtList)
-			{
-                XmlNode objXmlQuality = objXmlArt["quality"];
-                if ((_blnShowQualities && objXmlQuality != null) || (!_blnShowQualities && objXmlQuality == null))
-                {
-                    ListItem objItem = new ListItem();
-                    objItem.Value = objXmlArt["name"].InnerText;
-                    if (objXmlArt["translate"] != null)
-                        objItem.Name = objXmlArt["translate"].InnerText;
-                    else
-                        objItem.Name = objXmlArt["name"].InnerText;
-                    lstMartialArt.Add(objItem);
-                }
-			}
-			SortListItem objSort = new SortListItem();
-			lstMartialArt.Sort(objSort.Compare);
-            lstMartialArts.BeginUpdate();
-            lstMartialArts.DataSource = null;
-			lstMartialArts.ValueMember = "Value";
-			lstMartialArts.DisplayMember = "Name";
-			lstMartialArts.DataSource = lstMartialArt;
-
-			if (lstMartialArts.Items.Count == 1)
-			{
-				lstMartialArts.SelectedIndex = 0;
-				AcceptForm();
-			}
-            lstMartialArts.EndUpdate();
-        }
-
-		private void cmdOK_Click(object sender, EventArgs e)
-		{
-			if (!string.IsNullOrEmpty(lstMartialArts.Text))
-				AcceptForm();
-		}
-
-		private void cmdCancel_Click(object sender, EventArgs e)
-		{
-			DialogResult = DialogResult.Cancel;
-		}
-
-		private void lstMartialArts_DoubleClick(object sender, EventArgs e)
-		{
-            cmdOK_Click(sender, e);
-        }
-
-		private void lstMartialArts_SelectedIndexChanged(object sender, EventArgs e)
-		{
-			// Populate the Martial Arts list.
-			XmlNode objXmlArt = _objXmlDocument.SelectSingleNode("/chummer/martialarts/martialart[name = \"" + lstMartialArts.SelectedValue + "\"]");
-
-			string strBook = _objCharacter.Options.LanguageBookShort(objXmlArt["source"].InnerText);
-			string strPage = objXmlArt["page"].InnerText;
-			if (objXmlArt["altpage"] != null)
-				strPage = objXmlArt["altpage"].InnerText;
-			lblSource.Text = strBook + " " + strPage;
-
-			tipTooltip.SetToolTip(lblSource, _objCharacter.Options.LanguageBookLong(objXmlArt["source"].InnerText) + " " + LanguageManager.Instance.GetString("String_Page") + " " + strPage);
-		}
-
-		private void cmdOKAdd_Click(object sender, EventArgs e)
-		{
-			_blnAddAgain = true;
-			cmdOK_Click(sender, e);
-		}
-		#endregion
-
-		#region Properties
-		/// <summary>
-		/// Whether or not the user wants to add another item after this one.
-		/// </summary>
-		public bool AddAgain
-		{
-			get
-			{
-				return _blnAddAgain;
-			}
-		}
-
-		/// <summary>
-		/// Martial Art that was selected in the dialogue.
-		/// </summary>
-		public string SelectedMartialArt
-		{
-			get
-			{
-				return _strSelectedMartialArt;
-			}
-		}
-=======
 
 using System;
 using System.Collections.Generic;
@@ -280,53 +143,12 @@
         /// Martial Art that was selected in the dialogue.
         /// </summary>
         public string SelectedMartialArt => _strSelectedMartialArt;
->>>>>>> 260a47e0
 
         /// <summary>
         /// Only show Martial Arts that are provided by a quality
         /// </summary>
         public bool ShowQualities
         {
-<<<<<<< HEAD
-            get
-            {
-                return _blnShowQualities;
-            }
-            set
-            {
-                _blnShowQualities = value;
-            }
-        }
-
-        /// <summary>
-		/// Force a Martial Art to be selected.
-		/// </summary>
-		public string ForcedValue
-		{
-			set
-			{
-				_strForcedValue = value;
-			}
-		}
-		#endregion
-
-		#region Methods
-		/// <summary>
-		/// Accept the selected item and close the form.
-		/// </summary>
-		private void AcceptForm()
-		{
-			_strSelectedMartialArt = lstMartialArts.SelectedValue.ToString();
-			DialogResult = DialogResult.OK;
-		}
-		#endregion
-
-        private void lblSource_Click(object sender, EventArgs e)
-        {
-            CommonFunctions.StaticOpenPDF(lblSource.Text, _objCharacter);
-        }
-	}
-=======
             get => _blnShowQualities;
             set => _blnShowQualities = value;
         }
@@ -355,5 +177,4 @@
         }
         #endregion
     }
->>>>>>> 260a47e0
 }