--- conflicted
+++ resolved
@@ -1,8 +1,4 @@
-<<<<<<< HEAD
-﻿namespace Chummer
-=======
 namespace Chummer
->>>>>>> 260a47e0
 {
     partial class frmSelectCyberware
     {
@@ -17,15 +13,9 @@
         /// <param name="disposing">true if managed resources should be disposed; otherwise, false.</param>
         protected override void Dispose(bool disposing)
         {
-<<<<<<< HEAD
-            if (disposing && (components != null))
-            {
-                components.Dispose();
-=======
             if (disposing)
             {
                 components?.Dispose();
->>>>>>> 260a47e0
             }
             base.Dispose(disposing);
         }
@@ -38,297 +28,6 @@
         /// </summary>
         private void InitializeComponent()
         {
-<<<<<<< HEAD
-			this.cboCategory = new System.Windows.Forms.ComboBox();
-			this.lblCategory = new System.Windows.Forms.Label();
-			this.label1 = new System.Windows.Forms.Label();
-			this.cboGrade = new System.Windows.Forms.ComboBox();
-			this.lstCyberware = new System.Windows.Forms.ListBox();
-			this.lblEssenceLabel = new System.Windows.Forms.Label();
-			this.lblEssence = new System.Windows.Forms.Label();
-			this.lblCapacity = new System.Windows.Forms.Label();
-			this.lblCapacityLabel = new System.Windows.Forms.Label();
-			this.lblAvail = new System.Windows.Forms.Label();
-			this.lblAvailLabel = new System.Windows.Forms.Label();
-			this.lblCost = new System.Windows.Forms.Label();
-			this.lblCostLabel = new System.Windows.Forms.Label();
-			this.lblRatingLabel = new System.Windows.Forms.Label();
-			this.nudRating = new System.Windows.Forms.NumericUpDown();
-			this.cmdOK = new System.Windows.Forms.Button();
-			this.cmdCancel = new System.Windows.Forms.Button();
-			this.lblMaximumCapacity = new System.Windows.Forms.Label();
-			this.cmdOKAdd = new System.Windows.Forms.Button();
-			this.lblSource = new System.Windows.Forms.Label();
-			this.lblSourceLabel = new System.Windows.Forms.Label();
-			this.txtSearch = new System.Windows.Forms.TextBox();
-			this.lblSearchLabel = new System.Windows.Forms.Label();
-			this.chkFree = new System.Windows.Forms.CheckBox();
-			this.nudESSDiscount = new System.Windows.Forms.NumericUpDown();
-			this.lblESSDiscountLabel = new System.Windows.Forms.Label();
-			this.lblESSDiscountPercentLabel = new System.Windows.Forms.Label();
-			this.lblTest = new System.Windows.Forms.Label();
-			this.lblTestLabel = new System.Windows.Forms.Label();
-			this.chkTransgenic = new System.Windows.Forms.CheckBox();
-			this.tipTooltip = new TheArtOfDev.HtmlRenderer.WinForms.HtmlToolTip();
-			this.lblCyberwareNotes = new System.Windows.Forms.Label();
-			this.lblCyberwareNotesLabel = new System.Windows.Forms.Label();
-			this.chkBlackMarketDiscount = new System.Windows.Forms.CheckBox();
-			this.nudMarkup = new System.Windows.Forms.NumericUpDown();
-			this.lblMarkupLabel = new System.Windows.Forms.Label();
-			this.lblMarkupPercentLabel = new System.Windows.Forms.Label();
-			this.chkHideOverAvailLimit = new System.Windows.Forms.CheckBox();
-			this.chkPrototypeTranshuman = new System.Windows.Forms.CheckBox();
-			((System.ComponentModel.ISupportInitialize)(this.nudRating)).BeginInit();
-			((System.ComponentModel.ISupportInitialize)(this.nudESSDiscount)).BeginInit();
-			((System.ComponentModel.ISupportInitialize)(this.nudMarkup)).BeginInit();
-			this.SuspendLayout();
-			// 
-			// cboCategory
-			// 
-			this.cboCategory.DropDownStyle = System.Windows.Forms.ComboBoxStyle.DropDownList;
-			this.cboCategory.FormattingEnabled = true;
-			this.cboCategory.Location = new System.Drawing.Point(70, 6);
-			this.cboCategory.Name = "cboCategory";
-			this.cboCategory.Size = new System.Drawing.Size(182, 21);
-			this.cboCategory.TabIndex = 23;
-			this.cboCategory.SelectedIndexChanged += new System.EventHandler(this.cboCategory_SelectedIndexChanged);
-			// 
-			// lblCategory
-			// 
-			this.lblCategory.AutoSize = true;
-			this.lblCategory.Location = new System.Drawing.Point(12, 9);
-			this.lblCategory.Name = "lblCategory";
-			this.lblCategory.Size = new System.Drawing.Size(52, 13);
-			this.lblCategory.TabIndex = 22;
-			this.lblCategory.Tag = "Label_Category";
-			this.lblCategory.Text = "Category:";
-			this.lblCategory.Click += new System.EventHandler(this.lblCategory_Click);
-			// 
-			// label1
-			// 
-			this.label1.AutoSize = true;
-			this.label1.Location = new System.Drawing.Point(12, 37);
-			this.label1.Name = "label1";
-			this.label1.Size = new System.Drawing.Size(39, 13);
-			this.label1.TabIndex = 24;
-			this.label1.Tag = "Label_Grade";
-			this.label1.Text = "Grade:";
-			// 
-			// cboGrade
-			// 
-			this.cboGrade.DropDownStyle = System.Windows.Forms.ComboBoxStyle.DropDownList;
-			this.cboGrade.FormattingEnabled = true;
-			this.cboGrade.Location = new System.Drawing.Point(70, 34);
-			this.cboGrade.Name = "cboGrade";
-			this.cboGrade.Size = new System.Drawing.Size(182, 21);
-			this.cboGrade.TabIndex = 25;
-			this.cboGrade.SelectedIndexChanged += new System.EventHandler(this.cboGrade_SelectedIndexChanged);
-			// 
-			// lstCyberware
-			// 
-			this.lstCyberware.FormattingEnabled = true;
-			this.lstCyberware.Location = new System.Drawing.Point(12, 59);
-			this.lstCyberware.Name = "lstCyberware";
-			this.lstCyberware.Size = new System.Drawing.Size(240, 342);
-			this.lstCyberware.TabIndex = 26;
-			this.lstCyberware.SelectedIndexChanged += new System.EventHandler(this.lstCyberware_SelectedIndexChanged);
-			this.lstCyberware.DoubleClick += new System.EventHandler(this.lstCyberware_DoubleClick);
-			// 
-			// lblEssenceLabel
-			// 
-			this.lblEssenceLabel.AutoSize = true;
-			this.lblEssenceLabel.Location = new System.Drawing.Point(258, 83);
-			this.lblEssenceLabel.Name = "lblEssenceLabel";
-			this.lblEssenceLabel.Size = new System.Drawing.Size(51, 13);
-			this.lblEssenceLabel.TabIndex = 4;
-			this.lblEssenceLabel.Tag = "Label_Essence";
-			this.lblEssenceLabel.Text = "Essence:";
-			// 
-			// lblEssence
-			// 
-			this.lblEssence.AutoSize = true;
-			this.lblEssence.Location = new System.Drawing.Point(335, 83);
-			this.lblEssence.Name = "lblEssence";
-			this.lblEssence.Size = new System.Drawing.Size(19, 13);
-			this.lblEssence.TabIndex = 5;
-			this.lblEssence.Text = "[0]";
-			// 
-			// lblCapacity
-			// 
-			this.lblCapacity.AutoSize = true;
-			this.lblCapacity.Location = new System.Drawing.Point(335, 105);
-			this.lblCapacity.Name = "lblCapacity";
-			this.lblCapacity.Size = new System.Drawing.Size(19, 13);
-			this.lblCapacity.TabIndex = 10;
-			this.lblCapacity.Text = "[0]";
-			// 
-			// lblCapacityLabel
-			// 
-			this.lblCapacityLabel.AutoSize = true;
-			this.lblCapacityLabel.Location = new System.Drawing.Point(258, 105);
-			this.lblCapacityLabel.Name = "lblCapacityLabel";
-			this.lblCapacityLabel.Size = new System.Drawing.Size(51, 13);
-			this.lblCapacityLabel.TabIndex = 9;
-			this.lblCapacityLabel.Tag = "Label_Capacity";
-			this.lblCapacityLabel.Text = "Capacity:";
-			// 
-			// lblAvail
-			// 
-			this.lblAvail.AutoSize = true;
-			this.lblAvail.Location = new System.Drawing.Point(335, 128);
-			this.lblAvail.Name = "lblAvail";
-			this.lblAvail.Size = new System.Drawing.Size(19, 13);
-			this.lblAvail.TabIndex = 12;
-			this.lblAvail.Text = "[0]";
-			// 
-			// lblAvailLabel
-			// 
-			this.lblAvailLabel.AutoSize = true;
-			this.lblAvailLabel.Location = new System.Drawing.Point(258, 128);
-			this.lblAvailLabel.Name = "lblAvailLabel";
-			this.lblAvailLabel.Size = new System.Drawing.Size(33, 13);
-			this.lblAvailLabel.TabIndex = 11;
-			this.lblAvailLabel.Tag = "Label_Avail";
-			this.lblAvailLabel.Text = "Avail:";
-			// 
-			// lblCost
-			// 
-			this.lblCost.AutoSize = true;
-			this.lblCost.Location = new System.Drawing.Point(335, 150);
-			this.lblCost.Name = "lblCost";
-			this.lblCost.Size = new System.Drawing.Size(19, 13);
-			this.lblCost.TabIndex = 16;
-			this.lblCost.Text = "[0]";
-			// 
-			// lblCostLabel
-			// 
-			this.lblCostLabel.AutoSize = true;
-			this.lblCostLabel.Location = new System.Drawing.Point(258, 150);
-			this.lblCostLabel.Name = "lblCostLabel";
-			this.lblCostLabel.Size = new System.Drawing.Size(31, 13);
-			this.lblCostLabel.TabIndex = 15;
-			this.lblCostLabel.Tag = "Label_Cost";
-			this.lblCostLabel.Text = "Cost:";
-			// 
-			// lblRatingLabel
-			// 
-			this.lblRatingLabel.AutoSize = true;
-			this.lblRatingLabel.Location = new System.Drawing.Point(258, 60);
-			this.lblRatingLabel.Name = "lblRatingLabel";
-			this.lblRatingLabel.Size = new System.Drawing.Size(41, 13);
-			this.lblRatingLabel.TabIndex = 2;
-			this.lblRatingLabel.Tag = "Label_Rating";
-			this.lblRatingLabel.Text = "Rating:";
-			// 
-			// nudRating
-			// 
-			this.nudRating.Location = new System.Drawing.Point(338, 58);
-			this.nudRating.Name = "nudRating";
-			this.nudRating.Size = new System.Drawing.Size(37, 20);
-			this.nudRating.TabIndex = 3;
-			this.nudRating.ValueChanged += new System.EventHandler(this.nudRating_ValueChanged);
-			// 
-			// cmdOK
-			// 
-			this.cmdOK.Location = new System.Drawing.Point(463, 378);
-			this.cmdOK.Name = "cmdOK";
-			this.cmdOK.Size = new System.Drawing.Size(75, 23);
-			this.cmdOK.TabIndex = 27;
-			this.cmdOK.Tag = "String_OK";
-			this.cmdOK.Text = "OK";
-			this.cmdOK.UseVisualStyleBackColor = true;
-			this.cmdOK.Click += new System.EventHandler(this.cmdOK_Click);
-			// 
-			// cmdCancel
-			// 
-			this.cmdCancel.DialogResult = System.Windows.Forms.DialogResult.Cancel;
-			this.cmdCancel.Location = new System.Drawing.Point(382, 378);
-			this.cmdCancel.Name = "cmdCancel";
-			this.cmdCancel.Size = new System.Drawing.Size(75, 23);
-			this.cmdCancel.TabIndex = 29;
-			this.cmdCancel.Tag = "String_Cancel";
-			this.cmdCancel.Text = "Cancel";
-			this.cmdCancel.UseVisualStyleBackColor = true;
-			this.cmdCancel.Click += new System.EventHandler(this.cmdCancel_Click);
-			// 
-			// lblMaximumCapacity
-			// 
-			this.lblMaximumCapacity.AutoSize = true;
-			this.lblMaximumCapacity.Location = new System.Drawing.Point(258, 206);
-			this.lblMaximumCapacity.Name = "lblMaximumCapacity";
-			this.lblMaximumCapacity.Size = new System.Drawing.Size(101, 13);
-			this.lblMaximumCapacity.TabIndex = 19;
-			this.lblMaximumCapacity.Text = "[Maximum Capacity]";
-			// 
-			// cmdOKAdd
-			// 
-			this.cmdOKAdd.Location = new System.Drawing.Point(462, 349);
-			this.cmdOKAdd.Name = "cmdOKAdd";
-			this.cmdOKAdd.Size = new System.Drawing.Size(75, 23);
-			this.cmdOKAdd.TabIndex = 28;
-			this.cmdOKAdd.Tag = "String_AddMore";
-			this.cmdOKAdd.Text = "&Add && More";
-			this.cmdOKAdd.UseVisualStyleBackColor = true;
-			this.cmdOKAdd.Click += new System.EventHandler(this.cmdOKAdd_Click);
-			// 
-			// lblSource
-			// 
-			this.lblSource.AutoSize = true;
-			this.lblSource.Location = new System.Drawing.Point(308, 232);
-			this.lblSource.Name = "lblSource";
-			this.lblSource.Size = new System.Drawing.Size(47, 13);
-			this.lblSource.TabIndex = 21;
-			this.lblSource.Text = "[Source]";
-			this.lblSource.Click += new System.EventHandler(this.lblSource_Click);
-			// 
-			// lblSourceLabel
-			// 
-			this.lblSourceLabel.AutoSize = true;
-			this.lblSourceLabel.Location = new System.Drawing.Point(258, 232);
-			this.lblSourceLabel.Name = "lblSourceLabel";
-			this.lblSourceLabel.Size = new System.Drawing.Size(44, 13);
-			this.lblSourceLabel.TabIndex = 20;
-			this.lblSourceLabel.Tag = "Label_Source";
-			this.lblSourceLabel.Text = "Source:";
-			// 
-			// txtSearch
-			// 
-			this.txtSearch.Location = new System.Drawing.Point(364, 6);
-			this.txtSearch.Name = "txtSearch";
-			this.txtSearch.Size = new System.Drawing.Size(174, 20);
-			this.txtSearch.TabIndex = 1;
-			this.txtSearch.TextChanged += new System.EventHandler(this.txtSearch_TextChanged);
-			this.txtSearch.KeyDown += new System.Windows.Forms.KeyEventHandler(this.txtSearch_KeyDown);
-			this.txtSearch.KeyUp += new System.Windows.Forms.KeyEventHandler(this.txtSearch_KeyUp);
-			// 
-			// lblSearchLabel
-			// 
-			this.lblSearchLabel.AutoSize = true;
-			this.lblSearchLabel.Location = new System.Drawing.Point(314, 9);
-			this.lblSearchLabel.Name = "lblSearchLabel";
-			this.lblSearchLabel.Size = new System.Drawing.Size(44, 13);
-			this.lblSearchLabel.TabIndex = 0;
-			this.lblSearchLabel.Tag = "Label_Search";
-			this.lblSearchLabel.Text = "&Search:";
-			// 
-			// chkFree
-			// 
-			this.chkFree.AutoSize = true;
-			this.chkFree.Location = new System.Drawing.Point(261, 176);
-			this.chkFree.Name = "chkFree";
-			this.chkFree.Size = new System.Drawing.Size(50, 17);
-			this.chkFree.TabIndex = 17;
-			this.chkFree.Tag = "Checkbox_Free";
-			this.chkFree.Text = "Free!";
-			this.chkFree.UseVisualStyleBackColor = true;
-			this.chkFree.Visible = false;
-			this.chkFree.CheckedChanged += new System.EventHandler(this.chkFree_CheckedChanged);
-			// 
-			// nudESSDiscount
-			// 
-			this.nudESSDiscount.Location = new System.Drawing.Point(483, 81);
-			this.nudESSDiscount.Minimum = new decimal(new int[] {
-=======
             this.cboCategory = new System.Windows.Forms.ComboBox();
             this.lblCategory = new System.Windows.Forms.Label();
             this.label1 = new System.Windows.Forms.Label();
@@ -617,120 +316,10 @@
             this.nudESSDiscount.DecimalPlaces = 2;
             this.nudESSDiscount.Location = new System.Drawing.Point(481, 81);
             this.nudESSDiscount.Minimum = new decimal(new int[] {
->>>>>>> 260a47e0
             100,
             0,
             0,
             -2147483648});
-<<<<<<< HEAD
-			this.nudESSDiscount.Name = "nudESSDiscount";
-			this.nudESSDiscount.Size = new System.Drawing.Size(37, 20);
-			this.nudESSDiscount.TabIndex = 7;
-			this.nudESSDiscount.ValueChanged += new System.EventHandler(this.nudESSDiscount_ValueChanged);
-			// 
-			// lblESSDiscountLabel
-			// 
-			this.lblESSDiscountLabel.AutoSize = true;
-			this.lblESSDiscountLabel.Location = new System.Drawing.Point(381, 83);
-			this.lblESSDiscountLabel.Name = "lblESSDiscountLabel";
-			this.lblESSDiscountLabel.Size = new System.Drawing.Size(96, 13);
-			this.lblESSDiscountLabel.TabIndex = 6;
-			this.lblESSDiscountLabel.Tag = "Label_SelectCyberware_ESSDiscount";
-			this.lblESSDiscountLabel.Text = "Essence Discount:";
-			// 
-			// lblESSDiscountPercentLabel
-			// 
-			this.lblESSDiscountPercentLabel.AutoSize = true;
-			this.lblESSDiscountPercentLabel.Location = new System.Drawing.Point(520, 80);
-			this.lblESSDiscountPercentLabel.Name = "lblESSDiscountPercentLabel";
-			this.lblESSDiscountPercentLabel.Size = new System.Drawing.Size(15, 13);
-			this.lblESSDiscountPercentLabel.TabIndex = 8;
-			this.lblESSDiscountPercentLabel.Text = "%";
-			// 
-			// lblTest
-			// 
-			this.lblTest.AutoSize = true;
-			this.lblTest.Location = new System.Drawing.Point(432, 128);
-			this.lblTest.Name = "lblTest";
-			this.lblTest.Size = new System.Drawing.Size(19, 13);
-			this.lblTest.TabIndex = 14;
-			this.lblTest.Text = "[0]";
-			// 
-			// lblTestLabel
-			// 
-			this.lblTestLabel.AutoSize = true;
-			this.lblTestLabel.Location = new System.Drawing.Point(381, 128);
-			this.lblTestLabel.Name = "lblTestLabel";
-			this.lblTestLabel.Size = new System.Drawing.Size(31, 13);
-			this.lblTestLabel.TabIndex = 13;
-			this.lblTestLabel.Tag = "Label_Test";
-			this.lblTestLabel.Text = "Test:";
-			// 
-			// chkTransgenic
-			// 
-			this.chkTransgenic.AutoSize = true;
-			this.chkTransgenic.Location = new System.Drawing.Point(382, 202);
-			this.chkTransgenic.Name = "chkTransgenic";
-			this.chkTransgenic.Size = new System.Drawing.Size(115, 17);
-			this.chkTransgenic.TabIndex = 18;
-			this.chkTransgenic.Tag = "Checkbox_Transgenic";
-			this.chkTransgenic.Text = "Add as Transgenic";
-			this.chkTransgenic.UseVisualStyleBackColor = true;
-			this.chkTransgenic.Visible = false;
-			this.chkTransgenic.CheckedChanged += new System.EventHandler(this.chkTransgenic_CheckedChanged);
-			// 
-			// tipTooltip
-			// 
-			this.tipTooltip.AllowLinksHandling = true;
-			this.tipTooltip.AutoPopDelay = 10000;
-			this.tipTooltip.BaseStylesheet = null;
-			this.tipTooltip.InitialDelay = 250;
-			this.tipTooltip.IsBalloon = true;
-			this.tipTooltip.MaximumSize = new System.Drawing.Size(0, 0);
-			this.tipTooltip.OwnerDraw = true;
-			this.tipTooltip.ReshowDelay = 100;
-			this.tipTooltip.TooltipCssClass = "htmltooltip";
-			this.tipTooltip.ToolTipIcon = System.Windows.Forms.ToolTipIcon.Info;
-			this.tipTooltip.ToolTipTitle = "Chummer Help";
-			// 
-			// lblCyberwareNotes
-			// 
-			this.lblCyberwareNotes.Location = new System.Drawing.Point(308, 258);
-			this.lblCyberwareNotes.Name = "lblCyberwareNotes";
-			this.lblCyberwareNotes.Size = new System.Drawing.Size(229, 88);
-			this.lblCyberwareNotes.TabIndex = 31;
-			this.lblCyberwareNotes.Text = "[Notes]";
-			this.lblCyberwareNotes.Visible = false;
-			// 
-			// lblCyberwareNotesLabel
-			// 
-			this.lblCyberwareNotesLabel.AutoSize = true;
-			this.lblCyberwareNotesLabel.Location = new System.Drawing.Point(258, 258);
-			this.lblCyberwareNotesLabel.Name = "lblCyberwareNotesLabel";
-			this.lblCyberwareNotesLabel.Size = new System.Drawing.Size(38, 13);
-			this.lblCyberwareNotesLabel.TabIndex = 30;
-			this.lblCyberwareNotesLabel.Tag = "Menu_Notes";
-			this.lblCyberwareNotesLabel.Text = "Notes:";
-			this.lblCyberwareNotesLabel.Visible = false;
-			// 
-			// chkBlackMarketDiscount
-			// 
-			this.chkBlackMarketDiscount.AutoSize = true;
-			this.chkBlackMarketDiscount.Location = new System.Drawing.Point(382, 176);
-			this.chkBlackMarketDiscount.Name = "chkBlackMarketDiscount";
-			this.chkBlackMarketDiscount.Size = new System.Drawing.Size(163, 17);
-			this.chkBlackMarketDiscount.TabIndex = 39;
-			this.chkBlackMarketDiscount.Tag = "Checkbox_BlackMarketDiscount";
-			this.chkBlackMarketDiscount.Text = "Black Market Discount (10%)";
-			this.chkBlackMarketDiscount.UseVisualStyleBackColor = true;
-			this.chkBlackMarketDiscount.Visible = false;
-			this.chkBlackMarketDiscount.CheckedChanged += new System.EventHandler(this.chkBlackMarketDiscount_CheckedChanged);
-			// 
-			// nudMarkup
-			// 
-			this.nudMarkup.Location = new System.Drawing.Point(483, 104);
-			this.nudMarkup.Maximum = new decimal(new int[] {
-=======
             this.nudESSDiscount.Name = "nudESSDiscount";
             this.nudESSDiscount.Size = new System.Drawing.Size(46, 20);
             this.nudESSDiscount.TabIndex = 7;
@@ -812,130 +401,15 @@
             this.nudMarkup.DecimalPlaces = 2;
             this.nudMarkup.Location = new System.Drawing.Point(481, 104);
             this.nudMarkup.Maximum = new decimal(new int[] {
->>>>>>> 260a47e0
             1000,
             0,
             0,
             0});
-<<<<<<< HEAD
-			this.nudMarkup.Minimum = new decimal(new int[] {
-=======
             this.nudMarkup.Minimum = new decimal(new int[] {
->>>>>>> 260a47e0
             99,
             0,
             0,
             -2147483648});
-<<<<<<< HEAD
-			this.nudMarkup.Name = "nudMarkup";
-			this.nudMarkup.Size = new System.Drawing.Size(37, 20);
-			this.nudMarkup.TabIndex = 41;
-			this.nudMarkup.ValueChanged += new System.EventHandler(this.nudMarkup_ValueChanged);
-			// 
-			// lblMarkupLabel
-			// 
-			this.lblMarkupLabel.AutoSize = true;
-			this.lblMarkupLabel.Location = new System.Drawing.Point(431, 104);
-			this.lblMarkupLabel.Name = "lblMarkupLabel";
-			this.lblMarkupLabel.Size = new System.Drawing.Size(46, 13);
-			this.lblMarkupLabel.TabIndex = 40;
-			this.lblMarkupLabel.Tag = "Label_SelectGear_Markup";
-			this.lblMarkupLabel.Text = "Markup:";
-			// 
-			// lblMarkupPercentLabel
-			// 
-			this.lblMarkupPercentLabel.AutoSize = true;
-			this.lblMarkupPercentLabel.Location = new System.Drawing.Point(520, 104);
-			this.lblMarkupPercentLabel.Name = "lblMarkupPercentLabel";
-			this.lblMarkupPercentLabel.Size = new System.Drawing.Size(15, 13);
-			this.lblMarkupPercentLabel.TabIndex = 42;
-			this.lblMarkupPercentLabel.Text = "%";
-			// 
-			// chkHideOverAvailLimit
-			// 
-			this.chkHideOverAvailLimit.AutoSize = true;
-			this.chkHideOverAvailLimit.Location = new System.Drawing.Point(258, 353);
-			this.chkHideOverAvailLimit.Name = "chkHideOverAvailLimit";
-			this.chkHideOverAvailLimit.Size = new System.Drawing.Size(175, 17);
-			this.chkHideOverAvailLimit.TabIndex = 65;
-			this.chkHideOverAvailLimit.Tag = "Checkbox_HideOverAvailLimit";
-			this.chkHideOverAvailLimit.Text = "Hide Items Over Avail Limit ({0})";
-			this.chkHideOverAvailLimit.UseVisualStyleBackColor = true;
-			this.chkHideOverAvailLimit.CheckedChanged += new System.EventHandler(this.chkHideOverAvailLimit_CheckedChanged);
-			// 
-			// chkPrototypeTranshuman
-			// 
-			this.chkPrototypeTranshuman.AutoSize = true;
-			this.chkPrototypeTranshuman.Location = new System.Drawing.Point(382, 59);
-			this.chkPrototypeTranshuman.Name = "chkPrototypeTranshuman";
-			this.chkPrototypeTranshuman.Size = new System.Drawing.Size(133, 17);
-			this.chkPrototypeTranshuman.TabIndex = 66;
-			this.chkPrototypeTranshuman.Tag = "Checkbox_PrototypeTranshuman";
-			this.chkPrototypeTranshuman.Text = "Prototype Transhuman";
-			this.chkPrototypeTranshuman.UseVisualStyleBackColor = true;
-			this.chkPrototypeTranshuman.Visible = false;
-			this.chkPrototypeTranshuman.CheckedChanged += new System.EventHandler(this.chkPrototypeTranshuman_CheckedChanged);
-			// 
-			// frmSelectCyberware
-			// 
-			this.AcceptButton = this.cmdOK;
-			this.AutoScaleDimensions = new System.Drawing.SizeF(6F, 13F);
-			this.AutoScaleMode = System.Windows.Forms.AutoScaleMode.Font;
-			this.CancelButton = this.cmdCancel;
-			this.ClientSize = new System.Drawing.Size(549, 417);
-			this.Controls.Add(this.chkPrototypeTranshuman);
-			this.Controls.Add(this.chkHideOverAvailLimit);
-			this.Controls.Add(this.nudMarkup);
-			this.Controls.Add(this.lblMarkupLabel);
-			this.Controls.Add(this.lblMarkupPercentLabel);
-			this.Controls.Add(this.chkBlackMarketDiscount);
-			this.Controls.Add(this.lblCyberwareNotes);
-			this.Controls.Add(this.lblCyberwareNotesLabel);
-			this.Controls.Add(this.chkTransgenic);
-			this.Controls.Add(this.lblTest);
-			this.Controls.Add(this.lblTestLabel);
-			this.Controls.Add(this.nudESSDiscount);
-			this.Controls.Add(this.lblESSDiscountLabel);
-			this.Controls.Add(this.chkFree);
-			this.Controls.Add(this.txtSearch);
-			this.Controls.Add(this.lblSearchLabel);
-			this.Controls.Add(this.lblSource);
-			this.Controls.Add(this.lblSourceLabel);
-			this.Controls.Add(this.cmdOKAdd);
-			this.Controls.Add(this.lblMaximumCapacity);
-			this.Controls.Add(this.cmdCancel);
-			this.Controls.Add(this.cmdOK);
-			this.Controls.Add(this.nudRating);
-			this.Controls.Add(this.lblRatingLabel);
-			this.Controls.Add(this.lblCost);
-			this.Controls.Add(this.lblCostLabel);
-			this.Controls.Add(this.lblAvail);
-			this.Controls.Add(this.lblAvailLabel);
-			this.Controls.Add(this.lblCapacity);
-			this.Controls.Add(this.lblCapacityLabel);
-			this.Controls.Add(this.lblEssence);
-			this.Controls.Add(this.lblEssenceLabel);
-			this.Controls.Add(this.lstCyberware);
-			this.Controls.Add(this.label1);
-			this.Controls.Add(this.cboGrade);
-			this.Controls.Add(this.lblCategory);
-			this.Controls.Add(this.cboCategory);
-			this.Controls.Add(this.lblESSDiscountPercentLabel);
-			this.FormBorderStyle = System.Windows.Forms.FormBorderStyle.FixedDialog;
-			this.MaximizeBox = false;
-			this.MinimizeBox = false;
-			this.Name = "frmSelectCyberware";
-			this.ShowInTaskbar = false;
-			this.StartPosition = System.Windows.Forms.FormStartPosition.CenterParent;
-			this.Tag = "Title_SelectCyberware";
-			this.Text = "Select Cyberware";
-			this.Load += new System.EventHandler(this.frmSelectCyberware_Load);
-			((System.ComponentModel.ISupportInitialize)(this.nudRating)).EndInit();
-			((System.ComponentModel.ISupportInitialize)(this.nudESSDiscount)).EndInit();
-			((System.ComponentModel.ISupportInitialize)(this.nudMarkup)).EndInit();
-			this.ResumeLayout(false);
-			this.PerformLayout();
-=======
             this.nudMarkup.Name = "nudMarkup";
             this.nudMarkup.Size = new System.Drawing.Size(46, 20);
             this.nudMarkup.TabIndex = 41;
@@ -1058,7 +532,6 @@
             ((System.ComponentModel.ISupportInitialize)(this.nudMarkup)).EndInit();
             this.ResumeLayout(false);
             this.PerformLayout();
->>>>>>> 260a47e0
 
         }
 
@@ -1078,34 +551,6 @@
         private System.Windows.Forms.Label lblCost;
         private System.Windows.Forms.Label lblCostLabel;
         private System.Windows.Forms.Label lblRatingLabel;
-<<<<<<< HEAD
-		private System.Windows.Forms.NumericUpDown nudRating;
-		private System.Windows.Forms.Button cmdOK;
-		private System.Windows.Forms.Button cmdCancel;
-		private System.Windows.Forms.Label lblMaximumCapacity;
-		private System.Windows.Forms.Button cmdOKAdd;
-		private System.Windows.Forms.Label lblSource;
-		private System.Windows.Forms.Label lblSourceLabel;
-		private System.Windows.Forms.TextBox txtSearch;
-		private System.Windows.Forms.Label lblSearchLabel;
-		private System.Windows.Forms.CheckBox chkFree;
-		private System.Windows.Forms.NumericUpDown nudESSDiscount;
-		private System.Windows.Forms.Label lblESSDiscountLabel;
-		private System.Windows.Forms.Label lblESSDiscountPercentLabel;
-		private System.Windows.Forms.Label lblTest;
-		private System.Windows.Forms.Label lblTestLabel;
-		private System.Windows.Forms.CheckBox chkTransgenic;
-		private TheArtOfDev.HtmlRenderer.WinForms.HtmlToolTip tipTooltip;
-		private System.Windows.Forms.Label lblCyberwareNotes;
-		private System.Windows.Forms.Label lblCyberwareNotesLabel;
-		private System.Windows.Forms.CheckBox chkBlackMarketDiscount;
-		private System.Windows.Forms.NumericUpDown nudMarkup;
-		private System.Windows.Forms.Label lblMarkupLabel;
-		private System.Windows.Forms.Label lblMarkupPercentLabel;
-        private System.Windows.Forms.CheckBox chkHideOverAvailLimit;
-		private System.Windows.Forms.CheckBox chkPrototypeTranshuman;
-	}
-=======
         private System.Windows.Forms.NumericUpDown nudRating;
         private System.Windows.Forms.Button cmdOK;
         private System.Windows.Forms.Button cmdCancel;
@@ -1131,5 +576,4 @@
         private System.Windows.Forms.CheckBox chkPrototypeTranshuman;
         private System.Windows.Forms.CheckBox chkHideBannedGrades;
     }
->>>>>>> 260a47e0
 }