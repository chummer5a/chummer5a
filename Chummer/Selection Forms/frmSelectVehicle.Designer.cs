--- conflicted
+++ resolved
@@ -28,10 +28,6 @@
 		/// </summary>
 		private void InitializeComponent()
 		{
-<<<<<<< HEAD
-            this.components = new System.ComponentModel.Container();
-=======
->>>>>>> 59b780a7
             this.txtSearch = new System.Windows.Forms.TextBox();
             this.lblSearchLabel = new System.Windows.Forms.Label();
             this.lblVehiclePilot = new System.Windows.Forms.Label();
@@ -74,10 +70,7 @@
             this.chkBlackMarketDiscount = new System.Windows.Forms.CheckBox();
             this.lblVehicleSeatsLabel = new System.Windows.Forms.Label();
             this.lblVehicleSeats = new System.Windows.Forms.Label();
-<<<<<<< HEAD
-=======
             this.chkHideOverAvailLimit = new System.Windows.Forms.CheckBox();
->>>>>>> 59b780a7
             ((System.ComponentModel.ISupportInitialize)(this.nudUsedVehicleDiscount)).BeginInit();
             ((System.ComponentModel.ISupportInitialize)(this.nudMarkup)).BeginInit();
             this.SuspendLayout();
@@ -485,12 +478,6 @@
             // 
             // tipTooltip
             // 
-<<<<<<< HEAD
-            this.tipTooltip.AutoPopDelay = 10000;
-            this.tipTooltip.InitialDelay = 250;
-            this.tipTooltip.IsBalloon = true;
-            this.tipTooltip.ReshowDelay = 100;
-=======
             this.tipTooltip.AllowLinksHandling = true;
             this.tipTooltip.AutoPopDelay = 10000;
             this.tipTooltip.BaseStylesheet = null;
@@ -500,7 +487,6 @@
             this.tipTooltip.OwnerDraw = true;
             this.tipTooltip.ReshowDelay = 100;
             this.tipTooltip.TooltipCssClass = "htmltooltip";
->>>>>>> 59b780a7
             this.tipTooltip.ToolTipIcon = System.Windows.Forms.ToolTipIcon.Info;
             this.tipTooltip.ToolTipTitle = "Chummer Help";
             // 
@@ -536,8 +522,6 @@
             this.lblVehicleSeats.TabIndex = 40;
             this.lblVehicleSeats.Text = "[Seats]";
             // 
-<<<<<<< HEAD
-=======
             // chkHideOverAvailLimit
             // 
             this.chkHideOverAvailLimit.AutoSize = true;
@@ -550,7 +534,6 @@
             this.chkHideOverAvailLimit.UseVisualStyleBackColor = true;
             this.chkHideOverAvailLimit.CheckedChanged += new System.EventHandler(this.cboCategory_SelectedIndexChanged);
             // 
->>>>>>> 59b780a7
             // frmSelectVehicle
             // 
             this.AcceptButton = this.cmdOK;
@@ -558,10 +541,7 @@
             this.AutoScaleMode = System.Windows.Forms.AutoScaleMode.Font;
             this.CancelButton = this.cmdCancel;
             this.ClientSize = new System.Drawing.Size(735, 412);
-<<<<<<< HEAD
-=======
             this.Controls.Add(this.chkHideOverAvailLimit);
->>>>>>> 59b780a7
             this.Controls.Add(this.lblVehicleSeats);
             this.Controls.Add(this.lblVehicleSeatsLabel);
             this.Controls.Add(this.chkBlackMarketDiscount);
@@ -663,9 +643,6 @@
 		private System.Windows.Forms.CheckBox chkBlackMarketDiscount;
         private System.Windows.Forms.Label lblVehicleSeatsLabel;
         private System.Windows.Forms.Label lblVehicleSeats;
-<<<<<<< HEAD
-=======
         private System.Windows.Forms.CheckBox chkHideOverAvailLimit;
->>>>>>> 59b780a7
     }
 }