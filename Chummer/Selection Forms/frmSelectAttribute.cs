--- conflicted
+++ resolved
@@ -1,8 +1,4 @@
-<<<<<<< HEAD
-/*  This file is part of Chummer5a.
-=======
 ﻿/*  This file is part of Chummer5a.
->>>>>>> 260a47e0
  *
  *  Chummer5a is free software: you can redistribute it and/or modify
  *  it under the terms of the GNU General Public License as published by
@@ -20,15 +16,9 @@
  *  You can obtain the full source code for Chummer5a at
  *  https://github.com/chummer5a/chummer5a
  */
-<<<<<<< HEAD
-﻿using System;
-using System.Collections.Generic;
-using System.Windows.Forms;
-=======
  using System;
 using System.Collections.Generic;
  using System.Windows.Forms;
->>>>>>> 260a47e0
 
 namespace Chummer
 {
@@ -36,64 +26,6 @@
     {
         private string _strReturnValue = string.Empty;
 
-<<<<<<< HEAD
-		private List<ListItem> _lstAttributes = new List<ListItem>();
-
-		#region Control Events
-		public frmSelectAttribute()
-        {
-            InitializeComponent();
-			LanguageManager.Instance.Load(GlobalOptions.Instance.Language, this);
-
-			// Build the list of Attributes.
-			ListItem objBOD = new ListItem();
-			ListItem objAGI = new ListItem();
-			ListItem objREA = new ListItem();
-			ListItem objSTR = new ListItem();
-			ListItem objCHA = new ListItem();
-			ListItem objINT = new ListItem();
-			ListItem objLOG = new ListItem();
-			ListItem objWIL = new ListItem();
-			ListItem objEDG = new ListItem();
-			objBOD.Value = "BOD";
-			objBOD.Name = LanguageManager.Instance.GetString("String_AttributeBODShort");
-			objAGI.Value = "AGI";
-			objAGI.Name = LanguageManager.Instance.GetString("String_AttributeAGIShort");
-			objREA.Value = "REA";
-			objREA.Name = LanguageManager.Instance.GetString("String_AttributeREAShort");
-			objSTR.Value = "STR";
-			objSTR.Name = LanguageManager.Instance.GetString("String_AttributeSTRShort");
-			objCHA.Value = "CHA";
-			objCHA.Name = LanguageManager.Instance.GetString("String_AttributeCHAShort");
-			objINT.Value = "INT";
-			objINT.Name = LanguageManager.Instance.GetString("String_AttributeINTShort");
-			objLOG.Value = "LOG";
-			objLOG.Name = LanguageManager.Instance.GetString("String_AttributeLOGShort");
-			objWIL.Value = "WIL";
-			objWIL.Name = LanguageManager.Instance.GetString("String_AttributeWILShort");
-			objEDG.Value = "EDG";
-			objEDG.Name = LanguageManager.Instance.GetString("String_AttributeEDGShort");
-			_lstAttributes.Add(objBOD);
-			_lstAttributes.Add(objAGI);
-			_lstAttributes.Add(objREA);
-			_lstAttributes.Add(objSTR);
-			_lstAttributes.Add(objCHA);
-			_lstAttributes.Add(objINT);
-			_lstAttributes.Add(objLOG);
-			_lstAttributes.Add(objWIL);
-			_lstAttributes.Add(objEDG);
-
-            cboAttribute.BeginUpdate();
-            cboAttribute.ValueMember = "Value";
-			cboAttribute.DisplayMember = "Name";
-			cboAttribute.DataSource = _lstAttributes;
-            cboAttribute.EndUpdate();
-        }
-
-		private void cmdOK_Click(object sender, EventArgs e)
-        {
-			_strReturnValue = cboAttribute.SelectedValue.ToString();
-=======
         private readonly List<ListItem> _lstAttributes;
 
         #region Control Events
@@ -126,50 +58,21 @@
         private void cmdOK_Click(object sender, EventArgs e)
         {
             _strReturnValue = cboAttribute.SelectedValue.ToString();
->>>>>>> 260a47e0
             DialogResult = DialogResult.OK;
         }
 
         private void frmSelectAttribute_Load(object sender, EventArgs e)
         {
-<<<<<<< HEAD
-            // Select the first Attribute in the list.
-            cboAttribute.SelectedIndex = 0;
-=======
             if (_lstAttributes.Count == 1)
             {
                 cmdOK_Click(sender, e);
             }
->>>>>>> 260a47e0
         }
 
         private void cmdCancel_Click(object sender, EventArgs e)
         {
             DialogResult = DialogResult.Cancel;
         }
-<<<<<<< HEAD
-
-		private void frmSelectAttribute_Shown(object sender, EventArgs e)
-		{
-			// If only a single Attribute is in the list when the form is shown,
-			// click the OK button since the user really doesn't have a choice.
-			if (cboAttribute.Items.Count == 1)
-				cmdOK_Click(sender, e);
-		}
-		#endregion
-
-		#region Properties
-		/// <summary>
-        /// Attribute that was selected in the dialogue.
-        /// </summary>
-        public string SelectedAttribute
-        {
-            get
-            {
-                return _strReturnValue;
-            }
-        }
-=======
         #endregion
 
         #region Properties
@@ -177,162 +80,12 @@
         /// Attribute that was selected in the dialogue.
         /// </summary>
         public string SelectedAttribute => _strReturnValue;
->>>>>>> 260a47e0
 
         /// <summary>
         /// Description to display on the form.
         /// </summary>
         public string Description
         {
-<<<<<<< HEAD
-            set
-            {
-                lblDescription.Text = value;
-            }
-        }
-
-		/// <summary>
-		/// Whether or not the Do not affect Metatype Maximum checkbox should be shown on the form.
-		/// </summary>
-		public bool ShowMetatypeMaximum
-		{
-			set
-			{
-				chkDoNotAffectMetatypeMaximum.Visible = value;
-			}
-		}
-
-		/// <summary>
-		/// Whether or not the Metatype Maximum value should be affected as well.
-		/// </summary>
-		public bool DoNotAffectMetatypeMaximum
-		{
-			get
-			{
-				return chkDoNotAffectMetatypeMaximum.Checked;
-			}
-		}
-		#endregion
-
-		#region Methods
-		/// <summary>
-        /// Add MAG to the list of selectable Attributes.
-        /// </summary>
-        public void AddMAG()
-        {
-			ListItem objMAG = new ListItem();
-			objMAG.Value = "MAG";
-			objMAG.Name = LanguageManager.Instance.GetString("String_AttributeMAGShort");
-			_lstAttributes.Add(objMAG);
-            cboAttribute.BeginUpdate();
-            cboAttribute.DataSource = null;
-			cboAttribute.ValueMember = "Value";
-			cboAttribute.DisplayMember = "Name";
-            cboAttribute.DataSource = _lstAttributes;
-            cboAttribute.EndUpdate();
-        }
-
-        /// <summary>
-        /// Add RES to the list of selectable Attributes.
-        /// </summary>
-        public void AddRES()
-        {
-			ListItem objRES = new ListItem();
-			objRES.Value = "RES";
-			objRES.Name = LanguageManager.Instance.GetString("String_AttributeRESShort");
-			_lstAttributes.Add(objRES);
-            cboAttribute.BeginUpdate();
-            cboAttribute.DataSource = null;
-            cboAttribute.ValueMember = "Value";
-            cboAttribute.DisplayMember = "Name";
-            cboAttribute.DataSource = _lstAttributes;
-            cboAttribute.EndUpdate();
-        }
-
-        /// <summary>
-        /// Add DEP to the list of selectable Attributes.
-        /// </summary>
-        public void AddDEP()
-        {
-            ListItem objDEP = new ListItem();
-            objDEP.Value = "DEP";
-            objDEP.Name = LanguageManager.Instance.GetString("String_AttributeDEPShort");
-            _lstAttributes.Add(objDEP);
-            cboAttribute.BeginUpdate();
-            cboAttribute.DataSource = null;
-            cboAttribute.ValueMember = "Value";
-            cboAttribute.DisplayMember = "Name";
-            cboAttribute.DataSource = _lstAttributes;
-            cboAttribute.EndUpdate();
-        }
-
-        /// <summary>
-        /// Limit the list to a single Attribute.
-        /// </summary>
-        /// <param name="strValue">Single Attribute to display.</param>
-        public void SingleAttribute(string strValue)
-		{
-			List<ListItem> lstItems = new List<ListItem>();
-			ListItem objItem = new ListItem();
-			objItem.Value = strValue;
-			objItem.Name = strValue;
-			lstItems.Add(objItem);
-            cboAttribute.BeginUpdate();
-            cboAttribute.DataSource = null;
-			cboAttribute.ValueMember = "Value";
-			cboAttribute.DisplayMember = "Name";
-			cboAttribute.DataSource = lstItems;
-            cboAttribute.EndUpdate();
-        }
-
-		/// <summary>
-		/// Limit the list to a few Attributes.
-		/// </summary>
-		/// <param name="strValue">List of Attributes.</param>
-		public void LimitToList(List<string> strValue)
-		{
-			_lstAttributes.Clear();
-			foreach (string strAttribute in strValue)
-			{
-				ListItem objItem = new ListItem();
-				objItem.Value = strAttribute;
-				objItem.Name = LanguageManager.Instance.GetString("String_Attribute" + strAttribute + "Short");
-				_lstAttributes.Add(objItem);
-			}
-            cboAttribute.BeginUpdate();
-            cboAttribute.DataSource = null;
-            cboAttribute.ValueMember = "Value";
-            cboAttribute.DisplayMember = "Name";
-            cboAttribute.DataSource = _lstAttributes;
-            cboAttribute.EndUpdate();
-        }
-
-		/// <summary>
-		/// Exclude the list of Attributes.
-		/// </summary>
-		/// <param name="strValue">List of Attributes.</param>
-		public void RemoveFromList(List<string> strValue)
-		{
-			foreach (string strAttribute in strValue)
-			{
-				foreach (ListItem objItem in _lstAttributes)
-				{
-					if (objItem.Value == strAttribute)
-					{
-						_lstAttributes.Remove(objItem);
-						break;
-					}
-				}
-			}
-            cboAttribute.BeginUpdate();
-            cboAttribute.DataSource = null;
-            cboAttribute.ValueMember = "Value";
-            cboAttribute.DisplayMember = "Name";
-            cboAttribute.DataSource = _lstAttributes;
-            cboAttribute.EndUpdate();
-        }
-		#endregion
-=======
             set => lblDescription.Text = value;
         }
 
@@ -350,6 +103,5 @@
         public bool DoNotAffectMetatypeMaximum => chkDoNotAffectMetatypeMaximum.Checked;
 
         #endregion
->>>>>>> 260a47e0
     }
 }