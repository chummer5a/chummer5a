--- conflicted
+++ resolved
@@ -71,23 +71,13 @@
             {
                 case Mode.Metamagic:
                     _strRootXPath = "/chummer/metamagics/metamagic";
-<<<<<<< HEAD
-                    _objXmlDocument = XmlManager.Load("metamagic.xml", objCharacter.Options.CustomDataDictionary);
-                    _strType = LanguageManager.GetString("String_Metamagic", GlobalOptions.Language);
-                    break;
-                case Mode.Echo:
-                    _strRootXPath = "/chummer/echoes/echo";
-                    _objXmlDocument = XmlManager.Load("echoes.xml", objCharacter.Options.CustomDataDictionary);
-                    _strType = LanguageManager.GetString("String_Echo", GlobalOptions.Language);
-=======
-                    _objXmlDocument = XmlManager.Load("metamagic.xml");
+                    _objXmlDocument = XmlManager.Load("metamagic.xml", _objCharacter.Options.CustomDataDictionary);
                     _strType = LanguageManager.GetString("String_Metamagic");
                     break;
                 case Mode.Echo:
                     _strRootXPath = "/chummer/echoes/echo";
-                    _objXmlDocument = XmlManager.Load("echoes.xml");
+                    _objXmlDocument = XmlManager.Load("echoes.xml", _objCharacter.Options.CustomDataDictionary);
                     _strType = LanguageManager.GetString("String_Echo");
->>>>>>> 4d997dd7
                     break;
             }
         }
