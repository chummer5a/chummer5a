<<<<<<< HEAD
﻿/*  This file is part of Chummer5a.
=======
/*  This file is part of Chummer5a.
>>>>>>> 260a47e0
 *
 *  Chummer5a is free software: you can redistribute it and/or modify
 *  it under the terms of the GNU General Public License as published by
 *  the Free Software Foundation, either version 3 of the License, or
 *  (at your option) any later version.
 *
 *  Chummer5a is distributed in the hope that it will be useful,
 *  but WITHOUT ANY WARRANTY; without even the implied warranty of
 *  MERCHANTABILITY or FITNESS FOR A PARTICULAR PURPOSE.  See the
 *  GNU General Public License for more details.
 *
 *  You should have received a copy of the GNU General Public License
 *  along with Chummer5a.  If not, see <http://www.gnu.org/licenses/>.
 *
 *  You can obtain the full source code for Chummer5a at
 *  https://github.com/chummer5a/chummer5a
 */
 using System;
using System.Collections.Generic;
<<<<<<< HEAD
using System.Drawing;
using System.Windows.Forms;
using System.Xml;
using System.Xml.XPath;
=======
using System.Windows.Forms;
using System.Xml;
>>>>>>> 260a47e0
 using Chummer.Backend.Equipment;

namespace Chummer
{
<<<<<<< HEAD
	public partial class frmSelectItem : Form
	{
		private List<Gear> _lstGear = new List<Gear>();
		private List<Vehicle> _lstVehicles = new List<Vehicle>();
		private List<VehicleMod> _lstVehicleMods = new List<VehicleMod>();
		private List<ListItem> _lstGeneralItems = new List<ListItem>();
		private string _strMode = "Gear";
		private Character _objCharacter;
		private bool _blnAllowAutoSelect = true;
		private string _strForceItem = string.Empty;

		#region Control Events
		public frmSelectItem()
		{
			InitializeComponent();
			LanguageManager.Instance.Load(GlobalOptions.Instance.Language, this);
			MoveControls();
		}

		private void frmSelectItem_Load(object sender, EventArgs e)
		{
			List<ListItem> lstItems = new List<ListItem>();

			if (_strMode == "Gear")
			{
				// Add each of the items to a new List since we need to also grab their plugin information.
				foreach (Gear objGear in _lstGear)
				{
					ListItem objAmmo = new ListItem();
					objAmmo.Value = objGear.InternalId;
					objAmmo.Name = objGear.DisplayNameShort;
					// Retrieve the plugin information if it has any.
					if (objGear.Children.Count > 0)
					{
						string strPlugins = string.Empty;
						foreach (Gear objChild in objGear.Children)
						{
							strPlugins += objChild.DisplayNameShort + ", ";
						}
						// Remove the trailing comma.
						strPlugins = strPlugins.Substring(0, strPlugins.Length - 2);
						// Append the plugin information to the name.
						objAmmo.Name += " [" + strPlugins + "]";
					}
					if (objGear.Rating > 0)
						objAmmo.Name += " (" + LanguageManager.Instance.GetString("String_Rating") + " " + objGear.Rating.ToString() + ")";
					objAmmo.Name += " x" + objGear.Quantity.ToString();
					lstItems.Add(objAmmo);
				}
			}
			else if (_strMode == "Vehicles")
			{
				// Add each of the items to a new List.
				foreach (Vehicle objVehicle in _lstVehicles)
				{
					ListItem objItem = new ListItem();
					objItem.Value = objVehicle.InternalId;
					objItem.Name = objVehicle.DisplayName;
					lstItems.Add(objItem);
				}
			}
			else if (_strMode == "VehicleMods")
			{
				// Add each of the items to a new List.
				foreach (VehicleMod objMod in _lstVehicleMods)
				{
					ListItem objItem = new ListItem();
					objItem.Value = objMod.InternalId;
					objItem.Name = objMod.DisplayName;
					lstItems.Add(objItem);
				}
			}
			else if (_strMode == "General")
			{
				lstItems = _lstGeneralItems;
			}
=======
    public partial class frmSelectItem : Form
    {
        private IList<Gear> _lstGear = new List<Gear>();
        private IList<Vehicle> _lstVehicles = new List<Vehicle>();
        private IList<ListItem> _lstGeneralItems = new List<ListItem>();
        private string _strMode = "General";
        private Character _objCharacter;
        private bool _blnAllowAutoSelect = true;
        private string _strForceItem = string.Empty;
        private string _strSelectItemOnLoad = string.Empty;

        #region Control Events
        public frmSelectItem()
        {
            InitializeComponent();
            LanguageManager.TranslateWinForm(GlobalOptions.Language, this);
            MoveControls();
        }

        private void frmSelectItem_Load(object sender, EventArgs e)
        {
            IList<ListItem> lstItems = new List<ListItem>();

            if (_strMode == "Gear")
            {
                string strSpaceCharacter = LanguageManager.GetString("String_Space", GlobalOptions.Language);
                cboAmmo.DropDownStyle = ComboBoxStyle.DropDownList;
                // Add each of the items to a new List since we need to also grab their plugin information.
                foreach (Gear objGear in _lstGear)
                {
                    string strAmmoName = objGear.DisplayNameShort(GlobalOptions.Language);
                    // Retrieve the plugin information if it has any.
                    if (objGear.Children.Count > 0)
                    {
                        string strPlugins = string.Empty;
                        foreach (Gear objChild in objGear.Children)
                        {
                            strPlugins += objChild.DisplayNameShort(GlobalOptions.Language) + ',' + strSpaceCharacter;
                        }
                        // Remove the trailing comma.
                        strPlugins = strPlugins.Substring(0, strPlugins.Length - 2);
                        // Append the plugin information to the name.
                        strAmmoName += strSpaceCharacter + '[' + strPlugins + ']';
                    }
                    if (objGear.Rating > 0)
                        strAmmoName += strSpaceCharacter + '(' + LanguageManager.GetString("String_Rating", GlobalOptions.Language) + strSpaceCharacter + objGear.Rating.ToString() + ')';
                    strAmmoName += strSpaceCharacter + 'x' + objGear.Quantity.ToString(GlobalOptions.InvariantCultureInfo);
                    lstItems.Add(new ListItem(objGear.InternalId, strAmmoName));
                }
            }
            else if (_strMode == "Vehicles")
            {
                cboAmmo.DropDownStyle = ComboBoxStyle.DropDownList;
                // Add each of the items to a new List.
                foreach (Vehicle objVehicle in _lstVehicles)
                {
                    lstItems.Add(new ListItem(objVehicle.InternalId, objVehicle.DisplayName(GlobalOptions.Language)));
                }
            }
            else if (_strMode == "General")
            {
                cboAmmo.DropDownStyle = ComboBoxStyle.DropDownList;
                lstItems = _lstGeneralItems;
            }
>>>>>>> 260a47e0
            else if (_strMode == "Dropdown")
            {
                cboAmmo.DropDownStyle = ComboBoxStyle.DropDown;
                lstItems = _lstGeneralItems;
            }
            else if (_strMode == "Restricted")
            {
                cboAmmo.DropDownStyle = ComboBoxStyle.DropDown;

                if (!_objCharacter.Options.LicenseRestricted)
                {
<<<<<<< HEAD
                    XmlDocument objXmlDocument = new XmlDocument();
                    objXmlDocument = XmlManager.Instance.Load("licenses.xml");
                    XmlNodeList objXmlList = objXmlDocument.SelectNodes("/chummer/licenses/license");

                    foreach (XmlNode objNode in objXmlList)
                    {
                        ListItem objItem = new ListItem();
                        objItem.Value = objNode.InnerText;
						if (objNode.Attributes["translate"] != null)
						{ objItem.Name = objNode.Attributes["translate"].InnerText; }
						else
						{ objItem.Name = objNode.InnerText; }
                        lstItems.Add(objItem);
                    }
=======
                    using (XmlNodeList objXmlList = XmlManager.Load("licenses.xml").SelectNodes("/chummer/licenses/license"))
                        if (objXmlList != null)
                            foreach (XmlNode objNode in objXmlList)
                            {
                                string strInnerText = objNode.InnerText;
                                lstItems.Add(new ListItem(strInnerText, objNode.Attributes?["translate"]?.InnerText ?? strInnerText));
                            }
>>>>>>> 260a47e0
                }
                else
                {
                    // Cyberware/Bioware.
<<<<<<< HEAD
                    foreach (Cyberware objCyberware in _objCharacter.Cyberware)
                    {
                        if (objCyberware.TotalAvail.EndsWith(LanguageManager.Instance.GetString("String_AvailRestricted")))
                        {
                            ListItem objItem = new ListItem();
                            objItem.Value = objCyberware.DisplayNameShort;
                            objItem.Name = objCyberware.DisplayNameShort;
                            lstItems.Add(objItem);
                        }
                        foreach (Cyberware objChild in objCyberware.Children)
                        {
                            if (objChild.TotalAvail.EndsWith(LanguageManager.Instance.GetString("String_AvailRestricted")))
                            {
                                ListItem objItem = new ListItem();
                                objItem.Value = objChild.DisplayNameShort;
                                objItem.Name = objChild.DisplayNameShort;
                                lstItems.Add(objItem);
                            }
=======
                    foreach (Cyberware objCyberware in _objCharacter.Cyberware.GetAllDescendants(x => x.Children))
                    {
                        if (objCyberware.TotalAvailTuple(false).Suffix == 'R')
                        {
                            lstItems.Add(new ListItem(objCyberware.InternalId, objCyberware.DisplayName(GlobalOptions.Language)));
                        }
                        foreach (Gear objGear in objCyberware.Gear.DeepWhere(x => x.Children, x => x.TotalAvailTuple(false).Suffix == 'R'))
                        {
                            lstItems.Add(new ListItem(objGear.InternalId, objGear.DisplayName(GlobalOptions.CultureInfo, GlobalOptions.Language)));
>>>>>>> 260a47e0
                        }
                    }

                    // Armor.
                    foreach (Armor objArmor in _objCharacter.Armor)
                    {
<<<<<<< HEAD
                        if (objArmor.TotalAvail.EndsWith(LanguageManager.Instance.GetString("String_AvailRestricted")))
                        {
                            ListItem objItem = new ListItem();
                            objItem.Value = objArmor.DisplayNameShort;
                            objItem.Name = objArmor.DisplayNameShort;
                            lstItems.Add(objItem);
                        }
                        foreach (ArmorMod objMod in objArmor.ArmorMods)
                        {
                            if (objMod.TotalAvail.EndsWith(LanguageManager.Instance.GetString("String_AvailRestricted")))
                            {
                                ListItem objItem = new ListItem();
                                objItem.Value = objMod.DisplayNameShort;
                                objItem.Name = objMod.DisplayNameShort;
                                lstItems.Add(objItem);
                            }
                        }
                        foreach (Gear objGear in objArmor.Gear)
                        {
                            if (objGear.TotalAvail().EndsWith(LanguageManager.Instance.GetString("String_AvailRestricted")))
                            {
                                ListItem objItem = new ListItem();
                                objItem.Value = objGear.DisplayNameShort;
                                objItem.Name = objGear.DisplayNameShort;
                                lstItems.Add(objItem);
                            }
                        }
                    }

                    // Weapons.
                    foreach (Weapon objWeapon in _objCharacter.Weapons)
                    {
                        if (objWeapon.TotalAvail.EndsWith(LanguageManager.Instance.GetString("String_AvailRestricted")))
                        {
                            ListItem objItem = new ListItem();
                            objItem.Value = objWeapon.DisplayNameShort;
                            objItem.Name = objWeapon.DisplayNameShort;
                            lstItems.Add(objItem);
                        }
                        foreach (WeaponAccessory objAccessory in objWeapon.WeaponAccessories)
                        {
                            if (objAccessory.TotalAvail.EndsWith(LanguageManager.Instance.GetString("String_AvailRestricted")) && !objAccessory.IncludedInWeapon)
                            {
                                ListItem objItem = new ListItem();
                                objItem.Value = objAccessory.DisplayNameShort;
                                objItem.Name = objAccessory.DisplayNameShort;
                                lstItems.Add(objItem);
                            }
                        }
                        if (objWeapon.UnderbarrelWeapons.Count > 0)
                        {
                            foreach (Weapon objUnderbarrelWeapon in objWeapon.UnderbarrelWeapons)
                            {
                                if (objUnderbarrelWeapon.TotalAvail.EndsWith(LanguageManager.Instance.GetString("String_AvailRestricted")))
                                {
                                    ListItem objItem = new ListItem();
                                    objItem.Value = objUnderbarrelWeapon.DisplayNameShort;
                                    objItem.Name = objUnderbarrelWeapon.DisplayNameShort;
                                    lstItems.Add(objItem);
                                }
                                foreach (WeaponAccessory objAccessory in objUnderbarrelWeapon.WeaponAccessories)
                                {
                                    if (objAccessory.TotalAvail.EndsWith(LanguageManager.Instance.GetString("String_AvailRestricted")) && !objAccessory.IncludedInWeapon)
                                    {
                                        ListItem objItem = new ListItem();
                                        objItem.Value = objAccessory.DisplayNameShort;
                                        objItem.Name = objAccessory.DisplayNameShort;
                                        lstItems.Add(objItem);
                                    }
                                }
=======
                        if (objArmor.TotalAvailTuple(false).Suffix == 'R')
                        {
                            lstItems.Add(new ListItem(objArmor.InternalId, objArmor.DisplayName(GlobalOptions.Language)));
                        }
                        foreach (ArmorMod objMod in objArmor.ArmorMods)
                        {
                            if (objMod.TotalAvailTuple(false).Suffix == 'R')
                            {
                                lstItems.Add(new ListItem(objMod.InternalId, objMod.DisplayName(GlobalOptions.Language)));
                            }
                            foreach (Gear objGear in objMod.Gear.DeepWhere(x => x.Children, x => x.TotalAvailTuple(false).Suffix == 'R'))
                            {
                                lstItems.Add(new ListItem(objGear.InternalId, objGear.DisplayName(GlobalOptions.CultureInfo, GlobalOptions.Language)));
                            }
                        }
                        foreach (Gear objGear in objArmor.Gear.DeepWhere(x => x.Children, x => x.TotalAvailTuple(false).Suffix == 'R'))
                        {
                            lstItems.Add(new ListItem(objGear.InternalId, objGear.DisplayName(GlobalOptions.CultureInfo, GlobalOptions.Language)));
                        }
                    }

                    // Weapons.
                    foreach (Weapon objWeapon in _objCharacter.Weapons.GetAllDescendants(x => x.Children))
                    {
                        if (objWeapon.TotalAvailTuple(false).Suffix == 'R')
                        {
                            lstItems.Add(new ListItem(objWeapon.InternalId, objWeapon.DisplayName(GlobalOptions.Language)));
                        }
                        foreach (WeaponAccessory objAccessory in objWeapon.WeaponAccessories)
                        {
                            if (!objAccessory.IncludedInWeapon && objAccessory.TotalAvailTuple(false).Suffix == 'R')
                            {
                                lstItems.Add(new ListItem(objAccessory.InternalId, objAccessory.DisplayName(GlobalOptions.Language)));
                            }
                            foreach (Gear objGear in objAccessory.Gear.DeepWhere(x => x.Children, x => x.TotalAvailTuple(false).Suffix == 'R'))
                            {
                                lstItems.Add(new ListItem(objGear.InternalId, objGear.DisplayName(GlobalOptions.CultureInfo, GlobalOptions.Language)));
>>>>>>> 260a47e0
                            }
                        }
                    }

                    // Gear.
<<<<<<< HEAD
                    foreach (Gear objGear in _objCharacter.Gear)
                    {
                        if (objGear.TotalAvail().EndsWith(LanguageManager.Instance.GetString("String_AvailRestricted")))
                        {
                            ListItem objItem = new ListItem();
                            objItem.Value = objGear.DisplayNameShort;
                            objItem.Name = objGear.DisplayNameShort;
                            lstItems.Add(objItem);
                        }
                        foreach (Gear objChild in objGear.Children)
                        {
                            if (objChild.TotalAvail().EndsWith(LanguageManager.Instance.GetString("String_AvailRestricted")))
                            {
                                ListItem objItem = new ListItem();
                                objItem.Value = objChild.DisplayNameShort;
                                objItem.Name = objChild.DisplayNameShort;
                                lstItems.Add(objItem);
                            }
                            foreach (Gear objSubChild in objChild.Children)
                            {
                                if (objSubChild.TotalAvail().EndsWith(LanguageManager.Instance.GetString("String_AvailRestricted")))
                                {
                                    ListItem objItem = new ListItem();
                                    objItem.Value = objSubChild.DisplayNameShort;
                                    objItem.Name = objSubChild.DisplayNameShort;
                                    lstItems.Add(objItem);
                                }
                            }
                        }
=======
                    foreach (Gear objGear in _objCharacter.Gear.DeepWhere(x => x.Children, x => x.TotalAvailTuple(false).Suffix == 'R'))
                    {
                        lstItems.Add(new ListItem(objGear.InternalId, objGear.DisplayName(GlobalOptions.CultureInfo, GlobalOptions.Language)));
>>>>>>> 260a47e0
                    }

                    // Vehicles.
                    foreach (Vehicle objVehicle in _objCharacter.Vehicles)
                    {
<<<<<<< HEAD
                        if (objVehicle.CalculatedAvail.EndsWith(LanguageManager.Instance.GetString("String_AvailRestricted")))
                        {
                            ListItem objItem = new ListItem();
                            objItem.Value = objVehicle.DisplayNameShort;
                            objItem.Name = objVehicle.DisplayNameShort;
                            lstItems.Add(objItem);
                        }
                        foreach (VehicleMod objMod in objVehicle.Mods)
                        {
                            if (objMod.TotalAvail.EndsWith(LanguageManager.Instance.GetString("String_AvailRestricted")) && !objMod.IncludedInVehicle)
                            {
                                ListItem objItem = new ListItem();
                                objItem.Value = objMod.DisplayNameShort;
                                objItem.Name = objMod.DisplayNameShort;
                                lstItems.Add(objItem);
                            }
                            foreach (Weapon objWeapon in objMod.Weapons)
                            {
                                if (objWeapon.TotalAvail.EndsWith(LanguageManager.Instance.GetString("String_AvailRestricted")))
                                {
                                    ListItem objItem = new ListItem();
                                    objItem.Value = objWeapon.DisplayNameShort;
                                    objItem.Name = objWeapon.DisplayNameShort;
                                    lstItems.Add(objItem);
                                }
                                foreach (WeaponAccessory objAccessory in objWeapon.WeaponAccessories)
                                {
                                    if (objAccessory.TotalAvail.EndsWith(LanguageManager.Instance.GetString("String_AvailRestricted")) && !objAccessory.IncludedInWeapon)
                                    {
                                        ListItem objItem = new ListItem();
                                        objItem.Value = objAccessory.DisplayNameShort;
                                        objItem.Name = objAccessory.DisplayNameShort;
                                        lstItems.Add(objItem);
                                    }
                                }
                                if (objWeapon.UnderbarrelWeapons.Count > 0)
                                {
                                    foreach (Weapon objUnderbarrelWeapon in objWeapon.UnderbarrelWeapons)
                                    {
                                        if (objUnderbarrelWeapon.TotalAvail.EndsWith(LanguageManager.Instance.GetString("String_AvailRestricted")))
                                        {
                                            ListItem objItem = new ListItem();
                                            objItem.Value = objUnderbarrelWeapon.DisplayNameShort;
                                            objItem.Name = objUnderbarrelWeapon.DisplayNameShort;
                                            lstItems.Add(objItem);
                                        }
                                        foreach (WeaponAccessory objAccessory in objUnderbarrelWeapon.WeaponAccessories)
                                        {
                                            if (objAccessory.TotalAvail.EndsWith(LanguageManager.Instance.GetString("String_AvailRestricted")) && !objAccessory.IncludedInWeapon)
                                            {
                                                ListItem objItem = new ListItem();
                                                objItem.Value = objAccessory.DisplayNameShort;
                                                objItem.Name = objAccessory.DisplayNameShort;
                                                lstItems.Add(objItem);
                                            }
                                        }
                                    }
                                }
                            }
                        }
                        foreach (Gear objGear in objVehicle.Gear)
                        {
                            if (objGear.TotalAvail().EndsWith(LanguageManager.Instance.GetString("String_AvailRestricted")))
                            {
                                ListItem objItem = new ListItem();
                                objItem.Value = objGear.DisplayNameShort;
                                objItem.Name = objGear.DisplayNameShort;
                                lstItems.Add(objItem);
                            }
                            foreach (Gear objChild in objGear.Children)
                            {
                                if (objChild.TotalAvail().EndsWith(LanguageManager.Instance.GetString("String_AvailRestricted")))
                                {
                                    ListItem objItem = new ListItem();
                                    objItem.Value = objChild.DisplayNameShort;
                                    objItem.Name = objChild.DisplayNameShort;
                                    lstItems.Add(objItem);
                                }
                                foreach (Gear objSubChild in objChild.Children)
                                {
                                    if (objSubChild.TotalAvail().EndsWith(LanguageManager.Instance.GetString("String_AvailRestricted")))
                                    {
                                        ListItem objItem = new ListItem();
                                        objItem.Value = objSubChild.DisplayNameShort;
                                        objItem.Name = objSubChild.DisplayNameShort;
                                        lstItems.Add(objItem);
                                    }
                                }
                            }
                        }
=======
                        if (objVehicle.TotalAvailTuple(false).Suffix == 'R')
                        {
                            lstItems.Add(new ListItem(objVehicle.InternalId, objVehicle.DisplayName(GlobalOptions.Language)));
                        }
                        foreach (VehicleMod objMod in objVehicle.Mods)
                        {
                            if (!objMod.IncludedInVehicle && objMod.TotalAvailTuple(false).Suffix == 'R')
                            {
                                lstItems.Add(new ListItem(objMod.InternalId, objMod.DisplayName(GlobalOptions.Language)));
                            }
                            foreach (Weapon objWeapon in objMod.Weapons.GetAllDescendants(x => x.Children))
                            {
                                if (objWeapon.TotalAvailTuple(false).Suffix == 'R')
                                {
                                    lstItems.Add(new ListItem(objWeapon.InternalId, objWeapon.DisplayName(GlobalOptions.Language)));
                                }
                                foreach (WeaponAccessory objAccessory in objWeapon.WeaponAccessories)
                                {
                                    if (!objAccessory.IncludedInWeapon && objAccessory.TotalAvailTuple(false).Suffix == 'R')
                                    {
                                        lstItems.Add(new ListItem(objAccessory.InternalId, objAccessory.DisplayName(GlobalOptions.Language)));
                                    }
                                    foreach (Gear objGear in objAccessory.Gear.DeepWhere(x => x.Children, x => x.TotalAvailTuple(false).Suffix == 'R'))
                                    {
                                        lstItems.Add(new ListItem(objGear.InternalId, objGear.DisplayName(GlobalOptions.CultureInfo, GlobalOptions.Language)));
                                    }
                                }
                            }
                        }
                        foreach (WeaponMount objWeaponMount in objVehicle.WeaponMounts)
                        {
                            if (!objWeaponMount.IncludedInVehicle && objWeaponMount.TotalAvailTuple(false).Suffix == 'R')
                            {
                                lstItems.Add(new ListItem(objWeaponMount.InternalId, objWeaponMount.DisplayName(GlobalOptions.Language)));
                            }
                            foreach (Weapon objWeapon in objWeaponMount.Weapons.GetAllDescendants(x => x.Children))
                            {
                                if (objWeapon.TotalAvailTuple(false).Suffix == 'R')
                                {
                                    lstItems.Add(new ListItem(objWeapon.InternalId, objWeapon.DisplayName(GlobalOptions.Language)));
                                }
                                foreach (WeaponAccessory objAccessory in objWeapon.WeaponAccessories)
                                {
                                    if (!objAccessory.IncludedInWeapon && objAccessory.TotalAvailTuple(false).Suffix == 'R')
                                    {
                                        lstItems.Add(new ListItem(objAccessory.InternalId, objAccessory.DisplayName(GlobalOptions.Language)));
                                    }
                                    foreach (Gear objGear in objAccessory.Gear.DeepWhere(x => x.Children, x => x.TotalAvailTuple(false).Suffix == 'R'))
                                    {
                                        lstItems.Add(new ListItem(objGear.InternalId, objGear.DisplayName(GlobalOptions.CultureInfo, GlobalOptions.Language)));
                                    }
                                }
                            }
                        }
                        foreach (Gear objGear in objVehicle.Gear.DeepWhere(x => x.Children, x => x.TotalAvailTuple(false).Suffix == 'R'))
                        {
                            lstItems.Add(new ListItem(objGear.InternalId, objGear.DisplayName(GlobalOptions.CultureInfo, GlobalOptions.Language)));
                        }
>>>>>>> 260a47e0
                    }
                }
            }

            // Populate the lists.
            cboAmmo.BeginUpdate();
<<<<<<< HEAD
			cboAmmo.ValueMember = "Value";
			cboAmmo.DisplayMember = "Name";
=======
            cboAmmo.ValueMember = "Value";
            cboAmmo.DisplayMember = "Name";
>>>>>>> 260a47e0
            cboAmmo.DataSource = lstItems;

            // If there's only 1 value in the list, the character doesn't have a choice, so just accept it.
            if (cboAmmo.Items.Count == 1 && _blnAllowAutoSelect)
<<<<<<< HEAD
				AcceptForm();

			if (!string.IsNullOrEmpty(_strForceItem))
			{
				cboAmmo.SelectedIndex = cboAmmo.FindStringExact(_strForceItem);
				if (cboAmmo.SelectedIndex != -1)
					AcceptForm();
				else
				{
					cboAmmo.DataSource = null;
					List<ListItem> lstSingle = new List<ListItem>();
					ListItem objItem = new ListItem();
					objItem.Value = _strForceItem;
					objItem.Name = _strForceItem;
					lstSingle.Add(objItem);
					cboAmmo.ValueMember = "Value";
					cboAmmo.DisplayMember = "Name";
					cboAmmo.DataSource = lstSingle;
					cboAmmo.SelectedIndex = 0;
					AcceptForm();
				}
			}
            cboAmmo.EndUpdate();
        }

		private void cmdCancel_Click(object sender, EventArgs e)
		{
			DialogResult = DialogResult.Cancel;
		}

		private void cmdOK_Click(object sender, EventArgs e)
		{
			AcceptForm();
		}

		private void cboAmmo_DropDown(object sender, EventArgs e)
		{
			// Resize the width of the DropDown so that the longest name fits.
			ComboBox objSender = (ComboBox)sender;
			int intWidth = objSender.DropDownWidth;
			Graphics objGraphics = objSender.CreateGraphics();
			Font objFont = objSender.Font;
			int intScrollWidth = (objSender.Items.Count > objSender.MaxDropDownItems) ? SystemInformation.VerticalScrollBarWidth : 0;
			int intNewWidth;
			foreach (ListItem objItem in ((ComboBox)sender).Items)
			{
				intNewWidth = (int)objGraphics.MeasureString(objItem.Name, objFont).Width + intScrollWidth;
				if (intWidth < intNewWidth)
				{
					intWidth = intNewWidth;
				}
			}
			objSender.DropDownWidth = intWidth;
		}
		#endregion

		#region Properties
		/// <summary>
		/// List of Gear that the user can select.
		/// </summary>
		public List<Gear> Gear
		{
			set
			{
				_lstGear = value;
				_strMode = "Gear";
			}
		}

		/// <summary>
		/// List of Vehicles that the user can selet.
		/// </summary>
		public List<Vehicle> Vehicles
		{
			set
			{
				_lstVehicles = value;
				_strMode = "Vehicles";
			}
		}

		/// <summary>
		/// List of Vehicle Mods that the user can select.
		/// </summary>
		public List<VehicleMod> VehicleMods
		{
			set
			{
				_lstVehicleMods = value;
				_strMode = "VehicleMods";
			}
		}

		/// <summary>
		/// List of general items that the user can select.
		/// </summary>
		public List<ListItem> GeneralItems
		{
			set
			{
				_lstGeneralItems = value;
				_strMode = "General";
			}
		}
=======
                AcceptForm();

            if (!string.IsNullOrEmpty(_strForceItem))
            {
                cboAmmo.SelectedIndex = cboAmmo.FindStringExact(_strForceItem);
                if (cboAmmo.SelectedIndex != -1)
                    AcceptForm();
            }
            if (!string.IsNullOrEmpty(_strSelectItemOnLoad))
            {
                if (cboAmmo.DropDownStyle == ComboBoxStyle.DropDownList)
                {
                    string strOldSelected = cboAmmo.SelectedValue?.ToString();
                    cboAmmo.SelectedValue = _strSelectItemOnLoad;
                    if (cboAmmo.SelectedIndex == -1 && !string.IsNullOrEmpty(strOldSelected))
                        cboAmmo.SelectedValue = strOldSelected;
                }
                else
                    cboAmmo.Text = _strSelectItemOnLoad;
            }
            cboAmmo.EndUpdate();

            if (cboAmmo.Items.Count < 0)
                cmdOK.Enabled = false;
        }

        private void cmdCancel_Click(object sender, EventArgs e)
        {
            DialogResult = DialogResult.Cancel;
        }

        private void cmdOK_Click(object sender, EventArgs e)
        {
            AcceptForm();
        }
        #endregion

        #region Properties
        /// <summary>
        /// List of Gear that the user can select.
        /// </summary>
        public IList<Gear> Gear
        {
            set
            {
                _lstGear = value;
                _strMode = "Gear";
            }
        }

        /// <summary>
        /// List of Vehicles that the user can selet.
        /// </summary>
        public IList<Vehicle> Vehicles
        {
            set
            {
                _lstVehicles = value;
                _strMode = "Vehicles";
            }
        }

        /// <summary>
        /// List of general items that the user can select.
        /// </summary>
        public IList<ListItem> GeneralItems
        {
            set
            {
                _lstGeneralItems = value;
                _strMode = "General";
            }
        }
>>>>>>> 260a47e0

        /// <summary>
        /// List of general items that the user can select.
        /// </summary>
<<<<<<< HEAD
        public List<ListItem> DropdownItems
=======
        public IList<ListItem> DropdownItems
>>>>>>> 260a47e0
        {
            set
            {
                _lstGeneralItems = value;
                _strMode = "Dropdown";
            }
        }

        /// <summary>
<<<<<<< HEAD
		/// Character object to search for Restricted items.
		/// </summary>
		public Character Character
		{
			set
			{
				_objCharacter = value;
				_strMode = "Restricted";
			}
		}

		/// <summary>
		/// Name of the item that was selected.
		/// </summary>
		public string SelectedItem
		{
			get
			{
				if (cboAmmo.SelectedValue != null)
				{
					return cboAmmo.SelectedValue.ToString();
				}
				else
				{
					return cboAmmo.Text;
				}
			}
		}

		/// <summary>
		/// Whether or not the Form should be accepted if there is only one item left in the list.
		/// </summary>
		public bool AllowAutoSelect
		{
			get
			{
				return _blnAllowAutoSelect;
			}
			set
			{
				_blnAllowAutoSelect = value;
			}
		}

		/// <summary>
		/// Description to show in the window.
		/// </summary>
		public string Description
		{
			set
			{
				lblDescription.Text = value;
			}
		}

		/// <summary>
		/// Force the window to select a value.
		/// </summary>
		public string ForceItem
		{
			set
			{
				_strForceItem = value;
			}
		}
		#endregion

		#region Methods
		/// <summary>
		/// Accept the selected item and close the form.
		/// </summary>
		private void AcceptForm()
		{
			DialogResult = DialogResult.OK;
		}

		private void MoveControls()
		{
			cboAmmo.Left = lblAmmoLabel.Left + lblAmmoLabel.Width + 6;
			cboAmmo.Width = Width - cboAmmo.Left - 19;
		}
		#endregion
	}
=======
        /// Character object to search for Restricted items.
        /// </summary>
        public Character Character
        {
            set
            {
                _objCharacter = value;
                _strMode = "Restricted";
            }
        }

        /// <summary>
        /// Internal ID of the item that was selected.
        /// </summary>
        public string SelectedItem
        {
            get
            {
                if (cboAmmo.DropDownStyle == ComboBoxStyle.DropDownList || cboAmmo.SelectedValue != null)
                    return cboAmmo.SelectedValue.ToString();
                return cboAmmo.Text;
            }
            set => _strSelectItemOnLoad = value;
        }

        /// <summary>
        /// Name of the item that was selected.
        /// </summary>
        public string SelectedName => cboAmmo.Text;

        /// <summary>
        /// Whether or not the Form should be accepted if there is only one item left in the list.
        /// </summary>
        public bool AllowAutoSelect
        {
            get => _blnAllowAutoSelect;
            set => _blnAllowAutoSelect = value;
        }

        /// <summary>
        /// Description to show in the window.
        /// </summary>
        public string Description
        {
            set => lblDescription.Text = value;
        }

        /// <summary>
        /// Force the window to select a value.
        /// </summary>
        public string ForceItem
        {
            set => _strForceItem = value;
        }
        #endregion

        #region Methods
        /// <summary>
        /// Accept the selected item and close the form.
        /// </summary>
        private void AcceptForm()
        {
            DialogResult = DialogResult.OK;
        }

        private void MoveControls()
        {
            cboAmmo.Left = lblAmmoLabel.Left + lblAmmoLabel.Width + 6;
            cboAmmo.Width = Width - cboAmmo.Left - 19;
        }
        #endregion
    }
>>>>>>> 260a47e0
}<|MERGE_RESOLUTION|>--- conflicted
+++ resolved
@@ -1,8 +1,4 @@
-<<<<<<< HEAD
-﻿/*  This file is part of Chummer5a.
-=======
 /*  This file is part of Chummer5a.
->>>>>>> 260a47e0
  *
  *  Chummer5a is free software: you can redistribute it and/or modify
  *  it under the terms of the GNU General Public License as published by
@@ -22,97 +18,12 @@
  */
  using System;
 using System.Collections.Generic;
-<<<<<<< HEAD
-using System.Drawing;
 using System.Windows.Forms;
 using System.Xml;
-using System.Xml.XPath;
-=======
-using System.Windows.Forms;
-using System.Xml;
->>>>>>> 260a47e0
  using Chummer.Backend.Equipment;
 
 namespace Chummer
 {
-<<<<<<< HEAD
-	public partial class frmSelectItem : Form
-	{
-		private List<Gear> _lstGear = new List<Gear>();
-		private List<Vehicle> _lstVehicles = new List<Vehicle>();
-		private List<VehicleMod> _lstVehicleMods = new List<VehicleMod>();
-		private List<ListItem> _lstGeneralItems = new List<ListItem>();
-		private string _strMode = "Gear";
-		private Character _objCharacter;
-		private bool _blnAllowAutoSelect = true;
-		private string _strForceItem = string.Empty;
-
-		#region Control Events
-		public frmSelectItem()
-		{
-			InitializeComponent();
-			LanguageManager.Instance.Load(GlobalOptions.Instance.Language, this);
-			MoveControls();
-		}
-
-		private void frmSelectItem_Load(object sender, EventArgs e)
-		{
-			List<ListItem> lstItems = new List<ListItem>();
-
-			if (_strMode == "Gear")
-			{
-				// Add each of the items to a new List since we need to also grab their plugin information.
-				foreach (Gear objGear in _lstGear)
-				{
-					ListItem objAmmo = new ListItem();
-					objAmmo.Value = objGear.InternalId;
-					objAmmo.Name = objGear.DisplayNameShort;
-					// Retrieve the plugin information if it has any.
-					if (objGear.Children.Count > 0)
-					{
-						string strPlugins = string.Empty;
-						foreach (Gear objChild in objGear.Children)
-						{
-							strPlugins += objChild.DisplayNameShort + ", ";
-						}
-						// Remove the trailing comma.
-						strPlugins = strPlugins.Substring(0, strPlugins.Length - 2);
-						// Append the plugin information to the name.
-						objAmmo.Name += " [" + strPlugins + "]";
-					}
-					if (objGear.Rating > 0)
-						objAmmo.Name += " (" + LanguageManager.Instance.GetString("String_Rating") + " " + objGear.Rating.ToString() + ")";
-					objAmmo.Name += " x" + objGear.Quantity.ToString();
-					lstItems.Add(objAmmo);
-				}
-			}
-			else if (_strMode == "Vehicles")
-			{
-				// Add each of the items to a new List.
-				foreach (Vehicle objVehicle in _lstVehicles)
-				{
-					ListItem objItem = new ListItem();
-					objItem.Value = objVehicle.InternalId;
-					objItem.Name = objVehicle.DisplayName;
-					lstItems.Add(objItem);
-				}
-			}
-			else if (_strMode == "VehicleMods")
-			{
-				// Add each of the items to a new List.
-				foreach (VehicleMod objMod in _lstVehicleMods)
-				{
-					ListItem objItem = new ListItem();
-					objItem.Value = objMod.InternalId;
-					objItem.Name = objMod.DisplayName;
-					lstItems.Add(objItem);
-				}
-			}
-			else if (_strMode == "General")
-			{
-				lstItems = _lstGeneralItems;
-			}
-=======
     public partial class frmSelectItem : Form
     {
         private IList<Gear> _lstGear = new List<Gear>();
@@ -177,7 +88,6 @@
                 cboAmmo.DropDownStyle = ComboBoxStyle.DropDownList;
                 lstItems = _lstGeneralItems;
             }
->>>>>>> 260a47e0
             else if (_strMode == "Dropdown")
             {
                 cboAmmo.DropDownStyle = ComboBoxStyle.DropDown;
@@ -189,22 +99,6 @@
 
                 if (!_objCharacter.Options.LicenseRestricted)
                 {
-<<<<<<< HEAD
-                    XmlDocument objXmlDocument = new XmlDocument();
-                    objXmlDocument = XmlManager.Instance.Load("licenses.xml");
-                    XmlNodeList objXmlList = objXmlDocument.SelectNodes("/chummer/licenses/license");
-
-                    foreach (XmlNode objNode in objXmlList)
-                    {
-                        ListItem objItem = new ListItem();
-                        objItem.Value = objNode.InnerText;
-						if (objNode.Attributes["translate"] != null)
-						{ objItem.Name = objNode.Attributes["translate"].InnerText; }
-						else
-						{ objItem.Name = objNode.InnerText; }
-                        lstItems.Add(objItem);
-                    }
-=======
                     using (XmlNodeList objXmlList = XmlManager.Load("licenses.xml").SelectNodes("/chummer/licenses/license"))
                         if (objXmlList != null)
                             foreach (XmlNode objNode in objXmlList)
@@ -212,31 +106,10 @@
                                 string strInnerText = objNode.InnerText;
                                 lstItems.Add(new ListItem(strInnerText, objNode.Attributes?["translate"]?.InnerText ?? strInnerText));
                             }
->>>>>>> 260a47e0
                 }
                 else
                 {
                     // Cyberware/Bioware.
-<<<<<<< HEAD
-                    foreach (Cyberware objCyberware in _objCharacter.Cyberware)
-                    {
-                        if (objCyberware.TotalAvail.EndsWith(LanguageManager.Instance.GetString("String_AvailRestricted")))
-                        {
-                            ListItem objItem = new ListItem();
-                            objItem.Value = objCyberware.DisplayNameShort;
-                            objItem.Name = objCyberware.DisplayNameShort;
-                            lstItems.Add(objItem);
-                        }
-                        foreach (Cyberware objChild in objCyberware.Children)
-                        {
-                            if (objChild.TotalAvail.EndsWith(LanguageManager.Instance.GetString("String_AvailRestricted")))
-                            {
-                                ListItem objItem = new ListItem();
-                                objItem.Value = objChild.DisplayNameShort;
-                                objItem.Name = objChild.DisplayNameShort;
-                                lstItems.Add(objItem);
-                            }
-=======
                     foreach (Cyberware objCyberware in _objCharacter.Cyberware.GetAllDescendants(x => x.Children))
                     {
                         if (objCyberware.TotalAvailTuple(false).Suffix == 'R')
@@ -246,85 +119,12 @@
                         foreach (Gear objGear in objCyberware.Gear.DeepWhere(x => x.Children, x => x.TotalAvailTuple(false).Suffix == 'R'))
                         {
                             lstItems.Add(new ListItem(objGear.InternalId, objGear.DisplayName(GlobalOptions.CultureInfo, GlobalOptions.Language)));
->>>>>>> 260a47e0
                         }
                     }
 
                     // Armor.
                     foreach (Armor objArmor in _objCharacter.Armor)
                     {
-<<<<<<< HEAD
-                        if (objArmor.TotalAvail.EndsWith(LanguageManager.Instance.GetString("String_AvailRestricted")))
-                        {
-                            ListItem objItem = new ListItem();
-                            objItem.Value = objArmor.DisplayNameShort;
-                            objItem.Name = objArmor.DisplayNameShort;
-                            lstItems.Add(objItem);
-                        }
-                        foreach (ArmorMod objMod in objArmor.ArmorMods)
-                        {
-                            if (objMod.TotalAvail.EndsWith(LanguageManager.Instance.GetString("String_AvailRestricted")))
-                            {
-                                ListItem objItem = new ListItem();
-                                objItem.Value = objMod.DisplayNameShort;
-                                objItem.Name = objMod.DisplayNameShort;
-                                lstItems.Add(objItem);
-                            }
-                        }
-                        foreach (Gear objGear in objArmor.Gear)
-                        {
-                            if (objGear.TotalAvail().EndsWith(LanguageManager.Instance.GetString("String_AvailRestricted")))
-                            {
-                                ListItem objItem = new ListItem();
-                                objItem.Value = objGear.DisplayNameShort;
-                                objItem.Name = objGear.DisplayNameShort;
-                                lstItems.Add(objItem);
-                            }
-                        }
-                    }
-
-                    // Weapons.
-                    foreach (Weapon objWeapon in _objCharacter.Weapons)
-                    {
-                        if (objWeapon.TotalAvail.EndsWith(LanguageManager.Instance.GetString("String_AvailRestricted")))
-                        {
-                            ListItem objItem = new ListItem();
-                            objItem.Value = objWeapon.DisplayNameShort;
-                            objItem.Name = objWeapon.DisplayNameShort;
-                            lstItems.Add(objItem);
-                        }
-                        foreach (WeaponAccessory objAccessory in objWeapon.WeaponAccessories)
-                        {
-                            if (objAccessory.TotalAvail.EndsWith(LanguageManager.Instance.GetString("String_AvailRestricted")) && !objAccessory.IncludedInWeapon)
-                            {
-                                ListItem objItem = new ListItem();
-                                objItem.Value = objAccessory.DisplayNameShort;
-                                objItem.Name = objAccessory.DisplayNameShort;
-                                lstItems.Add(objItem);
-                            }
-                        }
-                        if (objWeapon.UnderbarrelWeapons.Count > 0)
-                        {
-                            foreach (Weapon objUnderbarrelWeapon in objWeapon.UnderbarrelWeapons)
-                            {
-                                if (objUnderbarrelWeapon.TotalAvail.EndsWith(LanguageManager.Instance.GetString("String_AvailRestricted")))
-                                {
-                                    ListItem objItem = new ListItem();
-                                    objItem.Value = objUnderbarrelWeapon.DisplayNameShort;
-                                    objItem.Name = objUnderbarrelWeapon.DisplayNameShort;
-                                    lstItems.Add(objItem);
-                                }
-                                foreach (WeaponAccessory objAccessory in objUnderbarrelWeapon.WeaponAccessories)
-                                {
-                                    if (objAccessory.TotalAvail.EndsWith(LanguageManager.Instance.GetString("String_AvailRestricted")) && !objAccessory.IncludedInWeapon)
-                                    {
-                                        ListItem objItem = new ListItem();
-                                        objItem.Value = objAccessory.DisplayNameShort;
-                                        objItem.Name = objAccessory.DisplayNameShort;
-                                        lstItems.Add(objItem);
-                                    }
-                                }
-=======
                         if (objArmor.TotalAvailTuple(false).Suffix == 'R')
                         {
                             lstItems.Add(new ListItem(objArmor.InternalId, objArmor.DisplayName(GlobalOptions.Language)));
@@ -362,144 +162,19 @@
                             foreach (Gear objGear in objAccessory.Gear.DeepWhere(x => x.Children, x => x.TotalAvailTuple(false).Suffix == 'R'))
                             {
                                 lstItems.Add(new ListItem(objGear.InternalId, objGear.DisplayName(GlobalOptions.CultureInfo, GlobalOptions.Language)));
->>>>>>> 260a47e0
                             }
                         }
                     }
 
                     // Gear.
-<<<<<<< HEAD
-                    foreach (Gear objGear in _objCharacter.Gear)
-                    {
-                        if (objGear.TotalAvail().EndsWith(LanguageManager.Instance.GetString("String_AvailRestricted")))
-                        {
-                            ListItem objItem = new ListItem();
-                            objItem.Value = objGear.DisplayNameShort;
-                            objItem.Name = objGear.DisplayNameShort;
-                            lstItems.Add(objItem);
-                        }
-                        foreach (Gear objChild in objGear.Children)
-                        {
-                            if (objChild.TotalAvail().EndsWith(LanguageManager.Instance.GetString("String_AvailRestricted")))
-                            {
-                                ListItem objItem = new ListItem();
-                                objItem.Value = objChild.DisplayNameShort;
-                                objItem.Name = objChild.DisplayNameShort;
-                                lstItems.Add(objItem);
-                            }
-                            foreach (Gear objSubChild in objChild.Children)
-                            {
-                                if (objSubChild.TotalAvail().EndsWith(LanguageManager.Instance.GetString("String_AvailRestricted")))
-                                {
-                                    ListItem objItem = new ListItem();
-                                    objItem.Value = objSubChild.DisplayNameShort;
-                                    objItem.Name = objSubChild.DisplayNameShort;
-                                    lstItems.Add(objItem);
-                                }
-                            }
-                        }
-=======
                     foreach (Gear objGear in _objCharacter.Gear.DeepWhere(x => x.Children, x => x.TotalAvailTuple(false).Suffix == 'R'))
                     {
                         lstItems.Add(new ListItem(objGear.InternalId, objGear.DisplayName(GlobalOptions.CultureInfo, GlobalOptions.Language)));
->>>>>>> 260a47e0
                     }
 
                     // Vehicles.
                     foreach (Vehicle objVehicle in _objCharacter.Vehicles)
                     {
-<<<<<<< HEAD
-                        if (objVehicle.CalculatedAvail.EndsWith(LanguageManager.Instance.GetString("String_AvailRestricted")))
-                        {
-                            ListItem objItem = new ListItem();
-                            objItem.Value = objVehicle.DisplayNameShort;
-                            objItem.Name = objVehicle.DisplayNameShort;
-                            lstItems.Add(objItem);
-                        }
-                        foreach (VehicleMod objMod in objVehicle.Mods)
-                        {
-                            if (objMod.TotalAvail.EndsWith(LanguageManager.Instance.GetString("String_AvailRestricted")) && !objMod.IncludedInVehicle)
-                            {
-                                ListItem objItem = new ListItem();
-                                objItem.Value = objMod.DisplayNameShort;
-                                objItem.Name = objMod.DisplayNameShort;
-                                lstItems.Add(objItem);
-                            }
-                            foreach (Weapon objWeapon in objMod.Weapons)
-                            {
-                                if (objWeapon.TotalAvail.EndsWith(LanguageManager.Instance.GetString("String_AvailRestricted")))
-                                {
-                                    ListItem objItem = new ListItem();
-                                    objItem.Value = objWeapon.DisplayNameShort;
-                                    objItem.Name = objWeapon.DisplayNameShort;
-                                    lstItems.Add(objItem);
-                                }
-                                foreach (WeaponAccessory objAccessory in objWeapon.WeaponAccessories)
-                                {
-                                    if (objAccessory.TotalAvail.EndsWith(LanguageManager.Instance.GetString("String_AvailRestricted")) && !objAccessory.IncludedInWeapon)
-                                    {
-                                        ListItem objItem = new ListItem();
-                                        objItem.Value = objAccessory.DisplayNameShort;
-                                        objItem.Name = objAccessory.DisplayNameShort;
-                                        lstItems.Add(objItem);
-                                    }
-                                }
-                                if (objWeapon.UnderbarrelWeapons.Count > 0)
-                                {
-                                    foreach (Weapon objUnderbarrelWeapon in objWeapon.UnderbarrelWeapons)
-                                    {
-                                        if (objUnderbarrelWeapon.TotalAvail.EndsWith(LanguageManager.Instance.GetString("String_AvailRestricted")))
-                                        {
-                                            ListItem objItem = new ListItem();
-                                            objItem.Value = objUnderbarrelWeapon.DisplayNameShort;
-                                            objItem.Name = objUnderbarrelWeapon.DisplayNameShort;
-                                            lstItems.Add(objItem);
-                                        }
-                                        foreach (WeaponAccessory objAccessory in objUnderbarrelWeapon.WeaponAccessories)
-                                        {
-                                            if (objAccessory.TotalAvail.EndsWith(LanguageManager.Instance.GetString("String_AvailRestricted")) && !objAccessory.IncludedInWeapon)
-                                            {
-                                                ListItem objItem = new ListItem();
-                                                objItem.Value = objAccessory.DisplayNameShort;
-                                                objItem.Name = objAccessory.DisplayNameShort;
-                                                lstItems.Add(objItem);
-                                            }
-                                        }
-                                    }
-                                }
-                            }
-                        }
-                        foreach (Gear objGear in objVehicle.Gear)
-                        {
-                            if (objGear.TotalAvail().EndsWith(LanguageManager.Instance.GetString("String_AvailRestricted")))
-                            {
-                                ListItem objItem = new ListItem();
-                                objItem.Value = objGear.DisplayNameShort;
-                                objItem.Name = objGear.DisplayNameShort;
-                                lstItems.Add(objItem);
-                            }
-                            foreach (Gear objChild in objGear.Children)
-                            {
-                                if (objChild.TotalAvail().EndsWith(LanguageManager.Instance.GetString("String_AvailRestricted")))
-                                {
-                                    ListItem objItem = new ListItem();
-                                    objItem.Value = objChild.DisplayNameShort;
-                                    objItem.Name = objChild.DisplayNameShort;
-                                    lstItems.Add(objItem);
-                                }
-                                foreach (Gear objSubChild in objChild.Children)
-                                {
-                                    if (objSubChild.TotalAvail().EndsWith(LanguageManager.Instance.GetString("String_AvailRestricted")))
-                                    {
-                                        ListItem objItem = new ListItem();
-                                        objItem.Value = objSubChild.DisplayNameShort;
-                                        objItem.Name = objSubChild.DisplayNameShort;
-                                        lstItems.Add(objItem);
-                                    }
-                                }
-                            }
-                        }
-=======
                         if (objVehicle.TotalAvailTuple(false).Suffix == 'R')
                         {
                             lstItems.Add(new ListItem(objVehicle.InternalId, objVehicle.DisplayName(GlobalOptions.Language)));
@@ -558,130 +233,18 @@
                         {
                             lstItems.Add(new ListItem(objGear.InternalId, objGear.DisplayName(GlobalOptions.CultureInfo, GlobalOptions.Language)));
                         }
->>>>>>> 260a47e0
                     }
                 }
             }
 
             // Populate the lists.
             cboAmmo.BeginUpdate();
-<<<<<<< HEAD
-			cboAmmo.ValueMember = "Value";
-			cboAmmo.DisplayMember = "Name";
-=======
             cboAmmo.ValueMember = "Value";
             cboAmmo.DisplayMember = "Name";
->>>>>>> 260a47e0
             cboAmmo.DataSource = lstItems;
 
             // If there's only 1 value in the list, the character doesn't have a choice, so just accept it.
             if (cboAmmo.Items.Count == 1 && _blnAllowAutoSelect)
-<<<<<<< HEAD
-				AcceptForm();
-
-			if (!string.IsNullOrEmpty(_strForceItem))
-			{
-				cboAmmo.SelectedIndex = cboAmmo.FindStringExact(_strForceItem);
-				if (cboAmmo.SelectedIndex != -1)
-					AcceptForm();
-				else
-				{
-					cboAmmo.DataSource = null;
-					List<ListItem> lstSingle = new List<ListItem>();
-					ListItem objItem = new ListItem();
-					objItem.Value = _strForceItem;
-					objItem.Name = _strForceItem;
-					lstSingle.Add(objItem);
-					cboAmmo.ValueMember = "Value";
-					cboAmmo.DisplayMember = "Name";
-					cboAmmo.DataSource = lstSingle;
-					cboAmmo.SelectedIndex = 0;
-					AcceptForm();
-				}
-			}
-            cboAmmo.EndUpdate();
-        }
-
-		private void cmdCancel_Click(object sender, EventArgs e)
-		{
-			DialogResult = DialogResult.Cancel;
-		}
-
-		private void cmdOK_Click(object sender, EventArgs e)
-		{
-			AcceptForm();
-		}
-
-		private void cboAmmo_DropDown(object sender, EventArgs e)
-		{
-			// Resize the width of the DropDown so that the longest name fits.
-			ComboBox objSender = (ComboBox)sender;
-			int intWidth = objSender.DropDownWidth;
-			Graphics objGraphics = objSender.CreateGraphics();
-			Font objFont = objSender.Font;
-			int intScrollWidth = (objSender.Items.Count > objSender.MaxDropDownItems) ? SystemInformation.VerticalScrollBarWidth : 0;
-			int intNewWidth;
-			foreach (ListItem objItem in ((ComboBox)sender).Items)
-			{
-				intNewWidth = (int)objGraphics.MeasureString(objItem.Name, objFont).Width + intScrollWidth;
-				if (intWidth < intNewWidth)
-				{
-					intWidth = intNewWidth;
-				}
-			}
-			objSender.DropDownWidth = intWidth;
-		}
-		#endregion
-
-		#region Properties
-		/// <summary>
-		/// List of Gear that the user can select.
-		/// </summary>
-		public List<Gear> Gear
-		{
-			set
-			{
-				_lstGear = value;
-				_strMode = "Gear";
-			}
-		}
-
-		/// <summary>
-		/// List of Vehicles that the user can selet.
-		/// </summary>
-		public List<Vehicle> Vehicles
-		{
-			set
-			{
-				_lstVehicles = value;
-				_strMode = "Vehicles";
-			}
-		}
-
-		/// <summary>
-		/// List of Vehicle Mods that the user can select.
-		/// </summary>
-		public List<VehicleMod> VehicleMods
-		{
-			set
-			{
-				_lstVehicleMods = value;
-				_strMode = "VehicleMods";
-			}
-		}
-
-		/// <summary>
-		/// List of general items that the user can select.
-		/// </summary>
-		public List<ListItem> GeneralItems
-		{
-			set
-			{
-				_lstGeneralItems = value;
-				_strMode = "General";
-			}
-		}
-=======
                 AcceptForm();
 
             if (!string.IsNullOrEmpty(_strForceItem))
@@ -755,16 +318,11 @@
                 _strMode = "General";
             }
         }
->>>>>>> 260a47e0
 
         /// <summary>
         /// List of general items that the user can select.
         /// </summary>
-<<<<<<< HEAD
-        public List<ListItem> DropdownItems
-=======
         public IList<ListItem> DropdownItems
->>>>>>> 260a47e0
         {
             set
             {
@@ -774,91 +332,6 @@
         }
 
         /// <summary>
-<<<<<<< HEAD
-		/// Character object to search for Restricted items.
-		/// </summary>
-		public Character Character
-		{
-			set
-			{
-				_objCharacter = value;
-				_strMode = "Restricted";
-			}
-		}
-
-		/// <summary>
-		/// Name of the item that was selected.
-		/// </summary>
-		public string SelectedItem
-		{
-			get
-			{
-				if (cboAmmo.SelectedValue != null)
-				{
-					return cboAmmo.SelectedValue.ToString();
-				}
-				else
-				{
-					return cboAmmo.Text;
-				}
-			}
-		}
-
-		/// <summary>
-		/// Whether or not the Form should be accepted if there is only one item left in the list.
-		/// </summary>
-		public bool AllowAutoSelect
-		{
-			get
-			{
-				return _blnAllowAutoSelect;
-			}
-			set
-			{
-				_blnAllowAutoSelect = value;
-			}
-		}
-
-		/// <summary>
-		/// Description to show in the window.
-		/// </summary>
-		public string Description
-		{
-			set
-			{
-				lblDescription.Text = value;
-			}
-		}
-
-		/// <summary>
-		/// Force the window to select a value.
-		/// </summary>
-		public string ForceItem
-		{
-			set
-			{
-				_strForceItem = value;
-			}
-		}
-		#endregion
-
-		#region Methods
-		/// <summary>
-		/// Accept the selected item and close the form.
-		/// </summary>
-		private void AcceptForm()
-		{
-			DialogResult = DialogResult.OK;
-		}
-
-		private void MoveControls()
-		{
-			cboAmmo.Left = lblAmmoLabel.Left + lblAmmoLabel.Width + 6;
-			cboAmmo.Width = Width - cboAmmo.Left - 19;
-		}
-		#endregion
-	}
-=======
         /// Character object to search for Restricted items.
         /// </summary>
         public Character Character
@@ -931,5 +404,4 @@
         }
         #endregion
     }
->>>>>>> 260a47e0
 }