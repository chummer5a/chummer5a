--- conflicted
+++ resolved
@@ -98,12 +98,8 @@
 
                 if (!_objCharacter.Options.LicenseRestricted)
                 {
-<<<<<<< HEAD
                     using (XmlNodeList objXmlList = XmlManager.Load("licenses.xml", _objCharacter.Options.CustomDataDictionary).SelectNodes("/chummer/licenses/license"))
-=======
-                    using (XmlNodeList objXmlList = XmlManager.Load("licenses.xml").SelectNodes("/chummer/licenses/license"))
-                    {
->>>>>>> 4d997dd7
+                    {
                         if (objXmlList != null)
                         {
                             foreach (XmlNode objNode in objXmlList)
