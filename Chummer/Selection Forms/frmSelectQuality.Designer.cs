--- conflicted
+++ resolved
@@ -1,36 +1,3 @@
-<<<<<<< HEAD
-﻿namespace Chummer
-{
-	partial class frmSelectQuality
-	{
-		/// <summary>
-		/// Required designer variable.
-		/// </summary>
-		private System.ComponentModel.IContainer components = null;
-
-		/// <summary>
-		/// Clean up any resources being used.
-		/// </summary>
-		/// <param name="disposing">true if managed resources should be disposed; otherwise, false.</param>
-		protected override void Dispose(bool disposing)
-		{
-			if (disposing && (components != null))
-			{
-				components.Dispose();
-			}
-			base.Dispose(disposing);
-		}
-
-		#region Windows Form Designer generated code
-
-		/// <summary>
-		/// Required method for Designer support - do not modify
-		/// the contents of this method with the code editor.
-		/// </summary>
-		private void InitializeComponent()
-		{
-            this.components = new System.ComponentModel.Container();
-=======
 namespace Chummer
 {
     partial class frmSelectQuality
@@ -61,7 +28,6 @@
         /// </summary>
         private void InitializeComponent()
         {
->>>>>>> 260a47e0
             this.lstQualities = new System.Windows.Forms.ListBox();
             this.lblCategory = new System.Windows.Forms.Label();
             this.cboCategory = new System.Windows.Forms.ComboBox();
@@ -77,10 +43,6 @@
             this.chkMetagenetic = new System.Windows.Forms.CheckBox();
             this.txtSearch = new System.Windows.Forms.TextBox();
             this.lblSearchLabel = new System.Windows.Forms.Label();
-<<<<<<< HEAD
-            this.tipTooltip = new TheArtOfDev.HtmlRenderer.WinForms.HtmlToolTip();
-=======
->>>>>>> 260a47e0
             this.chkNotMetagenetic = new System.Windows.Forms.CheckBox();
             this.nudMinimumBP = new System.Windows.Forms.NumericUpDown();
             this.nudValueBP = new System.Windows.Forms.NumericUpDown();
@@ -88,10 +50,7 @@
             this.lblMinimumBP = new System.Windows.Forms.Label();
             this.label2 = new System.Windows.Forms.Label();
             this.label3 = new System.Windows.Forms.Label();
-<<<<<<< HEAD
-=======
             this.label1 = new System.Windows.Forms.Label();
->>>>>>> 260a47e0
             ((System.ComponentModel.ISupportInitialize)(this.nudMinimumBP)).BeginInit();
             ((System.ComponentModel.ISupportInitialize)(this.nudValueBP)).BeginInit();
             ((System.ComponentModel.ISupportInitialize)(this.nudMaximumBP)).BeginInit();
@@ -135,11 +94,7 @@
             this.lblSource.Size = new System.Drawing.Size(47, 13);
             this.lblSource.TabIndex = 5;
             this.lblSource.Text = "[Source]";
-<<<<<<< HEAD
-            this.lblSource.Click += new System.EventHandler(this.lblSource_Click);
-=======
             this.lblSource.Click += new System.EventHandler(CommonFunctions.OpenPDFFromControl);
->>>>>>> 260a47e0
             // 
             // lblSourceLabel
             // 
@@ -262,18 +217,6 @@
             this.lblSearchLabel.Tag = "Label_Search";
             this.lblSearchLabel.Text = "&Search:";
             // 
-<<<<<<< HEAD
-            // tipTooltip
-            // 
-            this.tipTooltip.AutoPopDelay = 10000;
-            this.tipTooltip.InitialDelay = 250;
-            this.tipTooltip.IsBalloon = true;
-            this.tipTooltip.ReshowDelay = 100;
-            this.tipTooltip.ToolTipIcon = System.Windows.Forms.ToolTipIcon.Info;
-            this.tipTooltip.ToolTipTitle = "Chummer Help";
-            // 
-=======
->>>>>>> 260a47e0
             // chkNotMetagenetic
             // 
             this.chkNotMetagenetic.AutoSize = true;
@@ -288,11 +231,7 @@
             // 
             // nudMinimumBP
             // 
-<<<<<<< HEAD
-            this.nudMinimumBP.Location = new System.Drawing.Point(296, 102);
-=======
             this.nudMinimumBP.Location = new System.Drawing.Point(296, 122);
->>>>>>> 260a47e0
             this.nudMinimumBP.Minimum = new decimal(new int[] {
             100,
             0,
@@ -306,11 +245,7 @@
             // 
             // nudValueBP
             // 
-<<<<<<< HEAD
-            this.nudValueBP.Location = new System.Drawing.Point(296, 141);
-=======
             this.nudValueBP.Location = new System.Drawing.Point(362, 122);
->>>>>>> 260a47e0
             this.nudValueBP.Minimum = new decimal(new int[] {
             100,
             0,
@@ -324,11 +259,7 @@
             // 
             // nudMaximumBP
             // 
-<<<<<<< HEAD
-            this.nudMaximumBP.Location = new System.Drawing.Point(296, 180);
-=======
             this.nudMaximumBP.Location = new System.Drawing.Point(430, 122);
->>>>>>> 260a47e0
             this.nudMaximumBP.Minimum = new decimal(new int[] {
             100,
             0,
@@ -343,11 +274,7 @@
             // lblMinimumBP
             // 
             this.lblMinimumBP.AutoSize = true;
-<<<<<<< HEAD
-            this.lblMinimumBP.Location = new System.Drawing.Point(293, 86);
-=======
             this.lblMinimumBP.Location = new System.Drawing.Point(293, 106);
->>>>>>> 260a47e0
             this.lblMinimumBP.Name = "lblMinimumBP";
             this.lblMinimumBP.Size = new System.Drawing.Size(51, 13);
             this.lblMinimumBP.TabIndex = 19;
@@ -357,38 +284,23 @@
             // label2
             // 
             this.label2.AutoSize = true;
-<<<<<<< HEAD
-            this.label2.Location = new System.Drawing.Point(293, 125);
-            this.label2.Name = "label2";
-            this.label2.Size = new System.Drawing.Size(37, 13);
-            this.label2.TabIndex = 20;
-            this.label2.Tag = "Label_CreateImprovementValue";
-            this.label2.Text = "Value:";
-=======
             this.label2.Location = new System.Drawing.Point(359, 106);
             this.label2.Name = "label2";
             this.label2.Size = new System.Drawing.Size(44, 13);
             this.label2.TabIndex = 20;
             this.label2.Tag = "Label_CreateImprovementExactly";
             this.label2.Text = "Exactly:";
->>>>>>> 260a47e0
             // 
             // label3
             // 
             this.label3.AutoSize = true;
-<<<<<<< HEAD
-            this.label3.Location = new System.Drawing.Point(293, 164);
-=======
             this.label3.Location = new System.Drawing.Point(427, 106);
->>>>>>> 260a47e0
             this.label3.Name = "label3";
             this.label3.Size = new System.Drawing.Size(54, 13);
             this.label3.TabIndex = 21;
             this.label3.Tag = "Label_CreateImprovementMaximum";
             this.label3.Text = "Maximum:";
             // 
-<<<<<<< HEAD
-=======
             // label1
             // 
             this.label1.AutoSize = true;
@@ -399,7 +311,6 @@
             this.label1.Tag = "Label_FilterByKarma";
             this.label1.Text = "Filter by Karma:";
             // 
->>>>>>> 260a47e0
             // frmSelectQuality
             // 
             this.AcceptButton = this.cmdOK;
@@ -407,10 +318,7 @@
             this.AutoScaleMode = System.Windows.Forms.AutoScaleMode.Font;
             this.CancelButton = this.cmdCancel;
             this.ClientSize = new System.Drawing.Size(517, 454);
-<<<<<<< HEAD
-=======
             this.Controls.Add(this.label1);
->>>>>>> 260a47e0
             this.Controls.Add(this.label3);
             this.Controls.Add(this.label2);
             this.Controls.Add(this.lblMinimumBP);
@@ -448,28 +356,6 @@
             this.ResumeLayout(false);
             this.PerformLayout();
 
-<<<<<<< HEAD
-		}
-
-		#endregion
-
-		private System.Windows.Forms.ListBox lstQualities;
-		private System.Windows.Forms.Label lblCategory;
-		private System.Windows.Forms.ComboBox cboCategory;
-		private System.Windows.Forms.Label lblSource;
-		private System.Windows.Forms.Label lblSourceLabel;
-		private System.Windows.Forms.Button cmdOKAdd;
-		private System.Windows.Forms.Button cmdCancel;
-		private System.Windows.Forms.Button cmdOK;
-		private System.Windows.Forms.CheckBox chkLimitList;
-		private System.Windows.Forms.Label lblBP;
-		private System.Windows.Forms.Label lblBPLabel;
-		private System.Windows.Forms.CheckBox chkFree;
-		private System.Windows.Forms.CheckBox chkMetagenetic;
-		private System.Windows.Forms.TextBox txtSearch;
-		private System.Windows.Forms.Label lblSearchLabel;
-		private TheArtOfDev.HtmlRenderer.WinForms.HtmlToolTip tipTooltip;
-=======
         }
 
         #endregion
@@ -489,7 +375,6 @@
         private System.Windows.Forms.CheckBox chkMetagenetic;
         private System.Windows.Forms.TextBox txtSearch;
         private System.Windows.Forms.Label lblSearchLabel;
->>>>>>> 260a47e0
         private System.Windows.Forms.CheckBox chkNotMetagenetic;
         private System.Windows.Forms.NumericUpDown nudMinimumBP;
         private System.Windows.Forms.NumericUpDown nudValueBP;
@@ -497,9 +382,6 @@
         private System.Windows.Forms.Label lblMinimumBP;
         private System.Windows.Forms.Label label2;
         private System.Windows.Forms.Label label3;
-<<<<<<< HEAD
-=======
         private System.Windows.Forms.Label label1;
->>>>>>> 260a47e0
     }
 }