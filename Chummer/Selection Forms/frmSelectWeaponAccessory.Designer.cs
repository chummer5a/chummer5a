--- conflicted
+++ resolved
@@ -54,10 +54,7 @@
             this.chkBlackMarketDiscount = new System.Windows.Forms.CheckBox();
             this.cboExtraMount = new System.Windows.Forms.ComboBox();
             this.lblExtraMountLabel = new System.Windows.Forms.Label();
-<<<<<<< HEAD
-=======
             this.chkHideOverAvailLimit = new System.Windows.Forms.CheckBox();
->>>>>>> 59b780a7
             ((System.ComponentModel.ISupportInitialize)(this.nudMarkup)).BeginInit();
             ((System.ComponentModel.ISupportInitialize)(this.nudRating)).BeginInit();
             this.SuspendLayout();
@@ -176,11 +173,7 @@
             // lblSource
             // 
             this.lblSource.AutoSize = true;
-<<<<<<< HEAD
-            this.lblSource.Location = new System.Drawing.Point(308, 212);
-=======
             this.lblSource.Location = new System.Drawing.Point(308, 200);
->>>>>>> 59b780a7
             this.lblSource.Name = "lblSource";
             this.lblSource.Size = new System.Drawing.Size(47, 13);
             this.lblSource.TabIndex = 16;
@@ -190,11 +183,7 @@
             // lblSourceLabel
             // 
             this.lblSourceLabel.AutoSize = true;
-<<<<<<< HEAD
-            this.lblSourceLabel.Location = new System.Drawing.Point(257, 212);
-=======
             this.lblSourceLabel.Location = new System.Drawing.Point(257, 200);
->>>>>>> 59b780a7
             this.lblSourceLabel.Name = "lblSourceLabel";
             this.lblSourceLabel.Size = new System.Drawing.Size(44, 13);
             this.lblSourceLabel.TabIndex = 15;
@@ -355,8 +344,6 @@
             this.lblExtraMountLabel.Tag = "Label_ExtraMount";
             this.lblExtraMountLabel.Text = "Extra Mount:";
             // 
-<<<<<<< HEAD
-=======
             // chkHideOverAvailLimit
             // 
             this.chkHideOverAvailLimit.AutoSize = true;
@@ -369,7 +356,6 @@
             this.chkHideOverAvailLimit.UseVisualStyleBackColor = true;
             this.chkHideOverAvailLimit.CheckedChanged += new System.EventHandler(this.chkHideOverAvailLimit_CheckedChanged);
             // 
->>>>>>> 59b780a7
             // frmSelectWeaponAccessory
             // 
             this.AcceptButton = this.cmdOK;
@@ -377,10 +363,7 @@
             this.AutoScaleMode = System.Windows.Forms.AutoScaleMode.Font;
             this.CancelButton = this.cmdCancel;
             this.ClientSize = new System.Drawing.Size(507, 394);
-<<<<<<< HEAD
-=======
             this.Controls.Add(this.chkHideOverAvailLimit);
->>>>>>> 59b780a7
             this.Controls.Add(this.cboExtraMount);
             this.Controls.Add(this.lblExtraMountLabel);
             this.Controls.Add(this.chkBlackMarketDiscount);
@@ -450,9 +433,6 @@
 		private System.Windows.Forms.CheckBox chkBlackMarketDiscount;
         private System.Windows.Forms.ComboBox cboExtraMount;
         private System.Windows.Forms.Label lblExtraMountLabel;
-<<<<<<< HEAD
-=======
         private System.Windows.Forms.CheckBox chkHideOverAvailLimit;
->>>>>>> 59b780a7
     }
 }