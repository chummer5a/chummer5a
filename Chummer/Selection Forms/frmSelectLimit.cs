--- conflicted
+++ resolved
@@ -1,8 +1,4 @@
-<<<<<<< HEAD
-/*  This file is part of Chummer5a.
-=======
 ﻿/*  This file is part of Chummer5a.
->>>>>>> 260a47e0
  *
  *  Chummer5a is free software: you can redistribute it and/or modify
  *  it under the terms of the GNU General Public License as published by
@@ -20,62 +16,15 @@
  *  You can obtain the full source code for Chummer5a at
  *  https://github.com/chummer5a/chummer5a
  */
-<<<<<<< HEAD
-﻿using System;
-using System.Collections.Generic;
-using System.ComponentModel;
-using System.Data;
-using System.Drawing;
-using System.Linq;
-using System.Text;
-using System.Windows.Forms;
-=======
  using System;
 using System.Collections.Generic;
  using System.Windows.Forms;
->>>>>>> 260a47e0
 
 namespace Chummer
 {
     public partial class frmSelectLimit : Form
     {
         private string _strReturnValue = string.Empty;
-<<<<<<< HEAD
-
-		private List<ListItem> _lstLimits = new List<ListItem>();
-
-        #region Control Events
-        public frmSelectLimit()
-        {
-            InitializeComponent();
-			LanguageManager.Instance.Load(GlobalOptions.Instance.Language, this);
-
-			// Build the list of Limits.
-			ListItem objPhysical = new ListItem();
-			ListItem objMental = new ListItem();
-			ListItem objSocial = new ListItem();
-            objPhysical.Value = "Physical";
-            objPhysical.Name = LanguageManager.Instance.GetString("Node_Physical");
-            objMental.Value = "Mental";
-            objMental.Name = LanguageManager.Instance.GetString("Node_Mental");
-            objSocial.Value = "Social";
-            objSocial.Name = LanguageManager.Instance.GetString("Node_Social");
-            _lstLimits.Add(objPhysical);
-            _lstLimits.Add(objMental);
-            _lstLimits.Add(objSocial);
-
-            cboLimit.BeginUpdate();
-            cboLimit.ValueMember = "Value";
-			cboLimit.DisplayMember = "Name";
-			cboLimit.DataSource = _lstLimits;
-            cboLimit.EndUpdate();
-        }
-
-		private void cmdOK_Click(object sender, EventArgs e)
-        {
-			_strReturnValue = cboLimit.SelectedValue.ToString();
-            DialogResult = DialogResult.OK;
-=======
         private string _strSelectedDisplayLimit = string.Empty;
 
         #region Control Events
@@ -111,49 +60,20 @@
                 _strSelectedDisplayLimit = ((ListItem)cboLimit.SelectedItem).Name;
                 DialogResult = DialogResult.OK;
             }
->>>>>>> 260a47e0
         }
 
         private void frmSelectLimit_Load(object sender, EventArgs e)
         {
-<<<<<<< HEAD
-            // Select the first Limit in the list.
-            cboLimit.SelectedIndex = 0;
-=======
             if (cboLimit.Items.Count == 1)
             {
                 cmdOK_Click(sender, e);
             }
->>>>>>> 260a47e0
         }
 
         private void cmdCancel_Click(object sender, EventArgs e)
         {
             DialogResult = DialogResult.Cancel;
         }
-<<<<<<< HEAD
-
-		private void frmSelectLimit_Shown(object sender, EventArgs e)
-		{
-			// If only a single Limit is in the list when the form is shown,
-			// click the OK button since the user really doesn't have a choice.
-			if (cboLimit.Items.Count == 1)
-				cmdOK_Click(sender, e);
-		}
-		#endregion
-
-		#region Properties
-		/// <summary>
-        /// Limit that was selected in the dialogue.
-        /// </summary>
-        public string SelectedLimit
-        {
-            get
-            {
-                return _strReturnValue;
-            }
-        }
-=======
         #endregion
 
         #region Properties
@@ -166,92 +86,14 @@
         /// Limit that was selected in the dialogue.
         /// </summary>
         public string SelectedDisplayLimit => _strSelectedDisplayLimit;
->>>>>>> 260a47e0
 
         /// <summary>
         /// Description to display on the form.
         /// </summary>
         public string Description
         {
-<<<<<<< HEAD
-            set
-            {
-                lblDescription.Text = value;
-            }
-        }
-		#endregion
-
-		#region Methods
-		/// <summary>
-		/// Limit the list to a single Limit.
-		/// </summary>
-		/// <param name="strValue">Single Limit to display.</param>
-		public void SingleLimit(string strValue)
-		{
-			List<ListItem> lstItems = new List<ListItem>();
-			ListItem objItem = new ListItem();
-			objItem.Value = strValue;
-			objItem.Name = strValue;
-			lstItems.Add(objItem);
-            cboLimit.BeginUpdate();
-            cboLimit.DataSource = null;
-			cboLimit.ValueMember = "Value";
-			cboLimit.DisplayMember = "Name";
-			cboLimit.DataSource = lstItems;
-            cboLimit.EndUpdate();
-        }
-
-		/// <summary>
-		/// Limit the list to a few Limits.
-		/// </summary>
-		/// <param name="strValue">List of Limits.</param>
-		public void LimitToList(List<string> strValue)
-		{
-			_lstLimits.Clear();
-			foreach (string strLimit in strValue)
-			{
-				ListItem objItem = new ListItem();
-				objItem.Value = strLimit;
-				objItem.Name = LanguageManager.Instance.GetString("String_Limit" + strLimit + "Short");
-				_lstLimits.Add(objItem);
-			}
-            cboLimit.BeginUpdate();
-            cboLimit.DataSource = null;
-			cboLimit.ValueMember = "Value";
-			cboLimit.DisplayMember = "Name";
-            cboLimit.DataSource = _lstLimits;
-            cboLimit.EndUpdate();
-        }
-
-		/// <summary>
-		/// Exclude the list of Limits.
-		/// </summary>
-		/// <param name="strValue">List of Limits.</param>
-		public void RemoveFromList(List<string> strValue)
-		{
-			foreach (string strLimit in strValue)
-			{
-				foreach (ListItem objItem in _lstLimits)
-				{
-					if (objItem.Value == strLimit)
-					{
-						_lstLimits.Remove(objItem);
-						break;
-					}
-				}
-			}
-            cboLimit.BeginUpdate();
-            cboLimit.DataSource = null;
-			cboLimit.ValueMember = "Value";
-			cboLimit.DisplayMember = "Name";
-            cboLimit.DataSource = _lstLimits;
-            cboLimit.EndUpdate();
-        }
-		#endregion
-=======
             set => lblDescription.Text = value;
         }
         #endregion
->>>>>>> 260a47e0
     }
 }