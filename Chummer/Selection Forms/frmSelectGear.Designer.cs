<<<<<<< HEAD
﻿namespace Chummer
{
	partial class frmSelectGear
	{
		/// <summary>
		/// Required designer variable.
		/// </summary>
		private System.ComponentModel.IContainer components = null;

		/// <summary>
		/// Clean up any resources being used.
		/// </summary>
		/// <param name="disposing">true if managed resources should be disposed; otherwise, false.</param>
		protected override void Dispose(bool disposing)
		{
			if (disposing && (components != null))
			{
				components.Dispose();
			}
			base.Dispose(disposing);
		}

		#region Windows Form Designer generated code

		/// <summary>
		/// Required method for Designer support - do not modify
		/// the contents of this method with the code editor.
		/// </summary>
		private void InitializeComponent()
		{
=======
namespace Chummer
{
    partial class frmSelectGear
    {
        /// <summary>
        /// Required designer variable.
        /// </summary>
        private System.ComponentModel.IContainer components = null;

        /// <summary>
        /// Clean up any resources being used.
        /// </summary>
        /// <param name="disposing">true if managed resources should be disposed; otherwise, false.</param>
        protected override void Dispose(bool disposing)
        {
            if (disposing)
            {
                components?.Dispose();
            }
            base.Dispose(disposing);
        }

        #region Windows Form Designer generated code

        /// <summary>
        /// Required method for Designer support - do not modify
        /// the contents of this method with the code editor.
        /// </summary>
        private void InitializeComponent()
        {
>>>>>>> 260a47e0
            this.cmdCancel = new System.Windows.Forms.Button();
            this.cmdOK = new System.Windows.Forms.Button();
            this.lstGear = new System.Windows.Forms.ListBox();
            this.lblCategory = new System.Windows.Forms.Label();
            this.cboCategory = new System.Windows.Forms.ComboBox();
            this.nudRating = new System.Windows.Forms.NumericUpDown();
            this.lblRatingLabel = new System.Windows.Forms.Label();
            this.lblCost = new System.Windows.Forms.Label();
            this.lblCostLabel = new System.Windows.Forms.Label();
            this.lblAvail = new System.Windows.Forms.Label();
            this.lblAvailLabel = new System.Windows.Forms.Label();
            this.lblMaximumCapacity = new System.Windows.Forms.Label();
            this.lblSearchLabel = new System.Windows.Forms.Label();
            this.txtSearch = new System.Windows.Forms.TextBox();
            this.cmdOKAdd = new System.Windows.Forms.Button();
            this.lblGearDeviceRating = new System.Windows.Forms.Label();
            this.lblGearDeviceRatingLabel = new System.Windows.Forms.Label();
            this.lblSource = new System.Windows.Forms.Label();
            this.lblSourceLabel = new System.Windows.Forms.Label();
            this.lblCapacity = new System.Windows.Forms.Label();
            this.lblCapacityLabel = new System.Windows.Forms.Label();
            this.nudGearQty = new System.Windows.Forms.NumericUpDown();
            this.lblGearQtyLabel = new System.Windows.Forms.Label();
            this.chkFreeItem = new System.Windows.Forms.CheckBox();
            this.chkDoItYourself = new System.Windows.Forms.CheckBox();
            this.nudMarkup = new System.Windows.Forms.NumericUpDown();
            this.lblMarkupLabel = new System.Windows.Forms.Label();
            this.lblMarkupPercentLabel = new System.Windows.Forms.Label();
<<<<<<< HEAD
            this.chkHacked = new System.Windows.Forms.CheckBox();
            this.chkStack = new System.Windows.Forms.CheckBox();
            this.lblTest = new System.Windows.Forms.Label();
            this.lblTestLabel = new System.Windows.Forms.Label();
            this.chkInherentProgram = new System.Windows.Forms.CheckBox();
            this.tipTooltip = new TheArtOfDev.HtmlRenderer.WinForms.HtmlToolTip();
            this.chkAerodynamic = new System.Windows.Forms.CheckBox();
            this.chkBlackMarketDiscount = new System.Windows.Forms.CheckBox();
            this.chkHideOverAvailLimit = new System.Windows.Forms.CheckBox();
=======
            this.chkStack = new System.Windows.Forms.CheckBox();
            this.lblTest = new System.Windows.Forms.Label();
            this.lblTestLabel = new System.Windows.Forms.Label();
            this.chkBlackMarketDiscount = new System.Windows.Forms.CheckBox();
            this.chkHideOverAvailLimit = new System.Windows.Forms.CheckBox();
            this.chkShowOnlyAffordItems = new System.Windows.Forms.CheckBox();
>>>>>>> 260a47e0
            ((System.ComponentModel.ISupportInitialize)(this.nudRating)).BeginInit();
            ((System.ComponentModel.ISupportInitialize)(this.nudGearQty)).BeginInit();
            ((System.ComponentModel.ISupportInitialize)(this.nudMarkup)).BeginInit();
            this.SuspendLayout();
            // 
            // cmdCancel
            // 
            this.cmdCancel.DialogResult = System.Windows.Forms.DialogResult.Cancel;
            this.cmdCancel.Location = new System.Drawing.Point(478, 378);
            this.cmdCancel.Name = "cmdCancel";
            this.cmdCancel.Size = new System.Drawing.Size(75, 23);
            this.cmdCancel.TabIndex = 38;
            this.cmdCancel.Tag = "String_Cancel";
            this.cmdCancel.Text = "Cancel";
            this.cmdCancel.UseVisualStyleBackColor = true;
            this.cmdCancel.Click += new System.EventHandler(this.cmdCancel_Click);
            // 
            // cmdOK
            // 
            this.cmdOK.Location = new System.Drawing.Point(559, 378);
            this.cmdOK.Name = "cmdOK";
            this.cmdOK.Size = new System.Drawing.Size(75, 23);
            this.cmdOK.TabIndex = 36;
            this.cmdOK.Tag = "String_OK";
            this.cmdOK.Text = "OK";
            this.cmdOK.UseVisualStyleBackColor = true;
            this.cmdOK.Click += new System.EventHandler(this.cmdOK_Click);
            // 
            // lstGear
            // 
            this.lstGear.FormattingEnabled = true;
            this.lstGear.Location = new System.Drawing.Point(12, 33);
            this.lstGear.Name = "lstGear";
            this.lstGear.Size = new System.Drawing.Size(344, 368);
            this.lstGear.TabIndex = 35;
            this.lstGear.SelectedIndexChanged += new System.EventHandler(this.lstGear_SelectedIndexChanged);
            this.lstGear.DoubleClick += new System.EventHandler(this.lstGear_DoubleClick);
            // 
            // lblCategory
            // 
            this.lblCategory.AutoSize = true;
            this.lblCategory.Location = new System.Drawing.Point(12, 9);
            this.lblCategory.Name = "lblCategory";
            this.lblCategory.Size = new System.Drawing.Size(52, 13);
            this.lblCategory.TabIndex = 33;
            this.lblCategory.Tag = "Label_Category";
            this.lblCategory.Text = "Category:";
            // 
            // cboCategory
            // 
            this.cboCategory.DropDownStyle = System.Windows.Forms.ComboBoxStyle.DropDownList;
            this.cboCategory.FormattingEnabled = true;
            this.cboCategory.Location = new System.Drawing.Point(70, 6);
            this.cboCategory.Name = "cboCategory";
            this.cboCategory.Size = new System.Drawing.Size(286, 21);
            this.cboCategory.TabIndex = 34;
            this.cboCategory.SelectedIndexChanged += new System.EventHandler(this.cboCategory_SelectedIndexChanged);
            // 
            // nudRating
            // 
            this.nudRating.Enabled = false;
            this.nudRating.Location = new System.Drawing.Point(422, 127);
<<<<<<< HEAD
            this.nudRating.Name = "nudRating";
            this.nudRating.Size = new System.Drawing.Size(37, 20);
=======
            this.nudRating.Maximum = new decimal(new int[] {
            1000000,
            0,
            0,
            0});
            this.nudRating.Name = "nudRating";
            this.nudRating.Size = new System.Drawing.Size(97, 20);
>>>>>>> 260a47e0
            this.nudRating.TabIndex = 11;
            this.nudRating.ValueChanged += new System.EventHandler(this.nudRating_ValueChanged);
            // 
            // lblRatingLabel
            // 
            this.lblRatingLabel.AutoSize = true;
            this.lblRatingLabel.Location = new System.Drawing.Point(362, 129);
            this.lblRatingLabel.Name = "lblRatingLabel";
            this.lblRatingLabel.Size = new System.Drawing.Size(41, 13);
            this.lblRatingLabel.TabIndex = 10;
            this.lblRatingLabel.Tag = "Label_Rating";
            this.lblRatingLabel.Text = "Rating:";
            // 
            // lblCost
            // 
            this.lblCost.AutoSize = true;
            this.lblCost.Location = new System.Drawing.Point(419, 98);
            this.lblCost.Name = "lblCost";
            this.lblCost.Size = new System.Drawing.Size(19, 13);
            this.lblCost.TabIndex = 9;
            this.lblCost.Text = "[0]";
            // 
            // lblCostLabel
            // 
            this.lblCostLabel.AutoSize = true;
            this.lblCostLabel.Location = new System.Drawing.Point(362, 98);
            this.lblCostLabel.Name = "lblCostLabel";
            this.lblCostLabel.Size = new System.Drawing.Size(31, 13);
            this.lblCostLabel.TabIndex = 8;
            this.lblCostLabel.Tag = "Label_Cost";
            this.lblCostLabel.Text = "Cost:";
            // 
            // lblAvail
            // 
            this.lblAvail.AutoSize = true;
            this.lblAvail.Location = new System.Drawing.Point(419, 76);
            this.lblAvail.Name = "lblAvail";
            this.lblAvail.Size = new System.Drawing.Size(19, 13);
            this.lblAvail.TabIndex = 5;
            this.lblAvail.Text = "[0]";
            // 
            // lblAvailLabel
            // 
            this.lblAvailLabel.AutoSize = true;
            this.lblAvailLabel.Location = new System.Drawing.Point(362, 76);
            this.lblAvailLabel.Name = "lblAvailLabel";
            this.lblAvailLabel.Size = new System.Drawing.Size(33, 13);
            this.lblAvailLabel.TabIndex = 4;
            this.lblAvailLabel.Tag = "Label_Avail";
            this.lblAvailLabel.Text = "Avail:";
            // 
            // lblMaximumCapacity
            // 
            this.lblMaximumCapacity.AutoSize = true;
<<<<<<< HEAD
            this.lblMaximumCapacity.Location = new System.Drawing.Point(362, 296);
=======
            this.lblMaximumCapacity.Location = new System.Drawing.Point(362, 289);
>>>>>>> 260a47e0
            this.lblMaximumCapacity.Name = "lblMaximumCapacity";
            this.lblMaximumCapacity.Size = new System.Drawing.Size(101, 13);
            this.lblMaximumCapacity.TabIndex = 30;
            this.lblMaximumCapacity.Text = "[Maximum Capacity]";
            // 
            // lblSearchLabel
            // 
            this.lblSearchLabel.AutoSize = true;
            this.lblSearchLabel.Location = new System.Drawing.Point(383, 9);
            this.lblSearchLabel.Name = "lblSearchLabel";
            this.lblSearchLabel.Size = new System.Drawing.Size(44, 13);
            this.lblSearchLabel.TabIndex = 0;
            this.lblSearchLabel.Tag = "Label_Search";
            this.lblSearchLabel.Text = "&Search:";
            // 
            // txtSearch
            // 
            this.txtSearch.Location = new System.Drawing.Point(433, 6);
            this.txtSearch.Name = "txtSearch";
            this.txtSearch.Size = new System.Drawing.Size(201, 20);
            this.txtSearch.TabIndex = 1;
            this.txtSearch.TextChanged += new System.EventHandler(this.txtSearch_TextChanged);
            this.txtSearch.KeyDown += new System.Windows.Forms.KeyEventHandler(this.txtSearch_KeyDown);
            this.txtSearch.KeyUp += new System.Windows.Forms.KeyEventHandler(this.txtSearch_KeyUp);
            // 
            // cmdOKAdd
            // 
<<<<<<< HEAD
            this.cmdOKAdd.Location = new System.Drawing.Point(559, 349);
=======
            this.cmdOKAdd.Location = new System.Drawing.Point(559, 351);
>>>>>>> 260a47e0
            this.cmdOKAdd.Name = "cmdOKAdd";
            this.cmdOKAdd.Size = new System.Drawing.Size(75, 23);
            this.cmdOKAdd.TabIndex = 37;
            this.cmdOKAdd.Tag = "String_AddMore";
            this.cmdOKAdd.Text = "&Add && More";
            this.cmdOKAdd.UseVisualStyleBackColor = true;
            this.cmdOKAdd.Click += new System.EventHandler(this.cmdOKAdd_Click);
            // 
            // lblGearDeviceRating
            // 
            this.lblGearDeviceRating.AutoSize = true;
            this.lblGearDeviceRating.Location = new System.Drawing.Point(440, 262);
            this.lblGearDeviceRating.Name = "lblGearDeviceRating";
            this.lblGearDeviceRating.Size = new System.Drawing.Size(19, 13);
            this.lblGearDeviceRating.TabIndex = 23;
            this.lblGearDeviceRating.Text = "[0]";
            // 
            // lblGearDeviceRatingLabel
            // 
            this.lblGearDeviceRatingLabel.AutoSize = true;
            this.lblGearDeviceRatingLabel.Location = new System.Drawing.Point(362, 262);
            this.lblGearDeviceRatingLabel.Name = "lblGearDeviceRatingLabel";
            this.lblGearDeviceRatingLabel.Size = new System.Drawing.Size(78, 13);
            this.lblGearDeviceRatingLabel.TabIndex = 22;
            this.lblGearDeviceRatingLabel.Tag = "Label_DeviceRating";
            this.lblGearDeviceRatingLabel.Text = "Device Rating:";
            // 
            // lblSource
            // 
            this.lblSource.AutoSize = true;
<<<<<<< HEAD
            this.lblSource.Location = new System.Drawing.Point(413, 321);
=======
            this.lblSource.Location = new System.Drawing.Point(419, 311);
>>>>>>> 260a47e0
            this.lblSource.Name = "lblSource";
            this.lblSource.Size = new System.Drawing.Size(47, 13);
            this.lblSource.TabIndex = 32;
            this.lblSource.Text = "[Source]";
<<<<<<< HEAD
            this.lblSource.Click += new System.EventHandler(this.lblSource_Click);
=======
            this.lblSource.Click += new System.EventHandler(CommonFunctions.OpenPDFFromControl);
>>>>>>> 260a47e0
            // 
            // lblSourceLabel
            // 
            this.lblSourceLabel.AutoSize = true;
<<<<<<< HEAD
            this.lblSourceLabel.Location = new System.Drawing.Point(362, 321);
=======
            this.lblSourceLabel.Location = new System.Drawing.Point(362, 311);
>>>>>>> 260a47e0
            this.lblSourceLabel.Name = "lblSourceLabel";
            this.lblSourceLabel.Size = new System.Drawing.Size(44, 13);
            this.lblSourceLabel.TabIndex = 31;
            this.lblSourceLabel.Tag = "Label_Source";
            this.lblSourceLabel.Text = "Source:";
            // 
            // lblCapacity
            // 
            this.lblCapacity.AutoSize = true;
            this.lblCapacity.Location = new System.Drawing.Point(419, 53);
            this.lblCapacity.Name = "lblCapacity";
            this.lblCapacity.Size = new System.Drawing.Size(19, 13);
            this.lblCapacity.TabIndex = 3;
            this.lblCapacity.Text = "[0]";
            // 
            // lblCapacityLabel
            // 
            this.lblCapacityLabel.AutoSize = true;
            this.lblCapacityLabel.Location = new System.Drawing.Point(362, 53);
            this.lblCapacityLabel.Name = "lblCapacityLabel";
            this.lblCapacityLabel.Size = new System.Drawing.Size(51, 13);
            this.lblCapacityLabel.TabIndex = 2;
            this.lblCapacityLabel.Tag = "Label_Capacity";
            this.lblCapacityLabel.Text = "Capacity:";
            // 
            // nudGearQty
            // 
            this.nudGearQty.Location = new System.Drawing.Point(422, 153);
            this.nudGearQty.Maximum = new decimal(new int[] {
            100000,
            0,
            0,
            0});
<<<<<<< HEAD
            this.nudGearQty.Name = "nudGearQty";
            this.nudGearQty.Size = new System.Drawing.Size(56, 20);
=======
            this.nudGearQty.Minimum = new decimal(new int[] {
            1,
            0,
            0,
            0});
            this.nudGearQty.Name = "nudGearQty";
            this.nudGearQty.Size = new System.Drawing.Size(97, 20);
>>>>>>> 260a47e0
            this.nudGearQty.TabIndex = 14;
            this.nudGearQty.Value = new decimal(new int[] {
            1,
            0,
            0,
            0});
            this.nudGearQty.ValueChanged += new System.EventHandler(this.nudGearQty_ValueChanged);
            // 
            // lblGearQtyLabel
            // 
            this.lblGearQtyLabel.AutoSize = true;
            this.lblGearQtyLabel.Location = new System.Drawing.Point(362, 155);
            this.lblGearQtyLabel.Name = "lblGearQtyLabel";
            this.lblGearQtyLabel.Size = new System.Drawing.Size(26, 13);
            this.lblGearQtyLabel.TabIndex = 13;
            this.lblGearQtyLabel.Tag = "Label_Qty";
            this.lblGearQtyLabel.Text = "Qty:";
            // 
            // chkFreeItem
            // 
            this.chkFreeItem.AutoSize = true;
            this.chkFreeItem.Location = new System.Drawing.Point(365, 181);
            this.chkFreeItem.Name = "chkFreeItem";
            this.chkFreeItem.Size = new System.Drawing.Size(50, 17);
            this.chkFreeItem.TabIndex = 16;
            this.chkFreeItem.Tag = "Checkbox_Free";
            this.chkFreeItem.Text = "Free!";
            this.chkFreeItem.UseVisualStyleBackColor = true;
            this.chkFreeItem.CheckedChanged += new System.EventHandler(this.chkFreeItem_CheckedChanged);
            // 
            // chkDoItYourself
            // 
            this.chkDoItYourself.AutoSize = true;
            this.chkDoItYourself.Location = new System.Drawing.Point(429, 181);
            this.chkDoItYourself.Name = "chkDoItYourself";
            this.chkDoItYourself.Size = new System.Drawing.Size(90, 17);
            this.chkDoItYourself.TabIndex = 17;
            this.chkDoItYourself.Tag = "Label_SelectGear_DoItYourself";
            this.chkDoItYourself.Text = "Do It Yourself";
            this.chkDoItYourself.UseVisualStyleBackColor = true;
            this.chkDoItYourself.Visible = false;
            this.chkDoItYourself.CheckedChanged += new System.EventHandler(this.chkDoItYourself_CheckedChanged);
            // 
            // nudMarkup
            // 
<<<<<<< HEAD
=======
            this.nudMarkup.DecimalPlaces = 2;
>>>>>>> 260a47e0
            this.nudMarkup.Location = new System.Drawing.Point(422, 222);
            this.nudMarkup.Maximum = new decimal(new int[] {
            1000,
            0,
            0,
            0});
            this.nudMarkup.Minimum = new decimal(new int[] {
<<<<<<< HEAD
            99,
            0,
            0,
            -2147483648});
=======
            9999,
            0,
            0,
            -2147352576});
>>>>>>> 260a47e0
            this.nudMarkup.Name = "nudMarkup";
            this.nudMarkup.Size = new System.Drawing.Size(56, 20);
            this.nudMarkup.TabIndex = 20;
            this.nudMarkup.ValueChanged += new System.EventHandler(this.nudMarkup_ValueChanged);
            // 
            // lblMarkupLabel
            // 
            this.lblMarkupLabel.AutoSize = true;
            this.lblMarkupLabel.Location = new System.Drawing.Point(362, 224);
            this.lblMarkupLabel.Name = "lblMarkupLabel";
            this.lblMarkupLabel.Size = new System.Drawing.Size(46, 13);
            this.lblMarkupLabel.TabIndex = 19;
            this.lblMarkupLabel.Tag = "Label_SelectGear_Markup";
            this.lblMarkupLabel.Text = "Markup:";
            // 
            // lblMarkupPercentLabel
            // 
            this.lblMarkupPercentLabel.AutoSize = true;
            this.lblMarkupPercentLabel.Location = new System.Drawing.Point(481, 224);
            this.lblMarkupPercentLabel.Name = "lblMarkupPercentLabel";
            this.lblMarkupPercentLabel.Size = new System.Drawing.Size(15, 13);
            this.lblMarkupPercentLabel.TabIndex = 21;
            this.lblMarkupPercentLabel.Text = "%";
            // 
<<<<<<< HEAD
            // chkHacked
            // 
            this.chkHacked.AutoSize = true;
            this.chkHacked.Location = new System.Drawing.Point(525, 181);
            this.chkHacked.Name = "chkHacked";
            this.chkHacked.Size = new System.Drawing.Size(64, 17);
            this.chkHacked.TabIndex = 18;
            this.chkHacked.Tag = "Label_SelectGear_Hacked";
            this.chkHacked.Text = "Hacked";
            this.chkHacked.UseVisualStyleBackColor = true;
            this.chkHacked.Visible = false;
            this.chkHacked.CheckedChanged += new System.EventHandler(this.chkHacked_CheckedChanged);
            // 
=======
>>>>>>> 260a47e0
            // chkStack
            // 
            this.chkStack.AutoSize = true;
            this.chkStack.Checked = true;
            this.chkStack.CheckState = System.Windows.Forms.CheckState.Checked;
<<<<<<< HEAD
            this.chkStack.Location = new System.Drawing.Point(484, 154);
=======
            this.chkStack.Location = new System.Drawing.Point(525, 154);
>>>>>>> 260a47e0
            this.chkStack.Name = "chkStack";
            this.chkStack.Size = new System.Drawing.Size(54, 17);
            this.chkStack.TabIndex = 15;
            this.chkStack.Tag = "Label_SelectGear_Stack";
            this.chkStack.Text = "Stack";
            this.chkStack.UseVisualStyleBackColor = true;
            // 
            // lblTest
            // 
            this.lblTest.AutoSize = true;
            this.lblTest.Location = new System.Drawing.Point(512, 76);
            this.lblTest.Name = "lblTest";
            this.lblTest.Size = new System.Drawing.Size(19, 13);
            this.lblTest.TabIndex = 7;
            this.lblTest.Text = "[0]";
            // 
            // lblTestLabel
            // 
            this.lblTestLabel.AutoSize = true;
            this.lblTestLabel.Location = new System.Drawing.Point(461, 76);
            this.lblTestLabel.Name = "lblTestLabel";
            this.lblTestLabel.Size = new System.Drawing.Size(31, 13);
            this.lblTestLabel.TabIndex = 6;
            this.lblTestLabel.Tag = "Label_Test";
            this.lblTestLabel.Text = "Test:";
            // 
<<<<<<< HEAD
            // chkInherentProgram
            // 
            this.chkInherentProgram.AutoSize = true;
            this.chkInherentProgram.Location = new System.Drawing.Point(484, 128);
            this.chkInherentProgram.Name = "chkInherentProgram";
            this.chkInherentProgram.Size = new System.Drawing.Size(107, 17);
            this.chkInherentProgram.TabIndex = 12;
            this.chkInherentProgram.Tag = "Label_SelectGear_InherentProgram";
            this.chkInherentProgram.Text = "Inherent Program";
            this.chkInherentProgram.UseVisualStyleBackColor = true;
            // 
            // tipTooltip
            // 
            this.tipTooltip.AllowLinksHandling = true;
            this.tipTooltip.AutoPopDelay = 10000;
            this.tipTooltip.BaseStylesheet = null;
            this.tipTooltip.InitialDelay = 250;
            this.tipTooltip.IsBalloon = true;
            this.tipTooltip.MaximumSize = new System.Drawing.Size(0, 0);
            this.tipTooltip.OwnerDraw = true;
            this.tipTooltip.ReshowDelay = 100;
            this.tipTooltip.TooltipCssClass = "htmltooltip";
            this.tipTooltip.ToolTipIcon = System.Windows.Forms.ToolTipIcon.Info;
            this.tipTooltip.ToolTipTitle = "Chummer Help";
            // 
            // chkAerodynamic
            // 
            this.chkAerodynamic.AutoSize = true;
            this.chkAerodynamic.Location = new System.Drawing.Point(464, 97);
            this.chkAerodynamic.Name = "chkAerodynamic";
            this.chkAerodynamic.Size = new System.Drawing.Size(87, 17);
            this.chkAerodynamic.TabIndex = 39;
            this.chkAerodynamic.Tag = "Checkbox_Aerodynamic";
            this.chkAerodynamic.Text = "Aerodynamic";
            this.chkAerodynamic.UseVisualStyleBackColor = true;
            this.chkAerodynamic.Visible = false;
            // 
=======
>>>>>>> 260a47e0
            // chkBlackMarketDiscount
            // 
            this.chkBlackMarketDiscount.AutoSize = true;
            this.chkBlackMarketDiscount.Location = new System.Drawing.Point(365, 204);
            this.chkBlackMarketDiscount.Name = "chkBlackMarketDiscount";
            this.chkBlackMarketDiscount.Size = new System.Drawing.Size(163, 17);
            this.chkBlackMarketDiscount.TabIndex = 40;
            this.chkBlackMarketDiscount.Tag = "Checkbox_BlackMarketDiscount";
            this.chkBlackMarketDiscount.Text = "Black Market Discount (10%)";
            this.chkBlackMarketDiscount.UseVisualStyleBackColor = true;
            this.chkBlackMarketDiscount.Visible = false;
            this.chkBlackMarketDiscount.CheckedChanged += new System.EventHandler(this.chkBlackMarketDiscount_CheckedChanged);
            // 
            // chkHideOverAvailLimit
            // 
            this.chkHideOverAvailLimit.AutoSize = true;
<<<<<<< HEAD
            this.chkHideOverAvailLimit.Location = new System.Drawing.Point(362, 337);
=======
            this.chkHideOverAvailLimit.Location = new System.Drawing.Point(362, 332);
>>>>>>> 260a47e0
            this.chkHideOverAvailLimit.Name = "chkHideOverAvailLimit";
            this.chkHideOverAvailLimit.Size = new System.Drawing.Size(175, 17);
            this.chkHideOverAvailLimit.TabIndex = 65;
            this.chkHideOverAvailLimit.Tag = "Checkbox_HideOverAvailLimit";
            this.chkHideOverAvailLimit.Text = "Hide Items Over Avail Limit ({0})";
            this.chkHideOverAvailLimit.UseVisualStyleBackColor = true;
            this.chkHideOverAvailLimit.CheckedChanged += new System.EventHandler(this.cboCategory_SelectedIndexChanged);
            // 
<<<<<<< HEAD
=======
            // chkShowOnlyAffordItems
            // 
            this.chkShowOnlyAffordItems.AutoSize = true;
            this.chkShowOnlyAffordItems.Location = new System.Drawing.Point(362, 355);
            this.chkShowOnlyAffordItems.Name = "chkShowOnlyAffordItems";
            this.chkShowOnlyAffordItems.Size = new System.Drawing.Size(164, 17);
            this.chkShowOnlyAffordItems.TabIndex = 66;
            this.chkShowOnlyAffordItems.Tag = "Checkbox_ShowOnlyAffordItems";
            this.chkShowOnlyAffordItems.Text = "Show Only Items I Can Afford";
            this.chkShowOnlyAffordItems.UseVisualStyleBackColor = true;
            this.chkShowOnlyAffordItems.CheckedChanged += new System.EventHandler(this.cboCategory_SelectedIndexChanged);
            // 
>>>>>>> 260a47e0
            // frmSelectGear
            // 
            this.AcceptButton = this.cmdOK;
            this.AutoScaleDimensions = new System.Drawing.SizeF(6F, 13F);
            this.AutoScaleMode = System.Windows.Forms.AutoScaleMode.Font;
            this.CancelButton = this.cmdCancel;
            this.ClientSize = new System.Drawing.Size(646, 414);
<<<<<<< HEAD
            this.Controls.Add(this.chkHideOverAvailLimit);
            this.Controls.Add(this.chkBlackMarketDiscount);
            this.Controls.Add(this.chkAerodynamic);
            this.Controls.Add(this.chkInherentProgram);
            this.Controls.Add(this.lblTest);
            this.Controls.Add(this.lblTestLabel);
            this.Controls.Add(this.chkStack);
            this.Controls.Add(this.chkHacked);
=======
            this.Controls.Add(this.chkShowOnlyAffordItems);
            this.Controls.Add(this.chkHideOverAvailLimit);
            this.Controls.Add(this.chkBlackMarketDiscount);
            this.Controls.Add(this.lblTest);
            this.Controls.Add(this.lblTestLabel);
            this.Controls.Add(this.chkStack);
>>>>>>> 260a47e0
            this.Controls.Add(this.nudMarkup);
            this.Controls.Add(this.lblMarkupLabel);
            this.Controls.Add(this.chkDoItYourself);
            this.Controls.Add(this.chkFreeItem);
            this.Controls.Add(this.nudGearQty);
            this.Controls.Add(this.lblGearQtyLabel);
            this.Controls.Add(this.lblCapacity);
            this.Controls.Add(this.lblCapacityLabel);
            this.Controls.Add(this.lblSource);
            this.Controls.Add(this.lblSourceLabel);
            this.Controls.Add(this.lblGearDeviceRating);
            this.Controls.Add(this.lblGearDeviceRatingLabel);
            this.Controls.Add(this.cmdOKAdd);
            this.Controls.Add(this.txtSearch);
            this.Controls.Add(this.lblSearchLabel);
            this.Controls.Add(this.lblMaximumCapacity);
            this.Controls.Add(this.lblCost);
            this.Controls.Add(this.lblCostLabel);
            this.Controls.Add(this.lblAvail);
            this.Controls.Add(this.lblAvailLabel);
            this.Controls.Add(this.nudRating);
            this.Controls.Add(this.lblRatingLabel);
            this.Controls.Add(this.cmdCancel);
            this.Controls.Add(this.cmdOK);
            this.Controls.Add(this.lstGear);
            this.Controls.Add(this.lblCategory);
            this.Controls.Add(this.cboCategory);
            this.Controls.Add(this.lblMarkupPercentLabel);
            this.FormBorderStyle = System.Windows.Forms.FormBorderStyle.FixedDialog;
            this.MaximizeBox = false;
            this.MinimizeBox = false;
            this.Name = "frmSelectGear";
            this.ShowInTaskbar = false;
            this.StartPosition = System.Windows.Forms.FormStartPosition.CenterParent;
            this.Tag = "Title_SelectGear";
            this.Text = "Select Gear";
            this.Load += new System.EventHandler(this.frmSelectGear_Load);
            ((System.ComponentModel.ISupportInitialize)(this.nudRating)).EndInit();
            ((System.ComponentModel.ISupportInitialize)(this.nudGearQty)).EndInit();
            ((System.ComponentModel.ISupportInitialize)(this.nudMarkup)).EndInit();
            this.ResumeLayout(false);
            this.PerformLayout();

<<<<<<< HEAD
		}

		#endregion

		private System.Windows.Forms.Button cmdCancel;
		private System.Windows.Forms.Button cmdOK;
		private System.Windows.Forms.ListBox lstGear;
		private System.Windows.Forms.Label lblCategory;
		private System.Windows.Forms.ComboBox cboCategory;
		private System.Windows.Forms.NumericUpDown nudRating;
		private System.Windows.Forms.Label lblRatingLabel;
		private System.Windows.Forms.Label lblCost;
		private System.Windows.Forms.Label lblCostLabel;
		private System.Windows.Forms.Label lblAvail;
		private System.Windows.Forms.Label lblAvailLabel;
		private System.Windows.Forms.Label lblMaximumCapacity;
		private System.Windows.Forms.Label lblSearchLabel;
		private System.Windows.Forms.TextBox txtSearch;
        private System.Windows.Forms.Button cmdOKAdd;
		private System.Windows.Forms.Label lblGearDeviceRating;
        private System.Windows.Forms.Label lblGearDeviceRatingLabel;
		private System.Windows.Forms.Label lblSource;
		private System.Windows.Forms.Label lblSourceLabel;
		private System.Windows.Forms.Label lblCapacity;
		private System.Windows.Forms.Label lblCapacityLabel;
		private System.Windows.Forms.NumericUpDown nudGearQty;
		private System.Windows.Forms.Label lblGearQtyLabel;
		private System.Windows.Forms.CheckBox chkFreeItem;
		private System.Windows.Forms.CheckBox chkDoItYourself;
		private System.Windows.Forms.NumericUpDown nudMarkup;
		private System.Windows.Forms.Label lblMarkupLabel;
		private System.Windows.Forms.Label lblMarkupPercentLabel;
		private System.Windows.Forms.CheckBox chkHacked;
		private System.Windows.Forms.CheckBox chkStack;
		private System.Windows.Forms.Label lblTest;
		private System.Windows.Forms.Label lblTestLabel;
		private System.Windows.Forms.CheckBox chkInherentProgram;
		private TheArtOfDev.HtmlRenderer.WinForms.HtmlToolTip tipTooltip;
		private System.Windows.Forms.CheckBox chkAerodynamic;
		private System.Windows.Forms.CheckBox chkBlackMarketDiscount;
        private System.Windows.Forms.CheckBox chkHideOverAvailLimit;
=======
        }

        #endregion

        private System.Windows.Forms.Button cmdCancel;
        private System.Windows.Forms.Button cmdOK;
        private System.Windows.Forms.ListBox lstGear;
        private System.Windows.Forms.Label lblCategory;
        private System.Windows.Forms.ComboBox cboCategory;
        private System.Windows.Forms.NumericUpDown nudRating;
        private System.Windows.Forms.Label lblRatingLabel;
        private System.Windows.Forms.Label lblCost;
        private System.Windows.Forms.Label lblCostLabel;
        private System.Windows.Forms.Label lblAvail;
        private System.Windows.Forms.Label lblAvailLabel;
        private System.Windows.Forms.Label lblMaximumCapacity;
        private System.Windows.Forms.Label lblSearchLabel;
        private System.Windows.Forms.TextBox txtSearch;
        private System.Windows.Forms.Button cmdOKAdd;
        private System.Windows.Forms.Label lblGearDeviceRating;
        private System.Windows.Forms.Label lblGearDeviceRatingLabel;
        private System.Windows.Forms.Label lblSource;
        private System.Windows.Forms.Label lblSourceLabel;
        private System.Windows.Forms.Label lblCapacity;
        private System.Windows.Forms.Label lblCapacityLabel;
        private System.Windows.Forms.NumericUpDown nudGearQty;
        private System.Windows.Forms.Label lblGearQtyLabel;
        private System.Windows.Forms.CheckBox chkFreeItem;
        private System.Windows.Forms.CheckBox chkDoItYourself;
        private System.Windows.Forms.NumericUpDown nudMarkup;
        private System.Windows.Forms.Label lblMarkupLabel;
        private System.Windows.Forms.Label lblMarkupPercentLabel;
        private System.Windows.Forms.CheckBox chkStack;
        private System.Windows.Forms.Label lblTest;
        private System.Windows.Forms.Label lblTestLabel;
        private System.Windows.Forms.CheckBox chkBlackMarketDiscount;
        private System.Windows.Forms.CheckBox chkHideOverAvailLimit;
        private System.Windows.Forms.CheckBox chkShowOnlyAffordItems;
>>>>>>> 260a47e0
    }
}<|MERGE_RESOLUTION|>--- conflicted
+++ resolved
@@ -1,35 +1,3 @@
-<<<<<<< HEAD
-﻿namespace Chummer
-{
-	partial class frmSelectGear
-	{
-		/// <summary>
-		/// Required designer variable.
-		/// </summary>
-		private System.ComponentModel.IContainer components = null;
-
-		/// <summary>
-		/// Clean up any resources being used.
-		/// </summary>
-		/// <param name="disposing">true if managed resources should be disposed; otherwise, false.</param>
-		protected override void Dispose(bool disposing)
-		{
-			if (disposing && (components != null))
-			{
-				components.Dispose();
-			}
-			base.Dispose(disposing);
-		}
-
-		#region Windows Form Designer generated code
-
-		/// <summary>
-		/// Required method for Designer support - do not modify
-		/// the contents of this method with the code editor.
-		/// </summary>
-		private void InitializeComponent()
-		{
-=======
 namespace Chummer
 {
     partial class frmSelectGear
@@ -60,7 +28,6 @@
         /// </summary>
         private void InitializeComponent()
         {
->>>>>>> 260a47e0
             this.cmdCancel = new System.Windows.Forms.Button();
             this.cmdOK = new System.Windows.Forms.Button();
             this.lstGear = new System.Windows.Forms.ListBox();
@@ -89,24 +56,12 @@
             this.nudMarkup = new System.Windows.Forms.NumericUpDown();
             this.lblMarkupLabel = new System.Windows.Forms.Label();
             this.lblMarkupPercentLabel = new System.Windows.Forms.Label();
-<<<<<<< HEAD
-            this.chkHacked = new System.Windows.Forms.CheckBox();
-            this.chkStack = new System.Windows.Forms.CheckBox();
-            this.lblTest = new System.Windows.Forms.Label();
-            this.lblTestLabel = new System.Windows.Forms.Label();
-            this.chkInherentProgram = new System.Windows.Forms.CheckBox();
-            this.tipTooltip = new TheArtOfDev.HtmlRenderer.WinForms.HtmlToolTip();
-            this.chkAerodynamic = new System.Windows.Forms.CheckBox();
-            this.chkBlackMarketDiscount = new System.Windows.Forms.CheckBox();
-            this.chkHideOverAvailLimit = new System.Windows.Forms.CheckBox();
-=======
             this.chkStack = new System.Windows.Forms.CheckBox();
             this.lblTest = new System.Windows.Forms.Label();
             this.lblTestLabel = new System.Windows.Forms.Label();
             this.chkBlackMarketDiscount = new System.Windows.Forms.CheckBox();
             this.chkHideOverAvailLimit = new System.Windows.Forms.CheckBox();
             this.chkShowOnlyAffordItems = new System.Windows.Forms.CheckBox();
->>>>>>> 260a47e0
             ((System.ComponentModel.ISupportInitialize)(this.nudRating)).BeginInit();
             ((System.ComponentModel.ISupportInitialize)(this.nudGearQty)).BeginInit();
             ((System.ComponentModel.ISupportInitialize)(this.nudMarkup)).BeginInit();
@@ -169,10 +124,6 @@
             // 
             this.nudRating.Enabled = false;
             this.nudRating.Location = new System.Drawing.Point(422, 127);
-<<<<<<< HEAD
-            this.nudRating.Name = "nudRating";
-            this.nudRating.Size = new System.Drawing.Size(37, 20);
-=======
             this.nudRating.Maximum = new decimal(new int[] {
             1000000,
             0,
@@ -180,7 +131,6 @@
             0});
             this.nudRating.Name = "nudRating";
             this.nudRating.Size = new System.Drawing.Size(97, 20);
->>>>>>> 260a47e0
             this.nudRating.TabIndex = 11;
             this.nudRating.ValueChanged += new System.EventHandler(this.nudRating_ValueChanged);
             // 
@@ -235,11 +185,7 @@
             // lblMaximumCapacity
             // 
             this.lblMaximumCapacity.AutoSize = true;
-<<<<<<< HEAD
-            this.lblMaximumCapacity.Location = new System.Drawing.Point(362, 296);
-=======
             this.lblMaximumCapacity.Location = new System.Drawing.Point(362, 289);
->>>>>>> 260a47e0
             this.lblMaximumCapacity.Name = "lblMaximumCapacity";
             this.lblMaximumCapacity.Size = new System.Drawing.Size(101, 13);
             this.lblMaximumCapacity.TabIndex = 30;
@@ -267,11 +213,7 @@
             // 
             // cmdOKAdd
             // 
-<<<<<<< HEAD
-            this.cmdOKAdd.Location = new System.Drawing.Point(559, 349);
-=======
             this.cmdOKAdd.Location = new System.Drawing.Point(559, 351);
->>>>>>> 260a47e0
             this.cmdOKAdd.Name = "cmdOKAdd";
             this.cmdOKAdd.Size = new System.Drawing.Size(75, 23);
             this.cmdOKAdd.TabIndex = 37;
@@ -302,29 +244,17 @@
             // lblSource
             // 
             this.lblSource.AutoSize = true;
-<<<<<<< HEAD
-            this.lblSource.Location = new System.Drawing.Point(413, 321);
-=======
             this.lblSource.Location = new System.Drawing.Point(419, 311);
->>>>>>> 260a47e0
             this.lblSource.Name = "lblSource";
             this.lblSource.Size = new System.Drawing.Size(47, 13);
             this.lblSource.TabIndex = 32;
             this.lblSource.Text = "[Source]";
-<<<<<<< HEAD
-            this.lblSource.Click += new System.EventHandler(this.lblSource_Click);
-=======
             this.lblSource.Click += new System.EventHandler(CommonFunctions.OpenPDFFromControl);
->>>>>>> 260a47e0
             // 
             // lblSourceLabel
             // 
             this.lblSourceLabel.AutoSize = true;
-<<<<<<< HEAD
-            this.lblSourceLabel.Location = new System.Drawing.Point(362, 321);
-=======
             this.lblSourceLabel.Location = new System.Drawing.Point(362, 311);
->>>>>>> 260a47e0
             this.lblSourceLabel.Name = "lblSourceLabel";
             this.lblSourceLabel.Size = new System.Drawing.Size(44, 13);
             this.lblSourceLabel.TabIndex = 31;
@@ -358,10 +288,6 @@
             0,
             0,
             0});
-<<<<<<< HEAD
-            this.nudGearQty.Name = "nudGearQty";
-            this.nudGearQty.Size = new System.Drawing.Size(56, 20);
-=======
             this.nudGearQty.Minimum = new decimal(new int[] {
             1,
             0,
@@ -369,7 +295,6 @@
             0});
             this.nudGearQty.Name = "nudGearQty";
             this.nudGearQty.Size = new System.Drawing.Size(97, 20);
->>>>>>> 260a47e0
             this.nudGearQty.TabIndex = 14;
             this.nudGearQty.Value = new decimal(new int[] {
             1,
@@ -415,10 +340,7 @@
             // 
             // nudMarkup
             // 
-<<<<<<< HEAD
-=======
             this.nudMarkup.DecimalPlaces = 2;
->>>>>>> 260a47e0
             this.nudMarkup.Location = new System.Drawing.Point(422, 222);
             this.nudMarkup.Maximum = new decimal(new int[] {
             1000,
@@ -426,17 +348,10 @@
             0,
             0});
             this.nudMarkup.Minimum = new decimal(new int[] {
-<<<<<<< HEAD
-            99,
-            0,
-            0,
-            -2147483648});
-=======
             9999,
             0,
             0,
             -2147352576});
->>>>>>> 260a47e0
             this.nudMarkup.Name = "nudMarkup";
             this.nudMarkup.Size = new System.Drawing.Size(56, 20);
             this.nudMarkup.TabIndex = 20;
@@ -461,32 +376,12 @@
             this.lblMarkupPercentLabel.TabIndex = 21;
             this.lblMarkupPercentLabel.Text = "%";
             // 
-<<<<<<< HEAD
-            // chkHacked
-            // 
-            this.chkHacked.AutoSize = true;
-            this.chkHacked.Location = new System.Drawing.Point(525, 181);
-            this.chkHacked.Name = "chkHacked";
-            this.chkHacked.Size = new System.Drawing.Size(64, 17);
-            this.chkHacked.TabIndex = 18;
-            this.chkHacked.Tag = "Label_SelectGear_Hacked";
-            this.chkHacked.Text = "Hacked";
-            this.chkHacked.UseVisualStyleBackColor = true;
-            this.chkHacked.Visible = false;
-            this.chkHacked.CheckedChanged += new System.EventHandler(this.chkHacked_CheckedChanged);
-            // 
-=======
->>>>>>> 260a47e0
             // chkStack
             // 
             this.chkStack.AutoSize = true;
             this.chkStack.Checked = true;
             this.chkStack.CheckState = System.Windows.Forms.CheckState.Checked;
-<<<<<<< HEAD
-            this.chkStack.Location = new System.Drawing.Point(484, 154);
-=======
             this.chkStack.Location = new System.Drawing.Point(525, 154);
->>>>>>> 260a47e0
             this.chkStack.Name = "chkStack";
             this.chkStack.Size = new System.Drawing.Size(54, 17);
             this.chkStack.TabIndex = 15;
@@ -513,46 +408,6 @@
             this.lblTestLabel.Tag = "Label_Test";
             this.lblTestLabel.Text = "Test:";
             // 
-<<<<<<< HEAD
-            // chkInherentProgram
-            // 
-            this.chkInherentProgram.AutoSize = true;
-            this.chkInherentProgram.Location = new System.Drawing.Point(484, 128);
-            this.chkInherentProgram.Name = "chkInherentProgram";
-            this.chkInherentProgram.Size = new System.Drawing.Size(107, 17);
-            this.chkInherentProgram.TabIndex = 12;
-            this.chkInherentProgram.Tag = "Label_SelectGear_InherentProgram";
-            this.chkInherentProgram.Text = "Inherent Program";
-            this.chkInherentProgram.UseVisualStyleBackColor = true;
-            // 
-            // tipTooltip
-            // 
-            this.tipTooltip.AllowLinksHandling = true;
-            this.tipTooltip.AutoPopDelay = 10000;
-            this.tipTooltip.BaseStylesheet = null;
-            this.tipTooltip.InitialDelay = 250;
-            this.tipTooltip.IsBalloon = true;
-            this.tipTooltip.MaximumSize = new System.Drawing.Size(0, 0);
-            this.tipTooltip.OwnerDraw = true;
-            this.tipTooltip.ReshowDelay = 100;
-            this.tipTooltip.TooltipCssClass = "htmltooltip";
-            this.tipTooltip.ToolTipIcon = System.Windows.Forms.ToolTipIcon.Info;
-            this.tipTooltip.ToolTipTitle = "Chummer Help";
-            // 
-            // chkAerodynamic
-            // 
-            this.chkAerodynamic.AutoSize = true;
-            this.chkAerodynamic.Location = new System.Drawing.Point(464, 97);
-            this.chkAerodynamic.Name = "chkAerodynamic";
-            this.chkAerodynamic.Size = new System.Drawing.Size(87, 17);
-            this.chkAerodynamic.TabIndex = 39;
-            this.chkAerodynamic.Tag = "Checkbox_Aerodynamic";
-            this.chkAerodynamic.Text = "Aerodynamic";
-            this.chkAerodynamic.UseVisualStyleBackColor = true;
-            this.chkAerodynamic.Visible = false;
-            // 
-=======
->>>>>>> 260a47e0
             // chkBlackMarketDiscount
             // 
             this.chkBlackMarketDiscount.AutoSize = true;
@@ -569,11 +424,7 @@
             // chkHideOverAvailLimit
             // 
             this.chkHideOverAvailLimit.AutoSize = true;
-<<<<<<< HEAD
-            this.chkHideOverAvailLimit.Location = new System.Drawing.Point(362, 337);
-=======
             this.chkHideOverAvailLimit.Location = new System.Drawing.Point(362, 332);
->>>>>>> 260a47e0
             this.chkHideOverAvailLimit.Name = "chkHideOverAvailLimit";
             this.chkHideOverAvailLimit.Size = new System.Drawing.Size(175, 17);
             this.chkHideOverAvailLimit.TabIndex = 65;
@@ -582,8 +433,6 @@
             this.chkHideOverAvailLimit.UseVisualStyleBackColor = true;
             this.chkHideOverAvailLimit.CheckedChanged += new System.EventHandler(this.cboCategory_SelectedIndexChanged);
             // 
-<<<<<<< HEAD
-=======
             // chkShowOnlyAffordItems
             // 
             this.chkShowOnlyAffordItems.AutoSize = true;
@@ -596,7 +445,6 @@
             this.chkShowOnlyAffordItems.UseVisualStyleBackColor = true;
             this.chkShowOnlyAffordItems.CheckedChanged += new System.EventHandler(this.cboCategory_SelectedIndexChanged);
             // 
->>>>>>> 260a47e0
             // frmSelectGear
             // 
             this.AcceptButton = this.cmdOK;
@@ -604,23 +452,12 @@
             this.AutoScaleMode = System.Windows.Forms.AutoScaleMode.Font;
             this.CancelButton = this.cmdCancel;
             this.ClientSize = new System.Drawing.Size(646, 414);
-<<<<<<< HEAD
-            this.Controls.Add(this.chkHideOverAvailLimit);
-            this.Controls.Add(this.chkBlackMarketDiscount);
-            this.Controls.Add(this.chkAerodynamic);
-            this.Controls.Add(this.chkInherentProgram);
-            this.Controls.Add(this.lblTest);
-            this.Controls.Add(this.lblTestLabel);
-            this.Controls.Add(this.chkStack);
-            this.Controls.Add(this.chkHacked);
-=======
             this.Controls.Add(this.chkShowOnlyAffordItems);
             this.Controls.Add(this.chkHideOverAvailLimit);
             this.Controls.Add(this.chkBlackMarketDiscount);
             this.Controls.Add(this.lblTest);
             this.Controls.Add(this.lblTestLabel);
             this.Controls.Add(this.chkStack);
->>>>>>> 260a47e0
             this.Controls.Add(this.nudMarkup);
             this.Controls.Add(this.lblMarkupLabel);
             this.Controls.Add(this.chkDoItYourself);
@@ -664,49 +501,6 @@
             this.ResumeLayout(false);
             this.PerformLayout();
 
-<<<<<<< HEAD
-		}
-
-		#endregion
-
-		private System.Windows.Forms.Button cmdCancel;
-		private System.Windows.Forms.Button cmdOK;
-		private System.Windows.Forms.ListBox lstGear;
-		private System.Windows.Forms.Label lblCategory;
-		private System.Windows.Forms.ComboBox cboCategory;
-		private System.Windows.Forms.NumericUpDown nudRating;
-		private System.Windows.Forms.Label lblRatingLabel;
-		private System.Windows.Forms.Label lblCost;
-		private System.Windows.Forms.Label lblCostLabel;
-		private System.Windows.Forms.Label lblAvail;
-		private System.Windows.Forms.Label lblAvailLabel;
-		private System.Windows.Forms.Label lblMaximumCapacity;
-		private System.Windows.Forms.Label lblSearchLabel;
-		private System.Windows.Forms.TextBox txtSearch;
-        private System.Windows.Forms.Button cmdOKAdd;
-		private System.Windows.Forms.Label lblGearDeviceRating;
-        private System.Windows.Forms.Label lblGearDeviceRatingLabel;
-		private System.Windows.Forms.Label lblSource;
-		private System.Windows.Forms.Label lblSourceLabel;
-		private System.Windows.Forms.Label lblCapacity;
-		private System.Windows.Forms.Label lblCapacityLabel;
-		private System.Windows.Forms.NumericUpDown nudGearQty;
-		private System.Windows.Forms.Label lblGearQtyLabel;
-		private System.Windows.Forms.CheckBox chkFreeItem;
-		private System.Windows.Forms.CheckBox chkDoItYourself;
-		private System.Windows.Forms.NumericUpDown nudMarkup;
-		private System.Windows.Forms.Label lblMarkupLabel;
-		private System.Windows.Forms.Label lblMarkupPercentLabel;
-		private System.Windows.Forms.CheckBox chkHacked;
-		private System.Windows.Forms.CheckBox chkStack;
-		private System.Windows.Forms.Label lblTest;
-		private System.Windows.Forms.Label lblTestLabel;
-		private System.Windows.Forms.CheckBox chkInherentProgram;
-		private TheArtOfDev.HtmlRenderer.WinForms.HtmlToolTip tipTooltip;
-		private System.Windows.Forms.CheckBox chkAerodynamic;
-		private System.Windows.Forms.CheckBox chkBlackMarketDiscount;
-        private System.Windows.Forms.CheckBox chkHideOverAvailLimit;
-=======
         }
 
         #endregion
@@ -745,6 +539,5 @@
         private System.Windows.Forms.CheckBox chkBlackMarketDiscount;
         private System.Windows.Forms.CheckBox chkHideOverAvailLimit;
         private System.Windows.Forms.CheckBox chkShowOnlyAffordItems;
->>>>>>> 260a47e0
     }
 }