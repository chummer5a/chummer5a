--- conflicted
+++ resolved
@@ -1,145 +1,3 @@
-<<<<<<< HEAD
-﻿using System.Windows.Controls;
-
-namespace Chummer
-{
-	partial class frmExport
-	{
-		/// <summary>
-		/// Required designer variable.
-		/// </summary>
-		private System.ComponentModel.IContainer components = null;
-
-		/// <summary>
-		/// Clean up any resources being used.
-		/// </summary>
-		/// <param name="disposing">true if managed resources should be disposed; otherwise, false.</param>
-		protected override void Dispose(bool disposing)
-		{
-			if (disposing && (components != null))
-			{
-				components.Dispose();
-			}
-			base.Dispose(disposing);
-		}
-
-		#region Windows Form Designer generated code
-
-		/// <summary>
-		/// Required method for Designer support - do not modify
-		/// the contents of this method with the code editor.
-		/// </summary>
-		private void InitializeComponent()
-		{
-			this.lblExport = new System.Windows.Forms.Label();
-			this.cboXSLT = new System.Windows.Forms.ComboBox();
-			this.cmdCancel = new System.Windows.Forms.Button();
-			this.cmdOK = new System.Windows.Forms.Button();
-			this.SaveFileDialog1 = new System.Windows.Forms.SaveFileDialog();
-			this.rtbText = new System.Windows.Forms.RichTextBox();
-			this.htmlToolTip1 = new TheArtOfDev.HtmlRenderer.WinForms.HtmlToolTip();
-			this.SuspendLayout();
-			// 
-			// lblExport
-			// 
-			this.lblExport.AutoSize = true;
-			this.lblExport.Location = new System.Drawing.Point(12, 9);
-			this.lblExport.Name = "lblExport";
-			this.lblExport.Size = new System.Drawing.Size(52, 13);
-			this.lblExport.TabIndex = 0;
-			this.lblExport.Tag = "Label_ExportTo";
-			this.lblExport.Text = "Export to:";
-			// 
-			// cboXSLT
-			// 
-			this.cboXSLT.DropDownStyle = System.Windows.Forms.ComboBoxStyle.DropDownList;
-			this.cboXSLT.FormattingEnabled = true;
-			this.cboXSLT.Location = new System.Drawing.Point(70, 6);
-			this.cboXSLT.Name = "cboXSLT";
-			this.cboXSLT.Size = new System.Drawing.Size(379, 21);
-			this.cboXSLT.TabIndex = 1;
-			this.cboXSLT.SelectedIndexChanged += new System.EventHandler(this.cboXSLT_SelectedIndexChanged);
-			// 
-			// cmdCancel
-			// 
-			this.cmdCancel.Anchor = ((System.Windows.Forms.AnchorStyles)((System.Windows.Forms.AnchorStyles.Bottom | System.Windows.Forms.AnchorStyles.Right)));
-			this.cmdCancel.DialogResult = System.Windows.Forms.DialogResult.Cancel;
-			this.cmdCancel.Location = new System.Drawing.Point(293, 274);
-			this.cmdCancel.Name = "cmdCancel";
-			this.cmdCancel.Size = new System.Drawing.Size(75, 23);
-			this.cmdCancel.TabIndex = 3;
-			this.cmdCancel.Tag = "String_Cancel";
-			this.cmdCancel.Text = "Cancel";
-			this.cmdCancel.UseVisualStyleBackColor = true;
-			this.cmdCancel.Click += new System.EventHandler(this.cmdCancel_Click);
-			// 
-			// cmdOK
-			// 
-			this.cmdOK.Anchor = ((System.Windows.Forms.AnchorStyles)((System.Windows.Forms.AnchorStyles.Bottom | System.Windows.Forms.AnchorStyles.Right)));
-			this.cmdOK.Location = new System.Drawing.Point(374, 274);
-			this.cmdOK.Name = "cmdOK";
-			this.cmdOK.Size = new System.Drawing.Size(75, 23);
-			this.cmdOK.TabIndex = 2;
-			this.cmdOK.Tag = "String_OK";
-			this.cmdOK.Text = "OK";
-			this.cmdOK.UseVisualStyleBackColor = true;
-			this.cmdOK.Click += new System.EventHandler(this.cmdOK_Click);
-			// 
-			// rtbText
-			// 
-			this.rtbText.Location = new System.Drawing.Point(12, 33);
-			this.rtbText.Name = "rtbText";
-			this.rtbText.ReadOnly = true;
-			this.rtbText.Size = new System.Drawing.Size(437, 235);
-			this.rtbText.TabIndex = 4;
-			this.rtbText.Text = "";
-			this.rtbText.MouseLeave += new System.EventHandler(this.rtbText_Leave);
-			this.rtbText.MouseUp += new System.Windows.Forms.MouseEventHandler(this.rtbText_MouseUp);
-			// 
-			// htmlToolTip1
-			// 
-			this.htmlToolTip1.AllowLinksHandling = true;
-			this.htmlToolTip1.BaseStylesheet = null;
-			this.htmlToolTip1.MaximumSize = new System.Drawing.Size(0, 0);
-			this.htmlToolTip1.OwnerDraw = true;
-			this.htmlToolTip1.TooltipCssClass = "htmltooltip";
-			// 
-			// frmExport
-			// 
-			this.AcceptButton = this.cmdOK;
-			this.AutoScaleDimensions = new System.Drawing.SizeF(6F, 13F);
-			this.AutoScaleMode = System.Windows.Forms.AutoScaleMode.Font;
-			this.CancelButton = this.cmdCancel;
-			this.ClientSize = new System.Drawing.Size(461, 309);
-			this.Controls.Add(this.rtbText);
-			this.Controls.Add(this.cmdCancel);
-			this.Controls.Add(this.cmdOK);
-			this.Controls.Add(this.lblExport);
-			this.Controls.Add(this.cboXSLT);
-			this.FormBorderStyle = System.Windows.Forms.FormBorderStyle.FixedDialog;
-			this.MaximizeBox = false;
-			this.MinimizeBox = false;
-			this.Name = "frmExport";
-			this.ShowInTaskbar = false;
-			this.StartPosition = System.Windows.Forms.FormStartPosition.CenterParent;
-			this.Text = "Export Character";
-			this.Load += new System.EventHandler(this.frmExport_Load);
-			this.ResumeLayout(false);
-			this.PerformLayout();
-
-		}
-
-		#endregion
-
-		private System.Windows.Forms.Label lblExport;
-		private System.Windows.Forms.ComboBox cboXSLT;
-		private System.Windows.Forms.Button cmdCancel;
-		private System.Windows.Forms.Button cmdOK;
-		internal System.Windows.Forms.SaveFileDialog SaveFileDialog1;
-		private System.Windows.Forms.RichTextBox rtbText;
-		private TheArtOfDev.HtmlRenderer.WinForms.HtmlToolTip htmlToolTip1;
-	}
-=======
 namespace Chummer
 {
     partial class frmExport
@@ -268,5 +126,4 @@
         internal System.Windows.Forms.SaveFileDialog SaveFileDialog1;
         private System.Windows.Forms.RichTextBox rtbText;
     }
->>>>>>> 260a47e0
 }