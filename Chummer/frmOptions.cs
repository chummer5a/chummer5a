--- conflicted
+++ resolved
@@ -164,25 +164,15 @@
             _characterOptions.FreeKnowledgeMultiplierEnabled = chkKnowledgeMultiplier.Checked;
                 if (chkKnowledgeMultiplier.Checked)
                     chkKnowledgeMultiplier.Enabled = true;
-<<<<<<< HEAD
-            _characterOptions.FreeKnowledgeMultiplier = Convert.ToInt32(nudKnowledgeMultiplier.Value);
-		    _characterOptions.HideItemsOverAvailLimit = chkHideItemsOverAvail.Checked;
-=======
             _characterOptions.FreeKnowledgeMultiplier = decimal.ToInt32(nudKnowledgeMultiplier.Value);
             _characterOptions.HideItemsOverAvailLimit = chkHideItemsOverAvail.Checked;
->>>>>>> 260a47e0
             _characterOptions.IgnoreArt = chkIgnoreArt.Checked;
             _characterOptions.UnarmedImprovementsApplyToWeapons = chkUnarmedSkillImprovements.Checked;
             _characterOptions.LicenseRestricted = chkLicenseEachRestrictedItem.Checked;
             _characterOptions.MaximumArmorModifications = chkMaximumArmorModifications.Checked;
             _characterOptions.MetatypeCostsKarma = chkMetatypeCostsKarma.Checked;
-<<<<<<< HEAD
-		    _characterOptions.ReverseAttributePriorityOrder = chkReverseAttributePriorityOrder.Checked;
-            _characterOptions.MetatypeCostsKarmaMultiplier = Convert.ToInt32(nudMetatypeCostsKarmaMultiplier.Value);
-=======
             _characterOptions.ReverseAttributePriorityOrder = chkReverseAttributePriorityOrder.Checked;
             _characterOptions.MetatypeCostsKarmaMultiplier = decimal.ToInt32(nudMetatypeCostsKarmaMultiplier.Value);
->>>>>>> 260a47e0
             _characterOptions.MoreLethalGameplay = chkMoreLethalGameplay.Checked;
             _characterOptions.NoSingleArmorEncumbrance = chkNoSingleArmorEncumbrance.Checked;
             _characterOptions.NoArmorEncumbrance = chkNoArmorEncumbrance.Checked;
@@ -202,46 +192,6 @@
             _characterOptions.MysAdeptSecondMAGAttribute = chkMysAdeptSecondMAGAttribute.Checked;
             _characterOptions.FreeMartialArtSpecialization = chkFreeMartialArtSpecialization.Checked;
             _characterOptions.PrioritySpellsAsAdeptPowers = chkPrioritySpellsAsAdeptPowers.Checked;
-<<<<<<< HEAD
-            _characterOptions.EducationQualitiesApplyOnChargenKarma = chkEducationQualitiesApplyOnChargenKarma.Checked;
-            _characterOptions.LimbCount = Convert.ToInt32(cboLimbCount.SelectedValue.ToString().Split('/')[0]);
-			_characterOptions.ExcludeLimbSlot = cboLimbCount.SelectedValue.ToString().Split('/')[1];
-
-			// Karma options.
-			_characterOptions.KarmaAttribute = Convert.ToInt32(nudKarmaAttribute.Value);
-            _characterOptions.KarmaQuality = Convert.ToInt32(nudKarmaQuality.Value);
-            _characterOptions.KarmaSpecialization = Convert.ToInt32(nudKarmaSpecialization.Value);
-            _characterOptions.KarmaNewKnowledgeSkill = Convert.ToInt32(nudKarmaNewKnowledgeSkill.Value);
-            _characterOptions.KarmaNewActiveSkill = Convert.ToInt32(nudKarmaNewActiveSkill.Value);
-            _characterOptions.KarmaNewSkillGroup = Convert.ToInt32(nudKarmaNewSkillGroup.Value);
-            _characterOptions.KarmaImproveKnowledgeSkill = Convert.ToInt32(nudKarmaImproveKnowledgeSkill.Value);
-            _characterOptions.KarmaImproveActiveSkill = Convert.ToInt32(nudKarmaImproveActiveSkill.Value);
-            _characterOptions.KarmaImproveSkillGroup = Convert.ToInt32(nudKarmaImproveSkillGroup.Value);
-            _characterOptions.KarmaSpell = Convert.ToInt32(nudKarmaSpell.Value);
-            _characterOptions.KarmaNewComplexForm = Convert.ToInt32(nudKarmaNewComplexForm.Value);
-            _characterOptions.KarmaImproveComplexForm = Convert.ToInt32(nudKarmaImproveComplexForm.Value);
-            _characterOptions.KarmaNewAIProgram = Convert.ToInt32(nudKarmaNewAIProgram.Value);
-            _characterOptions.KarmaNewAIAdvancedProgram = Convert.ToInt32(nudKarmaNewAIAdvancedProgram.Value);
-            _characterOptions.KarmaMetamagic = Convert.ToInt32(nudKarmaMetamagic.Value);
-            _characterOptions.KarmaNuyenPer = Convert.ToInt32(nudKarmaNuyenPer.Value);
-            _characterOptions.KarmaContact = Convert.ToInt32(nudKarmaContact.Value);
-            _characterOptions.KarmaEnemy = Convert.ToInt32(nudKarmaEnemy.Value);
-            _characterOptions.KarmaCarryover = Convert.ToInt32(nudKarmaCarryover.Value);
-            _characterOptions.KarmaSpirit = Convert.ToInt32(nudKarmaSpirit.Value);
-            _characterOptions.KarmaManeuver = Convert.ToInt32(nudKarmaManeuver.Value);
-            _characterOptions.KarmaInitiation = Convert.ToInt32(nudKarmaInitiation.Value);
-            _characterOptions.KarmaComplexFormOption = Convert.ToInt32(nudKarmaComplexFormOption.Value);
-            _characterOptions.KarmaComplexFormSkillsoft = Convert.ToInt32(nudKarmaComplexFormSkillsoft.Value);
-            _characterOptions.KarmaJoinGroup = Convert.ToInt32(nudKarmaJoinGroup.Value);
-            _characterOptions.KarmaLeaveGroup = Convert.ToInt32(nudKarmaLeaveGroup.Value);
-		    _characterOptions.KarmaNewAIProgram = Convert.ToInt32(nudKarmaNewAIProgram.Value);
-		    _characterOptions.KarmaNewAIAdvancedProgram = Convert.ToInt32(nudKarmaNewAIAdvancedProgram.Value);
-			_characterOptions.AllowHoverIncrement = chkAllowHoverIncrement.Checked;
-
-			// Build Priority options.
-			_characterOptions.MayBuyQualities = chkMayBuyQualities.Checked;
-            _characterOptions.UseContactPoints = chkContactPoints.Checked;
-=======
             _characterOptions.EnemyKarmaQualityLimit = chkEnemyKarmaQualityLimit.Checked;
             string strLimbCount = cboLimbCount.SelectedValue?.ToString();
             if (string.IsNullOrEmpty(strLimbCount))
@@ -327,7 +277,6 @@
             _characterOptions.KarmaSummoningFocus = decimal.ToInt32(nudKarmaSummoningFocus.Value);
             _characterOptions.KarmaSustainingFocus = decimal.ToInt32(nudKarmaSustainingFocus.Value);
             _characterOptions.KarmaWeaponFocus = decimal.ToInt32(nudKarmaWeaponFocus.Value);
->>>>>>> 260a47e0
 
             // Build method options.
             _characterOptions.BuildMethod = cboBuildMethod.SelectedValue.ToString();
@@ -911,21 +860,12 @@
             chkUseTotalValueForFreeKnowledge.Checked = _characterOptions.UseTotalValueForFreeKnowledge;
             chkContactMultiplier.Checked = _characterOptions.FreeContactsMultiplierEnabled;
             chkDroneArmorMultiplier.Checked = _characterOptions.DroneArmorMultiplierEnabled;
-<<<<<<< HEAD
-			chkContactPoints.Checked = _characterOptions.UseContactPoints;
-			chkCreateBackupOnCareer.Checked = _characterOptions.CreateBackupOnCareer;
-			chkCyberlegMovement.Checked = _characterOptions.CyberlegMovement;
-            chkMysAdPp.Checked = _characterOptions.MysaddPPCareer;
-	        chkHideItemsOverAvail.Checked = _characterOptions.HideItemsOverAvailLimit;
-	        chkFreeMartialArtSpecialization.Checked = _characterOptions.FreeMartialArtSpecialization;
-=======
             chkCreateBackupOnCareer.Checked = _characterOptions.CreateBackupOnCareer;
             chkCyberlegMovement.Checked = _characterOptions.CyberlegMovement;
             chkMysAdPp.Checked = _characterOptions.MysAdeptAllowPPCareer;
             chkMysAdeptSecondMAGAttribute.Checked = _characterOptions.MysAdeptSecondMAGAttribute;
             chkHideItemsOverAvail.Checked = _characterOptions.HideItemsOverAvailLimit;
             chkFreeMartialArtSpecialization.Checked = _characterOptions.FreeMartialArtSpecialization;
->>>>>>> 260a47e0
             chkPrioritySpellsAsAdeptPowers.Checked = _characterOptions.PrioritySpellsAsAdeptPowers;
             chkDontDoubleQualityPurchases.Checked = _characterOptions.DontDoubleQualityPurchases;
             chkDontDoubleQualityRefunds.Checked = _characterOptions.DontDoubleQualityRefunds;
@@ -948,21 +888,6 @@
             chkNoSingleArmorEncumbrance.Checked = _characterOptions.NoSingleArmorEncumbrance;
             chkNoArmorEncumbrance.Checked = _characterOptions.NoArmorEncumbrance;
             chkPrintExpenses.Checked = _characterOptions.PrintExpenses;
-<<<<<<< HEAD
-			chkPrintNotes.Checked = _characterOptions.PrintNotes;
-			chkPrintSkillsWithZeroRating.Checked = _characterOptions.PrintSkillsWithZeroRating;
-			chkRestrictRecoil.Checked = _characterOptions.RestrictRecoil;
-			chkSpecialKarmaCost.Checked = _characterOptions.SpecialKarmaCostBasedOnShownValue;
-			chkStrengthAffectsRecoil.Checked = _characterOptions.StrengthAffectsRecoil;
-			chkUseCalculatedPublicAwareness.Checked = _characterOptions.UseCalculatedPublicAwareness;
-			chkStrictSkillGroups.Checked = _characterOptions.StrictSkillGroupsInCreateMode;
-			chkAlternateMetatypeAttributeKarma.Checked = _characterOptions.AlternateMetatypeAttributeKarma;
-	        chkReverseAttributePriorityOrder.Checked = _characterOptions.ReverseAttributePriorityOrder;
-		    chkAllowHoverIncrement.Checked = _characterOptions.AllowHoverIncrement;
-			nudBP.Value = _characterOptions.BuildPoints;
-			nudContactMultiplier.Enabled = _characterOptions.FreeContactsMultiplierEnabled;
-			nudContactMultiplier.Value = _characterOptions.FreeContactsMultiplier;
-=======
             chkPrintFreeExpenses.Checked = _characterOptions.PrintFreeExpenses;
             chkPrintFreeExpenses.Enabled = chkPrintExpenses.Checked;
             chkPrintNotes.Checked = _characterOptions.PrintNotes;
@@ -981,7 +906,6 @@
             nudBP.Value = _characterOptions.BuildPoints;
             nudContactMultiplier.Enabled = _characterOptions.FreeContactsMultiplierEnabled;
             nudContactMultiplier.Value = _characterOptions.FreeContactsMultiplier;
->>>>>>> 260a47e0
             nudKnowledgeMultiplier.Enabled = _characterOptions.FreeKnowledgeMultiplierEnabled;
             nudKnowledgeMultiplier.Value = _characterOptions.FreeKnowledgeMultiplier;
             nudDroneArmorMultiplier.Enabled = _characterOptions.DroneArmorMultiplierEnabled;
@@ -1731,84 +1655,6 @@
             else
             {
                 // If the Sourcebook was not found in the options, add it.
-<<<<<<< HEAD
-                var newSource = new SourcebookInfo();
-                newSource.Code = tag;
-                newSource.Path = path;
-                GlobalOptions.Instance.SourcebookInfo.Add(newSource);
-            }
-        }
-
-		private void cmdUploadPastebin_Click(object sender, EventArgs e)
-		{
-			#if DEBUG
-			string strFilePath = "Insert local file here";
-			System.Collections.Specialized.NameValueCollection Data	= new System.Collections.Specialized.NameValueCollection();
-			XmlDocument objDoc = new XmlDocument();
-			String line = string.Empty;
-            using (StreamReader sr = new StreamReader(strFilePath))
-			{
-				line = sr.ReadToEnd();
-			}
-			Data["api_paste_name"] = "Chummer";
-			Data["api_paste_expire_date"] = "N";
-			Data["api_paste_format"] = "xml";
-			Data["api_paste_code"] = line;
-			Data["api_dev_key"] = "7845fd372a1050899f522f2d6bab9666";
-			Data["api_option"] = "paste";
-
-			WebClient wb = new WebClient();
-				byte[] bytes = wb.UploadValues("http://pastebin.com/api/api_post.php", Data);
-
-				string response;
-				using (MemoryStream ms = new MemoryStream(bytes))
-				using (StreamReader reader = new StreamReader(ms))
-					response = reader.ReadToEnd();
-			Clipboard.SetText(response);
-			#endif
-		}
-		#endregion
-
-		private void OptionsChanged(object sender, EventArgs e)
-		{
-			if (!blnLoading)
-			{
-				blnDirty = true;
-			}
-		}
-
-		private void chkOmaeEnabled_CheckedChanged(object sender, EventArgs e)
-		{
-			if (chkOmaeEnabled.Checked && !blnLoading)
-			{
-				DialogResult result = MessageBox.Show(LanguageManager.Instance.GetString("Tip_Omae_Warning"), "Warning!", MessageBoxButtons.OKCancel);
-
-				if (result != DialogResult.OK) chkOmaeEnabled.Checked = false;
-			}
-		}
-
-		private void cmdEnableSourcebooks_Click(object sender, EventArgs e)
-		{
-			foreach (TreeNode objNode in treSourcebook.Nodes)
-			{
-				if (objNode.Tag.ToString() != "SR5")
-				{
-					objNode.Checked = blnSourcebookToggle;
-				}
-			}
-			blnSourcebookToggle = !blnSourcebookToggle;
-		}
-
-		private void cmdCharacterRoster_Click(object sender, EventArgs e)
-		{
-			// Prompt the user to select a save file to associate with this Contact.
-			using (var selectFolderDialog = new FolderBrowserDialog())
-			{
-				if (selectFolderDialog.ShowDialog(this) == DialogResult.OK)
-					txtCharacterRosterPath.Text = selectFolderDialog.SelectedPath;
-			}
-		}
-=======
                 SourcebookInfo objNewSource = new SourcebookInfo
                 {
                     Code = tag,
@@ -2093,6 +1939,5 @@
                 }
             }
         }
->>>>>>> 260a47e0
     }
 }