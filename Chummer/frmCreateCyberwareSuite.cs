/*  This file is part of Chummer5a.
 *
 *  Chummer5a is free software: you can redistribute it and/or modify
 *  it under the terms of the GNU General Public License as published by
 *  the Free Software Foundation, either version 3 of the License, or
 *  (at your option) any later version.
 *
 *  Chummer5a is distributed in the hope that it will be useful,
 *  but WITHOUT ANY WARRANTY; without even the implied warranty of
 *  MERCHANTABILITY or FITNESS FOR A PARTICULAR PURPOSE.  See the
 *  GNU General Public License for more details.
 *
 *  You should have received a copy of the GNU General Public License
 *  along with Chummer5a.  If not, see <http://www.gnu.org/licenses/>.
 *
 *  You can obtain the full source code for Chummer5a at
 *  https://github.com/chummer5a/chummer5a
 */
 using System;
<<<<<<< HEAD
using System.IO;
=======
 using System.IO;
>>>>>>> 260a47e0
using System.Text;
using System.Windows.Forms;
using System.Xml;
 using Chummer.Backend.Equipment;

namespace Chummer
{
<<<<<<< HEAD
	public partial class frmCreateCyberwareSuite : Form
	{
		private readonly Character _objCharacter;
		private Improvement.ImprovementSource _objSource = Improvement.ImprovementSource.Cyberware;
		private string _strType = "cyberware";

		#region Control Events
		public frmCreateCyberwareSuite(Character objCharacter, Improvement.ImprovementSource objSource)
		{
			InitializeComponent();
			_objSource = objSource;
			LanguageManager.Instance.Load(GlobalOptions.Instance.Language, this);
			_objCharacter = objCharacter;

			if (_objSource == Improvement.ImprovementSource.Cyberware)
				_strType = "cyberware";
			else
			{
				_strType = "bioware";
				Text = LanguageManager.Instance.GetString("Title_CreateBiowareSuite");
			}

			txtFileName.Text = "custom_" + _strType + ".xml";
		}

		private void cmdOK_Click(object sender, EventArgs e)
		{
			// Make sure the suite and file name fields are populated.
			if (string.IsNullOrEmpty(txtName.Text))
			{
				MessageBox.Show(LanguageManager.Instance.GetString("Message_CyberwareSuite_SuiteName"), LanguageManager.Instance.GetString("MessageTitle_CyberwareSuite_SuiteName"), MessageBoxButtons.OK, MessageBoxIcon.Information);
				return;
			}

			if (string.IsNullOrEmpty(txtFileName.Text))
			{
				MessageBox.Show(LanguageManager.Instance.GetString("Message_CyberwareSuite_FileName"), LanguageManager.Instance.GetString("MessageTitle_CyberwareSuite_FileName"), MessageBoxButtons.OK, MessageBoxIcon.Information);
				return;
			}

			// Make sure the file name starts with custom and ends with _cyberware.xml.
			if (!txtFileName.Text.StartsWith("custom") || !txtFileName.Text.EndsWith("_" + _strType + ".xml"))
			{
				MessageBox.Show(LanguageManager.Instance.GetString("Message_CyberwareSuite_InvalidFileName").Replace("{0}", _strType), LanguageManager.Instance.GetString("MessageTitle_CyberwareSuite_InvalidFileName"), MessageBoxButtons.OK, MessageBoxIcon.Information);
				return;
			}

			// See if a Suite with this name already exists for the Custom category. This is done without the XmlManager since we need to check each file individually.
			XmlDocument objXmlDocument = new XmlDocument();
			XmlNodeList objXmlSuiteList;
			string strCustomPath = Path.Combine(Application.StartupPath, "data");
			foreach (string strFile in Directory.GetFiles(strCustomPath, "custom*_" + _strType + ".xml"))
			{
				objXmlDocument.Load(strFile);
				objXmlSuiteList = objXmlDocument.SelectNodes("/chummer/suites/suite[name = \"" + txtName.Text + "\"]");
				if (objXmlSuiteList.Count > 0)
				{
					MessageBox.Show(LanguageManager.Instance.GetString("Message_CyberwareSuite_DuplicateName").Replace("{0}", txtName.Text).Replace("{1}", strFile.Replace(strCustomPath + Path.DirectorySeparatorChar, string.Empty)), LanguageManager.Instance.GetString("MessageTitle_CyberwareSuite_DuplicateName"), MessageBoxButtons.OK, MessageBoxIcon.Information);
					return;
				}
			}

			string strPath = Path.Combine(strCustomPath, txtFileName.Text);
			bool blnNewFile = !File.Exists(strPath);

			// If this is not a new file, read in the existing contents.
			XmlDocument objXmlCurrentDocument = new XmlDocument();
			if (!blnNewFile)
				objXmlCurrentDocument.Load(strPath);

			FileStream objStream = new FileStream(strPath, FileMode.Create, FileAccess.Write, FileShare.ReadWrite);
			XmlTextWriter objWriter = new XmlTextWriter(objStream, Encoding.Unicode);
			objWriter.Formatting = Formatting.Indented;
			objWriter.Indentation = 1;
			objWriter.IndentChar = '\t';
			objWriter.WriteStartDocument();

			// <chummer>
			objWriter.WriteStartElement("chummer");
			if (!blnNewFile)
			{
				// <cyberwares>
				objWriter.WriteStartElement(_strType + "s");
				XmlNodeList objXmlCyberwareList = objXmlCurrentDocument.SelectNodes("/chummer/" + _strType + "s");
				foreach (XmlNode objXmlCyberware in objXmlCyberwareList)
					objXmlCyberware.WriteContentTo(objWriter);
				// </cyberwares>
				objWriter.WriteEndElement();
			}

			// <suites>
			objWriter.WriteStartElement("suites");

			// If this is not a new file, write out the current contents.
			if (!blnNewFile)
			{
				XmlNodeList objXmlCyberwareList = objXmlCurrentDocument.SelectNodes("/chummer/suites");
				foreach (XmlNode objXmlCyberware in objXmlCyberwareList)
					objXmlCyberware.WriteContentTo(objWriter);
			}

			string strGrade = string.Empty;
			// Determine the Grade of Cyberware.
			foreach (Cyberware objCyberware in _objCharacter.Cyberware)
			{
				if (objCyberware.SourceType == _objSource)
				{
					strGrade = objCyberware.Grade.ToString();
					break;
				}
			}

			// <suite>
			objWriter.WriteStartElement("suite");
			// <name />
			objWriter.WriteElementString("name", txtName.Text);
			// <grade />
			objWriter.WriteElementString("grade", strGrade);
			// <cyberwares>
			objWriter.WriteStartElement(_strType + "s");

			// Write out the Cyberware.
			foreach (Cyberware objCyberware in _objCharacter.Cyberware)
			{
				if (objCyberware.SourceType == _objSource)
				{
					// <cyberware>
					objWriter.WriteStartElement(_strType);
					objWriter.WriteElementString("name", objCyberware.Name);
					if (objCyberware.Rating > 0)
						objWriter.WriteElementString("rating", objCyberware.Rating.ToString());
					// Write out child items.
					if (objCyberware.Children.Count > 0)
					{
						// <cyberwares>
						objWriter.WriteStartElement(_strType + "s");
						foreach (Cyberware objChild in objCyberware.Children)
						{
							// Do not include items that come with the base item by default.
							if (objChild.Capacity != "[*]")
							{
								objWriter.WriteStartElement(_strType);
								objWriter.WriteElementString("name", objChild.Name);
								if (objChild.Rating > 0)
									objWriter.WriteElementString("rating", objChild.Rating.ToString());
								// </cyberware>
								objWriter.WriteEndElement();
							}
						}
						// </cyberwares>
						objWriter.WriteEndElement();
					}
					// </cyberware>
					objWriter.WriteEndElement();
				}
			}

			// </cyberwares>
			objWriter.WriteEndElement();
			// </suite>
			objWriter.WriteEndElement();
			// </chummer>
			objWriter.WriteEndElement();

			objWriter.WriteEndDocument();
			objWriter.Close();
			objStream.Close();

			MessageBox.Show(LanguageManager.Instance.GetString("Message_CyberwareSuite_SuiteCreated").Replace("{0}", txtName.Text), LanguageManager.Instance.GetString("MessageTitle_CyberwareSuite_SuiteCreated"), MessageBoxButtons.OK, MessageBoxIcon.Information);
			DialogResult = DialogResult.OK;
		}

		private void cmdCancel_Click(object sender, EventArgs e)
		{
			DialogResult = DialogResult.Cancel;
		}

		private void frmCreateCyberwareSuite_Load(object sender, EventArgs e)
		{
			txtName.Left = lblName.Left + lblName.Width + 6;
			txtName.Width = Width - txtName.Left - 19;
			txtFileName.Left = txtName.Left;
			txtFileName.Width = txtName.Width;
		}
		#endregion
	}
=======
    public sealed partial class frmCreateCyberwareSuite : Form
    {
        private readonly Character _objCharacter;
        private readonly Improvement.ImprovementSource _objSource;
        private readonly string _strType;

        #region Control Events
        public frmCreateCyberwareSuite(Character objCharacter, Improvement.ImprovementSource objSource = Improvement.ImprovementSource.Cyberware)
        {
            InitializeComponent();
            _objSource = objSource;
            LanguageManager.TranslateWinForm(GlobalOptions.Language, this);
            _objCharacter = objCharacter;

            if (_objSource == Improvement.ImprovementSource.Cyberware)
                _strType = "cyberware";
            else
            {
                _strType = "bioware";
                Text = LanguageManager.GetString("Title_CreateBiowareSuite", GlobalOptions.Language);
            }

            txtFileName.Text = "custom_" + _strType + ".xml";
        }

        private void cmdOK_Click(object sender, EventArgs e)
        {
            // Make sure the suite and file name fields are populated.
            if (string.IsNullOrEmpty(txtName.Text))
            {
                MessageBox.Show(LanguageManager.GetString("Message_CyberwareSuite_SuiteName", GlobalOptions.Language), LanguageManager.GetString("MessageTitle_CyberwareSuite_SuiteName", GlobalOptions.Language), MessageBoxButtons.OK, MessageBoxIcon.Information);
                return;
            }

            if (string.IsNullOrEmpty(txtFileName.Text))
            {
                MessageBox.Show(LanguageManager.GetString("Message_CyberwareSuite_FileName", GlobalOptions.Language), LanguageManager.GetString("MessageTitle_CyberwareSuite_FileName", GlobalOptions.Language), MessageBoxButtons.OK, MessageBoxIcon.Information);
                return;
            }

            // Make sure the file name starts with custom and ends with _cyberware.xml.
            if (!txtFileName.Text.StartsWith("custom") || !txtFileName.Text.EndsWith('_' + _strType + ".xml"))
            {
                MessageBox.Show(LanguageManager.GetString("Message_CyberwareSuite_InvalidFileName", GlobalOptions.Language).Replace("{0}", _strType), LanguageManager.GetString("MessageTitle_CyberwareSuite_InvalidFileName", GlobalOptions.Language), MessageBoxButtons.OK, MessageBoxIcon.Information);
                return;
            }

            // See if a Suite with this name already exists for the Custom category.
            // This was originally done without the XmlManager, but because amends and overrides and toggling custom data directories can change names, we need to use it.
            string strName = txtName.Text;
            if (XmlManager.Load(_strType + ".xml", GlobalOptions.Language).SelectSingleNode("/chummer/suites/suite[name = \"" + strName + "\"]") != null)
            {
                MessageBox.Show(
                    LanguageManager.GetString("Message_CyberwareSuite_DuplicateName", GlobalOptions.Language).Replace("{0}", strName),
                    LanguageManager.GetString("MessageTitle_CyberwareSuite_DuplicateName", GlobalOptions.Language), MessageBoxButtons.OK, MessageBoxIcon.Information);
                return;
            }

            string strPath = Path.Combine(Application.StartupPath, "data", txtFileName.Text);

            bool blnNewFile = !File.Exists(strPath);

            // If this is not a new file, read in the existing contents.
            XmlDocument objXmlCurrentDocument = new XmlDocument();
            if (!blnNewFile)
            {
                try
                {
                    using (StreamReader objStreamReader = new StreamReader(strPath, Encoding.UTF8, true))
                    {
                        objXmlCurrentDocument.Load(objStreamReader);
                    }
                }
                catch (IOException ex)
                {
                    MessageBox.Show(ex.ToString());
                    return;
                }
                catch (XmlException ex)
                {
                    MessageBox.Show(ex.ToString());
                    return;
                }
            }

            FileStream objStream = new FileStream(strPath, FileMode.Create, FileAccess.Write, FileShare.ReadWrite);
            XmlTextWriter objWriter = new XmlTextWriter(objStream, Encoding.UTF8)
            {
                Formatting = Formatting.Indented,
                Indentation = 1,
                IndentChar = '\t'
            };
            objWriter.WriteStartDocument();

            // <chummer>
            objWriter.WriteStartElement("chummer");
            if (!blnNewFile)
            {
                // <cyberwares>
                objWriter.WriteStartElement(_strType + "s");
                using (XmlNodeList xmlCyberwareList = objXmlCurrentDocument.SelectNodes("/chummer/" + _strType + "s"))
                    if (xmlCyberwareList?.Count > 0)
                        foreach (XmlNode xmlCyberware in xmlCyberwareList)
                            xmlCyberware.WriteContentTo(objWriter);
                // </cyberwares>
                objWriter.WriteEndElement();
            }

            // <suites>
            objWriter.WriteStartElement("suites");

            // If this is not a new file, write out the current contents.
            if (!blnNewFile)
            {
                using (XmlNodeList xmlCyberwareList = objXmlCurrentDocument.SelectNodes("/chummer/suites"))
                    if (xmlCyberwareList?.Count > 0)
                        foreach (XmlNode xmlCyberware in xmlCyberwareList)
                            xmlCyberware.WriteContentTo(objWriter);
            }

            string strGrade = string.Empty;
            // Determine the Grade of Cyberware.
            foreach (Cyberware objCyberware in _objCharacter.Cyberware)
            {
                if (objCyberware.SourceType == _objSource)
                {
                    strGrade = objCyberware.Grade.Name;
                    break;
                }
            }

            // <suite>
            objWriter.WriteStartElement("suite");
            // <name />
            objWriter.WriteElementString("id", Guid.NewGuid().ToString());
            // <name />
            objWriter.WriteElementString("name", txtName.Text);
            // <grade />
            objWriter.WriteElementString("grade", strGrade);
            // <cyberwares>
            objWriter.WriteStartElement(_strType + "s");

            // Write out the Cyberware.
            foreach (Cyberware objCyberware in _objCharacter.Cyberware)
            {
                if (objCyberware.SourceType == _objSource)
                {
                    // <cyberware>
                    objWriter.WriteStartElement(_strType);
                    objWriter.WriteElementString("name", objCyberware.Name);
                    if (objCyberware.Rating > 0)
                        objWriter.WriteElementString("rating", objCyberware.Rating.ToString());
                    // Write out child items.
                    if (objCyberware.Children.Count > 0)
                    {
                        // <cyberwares>
                        objWriter.WriteStartElement(_strType + "s");
                        foreach (Cyberware objChild in objCyberware.Children)
                        {
                            // Do not include items that come with the base item by default.
                            if (objChild.Capacity != "[*]")
                            {
                                objWriter.WriteStartElement(_strType);
                                objWriter.WriteElementString("name", objChild.Name);
                                if (objChild.Rating > 0)
                                    objWriter.WriteElementString("rating", objChild.Rating.ToString());
                                // </cyberware>
                                objWriter.WriteEndElement();
                            }
                        }
                        // </cyberwares>
                        objWriter.WriteEndElement();
                    }
                    // </cyberware>
                    objWriter.WriteEndElement();
                }
            }

            // </cyberwares>
            objWriter.WriteEndElement();
            // </suite>
            objWriter.WriteEndElement();
            // </chummer>
            objWriter.WriteEndElement();

            objWriter.WriteEndDocument();
            objWriter.Close();

            MessageBox.Show(LanguageManager.GetString("Message_CyberwareSuite_SuiteCreated", GlobalOptions.Language).Replace("{0}", txtName.Text), LanguageManager.GetString("MessageTitle_CyberwareSuite_SuiteCreated", GlobalOptions.Language), MessageBoxButtons.OK, MessageBoxIcon.Information);
            DialogResult = DialogResult.OK;
        }

        private void cmdCancel_Click(object sender, EventArgs e)
        {
            DialogResult = DialogResult.Cancel;
        }

        private void frmCreateCyberwareSuite_Load(object sender, EventArgs e)
        {
            txtName.Left = lblName.Left + lblName.Width + 6;
            txtName.Width = Width - txtName.Left - 19;
            txtFileName.Left = txtName.Left;
            txtFileName.Width = txtName.Width;
        }
        #endregion
    }
>>>>>>> 260a47e0
}<|MERGE_RESOLUTION|>--- conflicted
+++ resolved
@@ -17,11 +17,7 @@
  *  https://github.com/chummer5a/chummer5a
  */
  using System;
-<<<<<<< HEAD
-using System.IO;
-=======
  using System.IO;
->>>>>>> 260a47e0
 using System.Text;
 using System.Windows.Forms;
 using System.Xml;
@@ -29,194 +25,6 @@
 
 namespace Chummer
 {
-<<<<<<< HEAD
-	public partial class frmCreateCyberwareSuite : Form
-	{
-		private readonly Character _objCharacter;
-		private Improvement.ImprovementSource _objSource = Improvement.ImprovementSource.Cyberware;
-		private string _strType = "cyberware";
-
-		#region Control Events
-		public frmCreateCyberwareSuite(Character objCharacter, Improvement.ImprovementSource objSource)
-		{
-			InitializeComponent();
-			_objSource = objSource;
-			LanguageManager.Instance.Load(GlobalOptions.Instance.Language, this);
-			_objCharacter = objCharacter;
-
-			if (_objSource == Improvement.ImprovementSource.Cyberware)
-				_strType = "cyberware";
-			else
-			{
-				_strType = "bioware";
-				Text = LanguageManager.Instance.GetString("Title_CreateBiowareSuite");
-			}
-
-			txtFileName.Text = "custom_" + _strType + ".xml";
-		}
-
-		private void cmdOK_Click(object sender, EventArgs e)
-		{
-			// Make sure the suite and file name fields are populated.
-			if (string.IsNullOrEmpty(txtName.Text))
-			{
-				MessageBox.Show(LanguageManager.Instance.GetString("Message_CyberwareSuite_SuiteName"), LanguageManager.Instance.GetString("MessageTitle_CyberwareSuite_SuiteName"), MessageBoxButtons.OK, MessageBoxIcon.Information);
-				return;
-			}
-
-			if (string.IsNullOrEmpty(txtFileName.Text))
-			{
-				MessageBox.Show(LanguageManager.Instance.GetString("Message_CyberwareSuite_FileName"), LanguageManager.Instance.GetString("MessageTitle_CyberwareSuite_FileName"), MessageBoxButtons.OK, MessageBoxIcon.Information);
-				return;
-			}
-
-			// Make sure the file name starts with custom and ends with _cyberware.xml.
-			if (!txtFileName.Text.StartsWith("custom") || !txtFileName.Text.EndsWith("_" + _strType + ".xml"))
-			{
-				MessageBox.Show(LanguageManager.Instance.GetString("Message_CyberwareSuite_InvalidFileName").Replace("{0}", _strType), LanguageManager.Instance.GetString("MessageTitle_CyberwareSuite_InvalidFileName"), MessageBoxButtons.OK, MessageBoxIcon.Information);
-				return;
-			}
-
-			// See if a Suite with this name already exists for the Custom category. This is done without the XmlManager since we need to check each file individually.
-			XmlDocument objXmlDocument = new XmlDocument();
-			XmlNodeList objXmlSuiteList;
-			string strCustomPath = Path.Combine(Application.StartupPath, "data");
-			foreach (string strFile in Directory.GetFiles(strCustomPath, "custom*_" + _strType + ".xml"))
-			{
-				objXmlDocument.Load(strFile);
-				objXmlSuiteList = objXmlDocument.SelectNodes("/chummer/suites/suite[name = \"" + txtName.Text + "\"]");
-				if (objXmlSuiteList.Count > 0)
-				{
-					MessageBox.Show(LanguageManager.Instance.GetString("Message_CyberwareSuite_DuplicateName").Replace("{0}", txtName.Text).Replace("{1}", strFile.Replace(strCustomPath + Path.DirectorySeparatorChar, string.Empty)), LanguageManager.Instance.GetString("MessageTitle_CyberwareSuite_DuplicateName"), MessageBoxButtons.OK, MessageBoxIcon.Information);
-					return;
-				}
-			}
-
-			string strPath = Path.Combine(strCustomPath, txtFileName.Text);
-			bool blnNewFile = !File.Exists(strPath);
-
-			// If this is not a new file, read in the existing contents.
-			XmlDocument objXmlCurrentDocument = new XmlDocument();
-			if (!blnNewFile)
-				objXmlCurrentDocument.Load(strPath);
-
-			FileStream objStream = new FileStream(strPath, FileMode.Create, FileAccess.Write, FileShare.ReadWrite);
-			XmlTextWriter objWriter = new XmlTextWriter(objStream, Encoding.Unicode);
-			objWriter.Formatting = Formatting.Indented;
-			objWriter.Indentation = 1;
-			objWriter.IndentChar = '\t';
-			objWriter.WriteStartDocument();
-
-			// <chummer>
-			objWriter.WriteStartElement("chummer");
-			if (!blnNewFile)
-			{
-				// <cyberwares>
-				objWriter.WriteStartElement(_strType + "s");
-				XmlNodeList objXmlCyberwareList = objXmlCurrentDocument.SelectNodes("/chummer/" + _strType + "s");
-				foreach (XmlNode objXmlCyberware in objXmlCyberwareList)
-					objXmlCyberware.WriteContentTo(objWriter);
-				// </cyberwares>
-				objWriter.WriteEndElement();
-			}
-
-			// <suites>
-			objWriter.WriteStartElement("suites");
-
-			// If this is not a new file, write out the current contents.
-			if (!blnNewFile)
-			{
-				XmlNodeList objXmlCyberwareList = objXmlCurrentDocument.SelectNodes("/chummer/suites");
-				foreach (XmlNode objXmlCyberware in objXmlCyberwareList)
-					objXmlCyberware.WriteContentTo(objWriter);
-			}
-
-			string strGrade = string.Empty;
-			// Determine the Grade of Cyberware.
-			foreach (Cyberware objCyberware in _objCharacter.Cyberware)
-			{
-				if (objCyberware.SourceType == _objSource)
-				{
-					strGrade = objCyberware.Grade.ToString();
-					break;
-				}
-			}
-
-			// <suite>
-			objWriter.WriteStartElement("suite");
-			// <name />
-			objWriter.WriteElementString("name", txtName.Text);
-			// <grade />
-			objWriter.WriteElementString("grade", strGrade);
-			// <cyberwares>
-			objWriter.WriteStartElement(_strType + "s");
-
-			// Write out the Cyberware.
-			foreach (Cyberware objCyberware in _objCharacter.Cyberware)
-			{
-				if (objCyberware.SourceType == _objSource)
-				{
-					// <cyberware>
-					objWriter.WriteStartElement(_strType);
-					objWriter.WriteElementString("name", objCyberware.Name);
-					if (objCyberware.Rating > 0)
-						objWriter.WriteElementString("rating", objCyberware.Rating.ToString());
-					// Write out child items.
-					if (objCyberware.Children.Count > 0)
-					{
-						// <cyberwares>
-						objWriter.WriteStartElement(_strType + "s");
-						foreach (Cyberware objChild in objCyberware.Children)
-						{
-							// Do not include items that come with the base item by default.
-							if (objChild.Capacity != "[*]")
-							{
-								objWriter.WriteStartElement(_strType);
-								objWriter.WriteElementString("name", objChild.Name);
-								if (objChild.Rating > 0)
-									objWriter.WriteElementString("rating", objChild.Rating.ToString());
-								// </cyberware>
-								objWriter.WriteEndElement();
-							}
-						}
-						// </cyberwares>
-						objWriter.WriteEndElement();
-					}
-					// </cyberware>
-					objWriter.WriteEndElement();
-				}
-			}
-
-			// </cyberwares>
-			objWriter.WriteEndElement();
-			// </suite>
-			objWriter.WriteEndElement();
-			// </chummer>
-			objWriter.WriteEndElement();
-
-			objWriter.WriteEndDocument();
-			objWriter.Close();
-			objStream.Close();
-
-			MessageBox.Show(LanguageManager.Instance.GetString("Message_CyberwareSuite_SuiteCreated").Replace("{0}", txtName.Text), LanguageManager.Instance.GetString("MessageTitle_CyberwareSuite_SuiteCreated"), MessageBoxButtons.OK, MessageBoxIcon.Information);
-			DialogResult = DialogResult.OK;
-		}
-
-		private void cmdCancel_Click(object sender, EventArgs e)
-		{
-			DialogResult = DialogResult.Cancel;
-		}
-
-		private void frmCreateCyberwareSuite_Load(object sender, EventArgs e)
-		{
-			txtName.Left = lblName.Left + lblName.Width + 6;
-			txtName.Width = Width - txtName.Left - 19;
-			txtFileName.Left = txtName.Left;
-			txtFileName.Width = txtName.Width;
-		}
-		#endregion
-	}
-=======
     public sealed partial class frmCreateCyberwareSuite : Form
     {
         private readonly Character _objCharacter;
@@ -423,5 +231,4 @@
         }
         #endregion
     }
->>>>>>> 260a47e0
 }