--- conflicted
+++ resolved
@@ -1,332 +1,5 @@
 ﻿namespace Chummer
 {
-<<<<<<< HEAD
-	partial class frmCreatePACKSKit
-	{
-		/// <summary>
-		/// Required designer variable.
-		/// </summary>
-		private System.ComponentModel.IContainer components = null;
-
-		/// <summary>
-		/// Clean up any resources being used.
-		/// </summary>
-		/// <param name="disposing">true if managed resources should be disposed; otherwise, false.</param>
-		protected override void Dispose(bool disposing)
-		{
-			if (disposing && (components != null))
-			{
-				components.Dispose();
-			}
-			base.Dispose(disposing);
-		}
-
-		#region Windows Form Designer generated code
-
-		/// <summary>
-		/// Required method for Designer support - do not modify
-		/// the contents of this method with the code editor.
-		/// </summary>
-		private void InitializeComponent()
-		{
-			this.chkAttributes = new System.Windows.Forms.CheckBox();
-			this.chkQualities = new System.Windows.Forms.CheckBox();
-			this.chkStartingNuyen = new System.Windows.Forms.CheckBox();
-			this.chkActiveSkills = new System.Windows.Forms.CheckBox();
-			this.chkKnowledgeSkills = new System.Windows.Forms.CheckBox();
-			this.chkMartialArts = new System.Windows.Forms.CheckBox();
-			this.chkSpells = new System.Windows.Forms.CheckBox();
-			this.chkComplexForms = new System.Windows.Forms.CheckBox();
-			this.chkCyberware = new System.Windows.Forms.CheckBox();
-			this.chkLifestyle = new System.Windows.Forms.CheckBox();
-			this.chkArmor = new System.Windows.Forms.CheckBox();
-			this.chkWeapons = new System.Windows.Forms.CheckBox();
-			this.chkGear = new System.Windows.Forms.CheckBox();
-			this.chkVehicles = new System.Windows.Forms.CheckBox();
-			this.lblNameLabel = new System.Windows.Forms.Label();
-			this.txtName = new System.Windows.Forms.TextBox();
-			this.txtFileName = new System.Windows.Forms.TextBox();
-			this.lblFileNameLabel = new System.Windows.Forms.Label();
-			this.cmdOK = new System.Windows.Forms.Button();
-			this.cmdCancel = new System.Windows.Forms.Button();
-			this.SuspendLayout();
-			// 
-			// chkAttributes
-			// 
-			this.chkAttributes.AutoSize = true;
-			this.chkAttributes.Location = new System.Drawing.Point(12, 71);
-			this.chkAttributes.Name = "chkAttributes";
-			this.chkAttributes.Size = new System.Drawing.Size(70, 17);
-			this.chkAttributes.TabIndex = 4;
-			this.chkAttributes.Tag = "Checkbox_CreatePACKSKit_Attributes";
-			this.chkAttributes.Text = "Attributes";
-			this.chkAttributes.UseVisualStyleBackColor = true;
-			// 
-			// chkQualities
-			// 
-			this.chkQualities.AutoSize = true;
-			this.chkQualities.Location = new System.Drawing.Point(12, 94);
-			this.chkQualities.Name = "chkQualities";
-			this.chkQualities.Size = new System.Drawing.Size(66, 17);
-			this.chkQualities.TabIndex = 5;
-			this.chkQualities.Tag = "Checkbox_CreatePACKSKit_Qualities";
-			this.chkQualities.Text = "Qualities";
-			this.chkQualities.UseVisualStyleBackColor = true;
-			// 
-			// chkStartingNuyen
-			// 
-			this.chkStartingNuyen.AutoSize = true;
-			this.chkStartingNuyen.Location = new System.Drawing.Point(12, 117);
-			this.chkStartingNuyen.Name = "chkStartingNuyen";
-			this.chkStartingNuyen.Size = new System.Drawing.Size(96, 17);
-			this.chkStartingNuyen.TabIndex = 6;
-			this.chkStartingNuyen.Tag = "Checkbox_CreatePACKSKit_StartingNuyen";
-			this.chkStartingNuyen.Text = "Starting Nuyen";
-			this.chkStartingNuyen.UseVisualStyleBackColor = true;
-			// 
-			// chkActiveSkills
-			// 
-			this.chkActiveSkills.AutoSize = true;
-			this.chkActiveSkills.Location = new System.Drawing.Point(12, 140);
-			this.chkActiveSkills.Name = "chkActiveSkills";
-			this.chkActiveSkills.Size = new System.Drawing.Size(83, 17);
-			this.chkActiveSkills.TabIndex = 7;
-			this.chkActiveSkills.Tag = "Checkbox_CreatePACKSKit_ActiveSkills";
-			this.chkActiveSkills.Text = "Active Skills";
-			this.chkActiveSkills.UseVisualStyleBackColor = true;
-			// 
-			// chkKnowledgeSkills
-			// 
-			this.chkKnowledgeSkills.AutoSize = true;
-			this.chkKnowledgeSkills.Location = new System.Drawing.Point(12, 163);
-			this.chkKnowledgeSkills.Name = "chkKnowledgeSkills";
-			this.chkKnowledgeSkills.Size = new System.Drawing.Size(106, 17);
-			this.chkKnowledgeSkills.TabIndex = 8;
-			this.chkKnowledgeSkills.Tag = "Checkbox_CreatePACKSKit_KnowledgeSkills";
-			this.chkKnowledgeSkills.Text = "Knowledge Skills";
-			this.chkKnowledgeSkills.UseVisualStyleBackColor = true;
-			// 
-			// chkMartialArts
-			// 
-			this.chkMartialArts.AutoSize = true;
-			this.chkMartialArts.Location = new System.Drawing.Point(12, 186);
-			this.chkMartialArts.Name = "chkMartialArts";
-			this.chkMartialArts.Size = new System.Drawing.Size(78, 17);
-			this.chkMartialArts.TabIndex = 9;
-			this.chkMartialArts.Tag = "Checkbox_CreatePACKSKit_MartialArts";
-			this.chkMartialArts.Text = "Martial Arts";
-			this.chkMartialArts.UseVisualStyleBackColor = true;
-			// 
-			// chkSpells
-			// 
-			this.chkSpells.AutoSize = true;
-			this.chkSpells.Location = new System.Drawing.Point(12, 209);
-			this.chkSpells.Name = "chkSpells";
-			this.chkSpells.Size = new System.Drawing.Size(54, 17);
-			this.chkSpells.TabIndex = 10;
-			this.chkSpells.Tag = "Checkbox_CreatePACKSKit_Spells";
-			this.chkSpells.Text = "Spells";
-			this.chkSpells.UseVisualStyleBackColor = true;
-			// 
-			// chkComplexForms
-			// 
-			this.chkComplexForms.AutoSize = true;
-			this.chkComplexForms.Location = new System.Drawing.Point(171, 71);
-			this.chkComplexForms.Name = "chkComplexForms";
-			this.chkComplexForms.Size = new System.Drawing.Size(97, 17);
-			this.chkComplexForms.TabIndex = 11;
-			this.chkComplexForms.Tag = "Checkbox_CreatePACKSKit_ComplexForms";
-			this.chkComplexForms.Text = "Complex Forms";
-			this.chkComplexForms.UseVisualStyleBackColor = true;
-			// 
-			// chkCyberware
-			// 
-			this.chkCyberware.AutoSize = true;
-			this.chkCyberware.Location = new System.Drawing.Point(171, 94);
-			this.chkCyberware.Name = "chkCyberware";
-			this.chkCyberware.Size = new System.Drawing.Size(119, 17);
-			this.chkCyberware.TabIndex = 12;
-			this.chkCyberware.Tag = "Checkbox_CreatePACKSKit_Cyberware";
-			this.chkCyberware.Text = "Cyberware/Bioware";
-			this.chkCyberware.UseVisualStyleBackColor = true;
-			// 
-			// chkLifestyle
-			// 
-			this.chkLifestyle.AutoSize = true;
-			this.chkLifestyle.Location = new System.Drawing.Point(171, 117);
-			this.chkLifestyle.Name = "chkLifestyle";
-			this.chkLifestyle.Size = new System.Drawing.Size(64, 17);
-			this.chkLifestyle.TabIndex = 13;
-			this.chkLifestyle.Tag = "Checkbox_CreatePACKSKit_Lifestyle";
-			this.chkLifestyle.Text = "Lifestyle";
-			this.chkLifestyle.UseVisualStyleBackColor = true;
-			// 
-			// chkArmor
-			// 
-			this.chkArmor.AutoSize = true;
-			this.chkArmor.Location = new System.Drawing.Point(171, 140);
-			this.chkArmor.Name = "chkArmor";
-			this.chkArmor.Size = new System.Drawing.Size(53, 17);
-			this.chkArmor.TabIndex = 14;
-			this.chkArmor.Tag = "Checkbox_CreatePACKSKit_Armor";
-			this.chkArmor.Text = "Armor";
-			this.chkArmor.UseVisualStyleBackColor = true;
-			// 
-			// chkWeapons
-			// 
-			this.chkWeapons.AutoSize = true;
-			this.chkWeapons.Location = new System.Drawing.Point(171, 163);
-			this.chkWeapons.Name = "chkWeapons";
-			this.chkWeapons.Size = new System.Drawing.Size(72, 17);
-			this.chkWeapons.TabIndex = 15;
-			this.chkWeapons.Tag = "Checkbox_CreatePACKSKit_Weapons";
-			this.chkWeapons.Text = "Weapons";
-			this.chkWeapons.UseVisualStyleBackColor = true;
-			// 
-			// chkGear
-			// 
-			this.chkGear.AutoSize = true;
-			this.chkGear.Location = new System.Drawing.Point(171, 186);
-			this.chkGear.Name = "chkGear";
-			this.chkGear.Size = new System.Drawing.Size(49, 17);
-			this.chkGear.TabIndex = 16;
-			this.chkGear.Tag = "Checkbox_CreatePACKSKit_Gear";
-			this.chkGear.Text = "Gear";
-			this.chkGear.UseVisualStyleBackColor = true;
-			// 
-			// chkVehicles
-			// 
-			this.chkVehicles.AutoSize = true;
-			this.chkVehicles.Location = new System.Drawing.Point(171, 209);
-			this.chkVehicles.Name = "chkVehicles";
-			this.chkVehicles.Size = new System.Drawing.Size(66, 17);
-			this.chkVehicles.TabIndex = 17;
-			this.chkVehicles.Tag = "Checkbox_CreatePACKSKit_Vehicles";
-			this.chkVehicles.Text = "Vehicles";
-			this.chkVehicles.UseVisualStyleBackColor = true;
-			// 
-			// lblNameLabel
-			// 
-			this.lblNameLabel.AutoSize = true;
-			this.lblNameLabel.Location = new System.Drawing.Point(12, 9);
-			this.lblNameLabel.Name = "lblNameLabel";
-			this.lblNameLabel.Size = new System.Drawing.Size(53, 13);
-			this.lblNameLabel.TabIndex = 0;
-			this.lblNameLabel.Tag = "Label_CreatePACKSKit_KitName";
-			this.lblNameLabel.Text = "Kit Name:";
-			// 
-			// txtName
-			// 
-			this.txtName.Location = new System.Drawing.Point(83, 6);
-			this.txtName.Name = "txtName";
-			this.txtName.Size = new System.Drawing.Size(227, 20);
-			this.txtName.TabIndex = 1;
-			// 
-			// txtFileName
-			// 
-			this.txtFileName.Location = new System.Drawing.Point(83, 32);
-			this.txtFileName.Name = "txtFileName";
-			this.txtFileName.Size = new System.Drawing.Size(227, 20);
-			this.txtFileName.TabIndex = 3;
-			this.txtFileName.Text = "custom_packs.xml";
-			// 
-			// lblFileNameLabel
-			// 
-			this.lblFileNameLabel.AutoSize = true;
-			this.lblFileNameLabel.Location = new System.Drawing.Point(12, 35);
-			this.lblFileNameLabel.Name = "lblFileNameLabel";
-			this.lblFileNameLabel.Size = new System.Drawing.Size(52, 13);
-			this.lblFileNameLabel.TabIndex = 2;
-			this.lblFileNameLabel.Tag = "Label_DataFile";
-			this.lblFileNameLabel.Text = "Data File:";
-			// 
-			// cmdOK
-			// 
-			this.cmdOK.Location = new System.Drawing.Point(235, 252);
-			this.cmdOK.Name = "cmdOK";
-			this.cmdOK.Size = new System.Drawing.Size(75, 23);
-			this.cmdOK.TabIndex = 18;
-			this.cmdOK.Tag = "String_OK";
-			this.cmdOK.Text = "OK";
-			this.cmdOK.UseVisualStyleBackColor = true;
-			this.cmdOK.Click += new System.EventHandler(this.cmdOK_Click);
-			// 
-			// cmdCancel
-			// 
-			this.cmdCancel.DialogResult = System.Windows.Forms.DialogResult.Cancel;
-			this.cmdCancel.Location = new System.Drawing.Point(154, 252);
-			this.cmdCancel.Name = "cmdCancel";
-			this.cmdCancel.Size = new System.Drawing.Size(75, 23);
-			this.cmdCancel.TabIndex = 19;
-			this.cmdCancel.Tag = "String_Cancel";
-			this.cmdCancel.Text = "Cancel";
-			this.cmdCancel.UseVisualStyleBackColor = true;
-			this.cmdCancel.Click += new System.EventHandler(this.cmdCancel_Click);
-			// 
-			// frmCreatePACKSKit
-			// 
-			this.AcceptButton = this.cmdOK;
-			this.AutoScaleDimensions = new System.Drawing.SizeF(6F, 13F);
-			this.AutoScaleMode = System.Windows.Forms.AutoScaleMode.Font;
-			this.CancelButton = this.cmdCancel;
-			this.ClientSize = new System.Drawing.Size(323, 284);
-			this.Controls.Add(this.cmdCancel);
-			this.Controls.Add(this.cmdOK);
-			this.Controls.Add(this.txtFileName);
-			this.Controls.Add(this.lblFileNameLabel);
-			this.Controls.Add(this.txtName);
-			this.Controls.Add(this.lblNameLabel);
-			this.Controls.Add(this.chkVehicles);
-			this.Controls.Add(this.chkGear);
-			this.Controls.Add(this.chkWeapons);
-			this.Controls.Add(this.chkArmor);
-			this.Controls.Add(this.chkLifestyle);
-			this.Controls.Add(this.chkCyberware);
-			this.Controls.Add(this.chkComplexForms);
-			this.Controls.Add(this.chkSpells);
-			this.Controls.Add(this.chkMartialArts);
-			this.Controls.Add(this.chkKnowledgeSkills);
-			this.Controls.Add(this.chkActiveSkills);
-			this.Controls.Add(this.chkStartingNuyen);
-			this.Controls.Add(this.chkQualities);
-			this.Controls.Add(this.chkAttributes);
-			this.FormBorderStyle = System.Windows.Forms.FormBorderStyle.FixedDialog;
-			this.MaximizeBox = false;
-			this.MinimizeBox = false;
-			this.Name = "frmCreatePACKSKit";
-			this.ShowInTaskbar = false;
-			this.StartPosition = System.Windows.Forms.FormStartPosition.CenterParent;
-			this.Tag = "Title_CreatePACKSKit";
-			this.Text = "Create PACKS Kit";
-			this.ResumeLayout(false);
-			this.PerformLayout();
-
-		}
-
-		#endregion
-
-		private System.Windows.Forms.CheckBox chkAttributes;
-		private System.Windows.Forms.CheckBox chkQualities;
-		private System.Windows.Forms.CheckBox chkStartingNuyen;
-		private System.Windows.Forms.CheckBox chkActiveSkills;
-		private System.Windows.Forms.CheckBox chkKnowledgeSkills;
-		private System.Windows.Forms.CheckBox chkMartialArts;
-		private System.Windows.Forms.CheckBox chkSpells;
-		private System.Windows.Forms.CheckBox chkComplexForms;
-		private System.Windows.Forms.CheckBox chkCyberware;
-		private System.Windows.Forms.CheckBox chkLifestyle;
-		private System.Windows.Forms.CheckBox chkArmor;
-		private System.Windows.Forms.CheckBox chkWeapons;
-		private System.Windows.Forms.CheckBox chkGear;
-		private System.Windows.Forms.CheckBox chkVehicles;
-		private System.Windows.Forms.Label lblNameLabel;
-		private System.Windows.Forms.TextBox txtName;
-		private System.Windows.Forms.TextBox txtFileName;
-		private System.Windows.Forms.Label lblFileNameLabel;
-		private System.Windows.Forms.Button cmdOK;
-		private System.Windows.Forms.Button cmdCancel;
-	}
-=======
     partial class frmCreatePACKSKit
     {
         /// <summary>
@@ -652,5 +325,4 @@
         private System.Windows.Forms.Button cmdOK;
         private System.Windows.Forms.Button cmdCancel;
     }
->>>>>>> 260a47e0
 }