/*  This file is part of Chummer5a.
 *
 *  Chummer5a is free software: you can redistribute it and/or modify
 *  it under the terms of the GNU General Public License as published by
 *  the Free Software Foundation, either version 3 of the License, or
 *  (at your option) any later version.
 *
 *  Chummer5a is distributed in the hope that it will be useful,
 *  but WITHOUT ANY WARRANTY; without even the implied warranty of
 *  MERCHANTABILITY or FITNESS FOR A PARTICULAR PURPOSE.  See the
 *  GNU General Public License for more details.
 *
 *  You should have received a copy of the GNU General Public License
 *  along with Chummer5a.  If not, see <http://www.gnu.org/licenses/>.
 *
 *  You can obtain the full source code for Chummer5a at
 *  https://github.com/chummer5a/chummer5a
 */
using System;
using System.Collections.Generic;
using System.Drawing;
using System.Drawing.Imaging;
using System.IO;
using System.IO.Compression;
using System.Text;
using System.Windows.Forms;
using System.Xml;

namespace Chummer
{
    public partial class frmHeroLabImporter : Form
    {
        private readonly List<HeroLabCharacterCache> _lstCharacterCache = new List<HeroLabCharacterCache>(1);
        private readonly object _lstCharacterCacheLock = new object();
        private readonly Dictionary<string, Bitmap> _dicImages = new Dictionary<string, Bitmap>();

        public frmHeroLabImporter()
        {
            InitializeComponent();
            this.TranslateWinForm();
        }

        private void cmdSelectFile_Click(object sender, EventArgs e)
        {
            // Prompt the user to select a save file to possess.
            using (OpenFileDialog openFileDialog = new OpenFileDialog
            {
                Filter = LanguageManager.GetString("DialogFilter_HeroLab") + '|' + LanguageManager.GetString("DialogFilter_All"),
                Multiselect = false
            })
            {
                if (openFileDialog.ShowDialog(this) != DialogResult.OK)
                    return;
                using (new CursorWait(this))
                {
                    string strSelectedFile = openFileDialog.FileName;
                    TreeNode objNode = CacheCharacters(strSelectedFile);
                    if (objNode != null)
                    {
                        treCharacterList.Nodes.Clear();
                        treCharacterList.Nodes.Add(objNode);
                        treCharacterList.SelectedNode = objNode.Nodes.Count > 0 ? objNode.Nodes[0] : objNode;
                    }
                }
            }
        }

        /// <summary>
        /// Generates a character cache, which prevents us from repeatedly loading XmlNodes or caching a full character.
        /// </summary>
        /// <param name="strFile"></param>
        private TreeNode CacheCharacters(string strFile)
        {
            if (!File.Exists(strFile))
            {
                Program.MainForm.ShowMessageBox(this, LanguageManager.GetString("Message_File_Cannot_Be_Accessed") + Environment.NewLine + Environment.NewLine + strFile);
                return null;
            }

            List<XmlDocument> lstCharacterXmlStatblocks = new List<XmlDocument>(3);
            try
            {
                using (ZipArchive zipArchive = ZipFile.Open(strFile, ZipArchiveMode.Read, Encoding.GetEncoding(850)))
                {
                    foreach (ZipArchiveEntry entry in zipArchive.Entries)
                    {
                        string strEntryFullName = entry.FullName;
                        if (strEntryFullName.EndsWith(".xml", StringComparison.OrdinalIgnoreCase) && strEntryFullName.StartsWith("statblocks_xml", StringComparison.Ordinal))
                        {
                            XmlDocument xmlSourceDoc = new XmlDocument
                            {
                                XmlResolver = null
                            };
                            // If we run into any problems loading the character cache, fail out early.
                            try
                            {
                                using (StreamReader sr = new StreamReader(entry.Open(), true))
                                    using (XmlReader objXmlReader = XmlReader.Create(sr, GlobalOptions.SafeXmlReaderSettings))
                                        xmlSourceDoc.Load(objXmlReader);
                                lstCharacterXmlStatblocks.Add(xmlSourceDoc);
                            }
                            // If we run into any problems loading the character cache, fail out early.
                            catch (IOException)
                            {
                                Utils.BreakIfDebug();
                            }
                            catch (XmlException)
                            {
                                Utils.BreakIfDebug();
                            }
                        }
                        else if (strEntryFullName.StartsWith("images", StringComparison.Ordinal) && strEntryFullName.Contains('.'))
                        {
                            string strKey = Path.GetFileName(strEntryFullName);
                            Bitmap bmpMugshot = new Bitmap(entry.Open(), true);
                            if (bmpMugshot.PixelFormat == PixelFormat.Format32bppPArgb)
                            {
                                if (_dicImages.ContainsKey(strKey))
                                {
                                    _dicImages[strKey].Dispose();
                                    _dicImages[strKey] = bmpMugshot;
                                }
                                else
                                    _dicImages.Add(strKey, bmpMugshot);
                            }
                            else
                            {
                                try
                                {
                                    Bitmap bmpMugshotCorrected = bmpMugshot.ConvertPixelFormat(PixelFormat.Format32bppPArgb);
                                    if (_dicImages.ContainsKey(strKey))
                                    {
                                        _dicImages[strKey].Dispose();
                                        _dicImages[strKey] = bmpMugshotCorrected;
                                    }
                                    else
                                        _dicImages.Add(strKey, bmpMugshotCorrected);
                                }
                                finally
                                {
                                    bmpMugshot.Dispose();
                                }
                            }
                        }
                    }
                }
            }
            catch (IOException)
            {
                Program.MainForm.ShowMessageBox(this, LanguageManager.GetString("Message_File_Cannot_Be_Accessed") + Environment.NewLine + Environment.NewLine + strFile);
                return null;
            }
            catch (NotSupportedException)
            {
                Program.MainForm.ShowMessageBox(this, LanguageManager.GetString("Message_File_Cannot_Be_Accessed") + Environment.NewLine + Environment.NewLine + strFile);
                return null;
            }
            catch (UnauthorizedAccessException)
            {
                Program.MainForm.ShowMessageBox(this, LanguageManager.GetString("Message_Insufficient_Permissions_Warning"));
                return null;
            }

            string strFileText = strFile.CheapReplace(Application.StartupPath, () => "<" + Application.ProductName + ">");
            TreeNode nodRootNode = new TreeNode
            {
                Text = strFileText,
                ToolTipText = strFileText
            };

            XmlDocument xmlMetatypesDocument = XmlManager.Load("metatypes.xml");
            foreach (XmlDocument xmlCharacterDocument in lstCharacterXmlStatblocks)
            {
                XmlNode xmlBaseCharacterNode = xmlCharacterDocument.SelectSingleNode("/document/public/character");
                if (xmlBaseCharacterNode != null)
                {
                    HeroLabCharacterCache objCache = new HeroLabCharacterCache
                    {
                        PlayerName = xmlBaseCharacterNode.Attributes?["playername"]?.InnerText
                    };
                    string strNameString = xmlBaseCharacterNode.Attributes?["name"]?.InnerText ?? string.Empty;
                    objCache.CharacterId = strNameString;
                    if (!string.IsNullOrEmpty(strNameString))
                    {
                        int intAsIndex = strNameString.IndexOf(" as ", StringComparison.Ordinal);
                        if (intAsIndex != -1)
                        {
                            objCache.CharacterName = strNameString.Substring(0, intAsIndex);
                            objCache.CharacterAlias = strNameString.Substring(intAsIndex).TrimStart(" as ").Trim('\'');
                        }
                        else
                        {
                            objCache.CharacterName = strNameString;
                        }
                    }

                    string strRaceString = xmlBaseCharacterNode.SelectSingleNode("race/@name")?.InnerText;
                    if (strRaceString == "Metasapient")
                        strRaceString = "A.I.";
                    if (!string.IsNullOrEmpty(strRaceString))
                    {
                        using (XmlNodeList xmlMetatypeList = xmlMetatypesDocument.SelectNodes("/chummer/metatypes/metatype"))
                        {
                            if (xmlMetatypeList?.Count > 0)
                            {
                                foreach (XmlNode xmlMetatype in xmlMetatypeList)
                                {
                                    string strMetatypeName = xmlMetatype["name"]?.InnerText ?? string.Empty;
                                    if (strMetatypeName == strRaceString)
                                    {
                                        objCache.Metatype = strMetatypeName;
                                        objCache.Metavariant = "None";
                                        break;
                                    }

                                    using (XmlNodeList xmlMetavariantList = xmlMetatype.SelectNodes("metavariants/metavariant"))
                                    {
                                        if (xmlMetavariantList?.Count > 0)
                                        {
                                            foreach (XmlNode xmlMetavariant in xmlMetavariantList)
                                            {
                                                string strMetavariantName = xmlMetavariant["name"]?.InnerText ?? string.Empty;
                                                if (strMetavariantName == strRaceString)
                                                {
                                                    objCache.Metatype = strMetatypeName;
                                                    objCache.Metavariant = strMetavariantName;
                                                    break;
                                                }
                                            }
                                        }
                                    }
                                }
                            }
                        }
                    }

                    objCache.Description = xmlBaseCharacterNode.SelectSingleNode("personal/description")?.InnerText;
                    objCache.Karma = xmlBaseCharacterNode.SelectSingleNode("karma/@total")?.InnerText ?? "0";
                    objCache.Essence = xmlBaseCharacterNode.SelectSingleNode("attributes/attribute[@name = \"Essence\"]/@text")?.InnerText;
                    objCache.BuildMethod = xmlBaseCharacterNode.SelectSingleNode("creation/bp/@total")?.InnerText == "25" ?
                        CharacterBuildMethod.Priority.ToString() :
                        CharacterBuildMethod.Karma.ToString();

                    objCache.Created = objCache.Karma != "0";
                    if (!objCache.Created)
                    {
                        XmlNodeList xmlJournalEntries = xmlBaseCharacterNode.SelectNodes("journals/journal");
                        if (xmlJournalEntries?.Count > 1)
                        {
                            objCache.Created = true;
                        }
                        else if (xmlJournalEntries?.Count == 1 && xmlJournalEntries[0]?.Attributes?["name"]?.InnerText != "Title")
                        {
                            objCache.Created = true;
                        }
                    }
                    string strImageString = xmlBaseCharacterNode.SelectSingleNode("images/image/@filename")?.InnerText;
                    if (!string.IsNullOrEmpty(strImageString) && _dicImages.TryGetValue(strImageString, out Bitmap objTemp))
                    {
                        objCache.Mugshot = objTemp;
                    }

                    objCache.FilePath = strFile;
                    TreeNode objNode = new TreeNode
                    {
                        Text = CalculatedName(objCache),
                        ToolTipText = strFile.CheapReplace(Application.StartupPath, () => "<" + Application.ProductName + ">")
                    };
                    nodRootNode.Nodes.Add(objNode);

                    lock (_lstCharacterCacheLock)
                    {
                        _lstCharacterCache.Add(objCache);
                        objNode.Tag = _lstCharacterCache.IndexOf(objCache);
                    }
                }
            }
            nodRootNode.Expand();
            return nodRootNode;
        }

        #region Classes
        /// <summary>
        /// Caches a subset of a full character's properties for loading purposes.
        /// </summary>
        private sealed class HeroLabCharacterCache
        {
            internal string FilePath { get; set; }
            internal string Description { get; set; }
            internal string Karma { get; set; }
            internal string Metatype { get; set; }
            internal string Metavariant { get; set; }
            internal string PlayerName { get; set; }
            internal string CharacterId { get; set; }
            internal string CharacterName { get; set; }
            internal string CharacterAlias { get; set; }
            internal string BuildMethod { get; set; }
            internal string Essence { get; set; }
            internal Image Mugshot { get; set; }
            internal bool Created { get; set; }
        }
        #endregion

        /// <summary>
        /// Generates a name for the treenode based on values contained in the CharacterCache object.
        /// </summary>
        /// <param name="objCache"></param>
        /// <returns></returns>
        private static string CalculatedName(HeroLabCharacterCache objCache)
        {
            string strName = objCache.CharacterAlias;
            if (string.IsNullOrEmpty(strName))
            {
                strName = objCache.CharacterName;
                if (string.IsNullOrEmpty(strName))
                    strName = LanguageManager.GetString("String_UnnamedCharacter");
            }
            string strBuildMethod = LanguageManager.GetString("String_" + objCache.BuildMethod, false);
            if (string.IsNullOrEmpty(strBuildMethod))
                strBuildMethod = LanguageManager.GetString("String_Unknown");
            strName += string.Format("{0}({1}{0}-{0}{2})",
                LanguageManager.GetString("String_Space"),
                strBuildMethod,
                LanguageManager.GetString(objCache.Created ? "Title_CareerMode" : "Title_CreateMode"));
            return strName;
        }

        /// <summary>
        /// Update the labels and images based on the selected treenode.
        /// </summary>
        /// <param name="objCache"></param>
        private void UpdateCharacter(HeroLabCharacterCache objCache)
        {
            if (objCache != null)
            {
                txtCharacterBio.Text = objCache.Description;

                string strUnknown = LanguageManager.GetString("String_Unknown");
                string strNone = LanguageManager.GetString("String_None");

                lblCharacterName.Text = objCache.CharacterName;
                if (string.IsNullOrEmpty(lblCharacterName.Text))
                    lblCharacterName.Text = strUnknown;
                lblCharacterNameLabel.Visible = !string.IsNullOrEmpty(lblCharacterName.Text);
                lblCharacterName.Visible = !string.IsNullOrEmpty(lblCharacterName.Text);

                lblCharacterAlias.Text = objCache.CharacterAlias;
                if (string.IsNullOrEmpty(lblCharacterAlias.Text))
                    lblCharacterAlias.Text = strUnknown;
                lblCharacterAliasLabel.Visible = !string.IsNullOrEmpty(lblCharacterAlias.Text);
                lblCharacterAlias.Visible = !string.IsNullOrEmpty(lblCharacterAlias.Text);

                lblPlayerName.Text = objCache.PlayerName;
                if (string.IsNullOrEmpty(lblPlayerName.Text))
                    lblPlayerName.Text = strUnknown;
                lblPlayerNameLabel.Visible = !string.IsNullOrEmpty(lblPlayerName.Text);
                lblPlayerName.Visible = !string.IsNullOrEmpty(lblPlayerName.Text);

                lblCareerKarma.Text = objCache.Karma;
                if (string.IsNullOrEmpty(lblCareerKarma.Text) || lblCareerKarma.Text == 0.ToString(GlobalOptions.CultureInfo))
                    lblCareerKarma.Text = strNone;
                lblCareerKarmaLabel.Visible = !string.IsNullOrEmpty(lblCareerKarma.Text);
                lblCareerKarma.Visible = !string.IsNullOrEmpty(lblCareerKarma.Text);

                lblEssence.Text = objCache.Essence;
                if (string.IsNullOrEmpty(lblEssence.Text))
                    lblEssence.Text = strUnknown;
                lblEssenceLabel.Visible = !string.IsNullOrEmpty(lblEssence.Text);
                lblEssence.Visible = !string.IsNullOrEmpty(lblEssence.Text);

                picMugshot.Image = objCache.Mugshot;

                // Populate character information fields.
                XmlDocument objMetatypeDoc = XmlManager.Load("metatypes.xml");
                XmlNode objMetatypeNode = objMetatypeDoc.SelectSingleNode("/chummer/metatypes/metatype[name = \"" + objCache.Metatype + "\"]");
                if (objMetatypeNode == null)
                {
                    objMetatypeDoc = XmlManager.Load("critters.xml");
                    objMetatypeNode = objMetatypeDoc.SelectSingleNode("/chummer/metatypes/metatype[name = \"" + objCache.Metatype + "\"]");
                }

                string strMetatype = objMetatypeNode?["translate"]?.InnerText ?? objCache.Metatype;

                if (!string.IsNullOrEmpty(objCache.Metavariant) && objCache.Metavariant != "None")
                {
                    objMetatypeNode = objMetatypeNode?.SelectSingleNode("metavariants/metavariant[name = \"" + objCache.Metavariant + "\"]");

                    strMetatype += " (" + (objMetatypeNode?["translate"]?.InnerText ?? objCache.Metavariant) + ')';
                }
                lblMetatype.Text = strMetatype;
                if (string.IsNullOrEmpty(lblMetatype.Text))
                    lblMetatype.Text = strUnknown;

                lblMetatypeLabel.Visible = !string.IsNullOrEmpty(lblMetatype.Text);
                lblMetatype.Visible = !string.IsNullOrEmpty(lblMetatype.Text);

                cmdImport.Enabled = true;
            }
            else
            {
                txtCharacterBio.Text = string.Empty;

                lblCharacterNameLabel.Visible = false;
                lblCharacterName.Visible = false;
                lblCharacterAliasLabel.Visible = false;
                lblCharacterAlias.Visible = false;
                lblPlayerNameLabel.Visible = false;
                lblPlayerName.Visible = false;
                lblMetatypeLabel.Visible = false;
                lblMetatype.Visible = false;
                lblCareerKarmaLabel.Visible = false;
                lblCareerKarma.Visible = false;
                lblEssenceLabel.Visible = false;
                lblEssence.Visible = false;

                picMugshot.Image = null;
                cmdImport.Enabled = false;
            }
            picMugshot_SizeChanged(null, EventArgs.Empty);
        }

        #region Form Methods

        private void treCharacterList_AfterSelect(object sender, TreeViewEventArgs e)
        {
            HeroLabCharacterCache objCache = null;
            TreeNode objSelectedNode = treCharacterList.SelectedNode;
            if (objSelectedNode != null && objSelectedNode.Level > 0)
            {
                int intIndex = Convert.ToInt32(objSelectedNode.Tag, GlobalOptions.InvariantCultureInfo);
                if (intIndex >= 0 && intIndex < _lstCharacterCache.Count)
                    objCache = _lstCharacterCache[intIndex];
            }
            UpdateCharacter(objCache);
            treCharacterList.ClearNodeBackground(treCharacterList.SelectedNode);
        }

        private void treCharacterList_DoubleClick(object sender, EventArgs e)
        {
            DoImport();
        }

        private void cmdImport_Click(object sender, EventArgs e)
        {
            DoImport();
        }

        private void picMugshot_SizeChanged(object sender, EventArgs e)
        {
            if (picMugshot.Image != null && picMugshot.Height >= picMugshot.Image.Height && picMugshot.Width >= picMugshot.Image.Width)
                picMugshot.SizeMode = PictureBoxSizeMode.CenterImage;
            else
                picMugshot.SizeMode = PictureBoxSizeMode.Zoom;
        }
        #endregion

        private async void DoImport()
        {
            TreeNode objSelectedNode = treCharacterList.SelectedNode;
            if (objSelectedNode != null && objSelectedNode.Level > 0)
            {
                int intIndex = Convert.ToInt32(objSelectedNode.Tag, GlobalOptions.InvariantCultureInfo);
                if (intIndex >= 0 && intIndex < _lstCharacterCache.Count)
                {
                    string strFile = _lstCharacterCache[intIndex]?.FilePath;
                    string strCharacterId = _lstCharacterCache[intIndex]?.CharacterId;
                    if (!string.IsNullOrEmpty(strFile) && !string.IsNullOrEmpty(strCharacterId))
                    {
<<<<<<< HEAD
                        Cursor objOldCursor = Cursor;
                        Cursor = Cursors.WaitCursor;
                        cmdImport.Enabled = false;
                        cmdSelectFile.Enabled = false;

                        Character objCharacter = new Character();

                        Program.MainForm.OpenCharacters.Add(objCharacter);
                        //Timekeeper.Start("load_file");
                        bool blnLoaded = await objCharacter.LoadFromHeroLabFile(strFile, strCharacterId).ConfigureAwait(true);
                        //Timekeeper.Finish("load_file");
                        if (!blnLoaded)
                        {
                            Program.MainForm.OpenCharacters.Remove(objCharacter);
                            Cursor = objOldCursor;
                            cmdImport.Enabled = true;
                            cmdSelectFile.Enabled = true;
                            return;
=======
                        string strFilePath = Path.Combine(Application.StartupPath, "settings", "default.xml");
                        if (!File.Exists(strFilePath))
                        {
                            if (Program.MainForm.ShowMessageBox(this, LanguageManager.GetString("Message_CharacterOptions_OpenOptions"), LanguageManager.GetString("MessageTitle_CharacterOptions_OpenOptions"), MessageBoxButtons.YesNo, MessageBoxIcon.Question) == DialogResult.Yes)
                            {
                                using (new CursorWait(this))
                                    using (frmOptions frmOptions = new frmOptions())
                                        frmOptions.ShowDialog(this);
                            }
                        }

                        using (new CursorWait(this))
                        {
                            cmdImport.Enabled = false;
                            cmdSelectFile.Enabled = false;
                            Character objCharacter = new Character();
                            string settingsPath = Path.Combine(Application.StartupPath, "settings");
                            string[] settingsFiles = Directory.GetFiles(settingsPath, "*.xml");

                            if (settingsFiles.Length > 1)
                            {
                                using (frmSelectSetting frmPickSetting = new frmSelectSetting())
                                {
                                    frmPickSetting.ShowDialog(this);

                                    if (frmPickSetting.DialogResult == DialogResult.Cancel)
                                        return;

                                    objCharacter.SettingsFile = frmPickSetting.SettingsFile;
                                }
                            }
                            else
                            {
                                string strSettingsFile = settingsFiles[0];
                                objCharacter.SettingsFile = Path.GetFileName(strSettingsFile);
                            }

                            Program.MainForm.OpenCharacters.Add(objCharacter);
                            //Timekeeper.Start("load_file");
                            bool blnLoaded = await objCharacter.LoadFromHeroLabFile(strFile, strCharacterId, objCharacter.SettingsFile).ConfigureAwait(true);
                            //Timekeeper.Finish("load_file");
                            if (!blnLoaded)
                            {
                                Program.MainForm.OpenCharacters.Remove(objCharacter);
                                cmdImport.Enabled = true;
                                cmdSelectFile.Enabled = true;
                                return;
                            }

                            Program.MainForm.OpenCharacter(objCharacter);
>>>>>>> fab1312c
                        }

                        Close();
                    }
                }
            }
        }
    }
}<|MERGE_RESOLUTION|>--- conflicted
+++ resolved
@@ -466,26 +466,6 @@
                     string strCharacterId = _lstCharacterCache[intIndex]?.CharacterId;
                     if (!string.IsNullOrEmpty(strFile) && !string.IsNullOrEmpty(strCharacterId))
                     {
-<<<<<<< HEAD
-                        Cursor objOldCursor = Cursor;
-                        Cursor = Cursors.WaitCursor;
-                        cmdImport.Enabled = false;
-                        cmdSelectFile.Enabled = false;
-
-                        Character objCharacter = new Character();
-
-                        Program.MainForm.OpenCharacters.Add(objCharacter);
-                        //Timekeeper.Start("load_file");
-                        bool blnLoaded = await objCharacter.LoadFromHeroLabFile(strFile, strCharacterId).ConfigureAwait(true);
-                        //Timekeeper.Finish("load_file");
-                        if (!blnLoaded)
-                        {
-                            Program.MainForm.OpenCharacters.Remove(objCharacter);
-                            Cursor = objOldCursor;
-                            cmdImport.Enabled = true;
-                            cmdSelectFile.Enabled = true;
-                            return;
-=======
                         string strFilePath = Path.Combine(Application.StartupPath, "settings", "default.xml");
                         if (!File.Exists(strFilePath))
                         {
@@ -501,31 +481,12 @@
                         {
                             cmdImport.Enabled = false;
                             cmdSelectFile.Enabled = false;
+                            
                             Character objCharacter = new Character();
-                            string settingsPath = Path.Combine(Application.StartupPath, "settings");
-                            string[] settingsFiles = Directory.GetFiles(settingsPath, "*.xml");
-
-                            if (settingsFiles.Length > 1)
-                            {
-                                using (frmSelectSetting frmPickSetting = new frmSelectSetting())
-                                {
-                                    frmPickSetting.ShowDialog(this);
-
-                                    if (frmPickSetting.DialogResult == DialogResult.Cancel)
-                                        return;
-
-                                    objCharacter.SettingsFile = frmPickSetting.SettingsFile;
-                                }
-                            }
-                            else
-                            {
-                                string strSettingsFile = settingsFiles[0];
-                                objCharacter.SettingsFile = Path.GetFileName(strSettingsFile);
-                            }
 
                             Program.MainForm.OpenCharacters.Add(objCharacter);
                             //Timekeeper.Start("load_file");
-                            bool blnLoaded = await objCharacter.LoadFromHeroLabFile(strFile, strCharacterId, objCharacter.SettingsFile).ConfigureAwait(true);
+                            bool blnLoaded = await objCharacter.LoadFromHeroLabFile(strFile, strCharacterId).ConfigureAwait(true);
                             //Timekeeper.Finish("load_file");
                             if (!blnLoaded)
                             {
@@ -536,7 +497,6 @@
                             }
 
                             Program.MainForm.OpenCharacter(objCharacter);
->>>>>>> fab1312c
                         }
 
                         Close();
