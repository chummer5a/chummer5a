--- conflicted
+++ resolved
@@ -21,17 +21,10 @@
 using System.Diagnostics;
  using System.Globalization;
  using System.IO;
-<<<<<<< HEAD
-using System.Net;
-using System.Text;
-using System.Windows.Forms;
-using System.IO.Compression;
-=======
  using System.IO.Compression;
  using System.Net;
 using System.Text;
 using System.Windows.Forms;
->>>>>>> 59b780a7
 using System.Reflection;
 ﻿using System.Windows;
 ﻿using Application = System.Windows.Forms.Application;
@@ -288,11 +281,7 @@
 
                 // Copy over the archive from the temp directory.
                 Log.Info("Extracting downloaded archive into application path: ", _strTempPath);
-<<<<<<< HEAD
-                using (ZipArchive archive = ZipFile.OpenRead(_strTempPath))
-=======
 				using (ZipArchive archive = ZipFile.Open(_strTempPath, ZipArchiveMode.Read, Encoding.GetEncoding(850)))
->>>>>>> 59b780a7
                 {
                     foreach (ZipArchiveEntry entry in archive.Entries)
                     {
