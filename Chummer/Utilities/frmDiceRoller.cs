/*  This file is part of Chummer5a.
 *
 *  Chummer5a is free software: you can redistribute it and/or modify
 *  it under the terms of the GNU General Public License as published by
 *  the Free Software Foundation, either version 3 of the License, or
 *  (at your option) any later version.
 *
 *  Chummer5a is distributed in the hope that it will be useful,
 *  but WITHOUT ANY WARRANTY; without even the implied warranty of
 *  MERCHANTABILITY or FITNESS FOR A PARTICULAR PURPOSE.  See the
 *  GNU General Public License for more details.
 *
 *  You should have received a copy of the GNU General Public License
 *  along with Chummer5a.  If not, see <http://www.gnu.org/licenses/>.
 *
 *  You can obtain the full source code for Chummer5a at
 *  https://github.com/chummer5a/chummer5a
 */
<<<<<<< HEAD
﻿using System;
using System.Collections.Generic;
=======
 using System;
using System.Collections.Generic;
using System.Linq;
>>>>>>> 260a47e0
using System.Windows.Forms;

namespace Chummer
{
<<<<<<< HEAD
	public partial class frmDiceRoller : Form
	{
		private readonly frmMain _frmMain;

		#region Control Events
		public frmDiceRoller(frmMain frmMainForm, List<Quality> lstQualities = null, int intDice = 1)
		{
			InitializeComponent();
			LanguageManager.Instance.Load(GlobalOptions.Instance.Language, this);
			_frmMain = frmMainForm;
			nudDice.Value = intDice;
			if (lstQualities != null)
			{
				foreach (Quality objQuality in lstQualities)
				{
					if (objQuality.Name.StartsWith("Gremlins"))
					{
						int intRating = Convert.ToInt32(objQuality.Name.Substring(objQuality.Name.Length - 2, 1));
						nudGremlins.Value = intRating;
					}
				}
			}
			MoveControls();

			List<ListItem> lstMethod = new List<ListItem>();
			ListItem itmStandard = new ListItem();
			itmStandard.Value = "Standard";
			itmStandard.Name = LanguageManager.Instance.GetString("String_DiceRoller_Standard");

			ListItem itmLarge = new ListItem();
			itmLarge.Value = "Large";
			itmLarge.Name = LanguageManager.Instance.GetString("String_DiceRoller_Large");

			ListItem itmReallyLarge = new ListItem();
			itmReallyLarge.Value = "ReallyLarge";
			itmReallyLarge.Name = LanguageManager.Instance.GetString("String_DiceRoller_ReallyLarge");

			lstMethod.Add(itmStandard);
			lstMethod.Add(itmLarge);
			lstMethod.Add(itmReallyLarge);

            cboMethod.BeginUpdate();
            cboMethod.ValueMember = "Value";
			cboMethod.DisplayMember = "Name";
			cboMethod.DataSource = lstMethod;
			cboMethod.SelectedIndex = 0;
            cboMethod.EndUpdate();
        }

		private void cmdRollDice_Click(object sender, EventArgs e)
		{
			Random objRandom = new Random();
			List<int> lstRandom = new List<int>();
			int intHitCount = 0;
			int intGlitchCount = 0;
			int intGlitchThreshold = 0;
			int intGlitchMin = 1;

			intGlitchThreshold = Convert.ToInt32(Math.Ceiling(nudDice.Value / 2.0m));
			// Deduct the Gremlins Rating from the Glitch Threshold.
			intGlitchThreshold -= Convert.ToInt32(nudGremlins.Value);
			if (intGlitchThreshold < 1)
				intGlitchThreshold = 1;

			// If Rushed Job is checked, the minimum die result for a Glitch becomes 2.
			if (chkRushJob.Checked)
				intGlitchMin = 2;
			else
				intGlitchMin = 1;

			for (int intCounter = 1; intCounter <= nudDice.Value; intCounter++)
			{
				if (chkRuleOf6.Checked)
				{
					int intResult = 0;
					do
					{
						intResult = objRandom.Next(1, 7);
						lstRandom.Add(intResult);
					} while (intResult == 6);
				}
				else
				{
					int intResult = objRandom.Next(1, 7);
					lstRandom.Add(intResult);
				}
			}

			lstResults.Items.Clear();
			foreach (int intResult in lstRandom)
			{
				lstResults.Items.Add(intResult);

				if (cboMethod.SelectedValue.ToString() == "Standard")
				{
					int intTarget = 5;
					// If Cinematic Gameplay is turned on, Hits occur on 4, 5, or 6 instead.
					if (chkCinematicGameplay.Checked)
						intTarget = 4;

					if (intResult >= intTarget)
						intHitCount++;
					if (intResult <= intGlitchMin)
						intGlitchCount++;
				}
				else if (cboMethod.SelectedValue.ToString() == "Large")
				{
					if (intResult >= 3)
						intHitCount++;
					if (intResult <= intGlitchMin)
						intGlitchCount++;
				}
				else if (cboMethod.SelectedValue.ToString() == "ReallyLarge")
				{
					intHitCount += intResult;
				}
			}

			lblResults.Text = LanguageManager.Instance.GetString("Label_DiceRoller_Result") + " ";
			if (intGlitchCount >= intGlitchThreshold)
			{
				if (intHitCount > 0)
				{
					if (nudThreshold.Value > 0)
					{
						if (intHitCount >= nudThreshold.Value)
							lblResults.Text += LanguageManager.Instance.GetString("String_DiceRoller_Success") + " (" + LanguageManager.Instance.GetString("String_DiceRoller_Glitch").Replace("{0}", intHitCount.ToString()) + ")";
						else
							lblResults.Text += LanguageManager.Instance.GetString("String_DiceRoller_Failure") + " (" + LanguageManager.Instance.GetString("String_DiceRoller_Glitch").Replace("{0}", intHitCount.ToString()) + ")";
					}
					else
						lblResults.Text += LanguageManager.Instance.GetString("String_DiceRoller_Glitch").Replace("{0}", intHitCount.ToString());
				}
				else
					lblResults.Text += LanguageManager.Instance.GetString("String_DiceRoller_CriticalGlitch");
			}
			else
			{
				if (nudThreshold.Value > 0)
				{
					if (intHitCount >= nudThreshold.Value)
						lblResults.Text += LanguageManager.Instance.GetString("String_DiceRoller_Success") + " (" + LanguageManager.Instance.GetString("String_DiceRoller_Hits").Replace("{0}", intHitCount.ToString()) + ")";
					else
						lblResults.Text += LanguageManager.Instance.GetString("String_DiceRoller_Failure") + " (" + LanguageManager.Instance.GetString("String_DiceRoller_Hits").Replace("{0}", intHitCount.ToString()) + ")";
				}
				else
					lblResults.Text += LanguageManager.Instance.GetString("String_DiceRoller_Hits").Replace("{0}", intHitCount.ToString());
			}
		}

		private void cboMethod_SelectedIndexChanged(object sender, EventArgs e)
		{
			if (cboMethod.SelectedValue.ToString() == "Standard")
				chkRuleOf6.Enabled = true;
			else
			{
				chkRuleOf6.Enabled = false;
				chkRuleOf6.Checked = false;
			}
		}

		private void frmDiceRoller_FormClosing(object sender, FormClosingEventArgs e)
		{
			// Remove the Main window's reference to this form.
			_frmMain.RollerWindow = null;
		}

		private void cmdReroll_Click(object sender, EventArgs e)
		{
			int intKeepThreshold = 5;
			if (cboMethod.SelectedValue.ToString() == "Standard")
			{
				// If Cinematic Gameplay is turned on, Hits occur on 4, 5, or 6 instead.
				if (chkCinematicGameplay.Checked)
					intKeepThreshold = 4;
			}

			List<int> lstHits = new List<int>();
			foreach (int intResult in lstResults.Items)
			{
				if (intResult >= intKeepThreshold)
					lstHits.Add(intResult);
			}

			Random objRandom = new Random();
			List<int> lstRandom = new List<int>();
			int intHitCount = lstHits.Count;
			int intGlitchCount = 0;
			int intGlitchThreshold = 0;

			intGlitchThreshold = Convert.ToInt32(Math.Ceiling(nudDice.Value / 2.0m));
			// Deduct the Gremlins Rating from the Glitch Threshold.
			intGlitchThreshold -= Convert.ToInt32(nudGremlins.Value);
			if (intGlitchThreshold < 1)
				intGlitchThreshold = 1;

			lstResults.Items.Clear();

			// Add any kept Hits back.
			foreach (int intResult in lstHits)
				lstResults.Items.Add(intResult);

			for (int intCounter = 1; intCounter <= nudDice.Value - lstHits.Count; intCounter++)
			{
				if (chkRuleOf6.Checked)
				{
					int intResult = 0;
					do
					{
						intResult = objRandom.Next(1, 7);
						lstRandom.Add(intResult);
					} while (intResult == 6);
				}
				else
				{
					int intResult = objRandom.Next(1, 7);
					lstRandom.Add(intResult);
				}
			}

			foreach (int intResult in lstRandom)
			{
				lstResults.Items.Add(intResult);

				if (cboMethod.SelectedValue.ToString() == "Standard")
				{
					int intTarget = 5;
					// If Cinematic Gameplay is turned on, Hits occur on 4, 5, or 6 instead.
					if (chkCinematicGameplay.Checked)
						intTarget = 4;

					if (intResult >= intTarget)
						intHitCount++;
					if (intResult == 1)
						intGlitchCount++;
				}
				else if (cboMethod.SelectedValue.ToString() == "Large")
				{
					if (intResult >= 3)
						intHitCount++;
					if (intResult == 1)
						intGlitchCount++;
				}
				else if (cboMethod.SelectedValue.ToString() == "ReallyLarge")
				{
					intHitCount += intResult;
				}
			}

			lblResults.Text = LanguageManager.Instance.GetString("Label_DiceRoller_Result") + " ";
			if (intGlitchCount >= intGlitchThreshold)
			{
				if (intHitCount > 0)
				{
					if (nudThreshold.Value > 0)
					{
						if (intHitCount >= nudThreshold.Value)
							lblResults.Text += LanguageManager.Instance.GetString("String_DiceRoller_Success") + " (" + LanguageManager.Instance.GetString("String_DiceRoller_Glitch").Replace("{0}", intHitCount.ToString()) + ")";
						else
							lblResults.Text += LanguageManager.Instance.GetString("String_DiceRoller_Failure") + " (" + LanguageManager.Instance.GetString("String_DiceRoller_Glitch").Replace("{0}", intHitCount.ToString()) + ")";
					}
					else
						lblResults.Text += LanguageManager.Instance.GetString("String_DiceRoller_Glitch").Replace("{0}", intHitCount.ToString());
				}
				else
					lblResults.Text += LanguageManager.Instance.GetString("String_DiceRoller_CriticalGlitch");
			}
			else
			{
				if (nudThreshold.Value > 0)
				{
					if (intHitCount >= nudThreshold.Value)
						lblResults.Text += LanguageManager.Instance.GetString("String_DiceRoller_Success") + " (" + LanguageManager.Instance.GetString("String_DiceRoller_Hits").Replace("{0}", intHitCount.ToString()) + ")";
					else
						lblResults.Text += LanguageManager.Instance.GetString("String_DiceRoller_Failure") + " (" + LanguageManager.Instance.GetString("String_DiceRoller_Glitch").Replace("{0}", intHitCount.ToString()) + ")";
				}
				else
					lblResults.Text += LanguageManager.Instance.GetString("String_DiceRoller_Hits").Replace("{0}", intHitCount.ToString());
			}
		}
		#endregion

		#region Properties
		/// <summary>
		/// Number of dice to roll.
		/// </summary>
		public int Dice
		{
			set
			{
				nudDice.Value = value;
			}
		}

		/// <summary>
		/// List of Qualities the character has to determine whether or not they have Gremlins and at which Rating.
		/// </summary>
		public List<Quality> Qualities
		{
			set
			{
				nudGremlins.Value = 0;
				if (value != null)
				{
					foreach (Quality objQuality in value)
					{
						if (objQuality.Name.StartsWith("Gremlins"))
						{
							int intRating = Convert.ToInt32(objQuality.Name.Substring(objQuality.Name.Length - 2, 1));
							nudGremlins.Value = intRating;
						}
					}
				}
			}
		}
		#endregion

		#region Methods
		private void MoveControls()
		{
			nudDice.Left = lblRoll.Left + lblRoll.Width + 6;
			lblD6.Left = nudDice.Left + nudDice.Width + 6;
			cboMethod.Left = lblD6.Left + lblD6.Width + 6;
			cmdRollDice.Left = cboMethod.Left + cboMethod.Width + 6;
			cmdReroll.Left = cmdRollDice.Left;

			int intMax = Math.Max(lblThreshold.Width, lblGremlins.Width);
			nudThreshold.Left = lblThreshold.Left + intMax + 6;
			nudGremlins.Left = lblGremlins.Left + intMax + 6;
			Width = cmdReroll.Left + cmdReroll.Width + 16;
		}
		#endregion
	}
=======
    public partial class frmDiceRoller : Form
    {
        private readonly frmChummerMain _frmMain;
        private readonly List<ListItem> _lstResults = new List<ListItem>(40);

        #region Control Events
        public frmDiceRoller(frmChummerMain frmMainForm, ICollection<Quality> lstQualities = null, int intDice = 1)
        {
            InitializeComponent();
            LanguageManager.TranslateWinForm(GlobalOptions.Language, this);
            _frmMain = frmMainForm;
            nudDice.Value = intDice;
            if (lstQualities != null)
            {
                int intGremlinsRating = lstQualities.Count(x => x.Name == "Gremlins");
                if (intGremlinsRating > 0)
                    nudGremlins.Value = intGremlinsRating;
            }
            MoveControls();

            List<ListItem> lstMethod = new List<ListItem>
            {
                new ListItem("Standard", LanguageManager.GetString("String_DiceRoller_Standard", GlobalOptions.Language)),
                new ListItem("Large", LanguageManager.GetString("String_DiceRoller_Large", GlobalOptions.Language)),
                new ListItem("ReallyLarge", LanguageManager.GetString("String_DiceRoller_ReallyLarge", GlobalOptions.Language))
            };

            cboMethod.BeginUpdate();
            cboMethod.ValueMember = "Value";
            cboMethod.DisplayMember = "Name";
            cboMethod.DataSource = lstMethod;
            cboMethod.SelectedIndex = 0;
            cboMethod.EndUpdate();
        }

        private void cmdRollDice_Click(object sender, EventArgs e)
        {
            List<int> lstRandom = new List<int>();
            int intHitCount = 0;
            int intGlitchCount = 0;
            int intGlitchMin = 1;

            int intGlitchThreshold = decimal.ToInt32(decimal.Ceiling((nudDice.Value + 1.0m) / 2.0m));
            // Deduct the Gremlins Rating from the Glitch Threshold.
            intGlitchThreshold -= decimal.ToInt32(nudGremlins.Value);
            if (intGlitchThreshold < 1)
                intGlitchThreshold = 1;

            // If Rushed Job is checked, the minimum die result for a Glitch becomes 2.
            if (chkRushJob.Checked)
                intGlitchMin = 2;

            for (int intCounter = 1; intCounter <= nudDice.Value; intCounter++)
            {
                if (chkRuleOf6.Checked)
                {
                    int intResult;
                    do
                    {
                        intResult = 1 + GlobalOptions.RandomGenerator.NextD6ModuloBiasRemoved();
                        lstRandom.Add(intResult);
                    } while (intResult == 6);
                }
                else
                {
                    int intResult = 1 + GlobalOptions.RandomGenerator.NextD6ModuloBiasRemoved();
                    lstRandom.Add(intResult);
                }
            }

            _lstResults.Clear();
            foreach (int intResult in lstRandom)
            {
                _lstResults.Add(new ListItem(intResult.ToString(), intResult.ToString()));

                if (cboMethod.SelectedValue.ToString() == "Standard")
                {
                    int intTarget = 5;
                    // If Cinematic Gameplay is turned on, Hits occur on 4, 5, or 6 instead.
                    if (chkCinematicGameplay.Checked)
                        intTarget = 4;

                    if (intResult >= intTarget)
                        intHitCount++;
                    if (intResult <= intGlitchMin)
                        intGlitchCount++;
                }
                else if (cboMethod.SelectedValue.ToString() == "Large")
                {
                    if (intResult >= 3)
                        intHitCount++;
                    if (intResult <= intGlitchMin)
                        intGlitchCount++;
                }
                else if (cboMethod.SelectedValue.ToString() == "ReallyLarge")
                {
                    intHitCount += intResult;
                }
            }
            if (chkBubbleDie.Checked && intGlitchCount == intGlitchThreshold - 1 && decimal.ToInt32(nudDice.Value) % 2 == 0)
            {
                int intBubbleDieResult = 1 + GlobalOptions.RandomGenerator.NextD6ModuloBiasRemoved();
                _lstResults.Add(new ListItem(intBubbleDieResult.ToString(), LanguageManager.GetString("String_BubbleDie", GlobalOptions.Language) + " (" + intBubbleDieResult.ToString() + ')'));
                if (cboMethod.SelectedValue.ToString() == "Standard" || cboMethod.SelectedValue.ToString() == "Large")
                {
                    if (intBubbleDieResult <= intGlitchMin)
                        intGlitchCount++;
                }
            }

            string strSpaceCharacter = LanguageManager.GetString("String_Space", GlobalOptions.Language);
            lblResults.Text = LanguageManager.GetString("Label_DiceRoller_Result", GlobalOptions.Language) + strSpaceCharacter;
            if (intGlitchCount >= intGlitchThreshold)
            {
                if (intHitCount > 0)
                {
                    if (nudThreshold.Value > 0)
                    {
                        lblResults.Text += LanguageManager.GetString(intHitCount >= nudThreshold.Value ? "String_DiceRoller_Success" : "String_DiceRoller_Failure", GlobalOptions.Language) +
                                           strSpaceCharacter + '(' + string.Format(LanguageManager.GetString("String_DiceRoller_Glitch", GlobalOptions.Language), intHitCount.ToString()) + ')';
                    }
                    else
                        lblResults.Text += string.Format(LanguageManager.GetString("String_DiceRoller_Glitch", GlobalOptions.Language), intHitCount.ToString());
                }
                else
                    lblResults.Text += LanguageManager.GetString("String_DiceRoller_CriticalGlitch", GlobalOptions.Language);
            }
            else if (nudThreshold.Value > 0)
            {
                lblResults.Text += LanguageManager.GetString(intHitCount >= nudThreshold.Value ? "String_DiceRoller_Success" : "String_DiceRoller_Failure", GlobalOptions.Language) +
                                   strSpaceCharacter + '(' + string.Format(LanguageManager.GetString("String_DiceRoller_Hits", GlobalOptions.Language), intHitCount.ToString()) + ')';
            }
            else
                lblResults.Text += string.Format(LanguageManager.GetString("String_DiceRoller_Hits", GlobalOptions.Language), intHitCount.ToString());

            lblResults.Text += Environment.NewLine + Environment.NewLine + LanguageManager.GetString("Label_DiceRoller_Sum", GlobalOptions.Language) + strSpaceCharacter + lstRandom.Sum().ToString();
            lstResults.BeginUpdate();
            lstResults.DataSource = null;
            lstResults.ValueMember = "Value";
            lstResults.DisplayMember = "Name";
            lstResults.DataSource = _lstResults;
            lstResults.EndUpdate();
        }

        private void cboMethod_SelectedIndexChanged(object sender, EventArgs e)
        {
            if (cboMethod.SelectedValue.ToString() == "Standard")
                chkRuleOf6.Enabled = true;
            else
            {
                chkRuleOf6.Enabled = false;
                chkRuleOf6.Checked = false;
            }
        }

        private void frmDiceRoller_FormClosing(object sender, FormClosingEventArgs e)
        {
            // Remove the Main window's reference to this form.
            _frmMain.RollerWindow = null;
        }

        private void cmdReroll_Click(object sender, EventArgs e)
        {
            int intKeepThreshold = 5;
            if (cboMethod.SelectedValue.ToString() == "Standard")
            {
                // If Cinematic Gameplay is turned on, Hits occur on 4, 5, or 6 instead.
                if (chkCinematicGameplay.Checked)
                    intKeepThreshold = 4;
            }

            int intKeepSum = 0;
            int intResult;
            // Remove everything that is not a hit
            for (int i = _lstResults.Count - 1; i >= 0; --i)
            {
                if (!int.TryParse(_lstResults[i].Value.ToString(), out intResult) || intResult < intKeepThreshold)
                {
                    _lstResults.RemoveAt(i);
                }
                else
                    intKeepSum += intResult;
            }

            List<int> lstRandom = new List<int>();
            int intHitCount = _lstResults.Count;
            if (cboMethod.SelectedValue.ToString() == "ReallyLarge")
                intHitCount = intKeepSum;
            int intGlitchCount = 0;
            int intGlitchThreshold = decimal.ToInt32(decimal.Ceiling((nudDice.Value + 1.0m) / 2.0m));
            // Deduct the Gremlins Rating from the Glitch Threshold.
            intGlitchThreshold -= decimal.ToInt32(nudGremlins.Value);
            if (intGlitchThreshold < 1)
                intGlitchThreshold = 1;

            // If Rushed Job is checked, the minimum die result for a Glitch becomes 2.
            int intGlitchMin = 1;
            if (chkRushJob.Checked)
                intGlitchMin = 2;

            for (int intCounter = 1; intCounter <= nudDice.Value - intHitCount; intCounter++)
            {
                if (chkRuleOf6.Checked)
                {
                    do
                    {
                        intResult = 1 + GlobalOptions.RandomGenerator.NextD6ModuloBiasRemoved();
                        lstRandom.Add(intResult);
                    } while (intResult == 6);
                }
                else
                {
                    intResult = 1 + GlobalOptions.RandomGenerator.NextD6ModuloBiasRemoved();
                    lstRandom.Add(intResult);
                }
            }

            foreach (int intLoopResult in lstRandom)
            {
                _lstResults.Add(new ListItem(intLoopResult.ToString(), intLoopResult.ToString()));

                if (cboMethod.SelectedValue.ToString() == "Standard")
                {
                    if (intLoopResult >= intKeepThreshold)
                        intHitCount++;
                    if (intLoopResult <= intGlitchMin)
                        intGlitchCount++;
                }
                else if (cboMethod.SelectedValue.ToString() == "Large")
                {
                    if (intLoopResult >= 3)
                        intHitCount++;
                    if (intLoopResult <= intGlitchMin)
                        intGlitchCount++;
                }
                else if (cboMethod.SelectedValue.ToString() == "ReallyLarge")
                {
                    intHitCount += intLoopResult;
                }
            }
            if (chkBubbleDie.Checked && intGlitchCount == intGlitchThreshold - 1 && decimal.ToInt32(nudDice.Value) % 2 == 0)
            {
                int intBubbleDieResult = 1 + GlobalOptions.RandomGenerator.NextD6ModuloBiasRemoved();
                _lstResults.Add(new ListItem(intBubbleDieResult.ToString(), LanguageManager.GetString("String_BubbleDie", GlobalOptions.Language) + " (" + intBubbleDieResult.ToString() + ')'));
                if (cboMethod.SelectedValue.ToString() == "Standard" || cboMethod.SelectedValue.ToString() == "Large")
                {
                    if (intBubbleDieResult <= intGlitchMin)
                        intGlitchCount++;
                }
            }

            string strSpaceCharacter = LanguageManager.GetString("String_Space", GlobalOptions.Language);
            lblResults.Text = LanguageManager.GetString("Label_DiceRoller_Result", GlobalOptions.Language) + strSpaceCharacter;
            if (intGlitchCount >= intGlitchThreshold)
            {
                if (intHitCount > 0)
                {
                    if (nudThreshold.Value > 0)
                    {
                        if (intHitCount >= nudThreshold.Value)
                            lblResults.Text += LanguageManager.GetString("String_DiceRoller_Success", GlobalOptions.Language) + strSpaceCharacter + '(' + LanguageManager.GetString("String_DiceRoller_Glitch", GlobalOptions.Language).Replace("{0}", intHitCount.ToString()) + ')';
                        else
                            lblResults.Text += LanguageManager.GetString("String_DiceRoller_Failure", GlobalOptions.Language) + strSpaceCharacter + '(' + LanguageManager.GetString("String_DiceRoller_Glitch", GlobalOptions.Language).Replace("{0}", intHitCount.ToString()) + ')';
                    }
                    else
                        lblResults.Text += LanguageManager.GetString("String_DiceRoller_Glitch", GlobalOptions.Language).Replace("{0}", intHitCount.ToString());
                }
                else
                    lblResults.Text += LanguageManager.GetString("String_DiceRoller_CriticalGlitch", GlobalOptions.Language);
            }
            else if (nudThreshold.Value > 0)
            {
                if (intHitCount >= nudThreshold.Value)
                    lblResults.Text += LanguageManager.GetString("String_DiceRoller_Success", GlobalOptions.Language) + strSpaceCharacter + '(' + LanguageManager.GetString("String_DiceRoller_Hits", GlobalOptions.Language).Replace("{0}", intHitCount.ToString()) + ')';
                else
                    lblResults.Text += LanguageManager.GetString("String_DiceRoller_Failure", GlobalOptions.Language) + strSpaceCharacter + '(' + LanguageManager.GetString("String_DiceRoller_Glitch", GlobalOptions.Language).Replace("{0}", intHitCount.ToString()) + ')';
            }
            else
                lblResults.Text += LanguageManager.GetString("String_DiceRoller_Hits", GlobalOptions.Language).Replace("{0}", intHitCount.ToString());

            lblResults.Text += Environment.NewLine + Environment.NewLine + LanguageManager.GetString("Label_DiceRoller_Sum", GlobalOptions.Language) + strSpaceCharacter + (lstRandom.Sum() + intKeepSum).ToString();
            lstResults.BeginUpdate();
            lstResults.DataSource = null;
            lstResults.ValueMember = "Value";
            lstResults.DisplayMember = "Name";
            lstResults.DataSource = _lstResults;
            lstResults.EndUpdate();
        }
        #endregion

        #region Properties
        /// <summary>
        /// Number of dice to roll.
        /// </summary>
        public int Dice
        {
            set => nudDice.Value = value;
        }

        /// <summary>
        /// List of Qualities the character has to determine whether or not they have Gremlins and at which Rating.
        /// </summary>
        public IEnumerable<Quality> Qualities
        {
            set
            {
                nudGremlins.Value = 0;
                if (value != null)
                {
                    foreach (Quality objQuality in value)
                    {
                        if (objQuality.Name.StartsWith("Gremlins"))
                        {
                            int intRating = Convert.ToInt32(objQuality.Name.Substring(objQuality.Name.Length - 2, 1));
                            nudGremlins.Value = intRating;
                        }
                    }
                }
            }
        }
        #endregion

        #region Methods
        private void MoveControls()
        {
            nudDice.Left = lblRoll.Left + lblRoll.Width + 6;
            lblD6.Left = nudDice.Left + nudDice.Width + 6;
            cboMethod.Left = lblD6.Left + lblD6.Width + 6;
            cmdRollDice.Left = cboMethod.Left + cboMethod.Width + 6;
            cmdReroll.Left = cmdRollDice.Left;

            int intMax = Math.Max(lblThreshold.Width, lblGremlins.Width);
            nudThreshold.Left = lblThreshold.Left + intMax + 6;
            nudGremlins.Left = lblGremlins.Left + intMax + 6;
            Width = Math.Max(cmdReroll.Left + cmdReroll.Width + 16, chkBubbleDie.Left + chkBubbleDie.Width + 16);
        }
        #endregion
    }
>>>>>>> 260a47e0
}<|MERGE_RESOLUTION|>--- conflicted
+++ resolved
@@ -16,353 +16,13 @@
  *  You can obtain the full source code for Chummer5a at
  *  https://github.com/chummer5a/chummer5a
  */
-<<<<<<< HEAD
-﻿using System;
-using System.Collections.Generic;
-=======
  using System;
 using System.Collections.Generic;
 using System.Linq;
->>>>>>> 260a47e0
 using System.Windows.Forms;
 
 namespace Chummer
 {
-<<<<<<< HEAD
-	public partial class frmDiceRoller : Form
-	{
-		private readonly frmMain _frmMain;
-
-		#region Control Events
-		public frmDiceRoller(frmMain frmMainForm, List<Quality> lstQualities = null, int intDice = 1)
-		{
-			InitializeComponent();
-			LanguageManager.Instance.Load(GlobalOptions.Instance.Language, this);
-			_frmMain = frmMainForm;
-			nudDice.Value = intDice;
-			if (lstQualities != null)
-			{
-				foreach (Quality objQuality in lstQualities)
-				{
-					if (objQuality.Name.StartsWith("Gremlins"))
-					{
-						int intRating = Convert.ToInt32(objQuality.Name.Substring(objQuality.Name.Length - 2, 1));
-						nudGremlins.Value = intRating;
-					}
-				}
-			}
-			MoveControls();
-
-			List<ListItem> lstMethod = new List<ListItem>();
-			ListItem itmStandard = new ListItem();
-			itmStandard.Value = "Standard";
-			itmStandard.Name = LanguageManager.Instance.GetString("String_DiceRoller_Standard");
-
-			ListItem itmLarge = new ListItem();
-			itmLarge.Value = "Large";
-			itmLarge.Name = LanguageManager.Instance.GetString("String_DiceRoller_Large");
-
-			ListItem itmReallyLarge = new ListItem();
-			itmReallyLarge.Value = "ReallyLarge";
-			itmReallyLarge.Name = LanguageManager.Instance.GetString("String_DiceRoller_ReallyLarge");
-
-			lstMethod.Add(itmStandard);
-			lstMethod.Add(itmLarge);
-			lstMethod.Add(itmReallyLarge);
-
-            cboMethod.BeginUpdate();
-            cboMethod.ValueMember = "Value";
-			cboMethod.DisplayMember = "Name";
-			cboMethod.DataSource = lstMethod;
-			cboMethod.SelectedIndex = 0;
-            cboMethod.EndUpdate();
-        }
-
-		private void cmdRollDice_Click(object sender, EventArgs e)
-		{
-			Random objRandom = new Random();
-			List<int> lstRandom = new List<int>();
-			int intHitCount = 0;
-			int intGlitchCount = 0;
-			int intGlitchThreshold = 0;
-			int intGlitchMin = 1;
-
-			intGlitchThreshold = Convert.ToInt32(Math.Ceiling(nudDice.Value / 2.0m));
-			// Deduct the Gremlins Rating from the Glitch Threshold.
-			intGlitchThreshold -= Convert.ToInt32(nudGremlins.Value);
-			if (intGlitchThreshold < 1)
-				intGlitchThreshold = 1;
-
-			// If Rushed Job is checked, the minimum die result for a Glitch becomes 2.
-			if (chkRushJob.Checked)
-				intGlitchMin = 2;
-			else
-				intGlitchMin = 1;
-
-			for (int intCounter = 1; intCounter <= nudDice.Value; intCounter++)
-			{
-				if (chkRuleOf6.Checked)
-				{
-					int intResult = 0;
-					do
-					{
-						intResult = objRandom.Next(1, 7);
-						lstRandom.Add(intResult);
-					} while (intResult == 6);
-				}
-				else
-				{
-					int intResult = objRandom.Next(1, 7);
-					lstRandom.Add(intResult);
-				}
-			}
-
-			lstResults.Items.Clear();
-			foreach (int intResult in lstRandom)
-			{
-				lstResults.Items.Add(intResult);
-
-				if (cboMethod.SelectedValue.ToString() == "Standard")
-				{
-					int intTarget = 5;
-					// If Cinematic Gameplay is turned on, Hits occur on 4, 5, or 6 instead.
-					if (chkCinematicGameplay.Checked)
-						intTarget = 4;
-
-					if (intResult >= intTarget)
-						intHitCount++;
-					if (intResult <= intGlitchMin)
-						intGlitchCount++;
-				}
-				else if (cboMethod.SelectedValue.ToString() == "Large")
-				{
-					if (intResult >= 3)
-						intHitCount++;
-					if (intResult <= intGlitchMin)
-						intGlitchCount++;
-				}
-				else if (cboMethod.SelectedValue.ToString() == "ReallyLarge")
-				{
-					intHitCount += intResult;
-				}
-			}
-
-			lblResults.Text = LanguageManager.Instance.GetString("Label_DiceRoller_Result") + " ";
-			if (intGlitchCount >= intGlitchThreshold)
-			{
-				if (intHitCount > 0)
-				{
-					if (nudThreshold.Value > 0)
-					{
-						if (intHitCount >= nudThreshold.Value)
-							lblResults.Text += LanguageManager.Instance.GetString("String_DiceRoller_Success") + " (" + LanguageManager.Instance.GetString("String_DiceRoller_Glitch").Replace("{0}", intHitCount.ToString()) + ")";
-						else
-							lblResults.Text += LanguageManager.Instance.GetString("String_DiceRoller_Failure") + " (" + LanguageManager.Instance.GetString("String_DiceRoller_Glitch").Replace("{0}", intHitCount.ToString()) + ")";
-					}
-					else
-						lblResults.Text += LanguageManager.Instance.GetString("String_DiceRoller_Glitch").Replace("{0}", intHitCount.ToString());
-				}
-				else
-					lblResults.Text += LanguageManager.Instance.GetString("String_DiceRoller_CriticalGlitch");
-			}
-			else
-			{
-				if (nudThreshold.Value > 0)
-				{
-					if (intHitCount >= nudThreshold.Value)
-						lblResults.Text += LanguageManager.Instance.GetString("String_DiceRoller_Success") + " (" + LanguageManager.Instance.GetString("String_DiceRoller_Hits").Replace("{0}", intHitCount.ToString()) + ")";
-					else
-						lblResults.Text += LanguageManager.Instance.GetString("String_DiceRoller_Failure") + " (" + LanguageManager.Instance.GetString("String_DiceRoller_Hits").Replace("{0}", intHitCount.ToString()) + ")";
-				}
-				else
-					lblResults.Text += LanguageManager.Instance.GetString("String_DiceRoller_Hits").Replace("{0}", intHitCount.ToString());
-			}
-		}
-
-		private void cboMethod_SelectedIndexChanged(object sender, EventArgs e)
-		{
-			if (cboMethod.SelectedValue.ToString() == "Standard")
-				chkRuleOf6.Enabled = true;
-			else
-			{
-				chkRuleOf6.Enabled = false;
-				chkRuleOf6.Checked = false;
-			}
-		}
-
-		private void frmDiceRoller_FormClosing(object sender, FormClosingEventArgs e)
-		{
-			// Remove the Main window's reference to this form.
-			_frmMain.RollerWindow = null;
-		}
-
-		private void cmdReroll_Click(object sender, EventArgs e)
-		{
-			int intKeepThreshold = 5;
-			if (cboMethod.SelectedValue.ToString() == "Standard")
-			{
-				// If Cinematic Gameplay is turned on, Hits occur on 4, 5, or 6 instead.
-				if (chkCinematicGameplay.Checked)
-					intKeepThreshold = 4;
-			}
-
-			List<int> lstHits = new List<int>();
-			foreach (int intResult in lstResults.Items)
-			{
-				if (intResult >= intKeepThreshold)
-					lstHits.Add(intResult);
-			}
-
-			Random objRandom = new Random();
-			List<int> lstRandom = new List<int>();
-			int intHitCount = lstHits.Count;
-			int intGlitchCount = 0;
-			int intGlitchThreshold = 0;
-
-			intGlitchThreshold = Convert.ToInt32(Math.Ceiling(nudDice.Value / 2.0m));
-			// Deduct the Gremlins Rating from the Glitch Threshold.
-			intGlitchThreshold -= Convert.ToInt32(nudGremlins.Value);
-			if (intGlitchThreshold < 1)
-				intGlitchThreshold = 1;
-
-			lstResults.Items.Clear();
-
-			// Add any kept Hits back.
-			foreach (int intResult in lstHits)
-				lstResults.Items.Add(intResult);
-
-			for (int intCounter = 1; intCounter <= nudDice.Value - lstHits.Count; intCounter++)
-			{
-				if (chkRuleOf6.Checked)
-				{
-					int intResult = 0;
-					do
-					{
-						intResult = objRandom.Next(1, 7);
-						lstRandom.Add(intResult);
-					} while (intResult == 6);
-				}
-				else
-				{
-					int intResult = objRandom.Next(1, 7);
-					lstRandom.Add(intResult);
-				}
-			}
-
-			foreach (int intResult in lstRandom)
-			{
-				lstResults.Items.Add(intResult);
-
-				if (cboMethod.SelectedValue.ToString() == "Standard")
-				{
-					int intTarget = 5;
-					// If Cinematic Gameplay is turned on, Hits occur on 4, 5, or 6 instead.
-					if (chkCinematicGameplay.Checked)
-						intTarget = 4;
-
-					if (intResult >= intTarget)
-						intHitCount++;
-					if (intResult == 1)
-						intGlitchCount++;
-				}
-				else if (cboMethod.SelectedValue.ToString() == "Large")
-				{
-					if (intResult >= 3)
-						intHitCount++;
-					if (intResult == 1)
-						intGlitchCount++;
-				}
-				else if (cboMethod.SelectedValue.ToString() == "ReallyLarge")
-				{
-					intHitCount += intResult;
-				}
-			}
-
-			lblResults.Text = LanguageManager.Instance.GetString("Label_DiceRoller_Result") + " ";
-			if (intGlitchCount >= intGlitchThreshold)
-			{
-				if (intHitCount > 0)
-				{
-					if (nudThreshold.Value > 0)
-					{
-						if (intHitCount >= nudThreshold.Value)
-							lblResults.Text += LanguageManager.Instance.GetString("String_DiceRoller_Success") + " (" + LanguageManager.Instance.GetString("String_DiceRoller_Glitch").Replace("{0}", intHitCount.ToString()) + ")";
-						else
-							lblResults.Text += LanguageManager.Instance.GetString("String_DiceRoller_Failure") + " (" + LanguageManager.Instance.GetString("String_DiceRoller_Glitch").Replace("{0}", intHitCount.ToString()) + ")";
-					}
-					else
-						lblResults.Text += LanguageManager.Instance.GetString("String_DiceRoller_Glitch").Replace("{0}", intHitCount.ToString());
-				}
-				else
-					lblResults.Text += LanguageManager.Instance.GetString("String_DiceRoller_CriticalGlitch");
-			}
-			else
-			{
-				if (nudThreshold.Value > 0)
-				{
-					if (intHitCount >= nudThreshold.Value)
-						lblResults.Text += LanguageManager.Instance.GetString("String_DiceRoller_Success") + " (" + LanguageManager.Instance.GetString("String_DiceRoller_Hits").Replace("{0}", intHitCount.ToString()) + ")";
-					else
-						lblResults.Text += LanguageManager.Instance.GetString("String_DiceRoller_Failure") + " (" + LanguageManager.Instance.GetString("String_DiceRoller_Glitch").Replace("{0}", intHitCount.ToString()) + ")";
-				}
-				else
-					lblResults.Text += LanguageManager.Instance.GetString("String_DiceRoller_Hits").Replace("{0}", intHitCount.ToString());
-			}
-		}
-		#endregion
-
-		#region Properties
-		/// <summary>
-		/// Number of dice to roll.
-		/// </summary>
-		public int Dice
-		{
-			set
-			{
-				nudDice.Value = value;
-			}
-		}
-
-		/// <summary>
-		/// List of Qualities the character has to determine whether or not they have Gremlins and at which Rating.
-		/// </summary>
-		public List<Quality> Qualities
-		{
-			set
-			{
-				nudGremlins.Value = 0;
-				if (value != null)
-				{
-					foreach (Quality objQuality in value)
-					{
-						if (objQuality.Name.StartsWith("Gremlins"))
-						{
-							int intRating = Convert.ToInt32(objQuality.Name.Substring(objQuality.Name.Length - 2, 1));
-							nudGremlins.Value = intRating;
-						}
-					}
-				}
-			}
-		}
-		#endregion
-
-		#region Methods
-		private void MoveControls()
-		{
-			nudDice.Left = lblRoll.Left + lblRoll.Width + 6;
-			lblD6.Left = nudDice.Left + nudDice.Width + 6;
-			cboMethod.Left = lblD6.Left + lblD6.Width + 6;
-			cmdRollDice.Left = cboMethod.Left + cboMethod.Width + 6;
-			cmdReroll.Left = cmdRollDice.Left;
-
-			int intMax = Math.Max(lblThreshold.Width, lblGremlins.Width);
-			nudThreshold.Left = lblThreshold.Left + intMax + 6;
-			nudGremlins.Left = lblGremlins.Left + intMax + 6;
-			Width = cmdReroll.Left + cmdReroll.Width + 16;
-		}
-		#endregion
-	}
-=======
     public partial class frmDiceRoller : Form
     {
         private readonly frmChummerMain _frmMain;
@@ -701,5 +361,4 @@
         }
         #endregion
     }
->>>>>>> 260a47e0
 }