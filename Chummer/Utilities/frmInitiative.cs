--- conflicted
+++ resolved
@@ -16,17 +16,7 @@
  *  You can obtain the full source code for Chummer5a at
  *  https://github.com/chummer5a/chummer5a
  */
-<<<<<<< HEAD
-﻿using System;
-using System.Collections.Generic;
-using System.ComponentModel;
-using System.Data;
-using System.Drawing;
-using System.Linq;
-using System.Text;
-=======
 
->>>>>>> 260a47e0
 using System.Windows.Forms;
 
 namespace Chummer
@@ -37,15 +27,8 @@
         /// <summary>
         /// The initiative controler for this form
         /// </summary>
-<<<<<<< HEAD
-        public InitiativeUserControl InitUC
-        {
-            get { return ucInit; }
-        }
-=======
         public InitiativeUserControl InitUC => ucInit;
 
->>>>>>> 260a47e0
         #endregion
 
         public frmInitiative()
