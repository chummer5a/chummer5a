/*  This file is part of Chummer5a.
 *
 *  Chummer5a is free software: you can redistribute it and/or modify
 *  it under the terms of the GNU General Public License as published by
 *  the Free Software Foundation, either version 3 of the License, or
 *  (at your option) any later version.
 *
 *  Chummer5a is distributed in the hope that it will be useful,
 *  but WITHOUT ANY WARRANTY; without even the implied warranty of
 *  MERCHANTABILITY or FITNESS FOR A PARTICULAR PURPOSE.  See the
 *  GNU General Public License for more details.
 *
 *  You should have received a copy of the GNU General Public License
 *  along with Chummer5a.  If not, see <http://www.gnu.org/licenses/>.
 *
 *  You can obtain the full source code for Chummer5a at
 *  https://github.com/chummer5a/chummer5a
 */
<<<<<<< HEAD
﻿using System;
=======
 using System;
>>>>>>> 260a47e0
using System.Windows.Forms;

namespace Chummer
{
<<<<<<< HEAD
	public partial class frmDiceHits : Form
	{
		private int _intDice = 0;

		#region Control Events
		public frmDiceHits()
		{
			InitializeComponent();
			LanguageManager.Instance.Load(GlobalOptions.Instance.Language, this);
			MoveControls();
		}

		private void frmDiceHits_Load(object sender, EventArgs e)
		{
			lblDice.Text = LanguageManager.Instance.GetString("String_DiceHits_HitsOn") + " " + _intDice.ToString() + "D6: ";
			nudDiceResult.Maximum = _intDice;
			nudDiceResult.Minimum = 0;
			lblResult.Text = string.Empty;
			MoveControls();
		}

		private void cmdOK_Click(object sender, EventArgs e)
		{
			DialogResult = DialogResult.OK;
		}
		#endregion

		#region Properties
		/// <summary>
		/// Number of dice that are rolled for the lifestyle.
		/// </summary>
		public int Dice
		{
			get
			{
				return _intDice;
			}
			set
			{
				_intDice = value;
			}
		}

		/// <summary>
		/// Window title.
		/// </summary>
		public string Title
		{
			set
			{
				Text = value;
			}
		}

		/// <summary>
		/// Description text.
		/// </summary>
		public string Description
		{
			set
			{
				lblDescription.Text = value;
			}
		}

		/// <summary>
		/// Dice roll result.
		/// </summary>
		public int Result
		{
			get
			{
				return Convert.ToInt32(nudDiceResult.Value);
			}
		}
		#endregion

		#region Methods
		private void MoveControls()
		{
			nudDiceResult.Left = lblDice.Left + lblDice.Width + 6;
			lblResult.Left = nudDiceResult.Left + nudDiceResult.Width + 6;
		}
		#endregion
	}
=======
    public partial class frmDiceHits : Form
    {
        private int _intDice;

        #region Control Events
        public frmDiceHits()
        {
            InitializeComponent();
            LanguageManager.TranslateWinForm(GlobalOptions.Language, this);
            MoveControls();
        }

        private void frmDiceHits_Load(object sender, EventArgs e)
        {
            string strSpaceCharacter = LanguageManager.GetString("String_Space", GlobalOptions.Language);
            lblDice.Text = LanguageManager.GetString("String_DiceHits_HitsOn", GlobalOptions.Language) + strSpaceCharacter + _intDice.ToString() + LanguageManager.GetString("String_D6", GlobalOptions.Language) + ':' + strSpaceCharacter;
            nudDiceResult.Maximum = _intDice;
            nudDiceResult.Minimum = 0;
            lblResult.Text = string.Empty;
            MoveControls();
        }

        private void cmdOK_Click(object sender, EventArgs e)
        {
            DialogResult = DialogResult.OK;
        }
        #endregion

        #region Properties
        /// <summary>
        /// Number of dice that are rolled for the lifestyle.
        /// </summary>
        public int Dice
        {
            get => _intDice;
            set => _intDice = value;
        }

        /// <summary>
        /// Window title.
        /// </summary>
        public string Title
        {
            set => Text = value;
        }

        /// <summary>
        /// Description text.
        /// </summary>
        public string Description
        {
            set => lblDescription.Text = value;
        }

        /// <summary>
        /// Dice roll result.
        /// </summary>
        public int Result => decimal.ToInt32(nudDiceResult.Value);

        #endregion

        #region Methods
        private void MoveControls()
        {
            nudDiceResult.Left = lblDice.Left + lblDice.Width + 6;
            lblResult.Left = nudDiceResult.Left + nudDiceResult.Width + 6;
        }
        #endregion
    }
>>>>>>> 260a47e0
}<|MERGE_RESOLUTION|>--- conflicted
+++ resolved
@@ -16,102 +16,11 @@
  *  You can obtain the full source code for Chummer5a at
  *  https://github.com/chummer5a/chummer5a
  */
-<<<<<<< HEAD
-﻿using System;
-=======
  using System;
->>>>>>> 260a47e0
 using System.Windows.Forms;
 
 namespace Chummer
 {
-<<<<<<< HEAD
-	public partial class frmDiceHits : Form
-	{
-		private int _intDice = 0;
-
-		#region Control Events
-		public frmDiceHits()
-		{
-			InitializeComponent();
-			LanguageManager.Instance.Load(GlobalOptions.Instance.Language, this);
-			MoveControls();
-		}
-
-		private void frmDiceHits_Load(object sender, EventArgs e)
-		{
-			lblDice.Text = LanguageManager.Instance.GetString("String_DiceHits_HitsOn") + " " + _intDice.ToString() + "D6: ";
-			nudDiceResult.Maximum = _intDice;
-			nudDiceResult.Minimum = 0;
-			lblResult.Text = string.Empty;
-			MoveControls();
-		}
-
-		private void cmdOK_Click(object sender, EventArgs e)
-		{
-			DialogResult = DialogResult.OK;
-		}
-		#endregion
-
-		#region Properties
-		/// <summary>
-		/// Number of dice that are rolled for the lifestyle.
-		/// </summary>
-		public int Dice
-		{
-			get
-			{
-				return _intDice;
-			}
-			set
-			{
-				_intDice = value;
-			}
-		}
-
-		/// <summary>
-		/// Window title.
-		/// </summary>
-		public string Title
-		{
-			set
-			{
-				Text = value;
-			}
-		}
-
-		/// <summary>
-		/// Description text.
-		/// </summary>
-		public string Description
-		{
-			set
-			{
-				lblDescription.Text = value;
-			}
-		}
-
-		/// <summary>
-		/// Dice roll result.
-		/// </summary>
-		public int Result
-		{
-			get
-			{
-				return Convert.ToInt32(nudDiceResult.Value);
-			}
-		}
-		#endregion
-
-		#region Methods
-		private void MoveControls()
-		{
-			nudDiceResult.Left = lblDice.Left + lblDice.Width + 6;
-			lblResult.Left = nudDiceResult.Left + nudDiceResult.Width + 6;
-		}
-		#endregion
-	}
-=======
     public partial class frmDiceHits : Form
     {
         private int _intDice;
@@ -181,5 +90,4 @@
         }
         #endregion
     }
->>>>>>> 260a47e0
 }