<<<<<<< HEAD
﻿namespace Chummer
{
	partial class frmExpense
	{
		/// <summary>
		/// Required designer variable.
		/// </summary>
		private System.ComponentModel.IContainer components = null;

		/// <summary>
		/// Clean up any resources being used.
		/// </summary>
		/// <param name="disposing">true if managed resources should be disposed; otherwise, false.</param>
		protected override void Dispose(bool disposing)
		{
			if (disposing && (components != null))
			{
				components.Dispose();
			}
			base.Dispose(disposing);
		}

		#region Windows Form Designer generated code

		/// <summary>
		/// Required method for Designer support - do not modify
		/// the contents of this method with the code editor.
		/// </summary>
		private void InitializeComponent()
		{
=======
namespace Chummer
{
    public sealed partial class frmExpense
    {
        /// <summary>
        /// Required designer variable.
        /// </summary>
        private System.ComponentModel.IContainer components = null;

        /// <summary>
        /// Clean up any resources being used.
        /// </summary>
        /// <param name="disposing">true if managed resources should be disposed; otherwise, false.</param>
        protected override void Dispose(bool disposing)
        {
            if (disposing && (components != null))
            {
                components.Dispose();
            }
            base.Dispose(disposing);
        }

        #region Windows Form Designer generated code

        /// <summary>
        /// Required method for Designer support - do not modify
        /// the contents of this method with the code editor.
        /// </summary>
        private void InitializeComponent()
        {
>>>>>>> 260a47e0
            this.lblKarma = new System.Windows.Forms.Label();
            this.nudAmount = new System.Windows.Forms.NumericUpDown();
            this.lblDescription = new System.Windows.Forms.Label();
            this.txtDescription = new System.Windows.Forms.TextBox();
            this.cmdCancel = new System.Windows.Forms.Button();
            this.cmdOK = new System.Windows.Forms.Button();
            this.chkRefund = new System.Windows.Forms.CheckBox();
            this.datDate = new System.Windows.Forms.DateTimePicker();
            this.lblDateLabel = new System.Windows.Forms.Label();
            this.nudPercent = new System.Windows.Forms.NumericUpDown();
            this.lblPercent = new System.Windows.Forms.Label();
            this.chkKarmaNuyenExchange = new System.Windows.Forms.CheckBox();
            ((System.ComponentModel.ISupportInitialize)(this.nudAmount)).BeginInit();
            ((System.ComponentModel.ISupportInitialize)(this.nudPercent)).BeginInit();
            this.SuspendLayout();
            // 
            // lblKarma
            // 
            this.lblKarma.AutoSize = true;
            this.lblKarma.Location = new System.Drawing.Point(12, 14);
            this.lblKarma.Name = "lblKarma";
            this.lblKarma.Size = new System.Drawing.Size(79, 13);
            this.lblKarma.TabIndex = 0;
            this.lblKarma.Tag = "Label_Expense_KarmaAmount";
            this.lblKarma.Text = "Karma Amount:";
            // 
            // nudAmount
            // 
            this.nudAmount.Location = new System.Drawing.Point(98, 12);
            this.nudAmount.Maximum = new decimal(new int[] {
            9999999,
            0,
            0,
            0});
            this.nudAmount.Minimum = new decimal(new int[] {
            1,
            0,
            0,
            0});
            this.nudAmount.Name = "nudAmount";
            this.nudAmount.Size = new System.Drawing.Size(69, 20);
            this.nudAmount.TabIndex = 1;
            this.nudAmount.Value = new decimal(new int[] {
            1,
            0,
            0,
            0});
            // 
            // lblDescription
            // 
            this.lblDescription.AutoSize = true;
            this.lblDescription.Location = new System.Drawing.Point(12, 41);
            this.lblDescription.Name = "lblDescription";
            this.lblDescription.Size = new System.Drawing.Size(63, 13);
            this.lblDescription.TabIndex = 6;
            this.lblDescription.Tag = "Label_Expense_Description";
            this.lblDescription.Text = "Description:";
            // 
            // txtDescription
            // 
            this.txtDescription.Location = new System.Drawing.Point(98, 38);
            this.txtDescription.Name = "txtDescription";
            this.txtDescription.Size = new System.Drawing.Size(437, 20);
            this.txtDescription.TabIndex = 7;
            this.txtDescription.Text = "Mission Reward";
            // 
            // cmdCancel
            // 
            this.cmdCancel.DialogResult = System.Windows.Forms.DialogResult.Cancel;
            this.cmdCancel.Location = new System.Drawing.Point(379, 80);
            this.cmdCancel.Name = "cmdCancel";
            this.cmdCancel.Size = new System.Drawing.Size(75, 23);
            this.cmdCancel.TabIndex = 10;
            this.cmdCancel.Tag = "String_Cancel";
            this.cmdCancel.Text = "Cancel";
            this.cmdCancel.UseVisualStyleBackColor = true;
            this.cmdCancel.Click += new System.EventHandler(this.cmdCancel_Click);
            // 
            // cmdOK
            // 
            this.cmdOK.Location = new System.Drawing.Point(460, 80);
            this.cmdOK.Name = "cmdOK";
            this.cmdOK.Size = new System.Drawing.Size(75, 23);
            this.cmdOK.TabIndex = 9;
            this.cmdOK.Tag = "String_OK";
            this.cmdOK.Text = "OK";
            this.cmdOK.UseVisualStyleBackColor = true;
            this.cmdOK.Click += new System.EventHandler(this.cmdOK_Click);
            // 
            // chkRefund
            // 
            this.chkRefund.AutoSize = true;
            this.chkRefund.Location = new System.Drawing.Point(98, 64);
            this.chkRefund.Name = "chkRefund";
            this.chkRefund.Size = new System.Drawing.Size(275, 17);
            this.chkRefund.TabIndex = 8;
            this.chkRefund.Tag = "Checkbox_Expense_Refund";
            this.chkRefund.Text = "Refund (does not count towards Total Career Karma)";
            this.chkRefund.UseVisualStyleBackColor = true;
            // 
            // datDate
            // 
            this.datDate.CustomFormat = "ddddd, MMMM dd, yyyy hh:mm tt";
            this.datDate.Format = System.Windows.Forms.DateTimePickerFormat.Custom;
            this.datDate.Location = new System.Drawing.Point(284, 12);
            this.datDate.Name = "datDate";
            this.datDate.Size = new System.Drawing.Size(251, 20);
            this.datDate.TabIndex = 5;
            // 
            // lblDateLabel
            // 
            this.lblDateLabel.AutoSize = true;
            this.lblDateLabel.Location = new System.Drawing.Point(245, 14);
            this.lblDateLabel.Name = "lblDateLabel";
            this.lblDateLabel.Size = new System.Drawing.Size(33, 13);
            this.lblDateLabel.TabIndex = 4;
            this.lblDateLabel.Tag = "Label_Expense_Date";
            this.lblDateLabel.Text = "Date:";
            // 
            // nudPercent
            // 
            this.nudPercent.Location = new System.Drawing.Point(173, 12);
            this.nudPercent.Maximum = new decimal(new int[] {
            1000,
            0,
            0,
            0});
            this.nudPercent.Name = "nudPercent";
            this.nudPercent.Size = new System.Drawing.Size(48, 20);
            this.nudPercent.TabIndex = 2;
            this.nudPercent.Value = new decimal(new int[] {
            100,
            0,
            0,
            0});
            this.nudPercent.Visible = false;
            // 
            // lblPercent
            // 
            this.lblPercent.AutoSize = true;
            this.lblPercent.Location = new System.Drawing.Point(219, 14);
            this.lblPercent.Name = "lblPercent";
            this.lblPercent.Size = new System.Drawing.Size(15, 13);
            this.lblPercent.TabIndex = 3;
            this.lblPercent.Text = "%";
            this.lblPercent.Visible = false;
            // 
            // chkKarmaNuyenExchange
            // 
            this.chkKarmaNuyenExchange.AutoSize = true;
            this.chkKarmaNuyenExchange.Location = new System.Drawing.Point(98, 84);
            this.chkKarmaNuyenExchange.Name = "chkKarmaNuyenExchange";
            this.chkKarmaNuyenExchange.Size = new System.Drawing.Size(161, 17);
            this.chkKarmaNuyenExchange.TabIndex = 11;
<<<<<<< HEAD
            this.chkKarmaNuyenExchange.Tag = "";
=======
            this.chkKarmaNuyenExchange.Tag = "String_WorkingForTheManPeople";
>>>>>>> 260a47e0
            this.chkKarmaNuyenExchange.Text = "Working for the Man/People";
            this.chkKarmaNuyenExchange.UseVisualStyleBackColor = true;
            this.chkKarmaNuyenExchange.CheckedChanged += new System.EventHandler(this.chkKarmaNuyenExchange_CheckedChanged);
            // 
            // frmExpense
            // 
            this.AcceptButton = this.cmdOK;
            this.AutoScaleDimensions = new System.Drawing.SizeF(6F, 13F);
            this.AutoScaleMode = System.Windows.Forms.AutoScaleMode.Font;
            this.CancelButton = this.cmdCancel;
            this.ClientSize = new System.Drawing.Size(547, 115);
            this.Controls.Add(this.chkKarmaNuyenExchange);
            this.Controls.Add(this.nudPercent);
            this.Controls.Add(this.lblDateLabel);
            this.Controls.Add(this.datDate);
            this.Controls.Add(this.chkRefund);
            this.Controls.Add(this.cmdOK);
            this.Controls.Add(this.cmdCancel);
            this.Controls.Add(this.txtDescription);
            this.Controls.Add(this.lblDescription);
            this.Controls.Add(this.nudAmount);
            this.Controls.Add(this.lblKarma);
            this.Controls.Add(this.lblPercent);
            this.FormBorderStyle = System.Windows.Forms.FormBorderStyle.FixedDialog;
            this.MaximizeBox = false;
            this.MinimizeBox = false;
            this.Name = "frmExpense";
            this.ShowInTaskbar = false;
            this.StartPosition = System.Windows.Forms.FormStartPosition.CenterParent;
            this.Tag = "Title_Expense_Karma";
            this.Text = "Karmic Change";
            this.Load += new System.EventHandler(this.frmExpanse_Load);
            ((System.ComponentModel.ISupportInitialize)(this.nudAmount)).EndInit();
            ((System.ComponentModel.ISupportInitialize)(this.nudPercent)).EndInit();
            this.ResumeLayout(false);
            this.PerformLayout();

<<<<<<< HEAD
		}

		#endregion

		private System.Windows.Forms.Label lblKarma;
		private System.Windows.Forms.NumericUpDown nudAmount;
		private System.Windows.Forms.Label lblDescription;
		private System.Windows.Forms.TextBox txtDescription;
		private System.Windows.Forms.Button cmdCancel;
		private System.Windows.Forms.Button cmdOK;
		private System.Windows.Forms.CheckBox chkRefund;
		private System.Windows.Forms.DateTimePicker datDate;
		private System.Windows.Forms.Label lblDateLabel;
		private System.Windows.Forms.NumericUpDown nudPercent;
		private System.Windows.Forms.Label lblPercent;
=======
        }

        #endregion

        private System.Windows.Forms.Label lblKarma;
        private System.Windows.Forms.NumericUpDown nudAmount;
        private System.Windows.Forms.Label lblDescription;
        private System.Windows.Forms.TextBox txtDescription;
        private System.Windows.Forms.Button cmdCancel;
        private System.Windows.Forms.Button cmdOK;
        private System.Windows.Forms.CheckBox chkRefund;
        private System.Windows.Forms.DateTimePicker datDate;
        private System.Windows.Forms.Label lblDateLabel;
        private System.Windows.Forms.NumericUpDown nudPercent;
        private System.Windows.Forms.Label lblPercent;
>>>>>>> 260a47e0
        private System.Windows.Forms.CheckBox chkKarmaNuyenExchange;
    }
}<|MERGE_RESOLUTION|>--- conflicted
+++ resolved
@@ -1,35 +1,3 @@
-<<<<<<< HEAD
-﻿namespace Chummer
-{
-	partial class frmExpense
-	{
-		/// <summary>
-		/// Required designer variable.
-		/// </summary>
-		private System.ComponentModel.IContainer components = null;
-
-		/// <summary>
-		/// Clean up any resources being used.
-		/// </summary>
-		/// <param name="disposing">true if managed resources should be disposed; otherwise, false.</param>
-		protected override void Dispose(bool disposing)
-		{
-			if (disposing && (components != null))
-			{
-				components.Dispose();
-			}
-			base.Dispose(disposing);
-		}
-
-		#region Windows Form Designer generated code
-
-		/// <summary>
-		/// Required method for Designer support - do not modify
-		/// the contents of this method with the code editor.
-		/// </summary>
-		private void InitializeComponent()
-		{
-=======
 namespace Chummer
 {
     public sealed partial class frmExpense
@@ -60,7 +28,6 @@
         /// </summary>
         private void InitializeComponent()
         {
->>>>>>> 260a47e0
             this.lblKarma = new System.Windows.Forms.Label();
             this.nudAmount = new System.Windows.Forms.NumericUpDown();
             this.lblDescription = new System.Windows.Forms.Label();
@@ -215,11 +182,7 @@
             this.chkKarmaNuyenExchange.Name = "chkKarmaNuyenExchange";
             this.chkKarmaNuyenExchange.Size = new System.Drawing.Size(161, 17);
             this.chkKarmaNuyenExchange.TabIndex = 11;
-<<<<<<< HEAD
-            this.chkKarmaNuyenExchange.Tag = "";
-=======
             this.chkKarmaNuyenExchange.Tag = "String_WorkingForTheManPeople";
->>>>>>> 260a47e0
             this.chkKarmaNuyenExchange.Text = "Working for the Man/People";
             this.chkKarmaNuyenExchange.UseVisualStyleBackColor = true;
             this.chkKarmaNuyenExchange.CheckedChanged += new System.EventHandler(this.chkKarmaNuyenExchange_CheckedChanged);
@@ -257,23 +220,6 @@
             this.ResumeLayout(false);
             this.PerformLayout();
 
-<<<<<<< HEAD
-		}
-
-		#endregion
-
-		private System.Windows.Forms.Label lblKarma;
-		private System.Windows.Forms.NumericUpDown nudAmount;
-		private System.Windows.Forms.Label lblDescription;
-		private System.Windows.Forms.TextBox txtDescription;
-		private System.Windows.Forms.Button cmdCancel;
-		private System.Windows.Forms.Button cmdOK;
-		private System.Windows.Forms.CheckBox chkRefund;
-		private System.Windows.Forms.DateTimePicker datDate;
-		private System.Windows.Forms.Label lblDateLabel;
-		private System.Windows.Forms.NumericUpDown nudPercent;
-		private System.Windows.Forms.Label lblPercent;
-=======
         }
 
         #endregion
@@ -289,7 +235,6 @@
         private System.Windows.Forms.Label lblDateLabel;
         private System.Windows.Forms.NumericUpDown nudPercent;
         private System.Windows.Forms.Label lblPercent;
->>>>>>> 260a47e0
         private System.Windows.Forms.CheckBox chkKarmaNuyenExchange;
     }
 }