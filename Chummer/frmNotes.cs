/*  This file is part of Chummer5a.
 *
 *  Chummer5a is free software: you can redistribute it and/or modify
 *  it under the terms of the GNU General Public License as published by
 *  the Free Software Foundation, either version 3 of the License, or
 *  (at your option) any later version.
 *
 *  Chummer5a is distributed in the hope that it will be useful,
 *  but WITHOUT ANY WARRANTY; without even the implied warranty of
 *  MERCHANTABILITY or FITNESS FOR A PARTICULAR PURPOSE.  See the
 *  GNU General Public License for more details.
 *
 *  You should have received a copy of the GNU General Public License
 *  along with Chummer5a.  If not, see <http://www.gnu.org/licenses/>.
 *
 *  You can obtain the full source code for Chummer5a at
 *  https://github.com/chummer5a/chummer5a
 */
﻿using System;
using System.Windows.Forms;

namespace Chummer
{
<<<<<<< HEAD
	public partial class frmNotes : Form
	{
		private static int _intWidth = 534;
		private static int _intHeight = 278;
		private readonly bool _blnLoading;

		#region Control Events
		public frmNotes()
		{
			InitializeComponent();
			LanguageManager.Instance.Load(GlobalOptions.Instance.Language, this);
			_blnLoading = true;
			Width = _intWidth;
			Height = _intHeight;
			_blnLoading = false;
		}

		private void frmNotes_FormClosing(object sender, FormClosingEventArgs e)
		{
			DialogResult = DialogResult.OK;
		}

		private void txtNotes_KeyDown(object sender, KeyEventArgs e)
		{
			if (e.KeyCode == Keys.Escape)
				DialogResult = DialogResult.OK;

			if (e.Control && e.KeyCode == Keys.A)
			{
				e.SuppressKeyPress = true;
                if (sender != null)
					((TextBox)sender).SelectAll();
			}
		}

		private void frmNotes_Resize(object sender, EventArgs e)
		{
			if (_blnLoading)
				return;

			_intWidth = Width;
			_intHeight = Height;
		}
		#endregion

		#region Properties
		/// <summary>
		/// Notes.
		/// </summary>
		public string Notes
		{
			get
			{
				return txtNotes.Text;
			}
			set
			{
				txtNotes.Text = value;
				txtNotes.Select(txtNotes.Text.Length, 0);
			}
		}
		#endregion
	}
=======
    public partial class frmNotes : Form
    {
        private static int s_IntWidth = 534;
        private static int s_IntHeight = 278;
        private readonly bool _blnLoading;

        #region Control Events
        public frmNotes()
        {
            InitializeComponent();
            LanguageManager.TranslateWinForm(GlobalOptions.Language, this);
            _blnLoading = true;
            Width = s_IntWidth;
            Height = s_IntHeight;
            _blnLoading = false;
        }

        private void frmNotes_FormClosing(object sender, FormClosingEventArgs e)
        {
            DialogResult = DialogResult.OK;
        }

        private void txtNotes_KeyDown(object sender, KeyEventArgs e)
        {
            if (e.KeyCode == Keys.Escape)
                DialogResult = DialogResult.OK;

            if (e.Control && e.KeyCode == Keys.A)
            {
                e.SuppressKeyPress = true;
                ((TextBox) sender)?.SelectAll();
            }
        }

        private void frmNotes_Resize(object sender, EventArgs e)
        {
            if (_blnLoading)
                return;

            s_IntWidth = Width;
            s_IntHeight = Height;
        }
        #endregion

        #region Properties
        /// <summary>
        /// Notes.
        /// </summary>
        public string Notes
        {
            get => txtNotes.Text;
            set
            {
                txtNotes.Text = value;
                txtNotes.Select(value.Length, 0);
            }
        }
        #endregion
    }
>>>>>>> 260a47e0
}<|MERGE_RESOLUTION|>--- conflicted
+++ resolved
@@ -21,71 +21,6 @@
 
 namespace Chummer
 {
-<<<<<<< HEAD
-	public partial class frmNotes : Form
-	{
-		private static int _intWidth = 534;
-		private static int _intHeight = 278;
-		private readonly bool _blnLoading;
-
-		#region Control Events
-		public frmNotes()
-		{
-			InitializeComponent();
-			LanguageManager.Instance.Load(GlobalOptions.Instance.Language, this);
-			_blnLoading = true;
-			Width = _intWidth;
-			Height = _intHeight;
-			_blnLoading = false;
-		}
-
-		private void frmNotes_FormClosing(object sender, FormClosingEventArgs e)
-		{
-			DialogResult = DialogResult.OK;
-		}
-
-		private void txtNotes_KeyDown(object sender, KeyEventArgs e)
-		{
-			if (e.KeyCode == Keys.Escape)
-				DialogResult = DialogResult.OK;
-
-			if (e.Control && e.KeyCode == Keys.A)
-			{
-				e.SuppressKeyPress = true;
-                if (sender != null)
-					((TextBox)sender).SelectAll();
-			}
-		}
-
-		private void frmNotes_Resize(object sender, EventArgs e)
-		{
-			if (_blnLoading)
-				return;
-
-			_intWidth = Width;
-			_intHeight = Height;
-		}
-		#endregion
-
-		#region Properties
-		/// <summary>
-		/// Notes.
-		/// </summary>
-		public string Notes
-		{
-			get
-			{
-				return txtNotes.Text;
-			}
-			set
-			{
-				txtNotes.Text = value;
-				txtNotes.Select(txtNotes.Text.Length, 0);
-			}
-		}
-		#endregion
-	}
-=======
     public partial class frmNotes : Form
     {
         private static int s_IntWidth = 534;
@@ -145,5 +80,4 @@
         }
         #endregion
     }
->>>>>>> 260a47e0
 }