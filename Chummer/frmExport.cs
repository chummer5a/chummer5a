/*  This file is part of Chummer5a.
 *
 *  Chummer5a is free software: you can redistribute it and/or modify
 *  it under the terms of the GNU General Public License as published by
 *  the Free Software Foundation, either version 3 of the License, or
 *  (at your option) any later version.
 *
 *  Chummer5a is distributed in the hope that it will be useful,
 *  but WITHOUT ANY WARRANTY; without even the implied warranty of
 *  MERCHANTABILITY or FITNESS FOR A PARTICULAR PURPOSE.  See the
 *  GNU General Public License for more details.
 *
 *  You should have received a copy of the GNU General Public License
 *  along with Chummer5a.  If not, see <http://www.gnu.org/licenses/>.
 *
 *  You can obtain the full source code for Chummer5a at
 *  https://github.com/chummer5a/chummer5a
 */
 using System;
 using System.Collections.Generic;
 using System.IO;
 using System.Text;
 using System.Windows.Forms;
using System.Xml;
using System.Xml.Xsl;
 using Newtonsoft.Json;
 using Formatting = Newtonsoft.Json.Formatting;

namespace Chummer
{
<<<<<<< HEAD
	public partial class frmExport : Form
	{
		private XmlDocument _objCharacterXML = new XmlDocument();
		private readonly Dictionary<string,string> _dictCache = new Dictionary<string, string>();
		private bool _blnSelected = false;

		#region Control Events
		public frmExport()
		{
			InitializeComponent();
			LanguageManager.Instance.Load(GlobalOptions.Instance.Language, this);
			MoveControls();
		}

		private void frmExport_Load(object sender, EventArgs e)
		{
			// Populate the XSLT list with all of the XSL files found in the sheets directory.
			string exportDirectoryPath = Path.Combine(Application.StartupPath, "export");
			foreach (string strFile in Directory.GetFiles(exportDirectoryPath))
			{
				// Only show files that end in .xsl. Do not include files that end in .xslt since they are used as "hidden" reference sheets (hidden because they are partial templates that cannot be used on their own).
				if (!strFile.EndsWith(".xslt") && strFile.EndsWith(".xsl"))
				{
					string strFileName = Path.GetFileNameWithoutExtension(strFile);
					cboXSLT.Items.Add(strFileName);
				}
			}

			cboXSLT.Items.Add("Export JSON");

			if (cboXSLT.Items.Count > 0)
				cboXSLT.SelectedIndex = 0;
		}

		private void cmdCancel_Click(object sender, EventArgs e)
		{
			DialogResult = DialogResult.Cancel;
		}

		private void cmdOK_Click(object sender, EventArgs e)
		{
			if (string.IsNullOrEmpty(cboXSLT.Text))
				return;

			if (cboXSLT.Text == "Export JSON")
			{
				ExportJson();
			}
			else
			{
				ExportNormal();
			}
		}

		private void cboXSLT_SelectedIndexChanged(object sender, EventArgs e)
		{
			if (cboXSLT.Text == string.Empty)
				return;

		    string strBoxText;
			if (_dictCache.TryGetValue(cboXSLT.Text, out strBoxText))
			{
				rtbText.Text = strBoxText;
			}

			if (cboXSLT.Text == "Export JSON")
			{
				GenerateJson();
			}
			else
			{
				GenerateXml();
			}
		}

		private void rtbText_Leave(object sender, EventArgs e)
		{
			_blnSelected = false;
		}

		private void rtbText_MouseUp(object sender, MouseEventArgs e)
		{
			if (_blnSelected || rtbText.SelectionLength != 0) return;
			_blnSelected = true;
			rtbText.SelectAll();
		}

		#endregion

		#region Methods
		private void MoveControls()
		{
			cboXSLT.Left = lblExport.Left + lblExport.Width + 6;
		}
		#region XML
		private void ExportNormal()
		{
			// Look for the file extension information.
			string strLine = "";
			string strExtension = "xml";
			string exportSheetPath = Path.Combine(Application.StartupPath, "export", cboXSLT.Text + ".xsl");
			StreamReader objFile = new StreamReader(exportSheetPath);
			while ((strLine = objFile.ReadLine()) != null)
			{
				if (strLine.StartsWith("<!-- ext:"))
					strExtension = strLine.Replace("<!-- ext:", string.Empty).Replace("-->", string.Empty).Trim();
			}
			objFile.Close();

			SaveFileDialog1.Filter = strExtension.ToUpper() + "|*." + strExtension;
			SaveFileDialog1.Title = LanguageManager.Instance.GetString("Button_Viewer_SaveAsHtml");
			SaveFileDialog1.ShowDialog();
			string strSaveFile = SaveFileDialog1.FileName;

			if (string.IsNullOrEmpty(strSaveFile))
				return;
			
			File.WriteAllText(strSaveFile, rtbText.Text); // Change this to a proper path.

			this.DialogResult = DialogResult.OK;
		}

		private void GenerateXml()
		{
			string exportSheetPath = Path.Combine(Application.StartupPath, "export", cboXSLT.Text + ".xsl");

			XslCompiledTransform objXSLTransform = new XslCompiledTransform();
			objXSLTransform.Load(exportSheetPath); // Use the path for the export sheet.

			XmlWriterSettings objSettings = objXSLTransform.OutputSettings.Clone();
			objSettings.CheckCharacters = false;
			objSettings.ConformanceLevel = ConformanceLevel.Fragment;

			MemoryStream objStream = new MemoryStream();
			XmlWriter objWriter = XmlWriter.Create(objStream, objSettings);

			objXSLTransform.Transform(_objCharacterXML, null, objWriter);
			objStream.Position = 0;

			// Read in the resulting code and pass it to the browser.
			StreamReader objReader = new StreamReader(objStream);
			rtbText.Text = objReader.ReadToEnd();

			if (!_dictCache.ContainsKey(cboXSLT.Text))
			{
				_dictCache.Add(new KeyValuePair<string, string>(cboXSLT.Text, rtbText.Text));
			}
		}
		#endregion
		#region JSON
		private void GenerateJson()
		{
			string json = JsonConvert.SerializeXmlNode(_objCharacterXML, Formatting.Indented);
			rtbText.Text = json;

			if (!_dictCache.ContainsKey(cboXSLT.Text))
			{
				_dictCache.Add(new KeyValuePair<string, string>(cboXSLT.Text, rtbText.Text));
			}
		}

		private void ExportJson()
		{
			SaveFileDialog1.AddExtension = true;
			SaveFileDialog1.DefaultExt = "json";
            SaveFileDialog1.Filter = "JSON File|*.json";
            SaveFileDialog1.Title = "Save JSON as";
			SaveFileDialog1.ShowDialog();

			if (string.IsNullOrWhiteSpace(SaveFileDialog1.FileName))
				return;

			File.WriteAllText(SaveFileDialog1.FileName, rtbText.Text, Encoding.UTF8);

			this.DialogResult = DialogResult.OK;
		}
		#endregion
		#endregion

		#region Properties
		/// <summary>
		/// Character's XmlDocument.
		/// </summary>
		public XmlDocument CharacterXml
		{
			set
			{
				_objCharacterXML = value;
			}
		}
		#endregion

	}
=======
    public partial class frmExport : Form
    {
        private readonly XmlDocument _objCharacterXML;
        private readonly Dictionary<string,string> _dictCache = new Dictionary<string, string>();
        private bool _blnSelected;

        #region Control Events
        public frmExport(XmlDocument objCharacterXML)
        {
            _objCharacterXML = objCharacterXML;
            InitializeComponent();
            LanguageManager.TranslateWinForm(GlobalOptions.Language, this);
            MoveControls();
        }

        private void frmExport_Load(object sender, EventArgs e)
        {
            // Populate the XSLT list with all of the XSL files found in the sheets directory.
            string exportDirectoryPath = Path.Combine(Application.StartupPath, "export");
            foreach (string strFile in Directory.GetFiles(exportDirectoryPath))
            {
                // Only show files that end in .xsl. Do not include files that end in .xslt since they are used as "hidden" reference sheets (hidden because they are partial templates that cannot be used on their own).
                if (!strFile.EndsWith(".xslt") && strFile.EndsWith(".xsl"))
                {
                    string strFileName = Path.GetFileNameWithoutExtension(strFile);
                    cboXSLT.Items.Add(strFileName);
                }
            }

            cboXSLT.Items.Add("Export JSON");

            if (cboXSLT.Items.Count > 0)
                cboXSLT.SelectedIndex = 0;
        }

        private void cmdCancel_Click(object sender, EventArgs e)
        {
            DialogResult = DialogResult.Cancel;
        }

        private void cmdOK_Click(object sender, EventArgs e)
        {
            string strXSLT = cboXSLT.Text;
            if (string.IsNullOrEmpty(strXSLT))
                return;

            if (strXSLT == "Export JSON")
            {
                ExportJson();
            }
            else
            {
                ExportNormal();
            }
        }

        private void cboXSLT_SelectedIndexChanged(object sender, EventArgs e)
        {
            string strXSLT = cboXSLT.Text;
            if (string.IsNullOrEmpty(strXSLT))
                return;

            if (_dictCache.TryGetValue(strXSLT, out string strBoxText))
            {
                rtbText.Text = strBoxText;
            }

            if (strXSLT == "Export JSON")
            {
                GenerateJson();
            }
            else
            {
                GenerateXml();
            }
        }

        private void rtbText_Leave(object sender, EventArgs e)
        {
            _blnSelected = false;
        }

        private void rtbText_MouseUp(object sender, MouseEventArgs e)
        {
            if (_blnSelected || rtbText.SelectionLength != 0) return;
            _blnSelected = true;
            rtbText.SelectAll();
        }

        #endregion

        #region Methods
        private void MoveControls()
        {
            cboXSLT.Left = lblExport.Left + lblExport.Width + 6;
        }
        #region XML
        private void ExportNormal()
        {
            // Look for the file extension information.
            string strLine;
            string strExtension = "xml";
            string exportSheetPath = Path.Combine(Application.StartupPath, "export", cboXSLT.Text + ".xsl");
            StreamReader objFile = new StreamReader(exportSheetPath, Encoding.UTF8, true);
            while ((strLine = objFile.ReadLine()) != null)
            {
                if (strLine.StartsWith("<!-- ext:"))
                    strExtension = strLine.TrimStartOnce("<!-- ext:", true).FastEscapeOnceFromEnd("-->").Trim();
            }
            objFile.Close();

            SaveFileDialog1.Filter = strExtension.ToUpper() + "|*." + strExtension;
            SaveFileDialog1.Title = LanguageManager.GetString("Button_Viewer_SaveAsHtml", GlobalOptions.Language);
            SaveFileDialog1.ShowDialog();
            string strSaveFile = SaveFileDialog1.FileName;

            if (string.IsNullOrEmpty(strSaveFile))
                return;

            File.WriteAllText(strSaveFile, rtbText.Text); // Change this to a proper path.

            DialogResult = DialogResult.OK;
        }

        private void GenerateXml()
        {
            string exportSheetPath = Path.Combine(Application.StartupPath, "export", cboXSLT.Text + ".xsl");

            XslCompiledTransform objXSLTransform = new XslCompiledTransform();
            objXSLTransform.Load(exportSheetPath); // Use the path for the export sheet.

            XmlWriterSettings objSettings = objXSLTransform.OutputSettings.Clone();
            objSettings.CheckCharacters = false;
            objSettings.ConformanceLevel = ConformanceLevel.Fragment;

            MemoryStream objStream = new MemoryStream();
            XmlWriter objWriter = XmlWriter.Create(objStream, objSettings);

            objXSLTransform.Transform(_objCharacterXML, null, objWriter);
            objStream.Position = 0;

            // Read in the resulting code and pass it to the browser.
            StreamReader objReader = new StreamReader(objStream, Encoding.UTF8, true);
            rtbText.Text = objReader.ReadToEnd();

            if (!_dictCache.ContainsKey(cboXSLT.Text))
            {
                _dictCache.Add(cboXSLT.Text, rtbText.Text);
            }
        }
        #endregion
        #region JSON
        private void GenerateJson()
        {
            string json = JsonConvert.SerializeXmlNode(_objCharacterXML, Formatting.Indented);
            rtbText.Text = json;

            if (!_dictCache.ContainsKey(cboXSLT.Text))
            {
                _dictCache.Add(cboXSLT.Text, rtbText.Text);
            }
        }

        private void ExportJson()
        {
            SaveFileDialog1.AddExtension = true;
            SaveFileDialog1.DefaultExt = "json";
            SaveFileDialog1.Filter = LanguageManager.GetString("DialogFilter_Json", GlobalOptions.Language) + '|' + LanguageManager.GetString("DialogFilter_All", GlobalOptions.Language);
            SaveFileDialog1.Title = LanguageManager.GetString("Button_Export_SaveJsonAs", GlobalOptions.Language);
            SaveFileDialog1.ShowDialog();

            if (string.IsNullOrWhiteSpace(SaveFileDialog1.FileName))
                return;

            File.WriteAllText(SaveFileDialog1.FileName, rtbText.Text, Encoding.UTF8);

            DialogResult = DialogResult.OK;
        }
        #endregion
        #endregion
    }
>>>>>>> 260a47e0
}<|MERGE_RESOLUTION|>--- conflicted
+++ resolved
@@ -28,201 +28,6 @@
 
 namespace Chummer
 {
-<<<<<<< HEAD
-	public partial class frmExport : Form
-	{
-		private XmlDocument _objCharacterXML = new XmlDocument();
-		private readonly Dictionary<string,string> _dictCache = new Dictionary<string, string>();
-		private bool _blnSelected = false;
-
-		#region Control Events
-		public frmExport()
-		{
-			InitializeComponent();
-			LanguageManager.Instance.Load(GlobalOptions.Instance.Language, this);
-			MoveControls();
-		}
-
-		private void frmExport_Load(object sender, EventArgs e)
-		{
-			// Populate the XSLT list with all of the XSL files found in the sheets directory.
-			string exportDirectoryPath = Path.Combine(Application.StartupPath, "export");
-			foreach (string strFile in Directory.GetFiles(exportDirectoryPath))
-			{
-				// Only show files that end in .xsl. Do not include files that end in .xslt since they are used as "hidden" reference sheets (hidden because they are partial templates that cannot be used on their own).
-				if (!strFile.EndsWith(".xslt") && strFile.EndsWith(".xsl"))
-				{
-					string strFileName = Path.GetFileNameWithoutExtension(strFile);
-					cboXSLT.Items.Add(strFileName);
-				}
-			}
-
-			cboXSLT.Items.Add("Export JSON");
-
-			if (cboXSLT.Items.Count > 0)
-				cboXSLT.SelectedIndex = 0;
-		}
-
-		private void cmdCancel_Click(object sender, EventArgs e)
-		{
-			DialogResult = DialogResult.Cancel;
-		}
-
-		private void cmdOK_Click(object sender, EventArgs e)
-		{
-			if (string.IsNullOrEmpty(cboXSLT.Text))
-				return;
-
-			if (cboXSLT.Text == "Export JSON")
-			{
-				ExportJson();
-			}
-			else
-			{
-				ExportNormal();
-			}
-		}
-
-		private void cboXSLT_SelectedIndexChanged(object sender, EventArgs e)
-		{
-			if (cboXSLT.Text == string.Empty)
-				return;
-
-		    string strBoxText;
-			if (_dictCache.TryGetValue(cboXSLT.Text, out strBoxText))
-			{
-				rtbText.Text = strBoxText;
-			}
-
-			if (cboXSLT.Text == "Export JSON")
-			{
-				GenerateJson();
-			}
-			else
-			{
-				GenerateXml();
-			}
-		}
-
-		private void rtbText_Leave(object sender, EventArgs e)
-		{
-			_blnSelected = false;
-		}
-
-		private void rtbText_MouseUp(object sender, MouseEventArgs e)
-		{
-			if (_blnSelected || rtbText.SelectionLength != 0) return;
-			_blnSelected = true;
-			rtbText.SelectAll();
-		}
-
-		#endregion
-
-		#region Methods
-		private void MoveControls()
-		{
-			cboXSLT.Left = lblExport.Left + lblExport.Width + 6;
-		}
-		#region XML
-		private void ExportNormal()
-		{
-			// Look for the file extension information.
-			string strLine = "";
-			string strExtension = "xml";
-			string exportSheetPath = Path.Combine(Application.StartupPath, "export", cboXSLT.Text + ".xsl");
-			StreamReader objFile = new StreamReader(exportSheetPath);
-			while ((strLine = objFile.ReadLine()) != null)
-			{
-				if (strLine.StartsWith("<!-- ext:"))
-					strExtension = strLine.Replace("<!-- ext:", string.Empty).Replace("-->", string.Empty).Trim();
-			}
-			objFile.Close();
-
-			SaveFileDialog1.Filter = strExtension.ToUpper() + "|*." + strExtension;
-			SaveFileDialog1.Title = LanguageManager.Instance.GetString("Button_Viewer_SaveAsHtml");
-			SaveFileDialog1.ShowDialog();
-			string strSaveFile = SaveFileDialog1.FileName;
-
-			if (string.IsNullOrEmpty(strSaveFile))
-				return;
-			
-			File.WriteAllText(strSaveFile, rtbText.Text); // Change this to a proper path.
-
-			this.DialogResult = DialogResult.OK;
-		}
-
-		private void GenerateXml()
-		{
-			string exportSheetPath = Path.Combine(Application.StartupPath, "export", cboXSLT.Text + ".xsl");
-
-			XslCompiledTransform objXSLTransform = new XslCompiledTransform();
-			objXSLTransform.Load(exportSheetPath); // Use the path for the export sheet.
-
-			XmlWriterSettings objSettings = objXSLTransform.OutputSettings.Clone();
-			objSettings.CheckCharacters = false;
-			objSettings.ConformanceLevel = ConformanceLevel.Fragment;
-
-			MemoryStream objStream = new MemoryStream();
-			XmlWriter objWriter = XmlWriter.Create(objStream, objSettings);
-
-			objXSLTransform.Transform(_objCharacterXML, null, objWriter);
-			objStream.Position = 0;
-
-			// Read in the resulting code and pass it to the browser.
-			StreamReader objReader = new StreamReader(objStream);
-			rtbText.Text = objReader.ReadToEnd();
-
-			if (!_dictCache.ContainsKey(cboXSLT.Text))
-			{
-				_dictCache.Add(new KeyValuePair<string, string>(cboXSLT.Text, rtbText.Text));
-			}
-		}
-		#endregion
-		#region JSON
-		private void GenerateJson()
-		{
-			string json = JsonConvert.SerializeXmlNode(_objCharacterXML, Formatting.Indented);
-			rtbText.Text = json;
-
-			if (!_dictCache.ContainsKey(cboXSLT.Text))
-			{
-				_dictCache.Add(new KeyValuePair<string, string>(cboXSLT.Text, rtbText.Text));
-			}
-		}
-
-		private void ExportJson()
-		{
-			SaveFileDialog1.AddExtension = true;
-			SaveFileDialog1.DefaultExt = "json";
-            SaveFileDialog1.Filter = "JSON File|*.json";
-            SaveFileDialog1.Title = "Save JSON as";
-			SaveFileDialog1.ShowDialog();
-
-			if (string.IsNullOrWhiteSpace(SaveFileDialog1.FileName))
-				return;
-
-			File.WriteAllText(SaveFileDialog1.FileName, rtbText.Text, Encoding.UTF8);
-
-			this.DialogResult = DialogResult.OK;
-		}
-		#endregion
-		#endregion
-
-		#region Properties
-		/// <summary>
-		/// Character's XmlDocument.
-		/// </summary>
-		public XmlDocument CharacterXml
-		{
-			set
-			{
-				_objCharacterXML = value;
-			}
-		}
-		#endregion
-
-	}
-=======
     public partial class frmExport : Form
     {
         private readonly XmlDocument _objCharacterXML;
@@ -404,5 +209,4 @@
         #endregion
         #endregion
     }
->>>>>>> 260a47e0
 }