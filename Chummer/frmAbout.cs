/*  This file is part of Chummer5a.
 *
 *  Chummer5a is free software: you can redistribute it and/or modify
 *  it under the terms of the GNU General Public License as published by
 *  the Free Software Foundation, either version 3 of the License, or
 *  (at your option) any later version.
 *
 *  Chummer5a is distributed in the hope that it will be useful,
 *  but WITHOUT ANY WARRANTY; without even the implied warranty of
 *  MERCHANTABILITY or FITNESS FOR A PARTICULAR PURPOSE.  See the
 *  GNU General Public License for more details.
 *
 *  You should have received a copy of the GNU General Public License
 *  along with Chummer5a.  If not, see <http://www.gnu.org/licenses/>.
 *
 *  You can obtain the full source code for Chummer5a at
 *  https://github.com/chummer5a/chummer5a
 */
<<<<<<< HEAD
﻿using System;
=======
 using System;
>>>>>>> 260a47e0
using System.Reflection;
using System.Windows.Forms;

namespace Chummer
{
<<<<<<< HEAD
	partial class frmAbout : Form
	{
		public frmAbout()
		{
			InitializeComponent();
			Text = $@"About {AssemblyTitle}";
			labelProductName.Text = AssemblyProduct;
			labelVersion.Text = $@"Version {AssemblyVersion}";
			labelCopyright.Text = AssemblyCopyright;
			labelCompanyName.Text = AssemblyCompany;
			textBoxDescription.Text = AssemblyDescription;
            textBoxDescription.Text += "\n\r\n\rThank you to Keith for all of the amazing work he put into creating and maintaining Chummer for 4th edition. Without him, none of this would be possible.\n\r\n\rBig thanks to everyone in the Dumpshock community for supporting this project with all of their valuable feedback, great ideas, bug reports, and pointing out of my silly mistakes. Also a big thanks to everyone who has volunteered their time to translate Chummer in other languages!";
			txtDisclaimer.Text = "Chummer is completely unofficial and is in no way endorsed by The Topps Company, Inc. or Catalyst Game Labs. The Topps Company, Inc. has sole ownership of the names, logo, artwork, marks, photographs, sounds, audio, video and/or any proprietary material used in connection with the game Shadowrun.";
			txtDisclaimer.Text += "\n\r\n\rUnless agreed to in writing, the developer provides the Work (and each Contributor provides its Contributions) on an \"AS IS\" BASIS, WITHOUT WARRANTIES OR CONDITIONS OF ANY KIND, either expressed or implied, including, without limitation, any warranties or conditions of TITLE, NON-INFRINGEMENT, MERCHANTABILITY, or FITNESS FOR A PARTICULAR PURPOSE.";
			txtDisclaimer.Text += "\n\r\n\rBy using Chummer You agree that You legally own a copy of the Shadowrun rulebook and any sourcebook whose information you select to use. You are solely responsible for determining the appropriateness of using or redistributing the content You create and assume any risks associated with Your exercise of permissions under this License.";
			txtDisclaimer.Text += "\n\r\n\rChummer uses icons from the Silk icon set made by Mark James which is available at www.famfamfam.com.";
		}

		#region Assembly Attribute Accessors

		public string AssemblyTitle
		{
			get
			{
				object[] attributes = Assembly.GetExecutingAssembly().GetCustomAttributes(typeof(AssemblyTitleAttribute), false);
				if (attributes.Length > 0)
				{
					AssemblyTitleAttribute titleAttribute = (AssemblyTitleAttribute)attributes[0];
					if (!string.IsNullOrEmpty(titleAttribute.Title))
					{
						return titleAttribute.Title;
					}
				}
				return System.IO.Path.GetFileNameWithoutExtension(Assembly.GetExecutingAssembly().CodeBase);
			}
		}

		public string AssemblyVersion
		{
			get
			{
				return Assembly.GetExecutingAssembly().GetName().Version.ToString();
			}
		}

		public string AssemblyDescription
		{
			get
			{
				object[] attributes = Assembly.GetExecutingAssembly().GetCustomAttributes(typeof(AssemblyDescriptionAttribute), false);
				if (attributes.Length == 0)
				{
					return string.Empty;
				}
				return ((AssemblyDescriptionAttribute)attributes[0]).Description;
			}
		}

		public string AssemblyProduct
		{
			get
			{
				object[] attributes = Assembly.GetExecutingAssembly().GetCustomAttributes(typeof(AssemblyProductAttribute), false);
				if (attributes.Length == 0)
				{
					return string.Empty;
				}
				return ((AssemblyProductAttribute)attributes[0]).Product;
			}
		}

		public string AssemblyCopyright
		{
			get
			{
				object[] attributes = Assembly.GetExecutingAssembly().GetCustomAttributes(typeof(AssemblyCopyrightAttribute), false);
				if (attributes.Length == 0)
				{
					return string.Empty;
				}
				return ((AssemblyCopyrightAttribute)attributes[0]).Copyright;
			}
		}

		public string AssemblyCompany
		{
			get
			{
				object[] attributes = Assembly.GetExecutingAssembly().GetCustomAttributes(typeof(AssemblyCompanyAttribute), false);
				if (attributes.Length == 0)
				{
					return string.Empty;
				}
				return ((AssemblyCompanyAttribute)attributes[0]).Company;
			}
		}
		#endregion

		private void cmdDonate_Click(object sender, EventArgs e)
		{
			System.Diagnostics.Process.Start("https://www.paypal.com/cgi-bin/webscr?cmd=_s-xclick&hosted_button_id=LG855DVUT8FDU");
		}

		private void txt_KeyDown(object sender, KeyEventArgs e)
		{
			if (e.KeyCode == Keys.Escape)
				DialogResult = DialogResult.OK;

			if (e.Control && e.KeyCode == Keys.A)
			{
				e.SuppressKeyPress = true;
			    (sender as TextBox)?.SelectAll();
			}
		}

		private void okButton_Click(object sender, EventArgs e)
        {

=======
    public partial class frmAbout : Form
    {
        public frmAbout()
        {
            InitializeComponent();
        }

        #region Assembly Attribute Accessors
        public static string AssemblyTitle
        {
            get
            {
                object[] attributes = Assembly.GetExecutingAssembly().GetCustomAttributes(typeof(AssemblyTitleAttribute), false);
                if (attributes.Length > 0)
                {
                    AssemblyTitleAttribute titleAttribute = (AssemblyTitleAttribute)attributes[0];
                    if (!string.IsNullOrEmpty(titleAttribute.Title))
                    {
                        return titleAttribute.Title;
                    }
                }
                return System.IO.Path.GetFileNameWithoutExtension(Assembly.GetExecutingAssembly().CodeBase);
            }
        }

        public static string AssemblyVersion => Assembly.GetExecutingAssembly().GetName().Version.ToString();

        public static string AssemblyDescription
        {
            get
            {
                object[] attributes = Assembly.GetExecutingAssembly().GetCustomAttributes(typeof(AssemblyDescriptionAttribute), false);
                if (attributes.Length == 0)
                {
                    return string.Empty;
                }
                return ((AssemblyDescriptionAttribute)attributes[0]).Description.Replace("\n\r", Environment.NewLine).Replace("\n", Environment.NewLine);
            }
        }

        public static string AssemblyProduct
        {
            get
            {
                object[] attributes = Assembly.GetExecutingAssembly().GetCustomAttributes(typeof(AssemblyProductAttribute), false);
                if (attributes.Length == 0)
                {
                    return string.Empty;
                }
                return ((AssemblyProductAttribute)attributes[0]).Product.Replace("\n\r", Environment.NewLine).Replace("\n", Environment.NewLine);
            }
        }

        public static string AssemblyCopyright
        {
            get
            {
                object[] attributes = Assembly.GetExecutingAssembly().GetCustomAttributes(typeof(AssemblyCopyrightAttribute), false);
                if (attributes.Length == 0)
                {
                    return string.Empty;
                }
                return ((AssemblyCopyrightAttribute)attributes[0]).Copyright.Replace("\n\r", Environment.NewLine).Replace("\n", Environment.NewLine);
            }
        }

        public static string AssemblyCompany
        {
            get
            {
                object[] attributes = Assembly.GetExecutingAssembly().GetCustomAttributes(typeof(AssemblyCompanyAttribute), false);
                if (attributes.Length == 0)
                {
                    return string.Empty;
                }
                return ((AssemblyCompanyAttribute)attributes[0]).Company.Replace("\n\r", Environment.NewLine).Replace("\n", Environment.NewLine);
            }
        }
        #endregion

        #region Controls Methods
        private void frmAbout_Load(object sender, EventArgs e)
        {
            string strSpaceCharacter = LanguageManager.GetString("String_Space", GlobalOptions.Language);
            string strReturn = LanguageManager.GetString("Label_About", GlobalOptions.Language, false);
            if (string.IsNullOrEmpty(strReturn))
                strReturn = "About";
            Text = strReturn + strSpaceCharacter + AssemblyTitle;
            labelProductName.Text = AssemblyProduct;
            strReturn = LanguageManager.GetString("String_Version", GlobalOptions.Language, false);
            if (string.IsNullOrEmpty(strReturn))
                strReturn = "Version";
            labelVersion.Text = strReturn + strSpaceCharacter + AssemblyVersion;
            strReturn = LanguageManager.GetString("About_Copyright_Text", GlobalOptions.Language, false);
            if (string.IsNullOrEmpty(strReturn))
                strReturn = AssemblyCopyright;
            labelCopyright.Text = strReturn;
            strReturn = LanguageManager.GetString("About_Company_Text", GlobalOptions.Language, false);
            if (string.IsNullOrEmpty(strReturn))
                strReturn = AssemblyCompany;
            labelCompanyName.Text = strReturn;
            strReturn = LanguageManager.GetString("About_Description_Text", GlobalOptions.Language, false);
            if (string.IsNullOrEmpty(strReturn))
                strReturn = AssemblyDescription;
            textBoxDescription.Text = strReturn;
            textBoxContributors.Text += Environment.NewLine + Environment.NewLine + string.Join(Environment.NewLine, Properties.Contributors.Usernames) + Environment.NewLine + "/u/Iridios";
            txtDisclaimer.Text = LanguageManager.GetString("About_Label_Disclaimer_Text", GlobalOptions.Language);
        }

        private void txt_KeyDown(object sender, KeyEventArgs e)
        {
            if (e.KeyCode == Keys.Escape)
                DialogResult = DialogResult.OK;

            if (e.Control && e.KeyCode == Keys.A)
            {
                e.SuppressKeyPress = true;
                (sender as TextBox)?.SelectAll();
            }
>>>>>>> 260a47e0
        }

        private void tableLayoutPanel_Paint(object sender, PaintEventArgs e)
        {

        }
<<<<<<< HEAD
	}
=======
        #endregion
    }
>>>>>>> 260a47e0
}<|MERGE_RESOLUTION|>--- conflicted
+++ resolved
@@ -16,136 +16,12 @@
  *  You can obtain the full source code for Chummer5a at
  *  https://github.com/chummer5a/chummer5a
  */
-<<<<<<< HEAD
-﻿using System;
-=======
  using System;
->>>>>>> 260a47e0
 using System.Reflection;
 using System.Windows.Forms;
 
 namespace Chummer
 {
-<<<<<<< HEAD
-	partial class frmAbout : Form
-	{
-		public frmAbout()
-		{
-			InitializeComponent();
-			Text = $@"About {AssemblyTitle}";
-			labelProductName.Text = AssemblyProduct;
-			labelVersion.Text = $@"Version {AssemblyVersion}";
-			labelCopyright.Text = AssemblyCopyright;
-			labelCompanyName.Text = AssemblyCompany;
-			textBoxDescription.Text = AssemblyDescription;
-            textBoxDescription.Text += "\n\r\n\rThank you to Keith for all of the amazing work he put into creating and maintaining Chummer for 4th edition. Without him, none of this would be possible.\n\r\n\rBig thanks to everyone in the Dumpshock community for supporting this project with all of their valuable feedback, great ideas, bug reports, and pointing out of my silly mistakes. Also a big thanks to everyone who has volunteered their time to translate Chummer in other languages!";
-			txtDisclaimer.Text = "Chummer is completely unofficial and is in no way endorsed by The Topps Company, Inc. or Catalyst Game Labs. The Topps Company, Inc. has sole ownership of the names, logo, artwork, marks, photographs, sounds, audio, video and/or any proprietary material used in connection with the game Shadowrun.";
-			txtDisclaimer.Text += "\n\r\n\rUnless agreed to in writing, the developer provides the Work (and each Contributor provides its Contributions) on an \"AS IS\" BASIS, WITHOUT WARRANTIES OR CONDITIONS OF ANY KIND, either expressed or implied, including, without limitation, any warranties or conditions of TITLE, NON-INFRINGEMENT, MERCHANTABILITY, or FITNESS FOR A PARTICULAR PURPOSE.";
-			txtDisclaimer.Text += "\n\r\n\rBy using Chummer You agree that You legally own a copy of the Shadowrun rulebook and any sourcebook whose information you select to use. You are solely responsible for determining the appropriateness of using or redistributing the content You create and assume any risks associated with Your exercise of permissions under this License.";
-			txtDisclaimer.Text += "\n\r\n\rChummer uses icons from the Silk icon set made by Mark James which is available at www.famfamfam.com.";
-		}
-
-		#region Assembly Attribute Accessors
-
-		public string AssemblyTitle
-		{
-			get
-			{
-				object[] attributes = Assembly.GetExecutingAssembly().GetCustomAttributes(typeof(AssemblyTitleAttribute), false);
-				if (attributes.Length > 0)
-				{
-					AssemblyTitleAttribute titleAttribute = (AssemblyTitleAttribute)attributes[0];
-					if (!string.IsNullOrEmpty(titleAttribute.Title))
-					{
-						return titleAttribute.Title;
-					}
-				}
-				return System.IO.Path.GetFileNameWithoutExtension(Assembly.GetExecutingAssembly().CodeBase);
-			}
-		}
-
-		public string AssemblyVersion
-		{
-			get
-			{
-				return Assembly.GetExecutingAssembly().GetName().Version.ToString();
-			}
-		}
-
-		public string AssemblyDescription
-		{
-			get
-			{
-				object[] attributes = Assembly.GetExecutingAssembly().GetCustomAttributes(typeof(AssemblyDescriptionAttribute), false);
-				if (attributes.Length == 0)
-				{
-					return string.Empty;
-				}
-				return ((AssemblyDescriptionAttribute)attributes[0]).Description;
-			}
-		}
-
-		public string AssemblyProduct
-		{
-			get
-			{
-				object[] attributes = Assembly.GetExecutingAssembly().GetCustomAttributes(typeof(AssemblyProductAttribute), false);
-				if (attributes.Length == 0)
-				{
-					return string.Empty;
-				}
-				return ((AssemblyProductAttribute)attributes[0]).Product;
-			}
-		}
-
-		public string AssemblyCopyright
-		{
-			get
-			{
-				object[] attributes = Assembly.GetExecutingAssembly().GetCustomAttributes(typeof(AssemblyCopyrightAttribute), false);
-				if (attributes.Length == 0)
-				{
-					return string.Empty;
-				}
-				return ((AssemblyCopyrightAttribute)attributes[0]).Copyright;
-			}
-		}
-
-		public string AssemblyCompany
-		{
-			get
-			{
-				object[] attributes = Assembly.GetExecutingAssembly().GetCustomAttributes(typeof(AssemblyCompanyAttribute), false);
-				if (attributes.Length == 0)
-				{
-					return string.Empty;
-				}
-				return ((AssemblyCompanyAttribute)attributes[0]).Company;
-			}
-		}
-		#endregion
-
-		private void cmdDonate_Click(object sender, EventArgs e)
-		{
-			System.Diagnostics.Process.Start("https://www.paypal.com/cgi-bin/webscr?cmd=_s-xclick&hosted_button_id=LG855DVUT8FDU");
-		}
-
-		private void txt_KeyDown(object sender, KeyEventArgs e)
-		{
-			if (e.KeyCode == Keys.Escape)
-				DialogResult = DialogResult.OK;
-
-			if (e.Control && e.KeyCode == Keys.A)
-			{
-				e.SuppressKeyPress = true;
-			    (sender as TextBox)?.SelectAll();
-			}
-		}
-
-		private void okButton_Click(object sender, EventArgs e)
-        {
-
-=======
     public partial class frmAbout : Form
     {
         public frmAbout()
@@ -265,17 +141,12 @@
                 e.SuppressKeyPress = true;
                 (sender as TextBox)?.SelectAll();
             }
->>>>>>> 260a47e0
         }
 
         private void tableLayoutPanel_Paint(object sender, PaintEventArgs e)
         {
 
         }
-<<<<<<< HEAD
-	}
-=======
         #endregion
     }
->>>>>>> 260a47e0
 }