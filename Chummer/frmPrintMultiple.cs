--- conflicted
+++ resolved
@@ -16,121 +16,6 @@
  *  You can obtain the full source code for Chummer5a at
  *  https://github.com/chummer5a/chummer5a
  */
-<<<<<<< HEAD
-﻿using System;
-using System.IO;
-using System.Text;
-using System.Windows.Forms;
-using System.Xml;
-
-namespace Chummer
-{
-	public partial class frmPrintMultiple : Form
-	{
-		#region Control Events
-		public frmPrintMultiple()
-		{
-			InitializeComponent();
-			LanguageManager.Instance.Load(GlobalOptions.Instance.Language, this);
-			MoveControls();
-		}
-
-		private void cmdSelectCharacter_Click(object sender, EventArgs e)
-		{
-			// Add the selected Files to the list of characters to print.
-			if (dlgOpenFile.ShowDialog(this) == DialogResult.OK)
-			{
-				foreach (string strFileName in dlgOpenFile.FileNames)
-				{
-					TreeNode objNode = new TreeNode();
-					objNode.Text = Path.GetFileName(strFileName);
-					objNode.Tag = strFileName;
-					treCharacters.Nodes.Add(objNode);
-				}
-			}
-		}
-
-		private void cmdDelete_Click(object sender, EventArgs e)
-		{
-			if (treCharacters.SelectedNode != null)
-			{
-				treCharacters.SelectedNode.Remove();
-			}
-		}
-
-		private void cmdPrint_Click(object sender, EventArgs e)
-		{
-			prgProgress.Value = 0;
-			prgProgress.Maximum = treCharacters.Nodes.Count;
-
-			// Write the Character information to a MemoryStream so we don't need to create any files.
-			MemoryStream objStream = new MemoryStream();
-			XmlTextWriter objWriter = new XmlTextWriter(objStream, Encoding.UTF8);
-
-			// Being the document.
-			objWriter.WriteStartDocument();
-			// <characters>
-			objWriter.WriteStartElement("characters");
-
-			// Fire the PrintToStream method for all of the characters in the list.
-			foreach (TreeNode objNode in treCharacters.Nodes)
-			{
-				Character objCharacter = new Character();
-				objCharacter.FileName = objNode.Tag.ToString();
-				objCharacter.Load();
-
-				objCharacter.PrintToStream(objStream, objWriter);
-				prgProgress.Value++;
-				Application.DoEvents();
-			}
-
-			// Finish the document and flush the Writer and Stream.
-			// </characters>
-			objWriter.WriteEndElement();
-			objWriter.WriteEndDocument();
-			objWriter.Flush();
-			objStream.Flush();
-
-			// Read the stream.
-			StreamReader objReader = new StreamReader(objStream);
-			objStream.Position = 0;
-			XmlDocument objCharacterXML = new XmlDocument();
-
-			// Put the stream into an XmlDocument and send it off to the Viewer.
-			string strXML = objReader.ReadToEnd();
-			objCharacterXML.LoadXml(strXML);
-
-			objWriter.Close();
-
-			// Set the ProgressBar back to 0.
-			prgProgress.Value = 0;
-
-			frmViewer frmViewCharacter = new frmViewer();
-			frmViewCharacter.CharacterXML = objCharacterXML;
-			frmViewCharacter.SelectedSheet = "Game Master Summary";
-			frmViewCharacter.ShowDialog();
-		}
-		#endregion
-
-		#region Methods
-		private void MoveControls()
-		{
-			int intWidth = Math.Max(cmdSelectCharacter.Width, cmdPrint.Width);
-			intWidth = Math.Max(intWidth, cmdDelete.Width);
-			cmdSelectCharacter.AutoSize = false;
-			cmdPrint.AutoSize = false;
-			cmdDelete.AutoSize = false;
-
-			cmdSelectCharacter.Width = intWidth;
-			cmdPrint.Width = intWidth;
-			cmdDelete.Width = intWidth;
-			Width = cmdPrint.Left + cmdPrint.Width + 19;
-
-			prgProgress.Width = Width - prgProgress.Left - 19;
-		}
-		#endregion
-	}
-=======
  using System;
 using System.Collections.Generic;
 using System.ComponentModel;
@@ -302,5 +187,4 @@
         }
         #endregion
     }
->>>>>>> 260a47e0
 }