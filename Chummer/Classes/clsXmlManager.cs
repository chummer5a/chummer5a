--- conflicted
+++ resolved
@@ -19,95 +19,16 @@
 using System;
 using System.Collections.Generic;
 using System.IO;
-<<<<<<< HEAD
- using System.Linq;
- using System.Text;
-using System.Xml;
-using System.Windows.Forms;
- using System.Xml.Linq;
-=======
 using System.Linq;
 using System.Text;
 using System.Xml;
 using System.Windows.Forms;
 using System.Xml.Linq;
 using System.Xml.XPath;
->>>>>>> 260a47e0
 
 namespace Chummer
 {
     // ReSharper disable InconsistentNaming
-<<<<<<< HEAD
-	public sealed class XmlManager
-	{
-		/// <summary>
-		/// Used to cache XML files so that they do not need to be loaded and translated each time an object wants the file.
-		/// </summary>
-		private class XmlReference
-		{
-		    /// <summary>
-			/// Date/Time stamp on the XML file.
-			/// </summary>
-			public DateTime FileDate { get; set; }
-
-		    /// <summary>
-			/// Name of the XML file.
-			/// </summary>
-			public string FileName { get; set; } = string.Empty;
-
-		    /// <summary>
-            /// Whether or not the XML file has been successfully checked for duplicate guids.
-            /// </summary>
-		    public bool DuplicatesChecked { get; set; }
-
-			/// <summary>
-			/// XmlDocument that is created by merging the base data file and data translation file. Does not include custom content since this must be loaded each time.
-			/// </summary>
-			public XmlDocument XmlContent { get; set; } = new XmlDocument();
-		}
-
-	    private static readonly List<XmlReference> _lstXmlDocuments = new List<XmlReference>();
-
-		#region Constructor and Instance
-		static XmlManager()
-		{
-			LanguageManager.Instance.Load(GlobalOptions.Instance.Language, null);
-		}
-
-		XmlManager()
-		{
-		}
-
-		/// <summary>
-		/// Glboal XmlManager instance.
-		/// </summary>
-		public static XmlManager Instance { get; } = new XmlManager();
-
-	    #endregion
-
-		#region Methods
-		/// <summary>
-		/// Load the selected XML file and its associated custom file.
-		/// </summary>
-		/// <param name="strFileName">Name of the XML file to load.</param>
-		public XmlDocument Load(string strFileName)
-		{
-			string strPath = Path.Combine(Application.StartupPath, "data", strFileName);
-		    if (!File.Exists(strPath))
-		    {
-		        Utils.BreakIfDebug();
-		        return null;
-		    }
-		    DateTime datDate = File.GetLastWriteTime(strPath);
-
-			// Look to see if this XmlDocument is already loaded.
-            bool blnLoadFile = false;
-            XmlReference objReference = _lstXmlDocuments.Find(x => x.FileName == strFileName);
-            if (objReference == null)
-			{
-                // The file was not found in the reference list, so it must be loaded.
-                objReference = new XmlReference();
-=======
     public static class XmlManager
     {
         /// <summary>
@@ -196,7 +117,6 @@
             }
 
             if (!s_SetFilesWithCachedDocs.Contains(strFileName))
->>>>>>> 260a47e0
                 blnLoadFile = true;
 
             DateTime datDate = File.GetLastWriteTime(strPath);
@@ -235,46 +155,6 @@
                 objDoc.AppendChild(objCont);
                 XmlElement objDocElement = objDoc.DocumentElement;
                 // Load the base file and retrieve all of the child nodes.
-<<<<<<< HEAD
-                objXmlFile.Load(strPath);
-			    XmlNodeList xmlNodeList = objXmlFile.SelectNodes("/chummer/*");
-			    if (xmlNodeList != null)
-			        foreach (XmlNode objNode in xmlNodeList)
-			        {
-			            // Append the entire child node to the new document.
-			            objDoc.DocumentElement.AppendChild(objDoc.ImportNode(objNode, true));
-			        }
-
-			    // Load any override data files the user might have. Do not attempt this if we're loading the Improvements file.
-				if (strFileName != "improvements.xml")
-				{
-                    strPath = Path.Combine(Application.StartupPath, "data");
-					foreach (string strFile in Directory.GetFiles(strPath, "override*_" + strFileName))
-					{
-						objXmlFile.Load(strFile);
-						foreach (XmlNode objNode in objXmlFile.SelectNodes("/chummer/*"))
-						{
-							foreach (XmlNode objType in objNode.ChildNodes)
-							{
-								if (objType["id"] != null)
-								{
-									XmlNode objItem = objDoc.SelectSingleNode("/chummer/" + objNode.Name + "/" + objType.Name + "[id = \"" + objType["id"].InnerText.Replace("&amp;", "&") + "\"]");
-									if (objItem != null)
-										objItem.InnerXml = objType.InnerXml;
-								}
-								else if (objType["name"] != null)
-								{
-									XmlNode objItem = objDoc.SelectSingleNode("/chummer/" + objNode.Name + "/" + objType.Name + "[name = \"" + objType["name"].InnerText.Replace("&amp;", "&") + "\"]");
-									if (objItem != null)
-										objItem.InnerXml = objType.InnerXml;
-								}
-							}
-						}
-					}
-
-                    // Load any custom data files the user might have. Do not attempt this if we're loading the Improvements file.
-                    foreach (string strFile in Directory.GetFiles(strPath, "custom*_" + strFileName))
-=======
                 try
                 {
                     using (StreamReader objStreamReader = new StreamReader(strPath, Encoding.UTF8, true))
@@ -510,7 +390,6 @@
                     // Sub-children to also process with the translation
                     XmlNode xmlSubItemsNode = objChild["specs"];
                     if (xmlSubItemsNode != null)
->>>>>>> 260a47e0
                     {
                         AppendTranslations(xmlDataDocument, xmlSubItemsNode, xmlItem);
                     }
@@ -1279,402 +1158,6 @@
                                 objWriter.WriteEndElement();
                         }
 
-<<<<<<< HEAD
-            // Load any custom data files the user might have. Do not attempt this if we're loading the Improvements file.
-            if (GlobalOptions.Instance.LiveCustomData && objDoc != null && strFileName != "improvements.xml")
-			{
-				strPath = Path.Combine(Application.StartupPath, "customdata");
-			    if (Directory.Exists(strPath))
-			    {
-			        foreach (string strFile in Directory.GetFiles(strPath, "custom*_" + strFileName))
-			        {
-			            objXmlFile.Load(strFile);
-			            foreach (XmlNode objNode in objXmlFile.SelectNodes("/chummer/*"))
-			            {
-			                // Look for any items with a duplicate name and pluck them from the node so we don't end up with multiple items with the same name.
-			                List<XmlNode> lstDelete = new List<XmlNode>();
-			                foreach (XmlNode objChild in objNode.ChildNodes)
-			                {
-			                    // Only do this if the child has the name or id field since this is what we must match on.
-			                    if (objChild["id"] != null &&
-			                        null != objDoc.SelectSingleNode("/chummer/" + objChild.ParentNode.Name + "/" +
-			                                                        objChild.Name + "[name = \"" +
-			                                                        objChild["id"].InnerText + "\"]"))
-			                    {
-			                        lstDelete.Add(objChild);
-			                    }
-			                    else if (objChild["name"] != null &&
-			                             null != objDoc.SelectSingleNode("/chummer/" + objChild.ParentNode.Name + "/" +
-			                                                             objChild.Name + "[name = \"" +
-			                                                             objChild["name"].InnerText + "\"]"))
-			                    {
-			                        lstDelete.Add(objChild);
-			                    }
-			                }
-			                // Remove the offending items from the node we're about to merge in.
-			                foreach (XmlNode objRemoveNode in lstDelete)
-			                {
-			                    objNode.RemoveChild(objRemoveNode);
-			                }
-
-			                // Append the entire child node to the new document.
-			                objDoc.DocumentElement?.AppendChild(objDoc.ImportNode(objNode, true));
-			            }
-			        }
-			    }
-			}
-
-            //Check for non-unique guids in the loaded XML file. Ignore improvements.xml since the ids are used in a different way.
-		    if (strFileName == "improvements.xml" || objReference.DuplicatesChecked) return objDoc;
-		    {
-		        foreach (XmlNode objNode in objDoc.SelectNodes("/chummer/*"))
-		        {
-                    //Ignore the version node, if present. 
-		            if (objNode.Name == "version" || !objNode.HasChildNodes) continue;
-                    //Parse the node into an XDocument for LINQ parsing. 
-		            XDocument y = XDocument.Parse(objNode.OuterXml);
-		            string strNode = (from XmlNode o in objNode.ChildNodes where o.NodeType != XmlNodeType.Comment select o.Name).FirstOrDefault();
-
-		            //Grab the first XML node that isn't a comment. 
-		            if (strNode == null) continue;
-		            var duplicatesList = y.Descendants(strNode)
-		                .GroupBy(g => (string) g.Element("id") ?? "")
-		                .Where(g => g.Count() > 1)
-		                .Select(g => g.Key)
-		                .ToList();
-		            int i = duplicatesList.Count(o => !string.IsNullOrWhiteSpace(o));
-		            if (i <= 0)
-		            {
-		                objReference.DuplicatesChecked = true;
-		                continue;
-		            }
-		            string duplicates = string.Join("\n", duplicatesList);
-		            MessageBox.Show(
-		                LanguageManager.Instance.GetString("Message_DuplicateGuidWarning")
-		                    .Replace("{0}", i.ToString())
-		                    .Replace("{1}", strFileName)
-		                    .Replace("{2}", duplicates));
-		        }
-		    }
-
-		    return objDoc;
-		}
-
-		/// <summary>
-		/// Verify the contents of the language data translation file.
-		/// </summary>
-		/// <param name="strLanguage">Language to check.</param>
-		/// <param name="lstBooks">List of books.</param>
-		public void Verify(string strLanguage, List<string> lstBooks)
-		{
-			XmlDocument objLanguageDoc = new XmlDocument();
-			string languageDirectoryPath = Path.Combine(Application.StartupPath, "lang");
-            string strFilePath = Path.Combine(languageDirectoryPath, strLanguage + "_data.xml");
-			objLanguageDoc.Load(strFilePath);
-
-			string strLangPath = Path.Combine(languageDirectoryPath, "results_" + strLanguage + ".xml");
-			FileStream objStream = new FileStream(strLangPath, FileMode.Create, FileAccess.Write, FileShare.ReadWrite);
-			XmlTextWriter objWriter = new XmlTextWriter(objStream, Encoding.Unicode);
-			objWriter.Formatting = Formatting.Indented;
-			objWriter.Indentation = 1;
-			objWriter.IndentChar = '\t';
-
-			objWriter.WriteStartDocument();
-			// <results>
-			objWriter.WriteStartElement("results");
-
-			string strPath = Path.Combine(Application.StartupPath, "data");
-			foreach (string strFile in Directory.GetFiles(strPath, "*.xml"))
-			{
-				string strFileName = Path.GetFileName(strFile);
-
-				// Do not bother to check custom files.
-				if (!string.IsNullOrEmpty(strFileName) && !strFileName.StartsWith("custom") && !strFile.StartsWith("override") && !strFile.Contains("packs.xml") && !strFile.Contains("ranges.xml"))
-				{
-					// Load the current English file.
-					XmlDocument objEnglishDoc = Load(strFileName);
-					XmlNode objEnglishRoot = objEnglishDoc.SelectSingleNode("/chummer");
-
-					// First pass: make sure the document exists.
-					bool blnExists = false;
-					XmlNode objLanguageRoot = objLanguageDoc.SelectSingleNode("/chummer/chummer[@file = \"" + strFileName + "\"]");
-					if (objLanguageRoot != null)
-						blnExists = true;
-
-					// <file name="x" exists="y">
-					objWriter.WriteStartElement("file");
-					objWriter.WriteAttributeString("name", strFileName);
-					objWriter.WriteAttributeString("exists", blnExists.ToString());
-
-					if (blnExists)
-					{
-						foreach (XmlNode objType in objEnglishRoot.ChildNodes)
-						{
-							objWriter.WriteStartElement(objType.Name);
-							foreach (XmlNode objChild in objType.ChildNodes)
-							{
-								// If the Node has a source element, check it and see if it's in the list of books that were specified.
-								// This is done since not all of the books are available in every language or the user may only wish to verify the content of certain books.
-								bool blnContinue = false;
-								if (objChild["source"] != null)
-								{
-									foreach (string strBook in lstBooks)
-									{
-										if (strBook == objChild["source"].InnerText)
-										{
-											blnContinue = true;
-											break;
-										}
-									}
-								}
-								else
-									blnContinue = true;
-
-								if (blnContinue)
-								{
-									if (objType.Name != "version" && !((objType.Name == "costs" || objType.Name == "safehousecosts") && strFile.EndsWith("lifestyles.xml")))
-									{
-										// Look for a matching entry in the Language file.
-										if (objChild["name"] != null)
-										{
-											XmlNode objNode = objLanguageRoot.SelectSingleNode(objType.Name + "/" + objChild.Name + "[name = \"" + objChild["name"].InnerText + "\"]");
-											if (objNode != null)
-											{
-												// A match was found, so see what elements, if any, are missing.
-												bool blnTranslate = false;
-												bool blnAltPage = false;
-												bool blnAdvantage = false;
-												bool blnDisadvantage = false;
-
-												if (objChild.HasChildNodes)
-												{
-													if (objNode["translate"] != null)
-														blnTranslate = true;
-
-													// Do not mark page as missing if the original does not have it.
-													if (objChild["page"] != null)
-													{
-														if (objNode["page"] != null)
-															blnAltPage = true;
-													}
-													else
-														blnAltPage = true;
-
-													if (strFile.EndsWith("mentors.xml") || strFile.EndsWith("paragons.xml"))
-													{
-														if (objNode["advantage"] != null)
-															blnAdvantage = true;
-														if (objNode["disadvantage"] != null)
-															blnDisadvantage = true;
-													}
-													else
-													{
-														blnAdvantage = true;
-														blnDisadvantage = true;
-													}
-												}
-												else
-												{
-													blnAltPage = true;
-													if (objNode.Attributes?["translate"] != null)
-														blnTranslate = true;
-												}
-
-												// At least one pice of data was missing so write out the result node.
-												if (!blnTranslate || !blnAltPage || !blnAdvantage || !blnDisadvantage)
-												{
-													// <results>
-													objWriter.WriteStartElement(objChild.Name);
-													objWriter.WriteAttributeString("exists", "True");
-													objWriter.WriteElementString("name", objChild["name"].InnerText);
-													if (!blnTranslate)
-														objWriter.WriteElementString("missing", "translate");
-													if (!blnAltPage)
-														objWriter.WriteElementString("missing", "page");
-													if (!blnAdvantage)
-														objWriter.WriteElementString("missing", "advantage");
-													if (!blnDisadvantage)
-														objWriter.WriteElementString("missing", "disadvantage");
-													// </results>
-													objWriter.WriteEndElement();
-												}
-											}
-											else
-											{
-												// No match was found, so write out that the data item is missing.
-												// <result>
-												objWriter.WriteStartElement(objChild.Name);
-												objWriter.WriteAttributeString("exists", "False");
-												objWriter.WriteElementString("name", objChild["name"].InnerText);
-												// </result>
-												objWriter.WriteEndElement();
-											}
-
-											if (strFileName == "metatypes.xml")
-											{
-												if (objChild["metavariants"] != null)
-												{
-													foreach (XmlNode objMetavariant in objChild.SelectNodes("metavariants/metavariant"))
-													{
-														XmlNode objTranslate = objLanguageRoot.SelectSingleNode("metatypes/metatype[name = \"" + objChild["name"].InnerText + "\"]/metavariants/metavariant[name = \"" + objMetavariant["name"].InnerText + "\"]");
-														if (objTranslate != null)
-														{
-															bool blnTranslate = false;
-															bool blnAltPage = false;
-
-															if (objTranslate["translate"] != null)
-																blnTranslate = true;
-															if (objTranslate["page"] != null)
-																blnAltPage = true;
-
-															// Item exists, so make sure it has its translate attribute populated.
-															if (!blnTranslate || !blnAltPage)
-															{
-																// <result>
-																objWriter.WriteStartElement("metavariants");
-																objWriter.WriteStartElement("metavariant");
-																objWriter.WriteAttributeString("exists", "True");
-																objWriter.WriteElementString("name", objMetavariant["name"].InnerText);
-																if (!blnTranslate)
-																	objWriter.WriteElementString("missing", "translate");
-																if (!blnAltPage)
-																	objWriter.WriteElementString("missing", "page");
-																objWriter.WriteEndElement();
-																// </result>
-																objWriter.WriteEndElement();
-															}
-														}
-														else
-														{
-															// <result>
-															objWriter.WriteStartElement("metavariants");
-															objWriter.WriteStartElement("metavariant");
-															objWriter.WriteAttributeString("exists", "False");
-															objWriter.WriteElementString("name", objMetavariant.InnerText);
-															objWriter.WriteEndElement();
-															// </result>
-															objWriter.WriteEndElement();
-														}
-													}
-												}
-											}
-
-											if (strFile == "martialarts.xml")
-											{
-												if (objChild["advantages"] != null)
-												{
-                                                    foreach (XmlNode objAdvantage in objChild.SelectNodes("techniques/technique"))
-													{
-                                                        XmlNode objTranslate = objLanguageRoot.SelectSingleNode("martialarts/martialart[name = \"" + objChild["name"].InnerText + "\"]/techniques/technique[. = \"" + objAdvantage.InnerText + "\"]");
-														if (objTranslate != null)
-														{
-															// Item exists, so make sure it has its translate attribute populated.
-															if (objTranslate.Attributes?["translate"] == null)
-															{
-																// <result>
-																objWriter.WriteStartElement("martialarts");
-																objWriter.WriteStartElement("advantage");
-																objWriter.WriteAttributeString("exists", "True");
-																objWriter.WriteElementString("name", objAdvantage.InnerText);
-																objWriter.WriteElementString("missing", "translate");
-																objWriter.WriteEndElement();
-																// </result>
-																objWriter.WriteEndElement();
-															}
-														}
-														else
-														{
-															// <result>
-															objWriter.WriteStartElement("martialarts");
-															objWriter.WriteStartElement("advantage");
-															objWriter.WriteAttributeString("exists", "False");
-															objWriter.WriteElementString("name", objAdvantage.InnerText);
-															objWriter.WriteEndElement();
-															// </result>
-															objWriter.WriteEndElement();
-														}
-													}
-												}
-											}
-										}
-										else if (objChild.Name == "#comment")
-										{
-											//Ignore this node, as it's a comment node.
-										}
-										else if (!string.IsNullOrEmpty(objChild.InnerText))
-										{
-											// The item does not have a name which means it should have a translate CharacterAttribute instead.
-											XmlNode objNode =
-												objLanguageRoot.SelectSingleNode(objType.Name + "/" + objChild.Name + "[. = \"" + objChild.InnerText + "\"]");
-											if (objNode != null)
-											{
-												// Make sure the translate attribute is populated.
-												if (objNode.Attributes?["translate"] == null)
-												{
-													// <result>
-													objWriter.WriteStartElement(objChild.Name);
-													objWriter.WriteAttributeString("exists", "True");
-													objWriter.WriteElementString("name", objChild.InnerText);
-													objWriter.WriteElementString("missing", "translate");
-													// </result>
-													objWriter.WriteEndElement();
-												}
-											}
-											else
-											{
-												// No match was found, so write out that the data item is missing.
-												// <result>
-												objWriter.WriteStartElement(objChild.Name);
-												objWriter.WriteAttributeString("exists", "False");
-												objWriter.WriteElementString("name", objChild.InnerText);
-												// </result>
-												objWriter.WriteEndElement();
-											}
-										}
-									}
-								}
-							}
-							objWriter.WriteEndElement();
-						}
-
-						// Now loop through the translation file and determine if there are any entries in there that are not part of the base content.
-						foreach (XmlNode objType in objLanguageRoot.ChildNodes)
-						{
-							foreach (XmlNode objChild in objType.ChildNodes)
-							{
-								// Look for a matching entry in the English file.
-								if (objChild["name"] != null)
-								{
-									XmlNode objNode = objEnglishRoot.SelectSingleNode("/chummer/" + objType.Name + "/" + objChild.Name + "[name = \"" + objChild["name"].InnerText + "\"]");
-									if (objNode == null)
-									{
-										// <noentry>
-										objWriter.WriteStartElement("noentry");
-										objWriter.WriteStartElement(objChild.Name);
-										objWriter.WriteElementString("name", objChild["name"].InnerText);
-										objWriter.WriteEndElement();
-										// </noentry>
-										objWriter.WriteEndElement();
-									}
-								}
-							}
-						}
-					}
-
-					// </file>
-					objWriter.WriteEndElement();
-				}
-			}
-
-			// </results>
-			objWriter.WriteEndElement();
-			objWriter.WriteEndDocument();
-			objWriter.Close();
-			objStream.Close();
-		}
-		#endregion
-	}
-=======
                         // Now loop through the translation file and determine if there are any entries in there that are not part of the base content.
                         foreach (XPathNavigator objType in objLanguageRoot.SelectChildren(XPathNodeType.Element))
                         {
@@ -1715,5 +1198,4 @@
         }
         #endregion
     }
->>>>>>> 260a47e0
 }