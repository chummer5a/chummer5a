/*  This file is part of Chummer5a.
 *
 *  Chummer5a is free software: you can redistribute it and/or modify
 *  it under the terms of the GNU General Public License as published by
 *  the Free Software Foundation, either version 3 of the License, or
 *  (at your option) any later version.
 *
 *  Chummer5a is distributed in the hope that it will be useful,
 *  but WITHOUT ANY WARRANTY; without even the implied warranty of
 *  MERCHANTABILITY or FITNESS FOR A PARTICULAR PURPOSE.  See the
 *  GNU General Public License for more details.
 *
 *  You should have received a copy of the GNU General Public License
 *  along with Chummer5a.  If not, see <http://www.gnu.org/licenses/>.
 *
 *  You can obtain the full source code for Chummer5a at
 *  https://github.com/chummer5a/chummer5a
 */
 using System;
using System.Collections.Concurrent;
using System.Collections.Generic;
 using System.IO;
using System.Linq;
using System.Text;
using System.Threading.Tasks;
 using System.Windows.Forms;
using System.Xml;

namespace Chummer
{
    public static class LanguageManager
    {
        private static readonly Dictionary<string, LanguageData> s_DictionaryLanguages = new Dictionary<string, LanguageData>();
        public static IReadOnlyDictionary<string, LanguageData> DictionaryLanguages => s_DictionaryLanguages;
        private static readonly Dictionary<string, string> s_DictionaryEnglishStrings = new Dictionary<string, string>();
        public static string ManagerErrorMessage { get; } = string.Empty;

        #region Constructor
        static LanguageManager()
        {
            if (!Utils.IsDesignerMode)
            {
                XmlDocument objEnglishDocument = new XmlDocument
                {
                    XmlResolver = null
                };
                string strFilePath = Path.Combine(Utils.GetStartupPath, "lang", GlobalOptions.DefaultLanguage + ".xml");
                if (File.Exists(strFilePath))
                {
                    try
                    {
                        using (StreamReader objStreamReader = new StreamReader(strFilePath, Encoding.UTF8, true))
                            using (XmlReader objXmlReader = XmlReader.Create(objStreamReader, new XmlReaderSettings {XmlResolver = null}))
                                objEnglishDocument.Load(objXmlReader);
                    }
                    catch (IOException ex)
                    {
                        ManagerErrorMessage += "Language strings for the default language (" + GlobalOptions.DefaultLanguage + ") could not be loaded:" + Environment.NewLine + Environment.NewLine + ex;
                    }
                    catch (XmlException ex)
                    {
                        ManagerErrorMessage += "Language strings for the default language (" + GlobalOptions.DefaultLanguage + ") could not be loaded:" + Environment.NewLine + Environment.NewLine + ex;
                    }

                    if (string.IsNullOrEmpty(ManagerErrorMessage))
                    {
                        using (XmlNodeList xmlStringList = objEnglishDocument.SelectNodes("/chummer/strings/string"))
                        {
                            if (xmlStringList != null)
                            {
                                foreach (XmlNode objNode in xmlStringList)
                                {
                                    string strKey = objNode["key"]?.InnerText;
                                    string strText = objNode["text"]?.InnerText;
                                    if (!string.IsNullOrEmpty(strKey) && !string.IsNullOrEmpty(strText))
                                    {
                                        if (s_DictionaryEnglishStrings.ContainsKey(strKey))
                                            Utils.BreakIfDebug();
                                        else
                                            s_DictionaryEnglishStrings.Add(strKey, strText.Replace("\\n\\r", Environment.NewLine).Replace("\\n", Environment.NewLine));
                                    }
                                }
                            }
                            else
                            {
                                ManagerErrorMessage += "Language strings for the default language (" + GlobalOptions.DefaultLanguage + ") could not be loaded:" +
                                                       Environment.NewLine + Environment.NewLine + "No strings found in file.";
                            }
                        }
                    }
                }
                else
                    ManagerErrorMessage += "Language strings for the default language (" + GlobalOptions.DefaultLanguage + ") could not be loaded:" +
                                           Environment.NewLine + Environment.NewLine + "File " + strFilePath + " does not exist or cannot be found.";
            }
        }
        #endregion

        #region Methods
        /// <summary>
        /// Translate an object int a specified language.
        /// </summary>
        /// <param name="strIntoLanguage">Language to which to translate the object.</param>
        /// <param name="objObject">Object to translate.</param>
        public static void TranslateWinForm(string strIntoLanguage, Control objObject)
        {
            if (!Utils.IsDesignerMode)
            {
                if (LoadLanguage(strIntoLanguage))
                {
                    RightToLeft eIntoRightToLeft = RightToLeft.No;
                    if (DictionaryLanguages.TryGetValue(strIntoLanguage, out LanguageData objLanguageData))
                    {
                        eIntoRightToLeft = objLanguageData.IsRightToLeftScript ? RightToLeft.Yes : RightToLeft.No;
                    }

                    UpdateControls(objObject, strIntoLanguage, eIntoRightToLeft);
                }
                else if (strIntoLanguage != GlobalOptions.DefaultLanguage)
                    UpdateControls(objObject, GlobalOptions.DefaultLanguage, RightToLeft.No);
            }
        }

        private static bool LoadLanguage(string strLanguage)
        {
            if (strLanguage != GlobalOptions.DefaultLanguage)
            {
                if (!s_DictionaryLanguages.TryGetValue(strLanguage, out LanguageData objNewLanguage))
                {
                    objNewLanguage = new LanguageData(strLanguage);
                    s_DictionaryLanguages.Add(strLanguage, objNewLanguage);
                }
                if (!string.IsNullOrEmpty(objNewLanguage.ErrorMessage))
                {
                    if (!objNewLanguage.ErrorAlreadyShown)
                    {
                        Program.MainForm.ShowMessageBox("Language with code " + strLanguage + " could not be loaded for the following reasons:" + Environment.NewLine + Environment.NewLine + objNewLanguage.ErrorMessage, "Cannot Load Language", MessageBoxButtons.OK, MessageBoxIcon.Error);
                        objNewLanguage.ErrorAlreadyShown = true;
                    }
                    return false;
                }
            }

            return true;
        }

        /// <summary>
        /// Recursive method to translate all of the controls in a Form or UserControl.
        /// </summary>
        /// <param name="strIntoLanguage">Language into which the control should be translated</param>
        /// <param name="objParent">Control container to translate.</param>
        /// <param name="eIntoRightToLeft">Whether <paramref name="strIntoLanguage" /> is a right-to-left language</param>
        private static void UpdateControls(Control objParent, string strIntoLanguage, RightToLeft eIntoRightToLeft)
        {
            if (objParent == null)
                return;

            objParent.RightToLeft = eIntoRightToLeft;

            if (objParent is Form frmForm)
            {
                // Translatable items are identified by having a value in their Tag attribute. The contents of Tag is the string to lookup in the language list.
                // Update the Form itself.
                string strControlTag = frmForm.Tag?.ToString();
                if (!string.IsNullOrEmpty(strControlTag) && !int.TryParse(strControlTag, out int _) && !strControlTag.IsGuid())
                    frmForm.Text = GetString(strControlTag, strIntoLanguage);
                else if (frmForm.Text.StartsWith('['))
                    frmForm.Text = string.Empty;

                // update any menu strip items that have tags
                if (frmForm.MainMenuStrip != null)
                    foreach (ToolStripMenuItem tssItem in frmForm.MainMenuStrip.Items)
                        TranslateToolStripItemsRecursively(tssItem, strIntoLanguage, eIntoRightToLeft);
            }

            // Translatable items are identified by having a value in their Tag attribute. The contents of Tag is the string to lookup in the language list.
            foreach (Control objChild in objParent.Controls)
            {
                try
                {
                    objChild.RightToLeft = eIntoRightToLeft;
                }
                catch (NotSupportedException)
                {
                    if (objChild.GetType() == typeof(WebBrowser)) continue;
                    Utils.BreakIfDebug();
                }

                if (objChild is Label || objChild is Button || objChild is CheckBox)
                {
                    string strControlTag = objChild.Tag?.ToString();
                    if (!string.IsNullOrEmpty(strControlTag) && !int.TryParse(strControlTag, out int _) && !strControlTag.IsGuid())
                        objChild.Text = GetString(strControlTag, strIntoLanguage);
                    else if (objChild.Text.StartsWith('['))
                        objChild.Text = string.Empty;
                }
                else if (objChild is ToolStrip tssStrip)
                {
                    foreach (ToolStripItem tssItem in tssStrip.Items)
                    {
                        TranslateToolStripItemsRecursively(tssItem, strIntoLanguage, eIntoRightToLeft);
                    }
                }
                else if (objChild is ListView lstList)
                {
                    foreach (ColumnHeader objHeader in lstList.Columns)
                    {
                        string strControlTag = objHeader.Tag?.ToString();
                        if (!string.IsNullOrEmpty(strControlTag) && !int.TryParse(strControlTag, out int _) && !strControlTag.IsGuid())
                            objHeader.Text = GetString(strControlTag, strIntoLanguage);
                        else if (objHeader.Text.StartsWith('['))
                            objHeader.Text = string.Empty;
                    }
                }
                else if (objChild is TabControl objTabControl)
                {
                    foreach (TabPage tabPage in objTabControl.TabPages)
                    {
                        string strControlTag = tabPage.Tag?.ToString();
                        if (!string.IsNullOrEmpty(strControlTag) && !int.TryParse(strControlTag, out int _) && !strControlTag.IsGuid())
                            tabPage.Text = GetString(strControlTag, strIntoLanguage);
                        else if (tabPage.Text.StartsWith('['))
                            tabPage.Text = string.Empty;

                        UpdateControls(tabPage, strIntoLanguage, eIntoRightToLeft);
                    }
                }
                else if (objChild is SplitContainer objSplitControl)
                {
                    UpdateControls(objSplitControl.Panel1, strIntoLanguage, eIntoRightToLeft);
                    UpdateControls(objSplitControl.Panel2, strIntoLanguage, eIntoRightToLeft);
                }
                else if (objChild is GroupBox)
                {
                    string strControlTag = objChild.Tag?.ToString();
                    if (!string.IsNullOrEmpty(strControlTag) && !int.TryParse(strControlTag, out int _) && !strControlTag.IsGuid())
                        objChild.Text = GetString(strControlTag, strIntoLanguage);
                    else if (objChild.Text.StartsWith('['))
                        objChild.Text = string.Empty;
                    UpdateControls(objChild, strIntoLanguage, eIntoRightToLeft);
                }
                else if (objChild is Panel)
                {
                    UpdateControls(objChild, strIntoLanguage, eIntoRightToLeft);
                }
                else if (objChild is TreeView treTree)
                {
                    foreach (TreeNode objNode in treTree.Nodes)
                    {
                        if (objNode.Level == 0)
                        {
                            string strControlTag = objNode.Tag?.ToString();
                            if (!string.IsNullOrEmpty(strControlTag) && strControlTag.StartsWith("Node_", StringComparison.Ordinal))
                            {
                                objNode.Text = GetString(strControlTag, strIntoLanguage);
                            }
                            else if (objNode.Text.StartsWith('['))
                                objNode.Text = string.Empty;
                        }
                        else if (objNode.Text.StartsWith('['))
                            objNode.Text = string.Empty;
                    }
                }
                else if (objChild is DataGridView objDataGridView)
                {
                    foreach (DataGridViewTextBoxColumn objColumn in objDataGridView.Columns)
                    {
                        if (objColumn is DataGridViewTextBoxColumnTranslated objTranslatedColumn && !string.IsNullOrWhiteSpace(objTranslatedColumn.TranslationTag))
                        {
                            objColumn.HeaderText = GetString(objTranslatedColumn.TranslationTag, strIntoLanguage);
                        }
                    }
                }
                else if (objChild is ITranslatable translatable)
                {
                    // let custom nodes determine how they want to be translated
                    translatable.Translate();
                }
            }
        }

        /// <summary>
        /// Loads the proper language from the language file for every menu item recursively
        /// </summary>
        /// <param name="tssItem">Given ToolStripItem to translate.</param>
        /// <param name="strIntoLanguage">Language into which the ToolStripItem and all dropdown items should be translated.</param>
        /// <param name="eIntoRightToLeft">Whether <paramref name="strIntoLanguage"/> uses right-to-left script or left-to-right. If left at Inherit, then a loading function will be used to set the value.</param>
        public static void TranslateToolStripItemsRecursively(ToolStripItem tssItem, string strIntoLanguage = "", RightToLeft eIntoRightToLeft = RightToLeft.Inherit)
        {
            if (tssItem == null)
                return;
            if (string.IsNullOrEmpty(strIntoLanguage))
                strIntoLanguage = GlobalOptions.Language;
            if (eIntoRightToLeft == RightToLeft.Inherit)
            {
                if (LoadLanguage(strIntoLanguage) && DictionaryLanguages.TryGetValue(strIntoLanguage, out LanguageData objLanguageData))
                {
                    eIntoRightToLeft = objLanguageData.IsRightToLeftScript ? RightToLeft.Yes : RightToLeft.No;
                }
            }
            tssItem.RightToLeft = eIntoRightToLeft;

            string strControlTag = tssItem.Tag?.ToString();
            if (!string.IsNullOrEmpty(strControlTag) && !int.TryParse(strControlTag, out int _) && !strControlTag.IsGuid())
                tssItem.Text = GetString(strControlTag, strIntoLanguage);
            else if (tssItem.Text.StartsWith('['))
                tssItem.Text = string.Empty;

            if (tssItem is ToolStripDropDownItem tssDropDownItem)
                foreach (ToolStripItem tssDropDownChild in tssDropDownItem.DropDownItems)
                    TranslateToolStripItemsRecursively(tssDropDownChild, strIntoLanguage, eIntoRightToLeft);
        }

        /// <summary>
        /// Overload for standard GetString method, using GlobalOptions.Language as default string, but explicitly defining if an error is returned or not.
        /// </summary>
        /// <param name="strKey">Key to retrieve.</param>
        /// <param name="blnReturnError">Should an error string be returned if the key isn't found?</param>
        /// <returns></returns>
        public static string GetString(string strKey, bool blnReturnError)
        {
            return GetString(strKey, GlobalOptions.Language, blnReturnError);
        }
        /// <summary>
        /// Retrieve a string from the language file.
        /// </summary>
        /// <param name="strKey">Key to retrieve.</param>
        /// <param name="strLanguage">Language from which the string should be retrieved.</param>
        /// <param name="blnReturnError">Should an error string be returned if the key isn't found?</param>
        public static string GetString(string strKey, string strLanguage = "", bool blnReturnError = true)
        {
            if (Utils.IsDesignerMode)
                return strKey;
            if (string.IsNullOrEmpty(strLanguage))
                strLanguage = GlobalOptions.Language;
            string strReturn;
            if (LoadLanguage(strLanguage))
            {
                if (DictionaryLanguages.TryGetValue(strLanguage, out LanguageData objLanguageData))
                {
                    if (objLanguageData.TranslatedStrings.TryGetValue(strKey, out strReturn))
                    {
                        return strReturn;
                    }
                }
            }
            if (s_DictionaryEnglishStrings.TryGetValue(strKey, out strReturn))
            {
                return strReturn;
            }
            return !blnReturnError ? string.Empty : $"{strKey} not found; check language file for string";
        }

        /// <summary>
        /// Processes a compound string that contains both plaintext and references to localized strings
        /// </summary>
        /// <param name="strInput">Input string to process.</param>
        /// <param name="strLanguage">Language into which to translate the compound string.</param>
        /// <param name="blnUseTranslateExtra">Whether to use TranslateExtra() or GetString() for translating localized strings.</param>
        /// <returns></returns>
        public static string ProcessCompoundString(string strInput, string strLanguage = "", bool blnUseTranslateExtra = false)
        {
            if (Utils.IsDesignerMode || string.IsNullOrEmpty(strInput))
                return strInput;
            // Exit out early if we don't have a pair of curly brackets, which is what would signify localized strings
            int intStartPosition = strInput.IndexOf('{');
            if (intStartPosition < 0)
                return strInput;
            int intEndPosition = strInput.LastIndexOf('}');
            if (intEndPosition < 0)
                return strInput;

            // strInput will get split up based on curly brackets and put into this list as a string-bool Tuple.
            // String value in Tuple will be a section of strInput either enclosed in curly brackets or between sets of enclosed curly brackets
            // Bool value in Tuple is a flag for whether the item was enclosed in curly brackets (True) or between sets of enclosed curly brackets (False)
            List<Tuple<string, bool>> lstStringWithCompoundsSplit = new List<Tuple<string, bool>>
            {
                // Start out with part between start of string and the first set of enclosed curly brackets already added to the list
                new Tuple<string, bool>(strInput.Substring(0, intStartPosition), false)
            };

            char[] achrCurlyBrackets = {'{', '}'};
            // Current bracket level. This needs to be tracked so that this method can be performed recursively on curly bracket sets inside of curly bracket sets
            int intBracketLevel = 1;
            // Loop will be jumping to instances of '{' or '}' within strInput until it reaches the last closing curly bracket (at intEndPosition)
            for (int i = strInput.IndexOfAny(achrCurlyBrackets, intStartPosition + 1); i <= intEndPosition; i = strInput.IndexOfAny(achrCurlyBrackets, i + 1))
            {
                char chrLoop = strInput[i];
                switch (chrLoop)
                {
                    case '{':
                    {
                        if (intBracketLevel == 0)
                        {
                            // End of area between sets of curly brackets, push it to lstStringWithCompoundsSplit with Item2 set to False
                            lstStringWithCompoundsSplit.Add(new Tuple<string, bool>(strInput.Substring(intStartPosition + 1, i - 1), false));
                            // Tracks the start of the top-level curly bracket opening to know where to start the substring when this item will be closed by a closing curly bracket
                            intStartPosition = i;
                        }
                        intBracketLevel += 1;
                        break;
                    }
                    case '}':
                    {
                        // Makes sure the function doesn't mess up when there's a closing curly bracket without a matching opening curly bracket
                        if (intBracketLevel > 0)
                        {
                            intBracketLevel -= 1;
                            if (intBracketLevel == 0)
                            {
                                // End of area enclosed by curly brackets, push it to lstStringWithCompoundsSplit with Item2 set to True
                                lstStringWithCompoundsSplit.Add(new Tuple<string, bool>(strInput.Substring(intStartPosition + 1, i - 1), true));
                                // Tracks the start of the area between curly bracket sets to know where to start the substring when the next set of curly brackets is encountered
                                intStartPosition = i;
                            }
                        }

                        break;
                    }
                }
            }

            // End with part between the last set of enclosed curly brackets and the end of the string. This will also catch cases where there are opening curly brackets without matching closing brackets
            lstStringWithCompoundsSplit.Add(new Tuple<string, bool>(strInput.Substring(intEndPosition + 1), false));

            // Start building the return value.
            StringBuilder objReturn = new StringBuilder(strInput.Length);
            foreach (Tuple<string, bool> objLoop in lstStringWithCompoundsSplit)
            {
                string strLoop = objLoop.Item1;
                if (!string.IsNullOrEmpty(strLoop))
                {
                    // Items inside curly brackets need of processing, so do processing on them and append the result to the return value
                    if (objLoop.Item2)
                    {
                        // Inner string is a compound string in and of itself, so recurse this method
                        if (strLoop.IndexOfAny('{', '}') != -1)
                        {
                            strLoop = ProcessCompoundString(strLoop, strLanguage, blnUseTranslateExtra);
                        }
                        // Use more expensive TranslateExtra if flag is set to use that
                        objReturn.Append(blnUseTranslateExtra
                            ? TranslateExtra(strLoop, strLanguage)
                            : GetString(strLoop, strLanguage, false));
                    }
                    // Items between curly bracket sets do not need processing, so just append them to the return value wholesale
                    else
                    {
                        objReturn.Append(strLoop);
                    }
                }
            }

            return objReturn.ToString();
        }

        /// <summary>
        /// Retrieve a string from the language file.
        /// </summary>
        /// <param name="strLanguage">Language whose document should be retrieved.</param>
        public static XmlDocument GetDataDocument(string strLanguage)
        {
            if (LoadLanguage(strLanguage) && DictionaryLanguages.TryGetValue(strLanguage, out LanguageData objLanguageData))
            {
                return objLanguageData.DataDocument;
            }
            return null;
        }

        /// <summary>
        /// Check the Keys in the selected language file against the English version.
        /// </summary>
        /// <param name="strLanguage">Language to check.</param>
        public static void VerifyStrings(string strLanguage)
        {
            ConcurrentBag<string> lstEnglish = new ConcurrentBag<string>();
            ConcurrentBag<string> lstLanguage = new ConcurrentBag<string>();
            Parallel.Invoke(
                () =>
                {
                    // Load the English version.
                    XmlDocument objEnglishDocument = new XmlDocument
                    {
                        XmlResolver=null
                    };
                    string strFilePath = Path.Combine(Utils.GetStartupPath, "lang", GlobalOptions.DefaultLanguage + ".xml");

                    try
                    {
                        using (StreamReader objStreamReader = new StreamReader(strFilePath, Encoding.UTF8, true))
                            using (XmlReader objXmlReader = XmlReader.Create(objStreamReader, new XmlReaderSettings {XmlResolver = null}))
                                objEnglishDocument.Load(objXmlReader);
                    }
                    catch (IOException)
                    {
                        objEnglishDocument = null;
                    }
                    catch (XmlException)
                    {
                        objEnglishDocument = null;
                    }

                    using (XmlNodeList xmlEnglishStringList = objEnglishDocument?.SelectNodes("/chummer/strings/string"))
                    {
                        if (xmlEnglishStringList != null)
                        {
                            foreach (XmlNode objNode in xmlEnglishStringList)
                            {
                                string strKey = objNode["key"]?.InnerText;
                                if (!string.IsNullOrEmpty(strKey))
                                    lstEnglish.Add(strKey);
                            }
                        }
                    }
                },
                () =>
                {
                    // Load the selected language version.
                    XmlDocument objLanguageDocument = new XmlDocument
                    {
                        XmlResolver = null
                    };
                    string strLangPath = Path.Combine(Utils.GetStartupPath, "lang", strLanguage + ".xml");

                    try
                    {
                        using (StreamReader objStreamReader = new StreamReader(strLangPath, Encoding.UTF8, true))
                            using (XmlReader objXmlReader = XmlReader.Create(objStreamReader, new XmlReaderSettings {XmlResolver = null}))
                                objLanguageDocument.Load(objXmlReader);
                    }
                    catch (IOException)
                    {
                        objLanguageDocument = null;
                    }
                    catch (XmlException)
                    {
                        objLanguageDocument = null;
                    }

                    using (XmlNodeList xmlLanguageStringList = objLanguageDocument?.SelectNodes("/chummer/strings/string"))
                    {
                        if (xmlLanguageStringList != null)
                        {
                            foreach (XmlNode objNode in xmlLanguageStringList)
                            {
                                string strKey = objNode["key"]?.InnerText;
                                if (!string.IsNullOrEmpty(strKey))
                                    lstLanguage.Add(strKey);
                            }
                        }
                    }
                }
            );

            StringBuilder objMissingMessage = new StringBuilder();
            StringBuilder objUnusedMessage = new StringBuilder();
            Parallel.Invoke(
                () =>
                {
                    // Check for strings that are in the English file but not in the selected language file.
                    foreach (string strKey in lstEnglish)
                    {
                        if (!lstLanguage.Contains(strKey))
                            objMissingMessage.AppendLine("Missing String: " + strKey);
                    }
                },
                () =>
                {
                    // Check for strings that are not in the English file but are in the selected language file (someone has put in Keys that they shouldn't have which are ignored).
                    foreach (string strKey in lstLanguage)
                    {
                        if (!lstEnglish.Contains(strKey))
                            objUnusedMessage.AppendLine("Unused String: " + strKey);
                    }
                }
            );

            string strMessage = (objMissingMessage + objUnusedMessage.ToString()).TrimEndOnce(Environment.NewLine);
            // Display the message.
            Program.MainForm.ShowMessageBox(!string.IsNullOrEmpty(strMessage) ? strMessage : "Language file is OK.", "Language File Contents", MessageBoxButtons.OK, MessageBoxIcon.Information);
        }

        // List of XPaths to search for extras. Item1 is Document, Item2 is XPath, Item3 is the Name getter, Item4 is the Translate getter
        private static readonly Tuple<string, string, Func<XmlNode, string>, Func<XmlNode, string>>[] s_LstXPathsToSearch =
        {
            new Tuple<string, string, Func<XmlNode, string>, Func<XmlNode, string>>("weapons.xml", "/chummer/categories/category",
                x => x.InnerText, x => x.Attributes?["translate"]?.InnerText),
            new Tuple<string, string, Func<XmlNode, string>, Func<XmlNode, string>>("spells.xml", "/chummer/categories/category",
                x => x.InnerText, x => x.Attributes?["translate"]?.InnerText),
            new Tuple<string, string, Func<XmlNode, string>, Func<XmlNode, string>>("programs.xml", "/chummer/categories/category",
                x => x.InnerText, x => x.Attributes?["translate"]?.InnerText),
            new Tuple<string, string, Func<XmlNode, string>, Func<XmlNode, string>>("skills.xml", "/chummer/skills/skill/specs/spec",
                x => x.InnerText, x => x.Attributes?["translate"]?.InnerText),
            new Tuple<string, string, Func<XmlNode, string>, Func<XmlNode, string>>("skills.xml", "/chummer/knowledgeskills/skill/specs/spec",
                x => x.InnerText, x => x.Attributes?["translate"]?.InnerText),
            new Tuple<string, string, Func<XmlNode, string>, Func<XmlNode, string>>("skills.xml", "/chummer/skillgroups/name",
                x => x.InnerText, x => x.Attributes?["translate"]?.InnerText),
            new Tuple<string, string, Func<XmlNode, string>, Func<XmlNode, string>>("skills.xml", "/chummer/categories/category",
                x => x.InnerText, x => x.Attributes?["translate"]?.InnerText),
            new Tuple<string, string, Func<XmlNode, string>, Func<XmlNode, string>>("licenses.xml", "/chummer/licenses/license",
                x => x.InnerText, x => x.Attributes?["translate"]?.InnerText),
            new Tuple<string, string, Func<XmlNode, string>, Func<XmlNode, string>>("contacts.xml", "/chummer/contacts/contact",
                x => x.InnerText, x => x.Attributes?["translate"]?.InnerText),
            new Tuple<string, string, Func<XmlNode, string>, Func<XmlNode, string>>("contacts.xml", "/chummer/sexes/sex",
                x => x.InnerText, x => x.Attributes?["translate"]?.InnerText),
            new Tuple<string, string, Func<XmlNode, string>, Func<XmlNode, string>>("contacts.xml", "/chummer/ages/age",
                x => x.InnerText, x => x.Attributes?["translate"]?.InnerText),
            new Tuple<string, string, Func<XmlNode, string>, Func<XmlNode, string>>("contacts.xml", "/chummer/personallives/personallife",
                x => x.InnerText, x => x.Attributes?["translate"]?.InnerText),
            new Tuple<string, string, Func<XmlNode, string>, Func<XmlNode, string>>("contacts.xml", "/chummer/types/type",
                x => x.InnerText, x => x.Attributes?["translate"]?.InnerText),
            new Tuple<string, string, Func<XmlNode, string>, Func<XmlNode, string>>("contacts.xml", "/chummer/preferredpayments/preferredpayment",
                x => x.InnerText, x => x.Attributes?["translate"]?.InnerText),
            new Tuple<string, string, Func<XmlNode, string>, Func<XmlNode, string>>("contacts.xml", "/chummer/hobbiesvices/hobbyvice",
                x => x.InnerText, x => x.Attributes?["translate"]?.InnerText),
            new Tuple<string, string, Func<XmlNode, string>, Func<XmlNode, string>>("weapons.xml", "/chummer/weapons/weapon",
                x => x["name"]?.InnerText, x => x["translate"]?.InnerText),
            new Tuple<string, string, Func<XmlNode, string>, Func<XmlNode, string>>("skills.xml", "/chummer/skills/skill",
                x => x["name"]?.InnerText, x => x["translate"]?.InnerText),
            new Tuple<string, string, Func<XmlNode, string>, Func<XmlNode, string>>("mentors.xml", "/chummer/mentors/mentor",
                x => x["name"]?.InnerText, x => x["translate"]?.InnerText),
            new Tuple<string, string, Func<XmlNode, string>, Func<XmlNode, string>>("mentors.xml", "/chummer/mentors/mentor/choices/choice",
                x => x["name"]?.InnerText, x => x["translate"]?.InnerText),
            new Tuple<string, string, Func<XmlNode, string>, Func<XmlNode, string>>("armor.xml", "/chummer/armors/armor",
                x => x["name"]?.InnerText, x => x["translate"]?.InnerText),
            new Tuple<string, string, Func<XmlNode, string>, Func<XmlNode, string>>("armor.xml", "/chummer/mods/mod",
                x => x["name"]?.InnerText, x => x["translate"]?.InnerText),
            new Tuple<string, string, Func<XmlNode, string>, Func<XmlNode, string>>("spells.xml", "/chummer/spells/spell",
                x => x["name"]?.InnerText, x => x["translate"]?.InnerText),
            new Tuple<string, string, Func<XmlNode, string>, Func<XmlNode, string>>("programs.xml", "/chummer/programs/program",
                x => x["name"]?.InnerText, x => x["translate"]?.InnerText),
            new Tuple<string, string, Func<XmlNode, string>, Func<XmlNode, string>>("powers.xml", "/chummer/powers/power",
                x => x["name"]?.InnerText, x => x["translate"]?.InnerText),
            new Tuple<string, string, Func<XmlNode, string>, Func<XmlNode, string>>("metamagic.xml", "/chummer/metamagics/metamagic",
                x => x["name"]?.InnerText, x => x["translate"]?.InnerText),
            new Tuple<string, string, Func<XmlNode, string>, Func<XmlNode, string>>("echoes.xml", "/chummer/echoes/echo",
                x => x["name"]?.InnerText, x => x["translate"]?.InnerText),
            new Tuple<string, string, Func<XmlNode, string>, Func<XmlNode, string>>("metatypes.xml", "/chummer/metatypes/metatype",
                x => x["name"]?.InnerText, x => x["translate"]?.InnerText),
            new Tuple<string, string, Func<XmlNode, string>, Func<XmlNode, string>>("metatypes.xml", "/chummer/metatypes/metatype/metavariants/metavariant",
                x => x["name"]?.InnerText, x => x["translate"]?.InnerText),
            new Tuple<string, string, Func<XmlNode, string>, Func<XmlNode, string>>("cyberware.xml", "/chummer/cyberwares/cyberware",
                x => x["name"]?.InnerText, x => x["translate"]?.InnerText),
            new Tuple<string, string, Func<XmlNode, string>, Func<XmlNode, string>>("critterpowers.xml", "/chummer/powers/power",
                x => x["name"]?.InnerText, x => x["translate"]?.InnerText),
            new Tuple<string, string, Func<XmlNode, string>, Func<XmlNode, string>>("qualities.xml", "/chummer/qualities/quality",
                x => x["name"]?.InnerText, x => x["translate"]?.InnerText),
            new Tuple<string, string, Func<XmlNode, string>, Func<XmlNode, string>>("ranges.xml", "/chummer/ranges/range",
                x => x["name"]?.InnerText, x => x["translate"]?.InnerText),
            new Tuple<string, string, Func<XmlNode, string>, Func<XmlNode, string>>("paragons.xml", "/chummer/mentors/mentor",
                x => x["name"]?.InnerText, x => x["translate"]?.InnerText),
            new Tuple<string, string, Func<XmlNode, string>, Func<XmlNode, string>>("paragons.xml", "/chummer/mentors/mentor/choices/choice",
                x => x["name"]?.InnerText, x => x["translate"]?.InnerText),
        };

        /// <summary>
        /// Attempt to translate any Extra text for an item.
        /// </summary>
        /// <param name="strExtra">Extra string to translate.</param>
        /// <param name="strIntoLanguage">Language into which the string should be translated</param>
        public static string TranslateExtra(string strExtra, string strIntoLanguage = "")
        {
            if (string.IsNullOrEmpty(strExtra))
                return string.Empty;
            if (string.IsNullOrEmpty(strIntoLanguage))
                strIntoLanguage = GlobalOptions.Language;
            string strReturn = string.Empty;

            // Only attempt to translate if we're not using English. Don't attempt to translate an empty string either.
            if (strIntoLanguage != GlobalOptions.DefaultLanguage && !string.IsNullOrWhiteSpace(strExtra))
            {
                // Attempt to translate CharacterAttribute names.
                switch (strExtra)
                {
                    case "BOD":
                        strReturn = GetString("String_AttributeBODShort", strIntoLanguage);
                        break;
                    case "AGI":
                        strReturn = GetString("String_AttributeAGIShort", strIntoLanguage);
                        break;
                    case "REA":
                        strReturn = GetString("String_AttributeREAShort", strIntoLanguage);
                        break;
                    case "STR":
                        strReturn = GetString("String_AttributeSTRShort", strIntoLanguage);
                        break;
                    case "CHA":
                        strReturn = GetString("String_AttributeCHAShort", strIntoLanguage);
                        break;
                    case "INT":
                        strReturn = GetString("String_AttributeINTShort", strIntoLanguage);
                        break;
                    case "LOG":
                        strReturn = GetString("String_AttributeLOGShort", strIntoLanguage);
                        break;
                    case "WIL":
                        strReturn = GetString("String_AttributeWILShort", strIntoLanguage);
                        break;
                    case "EDG":
                        strReturn = GetString("String_AttributeEDGShort", strIntoLanguage);
                        break;
                    case "MAG":
                        strReturn = GetString("String_AttributeMAGShort", strIntoLanguage);
                        break;
                    case "MAGAdept":
                        strReturn = GetString("String_AttributeMAGShort", strIntoLanguage) + GetString("String_Space", strIntoLanguage) + '(' + GetString("String_DescAdept", strIntoLanguage) + ')';
                        break;
                    case "RES":
                        strReturn = GetString("String_AttributeRESShort", strIntoLanguage);
                        break;
                    case "DEP":
                        strReturn = GetString("String_AttributeDEPShort", strIntoLanguage);
                        break;
                    case "Physical":
                        strReturn = GetString("Node_Physical", strIntoLanguage);
                        break;
                    case "Mental":
                        strReturn = GetString("Node_Mental", strIntoLanguage);
                        break;
                    case "Social":
                        strReturn = GetString("Node_Social", strIntoLanguage);
                        break;
                    case "Left":
                        strReturn = GetString("String_Improvement_SideLeft", strIntoLanguage);
                        break;
                    case "Right":
                        strReturn = GetString("String_Improvement_SideRight", strIntoLanguage);
                        break;
                    case "All":
                        strReturn = GetString("String_All", strIntoLanguage);
                        break;
                    case "None":
                        strReturn = GetString("String_None", strIntoLanguage);
                        break;
                    default:
                        string strExtraNoQuotes = strExtra.FastEscape('\"');

                        object strReturnLock = new object();
                        Parallel.For((long) 0, s_LstXPathsToSearch.Length, (i, state) =>
                        {
                            Tuple<string, string, Func<XmlNode, string>, Func<XmlNode, string>> objXPathPair = s_LstXPathsToSearch[i];
<<<<<<< HEAD
                            using (XmlNodeList xmlNodeList = XmlManager.Load(objXPathPair.Item1, new Dictionary<string, bool>(), strIntoLanguage).SelectNodes(objXPathPair.Item2))
=======
                            using (XmlNodeList xmlNodeList = XmlManager.Load(objXPathPair.Item1, strIntoLanguage).SelectNodes(objXPathPair.Item2))
                            {
>>>>>>> 4d997dd7
                                if (xmlNodeList != null)
                                {
                                    foreach (XmlNode objNode in xmlNodeList)
                                    {
                                        if (objXPathPair.Item3(objNode) == strExtraNoQuotes)
                                        {
                                            string strTranslate = objXPathPair.Item4(objNode);
                                            if (!string.IsNullOrEmpty(strTranslate))
                                            {
                                                lock (strReturnLock)
                                                    strReturn = strTranslate;
                                                state.Stop();
                                                break;
                                            }
                                        }
                                    }
                                }
                            }
                        });
                        break;
                }
            }

            // If no translation could be found, just use whatever we were passed.
            if (string.IsNullOrEmpty(strReturn) || strReturn.Contains("not found; check language file for string"))
                strReturn = strExtra;

            return strReturn;
        }

        /// <summary>
        /// Attempt to translate any Extra text for an item from a foreign language to the default one.
        /// </summary>
        /// <param name="strExtra">Extra string to translate.</param>
        /// <param name="strFromLanguage">Language from which the string should be translated</param>
        public static string ReverseTranslateExtra(string strExtra, string strFromLanguage = "")
        {
            if (string.IsNullOrEmpty(strFromLanguage))
                strFromLanguage = GlobalOptions.Language;
            // If no original could be found, just use whatever we were passed.
            string strReturn = strExtra;

            // Only attempt to translate if we're not using English. Don't attempt to translate an empty string either.
            if (strFromLanguage != GlobalOptions.DefaultLanguage && !string.IsNullOrWhiteSpace(strExtra))
            {
                // Attempt to translate CharacterAttribute names.
                if (strExtra == GetString("String_AttributeBODShort", strFromLanguage))
                {
                    return "BOD";
                }

                if (strExtra == GetString("String_AttributeAGIShort", strFromLanguage))
                {
                    return "AGI";
                }

                if (strExtra == GetString("String_AttributeREAShort", strFromLanguage))
                {
                    return "REA";
                }

                if (strExtra == GetString("String_AttributeSTRShort", strFromLanguage))
                {
                    return "STR";
                }

                if (strExtra == GetString("String_AttributeCHAShort", strFromLanguage))
                {
                    return "CHA";
                }

                if (strExtra == GetString("String_AttributeINTShort", strFromLanguage))
                {
                    return "INT";
                }

                if (strExtra == GetString("String_AttributeLOGShort", strFromLanguage))
                {
                    return "LOG";
                }

                if (strExtra == GetString("String_AttributeWILShort", strFromLanguage))
                {
                    return "WIL";
                }

                if (strExtra == GetString("String_AttributeEDGShort", strFromLanguage))
                {
                    return "EDG";
                }

                if(strExtra == GetString("String_AttributeMAGShort", strFromLanguage))
                {
                    return "MAG";
                }

                if (strExtra == GetString("String_AttributeMAGShort", strFromLanguage) + GetString("String_Space", strFromLanguage) + '(' + GetString("String_DescAdept", strFromLanguage) + ')')
                {
                    return "MAGAdept";
                }

                if (strExtra == GetString("String_AttributeRESShort", strFromLanguage))
                {
                    return "RES";
                }

                if (strExtra == GetString("String_AttributeDEPShort", strFromLanguage))
                {
                    return "DEP";
                }

                if (strExtra == GetString("Node_Physical", strFromLanguage))
                {
                    return "Physical";
                }

                if (strExtra == GetString("Node_Mental", strFromLanguage))
                {
                    return "Mental";
                }

                if (strExtra == GetString("Node_Social", strFromLanguage))
                {
                    return "Social";
                }

                if (strExtra == GetString("String_Improvement_SideLeft", strFromLanguage))
                {
                    return "Left";
                }

                if (strExtra == GetString("String_Improvement_SideRight", strFromLanguage))
                {
                    return "Right";
                }

                if (strExtra == GetString("String_All", strFromLanguage))
                {
                    return "All";
                }

                if (strExtra == GetString("String_None", strFromLanguage))
                {
                    return "None";
                }

                string strExtraNoQuotes = strExtra.FastEscape('\"');

                object strReturnLock = new object();
                Parallel.For((long) 0, s_LstXPathsToSearch.Length, (i, state) =>
                {
                    Tuple<string, string, Func<XmlNode, string>, Func<XmlNode, string>> objXPathPair = s_LstXPathsToSearch[i];
<<<<<<< HEAD
                    using (XmlNodeList xmlNodeList = XmlManager.Load(objXPathPair.Item1, new Dictionary<string, bool>(), strFromLanguage).SelectNodes(objXPathPair.Item2))
=======
                    using (XmlNodeList xmlNodeList = XmlManager.Load(objXPathPair.Item1, strFromLanguage).SelectNodes(objXPathPair.Item2))
                    {
>>>>>>> 4d997dd7
                        if (xmlNodeList != null)
                        {
                            foreach (XmlNode xmlNode in xmlNodeList)
                            {
                                if (objXPathPair.Item4(xmlNode) == strExtraNoQuotes)
                                {
                                    string strOriginal = objXPathPair.Item3(xmlNode);
                                    if (!string.IsNullOrEmpty(strOriginal))
                                    {
                                        lock (strReturnLock)
                                            strReturn = strOriginal;
                                        state.Stop();
                                        break;
                                    }
                                }
                            }
                        }
                    }
                });
            }

            return strReturn;
        }
        #endregion
    }

    public class LanguageData
    {
        public bool IsRightToLeftScript { get; }
        public IDictionary<string, string> TranslatedStrings { get; } = new Dictionary<string, string>();
        public XmlDocument DataDocument { get; } = new XmlDocument { XmlResolver = null };
        public string ErrorMessage { get; } = string.Empty;
        public bool ErrorAlreadyShown { get; set; }

        public LanguageData(string strLanguage)
        {
            string strFilePath = Path.Combine(Utils.GetStartupPath, "lang", strLanguage + ".xml");
            if (File.Exists(strFilePath))
            {
                XmlDocument objLanguageDocument = new XmlDocument
                {
                    XmlResolver = null
                };
                try
                {
                    string strExtraMessage = string.Empty;
                    try
                    {
                        using (StreamReader objStreamReader = new StreamReader(strFilePath, Encoding.UTF8, true))
                            using (XmlReader objXmlReader = XmlReader.Create(objStreamReader, new XmlReaderSettings {XmlResolver = null}))
                                objLanguageDocument.Load(objXmlReader);
                    }
                    catch (IOException ex)
                    {
                        objLanguageDocument = null;
                        strExtraMessage += ex.ToString();
                    }
                    catch (XmlException ex)
                    {
                        objLanguageDocument = null;
                        strExtraMessage += ex.ToString();
                    }

                    if (objLanguageDocument != null)
                    {
                        IsRightToLeftScript = objLanguageDocument.SelectSingleNode("/chummer/righttoleft")?.InnerText == bool.TrueString;
                        using (XmlNodeList xmlStringList = objLanguageDocument.SelectNodes("/chummer/strings/string"))
                        {
                            if (xmlStringList?.Count > 0)
                            {
                                foreach (XmlNode objNode in xmlStringList)
                                {
                                    // Look for the English version of the found string. If it has been found, replace the English contents with the contents from this file.
                                    // If the string was not found, then someone has inserted a Key that should not exist and is ignored.
                                    string strKey = objNode["key"]?.InnerText;
                                    string strText = objNode["text"]?.InnerText;
                                    if (!string.IsNullOrEmpty(strKey) && !string.IsNullOrEmpty(strText))
                                    {
                                        if (TranslatedStrings.ContainsKey(strKey))
                                            TranslatedStrings[strKey] = strText.Replace("\\n\\r", Environment.NewLine).Replace("\\n", Environment.NewLine);
                                        else
                                            TranslatedStrings.Add(strKey, strText.Replace("\\n\\r", Environment.NewLine).Replace("\\n", Environment.NewLine));
                                    }
                                }
                            }
                            else
                            {
                                ErrorMessage += "Failed to load the strings file " + strLanguage + ".xml into an XmlDocument: " + strExtraMessage + "." + Environment.NewLine;
                            }
                        }
                    }
                    else
                    {
                        ErrorMessage += "Failed to load the strings file " + strLanguage + ".xml into an XmlDocument: " + strExtraMessage + "." + Environment.NewLine;
                    }
                }
                catch (Exception ex)
                {
                    ErrorMessage += "Encountered the following the exception while loading " + strLanguage + ".xml into an XmlDocument: " + ex + "." + Environment.NewLine;
                }
            }
            else
            {
                ErrorMessage += "Could not find the strings file " + strLanguage + ".xml." + Environment.NewLine;
            }

            // Check to see if the data translation file for the selected language exists.
            string strDataPath = Path.Combine(Utils.GetStartupPath, "lang", strLanguage + "_data.xml");
            if (File.Exists(strDataPath))
            {
                try
                {
                    try
                    {
                        using (StreamReader objStreamReader = new StreamReader(strDataPath, Encoding.UTF8, true))
                            using (XmlReader objXmlReader = XmlReader.Create(objStreamReader, new XmlReaderSettings {XmlResolver = null}))
                                DataDocument.Load(objXmlReader);
                    }
                    catch (IOException ex)
                    {
                        DataDocument = null;
                        ErrorMessage += "Failed to load the data file " + strLanguage + "_data.xml into an XmlDocument: " + ex + "." + Environment.NewLine;
                    }
                    catch (XmlException ex)
                    {
                        DataDocument = null;
                        ErrorMessage += "Failed to load the data file " + strLanguage + "_data.xml into an XmlDocument: " + ex + "." + Environment.NewLine;
                    }
                }
                catch (Exception ex)
                {
                    DataDocument = null;
                    ErrorMessage += "Encountered the following the exception while loading " + strLanguage + "_data.xml into an XmlDocument: " + ex + "." + Environment.NewLine;
                }
            }
            else
            {
                ErrorMessage += "Could not find the data file " + strLanguage + "_data.xml." + Environment.NewLine;
            }
        }
    }
}<|MERGE_RESOLUTION|>--- conflicted
+++ resolved
@@ -739,12 +739,8 @@
                         Parallel.For((long) 0, s_LstXPathsToSearch.Length, (i, state) =>
                         {
                             Tuple<string, string, Func<XmlNode, string>, Func<XmlNode, string>> objXPathPair = s_LstXPathsToSearch[i];
-<<<<<<< HEAD
                             using (XmlNodeList xmlNodeList = XmlManager.Load(objXPathPair.Item1, new Dictionary<string, bool>(), strIntoLanguage).SelectNodes(objXPathPair.Item2))
-=======
-                            using (XmlNodeList xmlNodeList = XmlManager.Load(objXPathPair.Item1, strIntoLanguage).SelectNodes(objXPathPair.Item2))
                             {
->>>>>>> 4d997dd7
                                 if (xmlNodeList != null)
                                 {
                                     foreach (XmlNode objNode in xmlNodeList)
@@ -897,12 +893,8 @@
                 Parallel.For((long) 0, s_LstXPathsToSearch.Length, (i, state) =>
                 {
                     Tuple<string, string, Func<XmlNode, string>, Func<XmlNode, string>> objXPathPair = s_LstXPathsToSearch[i];
-<<<<<<< HEAD
                     using (XmlNodeList xmlNodeList = XmlManager.Load(objXPathPair.Item1, new Dictionary<string, bool>(), strFromLanguage).SelectNodes(objXPathPair.Item2))
-=======
-                    using (XmlNodeList xmlNodeList = XmlManager.Load(objXPathPair.Item1, strFromLanguage).SelectNodes(objXPathPair.Item2))
-                    {
->>>>>>> 4d997dd7
+                    {
                         if (xmlNodeList != null)
                         {
                             foreach (XmlNode xmlNode in xmlNodeList)
