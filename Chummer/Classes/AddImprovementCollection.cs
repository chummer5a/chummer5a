--- conflicted
+++ resolved
@@ -1695,11 +1695,7 @@
                     intRating = ImprovementManager.ValueToInt(_objCharacter, strTemp, _intRating);
                 decimal decQty = 1.0m;
                 if (xmlGearNode["quantity"] != null)
-<<<<<<< HEAD
                     decQty = Convert.ToDecimal(xmlGearNode["quantity"].InnerText, GlobalOptions.Instance.InvariantCultureInfo);
-=======
-                    decQty = Convert.ToDecimal(xmlGearNode["quantity"].InnerText, GlobalOptions.InvariantCultureInfo);
->>>>>>> ddac5312
 
                 // Create the new piece of Gear.
                 List<Weapon> lstWeapons = new List<Weapon>();
@@ -5907,23 +5903,7 @@
                         if (!setAllowed.Any(l => strSpiritName == l) && setAllowed.Count != 0) continue;
                         lstSpirits.Add(new ListItem(strSpiritName,
                             xmlSpirit["translate"]?.InnerText ?? strSpiritName));
-                    }
-<<<<<<< HEAD
-=======
-
-            if (strCritterCategory != string.Empty)
-            {
-                using (XmlNodeList xmlSpirits = XmlManager.Load("critters.xml").SelectNodes($"/chummer/critters/critter[category = \"{strCritterCategory}\"]"))
-                    if (xmlSpirits?.Count > 0)
-                        foreach (XmlNode xmlSpirit in xmlSpirits)
-                        {
-                            string strSpiritName = xmlSpirit["name"]?.InnerText;
-                            if (!setAllowed.Any(l => strSpiritName == l) && setAllowed.Count != 0) continue;
-                            lstSpirits.Add(new ListItem(strSpiritName,
-                                xmlSpirit["translate"]?.InnerText ?? strSpiritName));
-                        }
-            }
->>>>>>> ddac5312
+            }
 
 			frmSelectItem frmSelect = new frmSelectItem { GeneralItems = lstSpirits };
             frmSelect.ShowDialog();
@@ -6036,17 +6016,6 @@
             Log.Info("knowledgeskillkarmacost = " + bonusNode.OuterXml);
             Log.Info("Calling CreateImprovement");
             CreateImprovement(bonusNode["name"]?.InnerText, _objImprovementSource, SourceName, Improvement.ImprovementType.KnowledgeSkillKarmaCost, _strUnique,
-                ImprovementManager.ValueToInt(_objCharacter, bonusNode["val"]?.InnerText, _intRating),
-                1, ImprovementManager.ValueToInt(_objCharacter, bonusNode["min"]?.InnerText, _intRating), ImprovementManager.ValueToInt(_objCharacter, bonusNode["max"]?.InnerText, _intRating),
-                0, 0, string.Empty, false, string.Empty, bonusNode["condition"]?.InnerText ?? string.Empty);
-        }
-
-        public void knowledgeskillkarmacostmin(XmlNode bonusNode)
-        {
-            Log.Info("knowledgeskillkarmacostmin");
-            Log.Info("knowledgeskillkarmacostmin = " + bonusNode.OuterXml);
-            Log.Info("Calling CreateImprovement");
-            CreateImprovement(string.Empty, _objImprovementSource, SourceName, Improvement.ImprovementType.KnowledgeSkillKarmaCostMinimum, _strUnique,
                 ImprovementManager.ValueToInt(_objCharacter, bonusNode["val"]?.InnerText, _intRating),
                 1, ImprovementManager.ValueToInt(_objCharacter, bonusNode["min"]?.InnerText, _intRating), ImprovementManager.ValueToInt(_objCharacter, bonusNode["max"]?.InnerText, _intRating),
                 0, 0, string.Empty, false, string.Empty, bonusNode["condition"]?.InnerText ?? string.Empty);
@@ -6292,6 +6261,17 @@
                 0, 0, string.Empty, false, string.Empty, bonusNode["condition"]?.InnerText ?? string.Empty);
         }
 
+        public void knowledgeskillkarmacostmin(XmlNode bonusNode)
+        {
+            Log.Info("knowledgeskillkarmacostmin");
+            Log.Info("knowledgeskillkarmacostmin = " + bonusNode.OuterXml);
+            Log.Info("Calling CreateImprovement");
+            CreateImprovement(string.Empty, _objImprovementSource, SourceName, Improvement.ImprovementType.KnowledgeSkillKarmaCostMinimum, _strUnique,
+                ImprovementManager.ValueToInt(_objCharacter, bonusNode["val"]?.InnerText, _intRating),
+                1, ImprovementManager.ValueToInt(_objCharacter, bonusNode["min"]?.InnerText, _intRating), ImprovementManager.ValueToInt(_objCharacter, bonusNode["max"]?.InnerText, _intRating),
+                0, 0, string.Empty, false, string.Empty, bonusNode["condition"]?.InnerText ?? string.Empty);
+        }
+
         public void knowledgeskillkarmacostmultiplier(XmlNode bonusNode)
         {
             Log.Info("knowledgeskillkarmacostmultiplier");
@@ -6693,10 +6673,7 @@
                 int intRating = Convert.ToInt32(child.Attributes["grade"]?.InnerText ?? "-1");
                 CreateImprovement(child.InnerText, _objImprovementSource, SourceName, Improvement.ImprovementType.MetamagicLimit, _strUnique, 0, intRating);
             }
-<<<<<<< HEAD
             
-=======
-
         }
 
         public void disablequality(XmlNode bonusNode)
@@ -6707,7 +6684,6 @@
         public void freequality(XmlNode bonusNode)
         {
             CreateImprovement(bonusNode.InnerText, _objImprovementSource, SourceName, Improvement.ImprovementType.FreeQuality, _strUnique);
->>>>>>> ddac5312
         }
 #pragma warning restore IDE1006 // Naming Styles
         #endregion
