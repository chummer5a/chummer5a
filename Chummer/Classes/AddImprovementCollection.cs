/*  This file is part of Chummer5a.
 *
 *  Chummer5a is free software: you can redistribute it and/or modify
 *  it under the terms of the GNU General Public License as published by
 *  the Free Software Foundation, either version 3 of the License, or
 *  (at your option) any later version.
 *
 *  Chummer5a is distributed in the hope that it will be useful,
 *  but WITHOUT ANY WARRANTY; without even the implied warranty of
 *  MERCHANTABILITY or FITNESS FOR A PARTICULAR PURPOSE.  See the
 *  GNU General Public License for more details.
 *
 *  You should have received a copy of the GNU General Public License
 *  along with Chummer5a.  If not, see <http://www.gnu.org/licenses/>.
 *
 *  You can obtain the full source code for Chummer5a at
 *  https://github.com/chummer5a/chummer5a
 */
using System;
using System.Collections.Generic;
using System.Linq;
using System.Text;
using System.Windows.Forms;
using System.Xml;
using System.Xml.XPath;
using Chummer.Backend.Attributes;
using Chummer.Backend.Equipment;
using Chummer.Backend.Skills;
using NLog;

// ReSharper disable InconsistentNaming

namespace Chummer.Classes
{
    public class AddImprovementCollection
    {
        private Logger Log = NLog.LogManager.GetCurrentClassLogger();
        private readonly Character _objCharacter;

        public AddImprovementCollection(Character character, Improvement.ImprovementSource objImprovementSource, string sourceName, string strUnique, string forcedValue, string limitSelection, string selectedValue, bool blnConcatSelectedValue, string strFriendlyName, int intRating)
        {
            _objCharacter = character;
            _objImprovementSource = objImprovementSource;
            SourceName = sourceName;
            _strUnique = strUnique;
            ForcedValue = forcedValue;
            LimitSelection = limitSelection;
            SelectedValue = selectedValue;
            _blnConcatSelectedValue = blnConcatSelectedValue;
            _strFriendlyName = strFriendlyName;
            _intRating = intRating;
        }

        public string SourceName { get; set; }
        public string ForcedValue { get; set; }
        public string LimitSelection { get; set; }
        public string SelectedValue { get; set; }
        public string SelectedTarget { get; set; } = string.Empty;

        private readonly Improvement.ImprovementSource _objImprovementSource;
        private readonly string _strUnique;
        private readonly bool _blnConcatSelectedValue;
        private readonly string _strFriendlyName;
        private readonly int _intRating;

        private void CreateImprovement(string strImprovedName, Improvement.ImprovementSource objImprovementSource,
            string strSourceName, Improvement.ImprovementType objImprovementType, string strUnique,
            int intValue = 0, int intRating = 1, int intMinimum = 0, int intMaximum = 0, int intAugmented = 0,
            int intAugmentedMaximum = 0, string strExclude = "", bool blnAddToRating = false, string strTarget = "", string strCondition = "")
        {
            ImprovementManager.CreateImprovement(_objCharacter, strImprovedName, objImprovementSource,
                strSourceName, objImprovementType, strUnique,
                intValue, intRating, intMinimum, intMaximum, intAugmented,
                intAugmentedMaximum, strExclude, blnAddToRating, strTarget, strCondition);
        }

        private void CreateImprovement(string selectedValue, Improvement.ImprovementType improvementType)
        {
            if (string.IsNullOrEmpty(SelectedValue))
                SelectedValue = selectedValue;
            else
                SelectedValue += ", " + selectedValue;
            if (_blnConcatSelectedValue)
                SourceName += " (" + selectedValue + ')';
            Log.Info("_strSelectedValue = " + selectedValue);
            Log.Info("SourceName = " + SourceName);

            Log.Info("Calling CreateImprovement");
            CreateImprovement(selectedValue, _objImprovementSource, SourceName, improvementType, _strUnique);
        }

        #region Improvement Methods
#pragma warning disable IDE1006 // Naming Styles
        public void qualitylevel(XmlNode bonusNode)
        {
            /*
            //List of qualities to work with
            Guid[] all =
            {
                new Guid("9ac85feb-ae1e-4996-8514-3570d411e1d5"), //national
                new Guid("d9479e5c-d44a-45b9-8fb4-d1e08a9487b2"), //dirty criminal
                new Guid("318d2edd-833b-48c5-a3e1-343bf03848a5"), //Limited
                new Guid("e00623e1-54b0-4a91-b234-3c7e141deef4") //Corp
            };
            */

            //Add to list
            //retrive list
            //sort list
            //find active instance
            //if active = list[top]
            //    return
            //else
            //    remove active
            //  add list[top]
            //    set list[top] active
        }

        // Dummy Method for SelectText
        public void selecttext(XmlNode bonusNode)
        {
            Log.Info("selecttext: " + SelectedValue);
        }

        public void surprise(XmlNode bonusNode)
        {
            Log.Info("surprise");
            CreateImprovement(string.Empty, _objImprovementSource, SourceName, Improvement.ImprovementType.Surprise, _strUnique,
                ImprovementManager.ValueToInt(_objCharacter, bonusNode.InnerText, _intRating));
        }

        public void spellresistance(XmlNode bonusNode)
        {
            Log.Info("spellresistance");
            CreateImprovement(string.Empty, _objImprovementSource, SourceName, Improvement.ImprovementType.SpellResistance, _strUnique,
                ImprovementManager.ValueToInt(_objCharacter, bonusNode.InnerText, _intRating));
        }

        public void mentalmanipulationresist(XmlNode bonusNode)
        {
            Log.Info("mentalmanipulationresist");
            CreateImprovement(string.Empty, _objImprovementSource, SourceName, Improvement.ImprovementType.MentalManipulationResist, _strUnique,
                ImprovementManager.ValueToInt(_objCharacter, bonusNode.InnerText, _intRating));
        }

        public void physicalmanipulationresist(XmlNode bonusNode)
        {
            Log.Info("physicalmanipulationresist");
            CreateImprovement(string.Empty, _objImprovementSource, SourceName, Improvement.ImprovementType.PhysicalManipulationResist, _strUnique,
                ImprovementManager.ValueToInt(_objCharacter, bonusNode.InnerText, _intRating));
        }

        public void manaillusionresist(XmlNode bonusNode)
        {
            Log.Info("manaillusionresist");
            CreateImprovement(string.Empty, _objImprovementSource, SourceName, Improvement.ImprovementType.ManaIllusionResist, _strUnique,
                ImprovementManager.ValueToInt(_objCharacter, bonusNode.InnerText, _intRating));
        }

        public void physicalillusionresist(XmlNode bonusNode)
        {
            Log.Info("physicalillusionresist");
            CreateImprovement(string.Empty, _objImprovementSource, SourceName, Improvement.ImprovementType.PhysicalIllusionResist, _strUnique,
                ImprovementManager.ValueToInt(_objCharacter, bonusNode.InnerText, _intRating));
        }

        public void detectionspellresist(XmlNode bonusNode)
        {
            Log.Info("detectionspellresist");
            CreateImprovement(string.Empty, _objImprovementSource, SourceName, Improvement.ImprovementType.DetectionSpellResist, _strUnique,
                ImprovementManager.ValueToInt(_objCharacter, bonusNode.InnerText, _intRating));
        }

        public void directmanaspellresist(XmlNode bonusNode)
        {
            Log.Info("directmanaspellresist");
            CreateImprovement(string.Empty, _objImprovementSource, SourceName, Improvement.ImprovementType.DirectManaSpellResist, _strUnique,
                ImprovementManager.ValueToInt(_objCharacter, bonusNode.InnerText, _intRating));
        }

        public void directphysicalspellresist(XmlNode bonusNode)
        {
            Log.Info("directphysicalspellresist");
            CreateImprovement(string.Empty, _objImprovementSource, SourceName, Improvement.ImprovementType.DirectPhysicalSpellResist, _strUnique,
                ImprovementManager.ValueToInt(_objCharacter, bonusNode.InnerText, _intRating));
        }

        public void decreasebodresist(XmlNode bonusNode)
        {
            Log.Info("decreasebodresist");
            CreateImprovement(string.Empty, _objImprovementSource, SourceName, Improvement.ImprovementType.DecreaseBODResist, _strUnique,
                ImprovementManager.ValueToInt(_objCharacter, bonusNode.InnerText, _intRating));
        }

        public void decreaseagiresist(XmlNode bonusNode)
        {
            Log.Info("decreaseagiresist");
            CreateImprovement(string.Empty, _objImprovementSource, SourceName, Improvement.ImprovementType.DecreaseAGIResist, _strUnique,
                ImprovementManager.ValueToInt(_objCharacter, bonusNode.InnerText, _intRating));
        }

        public void decreaserearesist(XmlNode bonusNode)
        {
            Log.Info("decreaserearesist");
            CreateImprovement(string.Empty, _objImprovementSource, SourceName, Improvement.ImprovementType.DecreaseREAResist, _strUnique,
                ImprovementManager.ValueToInt(_objCharacter, bonusNode.InnerText, _intRating));
        }

        public void decreasestrresist(XmlNode bonusNode)
        {
            Log.Info("decreasestrresist");
            CreateImprovement(string.Empty, _objImprovementSource, SourceName, Improvement.ImprovementType.DecreaseSTRResist, _strUnique,
                ImprovementManager.ValueToInt(_objCharacter, bonusNode.InnerText, _intRating));
        }

        public void decreasecharesist(XmlNode bonusNode)
        {
            Log.Info("decreasecharesist");
            CreateImprovement(string.Empty, _objImprovementSource, SourceName, Improvement.ImprovementType.DecreaseCHAResist, _strUnique,
                ImprovementManager.ValueToInt(_objCharacter, bonusNode.InnerText, _intRating));
        }

        public void decreaseintresist(XmlNode bonusNode)
        {
            Log.Info("decreaseintresist");
            CreateImprovement(string.Empty, _objImprovementSource, SourceName, Improvement.ImprovementType.DecreaseINTResist, _strUnique,
                ImprovementManager.ValueToInt(_objCharacter, bonusNode.InnerText, _intRating));
        }

        public void decreaselogresist(XmlNode bonusNode)
        {
            Log.Info("decreaselogresist");
            CreateImprovement(string.Empty, _objImprovementSource, SourceName, Improvement.ImprovementType.DecreaseLOGResist, _strUnique,
                ImprovementManager.ValueToInt(_objCharacter, bonusNode.InnerText, _intRating));
        }

        public void decreasewilresist(XmlNode bonusNode)
        {
            Log.Info("decreasewilresist");
            CreateImprovement(string.Empty, _objImprovementSource, SourceName, Improvement.ImprovementType.DecreaseWILResist, _strUnique,
                ImprovementManager.ValueToInt(_objCharacter, bonusNode.InnerText, _intRating));
        }

        public void enableattribute(XmlNode bonusNode)
        {
            Log.Info("enableattribute");
            switch (bonusNode["name"]?.InnerText)
            {
                case "MAG":
                    Log.Info("Calling CreateImprovement for MAG");
                    CreateImprovement("MAG", _objImprovementSource, SourceName, Improvement.ImprovementType.Attribute,
                        "enableattribute", 0, 0);
                    _objCharacter.MAGEnabled = true;
                    break;
                case "RES":
                    Log.Info("Calling CreateImprovement for RES");
                    CreateImprovement("RES", _objImprovementSource, SourceName, Improvement.ImprovementType.Attribute,
                        "enableattribute", 0, 0);
                    _objCharacter.RESEnabled = true;
                    break;
                case "DEP":
                    Log.Info("Calling CreateImprovement for DEP");
                    CreateImprovement("DEP", _objImprovementSource, SourceName, Improvement.ImprovementType.Attribute,
                        "enableattribute", 0, 0);
                    _objCharacter.DEPEnabled = true;
                    break;
            }
        }

        // Add an Attribute Replacement.
        public void replaceattributes(XmlNode bonusNode)
        {
            using (XmlNodeList objXmlAttributes = bonusNode.SelectNodes("replaceattribute"))
                if (objXmlAttributes != null)
                    foreach (XmlNode objXmlAttribute in objXmlAttributes)
                    {
                        Log.Info("replaceattribute");
                        Log.Info("replaceattribute = " + bonusNode.OuterXml);
                        // Record the improvement.
                        int intMin = 0;
                        int intMax = 0;
                        int intAug = 0;
                        int intAugMax = 0;
                        string strAttribute = string.Empty;

                        // Extract the modifiers.


                        if (!objXmlAttribute.TryGetStringFieldQuickly("name", ref strAttribute))
                        {
                            Utils.BreakIfDebug();
                        }
                        else
                        {
                            objXmlAttribute.TryGetInt32FieldQuickly("min", ref intMin);
                            objXmlAttribute.TryGetInt32FieldQuickly("max", ref intMax);
                            objXmlAttribute.TryGetInt32FieldQuickly("val", ref intAug);
                            objXmlAttribute.TryGetInt32FieldQuickly("aug", ref intAugMax);

                            Log.Info("Calling CreateImprovement");
                            CreateImprovement(strAttribute, _objImprovementSource, SourceName,
                                Improvement.ImprovementType.ReplaceAttribute,
                                _strUnique, 0, 1, intMin, intMax, intAug, intAugMax);
                        }
                    }
        }

        // Enable a special tab.
        public void enabletab(XmlNode bonusNode)
        {
            Log.Info("enabletab");
            using (XmlNodeList xmlEnableList = bonusNode.SelectNodes("name"))
                if (xmlEnableList?.Count > 0)
                    foreach (XmlNode xmlEnable in xmlEnableList)
                    {
                        switch (xmlEnable.InnerText)
                        {
                            case "magician":
                                _objCharacter.MagicianEnabled = true;
                                Log.Info("magician");
                                CreateImprovement("Magician", _objImprovementSource, SourceName, Improvement.ImprovementType.SpecialTab,
                                    "enabletab", 0, 0);
                                break;
                            case "adept":
                                _objCharacter.AdeptEnabled = true;
                                Log.Info("adept");
                                CreateImprovement("Adept", _objImprovementSource, SourceName, Improvement.ImprovementType.SpecialTab,
                                    "enabletab",
                                    0, 0);
                                break;
                            case "technomancer":
                                _objCharacter.TechnomancerEnabled = true;
                                Log.Info("technomancer");
                                CreateImprovement("Technomancer", _objImprovementSource, SourceName, Improvement.ImprovementType.SpecialTab,
                                    "enabletab", 0, 0);
                                break;
                            case "advanced programs":
                                _objCharacter.AdvancedProgramsEnabled = true;
                                Log.Info("advanced programs");
                                CreateImprovement("Advanced Programs", _objImprovementSource, SourceName, Improvement.ImprovementType.SpecialTab,
                                    "enabletab", 0, 0);
                                break;
                            case "critter":
                                _objCharacter.CritterEnabled = true;
                                Log.Info("critter");
                                CreateImprovement("Critter", _objImprovementSource, SourceName, Improvement.ImprovementType.SpecialTab,
                                    "enabletab", 0, 0);
                                break;
                        }
                    }
        }

        // Disable a  tab.
        public void disabletab(XmlNode bonusNode)
        {
            Log.Info("disabletab");
            using (XmlNodeList xmlDisableList = bonusNode.SelectNodes("name"))
                if (xmlDisableList?.Count > 0)
                    foreach (XmlNode xmlDisable in xmlDisableList)
                    {
                        switch (xmlDisable.InnerText)
                        {
                            case "cyberware":
                                _objCharacter.CyberwareDisabled = true;
                                Log.Info("cyberware");
                                CreateImprovement("Cyberware", _objImprovementSource, SourceName, Improvement.ImprovementType.SpecialTab,
                                    "disabletab", 0, 0);
                                break;
                            case "initiation":
                                _objCharacter.InitiationForceDisabled = true;
                                Log.Info("cyberware");
                                CreateImprovement("Initiation", _objImprovementSource, SourceName, Improvement.ImprovementType.SpecialTab,
                                    "disabletab", 0, 0);
                                break;
                        }
                    }
        }

        // Select Restricted (select Restricted items for Fake Licenses).
        public void selectrestricted(XmlNode bonusNode)
        {
            Log.Info("selectrestricted");
            if (!string.IsNullOrEmpty(ForcedValue))
            {
                SelectedValue = ForcedValue;
            }
            else
            {
                frmSelectItem frmPickItem = new frmSelectItem
                {
                    Character = _objCharacter
                };
                if (!string.IsNullOrEmpty(ForcedValue))
                    frmPickItem.ForceItem = ForcedValue;

                frmPickItem.AllowAutoSelect = !string.IsNullOrEmpty(ForcedValue);
                frmPickItem.ShowDialog();

                // Make sure the dialogue window was not canceled.
                if (frmPickItem.DialogResult == DialogResult.Cancel)
                {
                    throw new AbortedException();
                }

                SelectedValue = frmPickItem.SelectedName;
            }

            if (_blnConcatSelectedValue)
                SourceName += LanguageManager.GetString("String_Space", GlobalOptions.Language) + '(' + SelectedValue + ')';

            Log.Info("_strSelectedValue = " + SelectedValue);
            Log.Info("SourceName = " + SourceName);

            // Create the Improvement.
            Log.Info("Calling CreateImprovement");
            CreateImprovement(SelectedValue, _objImprovementSource, SourceName,
                Improvement.ImprovementType.Restricted, _strUnique);
        }

        public void selecttradition(XmlNode bonusNode)
        {
            Log.Info("selecttradition");
            if (!string.IsNullOrEmpty(ForcedValue))
            {
                SelectedValue = ForcedValue;
            }
            else
            {
                // Populate the Magician Traditions list.
                XPathNavigator xmlTraditionsBaseChummerNode =
                    XmlManager.Load("traditions.xml").GetFastNavigator().SelectSingleNode("/chummer");
                List<ListItem> lstTraditions = new List<ListItem>();
                if (xmlTraditionsBaseChummerNode != null)
                {
                    foreach (XPathNavigator xmlTradition in xmlTraditionsBaseChummerNode.Select(
                        "traditions/tradition[" + _objCharacter.Options.BookXPath() + "]"))
                    {
                        string strName = xmlTradition.SelectSingleNode("name")?.Value;
                        if (!string.IsNullOrEmpty(strName))
                            lstTraditions.Add(new ListItem(xmlTradition.SelectSingleNode("id")?.Value ?? strName,
                                xmlTradition.SelectSingleNode("translate")?.Value ?? strName));
                    }
                }

                if (lstTraditions.Count > 1)
                {
                    lstTraditions.Sort(CompareListItems.CompareNames);
                }

                frmSelectItem frmPickItem = new frmSelectItem
                {
                    DropdownItems = lstTraditions,
                    SelectedItem = _objCharacter.MagicTradition.SourceIDString,
                    AllowAutoSelect = false
                };
                frmPickItem.ShowDialog();

                // Make sure the dialogue window was not canceled.
                if (frmPickItem.DialogResult == DialogResult.Cancel)
                {
                    throw new AbortedException();
                }

                SelectedValue = frmPickItem.SelectedName;
            }

            if (_blnConcatSelectedValue) SourceName += LanguageManager.GetString("String_Space", GlobalOptions.Language) + '(' + SelectedValue + ')';
            Log.Info("_strSelectedValue = " + SelectedValue);
            Log.Info("SourceName = " + SourceName);

            // Create the Improvement.
            Log.Info("Calling CreateImprovement");
            CreateImprovement(SelectedValue, _objImprovementSource, SourceName, Improvement.ImprovementType.Tradition,
                _strUnique);
        }

        public void cyberseeker(XmlNode bonusNode)
        {
            //Check if valid attrib
            string strBonusNodeText = bonusNode.InnerText;
            if (strBonusNodeText == "BOX" || AttributeSection.AttributeStrings.Any(x => x == strBonusNodeText))
            {
                CreateImprovement(strBonusNodeText, _objImprovementSource, SourceName, Improvement.ImprovementType.Seeker, _strUnique, 0, 0);
            }
            else
            {
                Utils.BreakIfDebug();
            }
        }

        public void blockskillgroupdefaulting(XmlNode bonusNode)
        {
            Log.Info("blockskillgroupdefaulting");
            string strExclude = string.Empty;
            if (bonusNode.Attributes?["excludecategory"] != null)
                strExclude = bonusNode.Attributes["excludecategory"].InnerText;

            frmSelectSkillGroup frmPickSkillGroup = new frmSelectSkillGroup
            {
                Description = !string.IsNullOrEmpty(_strFriendlyName)
                    ? string.Format(LanguageManager.GetString("String_Improvement_SelectSkillGroupName", GlobalOptions.Language), _strFriendlyName)
                    : LanguageManager.GetString("String_Improvement_SelectSkillGroup", GlobalOptions.Language)
            };

            Log.Info("_strForcedValue = " + ForcedValue);
            Log.Info("_strLimitSelection = " + LimitSelection);

            if (!string.IsNullOrEmpty(ForcedValue))
            {
                frmPickSkillGroup.OnlyGroup = ForcedValue;
                frmPickSkillGroup.Opacity = 0;
            }

            if (!string.IsNullOrEmpty(strExclude))
                frmPickSkillGroup.ExcludeCategory = strExclude;

            frmPickSkillGroup.ShowDialog();

            // Make sure the dialogue window was not canceled.
            if (frmPickSkillGroup.DialogResult == DialogResult.Cancel)
            {
                throw new AbortedException();
            }

            SelectedValue = frmPickSkillGroup.SelectedSkillGroup;

            Log.Info("_strSelectedValue = " + SelectedValue);
            Log.Info("SourceName = " + SourceName);
            Log.Info("Calling CreateImprovement");
            CreateImprovement(SelectedValue, _objImprovementSource, SourceName,
                Improvement.ImprovementType.BlockSkillDefault, _strUnique, 0, 0, 0, 1, 0, 0, strExclude);
        }

        public void allowskilldefaulting(XmlNode bonusNode)
        {
            Log.Info("allowskilldefaulting");
            Log.Info("allowskilldefaulting = " + bonusNode.OuterXml);
            Log.Info("Calling CreateImprovement");
            // Expected values are either a Skill Name or an empty string. 
            CreateImprovement(bonusNode.InnerText, _objImprovementSource, SourceName,
                Improvement.ImprovementType.AllowSkillDefault, _strUnique);
        }

        // Select a Skill.
        public void selectskill(XmlNode bonusNode)
        {
            //TODO this don't work
            Log.Info("selectskill");
            if (ForcedValue == "+2 to a Combat Skill")
                ForcedValue = string.Empty;

            Log.Info("_strSelectedValue = " + SelectedValue);
            Log.Info("_strForcedValue = " + ForcedValue);

            bool blnIsKnowledgeSkill = false;
            string strSelectedSkill = ImprovementManager.DoSelectSkill(bonusNode, _objCharacter, _intRating, _strFriendlyName, ref blnIsKnowledgeSkill);

            bool blnAddToRating = bonusNode["applytorating"]?.InnerText == bool.TrueString;

            SelectedValue = strSelectedSkill;
            if (_blnConcatSelectedValue)
                SourceName += LanguageManager.GetString("String_Space", GlobalOptions.Language) + '(' + SelectedValue + ')';

            Log.Info("_strSelectedValue = " + SelectedValue);
            Log.Info("SourceName = " + SourceName);

            string strVal = bonusNode["val"]?.InnerText;
            string strMax = bonusNode["max"]?.InnerText;
            bool blnDisableSpec = bonusNode.InnerXml.Contains("disablespecializationeffects");
            bool blnAllowUpgrade = !bonusNode.InnerXml.Contains("disableupgrades");
            // Find the selected Skill.
            if (blnIsKnowledgeSkill)
            {
                if (_objCharacter.SkillsSection.KnowledgeSkills.Any(k => k.Name == strSelectedSkill))
                {
                    foreach (KnowledgeSkill k in _objCharacter.SkillsSection.KnowledgeSkills)
                    {
                        if (k.Name != strSelectedSkill)
                            continue;
                        // We've found the selected Skill.
                        if (!string.IsNullOrEmpty(strVal))
                        {
                            Log.Info("Calling CreateImprovement");
                            CreateImprovement(k.Name, _objImprovementSource, SourceName,
                                Improvement.ImprovementType.Skill,
                                _strUnique,
                                ImprovementManager.ValueToInt(_objCharacter, strVal, _intRating), 1, 0, 0, 0, 0, string.Empty,
                                blnAddToRating);
                        }

                        if (blnDisableSpec)
                        {
                            Log.Info("Calling CreateImprovement");
                            CreateImprovement(k.Name, _objImprovementSource, SourceName,
                                Improvement.ImprovementType.DisableSpecializationEffects,
                                _strUnique);
                        }

                        if (!string.IsNullOrEmpty(strMax))
                        {
                            Log.Info("Calling CreateImprovement");
                            CreateImprovement(k.Name, _objImprovementSource, SourceName,
                                Improvement.ImprovementType.Skill,
                                _strUnique,
                                0, 1, 0, ImprovementManager.ValueToInt(_objCharacter, strMax, _intRating), 0, 0, string.Empty,
                                blnAddToRating);
                        }
                    }
                }
                else
                {
                    KnowledgeSkill k = new KnowledgeSkill(_objCharacter, strSelectedSkill, blnAllowUpgrade);
                    _objCharacter.SkillsSection.KnowledgeSkills.Add(k);
                    // We've found the selected Skill.
                    if (!string.IsNullOrEmpty(strVal))
                    {
                        Log.Info("Calling CreateImprovement");
                        CreateImprovement(k.Name, _objImprovementSource, SourceName,
                            Improvement.ImprovementType.Skill,
                            _strUnique,
                            ImprovementManager.ValueToInt(_objCharacter, strVal, _intRating), 1, 0, 0, 0, 0, string.Empty,
                            blnAddToRating);
                    }

                    if (blnDisableSpec)
                    {
                        Log.Info("Calling CreateImprovement");
                        CreateImprovement(k.Name, _objImprovementSource, SourceName,
                            Improvement.ImprovementType.DisableSpecializationEffects,
                            _strUnique);
                    }

                    if (!string.IsNullOrEmpty(strMax))
                    {
                        Log.Info("Calling CreateImprovement");
                        CreateImprovement(k.Name, _objImprovementSource, SourceName,
                            Improvement.ImprovementType.Skill,
                            _strUnique,
                            0, 1, 0, ImprovementManager.ValueToInt(_objCharacter, strMax, _intRating), 0, 0, string.Empty,
                            blnAddToRating);
                    }
                }
            }
            else if (strSelectedSkill.Contains("Exotic Melee Weapon") ||
                     strSelectedSkill.Contains("Exotic Ranged Weapon") ||
                     strSelectedSkill.Contains("Pilot Exotic Vehicle"))
            {
                foreach (Skill objLoopSkill in _objCharacter.SkillsSection.Skills.Where(s => s.IsExoticSkill))
                {
                    ExoticSkill objSkill = (ExoticSkill) objLoopSkill;
                    if ($"{objSkill.Name} ({objSkill.Specific})" != strSelectedSkill)
                        continue;
                    // We've found the selected Skill.
                    if (!string.IsNullOrEmpty(strVal))
                    {
                        Log.Info("Calling CreateImprovement");
                        CreateImprovement($"{objSkill.Name} ({objSkill.Specific})", _objImprovementSource,
                            SourceName,
                            Improvement.ImprovementType.Skill, _strUnique,
                            ImprovementManager.ValueToInt(_objCharacter, strVal, _intRating), 1,
                            0, 0, 0, 0, string.Empty, blnAddToRating);
                    }

                    if (blnDisableSpec)
                    {
                        Log.Info("Calling CreateImprovement");
                        CreateImprovement($"{objSkill.Name} ({objSkill.Specific})", _objImprovementSource,
                            SourceName,
                            Improvement.ImprovementType.DisableSpecializationEffects,
                            _strUnique);
                    }

                    if (!string.IsNullOrEmpty(strMax))
                    {
                        Log.Info("Calling CreateImprovement");
                        CreateImprovement($"{objSkill.Name} ({objSkill.Specific})", _objImprovementSource,
                            SourceName,
                            Improvement.ImprovementType.Skill, _strUnique, 0, 1, 0,
                            ImprovementManager.ValueToInt(_objCharacter, strMax, _intRating), 0, 0, string.Empty,
                            blnAddToRating);
                    }
                }
            }
            else
            {
                foreach (Skill objSkill in _objCharacter.SkillsSection.Skills)
                {
                    if (objSkill.Name != strSelectedSkill)
                        continue;
                    // We've found the selected Skill.
                    if (!string.IsNullOrEmpty(strVal))
                    {
                        Log.Info("Calling CreateImprovement");
                        CreateImprovement(objSkill.Name, _objImprovementSource, SourceName,
                            Improvement.ImprovementType.Skill,
                            _strUnique,
                            ImprovementManager.ValueToInt(_objCharacter, strVal, _intRating), 1, 0, 0, 0, 0,
                            string.Empty,
                            blnAddToRating);
                    }

                    if (blnDisableSpec)
                    {
                        Log.Info("Calling CreateImprovement");
                        CreateImprovement(objSkill.Name, _objImprovementSource, SourceName,
                            Improvement.ImprovementType.DisableSpecializationEffects,
                            _strUnique);
                    }

                    if (!string.IsNullOrEmpty(strMax))
                    {
                        Log.Info("Calling CreateImprovement");
                        CreateImprovement(objSkill.Name, _objImprovementSource, SourceName,
                            Improvement.ImprovementType.Skill,
                            _strUnique,
                            0, 1, 0, ImprovementManager.ValueToInt(_objCharacter, strMax, _intRating), 0, 0, string.Empty,
                            blnAddToRating);
                    }
                }
            }
        }

        // Select a Skill Group.
        public void selectskillgroup(XmlNode bonusNode)
        {
            Log.Info("selectskillgroup");
            string strExclude = string.Empty;
            if (bonusNode.Attributes?["excludecategory"] != null)
                strExclude = bonusNode.Attributes["excludecategory"].InnerText;

            frmSelectSkillGroup frmPickSkillGroup = new frmSelectSkillGroup
            {
                Description = !string.IsNullOrEmpty(_strFriendlyName)
                    ? string.Format(LanguageManager.GetString("String_Improvement_SelectSkillGroupName", GlobalOptions.Language), _strFriendlyName)
                    : LanguageManager.GetString("String_Improvement_SelectSkillGroup", GlobalOptions.Language)
            };

            Log.Info("_strForcedValue = " + ForcedValue);
            Log.Info("_strLimitSelection = " + LimitSelection);

            if (!string.IsNullOrEmpty(ForcedValue))
            {
                frmPickSkillGroup.OnlyGroup = ForcedValue;
                frmPickSkillGroup.Opacity = 0;
            }

            if (!string.IsNullOrEmpty(strExclude))
                frmPickSkillGroup.ExcludeCategory = strExclude;

            frmPickSkillGroup.ShowDialog();

            // Make sure the dialogue window was not canceled.
            if (frmPickSkillGroup.DialogResult == DialogResult.Cancel)
            {
                throw new AbortedException();
            }

            bool blnAddToRating = bonusNode["applytorating"]?.InnerText == bool.TrueString;

            SelectedValue = frmPickSkillGroup.SelectedSkillGroup;

            Log.Info("_strSelectedValue = " + SelectedValue);
            Log.Info("SourceName = " + SourceName);

            string strBonus = bonusNode["bonus"]?.InnerText;
            if (!string.IsNullOrEmpty(strBonus))
            {
                Log.Info("Calling CreateImprovement");
                CreateImprovement(SelectedValue, _objImprovementSource, SourceName, Improvement.ImprovementType.SkillGroup,
                    _strUnique, ImprovementManager.ValueToInt(_objCharacter, strBonus, _intRating), 1, 0, 0, 0, 0, strExclude,
                    blnAddToRating);
            }
            else
            {
                Log.Info("Calling CreateImprovement");
                CreateImprovement(SelectedValue, _objImprovementSource, SourceName, Improvement.ImprovementType.SkillGroup,
                    _strUnique, 0, 0, 0, 1, 0, 0, strExclude,
                    blnAddToRating);
            }
        }

        public void selectattributes(XmlNode bonusNode)
        {
            List<string> selectedValues = new List<string>();
            using (XmlNodeList xmlSelectAttributeList = bonusNode.SelectNodes("selectattribute"))
                if (xmlSelectAttributeList != null)
                    foreach (XmlNode objXmlAttribute in xmlSelectAttributeList)
                    {
                        Log.Info("selectattribute");

                        Log.Info("selectattribute = " + objXmlAttribute.OuterXml);

                        List<string> lstAbbrevs = new List<string>();
                        XmlNodeList xmlAttributeList = objXmlAttribute.SelectNodes("attribute");
                        if (xmlAttributeList?.Count > 0)
                        {
                            foreach (XmlNode objSubNode in xmlAttributeList)
                                lstAbbrevs.Add(objSubNode.InnerText);
                        }
                        else
                        {
                            lstAbbrevs.AddRange(AttributeSection.AttributeStrings);
                            xmlAttributeList = objXmlAttribute.SelectNodes("excludeattribute");
                            if (xmlAttributeList?.Count > 0)
                            {
                                foreach (XmlNode objSubNode in xmlAttributeList)
                                    lstAbbrevs.Remove(objSubNode.InnerText);
                            }
                        }

                        lstAbbrevs.Remove("ESS");
                        if (!_objCharacter.MAGEnabled)
                        {
                            lstAbbrevs.Remove("MAG");
                            lstAbbrevs.Remove("MAGAdept");
                        }
                        else if (!_objCharacter.IsMysticAdept || !_objCharacter.Options.MysAdeptSecondMAGAttribute)
                            lstAbbrevs.Remove("MAGAdept");

                        if (!_objCharacter.RESEnabled)
                            lstAbbrevs.Remove("RES");
                        if (!_objCharacter.DEPEnabled)
                            lstAbbrevs.Remove("DEP");

                        Log.Info("_strForcedValue = " + ForcedValue);
                        Log.Info("_strLimitSelection = " + LimitSelection);

                        // Check to see if there is only one possible selection because of _strLimitSelection.
                        if (!string.IsNullOrEmpty(ForcedValue))
                            LimitSelection = ForcedValue;

                        if (!string.IsNullOrEmpty(LimitSelection))
                        {
                            lstAbbrevs.RemoveAll(x => x != LimitSelection);
                        }

                        // Display the Select Attribute window and record which Skill was selected.
                        frmSelectAttribute frmPickAttribute = new frmSelectAttribute(lstAbbrevs.ToArray())
                        {
                            Description = !string.IsNullOrEmpty(_strFriendlyName)
                                ? string.Format(LanguageManager.GetString("String_Improvement_SelectAttributeNamed", GlobalOptions.Language), _strFriendlyName)
                                : LanguageManager.GetString("String_Improvement_SelectAttribute", GlobalOptions.Language)
                        };

                        frmPickAttribute.ShowDialog();

                        // Make sure the dialogue window was not canceled.
                        if (frmPickAttribute.DialogResult == DialogResult.Cancel)
                        {
                            throw new AbortedException();
                        }
                        selectedValues.Add(frmPickAttribute.SelectedAttribute);

                        Log.Info("_strSelectedValue = " + frmPickAttribute.SelectedAttribute);
                        Log.Info("SourceName = " + SourceName);

                        // Record the improvement.
                        int intMin = 0;
                        int intAug = 0;
                        int intMax = 0;
                        int intAugMax = 0;

                        // Extract the modifiers.
                        string strTemp = objXmlAttribute["min"]?.InnerText;
                        if (!string.IsNullOrEmpty(strTemp))
                            int.TryParse(strTemp, out intMin);
                        strTemp = objXmlAttribute["val"]?.InnerText;
                        if (!string.IsNullOrEmpty(strTemp))
                            int.TryParse(strTemp, out intAug);
                        strTemp = objXmlAttribute["max"]?.InnerText;
                        if (!string.IsNullOrEmpty(strTemp))
                            int.TryParse(strTemp, out intMax);
                        strTemp = objXmlAttribute["aug"]?.InnerText;
                        if (!string.IsNullOrEmpty(strTemp))
                            int.TryParse(strTemp, out intAugMax);

                        string strAttribute = frmPickAttribute.SelectedAttribute;

                        if (objXmlAttribute["affectbase"] != null)
                            strAttribute += "Base";

                        Log.Info("Calling CreateImprovement");
                        CreateImprovement(strAttribute, _objImprovementSource, SourceName, Improvement.ImprovementType.Attribute,
                            _strUnique,
                            0, 1, intMin, intMax, intAug, intAugMax);
                    }
            StringBuilder sBld = new StringBuilder();
            foreach (string s in AttributeSection.AttributeStrings)
            {
                int i = selectedValues.Count(c => c == s);
                if (i > 0)
                {
                    if (sBld.Length > 0)
                    {
                        sBld.Append(", ");
                    }
                    sBld.Append($"{s} ({i})");
                }
            }

            SelectedValue = sBld.ToString();
            if (_blnConcatSelectedValue)
                SourceName += LanguageManager.GetString("String_Space", GlobalOptions.Language) + '(' + SelectedValue + ')';
        }

        // Select an CharacterAttribute.
        public void selectattribute(XmlNode bonusNode)
        {
            Log.Info("selectattribute");

            List<string> lstAbbrevs = new List<string>();
            XmlNodeList xmlAttributeList = bonusNode.SelectNodes("attribute");
            if (xmlAttributeList?.Count > 0)
            {
                foreach (XmlNode objSubNode in xmlAttributeList)
                    lstAbbrevs.Add(objSubNode.InnerText);
            }
            else
            {
                lstAbbrevs.AddRange(AttributeSection.AttributeStrings);
                xmlAttributeList = bonusNode.SelectNodes("excludeattribute");
                if (xmlAttributeList?.Count > 0)
                {
                    foreach (XmlNode objSubNode in xmlAttributeList)
                        lstAbbrevs.Remove(objSubNode.InnerText);
                }
            }

            lstAbbrevs.Remove("ESS");
            if (!_objCharacter.MAGEnabled)
            {
                lstAbbrevs.Remove("MAG");
                lstAbbrevs.Remove("MAGAdept");
            }
            else if (!_objCharacter.IsMysticAdept || !_objCharacter.Options.MysAdeptSecondMAGAttribute)
                lstAbbrevs.Remove("MAGAdept");

            if (!_objCharacter.RESEnabled)
                lstAbbrevs.Remove("RES");
            if (!_objCharacter.DEPEnabled)
                lstAbbrevs.Remove("DEP");

            Log.Info("_strForcedValue = " + ForcedValue);
            Log.Info("_strLimitSelection = " + LimitSelection);

            // Check to see if there is only one possible selection because of _strLimitSelection.
            if (!string.IsNullOrEmpty(ForcedValue))
                LimitSelection = ForcedValue;

            if (!string.IsNullOrEmpty(LimitSelection))
            {
                lstAbbrevs.RemoveAll(x => x != LimitSelection);
            }

            // Display the Select Attribute window and record which Skill was selected.
            frmSelectAttribute frmPickAttribute = new frmSelectAttribute(lstAbbrevs.ToArray())
            {
                Description = !string.IsNullOrEmpty(_strFriendlyName)
                    ? string.Format(LanguageManager.GetString("String_Improvement_SelectAttributeNamed", GlobalOptions.Language), _strFriendlyName)
                    : LanguageManager.GetString("String_Improvement_SelectAttribute", GlobalOptions.Language)
            };

            Log.Info("selectattribute = " + bonusNode.OuterXml);

            frmPickAttribute.ShowDialog();

            // Make sure the dialogue window was not canceled.
            if (frmPickAttribute.DialogResult == DialogResult.Cancel)
            {
                throw new AbortedException();
            }

            SelectedValue = frmPickAttribute.SelectedAttribute;
            if (_blnConcatSelectedValue)
                SourceName += LanguageManager.GetString("String_Space", GlobalOptions.Language) + '(' + SelectedValue + ')';

            Log.Info("_strSelectedValue = " + SelectedValue);
            Log.Info("SourceName = " + SourceName);

            // Record the improvement.
            int intMin = 0;
            int intAug = 0;
            int intMax = 0;
            int intAugMax = 0;

            // Extract the modifiers.
            string strTemp = bonusNode["min"]?.InnerXml;
            if (!string.IsNullOrEmpty(strTemp))
                intMin = ImprovementManager.ValueToInt(_objCharacter, strTemp, _intRating);
            strTemp = bonusNode["val"]?.InnerXml;
            if (!string.IsNullOrEmpty(strTemp))
                intAug = ImprovementManager.ValueToInt(_objCharacter, strTemp, _intRating);
            strTemp = bonusNode["max"]?.InnerXml;
            if (!string.IsNullOrEmpty(strTemp))
                intMax = ImprovementManager.ValueToInt(_objCharacter, strTemp, _intRating);
            strTemp = bonusNode["aug"]?.InnerXml;
            if (!string.IsNullOrEmpty(strTemp))
                intAugMax = ImprovementManager.ValueToInt(_objCharacter, strTemp, _intRating);

            string strAttribute = frmPickAttribute.SelectedAttribute;

            if (bonusNode["affectbase"] != null)
                strAttribute += "Base";

            Log.Info("Calling CreateImprovement");
            CreateImprovement(strAttribute, _objImprovementSource, SourceName, Improvement.ImprovementType.Attribute,
                _strUnique,
                0, 1, intMin, intMax, intAug, intAugMax);
        }

        // Select a Limit.
        public void selectlimit(XmlNode bonusNode)
        {
            Log.Info("selectlimit");

            Log.Info("selectlimit = " + bonusNode.OuterXml);

            List<string> strLimits = new List<string>();
            XmlNodeList xmlDefinedLimits = bonusNode.SelectNodes("limit");
            if (xmlDefinedLimits != null && xmlDefinedLimits.Count > 0)
            {
                foreach (XmlNode objXmlAttribute in xmlDefinedLimits)
                    strLimits.Add(objXmlAttribute.InnerText);
            }
            else
            {
                strLimits.Add("Physical");
                strLimits.Add("Mental");
                strLimits.Add("Social");
            }

            XmlNodeList xmlExcludeLimits = bonusNode.SelectNodes("excludelimit");
            if (xmlExcludeLimits != null && xmlExcludeLimits.Count > 0)
            {
                foreach (XmlNode objXmlAttribute in xmlExcludeLimits)
                {
                    strLimits.Remove(objXmlAttribute.InnerText);
                }
            }

            // Check to see if there is only one possible selection because of _strLimitSelection.
            if (!string.IsNullOrEmpty(ForcedValue))
                LimitSelection = ForcedValue;

            Log.Info("_strForcedValue = " + ForcedValue);
            Log.Info("_strLimitSelection = " + LimitSelection);

            if (!string.IsNullOrEmpty(LimitSelection))
            {
                strLimits.RemoveAll(x => x != LimitSelection);
            }

            // Display the Select Limit window and record which Limit was selected.
            frmSelectLimit frmPickLimit = new frmSelectLimit(strLimits.ToArray())
            {
                Description = !string.IsNullOrEmpty(_strFriendlyName)
                    ? string.Format(LanguageManager.GetString("String_Improvement_SelectLimitNamed", GlobalOptions.Language), _strFriendlyName)
                    : LanguageManager.GetString("String_Improvement_SelectLimit", GlobalOptions.Language)
            };

            frmPickLimit.ShowDialog();

            // Make sure the dialogue window was not canceled.
            if (frmPickLimit.DialogResult == DialogResult.Cancel)
            {
                throw new AbortedException();
            }

            // Record the improvement.
            int intMin = 0;
            int intAug = 0;
            int intMax = 0;
            int intAugMax = 0;

            // Extract the modifiers.
            string strTemp = bonusNode["min"]?.InnerXml;
            if (!string.IsNullOrEmpty(strTemp))
                intMin = ImprovementManager.ValueToInt(_objCharacter, strTemp, _intRating);
            strTemp = bonusNode["val"]?.InnerXml;
            if (!string.IsNullOrEmpty(strTemp))
                intAug = ImprovementManager.ValueToInt(_objCharacter, strTemp, _intRating);
            strTemp = bonusNode["max"]?.InnerXml;
            if (!string.IsNullOrEmpty(strTemp))
                intMax = ImprovementManager.ValueToInt(_objCharacter, strTemp, _intRating);
            strTemp = bonusNode["aug"]?.InnerXml;
            if (!string.IsNullOrEmpty(strTemp))
                intAugMax = ImprovementManager.ValueToInt(_objCharacter, strTemp, _intRating);

            string strLimit = frmPickLimit.SelectedLimit;

            Log.Info("_strSelectedValue = " + SelectedValue);
            Log.Info("SourceName = " + SourceName);

            // string strBonus = bonusNode["value"].InnerText;
            int intBonus = intAug;
            Improvement.ImprovementType eType;

            switch (strLimit)
            {
                case "Mental":
                    {
                        eType = Improvement.ImprovementType.MentalLimit;
                        break;
                    }
                case "Social":
                    {
                        eType = Improvement.ImprovementType.SocialLimit;
                        break;
                    }
                case "Physical":
                    {
                        eType = Improvement.ImprovementType.SocialLimit;
                        break;
                    }
                default:
                    throw new AbortedException();
            }

            SelectedValue = frmPickLimit.SelectedDisplayLimit;
            if (_blnConcatSelectedValue)
                SourceName += LanguageManager.GetString("String_Space", GlobalOptions.Language) + '(' + SelectedValue + ')';

            if (bonusNode["affectbase"] != null)
                strLimit += "Base";

            Log.Info("Calling CreateImprovement");
            CreateImprovement(strLimit, _objImprovementSource, SourceName, eType, _strUnique, intBonus, 0, intMin,
                intMax,
                intAug, intAugMax);
        }

        // Select an CharacterAttribute to use instead of the default on a skill.
        public void swapskillattribute(XmlNode bonusNode)
        {
            Log.Info("swapskillattribute");

            List<string> lstAbbrevs = new List<string>();
            XmlNodeList xmlAttributeList = bonusNode.SelectNodes("attribute");
            if (xmlAttributeList?.Count > 0)
            {
                foreach (XmlNode objSubNode in xmlAttributeList)
                    lstAbbrevs.Add(objSubNode.InnerText);
            }
            else
            {
                lstAbbrevs.AddRange(AttributeSection.AttributeStrings);
                xmlAttributeList = bonusNode.SelectNodes("excludeattribute");
                if (xmlAttributeList?.Count > 0)
                {
                    foreach (XmlNode objSubNode in xmlAttributeList)
                        lstAbbrevs.Remove(objSubNode.InnerText);
                }
            }

            lstAbbrevs.Remove("ESS");
            if (!_objCharacter.MAGEnabled)
            {
                lstAbbrevs.Remove("MAG");
                lstAbbrevs.Remove("MAGAdept");
            }
            else if (!_objCharacter.IsMysticAdept || !_objCharacter.Options.MysAdeptSecondMAGAttribute)
                lstAbbrevs.Remove("MAGAdept");

            if (!_objCharacter.RESEnabled)
                lstAbbrevs.Remove("RES");
            if (!_objCharacter.DEPEnabled)
                lstAbbrevs.Remove("DEP");

            if (lstAbbrevs.Count == 1)
                LimitSelection = lstAbbrevs[0];

            Log.Info("swapskillattribute = " + bonusNode.OuterXml);

            // Check to see if there is only one possible selection because of _strLimitSelection.
            if (!string.IsNullOrEmpty(ForcedValue))
                LimitSelection = ForcedValue;

            Log.Info("_strForcedValue = " + ForcedValue);
            Log.Info("_strLimitSelection = " + LimitSelection);

            if (!string.IsNullOrEmpty(LimitSelection))
            {
                SelectedValue = LimitSelection;
            }
            else
            {
                // Display the Select Attribute window and record which Skill was selected.
                frmSelectAttribute frmPickAttribute = new frmSelectAttribute(lstAbbrevs.ToArray())
                {
                    Description = !string.IsNullOrEmpty(_strFriendlyName)
                        ? string.Format(LanguageManager.GetString("String_Improvement_SelectAttributeNamed", GlobalOptions.Language), _strFriendlyName)
                        : LanguageManager.GetString("String_Improvement_SelectAttribute", GlobalOptions.Language)
                };

                frmPickAttribute.ShowDialog();

                // Make sure the dialogue window was not canceled.
                if (frmPickAttribute.DialogResult == DialogResult.Cancel)
                {
                    throw new AbortedException();
                }

                SelectedValue = frmPickAttribute.SelectedAttribute;

                if (_blnConcatSelectedValue)
                    SourceName += LanguageManager.GetString("String_Space", GlobalOptions.Language) + '(' + SelectedValue + ')';
            }

            string strLimitToSkill = bonusNode.SelectSingleNode("limittoskill")?.InnerText;
            if (!string.IsNullOrEmpty(strLimitToSkill))
            {
                SelectedTarget = strLimitToSkill;
            }
            else
            {
                // Display the Select Attribute window and record which Skill was selected.
                frmSelectSkill frmPickSkill = new frmSelectSkill(_objCharacter);
                frmPickSkill.Description = !string.IsNullOrEmpty(_strFriendlyName)
                    ? string.Format(LanguageManager.GetString("String_Improvement_SelectSkillNamed", GlobalOptions.Language), _strFriendlyName)
                    : LanguageManager.GetString("String_Improvement_SelectSkill", GlobalOptions.Language);

                string strTemp = bonusNode.SelectSingleNode("skillgroup")?.InnerText;
                if (!string.IsNullOrEmpty(strTemp))
                    frmPickSkill.OnlySkillGroup = strTemp;
                else
                {
                    XmlNode xmlSkillCategories = bonusNode.SelectSingleNode("skillcategories");
                    if (xmlSkillCategories != null)
                        frmPickSkill.LimitToCategories = xmlSkillCategories;
                    else
                    {
                        strTemp = bonusNode.SelectSingleNode("skillcategory")?.InnerText;
                        if (!string.IsNullOrEmpty(strTemp))
                            frmPickSkill.OnlyCategory = strTemp;
                        else
                        {
                            strTemp = bonusNode.SelectSingleNode("excludecategory")?.InnerText;
                            if (!string.IsNullOrEmpty(strTemp))
                                frmPickSkill.ExcludeCategory = strTemp;
                            else
                            {
                                strTemp = bonusNode.SelectSingleNode("limittoattribute")?.InnerText;
                                if (!string.IsNullOrEmpty(strTemp))
                                    frmPickSkill.LinkedAttribute = strTemp;
                            }
                        }
                    }
                }

                frmPickSkill.ShowDialog();

                // Make sure the dialogue window was not canceled.
                if (frmPickSkill.DialogResult == DialogResult.Cancel)
                {
                    throw new AbortedException();
                }

                SelectedTarget = frmPickSkill.SelectedSkill;

                if (_blnConcatSelectedValue)
                    SourceName += " (" + SelectedTarget + ')';
            }

            Log.Info("_strSelectedValue = " + SelectedValue);
            Log.Info("SourceName = " + SourceName);

            Log.Info("Calling CreateImprovement");
            CreateImprovement(SelectedValue, _objImprovementSource, SourceName, Improvement.ImprovementType.SwapSkillAttribute, _strUnique,
                0, 1, 0, 0, 0, 0, string.Empty, false, SelectedTarget);
        }

        // Select an CharacterAttribute to use instead of the default on a skill.
        public void swapskillspecattribute(XmlNode bonusNode)
        {
            Log.Info("swapskillspecattribute");

            List<string> lstAbbrevs = new List<string>();
            XmlNodeList xmlAttributeList = bonusNode.SelectNodes("attribute");
            if (xmlAttributeList?.Count > 0)
            {
                foreach (XmlNode objSubNode in xmlAttributeList)
                    lstAbbrevs.Add(objSubNode.InnerText);
            }
            else
            {
                lstAbbrevs.AddRange(AttributeSection.AttributeStrings);
                xmlAttributeList = bonusNode.SelectNodes("excludeattribute");
                if (xmlAttributeList?.Count > 0)
                {
                    foreach (XmlNode objSubNode in xmlAttributeList)
                        lstAbbrevs.Remove(objSubNode.InnerText);
                }
            }

            lstAbbrevs.Remove("ESS");
            if (!_objCharacter.MAGEnabled)
            {
                lstAbbrevs.Remove("MAG");
                lstAbbrevs.Remove("MAGAdept");
            }
            else if (!_objCharacter.IsMysticAdept || !_objCharacter.Options.MysAdeptSecondMAGAttribute)
                lstAbbrevs.Remove("MAGAdept");

            if (!_objCharacter.RESEnabled)
                lstAbbrevs.Remove("RES");
            if (!_objCharacter.DEPEnabled)
                lstAbbrevs.Remove("DEP");

            if (lstAbbrevs.Count == 1)
                LimitSelection = lstAbbrevs[0];

            Log.Info("swapskillspecattribute = " + bonusNode.OuterXml);

            // Check to see if there is only one possible selection because of _strLimitSelection.
            if (!string.IsNullOrEmpty(ForcedValue))
                LimitSelection = ForcedValue;

            Log.Info("_strForcedValue = " + ForcedValue);
            Log.Info("_strLimitSelection = " + LimitSelection);

            if (!string.IsNullOrEmpty(LimitSelection))
            {
                SelectedValue = LimitSelection;
            }
            else
            {
                // Display the Select Attribute window and record which Skill was selected.
                frmSelectAttribute frmPickAttribute = new frmSelectAttribute(lstAbbrevs.ToArray())
                {
                    Description = !string.IsNullOrEmpty(_strFriendlyName)
                        ? string.Format(LanguageManager.GetString("String_Improvement_SelectAttributeNamed", GlobalOptions.Language), _strFriendlyName)
                        : LanguageManager.GetString("String_Improvement_SelectAttribute", GlobalOptions.Language)
                };

                frmPickAttribute.ShowDialog();

                // Make sure the dialogue window was not canceled.
                if (frmPickAttribute.DialogResult == DialogResult.Cancel)
                {
                    throw new AbortedException();
                }

                SelectedValue = frmPickAttribute.SelectedAttribute;

                if (_blnConcatSelectedValue)
                    SourceName += LanguageManager.GetString("String_Space", GlobalOptions.Language) + '(' + SelectedValue + ')';
            }

            string strLimitToSkill = bonusNode.SelectSingleNode("limittoskill")?.InnerText;
            if (!string.IsNullOrEmpty(strLimitToSkill))
            {
                SelectedTarget = strLimitToSkill;
            }
            else
            {
                // Display the Select Attribute window and record which Skill was selected.
                frmSelectSkill frmPickSkill = new frmSelectSkill(_objCharacter);
                frmPickSkill.Description = !string.IsNullOrEmpty(_strFriendlyName)
                    ? string.Format(LanguageManager.GetString("String_Improvement_SelectSkillNamed", GlobalOptions.Language), _strFriendlyName)
                    : LanguageManager.GetString("String_Improvement_SelectSkill", GlobalOptions.Language);

                string strTemp = bonusNode.SelectSingleNode("skillgroup")?.InnerText;
                if (!string.IsNullOrEmpty(strTemp))
                    frmPickSkill.OnlySkillGroup = strTemp;
                else
                {
                    XmlNode xmlSkillCategories = bonusNode.SelectSingleNode("skillcategories");
                    if (xmlSkillCategories != null)
                        frmPickSkill.LimitToCategories = xmlSkillCategories;
                    else
                    {
                        strTemp = bonusNode.SelectSingleNode("skillcategory")?.InnerText;
                        if (!string.IsNullOrEmpty(strTemp))
                            frmPickSkill.OnlyCategory = strTemp;
                        else
                        {
                            strTemp = bonusNode.SelectSingleNode("excludecategory")?.InnerText;
                            if (!string.IsNullOrEmpty(strTemp))
                                frmPickSkill.ExcludeCategory = strTemp;
                            else
                            {
                                strTemp = bonusNode.SelectSingleNode("limittoattribute")?.InnerText;
                                if (!string.IsNullOrEmpty(strTemp))
                                    frmPickSkill.LinkedAttribute = strTemp;
                            }
                        }
                    }
                }

                frmPickSkill.ShowDialog();

                // Make sure the dialogue window was not canceled.
                if (frmPickSkill.DialogResult == DialogResult.Cancel)
                {
                    throw new AbortedException();
                }

                SelectedTarget = frmPickSkill.SelectedSkill;

                if (_blnConcatSelectedValue)
                    SourceName += " (" + SelectedTarget + ')';
            }

            // TODO: Allow selection of specializations through frmSelectSkillSpec
            string strSpec = bonusNode["spec"]?.InnerText ?? string.Empty;

            Log.Info("_strSelectedValue = " + SelectedValue);
            Log.Info("SourceName = " + SourceName);

            Log.Info("Calling CreateImprovement");
            CreateImprovement(SelectedValue, _objImprovementSource, SourceName, Improvement.ImprovementType.SwapSkillSpecAttribute, _strUnique,
                0, 1, 0, 0, 0, 0, strSpec, false, SelectedTarget);
        }

        // Select a Spell.
        public void selectspell(XmlNode bonusNode)
        {
            Log.Info("selectspell");
            // Display the Select Spell window.
            frmSelectSpell frmPickSpell = new frmSelectSpell(_objCharacter);

            string strCategory = bonusNode.Attributes?["category"]?.InnerText;
            if (!string.IsNullOrEmpty(strCategory))
                frmPickSpell.LimitCategory = strCategory;

            Log.Info("selectspell = " + bonusNode.OuterXml);
            Log.Info("_strForcedValue = " + ForcedValue);
            Log.Info("_strLimitSelection = " + LimitSelection);

            if (!string.IsNullOrEmpty(ForcedValue))
            {
                frmPickSpell.ForceSpellName = ForcedValue;
                frmPickSpell.Opacity = 0;
            }

            frmPickSpell.IgnoreRequirements = bonusNode.Attributes?["ignorerequirements"]?.InnerText == bool.TrueString;

            frmPickSpell.ShowDialog();

            // Make sure the dialogue window was not canceled.
            if (frmPickSpell.DialogResult == DialogResult.Cancel)
            {
                throw new AbortedException();
            }
            // Open the Spells XML file and locate the selected piece.
            XmlDocument objXmlDocument = XmlManager.Load("spells.xml");

            XmlNode node = objXmlDocument.SelectSingleNode("/chummer/spells/spell[id = \"" + frmPickSpell.SelectedSpell + "\"]") ??
                           objXmlDocument.SelectSingleNode("/chummer/spells/spell[name = \"" + frmPickSpell.SelectedSpell + "\"]");
            if (node == null)
                throw new AbortedException();

            SelectedValue = node["name"]?.InnerText;

            Spell spell = new Spell(_objCharacter);
            // Check for SelectText.
            string strExtra = string.Empty;
            XmlNode xmlSelectText = node.SelectSingleNode("bonus/selecttext");
            if (xmlSelectText != null)
            {
                frmSelectText frmPickText = new frmSelectText
                {
                    Description = string.Format(LanguageManager.GetString("String_Improvement_SelectText", GlobalOptions.Language), node["translate"]?.InnerText ?? node["name"]?.InnerText)
                };
                frmPickText.ShowDialog();
                // Make sure the dialogue window was not canceled.
                if (frmPickText.DialogResult == DialogResult.Cancel)
                {
                    throw new AbortedException();
                }
                strExtra = frmPickText.SelectedValue;
            }
            spell.Create(node, strExtra);
            if (spell.InternalId.IsEmptyGuid())
                throw new AbortedException();
            spell.Grade = -1;
            _objCharacter.Spells.Add(spell);

            Log.Info("Calling CreateImprovement");
            CreateImprovement(spell.InternalId, _objImprovementSource, SourceName,
                Improvement.ImprovementType.Spell,
                _strUnique);
        }

        // Add a specific Spell to the Character.
        public void addspell(XmlNode bonusNode)
        {
            Log.Info("addspell");

            Log.Info("addspell = " + bonusNode.OuterXml);
            Log.Info("_strForcedValue = " + ForcedValue);
            Log.Info("_strLimitSelection = " + LimitSelection);
            if (_blnConcatSelectedValue)
                SourceName += LanguageManager.GetString("String_Space", GlobalOptions.Language) + '(' + SelectedValue + ')';

            Log.Info("_strSelectedValue = " + SelectedValue);
            Log.Info("SourceName = " + SourceName);

            Log.Info("Calling CreateImprovement");
            XmlDocument objXmlSpellDocument = XmlManager.Load("spells.xml");

            XmlNode node = objXmlSpellDocument.SelectSingleNode("/chummer/spells/spell[name = \"" + bonusNode.InnerText + "\"]");

            if (node == null)
                throw new AbortedException();
            // Check for SelectText.
            string strExtra = string.Empty;
            XmlNode xmlSelectText = node.SelectSingleNode("bonus/selecttext");
            if (xmlSelectText != null)
            {
                frmSelectText frmPickText = new frmSelectText
                {
                    Description = string.Format(LanguageManager.GetString("String_Improvement_SelectText", GlobalOptions.Language), node["translate"]?.InnerText ?? node["name"]?.InnerText)
                };
                frmPickText.ShowDialog();
                // Make sure the dialogue window was not canceled.
                if (frmPickText.DialogResult == DialogResult.Cancel)
                {
                    throw new AbortedException();
                }
                strExtra = frmPickText.SelectedValue;
            }

            Spell spell = new Spell(_objCharacter);
            spell.Create(node, strExtra);
            if (spell.InternalId.IsEmptyGuid())
                throw new AbortedException();
            spell.Grade = -1;
            _objCharacter.Spells.Add(spell);

            Log.Info("Calling CreateImprovement");
            CreateImprovement(spell.InternalId, _objImprovementSource, SourceName,
                Improvement.ImprovementType.Spell,
                _strUnique);
        }

        // Select a Complex Form.
        public void selectcomplexform(XmlNode bonusNode)
        {
            Log.Info("selectcomplexform");

            Log.Info("selectcomplexform = " + bonusNode.OuterXml);
            Log.Info("_strForcedValue = " + ForcedValue);
            Log.Info("_strLimitSelection = " + LimitSelection);

            string strSelectedComplexForm = ForcedValue;

            if (string.IsNullOrEmpty(strSelectedComplexForm))
            {
                // Display the Select ComplexForm window.
                frmSelectComplexForm frmPickComplexForm = new frmSelectComplexForm(_objCharacter);
                frmPickComplexForm.ShowDialog();

                // Make sure the dialogue window was not canceled.
                if (frmPickComplexForm.DialogResult == DialogResult.Cancel)
                {
                    throw new AbortedException();
                }

                strSelectedComplexForm = frmPickComplexForm.SelectedComplexForm;
            }

            // Open the ComplexForms XML file and locate the selected piece.
            XmlDocument objXmlDocument = XmlManager.Load("complexforms.xml");

            XmlNode node = objXmlDocument.SelectSingleNode("/chummer/complexforms/complexform[id = \"" + strSelectedComplexForm + "\"]") ??
                           objXmlDocument.SelectSingleNode("/chummer/complexforms/complexform[name = \"" + strSelectedComplexForm + "\"]");
            if (node == null)
                throw new AbortedException();

            SelectedValue = node["name"]?.InnerText;

            ComplexForm objComplexform = new ComplexForm(_objCharacter);
            // Check for SelectText.
            string strExtra = string.Empty;
            XmlNode xmlSelectText = node.SelectSingleNode("bonus/selecttext");
            if (xmlSelectText != null)
            {
                frmSelectText frmPickText = new frmSelectText
                {
                    Description = string.Format(LanguageManager.GetString("String_Improvement_SelectText", GlobalOptions.Language), node["translate"]?.InnerText ?? node["name"]?.InnerText)
                };
                frmPickText.ShowDialog();
                // Make sure the dialogue window was not canceled.
                if (frmPickText.DialogResult == DialogResult.Cancel)
                {
                    throw new AbortedException();
                }
                strExtra = frmPickText.SelectedValue;
            }
            objComplexform.Create(node, strExtra);
            if (objComplexform.InternalId.IsEmptyGuid())
                throw new AbortedException();
            objComplexform.Grade = -1;

            _objCharacter.ComplexForms.Add(objComplexform);

            Log.Info("Calling CreateImprovement");
            CreateImprovement(objComplexform.InternalId, _objImprovementSource, SourceName,
                Improvement.ImprovementType.ComplexForm,
                _strUnique);
        }

        // Add a specific ComplexForm to the Character.
        public void addcomplexform(XmlNode bonusNode)
        {
            Log.Info("addcomplexform");

            Log.Info("addcomplexform = " + bonusNode.OuterXml);
            Log.Info("_strForcedValue = " + ForcedValue);
            Log.Info("_strLimitSelection = " + LimitSelection);
            if (_blnConcatSelectedValue)
                SourceName += LanguageManager.GetString("String_Space", GlobalOptions.Language) + '(' + SelectedValue + ')';

            Log.Info("_strSelectedValue = " + SelectedValue);
            Log.Info("SourceName = " + SourceName);

            Log.Info("Calling CreateImprovement");
            XmlDocument objXmlComplexFormDocument = XmlManager.Load("complexforms.xml");

            XmlNode node = objXmlComplexFormDocument.SelectSingleNode("/chummer/complexforms/complexform[name = \"" + bonusNode.InnerText + "\"]");

            if (node == null)
                throw new AbortedException();
            // Check for SelectText.
            string strExtra = string.Empty;
            XmlNode xmlSelectText = node.SelectSingleNode("bonus/selecttext");
            if (xmlSelectText != null)
            {
                frmSelectText frmPickText = new frmSelectText
                {
                    Description = string.Format(LanguageManager.GetString("String_Improvement_SelectText", GlobalOptions.Language), node["translate"]?.InnerText ?? node["name"]?.InnerText)
                };
                frmPickText.ShowDialog();
                // Make sure the dialogue window was not canceled.
                if (frmPickText.DialogResult == DialogResult.Cancel)
                {
                    throw new AbortedException();
                }
                strExtra = frmPickText.SelectedValue;
            }

            ComplexForm objComplexform = new ComplexForm(_objCharacter);
            objComplexform.Create(node, strExtra);
            if (objComplexform.InternalId.IsEmptyGuid())
                throw new AbortedException();
            objComplexform.Grade = -1;

            _objCharacter.ComplexForms.Add(objComplexform);

            Log.Info("Calling CreateImprovement");
            CreateImprovement(objComplexform.InternalId, _objImprovementSource, SourceName,
                Improvement.ImprovementType.ComplexForm,
                _strUnique);
        }

        // Add a specific Gear to the Character.
        public void addgear(XmlNode bonusNode)
        {
            Log.Info("addgear");

            Log.Info("addgear = " + bonusNode.OuterXml);
            Log.Info("_strForcedValue = " + ForcedValue);
            Log.Info("_strLimitSelection = " + LimitSelection);
            if (_blnConcatSelectedValue)
                SourceName += LanguageManager.GetString("String_Space", GlobalOptions.Language) + '(' + SelectedValue + ')';

            Log.Info("_strSelectedValue = " + SelectedValue);
            Log.Info("SourceName = " + SourceName);

            Log.Info("Adding Gear");

            Gear objNewGear = Purchase(bonusNode);
            if (bonusNode["children"]?.ChildNodes.Count > 0)
            {
                foreach (XmlNode xmlChildNode in bonusNode["children"]?.ChildNodes)
                {
                    Purchase(xmlChildNode, objNewGear);
                }
            }

            Gear Purchase(XmlNode xmlGearNode, Gear objParent = null)
            {
                string strName = xmlGearNode["name"]?.InnerText ?? string.Empty;
                string strCategory = xmlGearNode["category"]?.InnerText ?? string.Empty;
                XmlNode xmlGearDataNode = XmlManager.Load("gear.xml").SelectSingleNode("/chummer/gears/gear[name = " + strName.CleanXPath() + " and category = " + strCategory.CleanXPath() + "]");

                if (xmlGearDataNode == null)
                    throw new AbortedException();
                int intRating = 1;
                string strTemp = string.Empty;
                if (xmlGearNode.TryGetStringFieldQuickly("rating", ref strTemp))
                    intRating = ImprovementManager.ValueToInt(_objCharacter, strTemp, _intRating);
                decimal decQty = 1.0m;
                if (xmlGearNode["quantity"] != null)
                    decQty = Convert.ToDecimal(xmlGearNode["quantity"].InnerText, GlobalOptions.Instance.InvariantCultureInfo);

                // Create the new piece of Gear.
                List<Weapon> lstWeapons = new List<Weapon>();

                Gear objNewGearToCreate = new Gear(_objCharacter);
                objNewGearToCreate.Create(xmlGearDataNode, intRating, lstWeapons, ForcedValue);

                if (objNewGearToCreate.InternalId.IsEmptyGuid())
                    throw new AbortedException();

                objNewGearToCreate.Quantity = decQty;

                // If a Commlink has just been added, see if the character already has one. If not, make it the active Commlink.
                if (_objCharacter.ActiveCommlink == null && objNewGearToCreate.IsCommlink)
                {
                    objNewGearToCreate.SetActiveCommlink(_objCharacter, true);
                }

                if (xmlGearNode["fullcost"] == null)
                    objNewGearToCreate.Cost = "0";
                // Create any Weapons that came with this Gear.
                foreach (Weapon objWeapon in lstWeapons)
                    _objCharacter.Weapons.Add(objWeapon);

                objNewGearToCreate.ParentID = SourceName;
                if (objParent != null)
                {
                    objParent.Children.Add(objNewGearToCreate);
                    objNewGearToCreate.Parent = objParent;
                }
                else
                {
                    _objCharacter.Gear.Add(objNewGearToCreate);
                }

                Log.Info("Calling CreateImprovement");
                CreateImprovement(objNewGearToCreate.InternalId, _objImprovementSource, SourceName,
                    Improvement.ImprovementType.Gear,
                    _strUnique);
                return objNewGearToCreate;
            }
        }

        // Add a specific Gear to the Character.
        public void addweapon(XmlNode bonusNode)
        {
            Log.Info("addweapon");

            Log.Info("addweapon = " + bonusNode.OuterXml);
            Log.Info("_strForcedValue = " + ForcedValue);
            Log.Info("_strLimitSelection = " + LimitSelection);
            if (_blnConcatSelectedValue)
                SourceName += LanguageManager.GetString("String_Space", GlobalOptions.Language) + '(' + SelectedValue + ')';

            Log.Info("_strSelectedValue = " + SelectedValue);
            Log.Info("SourceName = " + SourceName);

            Log.Info("Adding Weapon");
            string strName = bonusNode["name"]?.InnerText ?? throw new AbortedException();
            XmlNode node = XmlManager.Load("weapons.xml").SelectSingleNode("/chummer/weapons/weapon[name = \"" + strName + "\"]") ?? throw new AbortedException();

            // Create the new piece of Gear.
            List<Weapon> lstWeapons = new List<Weapon>();

            Weapon objNewWeapon = new Weapon(_objCharacter);
            objNewWeapon.Create(node, lstWeapons);

            if (objNewWeapon.InternalId.IsEmptyGuid())
                throw new AbortedException();

            // If a Commlink has just been added, see if the character already has one. If not, make it the active Commlink.
            if (_objCharacter.ActiveCommlink == null && objNewWeapon.IsCommlink)
            {
                objNewWeapon.SetActiveCommlink(_objCharacter, true);
            }

            if (bonusNode["fullcost"] == null)
                objNewWeapon.Cost = "0";

            // Create any Weapons that came with this Gear.
            foreach (Weapon objWeapon in lstWeapons)
                _objCharacter.Weapons.Add(objWeapon);

            objNewWeapon.ParentID = SourceName;

            _objCharacter.Weapons.Add(objNewWeapon);

            Log.Info("Calling CreateImprovement");
            CreateImprovement(objNewWeapon.InternalId, _objImprovementSource, SourceName,
                Improvement.ImprovementType.Weapon,
                _strUnique);
        }

        // Add a specific Gear to the Character.
        public void naturalweapon(XmlNode bonusNode)
        {
            Log.Info("naturalweapon");

            Log.Info("naturalweapon = " + bonusNode.OuterXml);
            Log.Info("_strForcedValue = " + ForcedValue);
            Log.Info("_strLimitSelection = " + LimitSelection);
            if (_blnConcatSelectedValue)
                SourceName += LanguageManager.GetString("String_Space", GlobalOptions.Language) + '(' + SelectedValue + ')';

            Log.Info("_strSelectedValue = " + SelectedValue);
            Log.Info("SourceName = " + SourceName);

            Log.Info("Adding Weapon");

            Weapon objWeapon = new Weapon(_objCharacter)
            {
                Name = bonusNode["name"]?.InnerText,
                Category = LanguageManager.GetString("Tab_Critter", GlobalOptions.Language),
                WeaponType = "Melee",
                Reach = Convert.ToInt32(bonusNode["reach"]?.InnerText),
                Accuracy = bonusNode["accuracy"]?.InnerText,
                Damage = bonusNode["damage"]?.InnerText,
                AP = bonusNode["ap"]?.InnerText,
                Mode = "0",
                RC = "0",
                Concealability = 0,
                Avail = "0",
                Cost = "0",
                UseSkill = bonusNode["useskill"]?.InnerText ?? string.Empty,
                Source = bonusNode["source"]?.InnerText ?? "SR5",
                Page = bonusNode["page"]?.InnerText ?? "0",
                ParentID = SourceName
            };


            _objCharacter.Weapons.Add(objWeapon);

            Log.Info("Calling CreateImprovement");
            CreateImprovement(objWeapon.InternalId, _objImprovementSource, SourceName,
                Improvement.ImprovementType.Weapon,
                _strUnique);
        }

        // Select an AI program.
        public void selectaiprogram(XmlNode bonusNode)
        {
            Log.Info("selectaiprogram");

            Log.Info("selectaiprogram = " + bonusNode.OuterXml);

            Log.Info("_strForcedValue = " + ForcedValue);

            XmlNode xmlProgram = null;
            XmlDocument xmlDocument = XmlManager.Load("programs.xml");
            if (!string.IsNullOrEmpty(ForcedValue))
            {
                xmlProgram = xmlDocument.SelectSingleNode("/chummer/programs/program[name = \"" + ForcedValue + "\"]") ??
                    xmlDocument.SelectSingleNode("/chummer/programs/program[id = \"" + ForcedValue + "\"]");
            }

            if (xmlProgram == null)
            {
                // Display the Select Program window.
                frmSelectAIProgram frmPickProgram = new frmSelectAIProgram(_objCharacter);
                frmPickProgram.ShowDialog();

                // Make sure the dialogue window was not canceled.
                if (frmPickProgram.DialogResult == DialogResult.Cancel)
                {
                    throw new AbortedException();
                }

                xmlProgram = xmlDocument.SelectSingleNode("/chummer/programs/program[id = \"" + frmPickProgram.SelectedProgram + "\"]");
            }

            if (xmlProgram != null)
            {
                // Check for SelectText.
                string strExtra = string.Empty;
                XmlNode xmlSelectText = xmlProgram.SelectSingleNode("bonus/selecttext");
                if (xmlSelectText != null)
                {
                    frmSelectText frmPickText = new frmSelectText
                    {
                        Description = string.Format(LanguageManager.GetString("String_Improvement_SelectText", GlobalOptions.Language), xmlProgram["translate"]?.InnerText ?? xmlProgram["name"]?.InnerText)
                    };
                    frmPickText.ShowDialog();
                    // Make sure the dialogue window was not canceled.
                    if (frmPickText.DialogResult == DialogResult.Cancel)
                    {
                        throw new AbortedException();
                    }
                    strExtra = frmPickText.SelectedValue;
                }

                AIProgram objProgram = new AIProgram(_objCharacter);
                objProgram.Create(xmlProgram, strExtra, false);
                if (objProgram.InternalId.IsEmptyGuid())
                    throw new AbortedException();

                _objCharacter.AIPrograms.Add(objProgram);

                SelectedValue = objProgram.DisplayNameShort(GlobalOptions.Language);
                if (_blnConcatSelectedValue)
                    SourceName += LanguageManager.GetString("String_Space", GlobalOptions.Language) + '(' + SelectedValue + ')';

                Log.Info("_strSelectedValue = " + SelectedValue);
                Log.Info("SourceName = " + SourceName);

                Log.Info("Calling CreateImprovement");
                CreateImprovement(objProgram.InternalId, _objImprovementSource, SourceName,
                    Improvement.ImprovementType.AIProgram,
                    _strUnique);
            }
            else
                throw new AbortedException();
        }

        // Select an AI program.
        public void selectinherentaiprogram(XmlNode bonusNode)
        {
            Log.Info("selectaiprogram");
            // Display the Select Spell window.
            frmSelectAIProgram frmPickProgram = new frmSelectAIProgram(_objCharacter, false, true);

            Log.Info("selectaiprogram = " + bonusNode.OuterXml);

            Log.Info("_strForcedValue = " + ForcedValue);

            XmlNode xmlProgram = null;
            XmlDocument xmlDocument = XmlManager.Load("programs.xml");
            if (!string.IsNullOrEmpty(ForcedValue))
            {
                xmlProgram = xmlDocument.SelectSingleNode("/chummer/programs/program[name = \"" + ForcedValue + "\"]") ??
                    xmlDocument.SelectSingleNode("/chummer/programs/program[id = \"" + ForcedValue + "\"]");
            }

            if (xmlProgram == null)
            {
                frmPickProgram.ShowDialog();

                // Make sure the dialogue window was not canceled.
                if (frmPickProgram.DialogResult == DialogResult.Cancel)
                {
                    throw new AbortedException();
                }

                xmlProgram = xmlDocument.SelectSingleNode("/chummer/programs/program[id = \"" + frmPickProgram.SelectedProgram + "\"]");
            }

            if (xmlProgram != null)
            {
                // Check for SelectText.
                string strExtra = string.Empty;
                XmlNode xmlSelectText = xmlProgram.SelectSingleNode("bonus/selecttext");
                if (xmlSelectText != null)
                {
                    frmSelectText frmPickText = new frmSelectText
                    {
                        Description = string.Format(LanguageManager.GetString("String_Improvement_SelectText", GlobalOptions.Language), xmlProgram["translate"]?.InnerText ?? xmlProgram["name"]?.InnerText)
                    };
                    frmPickText.ShowDialog();
                    // Make sure the dialogue window was not canceled.
                    if (frmPickText.DialogResult == DialogResult.Cancel)
                    {
                        throw new AbortedException();
                    }
                    strExtra = frmPickText.SelectedValue;
                }

                AIProgram objProgram = new AIProgram(_objCharacter);
                objProgram.Create(xmlProgram, strExtra, false);
                if (objProgram.InternalId.IsEmptyGuid())
                    throw new AbortedException();

                SelectedValue = objProgram.DisplayNameShort(GlobalOptions.Language);
                if (_blnConcatSelectedValue)
                    SourceName += LanguageManager.GetString("String_Space", GlobalOptions.Language) + '(' + SelectedValue + ')';

                Log.Info("_strSelectedValue = " + SelectedValue);
                Log.Info("SourceName = " + SourceName);

                _objCharacter.AIPrograms.Add(objProgram);

                Log.Info("Calling CreateImprovement");
                CreateImprovement(objProgram.InternalId, _objImprovementSource, SourceName,
                    Improvement.ImprovementType.AIProgram,
                    _strUnique);
            }
            else
                throw new AbortedException();
        }

        // Select a Contact
        public void selectcontact(XmlNode bonusNode)
        {
            Log.Info("selectcontact");
            XmlNode nodSelect = bonusNode;

            frmSelectItem frmSelect = new frmSelectItem();

            string strMode = nodSelect["type"]?.InnerText ?? "all";

            List<Contact> lstSelectedContacts;
            if (strMode == "all")
            {
                lstSelectedContacts = new List<Contact>(_objCharacter.Contacts);
            }
            else if (strMode == "group" || strMode == "nongroup")
            {
                bool blnGroup = strMode == "group";


                //Select any contact where IsGroup equals blnGroup
                //and add to a list
                lstSelectedContacts = _objCharacter.Contacts.Where(x => x.IsGroup == blnGroup).ToList();
            }
            else
            {
                throw new AbortedException();
            }

            if (lstSelectedContacts.Count == 0)
            {
                Program.MainForm.ShowMessageBox(LanguageManager.GetString("Message_NoContactFound", GlobalOptions.Language),
                    LanguageManager.GetString("MessageTitle_NoContactFound", GlobalOptions.Language), MessageBoxButtons.OK, MessageBoxIcon.Error);
                throw new AbortedException();
            }

            int count = 0;
            //Black magic LINQ to cast content of list to another type
            List<ListItem> contacts = new List<ListItem>(from x in lstSelectedContacts select new ListItem(count++.ToString(), x.Name));

            frmSelect.GeneralItems = contacts;
            frmSelect.ShowDialog();

            if (frmSelect.DialogResult == DialogResult.Cancel)
                throw new AbortedException();

            Contact objSelectedContact = int.TryParse(frmSelect.SelectedItem, out int intIndex) ? lstSelectedContacts[intIndex] : throw new AbortedException();

            string strTemp = string.Empty;
            if (nodSelect.TryGetStringFieldQuickly("forcedloyalty", ref strTemp))
            {
                int intForcedLoyalty = ImprovementManager.ValueToInt(_objCharacter, strTemp, _intRating);
                CreateImprovement(objSelectedContact.GUID, _objImprovementSource, SourceName, Improvement.ImprovementType.ContactForcedLoyalty, _strUnique, intForcedLoyalty);
            }
            if (nodSelect["free"] != null)
            {
                CreateImprovement(objSelectedContact.GUID, _objImprovementSource, SourceName, Improvement.ImprovementType.ContactMakeFree, _strUnique);
            }
            if (nodSelect["forcegroup"] != null)
            {
                CreateImprovement(objSelectedContact.GUID, _objImprovementSource, SourceName, Improvement.ImprovementType.ContactForceGroup, _strUnique);
            }
            if (string.IsNullOrWhiteSpace(SelectedValue))
            {
                SelectedValue = objSelectedContact.Name;
            }
            else
            {
                SelectedValue += (", " + objSelectedContact.Name);
            }
        }

        public void addcontact(XmlNode bonusNode)
        {
            Log.Info("addcontact");

            int intLoyalty = 1;
            int intConnection = 1;

            string strTemp = string.Empty;
            if (bonusNode.TryGetStringFieldQuickly("loyalty", ref strTemp))
                intLoyalty = ImprovementManager.ValueToInt(_objCharacter, strTemp, _intRating);
            if (bonusNode.TryGetStringFieldQuickly("connection", ref strTemp))
                intConnection = ImprovementManager.ValueToInt(_objCharacter, strTemp, _intRating);
            bool group = bonusNode["group"] != null;
            bool canwrite = bonusNode["canwrite"] != null;
            Contact contact = new Contact(_objCharacter, !canwrite)
            {
                IsGroup = group,
                Loyalty = intLoyalty,
                Connection = intConnection
            };
            _objCharacter.Contacts.Add(contact);

            CreateImprovement(contact.GUID, _objImprovementSource, SourceName, Improvement.ImprovementType.AddContact, contact.GUID);

            if (bonusNode.TryGetStringFieldQuickly("forcedloyalty", ref strTemp))
            {
                int intForcedLoyalty = ImprovementManager.ValueToInt(_objCharacter, strTemp, _intRating);
                CreateImprovement(contact.GUID, _objImprovementSource, SourceName, Improvement.ImprovementType.ContactForcedLoyalty, _strUnique, intForcedLoyalty);
            }
            if (bonusNode["free"] != null)
            {
                CreateImprovement(contact.GUID, _objImprovementSource, SourceName, Improvement.ImprovementType.ContactMakeFree, _strUnique);
            }
            if (bonusNode["forcegroup"] != null)
            {
                CreateImprovement(contact.GUID, _objImprovementSource, SourceName, Improvement.ImprovementType.ContactForceGroup, _strUnique);
            }
        }

        // Affect a Specific CharacterAttribute.
        public void specificattribute(XmlNode bonusNode)
        {
            Log.Info("specificattribute");

            // Display the Select CharacterAttribute window and record which CharacterAttribute was selected.
            // Record the improvement.
            int intMin = 0;
            int intAug = 0;
            int intMax = 0;
            int intAugMax = 0;
            string strAttribute = bonusNode["name"]?.InnerText;

            // Extract the modifiers.
            string strTemp = bonusNode["min"]?.InnerXml;
            if (!string.IsNullOrEmpty(strTemp))
                intMin = ImprovementManager.ValueToInt(_objCharacter, strTemp, _intRating);
            strTemp = bonusNode["val"]?.InnerXml;
            if (!string.IsNullOrEmpty(strTemp))
                intAug = ImprovementManager.ValueToInt(_objCharacter, strTemp, _intRating);
            strTemp = bonusNode["max"]?.InnerXml;
            if (!string.IsNullOrEmpty(strTemp))
            {
                if (strTemp.EndsWith("-natural"))
                {
                    intMax = Convert.ToInt32(strTemp.TrimEndOnce("-natural", true)) -
                             _objCharacter.GetAttribute(strAttribute).MetatypeMaximum;
                }
                else
                    intMax = ImprovementManager.ValueToInt(_objCharacter, strTemp, _intRating);
            }
            strTemp = bonusNode["aug"]?.InnerXml;
            if (!string.IsNullOrEmpty(strTemp))
                intAugMax = ImprovementManager.ValueToInt(_objCharacter, strTemp, _intRating);

            string strUseUnique = _strUnique;
            XmlNode xmlPrecedenceNode = bonusNode.SelectSingleNode("name/@precedence");
            if (xmlPrecedenceNode != null)
                strUseUnique = "precedence" + xmlPrecedenceNode.InnerText;

            if (bonusNode["affectbase"] != null)
                strAttribute += "Base";

            CreateImprovement(strAttribute, _objImprovementSource, SourceName, Improvement.ImprovementType.Attribute,
                strUseUnique, 0, 1, intMin, intMax, intAug, intAugMax);
        }

        // Add a paid increase to an attribute
        public void attributelevel(XmlNode bonusNode)
        {
            Log.Info(new object[] { "attributelevel", bonusNode.OuterXml });
            string strAttrib = string.Empty;
            int value = 1;
            bonusNode.TryGetInt32FieldQuickly("val", ref value);
            if (bonusNode.TryGetStringFieldQuickly("name", ref strAttrib))
            {
                CreateImprovement(strAttrib, _objImprovementSource, SourceName,
                    Improvement.ImprovementType.Attributelevel, _strUnique, value);
            }
            else if (bonusNode["options"] != null)
            {
                List<string> lstAbbrevs = new List<string>();
                foreach (XmlNode objSubNode in bonusNode["options"])
                    lstAbbrevs.Add(objSubNode.InnerText);

                lstAbbrevs.Remove("ESS");
                if (!_objCharacter.MAGEnabled)
                {
                    lstAbbrevs.Remove("MAG");
                    lstAbbrevs.Remove("MAGAdept");
                }
                else if (!_objCharacter.IsMysticAdept || !_objCharacter.Options.MysAdeptSecondMAGAttribute)
                    lstAbbrevs.Remove("MAGAdept");

                if (!_objCharacter.RESEnabled)
                    lstAbbrevs.Remove("RES");
                if (!_objCharacter.DEPEnabled)
                    lstAbbrevs.Remove("DEP");

                Log.Info("_strForcedValue = " + ForcedValue);
                Log.Info("_strLimitSelection = " + LimitSelection);

                // Check to see if there is only one possible selection because of _strLimitSelection.
                if (!string.IsNullOrEmpty(ForcedValue))
                    LimitSelection = ForcedValue;

                if (!string.IsNullOrEmpty(LimitSelection))
                {
                    lstAbbrevs.RemoveAll(x => x != LimitSelection);
                }

                frmSelectAttribute frmPickAttribute = new frmSelectAttribute(lstAbbrevs.ToArray())
                {
                    Description = !string.IsNullOrEmpty(_strFriendlyName)
                        ? string.Format(LanguageManager.GetString("String_Improvement_SelectAttributeNamed", GlobalOptions.Language), _strFriendlyName)
                        : LanguageManager.GetString("String_Improvement_SelectAttribute", GlobalOptions.Language)
                };

                Log.Info("attributelevel = " + bonusNode.OuterXml);

                frmPickAttribute.ShowDialog();

                // Make sure the dialogue window was not canceled.
                if (frmPickAttribute.DialogResult == DialogResult.Cancel)
                {
                    throw new AbortedException();
                }

                SelectedValue = frmPickAttribute.SelectedAttribute;
                if (_blnConcatSelectedValue)
                    SourceName += LanguageManager.GetString("String_Space", GlobalOptions.Language) + '(' + SelectedValue + ')';

                Log.Info("_strSelectedValue = " + frmPickAttribute.SelectedAttribute);
                Log.Info("SourceName = " + SourceName);

                CreateImprovement(frmPickAttribute.SelectedAttribute, _objImprovementSource, SourceName, Improvement.ImprovementType.Attributelevel, _strUnique, value);
            }
            else
            {
                Log.Error(new object[] { "attributelevel", bonusNode.OuterXml });
            }
        }

        public void skilllevel(XmlNode bonusNode)
        {
            Log.Info(new object[] { "skilllevel", bonusNode.OuterXml });
            string strSkill = string.Empty;
            int intValue = 1;
            bonusNode.TryGetInt32FieldQuickly("val", ref intValue);
            if (bonusNode.TryGetStringFieldQuickly("name", ref strSkill))
            {
                CreateImprovement(strSkill, _objImprovementSource, SourceName, Improvement.ImprovementType.SkillLevel, _strUnique, intValue);
            }
            else
            {
                Log.Error(new object[] { "skilllevel", bonusNode.OuterXml });
            }
        }

        public void pushtext(XmlNode bonusNode)
        {
            string strPush = bonusNode.InnerText;
            if (!string.IsNullOrWhiteSpace(strPush))
            {
                _objCharacter.Pushtext.Push(strPush);
            }
        }

        public void activesoft(XmlNode bonusNode)
        {
            Log.Info("activesoft");
            string strNodeOuterXml = bonusNode.OuterXml;
            Log.Info("activesoft = " + strNodeOuterXml);
            string strForcedValue = ForcedValue;
            Log.Info("_strForcedValue = " + strForcedValue);

            bool blnDummy = false;
            SelectedValue = string.IsNullOrEmpty(strForcedValue) ? ImprovementManager.DoSelectSkill(bonusNode, _objCharacter, _intRating, _strFriendlyName, ref blnDummy) : strForcedValue;
            if (blnDummy)
                throw new AbortedException();

            string strVal = bonusNode["val"]?.InnerText;

            if (_blnConcatSelectedValue)
                SourceName += LanguageManager.GetString("String_Space", GlobalOptions.Language) + '(' + SelectedValue + ')';

            if (SelectedValue.Contains("Exotic Melee Weapon") ||
                SelectedValue.Contains("Exotic Ranged Weapon") ||
                SelectedValue.Contains("Pilot Exotic Vehicle"))
            {
                foreach (Skill objLoopSkill in _objCharacter.SkillsSection.Skills.Where(s => s.IsExoticSkill))
                {
                    ExoticSkill objExoticSkill = (ExoticSkill)objLoopSkill;
                    if ($"{objExoticSkill.Name} ({objExoticSkill.Specific})" != SelectedValue)
                        continue;
                    // We've found the selected Skill.
                    if (!string.IsNullOrEmpty(strVal))
                    {
                        Log.Info("Calling CreateImprovement");
                        CreateImprovement(SelectedValue, _objImprovementSource, SourceName,
                            Improvement.ImprovementType.Activesoft,
                            _strUnique,
                            ImprovementManager.ValueToInt(_objCharacter, strVal, _intRating));
                    }
                }
            }
            else
            {
                foreach (Skill objSkill in _objCharacter.SkillsSection.Skills)
                {
                    if (objSkill.Name != SelectedValue)
                        continue;
                    // We've found the selected Skill.
                    if (!string.IsNullOrEmpty(strVal))
                    {
                        Log.Info("Calling CreateImprovement");
                        CreateImprovement(SelectedValue, _objImprovementSource, SourceName,
                            Improvement.ImprovementType.Activesoft,
                            _strUnique,
                            ImprovementManager.ValueToInt(_objCharacter, strVal, _intRating));
                    }
                }
            }

            if (bonusNode["addknowledge"] != null)
            {
                KnowledgeSkill objKnowledgeSkill = new KnowledgeSkill(_objCharacter, SelectedValue, false);

                _objCharacter.SkillsSection.KnowsoftSkills.Add(objKnowledgeSkill);
                if (ImprovementManager.ValueOf(_objCharacter, Improvement.ImprovementType.SkillsoftAccess) > 0)
                {
                    _objCharacter.SkillsSection.KnowledgeSkills.Add(objKnowledgeSkill);
                }

                Log.Info("Calling CreateImprovement");
                CreateImprovement(objKnowledgeSkill.InternalId, _objImprovementSource, SourceName, Improvement.ImprovementType.Skillsoft, _strUnique, ImprovementManager.ValueToInt(_objCharacter, strVal, _intRating));
            }
        }

        public void skillsoft(XmlNode bonusNode)
        {
            string strNodeOuterXml = bonusNode.OuterXml;
            Log.Info("skillsoft = " + strNodeOuterXml);
            string strForcedValue = ForcedValue;
            Log.Info("_strForcedValue = " + strForcedValue);

            bool blnIsKnowledgeSkill = true;
            SelectedValue = string.IsNullOrEmpty(strForcedValue) ? ImprovementManager.DoSelectSkill(bonusNode, _objCharacter, _intRating, _strFriendlyName, ref blnIsKnowledgeSkill) : strForcedValue;

            string strVal = bonusNode["val"]?.InnerText;

            if (_blnConcatSelectedValue)
                SourceName += LanguageManager.GetString("String_Space", GlobalOptions.Language) + '(' + SelectedValue + ')';

            Log.Info("_strSelectedValue = " + SelectedValue);
            Log.Info("SourceName = " + SourceName);

            KnowledgeSkill objSkill = new KnowledgeSkill(_objCharacter, SelectedValue, false);

            _objCharacter.SkillsSection.KnowsoftSkills.Add(objSkill);
            if (ImprovementManager.ValueOf(_objCharacter, Improvement.ImprovementType.SkillsoftAccess) > 0)
            {
                _objCharacter.SkillsSection.KnowledgeSkills.Add(objSkill);
            }

            Log.Info("Calling CreateImprovement");
            CreateImprovement(objSkill.InternalId, _objImprovementSource, SourceName, Improvement.ImprovementType.Skillsoft, _strUnique, ImprovementManager.ValueToInt(_objCharacter, strVal, _intRating));
        }

        public void knowledgeskilllevel(XmlNode bonusNode)
        {
            //Theoretically life modules, right now we just give out free points and let people sort it out themselves.
            //Going to be fun to do the real way, from a computer science perspective, but i don't feel like using 2 weeks on that now

            int val = bonusNode["val"] != null ? ImprovementManager.ValueToInt(_objCharacter, bonusNode["val"].InnerText, _intRating) : 1;
            CreateImprovement(string.Empty, _objImprovementSource, SourceName, Improvement.ImprovementType.FreeKnowledgeSkills, _strUnique, val);
        }

        public void knowledgeskillpoints(XmlNode bonusNode)
        {
            CreateImprovement(string.Empty, _objImprovementSource, SourceName, Improvement.ImprovementType.FreeKnowledgeSkills, _strUnique,
                ImprovementManager.ValueToInt(_objCharacter, bonusNode.InnerText, Convert.ToInt32(bonusNode.Value)));
        }

        public void skillgrouplevel(XmlNode bonusNode)
        {
            Log.Info(new object[] { "skillgrouplevel", bonusNode.OuterXml });
            string strSkillGroup = string.Empty;
            int value = 1;
            if (bonusNode.TryGetStringFieldQuickly("name", ref strSkillGroup) &&
                bonusNode.TryGetInt32FieldQuickly("val", ref value))
            {
                CreateImprovement(strSkillGroup, _objImprovementSource, SourceName,
                    Improvement.ImprovementType.SkillGroupLevel, _strUnique, value);
            }
            else
            {
                Log.Error(new object[] { "skillgrouplevel", bonusNode.OuterXml });
            }
        }

        // Change the maximum number of BP that can be spent on Nuyen.
        public void nuyenmaxbp(XmlNode bonusNode)
        {
            Log.Info("nuyenmaxbp");
            Log.Info("nuyenmaxbp = " + bonusNode.OuterXml);
            Log.Info("Calling CreateImprovement");
            CreateImprovement(string.Empty, _objImprovementSource, SourceName, Improvement.ImprovementType.NuyenMaxBP, _strUnique,
                ImprovementManager.ValueToInt(_objCharacter, bonusNode.InnerText, _intRating));
        }

        // Apply a bonus/penalty to physical limit.
        public void physicallimit(XmlNode bonusNode)
        {
            Log.Info("physicallimit");
            Log.Info("physicallimit = " + bonusNode.OuterXml);
            Log.Info("Calling CreateImprovement");
            CreateImprovement("Physical", _objImprovementSource, SourceName, Improvement.ImprovementType.PhysicalLimit,
                _strUnique,
                ImprovementManager.ValueToInt(_objCharacter, bonusNode.InnerText, _intRating));
        }

        // Apply a bonus/penalty to mental limit.
        public void mentallimit(XmlNode bonusNode)
        {
            Log.Info("mentallimit");
            Log.Info("mentallimit = " + bonusNode.OuterXml);
            Log.Info("Calling CreateImprovement");
            CreateImprovement("Mental", _objImprovementSource, SourceName, Improvement.ImprovementType.MentalLimit,
                _strUnique,
                ImprovementManager.ValueToInt(_objCharacter, bonusNode.InnerText, _intRating));
        }

        // Apply a bonus/penalty to social limit.
        public void sociallimit(XmlNode bonusNode)
        {
            Log.Info("sociallimit");
            Log.Info("sociallimit = " + bonusNode.OuterXml);
            Log.Info("Calling CreateImprovement");
            CreateImprovement("Social", _objImprovementSource, SourceName, Improvement.ImprovementType.SocialLimit,
                _strUnique,
                ImprovementManager.ValueToInt(_objCharacter, bonusNode.InnerText, _intRating));
        }

        // Change the amount of Nuyen the character has at creation time (this can put the character over the amount they're normally allowed).
        public void nuyenamt(XmlNode bonusNode)
        {
            Log.Info("nuyenamt");
            Log.Info("nuyenamt = " + bonusNode.OuterXml);
            Log.Info("Calling CreateImprovement");
            CreateImprovement(bonusNode.Attributes?["condition"]?.InnerText ?? string.Empty, _objImprovementSource, SourceName, Improvement.ImprovementType.Nuyen, _strUnique,
                ImprovementManager.ValueToInt(_objCharacter, bonusNode.InnerText, _intRating));
        }

        // Improve Condition Monitors.
        public void conditionmonitor(XmlNode bonusNode)
        {
            Log.Info("conditionmonitor");
            Log.Info("conditionmonitor = " + bonusNode.OuterXml);
            string strTemp = bonusNode["physical"]?.InnerText;
            // Physical Condition.
            if (!string.IsNullOrEmpty(strTemp))
            {
                Log.Info("Calling CreateImprovement for Physical");
                CreateImprovement(string.Empty, _objImprovementSource, SourceName, Improvement.ImprovementType.PhysicalCM, _strUnique,
                    ImprovementManager.ValueToInt(_objCharacter, strTemp, _intRating));
            }
            strTemp = bonusNode["stun"]?.InnerText;
            // Stun Condition.
            if (!string.IsNullOrEmpty(strTemp))
            {
                Log.Info("Calling CreateImprovement for Stun");
                CreateImprovement(string.Empty, _objImprovementSource, SourceName, Improvement.ImprovementType.StunCM, _strUnique,
                    ImprovementManager.ValueToInt(_objCharacter, strTemp, _intRating));
            }

            // Condition Monitor Threshold.
            XmlNode objNode = bonusNode["threshold"];
            if (objNode != null)
            {
                string strUseUnique = _strUnique;
                string strPrecendenceString = objNode.Attributes?["precedence"]?.InnerText;
                if (!string.IsNullOrEmpty(strPrecendenceString))
                    strUseUnique = "precedence" + strPrecendenceString;

                Log.Info("Calling CreateImprovement for Threshold");
                CreateImprovement(string.Empty, _objImprovementSource, SourceName, Improvement.ImprovementType.CMThreshold, strUseUnique,
                    ImprovementManager.ValueToInt(_objCharacter, objNode.InnerText, _intRating));
            }

            // Condition Monitor Threshold Offset. (Additioal boxes appear before the FIRST Condition Monitor penalty)
            objNode = bonusNode["thresholdoffset"];
            if (objNode != null)
            {
                string strUseUnique = _strUnique;
                string strPrecendenceString = objNode.Attributes?["precedence"]?.InnerText;
                if (!string.IsNullOrEmpty(strPrecendenceString))
                    strUseUnique = "precedence" + strPrecendenceString;

                Log.Info("Calling CreateImprovement for Threshold Offset");
                CreateImprovement(string.Empty, _objImprovementSource, SourceName, Improvement.ImprovementType.CMThresholdOffset,
                    strUseUnique, ImprovementManager.ValueToInt(_objCharacter, objNode.InnerText, _intRating));
            }
            // Condition Monitor Threshold Offset that must be shared between the two. (Additioal boxes appear before the FIRST Condition Monitor penalty)
            objNode = bonusNode["sharedthresholdoffset"];
            if (objNode != null)
            {
                string strUseUnique = _strUnique;
                string strPrecendenceString = objNode.Attributes?["precedence"]?.InnerText;
                if (!string.IsNullOrEmpty(strPrecendenceString))
                    strUseUnique = "precedence" + strPrecendenceString;

                Log.Info("Calling CreateImprovement for Threshold Offset");
                CreateImprovement(string.Empty, _objImprovementSource, SourceName, Improvement.ImprovementType.CMSharedThresholdOffset,
                    strUseUnique, ImprovementManager.ValueToInt(_objCharacter, objNode.InnerText, _intRating));
            }

            // Condition Monitor Overflow.
            objNode = bonusNode["overflow"];
            if (objNode != null)
            {
                Log.Info("Calling CreateImprovement for Overflow");
                CreateImprovement(string.Empty, _objImprovementSource, SourceName, Improvement.ImprovementType.CMOverflow, _strUnique,
                    ImprovementManager.ValueToInt(_objCharacter, objNode.InnerText, _intRating));
            }
        }

        // Improve Living Personal Attributes.
        public void livingpersona(XmlNode bonusNode)
        {
            Log.Info("livingpersona");
            Log.Info("livingpersona = " + bonusNode.OuterXml);

            // Device Rating.
            string strBonus = bonusNode["devicerating"]?.InnerText;
            if (!string.IsNullOrEmpty(strBonus))
            {
                if (strBonus.StartsWith("FixedValues("))
                {
                    string[] strValues = strBonus.TrimStartOnce("FixedValues(", true).TrimEndOnce(')').Split(',');
                    strBonus = strValues[Math.Max(Math.Min(_intRating, strValues.Length) - 1, 0)];
                }
                strBonus = strBonus.Replace("Rating", _intRating.ToString());
                if (int.TryParse(strBonus, out int intTemp) && intTemp > 0)
                    strBonus = '+' + strBonus;
                Log.Info("Calling CreateImprovement for device rating");
                CreateImprovement(strBonus, _objImprovementSource, SourceName, Improvement.ImprovementType.LivingPersonaDeviceRating, _strUnique);
            }

            // Program Limit.
            strBonus = bonusNode["programlimit"]?.InnerText;
            if (!string.IsNullOrEmpty(strBonus))
            {
                if (strBonus.StartsWith("FixedValues("))
                {
                    string[] strValues = strBonus.TrimStartOnce("FixedValues(", true).TrimEndOnce(')').Split(',');
                    strBonus = strValues[Math.Max(Math.Min(_intRating, strValues.Length) - 1, 0)];
                }
                strBonus = strBonus.Replace("Rating", _intRating.ToString());
                if (int.TryParse(strBonus, out int intTemp) && intTemp > 0)
                    strBonus = '+' + strBonus;
                Log.Info("Calling CreateImprovement for program limit");
                CreateImprovement(strBonus, _objImprovementSource, SourceName, Improvement.ImprovementType.LivingPersonaProgramLimit, _strUnique);
            }

            // Attack.
            strBonus = bonusNode["attack"]?.InnerText;
            if (!string.IsNullOrEmpty(strBonus))
            {
                if (strBonus.StartsWith("FixedValues("))
                {
                    string[] strValues = strBonus.TrimStartOnce("FixedValues(", true).TrimEndOnce(')').Split(',');
                    strBonus = strValues[Math.Max(Math.Min(_intRating, strValues.Length) - 1, 0)];
                }
                strBonus = strBonus.Replace("Rating", _intRating.ToString());
                if (int.TryParse(strBonus, out int intTemp) && intTemp > 0)
                    strBonus = '+' + strBonus;
                Log.Info("Calling CreateImprovement for attack");
                CreateImprovement(strBonus, _objImprovementSource, SourceName, Improvement.ImprovementType.LivingPersonaAttack, _strUnique);
            }

            // Sleaze.
            strBonus = bonusNode["sleaze"]?.InnerText;
            if (!string.IsNullOrEmpty(strBonus))
            {
                if (strBonus.StartsWith("FixedValues("))
                {
                    string[] strValues = strBonus.TrimStartOnce("FixedValues(", true).TrimEndOnce(')').Split(',');
                    strBonus = strValues[Math.Max(Math.Min(_intRating, strValues.Length) - 1, 0)];
                }
                strBonus = strBonus.Replace("Rating", _intRating.ToString());
                if (int.TryParse(strBonus, out int intTemp) && intTemp > 0)
                    strBonus = '+' + strBonus;
                Log.Info("Calling CreateImprovement for sleaze");
                CreateImprovement(strBonus, _objImprovementSource, SourceName, Improvement.ImprovementType.LivingPersonaSleaze, _strUnique);
            }

            // Data Processing.
            strBonus = bonusNode["dataprocessing"]?.InnerText;
            if (!string.IsNullOrEmpty(strBonus))
            {
                if (strBonus.StartsWith("FixedValues("))
                {
                    string[] strValues = strBonus.TrimStartOnce("FixedValues(", true).TrimEndOnce(')').Split(',');
                    strBonus = strValues[Math.Max(Math.Min(_intRating, strValues.Length) - 1, 0)];
                }
                strBonus = strBonus.Replace("Rating", _intRating.ToString());
                if (int.TryParse(strBonus, out int intTemp) && intTemp > 0)
                    strBonus = '+' + strBonus;
                Log.Info("Calling CreateImprovement for data processing");
                CreateImprovement(strBonus, _objImprovementSource, SourceName, Improvement.ImprovementType.LivingPersonaDataProcessing, _strUnique);
            }

            // Firewall.
            strBonus = bonusNode["firewall"]?.InnerText;
            if (!string.IsNullOrEmpty(strBonus))
            {
                if (strBonus.StartsWith("FixedValues("))
                {
                    string[] strValues = strBonus.TrimStartOnce("FixedValues(", true).TrimEndOnce(')').Split(',');
                    strBonus = strValues[Math.Max(Math.Min(_intRating, strValues.Length) - 1, 0)];
                }
                strBonus = strBonus.Replace("Rating", _intRating.ToString());
                if (int.TryParse(strBonus, out int intTemp) && intTemp > 0)
                    strBonus = '+' + strBonus;
                Log.Info("Calling CreateImprovement for firewall");
                CreateImprovement(strBonus, _objImprovementSource, SourceName, Improvement.ImprovementType.LivingPersonaFirewall, _strUnique);
            }

            // Matrix CM.
            strBonus = bonusNode["matrixcm"]?.InnerText;
            if (!string.IsNullOrEmpty(strBonus))
            {
                if (strBonus.StartsWith("FixedValues("))
                {
                    string[] strValues = strBonus.TrimStartOnce("FixedValues(", true).TrimEndOnce(')').Split(',');
                    strBonus = strValues[Math.Max(Math.Min(_intRating, strValues.Length) - 1, 0)];
                }
                strBonus = strBonus.Replace("Rating", _intRating.ToString());
                if (int.TryParse(strBonus, out int intTemp) && intTemp > 0)
                    strBonus = '+' + strBonus;
                Log.Info("Calling CreateImprovement for matrixcm");
                CreateImprovement(strBonus, _objImprovementSource, SourceName, Improvement.ImprovementType.LivingPersonaMatrixCM, _strUnique);
            }
        }

        // The Improvement adjusts a specific Skill.
        public void specificskill(XmlNode bonusNode)
        {
            Log.Info("specificskill");
            Log.Info("specificskill = " + bonusNode.OuterXml);
            bool blnAddToRating = bonusNode["applytorating"]?.InnerText == bool.TrueString;
            string strCondition = bonusNode["condition"]?.InnerText ?? string.Empty;

            string strUseUnique = _strUnique;
            string strPrecendenceString = bonusNode.Attributes?["precedence"]?.InnerText;
            if (!string.IsNullOrEmpty(strPrecendenceString))
                strUseUnique = "precedence" + strPrecendenceString;

            string strBonusNodeName = bonusNode["name"]?.InnerText;
            // Record the improvement.
            string strTemp = bonusNode["bonus"]?.InnerXml;
            if (!string.IsNullOrEmpty(strTemp))
            {
                Log.Info("Calling CreateImprovement for bonus");
                CreateImprovement(strBonusNodeName, _objImprovementSource, SourceName,
                    Improvement.ImprovementType.Skill, strUseUnique, ImprovementManager.ValueToInt(_objCharacter, strTemp, _intRating), 1, 0, 0, 0,
                    0, string.Empty, blnAddToRating, string.Empty, strCondition);
            }
            if (bonusNode["disablespecializationeffects"] != null)
            {
                Log.Info("Calling CreateImprovement for disabling specializtion effects");
                CreateImprovement(strBonusNodeName, _objImprovementSource, SourceName,
                    Improvement.ImprovementType.DisableSpecializationEffects,
                    strUseUnique, 0, 1, 0, 0, 0, 0, string.Empty, false, string.Empty, strCondition);
            }

            strTemp = bonusNode["max"]?.InnerText;
            if (!string.IsNullOrEmpty(strTemp))
            {
                Log.Info("Calling CreateImprovement for max");
                CreateImprovement(strBonusNodeName, _objImprovementSource, SourceName,
                    Improvement.ImprovementType.Skill, strUseUnique, 0, 1, 0, ImprovementManager.ValueToInt(_objCharacter, strTemp, _intRating), 0,
                    0,
                    string.Empty, blnAddToRating, string.Empty, strCondition);
            }
            strTemp = bonusNode["misceffect"]?.InnerText;
            if (!string.IsNullOrEmpty(strTemp))
            {
                Log.Info("Calling CreateImprovement for misc effect");
                CreateImprovement(strBonusNodeName, _objImprovementSource, SourceName,
                    Improvement.ImprovementType.Skill, strUseUnique, 0, 1, 0, 0, 0,
                    0, string.Empty, false, strTemp, strCondition);
            }
        }

        public void reflexrecorderoptimization(XmlNode bonusNode)
        {
            CreateImprovement(string.Empty, _objImprovementSource, SourceName, Improvement.ImprovementType.ReflexRecorderOptimization, _strUnique);
        }

        // The Improvement adds a martial art
        public void martialart(XmlNode bonusNode)
        {
            Log.Info("martialart");
            Log.Info("martialart = " + bonusNode.OuterXml);
            XmlDocument _objXmlDocument = XmlManager.Load("martialarts.xml");
            XmlNode objXmlArt = _objXmlDocument.SelectSingleNode("/chummer/martialarts/martialart[name = \"" + bonusNode.InnerText + "\"]");

            MartialArt objMartialArt = new MartialArt(_objCharacter);
            objMartialArt.Create(objXmlArt);
            objMartialArt.IsQuality = true;
            _objCharacter.MartialArts.Add(objMartialArt);

            Log.Info("Calling CreateImprovement");
            CreateImprovement(objMartialArt.InternalId, _objImprovementSource, SourceName,
                Improvement.ImprovementType.MartialArt,
                _strUnique);
        }

        // The Improvement adds a limit modifier
        public void limitmodifier(XmlNode bonusNode)
        {
            Log.Info("limitmodifier");
            Log.Info("limitmodifier = " + bonusNode.OuterXml);

            string strLimit = bonusNode["limit"]?.InnerText;
            int intBonus = ImprovementManager.ValueToInt(_objCharacter, bonusNode["value"]?.InnerXml, _intRating);
            string strCondition = bonusNode["condition"]?.InnerText ?? string.Empty;

            LimitModifier objLimitModifier = new LimitModifier(_objCharacter);
            objLimitModifier.Create(_strFriendlyName, intBonus, strLimit, strCondition, false);
            _objCharacter.LimitModifiers.Add(objLimitModifier);

            Log.Info("Calling CreateImprovement");
            CreateImprovement(objLimitModifier.InternalId, _objImprovementSource, SourceName, Improvement.ImprovementType.LimitModifier,
                _strUnique, intBonus, 0, 0, 0, 0, 0, string.Empty, false, string.Empty, strCondition);
        }

        // The Improvement adjusts a Skill Category.
        public void skillcategory(XmlNode bonusNode)
        {
            Log.Info("skillcategory");
            Log.Info("skillcategory = " + bonusNode.OuterXml);

            string strName = bonusNode["name"]?.InnerText;
            if (!string.IsNullOrEmpty(strName))
            {
                bool blnAddToRating = bonusNode["applytorating"]?.InnerText == bool.TrueString;
                string strExclude = bonusNode["exclude"]?.InnerText;
                if (!string.IsNullOrEmpty(strExclude))
                {
                    Log.Info("Calling CreateImprovement - exclude");
                    CreateImprovement(strName, _objImprovementSource, SourceName,
                        Improvement.ImprovementType.SkillCategory, _strUnique, ImprovementManager.ValueToInt(_objCharacter, bonusNode["bonus"]?.InnerXml, _intRating), 1, 0,
                        0,
                        0, 0, strExclude, blnAddToRating);
                }
                else
                {
                    Log.Info("Calling CreateImprovement");
                    CreateImprovement(strName, _objImprovementSource, SourceName,
                        Improvement.ImprovementType.SkillCategory, _strUnique, ImprovementManager.ValueToInt(_objCharacter, bonusNode["bonus"]?.InnerXml, _intRating), 1, 0,
                        0,
                        0, 0, string.Empty, blnAddToRating);
                }
            }
        }

        // The Improvement adjusts a Skill Group.
        public void skillgroup(XmlNode bonusNode)
        {
            Log.Info("skillgroup");
            Log.Info("skillgroup = " + bonusNode.OuterXml);

            string strName = bonusNode["name"]?.InnerText;
            if (!string.IsNullOrEmpty(strName))
            {
                bool blnAddToRating = bonusNode["applytorating"]?.InnerText == bool.TrueString;
                string strExclude = bonusNode["exclude"]?.InnerText;
                if (!string.IsNullOrEmpty(strExclude))
                {
                    Log.Info("Calling CreateImprovement - exclude");
                    CreateImprovement(strName, _objImprovementSource, SourceName,
                        Improvement.ImprovementType.SkillGroup, _strUnique, ImprovementManager.ValueToInt(_objCharacter, bonusNode["bonus"]?.InnerXml, _intRating), 1, 0, 0, 0,
                        0, strExclude, blnAddToRating);
                }
                else
                {
                    Log.Info("Calling CreateImprovement");
                    CreateImprovement(strName, _objImprovementSource, SourceName,
                        Improvement.ImprovementType.SkillGroup, _strUnique, ImprovementManager.ValueToInt(_objCharacter, bonusNode["bonus"]?.InnerXml, _intRating), 1, 0, 0, 0,
                        0, string.Empty, blnAddToRating);
                }
            }
        }

        // The Improvement adjust Skills when used with the given CharacterAttribute.
        public void skillattribute(XmlNode bonusNode)
        {
            Log.Info("skillattribute");
            Log.Info("skillattribute = " + bonusNode.OuterXml);

            string strUseUnique = _strUnique;
            XmlNode xmlPrecedenceNode = bonusNode.SelectSingleNode("name/@precedence");
            if (xmlPrecedenceNode != null)
                strUseUnique = "precedence" + xmlPrecedenceNode.InnerText;

            string strName = bonusNode["name"]?.InnerText;
            if (!string.IsNullOrEmpty(strName))
            {
                bool blnAddToRating = bonusNode["applytorating"]?.InnerText == bool.TrueString;
                string strExclude = bonusNode["exclude"]?.InnerText;
                if (!string.IsNullOrEmpty(strExclude))
                {
                    Log.Info("Calling CreateImprovement - exclude");
                    CreateImprovement(strName, _objImprovementSource, SourceName,
                        Improvement.ImprovementType.SkillAttribute, strUseUnique, ImprovementManager.ValueToInt(_objCharacter, bonusNode["bonus"]?.InnerXml, _intRating), 1,
                        0, 0, 0, 0, strExclude, blnAddToRating);
                }
                else
                {
                    Log.Info("Calling CreateImprovement");
                    CreateImprovement(strName, _objImprovementSource, SourceName,
                        Improvement.ImprovementType.SkillAttribute, strUseUnique, ImprovementManager.ValueToInt(_objCharacter, bonusNode["bonus"]?.InnerXml, _intRating), 1,
                        0, 0, 0, 0, string.Empty, blnAddToRating);
                }
            }
        }

        // The Improvement adjust Skills whose linked attribute is the given CharacterAttribute.
        public void skilllinkedattribute(XmlNode bonusNode)
        {
            Log.Info("skilllinkedattribute");
            Log.Info("skilllinkedattribute = " + bonusNode.OuterXml);

            string strUseUnique = _strUnique;
            XmlNode xmlPrecedenceNode = bonusNode.SelectSingleNode("name/@precedence");
            if (xmlPrecedenceNode != null)
                strUseUnique = "precedence" + xmlPrecedenceNode.InnerText;

            string strName = bonusNode["name"]?.InnerText;
            if (!string.IsNullOrEmpty(strName))
            {
                bool blnAddToRating = bonusNode["applytorating"]?.InnerText == bool.TrueString;
                string strExclude = bonusNode["exclude"]?.InnerText;
                if (!string.IsNullOrEmpty(strExclude))
                {
                    Log.Info("Calling CreateImprovement - exclude");
                    CreateImprovement(strName, _objImprovementSource, SourceName,
                        Improvement.ImprovementType.SkillLinkedAttribute, strUseUnique, ImprovementManager.ValueToInt(_objCharacter, bonusNode["bonus"]?.InnerXml, _intRating), 1,
                        0, 0, 0, 0, strExclude, blnAddToRating);
                }
                else
                {
                    Log.Info("Calling CreateImprovement");
                    CreateImprovement(strName, _objImprovementSource, SourceName,
                        Improvement.ImprovementType.SkillLinkedAttribute, strUseUnique, ImprovementManager.ValueToInt(_objCharacter, bonusNode["bonus"]?.InnerXml, _intRating), 1,
                        0, 0, 0, 0, string.Empty, blnAddToRating);
                }
            }
        }

        // The Improvement comes from Enhanced Articulation (improves Physical Active Skills linked to a Physical CharacterAttribute).
        public void skillarticulation(XmlNode bonusNode)
        {
            Log.Info("skillarticulation");
            Log.Info("skillarticulation = " + bonusNode.OuterXml);

            Log.Info("Calling CreateImprovement");
            CreateImprovement(string.Empty, _objImprovementSource, SourceName, Improvement.ImprovementType.EnhancedArticulation,
                _strUnique,
                ImprovementManager.ValueToInt(_objCharacter, bonusNode["bonus"]?.InnerText, _intRating));
        }

        // Check for Armor modifiers.
        public void armor(XmlNode bonusNode)
        {
            Log.Info("armor");
            Log.Info("armor = " + bonusNode.OuterXml);
            Log.Info("Calling CreateImprovement");
            string strUseUnique = _strUnique;
            string strPrecedence = bonusNode.Attributes?["precedence"]?.InnerText;
            if (!string.IsNullOrEmpty(strPrecedence))
            {
                strUseUnique = "precedence" + strPrecedence;
            }
            else
            {
                string strGroup = bonusNode.Attributes?["group"]?.InnerText;
                if (!string.IsNullOrEmpty(strGroup))
                {
                    strUseUnique = "group" + strGroup;
                }
            }
            CreateImprovement(string.Empty, _objImprovementSource, SourceName, Improvement.ImprovementType.Armor, strUseUnique,
                ImprovementManager.ValueToInt(_objCharacter, bonusNode.InnerText, _intRating));
        }

        // Check for Fire Armor modifiers.
        public void firearmor(XmlNode bonusNode)
        {
            Log.Info("firearmor");
            Log.Info("firearmor = " + bonusNode.OuterXml);
            Log.Info("Calling CreateImprovement");
            string strUseUnique = _strUnique;
            string strPrecedence = bonusNode.Attributes?["precedence"]?.InnerText;
            if (!string.IsNullOrEmpty(strPrecedence))
            {
                strUseUnique = "precedence" + strPrecedence;
            }
            else
            {
                string strGroup = bonusNode.Attributes?["group"]?.InnerText;
                if (!string.IsNullOrEmpty(strGroup))
                {
                    strUseUnique = "group" + strGroup;
                }
            }
            CreateImprovement(string.Empty, _objImprovementSource, SourceName, Improvement.ImprovementType.FireArmor, strUseUnique,
                ImprovementManager.ValueToInt(_objCharacter, bonusNode.InnerText, _intRating));
        }

        // Check for Cold Armor modifiers.
        public void coldarmor(XmlNode bonusNode)
        {
            Log.Info("coldarmor");
            Log.Info("coldarmor = " + bonusNode.OuterXml);
            Log.Info("Calling CreateImprovement");
            string strUseUnique = _strUnique;
            string strPrecedence = bonusNode.Attributes?["precedence"]?.InnerText;
            if (!string.IsNullOrEmpty(strPrecedence))
            {
                strUseUnique = "precedence" + strPrecedence;
            }
            else
            {
                string strGroup = bonusNode.Attributes?["group"]?.InnerText;
                if (!string.IsNullOrEmpty(strGroup))
                {
                    strUseUnique = "group" + strGroup;
                }
            }
            CreateImprovement(string.Empty, _objImprovementSource, SourceName, Improvement.ImprovementType.ColdArmor, strUseUnique,
                ImprovementManager.ValueToInt(_objCharacter, bonusNode.InnerText, _intRating));
        }

        // Check for Electricity Armor modifiers.
        public void electricityarmor(XmlNode bonusNode)
        {
            Log.Info("electricityarmor");
            Log.Info("electricityarmor = " + bonusNode.OuterXml);
            Log.Info("Calling CreateImprovement");
            string strUseUnique = _strUnique;
            string strPrecedence = bonusNode.Attributes?["precedence"]?.InnerText;
            if (!string.IsNullOrEmpty(strPrecedence))
            {
                strUseUnique = "precedence" + strPrecedence;
            }
            else
            {
                string strGroup = bonusNode.Attributes?["group"]?.InnerText;
                if (!string.IsNullOrEmpty(strGroup))
                {
                    strUseUnique = "group" + strGroup;
                }
            }
            CreateImprovement(string.Empty, _objImprovementSource, SourceName, Improvement.ImprovementType.ElectricityArmor, strUseUnique,
                ImprovementManager.ValueToInt(_objCharacter, bonusNode.InnerText, _intRating));
        }

        // Check for Acid Armor modifiers.
        public void acidarmor(XmlNode bonusNode)
        {
            Log.Info("acidarmor");
            Log.Info("acidarmor = " + bonusNode.OuterXml);
            Log.Info("Calling CreateImprovement");
            string strUseUnique = _strUnique;
            string strPrecedence = bonusNode.Attributes?["precedence"]?.InnerText;
            if (!string.IsNullOrEmpty(strPrecedence))
            {
                strUseUnique = "precedence" + strPrecedence;
            }
            else
            {
                string strGroup = bonusNode.Attributes?["group"]?.InnerText;
                if (!string.IsNullOrEmpty(strGroup))
                {
                    strUseUnique = "group" + strGroup;
                }
            }
            CreateImprovement(string.Empty, _objImprovementSource, SourceName, Improvement.ImprovementType.AcidArmor, strUseUnique,
                ImprovementManager.ValueToInt(_objCharacter, bonusNode.InnerText, _intRating));
        }

        // Check for Falling Armor modifiers.
        public void fallingarmor(XmlNode bonusNode)
        {
            Log.Info("fallingarmor");
            Log.Info("fallingarmor = " + bonusNode.OuterXml);
            Log.Info("Calling CreateImprovement");
            string strUseUnique = _strUnique;
            string strPrecedence = bonusNode.Attributes?["precedence"]?.InnerText;
            if (!string.IsNullOrEmpty(strPrecedence))
            {
                strUseUnique = "precedence" + strPrecedence;
            }
            else
            {
                string strGroup = bonusNode.Attributes?["group"]?.InnerText;
                if (!string.IsNullOrEmpty(strGroup))
                {
                    strUseUnique = "group" + strGroup;
                }
            }
            CreateImprovement(string.Empty, _objImprovementSource, SourceName, Improvement.ImprovementType.FallingArmor, strUseUnique,
                ImprovementManager.ValueToInt(_objCharacter, bonusNode.InnerText, _intRating));
        }

        // Check for Dodge modifiers.
        public void dodge(XmlNode bonusNode)
        {
            Log.Info("dodge");
            Log.Info("dodge = " + bonusNode.OuterXml);
            Log.Info("Calling CreateImprovement");
            string strUseUnique = _strUnique;
            string strPrecedence = bonusNode.Attributes?["precedence"]?.InnerText;
            if (!string.IsNullOrEmpty(strPrecedence))
            {
                strUseUnique = "precedence" + strPrecedence;
            }
            else
            {
                string strGroup = bonusNode.Attributes?["group"]?.InnerText;
                if (!string.IsNullOrEmpty(strGroup))
                {
                    strUseUnique = "group" + strGroup;
                }
            }
            CreateImprovement(string.Empty, _objImprovementSource, SourceName, Improvement.ImprovementType.Dodge, strUseUnique,
                ImprovementManager.ValueToInt(_objCharacter, bonusNode.InnerText, _intRating));
        }

        // Check for Reach modifiers.
        public void reach(XmlNode bonusNode)
        {
            Log.Info("reach");
            Log.Info("reach = " + bonusNode.OuterXml);
            Log.Info("Calling CreateImprovement");
            string strWeapon = bonusNode.Attributes?["name"]?.InnerText ?? string.Empty;
            CreateImprovement(strWeapon, _objImprovementSource, SourceName, Improvement.ImprovementType.Reach,
                _strUnique, ImprovementManager.ValueToInt(_objCharacter, bonusNode.InnerText, _intRating));
        }

        // Check for Unarmed Damage Value modifiers.
        public void unarmeddv(XmlNode bonusNode)
        {
            Log.Info("unarmeddv");
            Log.Info("unarmeddv = " + bonusNode.OuterXml);
            Log.Info("Calling CreateImprovement");
            CreateImprovement(string.Empty, _objImprovementSource, SourceName, Improvement.ImprovementType.UnarmedDV, _strUnique,
                ImprovementManager.ValueToInt(_objCharacter, bonusNode.InnerText, _intRating));
        }

        // Check for Unarmed Damage Value Physical.
        public void unarmeddvphysical(XmlNode bonusNode)
        {
            Log.Info("unarmeddvphysical");
            Log.Info("unarmeddvphysical = " + bonusNode.OuterXml);
            Log.Info("Calling CreateImprovement");
            CreateImprovement(string.Empty, _objImprovementSource, SourceName, Improvement.ImprovementType.UnarmedDVPhysical, _strUnique);
        }

        // Check for Unarmed Armor Penetration.
        public void unarmedap(XmlNode bonusNode)
        {
            Log.Info("unarmedap");
            Log.Info("unarmedap = " + bonusNode.OuterXml);
            Log.Info("Calling CreateImprovement");
            CreateImprovement(string.Empty, _objImprovementSource, SourceName, Improvement.ImprovementType.UnarmedAP, _strUnique,
                ImprovementManager.ValueToInt(_objCharacter, bonusNode.InnerText, _intRating));
        }

        // Check for Unarmed Armor Penetration.
        public void unarmedreach(XmlNode bonusNode)
        {
            Log.Info("unarmedreach");
            Log.Info("unarmedreach = " + bonusNode.OuterXml);
            Log.Info("Calling CreateImprovement");
            CreateImprovement(string.Empty, _objImprovementSource, SourceName, Improvement.ImprovementType.UnarmedReach, _strUnique,
                ImprovementManager.ValueToInt(_objCharacter, bonusNode.InnerText, _intRating));
        }

        // Check for Initiative modifiers.
        public void initiative(XmlNode bonusNode)
        {
            Log.Info("initiative");
            Log.Info("initiative = " + bonusNode.OuterXml);
            Log.Info("Calling CreateImprovement");
            CreateImprovement(string.Empty, _objImprovementSource, SourceName, Improvement.ImprovementType.Initiative, _strUnique,
                ImprovementManager.ValueToInt(_objCharacter, bonusNode.InnerText, _intRating));
        }

        // Check for Initiative Pass modifiers. Only the highest one ever applies. Legacy method for old characters.
        public void initiativepass(XmlNode bonusNode)
        {
            initiativedice(bonusNode);
        }

        // Check for Initiative Pass modifiers. Only the highest one ever applies.
        public void initiativedice(XmlNode bonusNode)
        {
            Log.Info("initiativedice");
            Log.Info("initiativedice = " + bonusNode.OuterXml);
            Log.Info("Calling CreateImprovement");

            string strUseUnique = bonusNode.Name;
            string strPrecedence = bonusNode.Attributes?["precedence"]?.InnerText;
            if (!string.IsNullOrEmpty(strPrecedence))
                strUseUnique = "precedence" + strPrecedence;

            CreateImprovement(string.Empty, _objImprovementSource, SourceName, Improvement.ImprovementType.InitiativeDice,
                strUseUnique, ImprovementManager.ValueToInt(_objCharacter, bonusNode.InnerText, _intRating));
        }

        // Check for Initiative Dice modifiers. Only the highest one ever applies. Legacy method for old characters.
        public void initiativepassadd(XmlNode bonusNode)
        {
            initiativediceadd(bonusNode);
        }

        // Check for Initiative Dice modifiers. Only the highest one ever applies.
        public void initiativediceadd(XmlNode bonusNode)
        {
            Log.Info("initiativediceadd");
            Log.Info("initiativediceadd = " + bonusNode.OuterXml);
            Log.Info("Calling CreateImprovement");
            CreateImprovement(string.Empty, _objImprovementSource, SourceName, Improvement.ImprovementType.InitiativeDiceAdd, _strUnique,
                ImprovementManager.ValueToInt(_objCharacter, bonusNode.InnerText, _intRating));
        }

        // Check for Matrix Initiative modifiers.
        public void matrixinitiative(XmlNode bonusNode)
        {
            Log.Info("matrixinitiative");
            Log.Info("matrixinitiative = " + bonusNode.OuterXml);
            Log.Info("Calling CreateImprovement");
            CreateImprovement(string.Empty, _objImprovementSource, SourceName, Improvement.ImprovementType.MatrixInitiative, _strUnique,
                ImprovementManager.ValueToInt(_objCharacter, bonusNode.InnerText, _intRating));
        }

        // Check for Matrix Initiative Pass modifiers. Legacy method for old characters.
        public void matrixinitiativepass(XmlNode bonusNode)
        {
            matrixinitiativedice(bonusNode);
        }

        // Check for Matrix Initiative Pass modifiers.
        public void matrixinitiativedice(XmlNode bonusNode)
        {
            Log.Info("matrixinitiativedice");
            Log.Info("matrixinitiativedice = " + bonusNode.OuterXml);
            Log.Info("Calling CreateImprovement");
            CreateImprovement(string.Empty, _objImprovementSource, SourceName, Improvement.ImprovementType.MatrixInitiativeDice,
                "matrixinitiativepass", ImprovementManager.ValueToInt(_objCharacter, bonusNode.InnerText, _intRating));
        }

        // Check for Matrix Initiative Pass modifiers. Legacy method for old characters.
        public void matrixinitiativepassadd(XmlNode bonusNode)
        {
            matrixinitiativediceadd(bonusNode);
        }

        // Check for Matrix Initiative Pass modifiers. Legacy method for old characters.
        public void matrixinitiativediceadd(XmlNode bonusNode)
        {
            Log.Info("matrixinitiativediceadd");
            Log.Info("matrixinitiativediceadd = " + bonusNode.OuterXml);
            Log.Info("Calling CreateImprovement");
            CreateImprovement(string.Empty, _objImprovementSource, SourceName, Improvement.ImprovementType.MatrixInitiativeDice,
                _strUnique,
                ImprovementManager.ValueToInt(_objCharacter, bonusNode.InnerText, _intRating));
        }

        // Check for Lifestyle cost modifiers.
        public void lifestylecost(XmlNode bonusNode)
        {
            Log.Info("lifestylecost");
            Log.Info("lifestylecost = " + bonusNode.OuterXml);
            Log.Info("Calling CreateImprovement");

            // If the Lifestyle node is present, we restrict to a specific lifestyle type.
            string baseLifestyle = bonusNode.Attributes?["lifestyle"]?.InnerText ?? string.Empty;
            CreateImprovement(baseLifestyle, _objImprovementSource, SourceName, Improvement.ImprovementType.LifestyleCost, _strUnique,
                ImprovementManager.ValueToInt(_objCharacter, bonusNode.InnerText, _intRating));
        }

        // Check for basic Lifestyle cost modifiers.
        public void basiclifestylecost(XmlNode bonusNode)
        {
            Log.Info("basiclifestylecost");
            Log.Info("basiclifestylecost = " + bonusNode.OuterXml);
            Log.Info("Calling CreateImprovement");

            // If the Lifestyle node is present, we restrict to a specific lifestyle type.
            string baseLifestyle = bonusNode.Attributes?["lifestyle"]?.InnerText ?? string.Empty;
            CreateImprovement(baseLifestyle, _objImprovementSource, SourceName, Improvement.ImprovementType.BasicLifestyleCost, _strUnique,
                ImprovementManager.ValueToInt(_objCharacter, bonusNode.InnerText, _intRating));
        }

        // Check for Genetech Cost modifiers.
        public void genetechcostmultiplier(XmlNode bonusNode)
        {
            Log.Info("genetechcostmultiplier");
            Log.Info("genetechcostmultiplier = " + bonusNode.OuterXml);
            Log.Info("Calling CreateImprovement");
            CreateImprovement(string.Empty, _objImprovementSource, SourceName, Improvement.ImprovementType.GenetechCostMultiplier,
                _strUnique, ImprovementManager.ValueToInt(_objCharacter, bonusNode.InnerText, _intRating));
        }

        // Check for Genetech Cost modifiers.
        public void genetechessmultiplier(XmlNode bonusNode)
        {
            Log.Info("genetechcostmultiplier");
            Log.Info("genetechcostmultiplier = " + bonusNode.OuterXml);
            Log.Info("Calling CreateImprovement");
            CreateImprovement(string.Empty, _objImprovementSource, SourceName, Improvement.ImprovementType.GenetechEssMultiplier,
                _strUnique, ImprovementManager.ValueToInt(_objCharacter, bonusNode.InnerText, _intRating));
        }

        // Check for Basic Bioware Essence Cost modifiers.
        public void basicbiowareessmultiplier(XmlNode bonusNode)
        {
            Log.Info("basicbiowareessmultiplier");
            Log.Info("basicbiowareessmultiplier = " + bonusNode.OuterXml);
            Log.Info("Calling CreateImprovement");
            CreateImprovement(string.Empty, _objImprovementSource, SourceName, Improvement.ImprovementType.BasicBiowareEssCost,
                _strUnique,
                ImprovementManager.ValueToInt(_objCharacter, bonusNode.InnerText, _intRating));
        }

        // Check for Bioware Essence Cost modifiers that stack additively with base modifiers like grade.
        public void biowareessmultiplier(XmlNode bonusNode)
        {
            Log.Info("biowareessmultiplier");
            Log.Info("biowareessmultiplier = " + bonusNode.OuterXml);
            Log.Info("Calling CreateImprovement");
            CreateImprovement(string.Empty, _objImprovementSource, SourceName, Improvement.ImprovementType.BiowareEssCost, _strUnique,
                ImprovementManager.ValueToInt(_objCharacter, bonusNode.InnerText, _intRating));
        }

        // Check for Bioware Essence Cost modifiers that stack multiplicatively with base modifiers like grade.
        public void biowaretotalessmultiplier(XmlNode bonusNode)
        {
            Log.Info("biowaretotalessmultiplier");
            Log.Info("biowaretotalessmultiplier = " + bonusNode.OuterXml);
            Log.Info("Calling CreateImprovement");
            CreateImprovement(string.Empty, _objImprovementSource, SourceName, Improvement.ImprovementType.BiowareTotalEssMultiplier, _strUnique,
                ImprovementManager.ValueToInt(_objCharacter, bonusNode.InnerText, _intRating));
        }

        // Check for Cybeware Essence Cost modifiers that stack additively with base modifiers like grade.
        public void cyberwareessmultiplier(XmlNode bonusNode)
        {
            Log.Info("cyberwareessmultiplier");
            Log.Info("cyberwareessmultiplier = " + bonusNode.OuterXml);
            Log.Info("Calling CreateImprovement");
            CreateImprovement(string.Empty, _objImprovementSource, SourceName, Improvement.ImprovementType.CyberwareEssCost, _strUnique,
                ImprovementManager.ValueToInt(_objCharacter, bonusNode.InnerText, _intRating));
        }

        // Check for Cyberware Essence Cost modifiers that stack multiplicatively with base modifiers like grade.
        public void cyberwaretotalessmultiplier(XmlNode bonusNode)
        {
            Log.Info("cyberwaretotalessmultiplier");
            Log.Info("cyberwaretotalessmultiplier = " + bonusNode.OuterXml);
            Log.Info("Calling CreateImprovement");
            CreateImprovement(string.Empty, _objImprovementSource, SourceName, Improvement.ImprovementType.CyberwareTotalEssMultiplier, _strUnique,
                ImprovementManager.ValueToInt(_objCharacter, bonusNode.InnerText, _intRating));
        }

        // Check for Non-Retroactive Bioware Essence Cost modifiers that stack additively with base modifiers like grade.
        public void biowareessmultipliernonretroactive(XmlNode bonusNode)
        {
            Log.Info("biowareessmultiplier");
            Log.Info("biowareessmultiplier = " + bonusNode.OuterXml);
            Log.Info("Calling CreateImprovement");
            CreateImprovement(string.Empty, _objImprovementSource, SourceName, Improvement.ImprovementType.BiowareEssCost, _strUnique,
                ImprovementManager.ValueToInt(_objCharacter, bonusNode.InnerText, _intRating));
        }

        // Check for Non-Retroactive Bioware Essence Cost modifiers that stack multiplicatively with base modifiers like grade.
        public void biowaretotalessmultipliernonretroactive(XmlNode bonusNode)
        {
            Log.Info("biowaretotalessmultiplier");
            Log.Info("biowaretotalessmultiplier = " + bonusNode.OuterXml);
            Log.Info("Calling CreateImprovement");
            CreateImprovement(string.Empty, _objImprovementSource, SourceName, Improvement.ImprovementType.BiowareTotalEssMultiplier, _strUnique,
                ImprovementManager.ValueToInt(_objCharacter, bonusNode.InnerText, _intRating));
        }

        // Check for Non-Retroactive Cybeware Essence Cost modifiers that stack additively with base modifiers like grade.
        public void cyberwareessmultipliernonretroactive(XmlNode bonusNode)
        {
            Log.Info("cyberwareessmultiplier");
            Log.Info("cyberwareessmultiplier = " + bonusNode.OuterXml);
            Log.Info("Calling CreateImprovement");
            CreateImprovement(string.Empty, _objImprovementSource, SourceName, Improvement.ImprovementType.CyberwareEssCost, _strUnique,
                ImprovementManager.ValueToInt(_objCharacter, bonusNode.InnerText, _intRating));
        }

        // Check for Non-Retroactive Cyberware Essence Cost modifiers that stack multiplicatively with base modifiers like grade.
        public void cyberwaretotalessmultipliernonretroactive(XmlNode bonusNode)
        {
            Log.Info("cyberwaretotalessmultiplier");
            Log.Info("cyberwaretotalessmultiplier = " + bonusNode.OuterXml);
            Log.Info("Calling CreateImprovement");
            CreateImprovement(string.Empty, _objImprovementSource, SourceName, Improvement.ImprovementType.CyberwareTotalEssMultiplier, _strUnique,
                ImprovementManager.ValueToInt(_objCharacter, bonusNode.InnerText, _intRating));
        }

        // Check for Prototype Transhuman modifiers.
        public void prototypetranshuman(XmlNode bonusNode)
        {
            Log.Info("prototypetranshuman");
            Log.Info("prototypetranshuman = " + bonusNode.OuterXml);
            Log.Info("Calling CreateImprovement");

            _objCharacter.PrototypeTranshuman += Convert.ToDecimal(bonusNode.InnerText);
            CreateImprovement(bonusNode.InnerText, _objImprovementSource, SourceName, Improvement.ImprovementType.PrototypeTranshuman, _strUnique);
        }

        // Check for Friends In High Places modifiers.
        public void friendsinhighplaces(XmlNode bonusNode)
        {
            Log.Info("friendsinhighplaces");
            Log.Info("friendsinhighplaces = " + bonusNode.OuterXml);
            Log.Info("Calling CreateImprovement");
            CreateImprovement(string.Empty, _objImprovementSource, SourceName, Improvement.ImprovementType.FriendsInHighPlaces,
                _strUnique);
        }

        // Check for ExCon modifiers.
        public void excon(XmlNode bonusNode)
        {
            Log.Info("ExCon");
            Log.Info("ExCon = " + bonusNode.OuterXml);
            Log.Info("Calling CreateImprovement");
            CreateImprovement(string.Empty, _objImprovementSource, SourceName, Improvement.ImprovementType.ExCon, _strUnique);
        }

        // Check for TrustFund modifiers.
        public void trustfund(XmlNode bonusNode)
        {
            Log.Info("TrustFund");
            Log.Info("TrustFund = " + bonusNode.OuterXml);
            Log.Info("Calling CreateImprovement");
            CreateImprovement(string.Empty, _objImprovementSource, SourceName, Improvement.ImprovementType.TrustFund,
                _strUnique,
                ImprovementManager.ValueToInt(_objCharacter, bonusNode.InnerText, _intRating));
        }

        // Check for MadeMan modifiers.
        public void mademan(XmlNode bonusNode)
        {
            Log.Info("MadeMan");
            Log.Info("MadeMan = " + bonusNode.OuterXml);
            Log.Info("Calling CreateImprovement");
            CreateImprovement(string.Empty, _objImprovementSource, SourceName, Improvement.ImprovementType.MadeMan, _strUnique);
        }

        // Check for Fame modifiers.
        public void fame(XmlNode bonusNode)
        {
            Log.Info("Fame");
            Log.Info("Fame = " + bonusNode.OuterXml);
            Log.Info("Calling CreateImprovement");
            CreateImprovement(string.Empty, _objImprovementSource, SourceName, Improvement.ImprovementType.Fame, _strUnique);
        }

        // Check for Erased modifiers.
        public void erased(XmlNode bonusNode)
        {
            Log.Info("Erased");
            Log.Info("Erased = " + bonusNode.OuterXml);
            Log.Info("Calling CreateImprovement");
            CreateImprovement(string.Empty, _objImprovementSource, SourceName, Improvement.ImprovementType.Erased, _strUnique);
        }

        // Check for Erased modifiers.
        public void overclocker(XmlNode bonusNode)
        {
            Log.Info("OverClocker");
            Log.Info("Overclocker = " + bonusNode.OuterXml);
            Log.Info("Calling CreateImprovement");
            CreateImprovement(string.Empty, _objImprovementSource, SourceName, Improvement.ImprovementType.Overclocker, _strUnique);
        }

        // Check for Restricted Gear modifiers.
        public void restrictedgear(XmlNode bonusNode)
        {
            Log.Info("restrictedgear");
            Log.Info("restrictedgear = " + bonusNode.OuterXml);
            Log.Info("Calling CreateImprovement");
            CreateImprovement(string.Empty, _objImprovementSource, SourceName, Improvement.ImprovementType.RestrictedGear, _strUnique,
                ImprovementManager.ValueToInt(_objCharacter, bonusNode.InnerText, _intRating));
        }

        // Check for Improvements that grant bonuses to the maximum amount of Native languages a user can have.
        public void nativelanguagelimit(XmlNode bonusNode)
        {
            Log.Info("nativelanguagelimit");
            Log.Info("nativelanguagelimit = " + bonusNode.OuterXml);
            Log.Info("Calling CreateImprovement");
            CreateImprovement(string.Empty, _objImprovementSource, SourceName, Improvement.ImprovementType.NativeLanguageLimit, _strUnique,
                ImprovementManager.ValueToInt(_objCharacter, bonusNode.InnerText, _intRating));
        }

        // Check for Ambidextrous modifiers.
        public void ambidextrous(XmlNode bonusNode)
        {
            Log.Info("Ambidextrous");
            Log.Info("Ambidextrous = " + bonusNode.OuterXml);
            Log.Info("Calling CreateImprovement");
            CreateImprovement(string.Empty, _objImprovementSource, SourceName, Improvement.ImprovementType.Ambidextrous, _strUnique);
        }

        // Check for Weapon Category DV modifiers.
        public void weaponcategorydv(XmlNode bonusNode)
        {
            //TODO: FIX THIS
            /*
             * I feel like talking a little bit about improvementmanager at
             * this point. It is an intresting class. First of all, it 
             * manages to throw out everything we ever learned about OOP
             * and create a class based on functional programming.
             * 
             * That is true, it is a class, based on manipulating a single
             * list on another class.
             * 
             * But atleast there is a reference to it somewhere right?
             * 
             * No, you create one wherever you need it, meaning there are
             * tens of instances of this class, all operating on the same 
             * list
             * 
             * After that, it is just plain stupid.
             * If you have an list of xmlNodes and some might be the same
             * it checks if a specific node exists (sometimes even by text
             * comparison on .OuterXml) and then runs specific code for 
             * each. If it is there multiple times either of those 2 things
             * happen.
             * 
             * 1. Sad, nothing we can do, guess you have to survive
             * 2. Lets create a foreach in that specific part of the code
             * 
             * Fuck ImprovementManager, kill it with fire, burn the ashes
             * and feed what remains to a dragon that eats unholy 
             * abominations
             */


            Log.Info("weaponcategorydv");
            Log.Info("weaponcategorydv = " + bonusNode.OuterXml);
            XmlNode nodWeapon = bonusNode;

            if (nodWeapon["selectskill"] != null)
            {
                bool blnDummy = false;
                SelectedValue = ImprovementManager.DoSelectSkill(nodWeapon["selectskill"], _objCharacter, _intRating, _strFriendlyName, ref blnDummy);

                if (blnDummy)
                {
                    throw new AbortedException();
                }

                Log.Info("strSelected = " + SelectedValue);

                Power objPower = _objCharacter.Powers.FirstOrDefault(p => p.InternalId == SourceName);
                if (objPower != null)
                    objPower.Extra = SelectedValue;
            }
            else if (nodWeapon["name"] != null)
            {
                SelectedValue = nodWeapon["name"].InnerText;
            }
            else
            {
                Utils.BreakIfDebug();
            }
            Log.Info("Calling CreateImprovement");
            CreateImprovement(SelectedValue, _objImprovementSource, SourceName,
                Improvement.ImprovementType.WeaponCategoryDV, _strUnique, ImprovementManager.ValueToInt(_objCharacter, nodWeapon["bonus"]?.InnerXml, _intRating));
        }

        public void weaponcategorydice(XmlNode bonusNode)
        {
            Log.Info("WeaponCategoryDice");
            Log.Info("WeaponCategoryDice = " + bonusNode.OuterXml);
            using (XmlNodeList xmlSelectCategoryList = bonusNode.SelectNodes("selectcategory"))
            {
                if (xmlSelectCategoryList?.Count > 0)
                {
                    foreach (XmlNode xmlSelectCategory in xmlSelectCategoryList)
                    {
                        // Display the Select Category window and record which Category was selected.
                        List<ListItem> lstGeneralItems = new List<ListItem>();

                        XmlNodeList xmlCategoryList = xmlSelectCategory.SelectNodes("category");
                        if (xmlCategoryList?.Count > 0)
                        {
                            foreach (XmlNode objXmlCategory in xmlCategoryList)
                            {
                                string strInnerText = objXmlCategory.InnerText;
                                lstGeneralItems.Add(new ListItem(strInnerText, LanguageManager.TranslateExtra(strInnerText, GlobalOptions.Language)));
                            }
                        }

                        frmSelectItem frmPickCategory = new frmSelectItem
                        {
                            GeneralItems = lstGeneralItems,
                            Description = !string.IsNullOrEmpty(_strFriendlyName)
                                ? string.Format(LanguageManager.GetString("String_Improvement_SelectSkillNamed", GlobalOptions.Language), _strFriendlyName)
                                : LanguageManager.GetString("Title_SelectWeaponCategory", GlobalOptions.Language)
                        };

                        Log.Info("_strForcedValue = " + ForcedValue);

                        if (ForcedValue.StartsWith("Adept:") || ForcedValue.StartsWith("Magician:"))
                            ForcedValue = string.Empty;

                        if (!string.IsNullOrEmpty(ForcedValue))
                        {
                            frmPickCategory.Opacity = 0;
                            frmPickCategory.ForceItem = ForcedValue;
                        }
                        frmPickCategory.ShowDialog();

                        // Make sure the dialogue window was not canceled.
                        if (frmPickCategory.DialogResult == DialogResult.Cancel)
                        {
                            throw new AbortedException();
                        }

                        Log.Info("strSelected = " + SelectedValue);

                        foreach (Power objPower in _objCharacter.Powers)
                        {
                            if (objPower.InternalId == SourceName)
                            {
                                objPower.Extra = SelectedValue;
                            }
                        }

                        Log.Info("Calling CreateImprovement");
                        CreateImprovement(SelectedValue, _objImprovementSource, SourceName,
                            Improvement.ImprovementType.WeaponCategoryDice, _strUnique, ImprovementManager.ValueToInt(_objCharacter, xmlSelectCategory["value"]?.InnerText, _intRating));
                    }
                }
            }

            using (XmlNodeList xmlCategoryList = bonusNode.SelectNodes("category"))
            {
                if (xmlCategoryList?.Count > 0)
                {
                    foreach (XmlNode xmlCategory in xmlCategoryList)
                    {
                        Log.Info("Calling CreateImprovement");
                        CreateImprovement(xmlCategory["name"]?.InnerText, _objImprovementSource, SourceName,
                            Improvement.ImprovementType.WeaponCategoryDice, _strUnique, ImprovementManager.ValueToInt(_objCharacter, xmlCategory["value"]?.InnerText, _intRating));
                    }
                }
            }
        }

        public void weaponspecificdice(XmlNode bonusNode)
        {
            Log.Info("weaponspecificdice");
            Log.Info("weaponspecificdice = " + bonusNode.OuterXml);
            List<ListItem> lstGeneralItems = new List<ListItem>();
            if (bonusNode.Attributes?["type"] != null)
            {
                foreach (Weapon objWeapon in _objCharacter.Weapons.Where(weapon =>
                    weapon.WeaponType == bonusNode.Attributes?["type"].InnerText))
                {
                    lstGeneralItems.Add(new ListItem(objWeapon.InternalId, objWeapon.DisplayName(GlobalOptions.Language)));
                }
            }
            else
            {
                foreach (Weapon objWeapon in _objCharacter.Weapons)
                {
                    lstGeneralItems.Add(new ListItem(objWeapon.InternalId, objWeapon.DisplayName(GlobalOptions.Language)));
                }
            }

            frmSelectItem frmPickWeapon = new frmSelectItem
            {
                GeneralItems = lstGeneralItems,
                Description = !string.IsNullOrEmpty(_strFriendlyName)
                    ? string.Format(
                        LanguageManager.GetString("String_Improvement_SelectSkillNamed", GlobalOptions.Language),
                        _strFriendlyName)
                    : LanguageManager.GetString("Title_SelectWeapon", GlobalOptions.Language)
            };
            Log.Info("_strForcedValue = " + ForcedValue);
            if (!string.IsNullOrEmpty(ForcedValue))
            {
                frmPickWeapon.Opacity = 0;
                frmPickWeapon.ForceItem = ForcedValue;
            }

            frmPickWeapon.ShowDialog();

            // Make sure the dialogue window was not canceled.
            if (frmPickWeapon.DialogResult == DialogResult.Cancel)
            {
                throw new AbortedException();
            }

            Weapon objSelectedWeapon = _objCharacter.Weapons.FirstOrDefault(weapon => weapon.InternalId == frmPickWeapon.SelectedItem);
            if (objSelectedWeapon == null)
            {
                throw new AbortedException();
            }
            SelectedValue = objSelectedWeapon.Name;
            frmPickWeapon.Dispose();
            Log.Info("Calling CreateImprovement");
            CreateImprovement(objSelectedWeapon.InternalId, _objImprovementSource, SourceName,
                Improvement.ImprovementType.WeaponSpecificDice, _strUnique,
                ImprovementManager.ValueToInt(_objCharacter, bonusNode.InnerText, _intRating));
        }

        // Check for Mentor Spirit bonuses.
        public void selectmentorspirit(XmlNode bonusNode)
        {
            Log.Info("selectmentorspirit");
            Log.Info("selectmentorspirit = " + bonusNode.OuterXml);
            frmSelectMentorSpirit frmPickMentorSpirit = new frmSelectMentorSpirit(_objCharacter)
            {
                ForcedMentor = ForcedValue
            };
            frmPickMentorSpirit.ShowDialog();

            // Make sure the dialogue window was not canceled.
            if (frmPickMentorSpirit.DialogResult == DialogResult.Cancel)
            {
                throw new AbortedException();
            }

            XmlNode xmlMentor = XmlManager.Load("mentors.xml").SelectSingleNode("/chummer/mentors/mentor[id = \"" + frmPickMentorSpirit.SelectedMentor + "\"]");
            SelectedValue = xmlMentor?["name"]?.InnerText ?? string.Empty;

            string strHoldValue = SelectedValue;
            if (_blnConcatSelectedValue)
                SourceName += LanguageManager.GetString("String_Space", GlobalOptions.Language) + '(' + SelectedValue + ')';

            Log.Info("_strSelectedValue = " + SelectedValue);
            Log.Info("SourceName = " + SourceName);

            string strForce = ForcedValue;
            MentorSpirit objMentor = new MentorSpirit(_objCharacter);
            objMentor.Create(xmlMentor, Improvement.ImprovementType.MentorSpirit, ForcedValue, frmPickMentorSpirit.Choice1, frmPickMentorSpirit.Choice2);
            _objCharacter.MentorSpirits.Add(objMentor);

            ForcedValue = strForce;
            SelectedValue = strHoldValue;
            Log.Info("_strSelectedValue = " + SelectedValue);
            Log.Info("_strForcedValue = " + ForcedValue);
            CreateImprovement(objMentor.InternalId, _objImprovementSource, SourceName, Improvement.ImprovementType.MentorSpirit, frmPickMentorSpirit.SelectedMentor);
        }

        // Check for Paragon bonuses.
        public void selectparagon(XmlNode bonusNode)
        {
            Log.Info("selectparagon");
            Log.Info("selectparagon = " + bonusNode.OuterXml);
            frmSelectMentorSpirit frmPickMentorSpirit = new frmSelectMentorSpirit(_objCharacter, "paragons.xml")
            {
                ForcedMentor = ForcedValue
            };
            frmPickMentorSpirit.ShowDialog();

            // Make sure the dialogue window was not canceled.
            if (frmPickMentorSpirit.DialogResult == DialogResult.Cancel)
            {
                throw new AbortedException();
            }

            XmlNode xmlMentor = XmlManager.Load("paragons.xml").SelectSingleNode("/chummer/mentors/mentor[id = \"" + frmPickMentorSpirit.SelectedMentor + "\"]");
            SelectedValue = xmlMentor?["name"]?.InnerText ?? string.Empty;

            string strHoldValue = SelectedValue;
            if (_blnConcatSelectedValue)
                SourceName += LanguageManager.GetString("String_Space", GlobalOptions.Language) + '(' + SelectedValue + ')';

            Log.Info("_strSelectedValue = " + SelectedValue);
            Log.Info("SourceName = " + SourceName);

            string strForce = ForcedValue;
            MentorSpirit objMentor = new MentorSpirit(_objCharacter);
            objMentor.Create(xmlMentor, Improvement.ImprovementType.Paragon, ForcedValue, frmPickMentorSpirit.Choice1, frmPickMentorSpirit.Choice2);
            _objCharacter.MentorSpirits.Add(objMentor);

            ForcedValue = strForce;
            SelectedValue = strHoldValue;
            Log.Info("_strSelectedValue = " + SelectedValue);
            Log.Info("_strForcedValue = " + ForcedValue);
            CreateImprovement(objMentor.InternalId, _objImprovementSource, SourceName, Improvement.ImprovementType.Paragon, frmPickMentorSpirit.SelectedMentor);
        }

        // Check for Smartlink bonus.
        public void smartlink(XmlNode bonusNode)
        {
            Log.Info("smartlink");
            Log.Info("smartlink = " + bonusNode.OuterXml);
            Log.Info("Calling CreateImprovement");
            CreateImprovement(string.Empty, _objImprovementSource, SourceName, Improvement.ImprovementType.Smartlink,
                "smartlink", ImprovementManager.ValueToInt(_objCharacter, bonusNode.InnerText, _intRating));
        }

        // Check for Adapsin bonus.
        public void adapsin(XmlNode bonusNode)
        {
            Log.Info("adapsin");
            Log.Info("adapsin = " + bonusNode.OuterXml);
            Log.Info("Calling CreateImprovement");
            CreateImprovement(string.Empty, _objImprovementSource, SourceName, Improvement.ImprovementType.Adapsin, "adapsin");
        }

        // Check for SoftWeave bonus.
        public void softweave(XmlNode bonusNode)
        {
            Log.Info("softweave");
            Log.Info("softweave = " + bonusNode.OuterXml);
            Log.Info("Calling CreateImprovement");
            CreateImprovement(string.Empty, _objImprovementSource, SourceName, Improvement.ImprovementType.SoftWeave, "softweave");
        }

        // Check for bonus that removes the ability to take any bioware (e.g. Sensitive System)
        public void disablebioware(XmlNode bonusNode)
        {
            Log.Info("disablebioware");
            Log.Info("disablebioware = " + bonusNode.OuterXml);
            Log.Info("Calling CreateImprovement");
            CreateImprovement(string.Empty, _objImprovementSource, SourceName, Improvement.ImprovementType.DisableBioware,
                "disablebioware");
        }

        // Check for bonus that removes the ability to take any cyberware.
        public void disablecyberware(XmlNode bonusNode)
        {
            Log.Info("disablecyberware");
            Log.Info("disablecyberware = " + bonusNode.OuterXml);
            Log.Info("Calling CreateImprovement");
            CreateImprovement(string.Empty, _objImprovementSource, SourceName, Improvement.ImprovementType.DisableCyberware,
                "disablecyberware");
        }

        // Check for bonus that removes access to certain bioware grades (e.g. Cyber-Snob)
        public void disablebiowaregrade(XmlNode bonusNode)
        {
            Log.Info("disablebiowaregrade");
            Log.Info("disablebiowaregrade = " + bonusNode.OuterXml);
            Log.Info("Calling CreateImprovement");
            string strGradeName = bonusNode.InnerText;
            CreateImprovement(strGradeName, _objImprovementSource, SourceName, Improvement.ImprovementType.DisableBiowareGrade,
                "disablebiowaregrade");
        }

        // Check for bonus that removes access to certain cyberware grades (e.g. Regeneration critter power).
        public void disablecyberwaregrade(XmlNode bonusNode)
        {
            Log.Info("disablecyberwaregrade");
            Log.Info("disablecyberwaregrade = " + bonusNode.OuterXml);
            Log.Info("Calling CreateImprovement");
            string strGradeName = bonusNode.InnerText;
            CreateImprovement(strGradeName, _objImprovementSource, SourceName, Improvement.ImprovementType.DisableCyberwareGrade,
                "disablecyberwaregrade");
        }

        // Check for increases to walk multiplier.
        public void walkmultiplier(XmlNode bonusNode)
        {
            Log.Info("walkmultiplier");
            Log.Info("walkmultiplier = " + bonusNode.OuterXml);

            Log.Info("Calling CreateImprovement");
            string strCategory = bonusNode["category"]?.InnerText;
            if (!string.IsNullOrEmpty(strCategory))
            {
                string strTemp = bonusNode["val"]?.InnerText;
                if (!string.IsNullOrEmpty(strTemp))
                    CreateImprovement(strCategory, _objImprovementSource, SourceName, Improvement.ImprovementType.WalkMultiplier, _strUnique,
                        ImprovementManager.ValueToInt(_objCharacter, strTemp, _intRating));
                strTemp = bonusNode["percent"]?.InnerText;
                if (!string.IsNullOrEmpty(strTemp))
                    CreateImprovement(strCategory, _objImprovementSource, SourceName, Improvement.ImprovementType.WalkMultiplierPercent, _strUnique,
                        ImprovementManager.ValueToInt(_objCharacter, strTemp, _intRating));
            }
        }

        // Check for increases to run multiplier.
        public void runmultiplier(XmlNode bonusNode)
        {
            Log.Info("runmultiplier");
            Log.Info("runmultiplier = " + bonusNode.OuterXml);
            Log.Info("Calling CreateImprovement");
            string strCategory = bonusNode["category"]?.InnerText;
            if (!string.IsNullOrEmpty(strCategory))
            {
                string strTemp = bonusNode["val"]?.InnerText;
                if (!string.IsNullOrEmpty(strTemp))
                    CreateImprovement(strCategory, _objImprovementSource, SourceName, Improvement.ImprovementType.RunMultiplier, _strUnique,
                        ImprovementManager.ValueToInt(_objCharacter, strTemp, _intRating));
                strTemp = bonusNode["percent"]?.InnerText;
                if (!string.IsNullOrEmpty(strTemp))
                    CreateImprovement(strCategory, _objImprovementSource, SourceName, Improvement.ImprovementType.RunMultiplierPercent, _strUnique,
                        ImprovementManager.ValueToInt(_objCharacter, strTemp, _intRating));
            }
        }

        // Check for increases to distance sprinted per hit.
        public void sprintbonus(XmlNode bonusNode)
        {
            Log.Info("sprintbonus");
            Log.Info("sprintbonus = " + bonusNode.OuterXml);
            Log.Info("Calling CreateImprovement");
            string strCategory = bonusNode["category"]?.InnerText;
            if (!string.IsNullOrEmpty(strCategory))
            {
                string strTemp = bonusNode["val"]?.InnerText;
                if (!string.IsNullOrEmpty(strTemp))
                    CreateImprovement(strCategory, _objImprovementSource, SourceName, Improvement.ImprovementType.SprintBonus, _strUnique,
                        ImprovementManager.ValueToInt(_objCharacter, strTemp, _intRating));
                strTemp = bonusNode["percent"]?.InnerText;
                if (!string.IsNullOrEmpty(strTemp))
                    CreateImprovement(strCategory, _objImprovementSource, SourceName, Improvement.ImprovementType.SprintBonusPercent, _strUnique,
                        ImprovementManager.ValueToInt(_objCharacter, strTemp, _intRating));
            }
        }

        // Check for free Positive Qualities.
        public void freepositivequalities(XmlNode bonusNode)
        {
            Log.Info("freepositivequalities");
            Log.Info("freepositivequalities = " + bonusNode.OuterXml);
            Log.Info("Calling CreateImprovement");
            CreateImprovement(string.Empty, _objImprovementSource, SourceName, Improvement.ImprovementType.FreePositiveQualities, _strUnique,
                ImprovementManager.ValueToInt(_objCharacter, bonusNode.InnerText, _intRating));
        }

        // Check for free Negative Qualities.
        public void freenegativequalities(XmlNode bonusNode)
        {
            Log.Info("freenegativequalities");
            Log.Info("freenegativequalities = " + bonusNode.OuterXml);
            Log.Info("Calling CreateImprovement");
            CreateImprovement(string.Empty, _objImprovementSource, SourceName, Improvement.ImprovementType.FreeNegativeQualities, _strUnique,
                ImprovementManager.ValueToInt(_objCharacter, bonusNode.InnerText, _intRating));
        }

        // Check for Select Side.
        public void selectside(XmlNode bonusNode)
        {
            Log.Info("selectside");
            Log.Info("selectside = " + bonusNode.OuterXml);
            frmSelectSide frmPickSide = new frmSelectSide
            {
                Description = string.Format(LanguageManager.GetString("Label_SelectSide", GlobalOptions.Language), _strFriendlyName)
            };
            if (!string.IsNullOrEmpty(ForcedValue))
                frmPickSide.ForceValue(ForcedValue);
            else
                frmPickSide.ShowDialog();

            // Make sure the dialogue window was not canceled.
            if (frmPickSide.DialogResult == DialogResult.Cancel)
            {
                throw new AbortedException();
            }

            SelectedValue = frmPickSide.SelectedSide;
            Log.Info("_strSelectedValue = " + SelectedValue);
        }

        // Check for Free Spirit Power Points.
        public void freespiritpowerpoints(XmlNode bonusNode)
        {
            Log.Info("freespiritpowerpoints");
            Log.Info("freespiritpowerpoints = " + bonusNode.OuterXml);
            Log.Info("Calling CreateImprovement");
            CreateImprovement(string.Empty, _objImprovementSource, SourceName, Improvement.ImprovementType.FreeSpiritPowerPoints, _strUnique,
                ImprovementManager.ValueToInt(_objCharacter, bonusNode.InnerText, _intRating));
        }

        // Check for Adept Power Points.
        public void adeptpowerpoints(XmlNode bonusNode)
        {
            Log.Info("adeptpowerpoints");
            Log.Info("adeptpowerpoints = " + bonusNode.OuterXml);
            Log.Info("Calling CreateImprovement");
            CreateImprovement(string.Empty, _objImprovementSource, SourceName, Improvement.ImprovementType.AdeptPowerPoints, _strUnique,
                ImprovementManager.ValueToInt(_objCharacter, bonusNode.InnerText, _intRating));
        }

        // Check for Adept Powers
        public void specificpower(XmlNode bonusNode)
        {
            Log.Info("specificpower");
            Log.Info("specificpower = " + bonusNode.OuterXml);
            // If the character isn't an adept or mystic adept, skip the rest of this.
            if (_objCharacter.AdeptEnabled)
            {
                string strSelection = string.Empty;
                ForcedValue = string.Empty;

                Log.Info("objXmlSpecificPower = " + bonusNode.OuterXml);

                string strPowerName = bonusNode["name"]?.InnerText;

                if (!string.IsNullOrEmpty(strPowerName))
                {
                    // Check if the character already has this power
                    Log.Info("strSelection = " + strSelection);
                    Power objNewPower = new Power(_objCharacter);
                    XmlNode objXmlPower = XmlManager.Load("powers.xml").SelectSingleNode("/chummer/powers/power[name = \"" + strPowerName + "\"]");
                    if (!objNewPower.Create(objXmlPower, 0, bonusNode["bonusoverride"]))
                        throw new AbortedException();

                    Power objBoostedPower = _objCharacter.Powers.FirstOrDefault(objPower => objPower.Name == objNewPower.Name && objPower.Extra == objNewPower.Extra);
                    if (objBoostedPower == null)
                    {
                        _objCharacter.Powers.Add(objNewPower);
                        objBoostedPower = objNewPower;
                        Log.Info("blnHasPower = false");
                    }
                    else
                        Log.Info("blnHasPower = true");

                    Log.Info("Calling CreateImprovement");
                    int intLevels = 0;
                    if (bonusNode["val"] != null)
                        intLevels = Convert.ToInt32(bonusNode["val"].InnerText);
                    if (!objBoostedPower.LevelsEnabled)
                        intLevels = 1;
                    CreateImprovement(objNewPower.Name, _objImprovementSource, SourceName, Improvement.ImprovementType.AdeptPowerFreeLevels, objNewPower.Extra, 0, intLevels);

                    // fix: refund power points, if bonus would make power exceede maximum
                    if (objBoostedPower.TotalMaximumLevels < objBoostedPower.Rating + intLevels)
                    {
                        objBoostedPower.Rating = Math.Max(objBoostedPower.TotalMaximumLevels - intLevels, 0);
                    }

                    objBoostedPower.OnPropertyChanged(nameof(objBoostedPower.TotalRating));
                    objBoostedPower.OnPropertyChanged(nameof(objBoostedPower.FreeLevels));
                }
            }
        }

        // Select a Power.
        public void selectpowers(XmlNode bonusNode)
        {
            Log.Info("selectpower");
            // If the character isn't an adept or mystic adept, skip the rest of this.
            if (_objCharacter.AdeptEnabled)
            {
                using (XmlNodeList objXmlPowerList = bonusNode.SelectNodes("selectpower"))
                    if (objXmlPowerList != null)
                        foreach (XmlNode objNode in objXmlPowerList)
                        {
                            Log.Info("_strSelectedValue = " + SelectedValue);
                            Log.Info("_strForcedValue = " + ForcedValue);

                            // Display the Select Power window and record which Power was selected.
                            frmSelectPower frmPickPower = new frmSelectPower(_objCharacter);
                            Log.Info("selectpower = " + objNode.OuterXml);

                            int intLevels = Convert.ToInt32(objNode["val"]?.InnerText.Replace("Rating", _intRating.ToString()));
                            frmPickPower.IgnoreLimits = objNode["ignorerating"]?.InnerText == bool.TrueString;
                            string strPointsPerLevel = objNode["pointsperlevel"]?.InnerText;
                            if (!string.IsNullOrEmpty(strPointsPerLevel))
                                frmPickPower.PointsPerLevel = Convert.ToDecimal(strPointsPerLevel, GlobalOptions.Instance.InvariantCultureInfo);
                            string strLimit = objNode["limit"]?.InnerText.Replace("Rating", _intRating.ToString());
                            if (!string.IsNullOrEmpty(strLimit))
                                frmPickPower.LimitToRating = Convert.ToInt32(strLimit);
                            string strLimitToPowers = objNode.Attributes?["limittopowers"]?.InnerText;
                            if (!string.IsNullOrEmpty(strLimitToPowers))
                                frmPickPower.LimitToPowers = strLimitToPowers;
                            frmPickPower.ShowDialog();

                            // Make sure the dialogue window was not canceled.
                            if (frmPickPower.DialogResult == DialogResult.Cancel)
                            {
                                throw new AbortedException();
                            }
                            else
                            {
                                XmlNode objXmlPower = XmlManager.Load("powers.xml").SelectSingleNode("/chummer/powers/power[id = \"" + frmPickPower.SelectedPower + "\"]");

                                // If no, add the power and mark it free or give it free levels
                                Power objNewPower = new Power(_objCharacter);
                                if (!objNewPower.Create(objXmlPower))
                                    throw new AbortedException();

                                SelectedValue = objNewPower.DisplayName;
                                if (_blnConcatSelectedValue)
                                    SourceName += LanguageManager.GetString("String_Space", GlobalOptions.Language) + '(' + SelectedValue + ')';

                                List<Power> lstExistingPowersList = _objCharacter.Powers.Where(objPower => objPower.Name == objNewPower.Name && objPower.Extra == objNewPower.Extra).ToList();

                                Log.Info("blnHasPower = " + (lstExistingPowersList.Count > 0).ToString());

                                if (lstExistingPowersList.Count == 0)
                                {
                                    _objCharacter.Powers.Add(objNewPower);
                                }
                                else
                                {
                                    // Another copy of the power already exists, so we ensure that we remove any improvements created by the power because we're discarding it.
                                    objNewPower.DeletePower();
                                }
                                Log.Info("Calling CreateImprovement");
                                CreateImprovement(objNewPower.Name, _objImprovementSource, SourceName, Improvement.ImprovementType.AdeptPowerFreePoints, objNewPower.Extra, 0, intLevels);
                            }
                        }
            }
        }

        // Check for Armor Encumbrance Penalty.
        public void armorencumbrancepenalty(XmlNode bonusNode)
        {
            Log.Info("armorencumbrancepenalty");
            Log.Info("armorencumbrancepenalty = " + bonusNode.OuterXml);
            Log.Info("Calling CreateImprovement");
            CreateImprovement(string.Empty, _objImprovementSource, SourceName, Improvement.ImprovementType.ArmorEncumbrancePenalty, _strUnique,
                ImprovementManager.ValueToInt(_objCharacter, bonusNode.InnerText, _intRating));
        }

        // Check for Initiation.
        public void initiation(XmlNode bonusNode)
        {
            Log.Info("initiation");
            Log.Info("initiation = " + bonusNode.OuterXml);
            Log.Info("Calling CreateImprovement");
            CreateImprovement(string.Empty, _objImprovementSource, SourceName, Improvement.ImprovementType.Initiation, _strUnique,
                ImprovementManager.ValueToInt(_objCharacter, bonusNode.InnerText, _intRating));
            _objCharacter.InitiateGrade += ImprovementManager.ValueToInt(_objCharacter, bonusNode.InnerText, _intRating);
        }

        // Check for Submersion.
        public void submersion(XmlNode bonusNode)
        {
            Log.Info("submersion");
            Log.Info("submersion = " + bonusNode.OuterXml);
            Log.Info("Calling CreateImprovement");
            CreateImprovement(string.Empty, _objImprovementSource, SourceName, Improvement.ImprovementType.Submersion, _strUnique,
                ImprovementManager.ValueToInt(_objCharacter, bonusNode.InnerText, _intRating));
            _objCharacter.SubmersionGrade += ImprovementManager.ValueToInt(_objCharacter, bonusNode.InnerText, _intRating);
        }

        public void addart(XmlNode bonusNode)
        {
            XmlNode objXmlSelectedArt = XmlManager.Load("metamagic.xml").SelectSingleNode("/chummer/arts/art[name = \"" + bonusNode.InnerText + "\"]");

            // Makes sure we aren't over our limits for this particular metamagic from this overall source
            if (bonusNode.Attributes?["forced"]?.InnerText == bool.TrueString ||
                objXmlSelectedArt.RequirementsMet(_objCharacter, LanguageManager.GetString("String_Art", GlobalOptions.Language), string.Empty, _strFriendlyName))
            {
                Art objAddArt = new Art(_objCharacter);
                objAddArt.Create(objXmlSelectedArt, Improvement.ImprovementSource.Metamagic);
                objAddArt.Grade = -1;
                if (objAddArt.InternalId.IsEmptyGuid())
                    throw new AbortedException();

                _objCharacter.Arts.Add(objAddArt);
                CreateImprovement(objAddArt.InternalId, _objImprovementSource, SourceName, Improvement.ImprovementType.Art, _strUnique);
            }
            else
            {
                throw new AbortedException();
            }
        }

        public void selectart(XmlNode bonusNode)
        {
            XmlDocument objXmlDocument = XmlManager.Load("metamagic.xml");
            XmlNode objXmlSelectedArt;
            XmlNodeList xmlArtList = bonusNode.SelectNodes("art");
            if (xmlArtList?.Count > 0)
            {
                List<ListItem> lstArts = new List<ListItem>();
                frmSelectItem frmPickItem = new frmSelectItem();
                foreach (XmlNode objXmlAddArt in xmlArtList)
                {
                    string strLoopName = objXmlAddArt.InnerText;
                    XmlNode objXmlArt = objXmlDocument.SelectSingleNode("/chummer/arts/art[name = \"" + strLoopName + "\"]");
                    // Makes sure we aren't over our limits for this particular metamagic from this overall source
                    if (objXmlArt != null && objXmlAddArt.RequirementsMet(_objCharacter, string.Empty, string.Empty, _strFriendlyName))
                    {
                        lstArts.Add(new ListItem(objXmlArt["id"]?.InnerText, objXmlArt["translate"]?.InnerText ?? strLoopName));
                    }
                }
                if (lstArts.Count == 0)
                {
                    Program.MainForm.ShowMessageBox(string.Format(LanguageManager.GetString("Message_Improvement_EmptySelectionListNamed", GlobalOptions.Language), SourceName));
                    throw new AbortedException();
                }
                frmPickItem.GeneralItems = lstArts;
                frmPickItem.ShowDialog();
                // Don't do anything else if the form was canceled.
                if (frmPickItem.DialogResult == DialogResult.Cancel)
                    throw new AbortedException();

                objXmlSelectedArt = objXmlDocument.SelectSingleNode("/chummer/arts/art[id = \"" + frmPickItem.SelectedItem + "\"]");

                string strSelectedName = objXmlSelectedArt?["name"]?.InnerText;
                if (string.IsNullOrEmpty(strSelectedName))
                    throw new AbortedException();
            }
            else
            {
                frmSelectArt frmPickArt = new frmSelectArt(_objCharacter, frmSelectArt.Mode.Art);
                frmPickArt.ShowDialog();
                // Don't do anything else if the form was canceled.
                if (frmPickArt.DialogResult == DialogResult.Cancel)
                    throw new AbortedException();

                objXmlSelectedArt = objXmlDocument.SelectSingleNode("/chummer/arts/art[id = \"" + frmPickArt.SelectedItem + "\"]");
            }

            Art objAddArt = new Art(_objCharacter);
            objAddArt.Create(objXmlSelectedArt, Improvement.ImprovementSource.Metamagic);
            objAddArt.Grade = -1;
            if (objAddArt.InternalId.IsEmptyGuid())
                throw new AbortedException();

            SelectedValue = objAddArt.DisplayName(GlobalOptions.Language);

            _objCharacter.Arts.Add(objAddArt);
            CreateImprovement(objAddArt.InternalId, _objImprovementSource, SourceName, Improvement.ImprovementType.Art, _strUnique);
        }

        public void addmetamagic(XmlNode bonusNode)
        {
            XmlNode objXmlSelectedMetamagic = XmlManager.Load("metamagic.xml").SelectSingleNode("/chummer/metamagics/metamagic[name = \"" + bonusNode.InnerText + "\"]");
            string strForcedValue = bonusNode.Attributes?["select"]?.InnerText ?? string.Empty;

            // Makes sure we aren't over our limits for this particular metamagic from this overall source
            if (bonusNode.Attributes?["forced"]?.InnerText == bool.TrueString ||
                objXmlSelectedMetamagic.RequirementsMet(_objCharacter, LanguageManager.GetString("String_Metamagic", GlobalOptions.Language), string.Empty, _strFriendlyName))
            {
                Metamagic objAddMetamagic = new Metamagic(_objCharacter);
                objAddMetamagic.Create(objXmlSelectedMetamagic, Improvement.ImprovementSource.Metamagic, strForcedValue);
                objAddMetamagic.Grade = -1;
                if (objAddMetamagic.InternalId.IsEmptyGuid())
                    throw new AbortedException();

                _objCharacter.Metamagics.Add(objAddMetamagic);
                CreateImprovement(objAddMetamagic.InternalId, _objImprovementSource, SourceName, Improvement.ImprovementType.Metamagic, _strUnique);
            }
            else
            {
                throw new AbortedException();
            }
        }

        public void selectmetamagic(XmlNode bonusNode)
        {
            XmlDocument objXmlDocument = XmlManager.Load("metamagic.xml");
            string strForceValue = string.Empty;
            XmlNode objXmlSelectedMetamagic;
            XmlNodeList xmlMetamagicList = bonusNode.SelectNodes("metamagic");
            if (xmlMetamagicList?.Count > 0)
            {
                List<ListItem> lstMetamagics = new List<ListItem>();
                frmSelectItem frmPickItem = new frmSelectItem();
                foreach (XmlNode objXmlAddMetamagic in xmlMetamagicList)
                {
                    string strLoopName = objXmlAddMetamagic.InnerText;
                    XmlNode objXmlMetamagic = objXmlDocument.SelectSingleNode("/chummer/metamagics/metamagic[name = \"" + strLoopName + "\"]");
                    // Makes sure we aren't over our limits for this particular metamagic from this overall source
                    if (objXmlMetamagic != null && objXmlAddMetamagic.RequirementsMet(_objCharacter, string.Empty, string.Empty, _strFriendlyName))
                    {
                        lstMetamagics.Add(new ListItem(objXmlMetamagic["id"]?.InnerText, objXmlMetamagic["translate"]?.InnerText ?? strLoopName));
                    }
                }
                if (lstMetamagics.Count == 0)
                {
                    Program.MainForm.ShowMessageBox(string.Format(LanguageManager.GetString("Message_Improvement_EmptySelectionListNamed", GlobalOptions.Language), SourceName));
                    throw new AbortedException();
                }
                frmPickItem.GeneralItems = lstMetamagics;
                frmPickItem.ShowDialog();
                // Don't do anything else if the form was canceled.
                if (frmPickItem.DialogResult == DialogResult.Cancel)
                    throw new AbortedException();

                objXmlSelectedMetamagic = objXmlDocument.SelectSingleNode("/chummer/metamagics/metamagic[id = \"" + frmPickItem.SelectedItem + "\"]");

                string strSelectedName = objXmlSelectedMetamagic?["name"]?.InnerText;
                if (string.IsNullOrEmpty(strSelectedName))
                    throw new AbortedException();
                foreach (XmlNode objXmlAddMetamagic in xmlMetamagicList)
                {
                    if (strSelectedName == objXmlAddMetamagic.InnerText)
                    {
                        strForceValue = objXmlAddMetamagic.Attributes?["select"]?.InnerText ?? string.Empty;
                        break;
                    }
                }
            }
            else
            {
                frmSelectMetamagic frmPickMetamagic = new frmSelectMetamagic(_objCharacter, frmSelectMetamagic.Mode.Metamagic);
                frmPickMetamagic.ShowDialog();
                // Don't do anything else if the form was canceled.
                if (frmPickMetamagic.DialogResult == DialogResult.Cancel)
                    throw new AbortedException();

                objXmlSelectedMetamagic = objXmlDocument.SelectSingleNode("/chummer/metamagics/metamagic[id = \"" + frmPickMetamagic.SelectedMetamagic + "\"]");
            }

            Metamagic objAddMetamagic = new Metamagic(_objCharacter);
            objAddMetamagic.Create(objXmlSelectedMetamagic, Improvement.ImprovementSource.Metamagic, strForceValue);
            objAddMetamagic.Grade = -1;
            if (objAddMetamagic.InternalId.IsEmptyGuid())
                throw new AbortedException();

            SelectedValue = objAddMetamagic.DisplayName(GlobalOptions.Language);

            _objCharacter.Metamagics.Add(objAddMetamagic);
            CreateImprovement(objAddMetamagic.InternalId, _objImprovementSource, SourceName, Improvement.ImprovementType.Metamagic, _strUnique);
        }

        public void addecho(XmlNode bonusNode)
        {
            XmlDocument objXmlDocument = XmlManager.Load("echoes.xml");
            XmlNode objXmlSelectedEcho = objXmlDocument.SelectSingleNode("/chummer/echoes/echo[name = \"" + bonusNode.InnerText + "\"]");
            string strForceValue = bonusNode.Attributes?["select"]?.InnerText ?? string.Empty;

            // Makes sure we aren't over our limits for this particular echo from this overall source
            if (bonusNode.Attributes?["forced"]?.InnerText == bool.TrueString ||
                objXmlSelectedEcho.RequirementsMet(_objCharacter, LanguageManager.GetString("String_Echo", GlobalOptions.Language), string.Empty, _strFriendlyName))
            {
                Metamagic objAddEcho = new Metamagic(_objCharacter);
                objAddEcho.Create(objXmlSelectedEcho, Improvement.ImprovementSource.Echo, strForceValue);
                objAddEcho.Grade = -1;
                if (objAddEcho.InternalId.IsEmptyGuid())
                    throw new AbortedException();

                _objCharacter.Metamagics.Add(objAddEcho);
                CreateImprovement(objAddEcho.InternalId, _objImprovementSource, SourceName, Improvement.ImprovementType.Echo, _strUnique);
            }
            else
            {
                throw new AbortedException();
            }
        }

        public void selectecho(XmlNode bonusNode)
        {
            XmlDocument objXmlDocument = XmlManager.Load("echoes.xml");
            string strForceValue = string.Empty;
            XmlNode xmlSelectedEcho;
            XmlNodeList xmlEchoList = bonusNode.SelectNodes("echo");
            if (xmlEchoList?.Count > 0)
            {
                List<ListItem> lstEchoes = new List<ListItem>();
                frmSelectItem frmPickItem = new frmSelectItem();
                foreach (XmlNode objXmlAddEcho in xmlEchoList)
                {
                    string strLoopName = objXmlAddEcho.InnerText;
                    XmlNode objXmlEcho = objXmlDocument.SelectSingleNode("/chummer/metamagics/metamagic[name = \"" + strLoopName + "\"]");
                    // Makes sure we aren't over our limits for this particular metamagic from this overall source
                    if (objXmlEcho != null && objXmlAddEcho.RequirementsMet(_objCharacter, string.Empty, string.Empty, _strFriendlyName))
                    {
                        lstEchoes.Add(new ListItem(objXmlEcho["id"]?.InnerText, objXmlEcho["translate"]?.InnerText ?? strLoopName));
                    }
                }
                if (lstEchoes.Count == 0)
                {
                    Program.MainForm.ShowMessageBox(string.Format(LanguageManager.GetString("Message_Improvement_EmptySelectionListNamed", GlobalOptions.Language), SourceName));
                    throw new AbortedException();
                }
                frmPickItem.GeneralItems = lstEchoes;
                frmPickItem.ShowDialog();
                // Don't do anything else if the form was canceled.
                if (frmPickItem.DialogResult == DialogResult.Cancel)
                    throw new AbortedException();

                xmlSelectedEcho = objXmlDocument.SelectSingleNode("/chummer/echoes/echo[id = \"" + frmPickItem.SelectedItem + "\"]");
                string strSelectedName = xmlSelectedEcho?["name"]?.InnerText;
                if (string.IsNullOrEmpty(strSelectedName))
                    throw new AbortedException();
                foreach (XmlNode objXmlAddEcho in xmlEchoList)
                {
                    if (strSelectedName == objXmlAddEcho.InnerText)
                    {
                        strForceValue = objXmlAddEcho.Attributes?["select"]?.InnerText ?? string.Empty;
                        break;
                    }
                }
            }
            else
            {
                frmSelectMetamagic frmPickMetamagic = new frmSelectMetamagic(_objCharacter, frmSelectMetamagic.Mode.Echo);
                frmPickMetamagic.ShowDialog();
                // Don't do anything else if the form was canceled.
                if (frmPickMetamagic.DialogResult == DialogResult.Cancel)
                    throw new AbortedException();

                xmlSelectedEcho = objXmlDocument.SelectSingleNode("/chummer/echoes/echo[id = \"" + frmPickMetamagic.SelectedMetamagic + "\"]");
            }

            Metamagic objAddEcho = new Metamagic(_objCharacter);
            objAddEcho.Create(xmlSelectedEcho, Improvement.ImprovementSource.Echo, strForceValue);
            objAddEcho.Grade = -1;
            if (objAddEcho.InternalId.IsEmptyGuid())
                throw new AbortedException();

            SelectedValue = objAddEcho.DisplayName(GlobalOptions.Language);

            _objCharacter.Metamagics.Add(objAddEcho);
            CreateImprovement(objAddEcho.InternalId, _objImprovementSource, SourceName, Improvement.ImprovementType.Echo, _strUnique);
        }

        // Check for Skillwires.
        public void skillwire(XmlNode bonusNode)
        {
            Log.Info("skillwire");
            Log.Info("skillwire = " + bonusNode.OuterXml);
            string strUseUnique = _strUnique;
            string strPrecendenceString = bonusNode.Attributes?["precedence"]?.InnerText;
            if (!string.IsNullOrEmpty(strPrecendenceString))
                strUseUnique = "precedence" + strPrecendenceString;
            Log.Info("Calling CreateImprovement");
            CreateImprovement(string.Empty, _objImprovementSource, SourceName, Improvement.ImprovementType.Skillwire, strUseUnique,
                ImprovementManager.ValueToInt(_objCharacter, bonusNode.InnerText, _intRating));
        }

        // Check for Hardwires.
        public void hardwires(XmlNode bonusNode)
        {
            Log.Info("hardwire");
            string strNodeOuterXml = bonusNode.OuterXml;
            Log.Info("hardwire = " + strNodeOuterXml);
            Log.Info("Calling CreateImprovement");
            string strForcedValue = ForcedValue;
            Log.Info("_strForcedValue = " + strForcedValue);

            bool blnDummy = false;
            SelectedValue = string.IsNullOrEmpty(strForcedValue) ? ImprovementManager.DoSelectSkill(bonusNode, _objCharacter, _intRating, _strFriendlyName, ref blnDummy) : strForcedValue;

            if (_blnConcatSelectedValue)
                SourceName += LanguageManager.GetString("String_Space", GlobalOptions.Language) + '(' + SelectedValue + ')';

            Log.Info("_strSelectedValue = " + SelectedValue);
            Log.Info("SourceName = " + SourceName);
            CreateImprovement(SelectedValue, _objImprovementSource, SourceName, Improvement.ImprovementType.Hardwire,
                SelectedValue,
                ImprovementManager.ValueToInt(_objCharacter, bonusNode.InnerText, _intRating));
        }

        // Check for Damage Resistance.
        public void damageresistance(XmlNode bonusNode)
        {
            Log.Info("damageresistance");
            Log.Info("damageresistance = " + bonusNode.OuterXml);
            Log.Info("Calling CreateImprovement");
            CreateImprovement(string.Empty, _objImprovementSource, SourceName, Improvement.ImprovementType.DamageResistance, _strUnique,
                ImprovementManager.ValueToInt(_objCharacter, bonusNode.InnerText, _intRating));
        }

        // Check for Restricted Item Count.
        public void restricteditemcount(XmlNode bonusNode)
        {
            Log.Info("restricteditemcount");
            Log.Info("restricteditemcount = " + bonusNode.OuterXml);
            Log.Info("Calling CreateImprovement");
            CreateImprovement(string.Empty, _objImprovementSource, SourceName, Improvement.ImprovementType.RestrictedItemCount, _strUnique,
                ImprovementManager.ValueToInt(_objCharacter, bonusNode.InnerText, _intRating));
        }

        // Check for Judge Intentions.
        public void judgeintentions(XmlNode bonusNode)
        {
            Log.Info("judgeintentions");
            Log.Info("judgeintentions = " + bonusNode.OuterXml);
            Log.Info("Calling CreateImprovement");
            CreateImprovement(string.Empty, _objImprovementSource, SourceName, Improvement.ImprovementType.JudgeIntentions, _strUnique,
                ImprovementManager.ValueToInt(_objCharacter, bonusNode.InnerText, _intRating));
        }

        // Check for Judge Intentions (offense only, i.e. doing the judging).
        public void judgeintentionsoffense(XmlNode bonusNode)
        {
            Log.Info("judgeintentionsoffense");
            Log.Info("judgeintentionsoffense = " + bonusNode.OuterXml);
            Log.Info("Calling CreateImprovement");
            CreateImprovement(string.Empty, _objImprovementSource, SourceName, Improvement.ImprovementType.JudgeIntentionsOffense, _strUnique,
                ImprovementManager.ValueToInt(_objCharacter, bonusNode.InnerText, _intRating));
        }

        // Check for Judge Intentions (defense only, i.e. being judged).
        public void judgeintentionsdefense(XmlNode bonusNode)
        {
            Log.Info("judgeintentionsdefense");
            Log.Info("judgeintentionsdefense = " + bonusNode.OuterXml);
            Log.Info("Calling CreateImprovement");
            CreateImprovement(string.Empty, _objImprovementSource, SourceName, Improvement.ImprovementType.JudgeIntentionsDefense, _strUnique,
                ImprovementManager.ValueToInt(_objCharacter, bonusNode.InnerText, _intRating));
        }

        // Check for Composure.
        public void composure(XmlNode bonusNode)
        {
            Log.Info("composure");
            Log.Info("composure = " + bonusNode.OuterXml);
            Log.Info("Calling CreateImprovement");
            CreateImprovement(string.Empty, _objImprovementSource, SourceName, Improvement.ImprovementType.Composure, _strUnique,
                ImprovementManager.ValueToInt(_objCharacter, bonusNode.InnerText, _intRating));
        }

        // Check for Lift and Carry.
        public void liftandcarry(XmlNode bonusNode)
        {
            Log.Info("liftandcarry");
            Log.Info("liftandcarry = " + bonusNode.OuterXml);
            Log.Info("Calling CreateImprovement");
            CreateImprovement(string.Empty, _objImprovementSource, SourceName, Improvement.ImprovementType.LiftAndCarry, _strUnique,
                ImprovementManager.ValueToInt(_objCharacter, bonusNode.InnerText, _intRating));
        }

        // Check for Memory.
        public void memory(XmlNode bonusNode)
        {
            Log.Info("memory");
            Log.Info("memory = " + bonusNode.OuterXml);
            Log.Info("Calling CreateImprovement");
            CreateImprovement(string.Empty, _objImprovementSource, SourceName, Improvement.ImprovementType.Memory, _strUnique,
                ImprovementManager.ValueToInt(_objCharacter, bonusNode.InnerText, _intRating));
        }

        // Check for Fatigue Resist.
        public void fatigueresist(XmlNode bonusNode)
        {
            Log.Info("fatigueresist");
            Log.Info("fatigueresist = " + bonusNode.OuterXml);
            Log.Info("Calling CreateImprovement");
            CreateImprovement(string.Empty, _objImprovementSource, SourceName, Improvement.ImprovementType.FatigueResist, _strUnique,
                ImprovementManager.ValueToInt(_objCharacter, bonusNode.InnerText, _intRating));
        }

        // Check for Radiation Resist.
        public void radiationresist(XmlNode bonusNode)
        {
            Log.Info("radiationresist");
            Log.Info("radiationresist = " + bonusNode.OuterXml);
            Log.Info("Calling CreateImprovement");
            CreateImprovement(string.Empty, _objImprovementSource, SourceName, Improvement.ImprovementType.RadiationResist, _strUnique,
                ImprovementManager.ValueToInt(_objCharacter, bonusNode.InnerText, _intRating));
        }

        // Check for Sonic Attacks Resist.
        public void sonicresist(XmlNode bonusNode)
        {
            Log.Info("sonicresist");
            Log.Info("sonicresist = " + bonusNode.OuterXml);
            Log.Info("Calling CreateImprovement");
            CreateImprovement(string.Empty, _objImprovementSource, SourceName, Improvement.ImprovementType.SonicResist, _strUnique,
                ImprovementManager.ValueToInt(_objCharacter, bonusNode.InnerText, _intRating));
        }

        // Check for Contact-vector Toxins Resist.
        public void toxincontactresist(XmlNode bonusNode)
        {
            Log.Info("toxincontactresist");
            Log.Info("toxincontactresist = " + bonusNode.OuterXml);
            Log.Info("Calling CreateImprovement");
            CreateImprovement(string.Empty, _objImprovementSource, SourceName, Improvement.ImprovementType.ToxinContactResist, _strUnique,
                ImprovementManager.ValueToInt(_objCharacter, bonusNode.InnerText, _intRating));
        }

        // Check for Ingestion-vector Toxins Resist.
        public void toxiningestionresist(XmlNode bonusNode)
        {
            Log.Info("toxiningestionresist");
            Log.Info("toxiningestionresist = " + bonusNode.OuterXml);
            Log.Info("Calling CreateImprovement");
            CreateImprovement(string.Empty, _objImprovementSource, SourceName, Improvement.ImprovementType.ToxinIngestionResist, _strUnique,
                ImprovementManager.ValueToInt(_objCharacter, bonusNode.InnerText, _intRating));
        }

        // Check for Inhalation-vector Toxins Resist.
        public void toxininhalationresist(XmlNode bonusNode)
        {
            Log.Info("toxininhalationresist");
            Log.Info("toxininhalationresist = " + bonusNode.OuterXml);
            Log.Info("Calling CreateImprovement");
            CreateImprovement(string.Empty, _objImprovementSource, SourceName, Improvement.ImprovementType.ToxinInhalationResist, _strUnique,
                ImprovementManager.ValueToInt(_objCharacter, bonusNode.InnerText, _intRating));
        }

        // Check for Injection-vector Toxins Resist.
        public void toxininjectionresist(XmlNode bonusNode)
        {
            Log.Info("toxininjectionresist");
            Log.Info("toxininjectionresist = " + bonusNode.OuterXml);
            Log.Info("Calling CreateImprovement");
            CreateImprovement(string.Empty, _objImprovementSource, SourceName, Improvement.ImprovementType.ToxinInjectionResist, _strUnique,
                ImprovementManager.ValueToInt(_objCharacter, bonusNode.InnerText, _intRating));
        }

        // Check for Contact-vector Pathogens Resist.
        public void pathogencontactresist(XmlNode bonusNode)
        {
            Log.Info("pathogencontactresist");
            Log.Info("pathogencontactresist = " + bonusNode.OuterXml);
            Log.Info("Calling CreateImprovement");
            CreateImprovement(string.Empty, _objImprovementSource, SourceName, Improvement.ImprovementType.PathogenContactResist, _strUnique,
                ImprovementManager.ValueToInt(_objCharacter, bonusNode.InnerText, _intRating));
        }

        // Check for Ingestion-vector Pathogens Resist.
        public void pathogeningestionresist(XmlNode bonusNode)
        {
            Log.Info("pathogeningestionresist");
            Log.Info("pathogeningestionresist = " + bonusNode.OuterXml);
            Log.Info("Calling CreateImprovement");
            CreateImprovement(string.Empty, _objImprovementSource, SourceName, Improvement.ImprovementType.PathogenIngestionResist, _strUnique,
                ImprovementManager.ValueToInt(_objCharacter, bonusNode.InnerText, _intRating));
        }

        // Check for Inhalation-vector Pathogens Resist.
        public void pathogeninhalationresist(XmlNode bonusNode)
        {
            Log.Info("pathogeninhalationresist");
            Log.Info("pathogeninhalationresist = " + bonusNode.OuterXml);
            Log.Info("Calling CreateImprovement");
            CreateImprovement(string.Empty, _objImprovementSource, SourceName, Improvement.ImprovementType.PathogenInhalationResist, _strUnique,
                ImprovementManager.ValueToInt(_objCharacter, bonusNode.InnerText, _intRating));
        }

        // Check for Injection-vector Pathogens Resist.
        public void pathogeninjectionresist(XmlNode bonusNode)
        {
            Log.Info("pathogeninjectionresist");
            Log.Info("pathogeninjectionresist = " + bonusNode.OuterXml);
            Log.Info("Calling CreateImprovement");
            CreateImprovement(string.Empty, _objImprovementSource, SourceName, Improvement.ImprovementType.PathogenInjectionResist, _strUnique,
                ImprovementManager.ValueToInt(_objCharacter, bonusNode.InnerText, _intRating));
        }

        // Check for Contact-vector Toxins Immunity.
        public void toxincontactimmune(XmlNode bonusNode)
        {
            Log.Info("toxincontactimmune");
            Log.Info("toxincontactimmune = " + bonusNode.OuterXml);
            Log.Info("Calling CreateImprovement");
            CreateImprovement(string.Empty, _objImprovementSource, SourceName, Improvement.ImprovementType.ToxinContactImmune, _strUnique);
        }

        // Check for Ingestion-vector Toxins Immunity.
        public void toxiningestionimmune(XmlNode bonusNode)
        {
            Log.Info("toxiningestionimmune");
            Log.Info("toxiningestionimmune = " + bonusNode.OuterXml);
            Log.Info("Calling CreateImprovement");
            CreateImprovement(string.Empty, _objImprovementSource, SourceName, Improvement.ImprovementType.ToxinIngestionImmune, _strUnique);
        }

        // Check for Inhalation-vector Toxins Immunity.
        public void toxininhalationimmune(XmlNode bonusNode)
        {
            Log.Info("toxininhalationimmune");
            Log.Info("toxininhalationimmune = " + bonusNode.OuterXml);
            Log.Info("Calling CreateImprovement");
            CreateImprovement(string.Empty, _objImprovementSource, SourceName, Improvement.ImprovementType.ToxinInhalationImmune, _strUnique);
        }

        // Check for Injection-vector Toxins Immunity.
        public void toxininjectionimmune(XmlNode bonusNode)
        {
            Log.Info("toxininjectionimmune");
            Log.Info("toxininjectionimmune = " + bonusNode.OuterXml);
            Log.Info("Calling CreateImprovement");
            CreateImprovement(string.Empty, _objImprovementSource, SourceName, Improvement.ImprovementType.ToxinInjectionImmune, _strUnique);
        }

        // Check for Contact-vector Pathogens Immunity.
        public void pathogencontactimmune(XmlNode bonusNode)
        {
            Log.Info("pathogencontactimmune");
            Log.Info("pathogencontactimmune = " + bonusNode.OuterXml);
            Log.Info("Calling CreateImprovement");
            CreateImprovement(string.Empty, _objImprovementSource, SourceName, Improvement.ImprovementType.PathogenContactImmune, _strUnique);
        }

        // Check for Ingestion-vector Pathogens Immunity.
        public void pathogeningestionimmune(XmlNode bonusNode)
        {
            Log.Info("pathogeningestionimmune");
            Log.Info("pathogeningestionimmune = " + bonusNode.OuterXml);
            Log.Info("Calling CreateImprovement");
            CreateImprovement(string.Empty, _objImprovementSource, SourceName, Improvement.ImprovementType.PathogenIngestionImmune, _strUnique);
        }

        // Check for Inhalation-vector Pathogens Immunity.
        public void pathogeninhalationimmune(XmlNode bonusNode)
        {
            Log.Info("pathogeninhalationimmune");
            Log.Info("pathogeninhalationimmune = " + bonusNode.OuterXml);
            Log.Info("Calling CreateImprovement");
            CreateImprovement(string.Empty, _objImprovementSource, SourceName, Improvement.ImprovementType.PathogenInhalationImmune, _strUnique);
        }

        // Check for Injection-vector Pathogens Immunity.
        public void pathogeninjectionimmune(XmlNode bonusNode)
        {
            Log.Info("pathogeninjectionimmune");
            Log.Info("pathogeninjectionimmune = " + bonusNode.OuterXml);
            Log.Info("Calling CreateImprovement");
            CreateImprovement(string.Empty, _objImprovementSource, SourceName, Improvement.ImprovementType.PathogenInjectionImmune, _strUnique);
        }

        // Check for Physiological Addiction Resist if you are not addicted.
        public void physiologicaladdictionfirsttime(XmlNode bonusNode)
        {
            Log.Info("physiologicaladdictionfirsttime");
            Log.Info("physiologicaladdictionfirsttime = " + bonusNode.OuterXml);
            Log.Info("Calling CreateImprovement");
            CreateImprovement(string.Empty, _objImprovementSource, SourceName, Improvement.ImprovementType.PhysiologicalAddictionFirstTime, _strUnique,
                ImprovementManager.ValueToInt(_objCharacter, bonusNode.InnerText, _intRating));
        }

        // Check for Psychological Addiction if you are not addicted.
        public void psychologicaladdictionfirsttime(XmlNode bonusNode)
        {
            Log.Info("psychologicaladdictionfirsttime");
            Log.Info("psychologicaladdictionfirsttime = " + bonusNode.OuterXml);
            Log.Info("Calling CreateImprovement");
            CreateImprovement(string.Empty, _objImprovementSource, SourceName, Improvement.ImprovementType.PsychologicalAddictionFirstTime, _strUnique,
                ImprovementManager.ValueToInt(_objCharacter, bonusNode.InnerText, _intRating));
        }

        // Check for Physiological Addiction Resist if you are addicted.
        public void physiologicaladdictionalreadyaddicted(XmlNode bonusNode)
        {
            Log.Info("physiologicaladdictionalreadyaddicted");
            Log.Info("physiologicaladdictionalreadyaddicted = " + bonusNode.OuterXml);
            Log.Info("Calling CreateImprovement");
            CreateImprovement(string.Empty, _objImprovementSource, SourceName, Improvement.ImprovementType.PhysiologicalAddictionAlreadyAddicted, _strUnique,
                ImprovementManager.ValueToInt(_objCharacter, bonusNode.InnerText, _intRating));
        }

        // Check for Psychological Addiction if you are addicted.
        public void psychologicaladdictionalreadyaddicted(XmlNode bonusNode)
        {
            Log.Info("psychologicaladdictionalreadyaddicted");
            Log.Info("psychologicaladdictionalreadyaddicted = " + bonusNode.OuterXml);
            Log.Info("Calling CreateImprovement");
            CreateImprovement(string.Empty, _objImprovementSource, SourceName, Improvement.ImprovementType.PsychologicalAddictionAlreadyAddicted, _strUnique,
                ImprovementManager.ValueToInt(_objCharacter, bonusNode.InnerText, _intRating));
        }

        // Check for Recovery Dice from Stun CM Damage.
        public void stuncmrecovery(XmlNode bonusNode)
        {
            Log.Info("stuncmrecovery");
            Log.Info("stuncmrecovery = " + bonusNode.OuterXml);
            Log.Info("Calling CreateImprovement");
            CreateImprovement(string.Empty, _objImprovementSource, SourceName, Improvement.ImprovementType.StunCMRecovery, _strUnique,
                ImprovementManager.ValueToInt(_objCharacter, bonusNode.InnerText, _intRating));
        }

        // Check for Recovery Dice from Physical CM Damage.
        public void physicalcmrecovery(XmlNode bonusNode)
        {
            Log.Info("physicalcmrecovery");
            Log.Info("physicalcmrecovery = " + bonusNode.OuterXml);
            Log.Info("Calling CreateImprovement");
            CreateImprovement(string.Empty, _objImprovementSource, SourceName, Improvement.ImprovementType.PhysicalCMRecovery, _strUnique,
                ImprovementManager.ValueToInt(_objCharacter, bonusNode.InnerText, _intRating));
        }

        // Check for Whether Essence is added to Recovery Dice from Stun CM Damage.
        public void addesstostuncmrecovery(XmlNode bonusNode)
        {
            Log.Info("addesstostuncmrecovery");
            Log.Info("addesstostuncmrecovery = " + bonusNode.OuterXml);
            Log.Info("Calling CreateImprovement");
            CreateImprovement(string.Empty, _objImprovementSource, SourceName, Improvement.ImprovementType.AddESStoStunCMRecovery, _strUnique);
        }

        // Check for Whether Essence is added to Recovery Dice from Physical CM Damage.
        public void addesstophysicalcmrecovery(XmlNode bonusNode)
        {
            Log.Info("addesstophysicalcmrecovery");
            Log.Info("addesstophysicalcmrecovery = " + bonusNode.OuterXml);
            Log.Info("Calling CreateImprovement");
            CreateImprovement(string.Empty, _objImprovementSource, SourceName, Improvement.ImprovementType.AddESStoPhysicalCMRecovery, _strUnique);
        }

        // Check for Concealability.
        public void concealability(XmlNode bonusNode)
        {
            Log.Info("concealability");
            Log.Info("concealability = " + bonusNode.OuterXml);
            Log.Info("Calling CreateImprovement");
            CreateImprovement(string.Empty, _objImprovementSource, SourceName, Improvement.ImprovementType.Concealability, _strUnique,
                ImprovementManager.ValueToInt(_objCharacter, bonusNode.InnerText, _intRating));
        }

        // Check for Drain Resistance.
        public void drainresist(XmlNode bonusNode)
        {
            Log.Info("drainresist");
            Log.Info("drainresist = " + bonusNode.OuterXml);
            Log.Info("Calling CreateImprovement");
            CreateImprovement(string.Empty, _objImprovementSource, SourceName, Improvement.ImprovementType.DrainResistance, _strUnique,
                ImprovementManager.ValueToInt(_objCharacter, bonusNode.InnerText, _intRating));
        }

        // Check for Drain Value.
        public void drainvalue(XmlNode bonusNode)
        {
            Log.Info("drainvalue");
            Log.Info("drainvalue = " + bonusNode.OuterXml);
            Log.Info("Calling CreateImprovement");
            CreateImprovement(string.Empty, _objImprovementSource, SourceName, Improvement.ImprovementType.DrainValue, _strUnique,
                ImprovementManager.ValueToInt(_objCharacter, bonusNode.InnerText, _intRating));
        }

        // Check for Fading Resistance.
        public void fadingresist(XmlNode bonusNode)
        {
            Log.Info("fadingresist");
            Log.Info("fadingresist = " + bonusNode.OuterXml);
            Log.Info("Calling CreateImprovement");
            CreateImprovement(string.Empty, _objImprovementSource, SourceName, Improvement.ImprovementType.FadingResistance, _strUnique,
                ImprovementManager.ValueToInt(_objCharacter, bonusNode.InnerText, _intRating));
        }

        // Check for Fading Value.
        public void fadingvalue(XmlNode bonusNode)
        {
            Log.Info("fadingvalue");
            Log.Info("fadingvalue = " + bonusNode.OuterXml);
            Log.Info("Calling CreateImprovement");
            CreateImprovement(string.Empty, _objImprovementSource, SourceName, Improvement.ImprovementType.FadingValue, _strUnique,
                ImprovementManager.ValueToInt(_objCharacter, bonusNode.InnerText, _intRating));
        }

        // Check for Notoriety.
        public void notoriety(XmlNode bonusNode)
        {
            Log.Info("notoriety");
            Log.Info("notoriety = " + bonusNode.OuterXml);
            Log.Info("Calling CreateImprovement");
            CreateImprovement(string.Empty, _objImprovementSource, SourceName, Improvement.ImprovementType.Notoriety, _strUnique,
                ImprovementManager.ValueToInt(_objCharacter, bonusNode.InnerText, _intRating));
        }

        // Check for Street Cred bonuses.
        public void streetcred(XmlNode bonusNode)
        {
            Log.Info("streetcred");
            Log.Info("streetcred = " + bonusNode.OuterXml);
            Log.Info("Calling CreateImprovement");
            CreateImprovement(string.Empty, _objImprovementSource, SourceName, Improvement.ImprovementType.StreetCred, _strUnique,
                ImprovementManager.ValueToInt(_objCharacter, bonusNode.InnerText, _intRating));
        }

        // Check for Street Cred Multiplier bonuses.
        public void streetcredmultiplier(XmlNode bonusNode)
        {
            Log.Info("streetcredmultiplier");
            Log.Info("streetcredmultiplier = " + bonusNode.OuterXml);
            Log.Info("Calling CreateImprovement");
            CreateImprovement(string.Empty, _objImprovementSource, SourceName, Improvement.ImprovementType.StreetCredMultiplier, _strUnique,
                ImprovementManager.ValueToInt(_objCharacter, bonusNode.InnerText, _intRating));
        }

        // Check for Complex Form Limit.
        public void complexformlimit(XmlNode bonusNode)
        {
            Log.Info("complexformlimit");
            Log.Info("complexformlimit = " + bonusNode.OuterXml);
            Log.Info("Calling CreateImprovement");
            CreateImprovement(string.Empty, _objImprovementSource, SourceName, Improvement.ImprovementType.ComplexFormLimit, _strUnique,
                ImprovementManager.ValueToInt(_objCharacter, bonusNode.InnerText, _intRating));
        }

        // Check for Spell Limit.
        public void spelllimit(XmlNode bonusNode)
        {
            Log.Info("spelllimit");
            Log.Info("spelllimit = " + bonusNode.OuterXml);
            Log.Info("Calling CreateImprovement");
            CreateImprovement(string.Empty, _objImprovementSource, SourceName, Improvement.ImprovementType.SpellLimit, _strUnique,
                ImprovementManager.ValueToInt(_objCharacter, bonusNode.InnerText, _intRating));
        }

        // Check for Free Spells.
        public void freespells(XmlNode bonusNode)
        {
            Log.Info("freespells");
            Log.Info("freespells = " + bonusNode.OuterXml);
            string strSpellTypeLimit = string.Empty;
            XmlAttributeCollection objNodeAttributes = bonusNode.Attributes;
            if (objNodeAttributes != null)
            {
                if (!string.IsNullOrWhiteSpace(objNodeAttributes["limit"]?.InnerText))
                    strSpellTypeLimit = objNodeAttributes["limit"].InnerText;
                if (objNodeAttributes["attribute"] != null)
                {
                    Log.Info("attribute");
                    CharacterAttrib att = _objCharacter.GetAttribute(objNodeAttributes["attribute"].InnerText);
                    if (att != null)
                    {
                        Log.Info(att.Abbrev);
                        Log.Info("Calling CreateImprovement");
                        CreateImprovement(att.Abbrev, _objImprovementSource, SourceName, Improvement.ImprovementType.FreeSpellsATT, strSpellTypeLimit);
                    }
                }
                else if (objNodeAttributes["skill"] != null)
                {
                    Log.Info("skill");
                    string strKey = objNodeAttributes["skill"].InnerText;
                    Skill objSkill = _objCharacter.SkillsSection.GetActiveSkill(strKey);
                    Log.Info(strKey);
                    if (objSkill != null)
                    {
                        Log.Info("Calling CreateImprovement");
                        CreateImprovement(objSkill.Name, _objImprovementSource, SourceName, Improvement.ImprovementType.FreeSpellsSkill, strSpellTypeLimit);
                    }
                }
                else
                {
                    Log.Info("Calling CreateImprovement");
                    CreateImprovement(string.Empty, _objImprovementSource, SourceName, Improvement.ImprovementType.FreeSpells, _strUnique,
                        ImprovementManager.ValueToInt(_objCharacter, bonusNode.InnerText, _intRating));
                }
            }
            else
            {
                Log.Info("Calling CreateImprovement");
                CreateImprovement(string.Empty, _objImprovementSource, SourceName, Improvement.ImprovementType.FreeSpells, _strUnique,
                    ImprovementManager.ValueToInt(_objCharacter, bonusNode.InnerText, _intRating));
            }
        }

        // Check for Spell Category bonuses.
        public void spellcategory(XmlNode bonusNode)
        {
            spellcategorydicepool(bonusNode);
        }
        public void spellcategorydicepool(XmlNode bonusNode)
        {
            Log.Info("spellcategory");
            Log.Info("spellcategory = " + bonusNode.OuterXml);

            Log.Info("Calling CreateImprovement");
            CreateImprovement(bonusNode["name"]?.InnerText, _objImprovementSource, SourceName,
                Improvement.ImprovementType.SpellCategory, _strUnique, ImprovementManager.ValueToInt(_objCharacter, bonusNode["val"]?.InnerText, _intRating));
        }

        // Check for dicepool bonuses for a specific Spell.
        public void spelldicepool(XmlNode bonusNode)
        {
            Log.Info("spelldicepool");
            Log.Info("spelldicepool = " + bonusNode.OuterXml);

            Log.Info("Calling CreateImprovement");
            CreateImprovement(bonusNode["id"]?.InnerText ?? bonusNode["name"]?.InnerText, _objImprovementSource, SourceName,
                Improvement.ImprovementType.SpellDicePool, _strUnique, ImprovementManager.ValueToInt(_objCharacter, bonusNode["val"]?.InnerText, _intRating));
        }

        // Check for Spell Category Drain bonuses.
        public void spellcategorydrain(XmlNode bonusNode)
        {
            Log.Info("spellcategorydrain");
            Log.Info("spellcategorydrain = " + bonusNode.OuterXml);
            string s = bonusNode["category"]?.InnerText ?? SelectedValue;
            if (string.IsNullOrWhiteSpace(s)) throw new AbortedException();
            Log.Info("Calling CreateImprovement");
            CreateImprovement(s, _objImprovementSource, SourceName,
                Improvement.ImprovementType.SpellCategoryDrain, _strUnique, ImprovementManager.ValueToInt(_objCharacter, bonusNode["val"]?.InnerText, _intRating));
        }

        // Check for Spell Category Damage bonuses.
        public void spellcategorydamage(XmlNode bonusNode)
        {
            Log.Info("spellcategorydamage");
            Log.Info("spellcategorydamage = " + bonusNode.OuterXml);

            Log.Info("Calling CreateImprovement");
            CreateImprovement(bonusNode["category"]?.InnerText, _objImprovementSource, SourceName,
                Improvement.ImprovementType.SpellCategoryDamage, _strUnique, ImprovementManager.ValueToInt(_objCharacter, bonusNode["val"]?.InnerText, _intRating));
        }

        // Check for Spell descriptor Damage bonuses.
        public void spelldescriptordamage(XmlNode bonusNode)
        {
            Log.Info("spelldescriptordamage");
            Log.Info("spelldescriptordamage = " + bonusNode.OuterXml);

            Log.Info("Calling CreateImprovement");
            CreateImprovement(bonusNode["descriptor"]?.InnerText, _objImprovementSource, SourceName,
                Improvement.ImprovementType.SpellDescriptorDamage, _strUnique, ImprovementManager.ValueToInt(_objCharacter, bonusNode["val"]?.InnerText, _intRating));
        }

        // Check for Spell descriptor drain bonuses.
        public void spelldescriptordrain(XmlNode bonusNode)
        {
            Log.Info("spelldescriptordrain");
            Log.Info("spelldescriptordrain = " + bonusNode.OuterXml);

            Log.Info("Calling CreateImprovement");
            CreateImprovement(bonusNode["descriptor"]?.InnerText, _objImprovementSource, SourceName,
                Improvement.ImprovementType.SpellDescriptorDrain, _strUnique, ImprovementManager.ValueToInt(_objCharacter, bonusNode["val"]?.InnerText, _intRating));
        }

        // Check for Throwing Range bonuses.
        public void throwrange(XmlNode bonusNode)
        {
            Log.Info("throwrange");
            Log.Info("throwrange = " + bonusNode.OuterXml);
            Log.Info("Calling CreateImprovement");
            CreateImprovement(string.Empty, _objImprovementSource, SourceName, Improvement.ImprovementType.ThrowRange, _strUnique,
                ImprovementManager.ValueToInt(_objCharacter, bonusNode.InnerText, _intRating));
        }

        // Check for Throwing Range bonuses.
        public void throwrangestr(XmlNode bonusNode)
        {
            Log.Info("throwrange");
            Log.Info("throwrange = " + bonusNode.OuterXml);
            Log.Info("Calling CreateImprovement");
            CreateImprovement(string.Empty, _objImprovementSource, SourceName, Improvement.ImprovementType.ThrowRangeSTR, _strUnique,
                ImprovementManager.ValueToInt(_objCharacter, bonusNode.InnerText, _intRating));
        }

        // Check for Throwing STR bonuses.
        public void throwstr(XmlNode bonusNode)
        {
            Log.Info("throwstr");
            Log.Info("throwstr = " + bonusNode.OuterXml);
            Log.Info("Calling CreateImprovement");
            CreateImprovement(string.Empty, _objImprovementSource, SourceName, Improvement.ImprovementType.ThrowSTR, _strUnique,
                ImprovementManager.ValueToInt(_objCharacter, bonusNode.InnerText, _intRating));
        }

        // Check for Skillsoft access.
        public void skillsoftaccess(XmlNode bonusNode)
        {
            Log.Info("skillsoftaccess");
            Log.Info("skillsoftaccess = " + bonusNode.OuterXml);
            Log.Info("Calling CreateImprovement");
            string strUseUnique = _strUnique;
            string strPrecendenceString = bonusNode.Attributes?["precedence"]?.InnerText;
            if (!string.IsNullOrEmpty(strPrecendenceString))
                strUseUnique = "precedence" + strPrecendenceString;
            CreateImprovement(string.Empty, _objImprovementSource, SourceName, Improvement.ImprovementType.SkillsoftAccess, strUseUnique, ImprovementManager.ValueToInt(_objCharacter, bonusNode.InnerText, _intRating));
            _objCharacter.SkillsSection.KnowledgeSkills.AddRange(_objCharacter.SkillsSection.KnowsoftSkills);
        }

        // Check for Quickening Metamagic.
        public void quickeningmetamagic(XmlNode bonusNode)
        {
            Log.Info("quickeningmetamagic");
            Log.Info("quickeningmetamagic = " + bonusNode.OuterXml);
            Log.Info("Calling CreateImprovement");
            CreateImprovement(string.Empty, _objImprovementSource, SourceName, Improvement.ImprovementType.QuickeningMetamagic, _strUnique);
        }

        // Check for ignore Stun CM Penalty.
        public void ignorecmpenaltystun(XmlNode bonusNode)
        {
            Log.Info("ignorecmpenaltystun");
            Log.Info("ignorecmpenaltystun = " + bonusNode.OuterXml);
            Log.Info("Calling CreateImprovement");
            CreateImprovement(string.Empty, _objImprovementSource, SourceName, Improvement.ImprovementType.IgnoreCMPenaltyStun, _strUnique);
        }

        // Check for ignore Physical CM Penalty.
        public void ignorecmpenaltyphysical(XmlNode bonusNode)
        {
            Log.Info("ignorecmpenaltyphysical");
            Log.Info("ignorecmpenaltyphysical = " + bonusNode.OuterXml);
            Log.Info("Calling CreateImprovement");
            CreateImprovement(string.Empty, _objImprovementSource, SourceName, Improvement.ImprovementType.IgnoreCMPenaltyPhysical, _strUnique);
        }

        // Check for a Cyborg Essence which will permanently set the character's ESS to 0.1.
        public void cyborgessence(XmlNode bonusNode)
        {
            Log.Info("cyborgessence");
            Log.Info("cyborgessence = " + bonusNode.OuterXml);
            Log.Info("Calling CreateImprovement");
            CreateImprovement(string.Empty, _objImprovementSource, SourceName, Improvement.ImprovementType.CyborgEssence, _strUnique);
        }

        // Check for Maximum Essence which will permanently modify the character's Maximum Essence value.
        public void essencepenalty(XmlNode bonusNode)
        {
            Log.Info("essencepenalty");
            Log.Info("essencepenalty = " + bonusNode.OuterXml);
            Log.Info("Calling CreateImprovement");
            CreateImprovement(string.Empty, _objImprovementSource, SourceName, Improvement.ImprovementType.EssencePenalty, _strUnique,
                ImprovementManager.ValueToInt(_objCharacter, bonusNode.InnerText, _intRating));
        }

        // Check for Maximum Essence which will permanently modify the character's Maximum Essence value (input value is 100x the actual value, so essence penalty of -0.25 would be input as "25").
        public void essencepenaltyt100(XmlNode bonusNode)
        {
            Log.Info("essencepenaltyt100");
            Log.Info("essencepenaltyt100 = " + bonusNode.OuterXml);
            Log.Info("Calling CreateImprovement");
            CreateImprovement(string.Empty, _objImprovementSource, SourceName, Improvement.ImprovementType.EssencePenaltyT100, _strUnique,
                ImprovementManager.ValueToInt(_objCharacter, bonusNode.InnerText, _intRating));
        }

        // Check for Maximum Essence which will permanently modify the character's Maximum Essence value for the purposes of affecting MAG rating (input value is 100x the actual value, so essence penalty of -0.25 would be input as "25").
        public void essencepenaltymagonlyt100(XmlNode bonusNode)
        {
            Log.Info("essencepenaltymagonlyt100");
            Log.Info("essencepenaltymagonlyt100 = " + bonusNode.OuterXml);
            Log.Info("Calling CreateImprovement");
            CreateImprovement(string.Empty, _objImprovementSource, SourceName, Improvement.ImprovementType.EssencePenaltyMAGOnlyT100, _strUnique,
                ImprovementManager.ValueToInt(_objCharacter, bonusNode.InnerText, _intRating));
        }

        // Check for Maximum Essence which will permanently modify the character's Maximum Essence value.
        public void essencemax(XmlNode bonusNode)
        {
            Log.Info("essencemax");
            Log.Info("essencemax = " + bonusNode.OuterXml);
            Log.Info("Calling CreateImprovement");
            CreateImprovement(string.Empty, _objImprovementSource, SourceName, Improvement.ImprovementType.EssenceMax, _strUnique,
                ImprovementManager.ValueToInt(_objCharacter, bonusNode.InnerText, _intRating));
        }

        // Check for Select Sprite.
        public void selectsprite(XmlNode bonusNode)
        {
            Log.Info("selectsprite");
            Log.Info("selectsprite = " + bonusNode.OuterXml);
            List<ListItem> lstCritters = new List<ListItem>();
            using (XmlNodeList objXmlNodeList = XmlManager.Load("critters.xml").SelectNodes("/chummer/metatypes/metatype[contains(category, \"Sprites\")]"))
                if (objXmlNodeList != null)
                    foreach (XmlNode objXmlNode in objXmlNodeList)
                    {
                        string strName = objXmlNode["name"]?.InnerText;
                        lstCritters.Add(new ListItem(strName, objXmlNode["translate"]?.InnerText ?? strName));
                    }

            frmSelectItem frmPickItem = new frmSelectItem
            {
                GeneralItems = lstCritters
            };
            frmPickItem.ShowDialog();

            if (frmPickItem.DialogResult == DialogResult.Cancel)
            {
                throw new AbortedException();
            }

            SelectedValue = frmPickItem.SelectedItem;

            Log.Info("Calling CreateImprovement");
            CreateImprovement(frmPickItem.SelectedItem, _objImprovementSource, SourceName,
                Improvement.ImprovementType.AddSprite,
                _strUnique);
        }

        // Check for Black Market Discount.
        public void blackmarketdiscount(XmlNode bonusNode)
        {
            Log.Info("blackmarketdiscount");
            Log.Info("blackmarketdiscount = " + bonusNode.OuterXml);
            XmlNodeList nodeList = XmlManager.Load("options.xml").SelectNodes("/chummer/blackmarketpipelinecategories/category");
            SelectedValue = string.Empty;
            if (nodeList != null)
            {
                List<ListItem> itemList = (from XmlNode objNode in nodeList
                    select new ListItem(objNode.InnerText,
                        objNode.Attributes?["translate"]?.InnerText ?? objNode.InnerText)).ToList();

                frmSelectItem frmPickItem = new frmSelectItem
                {
                    Description = string.Format(LanguageManager.GetString("String_Improvement_SelectText", GlobalOptions.Language), _strFriendlyName),
                    GeneralItems = itemList
                };

                Log.Info("_strLimitSelection = " + LimitSelection);
                Log.Info("_strForcedValue = " + ForcedValue);

                if (!string.IsNullOrEmpty(LimitSelection))
                {
                    frmPickItem.ForceItem = LimitSelection;
                    frmPickItem.Opacity = 0;
                }

                frmPickItem.ShowDialog();

                // Make sure the dialogue window was not canceled.
                if (frmPickItem.DialogResult == DialogResult.Cancel)
                {
                    throw new AbortedException();
                }
                SelectedValue = frmPickItem.SelectedName;
                if (_blnConcatSelectedValue)
                    SourceName += " (" + frmPickItem.SelectedName + ')';

                Log.Info("_strSelectedValue = " + SelectedValue);
                Log.Info("SelectedValue = " + SelectedValue);
            }
            // Create the Improvement.
            Log.Info("Calling CreateImprovement");
            CreateImprovement(SelectedValue, _objImprovementSource, SourceName, Improvement.ImprovementType.BlackMarketDiscount,
                _strUnique);
        }

        // Select Armor (Mostly used for Custom Fit (Stack)).
        public void selectarmor(XmlNode bonusNode)
        {
            Log.Info("selectarmor");
            Log.Info("selectarmor = " + bonusNode.OuterXml);
            if (!string.IsNullOrEmpty(ForcedValue))
                LimitSelection = ForcedValue;

            // Display the Select Item window and record the value that was entered.
            XmlDocument objXmlDocument = XmlManager.Load("armor.xml");
            XmlNodeList objXmlNodeList;
            if (!string.IsNullOrEmpty(bonusNode.InnerText))
            {
                objXmlNodeList = objXmlDocument.SelectNodes("/chummer/armors/armor[name starts-with " + bonusNode.InnerText + "(" + _objCharacter.Options.BookXPath() +
                                                            ") and category = 'High-Fashion Armor Clothing' and mods[name = 'Custom Fit']]");
            }
            else
            {
                objXmlNodeList =
                    objXmlDocument.SelectNodes("/chummer/armors/armor[(" + _objCharacter.Options.BookXPath() +
                                               ") and category = 'High-Fashion Armor Clothing' and mods[name = 'Custom Fit']]");
            }

            //.SelectNodes("/chummer/skills/skill[not(exotic) and (" + _objCharacter.Options.BookXPath() + ')' + SkillFilter(filter) + "]");

            List<ListItem> lstArmors = new List<ListItem>();
            if (objXmlNodeList != null)
            {
                foreach (XmlNode objNode in objXmlNodeList)
                {
                    string strName = objNode["name"]?.InnerText ?? string.Empty;
                    lstArmors.Add(new ListItem(strName, objNode.Attributes?["translate"]?.InnerText ?? strName));
                }
            }

            if (lstArmors.Count > 0)
            {

                frmSelectItem frmPickItem = new frmSelectItem
                {
                    Description = string.Format(LanguageManager.GetString("String_Improvement_SelectText", GlobalOptions.Language), _strFriendlyName),
                    GeneralItems = lstArmors
                };

                Log.Info("_strLimitSelection = " + LimitSelection);
                Log.Info("_strForcedValue = " + ForcedValue);

                if (!string.IsNullOrEmpty(LimitSelection))
                {
                    frmPickItem.ForceItem = LimitSelection;
                    frmPickItem.Opacity = 0;
                }

                frmPickItem.ShowDialog();

                // Make sure the dialogue window was not canceled.
                if (frmPickItem.DialogResult == DialogResult.Cancel)
                {
                    throw new AbortedException();
                }

                SelectedValue = frmPickItem.SelectedItem;
                if (_blnConcatSelectedValue)
                    SourceName += LanguageManager.GetString("String_Space", GlobalOptions.Language) + '(' + SelectedValue + ')';

                Log.Info("_strSelectedValue = " + SelectedValue);
                Log.Info("SelectedValue = " + frmPickItem.SelectedItem);
            }

        }

        // Select a specific piece of Cyberware.
        public void selectcyberware(XmlNode bonusNode)
        {
            Log.Info("selectcyberware");
            Log.Info("selectcyberware = " + bonusNode.OuterXml);
            if (!string.IsNullOrEmpty(ForcedValue))
                LimitSelection = ForcedValue;

            // Display the Select Item window and record the value that was entered.
            string strCategory = bonusNode["category"]?.InnerText;
            XmlNodeList objXmlNodeList = XmlManager.Load("cyberware.xml").SelectNodes(!string.IsNullOrEmpty(strCategory)
            ? $"/chummer/cyberwares/cyberware[(category = '{strCategory}') and ({_objCharacter.Options.BookXPath()})]"
            : $"/chummer/cyberwares/cyberware[({_objCharacter.Options.BookXPath()})]");

            List<ListItem> list = new List<ListItem>();
            if (objXmlNodeList != null)
            {
                foreach (XmlNode objNode in objXmlNodeList)
                {
                    string strName = objNode["name"]?.InnerText ?? string.Empty;
                    list.Add(new ListItem(strName, objNode.Attributes?["translate"]?.InnerText ?? strName));
                }
            }

            if (list.Count <= 0)
                throw new AbortedException();
            frmSelectItem frmPickItem = new frmSelectItem
            {
                Description = string.Format(LanguageManager.GetString("String_Improvement_SelectText", GlobalOptions.Language), _strFriendlyName),
                GeneralItems = list
            };

            Log.Info("_strLimitSelection = " + LimitSelection);
            Log.Info("_strForcedValue = " + ForcedValue);

            if (!string.IsNullOrEmpty(LimitSelection))
            {
                frmPickItem.ForceItem = LimitSelection;
                frmPickItem.Opacity = 0;
            }

            frmPickItem.ShowDialog();

            // Make sure the dialogue window was not canceled.
            if (frmPickItem.DialogResult == DialogResult.Cancel)
            {
                throw new AbortedException();
            }

            SelectedValue = frmPickItem.SelectedItem;
            if (_blnConcatSelectedValue)
                SourceName += LanguageManager.GetString("String_Space", GlobalOptions.Language) + '(' + SelectedValue + ')';

            string strSelectedValue = frmPickItem.SelectedItem;
            Log.Info("_strSelectedValue = " + SelectedValue);
            Log.Info("SelectedValue = " + strSelectedValue);
        }

        // Select Weapon (custom entry for things like Spare Clip).
        public void selectweapon(XmlNode bonusNode)
        {
            Log.Info("selectweapon");
            Log.Info("selectweapon = " + bonusNode.OuterXml);
            if (!string.IsNullOrEmpty(ForcedValue))
                LimitSelection = ForcedValue;

            if (_objCharacter == null)
            {
                // If the character is null (this is a Vehicle), the user must enter their own string.
                // Display the Select Item window and record the value that was entered.
                frmSelectText frmPickText = new frmSelectText
                {
                    Description = string.Format(LanguageManager.GetString("String_Improvement_SelectText", GlobalOptions.Language), _strFriendlyName)
                };

                Log.Info("_strLimitSelection = " + LimitSelection);
                Log.Info("_strForcedValue = " + ForcedValue);

                if (!string.IsNullOrEmpty(LimitSelection))
                {
                    frmPickText.SelectedValue = LimitSelection;
                    frmPickText.Opacity = 0;
                }

                frmPickText.ShowDialog();

                // Make sure the dialogue window was not canceled.
                if (frmPickText.DialogResult == DialogResult.Cancel)
                {
                    throw new AbortedException();
                }

                SelectedValue = frmPickText.SelectedValue;
                if (_blnConcatSelectedValue)
                    SourceName += LanguageManager.GetString("String_Space", GlobalOptions.Language) + '(' + SelectedValue + ')';

                Log.Info("_strSelectedValue = " + SelectedValue);
                Log.Info("SelectedValue = " + frmPickText.SelectedValue);
            }
            else
            {
                List <ListItem> lstWeapons = new List<ListItem>();
                bool blnIncludeUnarmed = bonusNode.Attributes?["includeunarmed"]?.InnerText == bool.TrueString;
                string strExclude = bonusNode.Attributes?["excludecategory"]?.InnerText ?? string.Empty;
                foreach (Weapon objWeapon in _objCharacter.Weapons.GetAllDescendants(x => x.Children))
                {
                    if ((string.IsNullOrEmpty(strExclude) || objWeapon.WeaponType != strExclude) && (blnIncludeUnarmed || objWeapon.Name != "Unarmed Attack"))
                    {
                        lstWeapons.Add(new ListItem(objWeapon.InternalId, objWeapon.DisplayNameShort(GlobalOptions.Language)));
                    }
                }

                if (string.IsNullOrWhiteSpace(LimitSelection) || lstWeapons.Any(item => item.Name == LimitSelection))
                {
                    frmSelectItem frmPickItem = new frmSelectItem
                    {
                        Description =
                            string.Format(
                                LanguageManager.GetString("String_Improvement_SelectText", GlobalOptions.Language),
                                _strFriendlyName),
                        GeneralItems = lstWeapons
                    };

                    Log.Info("_strLimitSelection = " + LimitSelection);
                    Log.Info("_strForcedValue = " + ForcedValue);

                    if (!string.IsNullOrEmpty(LimitSelection))
                    {
                        frmPickItem.ForceItem = LimitSelection;
                        frmPickItem.Opacity = 0;
                    }

                    frmPickItem.ShowDialog();

                    // Make sure the dialogue window was not canceled.
                    if (frmPickItem.DialogResult == DialogResult.Cancel)
                    {
                        throw new AbortedException();
                    }

                    SelectedValue = frmPickItem.SelectedName;
                    if (_blnConcatSelectedValue)
                        SourceName += " (" + frmPickItem.SelectedName + ')';

                    Log.Info("_strSelectedValue = " + SelectedValue);
                    Log.Info("SelectedValue = " + SelectedValue);
                }
                else
                {
                    SelectedValue = LimitSelection;
                    if (_blnConcatSelectedValue)
                        SourceName += " (" + LimitSelection + ')';

                    Log.Info("_strSelectedValue = " + SelectedValue);
                    Log.Info("SelectedValue = " + SelectedValue);
                }
            }

            // Create the Improvement.
            Log.Info("Calling CreateImprovement");
            CreateImprovement(SelectedValue, _objImprovementSource, SourceName, Improvement.ImprovementType.Text, _strUnique);
        }

        // Select an Optional Power.
        public void optionalpowers(XmlNode bonusNode)
        {
            Log.Info("selectoptionalpower");

            // Check to see if there is only one possible selection because of _strLimitSelection.
            if (!string.IsNullOrEmpty(ForcedValue))
                LimitSelection = ForcedValue;

            Log.Info("_strForcedValue = " + ForcedValue);
            Log.Info("_strLimitSelection = " + LimitSelection);

            string strForcePower = !string.IsNullOrEmpty(LimitSelection) ? LimitSelection : string.Empty;
            int powerCount = 1;
            if (strForcePower == string.Empty && bonusNode.Attributes?["count"] != null)
            {
                string strCount = bonusNode.Attributes?["count"]?.InnerText;

                StringBuilder objCountString = new StringBuilder(bonusNode.Attributes?["count"]?.InnerText);
                foreach (string strAttribute in AttributeSection.AttributeStrings)
                {
                    CharacterAttrib objLoopAttribute = _objCharacter.GetAttribute(strAttribute);
                    objCountString.CheapReplace(strCount, "{" + strAttribute + "}", () => objLoopAttribute.TotalValue.ToString());
                    objCountString.CheapReplace(strCount, "{" + strAttribute + "Base}", () => objLoopAttribute.TotalBase.ToString());
                }

                object objProcess = CommonFunctions.EvaluateInvariantXPath(objCountString.ToString(), out bool blnIsSuccess);
                powerCount = blnIsSuccess ? Convert.ToInt32(objProcess) : 1;
            }

            for (int i = 0; i < powerCount; i++)
            {
                List<Tuple<string, string>> lstPowerExtraPairs = new List<Tuple<string, string>>();
                using (XmlNodeList xmlOptionalPowerList = bonusNode.SelectNodes("optionalpower"))
                    if (xmlOptionalPowerList?.Count > 0)
                        foreach (XmlNode objXmlOptionalPower in xmlOptionalPowerList)
                        {
                            string strPower = objXmlOptionalPower.InnerText;
                            if (string.IsNullOrEmpty(strForcePower) || strForcePower == strPower)
                            {
                                lstPowerExtraPairs.Add(new Tuple<string, string>(strPower,
                                    objXmlOptionalPower.Attributes?["select"]?.InnerText));
                            }
                        }

                // Display the Select Critter Power window and record which power was selected.
                frmSelectOptionalPower frmPickPower = new frmSelectOptionalPower(lstPowerExtraPairs.ToArray())
                {
                    Description = LanguageManager.GetString("String_Improvement_SelectOptionalPower",
                        GlobalOptions.Language)
                };

                frmPickPower.ShowDialog();

                // Make sure the dialogue window was not canceled.
                if (frmPickPower.DialogResult == DialogResult.Cancel)
                {
                    throw new AbortedException();
                }

                // Record the improvement.
                XmlNode objXmlPowerNode = XmlManager.Load("critterpowers.xml")
                    .SelectSingleNode("/chummer/powers/power[name = \"" + frmPickPower.SelectedPower + "\"]");
                CritterPower objPower = new CritterPower(_objCharacter);
                objPower.Create(objXmlPowerNode, 0, frmPickPower.SelectedPowerExtra);
                if (objPower.InternalId.IsEmptyGuid())
                    throw new AbortedException();

                objPower.Grade = -1;
                _objCharacter.CritterPowers.Add(objPower);
                CreateImprovement(objPower.InternalId, _objImprovementSource, SourceName,
                    Improvement.ImprovementType.CritterPower, _strUnique);
            }
        }

        public void critterpowers(XmlNode bonusNode)
        {
            XmlDocument objXmlDocument = XmlManager.Load("critterpowers.xml");
            using (XmlNodeList xmlPowerList = bonusNode.SelectNodes("power"))
                if (xmlPowerList?.Count > 0)
                    foreach (XmlNode objXmlPower in xmlPowerList)
                    {
                        XmlNode objXmlCritterPower = objXmlDocument.SelectSingleNode("/chummer/powers/power[name = \"" + objXmlPower.InnerText + "\"]");
                        CritterPower objPower = new CritterPower(_objCharacter);
                        string strForcedValue = string.Empty;
                        int intRating = 0;
                        if (objXmlPower.Attributes?.Count > 0)
                        {
                            string strRating = objXmlPower.Attributes["rating"]?.InnerText;
                            if (!string.IsNullOrEmpty(strRating))
                                intRating = ImprovementManager.ValueToInt(_objCharacter, strRating, _intRating);
                            strForcedValue = objXmlPower.Attributes["select"]?.InnerText;
                        }

                        objPower.Create(objXmlCritterPower, intRating, strForcedValue);
                        objPower.Grade = -1;
                        _objCharacter.CritterPowers.Add(objPower);
                        CreateImprovement(objPower.InternalId, _objImprovementSource, SourceName, Improvement.ImprovementType.CritterPower, _strUnique);
                    }
        }

        // Check for Adept Power Points.
        public void critterpowerlevels(XmlNode bonusNode)
        {
            using (XmlNodeList xmlPowerList = bonusNode.SelectNodes("power"))
                if (xmlPowerList?.Count > 0)
                    foreach (XmlNode objXmlPower in xmlPowerList)
                    {
                        Log.Info("critterpowerlevels");
                        Log.Info("critterpowerlevels = " + bonusNode.OuterXml);
                        Log.Info("Calling CreateImprovement");
                        CreateImprovement(objXmlPower["name"]?.InnerText, _objImprovementSource, SourceName, Improvement.ImprovementType.CritterPowerLevel,
                            _strUnique,
                            ImprovementManager.ValueToInt(_objCharacter, objXmlPower["val"]?.InnerText, _intRating));
                    }
        }

        public void publicawareness(XmlNode bonusNode)
        {
            CreateImprovement(string.Empty, _objImprovementSource, SourceName, Improvement.ImprovementType.PublicAwareness, _strUnique,
                ImprovementManager.ValueToInt(_objCharacter, bonusNode.InnerText, _intRating));
        }

        public void dealerconnection(XmlNode bonusNode)
        {
            Log.Info("dealerconnection");
            List<ListItem> lstItems = new List<ListItem>();
            using (XmlNodeList objXmlList = bonusNode.SelectNodes("category"))
                if (objXmlList?.Count > 0)
                    foreach (XmlNode objNode in objXmlList)
                    {
                        if (!_objCharacter.Improvements.Any(objImprovement => objImprovement.ImproveType == Improvement.ImprovementType.DealerConnection && objImprovement.UniqueName == objNode.InnerText))
                        {
                            lstItems.Add(new ListItem(objNode.InnerText, LanguageManager.GetString("String_DealerConnection_" + objNode.InnerText, GlobalOptions.Language)));
                        }
                    }
            if (lstItems.Count == 0)
            {
                Program.MainForm.ShowMessageBox(string.Format(LanguageManager.GetString("Message_Improvement_EmptySelectionListNamed", GlobalOptions.Language), SourceName));
                throw new AbortedException();
            }
            frmSelectItem frmPickItem = new frmSelectItem
            {
                GeneralItems = lstItems,
                AllowAutoSelect = false
            };
            frmPickItem.ShowDialog();
            // Make sure the dialogue window was not canceled.
            if (frmPickItem.DialogResult == DialogResult.Cancel)
            {
                throw new AbortedException();
            }

            SelectedValue = LanguageManager.GetString("String_DealerConnection_" + frmPickItem.SelectedItem, GlobalOptions.Language);
            if (_blnConcatSelectedValue)
                SourceName += LanguageManager.GetString("String_Space", GlobalOptions.Language) + '(' + SelectedValue + ')';

            Log.Info("_strSelectedValue = " + frmPickItem.SelectedItem);
            Log.Info("SourceName = " + SourceName);

            // Create the Improvement.
            Log.Info("Calling CreateImprovement");
            CreateImprovement(SelectedValue, _objImprovementSource, SourceName, Improvement.ImprovementType.DealerConnection, frmPickItem.SelectedItem);
        }

        public void unlockskills(XmlNode bonusNode)
        {
            List<string> options = bonusNode.InnerText.Split(',').Select(x => x.Trim()).ToList();
            string final;
            if (options.Count == 0)
            {
                Utils.BreakIfDebug();
                throw new AbortedException();
            }
            else if (options.Count == 1)
            {
                final = options[0];
            }
            else
            {
                frmSelectItem frmSelect = new frmSelectItem
                {
                    AllowAutoSelect = true,
                    GeneralItems = options.Select(x => new ListItem(x, x)).ToList()
                };

                if (_objCharacter.Pushtext.Count > 0)
                {
                    frmSelect.ForceItem = _objCharacter.Pushtext.Pop();
                }

                if (frmSelect.ShowDialog() == DialogResult.Cancel)
                {
                    throw new AbortedException();
                }

                final = frmSelect.SelectedItem;
            }

            string strName = bonusNode.Attributes?["name"]?.InnerText;
            if (Enum.TryParse(final, out SkillsSection.FilterOptions skills))
            {
                if (string.IsNullOrEmpty(strName) || !_objCharacter.SkillsSection.SkillsDictionary.ContainsKey(strName))
                {
                    _objCharacter.SkillsSection.AddSkills(skills, strName);
                    CreateImprovement(skills.ToString(), _objImprovementSource, SourceName,  Improvement.ImprovementType.SpecialSkills, _strUnique);
                }
            }
            else
            {
                Utils.BreakIfDebug();
                Log.Info(new object[] { "Failed to parse", "specialskills", bonusNode.OuterXml });
            }
        }

        public void addqualities(XmlNode bonusNode)
        {
            XmlDocument objXmlDocument = XmlManager.Load("qualities.xml");
            using (XmlNodeList xmlQualityList = bonusNode.SelectNodes("addquality"))
                if (xmlQualityList?.Count > 0)
                    foreach (XmlNode objXmlAddQuality in xmlQualityList)
                    {
                        if (objXmlAddQuality.NodeType == XmlNodeType.Comment) continue;
                        XmlNode objXmlSelectedQuality = objXmlDocument.SelectSingleNode("/chummer/qualities/quality[name = \"" + objXmlAddQuality.InnerText + "\"]");
                        string strForceValue = objXmlAddQuality.Attributes?["select"]?.InnerText ?? string.Empty;

                        string strRating = objXmlAddQuality.Attributes?["rating"]?.InnerText;
                        int intCount = string.IsNullOrEmpty(strRating) ? 1 : ImprovementManager.ValueToInt(_objCharacter, strRating, _intRating);
                        bool blnDoesNotContributeToBP = objXmlAddQuality.Attributes?["contributetobp"]?.InnerText.ToLower() != bool.TrueString.ToLower();

                        for (int i = 0; i < intCount; ++i)
                        {
                            // Makes sure we aren't over our limits for this particular quality from this overall source
                            if (objXmlAddQuality.Attributes?["forced"]?.InnerText == bool.TrueString ||
                                objXmlSelectedQuality.RequirementsMet(_objCharacter, LanguageManager.GetString("String_Quality", GlobalOptions.Language), string.Empty, _strFriendlyName))
                            {
                                List<Weapon> lstWeapons = new List<Weapon>();
                                Quality objAddQuality = new Quality(_objCharacter);
                                objAddQuality.Create(objXmlSelectedQuality, QualitySource.Improvement, lstWeapons, strForceValue, _strFriendlyName);

                                if (blnDoesNotContributeToBP)
                                {
                                    objAddQuality.BP = 0;
                                    objAddQuality.ContributeToLimit = false;
                                }

                                _objCharacter.Qualities.Add(objAddQuality);
                                foreach (Weapon objWeapon in lstWeapons)
                                    _objCharacter.Weapons.Add(objWeapon);
                                CreateImprovement(objAddQuality.InternalId, _objImprovementSource, SourceName, Improvement.ImprovementType.SpecificQuality, _strUnique);
                            }
                            else
                            {
                                throw new AbortedException();
                            }
                        }
                    }
        }

        public void selectquality(XmlNode bonusNode)
        {
            XmlDocument objXmlDocument = XmlManager.Load("qualities.xml");
            List<ListItem> lstQualities = new List<ListItem>();
            using (XmlNodeList xmlQualityList = bonusNode.SelectNodes("quality"))
                if (xmlQualityList?.Count > 0)
                    foreach (XmlNode objXmlAddQuality in xmlQualityList)
                    {
                        // Makes sure we aren't over our limits for this particular quality from this overall source
                        if (objXmlAddQuality.RequirementsMet(_objCharacter, string.Empty, string.Empty, _strFriendlyName))
                        {
                            string strName = objXmlAddQuality.InnerText;
                            XmlNode objXmlQuality = objXmlDocument.SelectSingleNode("/chummer/qualities/quality[name = \"" + strName + "\"]");
                            if (objXmlQuality != null)
                            {
                                lstQualities.Add(new ListItem(strName, objXmlQuality["translate"]?.InnerText ?? strName));
                            }
                        }
                    }
            if (lstQualities.Count == 0)
            {
                Program.MainForm.ShowMessageBox(string.Format(LanguageManager.GetString("Message_Improvement_EmptySelectionListNamed", GlobalOptions.Language), SourceName));
                throw new AbortedException();
            }

            frmSelectItem frmPickItem = new frmSelectItem {GeneralItems = lstQualities};
            frmPickItem.ShowDialog();

            // Don't do anything else if the form was canceled.
            if (frmPickItem.DialogResult == DialogResult.Cancel)
                throw new AbortedException();
            XmlNode objXmlSelectedQuality = objXmlDocument.SelectSingleNode("/chummer/qualities/quality[name = \"" + frmPickItem.SelectedItem + "\"]");
            XmlNode objXmlBonusQuality = bonusNode.SelectSingleNode("quality[\"" + frmPickItem.SelectedItem + "\"]");
            Quality objAddQuality = new Quality(_objCharacter);
            List<Weapon> lstWeapons = new List<Weapon>();

            string strForceValue = objXmlBonusQuality?.Attributes?["select"]?.InnerText;
            objAddQuality.Create(objXmlSelectedQuality, QualitySource.Improvement, lstWeapons, strForceValue, _strFriendlyName);
            if (objXmlBonusQuality?.Attributes?["contributetobp"]?.InnerText != bool.TrueString)
            {
                objAddQuality.BP = 0;
                objAddQuality.ContributeToLimit = false;
            }
            if (bonusNode["discountqualities"] != null)
            {
                lstQualities.Clear();
                lstQualities.Add(new ListItem("None", LanguageManager.GetString("String_None", GlobalOptions.Language)));
                using (XmlNodeList xmlQualityNodeList = bonusNode.SelectNodes("discountqualities/quality"))
                    if (xmlQualityNodeList?.Count > 0)
                        foreach (XmlNode objXmlAddQuality in xmlQualityNodeList)
                        {
                            strForceValue = objXmlAddQuality.Attributes?["select"]?.InnerText ?? string.Empty;
                            string strName = objXmlAddQuality.InnerText;

                            XmlNode objXmlQuality = objXmlDocument.SelectSingleNode("/chummer/qualities/quality[name = \"" + objXmlAddQuality.InnerText + "\"]");
                            if (objXmlQuality != null)
                            {
                                string strDisplayName = objXmlQuality["translate"]?.InnerText ?? strName;
                                if (!string.IsNullOrWhiteSpace(strForceValue))
                                    strDisplayName += " (" + strForceValue + ')';
                                lstQualities.Add(new ListItem(strName, strDisplayName));
                            }
                        }
                if (lstQualities.Count == 0)
                {
                    Program.MainForm.ShowMessageBox(string.Format(LanguageManager.GetString("Message_Improvement_EmptySelectionListNamed", GlobalOptions.Language), SourceName));
                    throw new AbortedException();
                }

                frmPickItem = new frmSelectItem {GeneralItems = lstQualities};
                frmPickItem.ShowDialog();

                // Don't do anything else if the form was canceled.
                if (frmPickItem.DialogResult == DialogResult.Cancel)
                    throw new AbortedException();
                if (frmPickItem.SelectedItem != "None")
                {
                    objXmlSelectedQuality = objXmlDocument.SelectSingleNode("/chummer/qualities/quality[name = \"" + frmPickItem.SelectedItem + "\"]");
                    objXmlBonusQuality = bonusNode.SelectSingleNode("discountqualities/quality[\"" + frmPickItem.SelectedItem + "\"]");
                    int qualityDiscount = Convert.ToInt32(objXmlBonusQuality?.Attributes?["discount"].InnerText);
                    Quality discountQuality = new Quality(_objCharacter)
                    {
                        BP = 0
                    };
                    strForceValue = objXmlBonusQuality?.Attributes?["select"]?.InnerText;
                    discountQuality.Create(objXmlSelectedQuality, QualitySource.Improvement, lstWeapons, strForceValue, _strFriendlyName);
                    _objCharacter.Qualities.Add(discountQuality);
                    objAddQuality.BP = Math.Max(objAddQuality.BP + qualityDiscount, 1);
                    CreateImprovement(discountQuality.InternalId, _objImprovementSource, SourceName, Improvement.ImprovementType.SpecificQuality, _strUnique);
                }
            }

            _objCharacter.Qualities.Add(objAddQuality);
            foreach (Weapon objWeapon in lstWeapons)
                _objCharacter.Weapons.Add(objWeapon);
            CreateImprovement(objAddQuality.InternalId, _objImprovementSource, SourceName, Improvement.ImprovementType.SpecificQuality, _strUnique);
        }

        public void addskillspecialization(XmlNode bonusNode)
        {
            string strSkill = bonusNode["skill"]?.InnerText ?? string.Empty;
            Skill objSkill = _objCharacter.SkillsSection.GetActiveSkill(strSkill);
            if (objSkill != null)
            {
                // Create the Improvement.
                Log.Info("Calling CreateImprovement");
                string strSpec = bonusNode["spec"]?.InnerText ?? string.Empty;
                CreateImprovement(strSkill, _objImprovementSource, SourceName, Improvement.ImprovementType.SkillSpecialization, strSpec);
                SkillSpecialization nspec = new SkillSpecialization(strSpec, true, objSkill);
                objSkill.Specializations.Add(nspec);
            }
        }

        public void addskillspecializationoption(XmlNode bonusNode)
        {
            List<Skill> lstSkills = new List<Skill>();
            XmlNodeList xmlSkillsList = bonusNode.SelectNodes("skills/skill");
            if (xmlSkillsList?.Count > 0)
            {
                foreach (XmlNode objNode in xmlSkillsList)
                {
                    Skill objSkill = _objCharacter.SkillsSection.GetActiveSkill(objNode.InnerText);
                    if (objSkill != null)
                    {
                        lstSkills.Add(objSkill);
                    }
                }
            }
            else
            {
                Skill objSkill = _objCharacter.SkillsSection.GetActiveSkill(bonusNode["skill"]?.InnerText ?? string.Empty);
                if (objSkill != null)
                {
                    lstSkills.Add(objSkill);
                }
            }

            if (lstSkills.Count > 0)
            {
                foreach (Skill objSkill in lstSkills)
                {
                    // Create the Improvement.
                    Log.Info("Calling CreateImprovement");
                    string strSpec = bonusNode["spec"]?.InnerText;
                    CreateImprovement(objSkill.Name, _objImprovementSource, SourceName, Improvement.ImprovementType.SkillSpecializationOption, strSpec);
                    if (_objCharacter.Options.FreeMartialArtSpecialization && _objImprovementSource == Improvement.ImprovementSource.MartialArt)
                    {
                        CreateImprovement(objSkill.Name, _objImprovementSource, SourceName, Improvement.ImprovementType.SkillSpecialization, strSpec);
                        SkillSpecialization nspec = new SkillSpecialization(strSpec, true, objSkill);
                        objSkill.Specializations.Add(nspec);
                    }
                }
            }
        }

        public void allowspellrange(XmlNode bonusNode)
        {
            Log.Info("allowspellrange");
            CreateImprovement(bonusNode.InnerText, Improvement.ImprovementType.AllowSpellRange);
        }

        public void allowspellcategory(XmlNode bonusNode)
        {
            Log.Info("allowspellcategory");
            if (bonusNode.InnerXml != string.Empty)
            {
                CreateImprovement(bonusNode.InnerText, Improvement.ImprovementType.AllowSpellCategory);
            }
            else
            {
                // Display the Select Spell window.
                frmSelectSpellCategory frmPickSpellCategory = new frmSelectSpellCategory
                {
                    Description = LanguageManager.GetString("Title_SelectSpellCategory", GlobalOptions.Language)
                };
                frmPickSpellCategory.ShowDialog();

                // Make sure the dialogue window was not canceled.
                if (frmPickSpellCategory.DialogResult == DialogResult.Cancel)
                {
                    throw new AbortedException();
                }
                CreateImprovement(frmPickSpellCategory.SelectedCategory, Improvement.ImprovementType.AllowSpellCategory);
            }
        }

        public void limitspellrange(XmlNode bonusNode)
        {
            Log.Info("limitspellrange");
            CreateImprovement(bonusNode.InnerText, Improvement.ImprovementType.LimitSpellRange);
        }

        public void limitspellcategory(XmlNode bonusNode)
        {
            Log.Info("limitspellcategory");
            if (bonusNode.InnerXml != string.Empty)
            {
                CreateImprovement(bonusNode.InnerText, Improvement.ImprovementType.LimitSpellCategory);
            }
            else
            {
                // Display the Select Spell window.
                frmSelectSpellCategory frmPickSpellCategory = new frmSelectSpellCategory
                {
                    Description = LanguageManager.GetString("Title_SelectSpellCategory", GlobalOptions.Language)
                };
                frmPickSpellCategory.ShowDialog();

                // Make sure the dialogue window was not canceled.
                if (frmPickSpellCategory.DialogResult == DialogResult.Cancel)
                {
                    throw new AbortedException();
                }
                CreateImprovement(frmPickSpellCategory.SelectedCategory, Improvement.ImprovementType.LimitSpellCategory);
            }
        }

        public void limitspelldescriptor(XmlNode bonusNode)
        {
            Log.Info("limitspelldescriptor");
            // Display the Select Spell window.
            string strSelected;
            if (!string.IsNullOrWhiteSpace(bonusNode.InnerText))
            {
                strSelected = bonusNode.InnerText;
            }
            else
            {
                frmSelectItem frmPickItem = new frmSelectItem
                {
                    Description = LanguageManager.GetString("Title_SelectSpellDescriptor", GlobalOptions.Language)
                };
                frmPickItem.ShowDialog();

                // Make sure the dialogue window was not canceled.
                if (frmPickItem.DialogResult == DialogResult.Cancel)
                {
                    throw new AbortedException();
                }
                strSelected = frmPickItem.SelectedItem;
            }
            CreateImprovement(strSelected, Improvement.ImprovementType.LimitSpellDescriptor);
        }

        public void blockspelldescriptor(XmlNode bonusNode)
        {
            Log.Info("blockspelldescriptor");
            // Display the Select Spell window.
            string strSelected;
            if (!string.IsNullOrWhiteSpace(bonusNode.InnerText))
            {
                strSelected = bonusNode.InnerText;
            }
            else
            {
                frmSelectItem frmPickItem = new frmSelectItem
                {
                    Description = LanguageManager.GetString("Title_SelectSpellDescriptor", GlobalOptions.Language)
                };
                frmPickItem.ShowDialog();

                // Make sure the dialogue window was not canceled.
                if (frmPickItem.DialogResult == DialogResult.Cancel)
                {
                    throw new AbortedException();
                }
                strSelected = frmPickItem.SelectedItem;
            }
            CreateImprovement(strSelected, Improvement.ImprovementType.BlockSpellDescriptor);
        }
        #region addspiritorsprite
        /// <summary>
        /// Improvement type that adds to the available sprite types a character can summon.
        /// </summary>
        /// <param name="bonusNode"></param>
        public void addsprite(XmlNode bonusNode)
        {
            Log.Info("addspirit");
            XmlNodeList xmlAllowedSpirits = bonusNode.SelectNodes("spirit");
            bool addToSelected = true;
            if (bonusNode.SelectSingleNode("addtoselected") != null)
            {
                addToSelected = Convert.ToBoolean(bonusNode.SelectSingleNode("addtoselected")?.Value);
            }
            AddSpiritOrSprite("streams.xml", xmlAllowedSpirits, Improvement.ImprovementType.AddSprite, addToSelected, "Sprites");
        }

        /// <summary>
        /// Improvement type that adds to the available spirit types a character can summon.
        /// </summary>
        /// <param name="bonusNode"></param>
        public void addspirit(XmlNode bonusNode)
        {
            Log.Info("addspirit");
            XmlNodeList xmlAllowedSpirits = bonusNode.SelectNodes("spirit");
            bool addToSelected = true;
            if (bonusNode.SelectSingleNode("addtoselected") != null)
            {
                addToSelected = Convert.ToBoolean(bonusNode.SelectSingleNode("addtoselected")?.Value);
            }
            AddSpiritOrSprite("traditions.xml",xmlAllowedSpirits, Improvement.ImprovementType.AddSpirit, addToSelected, "Spirits");
        }
        /// <summary>
        /// Improvement type that limits the spirits a character can summon to a particular category.
        /// </summary>
        /// <param name="bonusNode"></param>
        public void limitspiritcategory(XmlNode bonusNode)
        {
            Log.Info("limitspiritcategory");
            XmlNodeList xmlAllowedSpirits = bonusNode.SelectNodes("spirit");
            bool addToSelected = true;
            if (bonusNode.SelectSingleNode("addtoselected") != null)
            {
                addToSelected = Convert.ToBoolean(bonusNode.SelectSingleNode("addtoselected")?.Value);
            }
            AddSpiritOrSprite("traditions.xml", xmlAllowedSpirits, Improvement.ImprovementType.LimitSpiritCategory, addToSelected);
        }

        private void AddSpiritOrSprite(string xmlDoc, XmlNodeList xmlAllowedSpirits, Improvement.ImprovementType impType, bool addToSelectedValue = true, string strCritterCategory = "")
        {
            Log.Info("addspiritorsprite");
            HashSet<string> setAllowed = new HashSet<string>();
            foreach (XmlNode n in xmlAllowedSpirits)
            {
                setAllowed.Add(n.InnerText);
            }

            List<ListItem> lstSpirits = new List<ListItem>();
            using (XmlNodeList xmlSpirits = XmlManager.Load(xmlDoc).SelectNodes("/chummer/spirits/spirit"))
                if (xmlSpirits?.Count > 0)
                    foreach (XmlNode xmlSpirit in xmlSpirits)
                    {
                        string strSpiritName = xmlSpirit["name"]?.InnerText;
                        if (!setAllowed.Any(l => strSpiritName == l) && setAllowed.Count != 0) continue;
                        lstSpirits.Add(new ListItem(strSpiritName,
                            xmlSpirit["translate"]?.InnerText ?? strSpiritName));
            }

<<<<<<< HEAD
			frmSelectItem frmSelect = new frmSelectItem { GeneralItems = lstSpirits };
=======
            frmSelectItem frmSelect = new frmSelectItem { GeneralItems = lstSpirits, ForceItem = ForcedValue};
>>>>>>> 98d229a0
            frmSelect.ShowDialog();
            if (frmSelect.DialogResult == DialogResult.Cancel)
            {
                throw new AbortedException();
            }

            if (addToSelectedValue)
            {
                if (string.IsNullOrEmpty(SelectedValue)) SelectedValue = frmSelect.SelectedItem;
                else SelectedValue += ", " + frmSelect.SelectedItem;
            }
            if (_blnConcatSelectedValue) SourceName += " (" + frmSelect.SelectedItem + ')';
            Log.Info("_strSelectedValue = " + frmSelect.SelectedItem);
            Log.Info("SourceName = " + SourceName);
            Log.Info("Calling CreateImprovement");
            CreateImprovement(frmSelect.SelectedItem, _objImprovementSource, SourceName, impType, _strUnique);
        }
        #endregion
        public void movementreplace(XmlNode bonusNode)
        {
            Log.Info("movementreplace");
            Log.Info("movementreplace = " + bonusNode.OuterXml);

            Improvement.ImprovementType imp = Improvement.ImprovementType.WalkSpeed;
            string strSpeed = bonusNode["speed"]?.InnerText;
            if (!string.IsNullOrEmpty(strSpeed))
            {
                switch (strSpeed.ToLower())
                {
                    case "run":
                        imp = Improvement.ImprovementType.RunSpeed;
                        break;
                    case "sprint":
                        imp = Improvement.ImprovementType.SprintSpeed;
                        break;
                }
            }

            string strNodeValText = bonusNode["val"]?.InnerText;
            Log.Info("Calling CreateImprovement");
            string strCategory = bonusNode["category"]?.InnerText;
            if (!string.IsNullOrEmpty(strCategory))
            {
                CreateImprovement(strCategory, _objImprovementSource, SourceName, imp, _strUnique,
                    ImprovementManager.ValueToInt(_objCharacter, strNodeValText, _intRating));
            }
            else
            {
                CreateImprovement("Ground", _objImprovementSource, SourceName, imp, _strUnique,
                    ImprovementManager.ValueToInt(_objCharacter, strNodeValText, _intRating));
                CreateImprovement("Swim", _objImprovementSource, SourceName, imp, _strUnique,
                    ImprovementManager.ValueToInt(_objCharacter, strNodeValText, _intRating));
                CreateImprovement("Fly", _objImprovementSource, SourceName, imp, _strUnique,
                    ImprovementManager.ValueToInt(_objCharacter, strNodeValText, _intRating));
            }
        }
        public void addlimb(XmlNode bonusNode)
        {
            Log.Info("addlimb");
            Log.Info("addlimb = " + bonusNode.OuterXml);
            Log.Info("Calling CreateImprovement");

            string strUseUnique = _strUnique;
            XmlNode xmlPrecedenceNode = bonusNode.SelectSingleNode("@precedence");
            if (xmlPrecedenceNode != null)
                strUseUnique = "precedence" + xmlPrecedenceNode.InnerText;

            CreateImprovement(bonusNode["limbslot"]?.InnerText, _objImprovementSource, SourceName, Improvement.ImprovementType.AddLimb, strUseUnique,
                ImprovementManager.ValueToInt(_objCharacter, bonusNode["val"]?.InnerText, _intRating));
        }

        public void attributekarmacost(XmlNode bonusNode)
        {
            Log.Info("attributekarmacost");
            Log.Info("attributekarmacost = " + bonusNode.OuterXml);
            Log.Info("Calling CreateImprovement");
            CreateImprovement(bonusNode["name"]?.InnerText, _objImprovementSource, SourceName, Improvement.ImprovementType.AttributeKarmaCost, _strUnique,
                ImprovementManager.ValueToInt(_objCharacter, bonusNode["val"]?.InnerText, _intRating),
                1, ImprovementManager.ValueToInt(_objCharacter, bonusNode["min"]?.InnerText, _intRating), ImprovementManager.ValueToInt(_objCharacter, bonusNode["max"]?.InnerText, _intRating),
                0, 0, string.Empty, false, string.Empty, bonusNode["condition"]?.InnerText ?? string.Empty);
        }

        public void activeskillkarmacost(XmlNode bonusNode)
        {
            Log.Info("activeskillkarmacost");
            Log.Info("activeskillkarmacost = " + bonusNode.OuterXml);
            Log.Info("Calling CreateImprovement");
            CreateImprovement(bonusNode["name"]?.InnerText, _objImprovementSource, SourceName, Improvement.ImprovementType.ActiveSkillKarmaCost, _strUnique,
                ImprovementManager.ValueToInt(_objCharacter, bonusNode["val"]?.InnerText, _intRating),
                1, ImprovementManager.ValueToInt(_objCharacter, bonusNode["min"]?.InnerText, _intRating), ImprovementManager.ValueToInt(_objCharacter, bonusNode["max"]?.InnerText, _intRating),
                0, 0, string.Empty, false, string.Empty, bonusNode["condition"]?.InnerText ?? string.Empty);
        }

        public void skillgroupkarmacost(XmlNode bonusNode)
        {
            Log.Info("skillgroupkarmacost");
            Log.Info("skillgroupkarmacost = " + bonusNode.OuterXml);
            Log.Info("Calling CreateImprovement");
            CreateImprovement(bonusNode["name"]?.InnerText, _objImprovementSource, SourceName, Improvement.ImprovementType.SkillGroupKarmaCost, _strUnique,
                ImprovementManager.ValueToInt(_objCharacter, bonusNode["val"]?.InnerText, _intRating),
                1, ImprovementManager.ValueToInt(_objCharacter, bonusNode["min"]?.InnerText, _intRating), ImprovementManager.ValueToInt(_objCharacter, bonusNode["max"]?.InnerText, _intRating),
                0, 0, string.Empty, false, string.Empty, bonusNode["condition"]?.InnerText ?? string.Empty);
        }

        public void knowledgeskillkarmacost(XmlNode bonusNode)
        {
            Log.Info("knowledgeskillkarmacost");
            Log.Info("knowledgeskillkarmacost = " + bonusNode.OuterXml);
            Log.Info("Calling CreateImprovement");
            CreateImprovement(bonusNode["name"]?.InnerText, _objImprovementSource, SourceName, Improvement.ImprovementType.KnowledgeSkillKarmaCost, _strUnique,
                ImprovementManager.ValueToInt(_objCharacter, bonusNode["val"]?.InnerText, _intRating),
                1, ImprovementManager.ValueToInt(_objCharacter, bonusNode["min"]?.InnerText, _intRating), ImprovementManager.ValueToInt(_objCharacter, bonusNode["max"]?.InnerText, _intRating),
                0, 0, string.Empty, false, string.Empty, bonusNode["condition"]?.InnerText ?? string.Empty);
        }

        public void skilldisable(XmlNode bonusNode)
        {
            Log.Info("skilldisable");
            Log.Info("skilldisable = " + bonusNode.OuterXml);
            Log.Info("Calling CreateImprovement");
            CreateImprovement(bonusNode.InnerText, _objImprovementSource, SourceName, Improvement.ImprovementType.SkillDisable, _strUnique);
        }

        public void skillgroupdisable(XmlNode bonusNode)
        {
            Log.Info("skillgroupdisable");
            Log.Info("skillgroupdisable = " + bonusNode.OuterXml);
            Log.Info("Calling CreateImprovement");
            CreateImprovement(bonusNode.InnerText, _objImprovementSource, SourceName, Improvement.ImprovementType.SkillGroupDisable, _strUnique);
        }

        public void skillgroupdisablechoice(XmlNode bonusNode)
        {
            Log.Info("skillgroupdisablechoice");
            if (!string.IsNullOrEmpty(ForcedValue))
            {
                SelectedValue = ForcedValue;
            }
            else
            {
                List<ListItem> lstSkills = new List<ListItem>();
                using (XmlNodeList objXmlGroups = bonusNode.SelectNodes("skillgroup"))
                    if (objXmlGroups != null)
                        foreach (XmlNode objXmlGroup in objXmlGroups)
                        {
                            lstSkills.Add(new ListItem(objXmlGroup.InnerText,
                                LanguageManager.TranslateExtra(objXmlGroup.InnerText, GlobalOptions.Language)));
                        }

                if (lstSkills.Count > 1)
                {
                    lstSkills.Sort(CompareListItems.CompareNames);
                }

                frmSelectItem frmPickItem = new frmSelectItem
                {
                    GeneralItems = lstSkills,
                    SelectedItem = _objCharacter.MagicTradition.SourceIDString,
                    AllowAutoSelect = false,
                    Description = LanguageManager.GetString("String_DisableSkillGroupPrompt")
                };
                frmPickItem.ShowDialog();

                // Make sure the dialogue window was not canceled.
                if (frmPickItem.DialogResult == DialogResult.Cancel)
                {
                    throw new AbortedException();
                }

                SelectedValue = frmPickItem.SelectedName;
            }

            Log.Info("skillgroupdisablechoice");
            Log.Info("skillgroupdisablechoice = " + bonusNode.OuterXml);
            Log.Info("Calling CreateImprovement");
            CreateImprovement(SelectedValue, _objImprovementSource, SourceName,
                Improvement.ImprovementType.SkillGroupDisable, _strUnique);
        }

        public void skillgroupcategorydisable(XmlNode bonusNode)
        {
            Log.Info("skillgroupcategorydisable");
            Log.Info("skillgroupcategorydisable = " + bonusNode.OuterXml);
            Log.Info("Calling CreateImprovement");
            CreateImprovement(bonusNode.InnerText, _objImprovementSource, SourceName, Improvement.ImprovementType.SkillGroupCategoryDisable, _strUnique);
        }

        public void skillgroupcategorykarmacost(XmlNode bonusNode)
        {
            Log.Info("skillgroupcategorykarmacost");
            Log.Info("skillgroupcategorykarmacost = " + bonusNode.OuterXml);
            Log.Info("Calling CreateImprovement");
            CreateImprovement(bonusNode["name"]?.InnerText, _objImprovementSource, SourceName, Improvement.ImprovementType.SkillGroupCategoryKarmaCost, _strUnique,
                ImprovementManager.ValueToInt(_objCharacter, bonusNode["val"]?.InnerText, _intRating),
                1, ImprovementManager.ValueToInt(_objCharacter, bonusNode["min"]?.InnerText, _intRating), ImprovementManager.ValueToInt(_objCharacter, bonusNode["max"]?.InnerText, _intRating),
                0, 0, string.Empty, false, string.Empty, bonusNode["condition"]?.InnerText ?? string.Empty);
        }

        public void skillcategorykarmacost(XmlNode bonusNode)
        {
            Log.Info("skillcategorykarmacost");
            Log.Info("skillcategorykarmacost = " + bonusNode.OuterXml);
            Log.Info("Calling CreateImprovement");
            CreateImprovement(bonusNode["name"]?.InnerText, _objImprovementSource, SourceName, Improvement.ImprovementType.SkillCategoryKarmaCost, _strUnique,
                ImprovementManager.ValueToInt(_objCharacter, bonusNode["val"]?.InnerText, _intRating),
                1, ImprovementManager.ValueToInt(_objCharacter, bonusNode["min"]?.InnerText, _intRating), ImprovementManager.ValueToInt(_objCharacter, bonusNode["max"]?.InnerText, _intRating),
                0, 0, string.Empty, false, string.Empty, bonusNode["condition"]?.InnerText ?? string.Empty);
        }

        public void skillcategoryspecializationkarmacost(XmlNode bonusNode)
        {
            Log.Info("skillcategoryspecializationkarmacost");
            Log.Info("skillcategoryspecializationkarmacost = " + bonusNode.OuterXml);
            Log.Info("Calling CreateImprovement");
            CreateImprovement(bonusNode["name"]?.InnerText, _objImprovementSource, SourceName, Improvement.ImprovementType.SkillCategorySpecializationKarmaCost, _strUnique,
                ImprovementManager.ValueToInt(_objCharacter, bonusNode["val"]?.InnerText, _intRating),
                1, ImprovementManager.ValueToInt(_objCharacter, bonusNode["min"]?.InnerText, _intRating), ImprovementManager.ValueToInt(_objCharacter, bonusNode["max"]?.InnerText, _intRating),
                0, 0, string.Empty, false, string.Empty, bonusNode["condition"]?.InnerText ?? string.Empty);
        }

        public void attributepointcost(XmlNode bonusNode)
        {
            Log.Info("attributepointcost");
            Log.Info("attributepointcost = " + bonusNode.OuterXml);
            Log.Info("Calling CreateImprovement");
            CreateImprovement(bonusNode["name"]?.InnerText, _objImprovementSource, SourceName, Improvement.ImprovementType.AttributePointCost, _strUnique,
                ImprovementManager.ValueToInt(_objCharacter, bonusNode["val"]?.InnerText, _intRating),
                1, ImprovementManager.ValueToInt(_objCharacter, bonusNode["min"]?.InnerText, _intRating), ImprovementManager.ValueToInt(_objCharacter, bonusNode["max"]?.InnerText, _intRating),
                0, 0, string.Empty, false, string.Empty, bonusNode["condition"]?.InnerText ?? string.Empty);
        }

        public void activeskillpointcost(XmlNode bonusNode)
        {
            Log.Info("activeskillpointcost");
            Log.Info("activeskillpointcost = " + bonusNode.OuterXml);
            Log.Info("Calling CreateImprovement");
            CreateImprovement(bonusNode["name"]?.InnerText, _objImprovementSource, SourceName, Improvement.ImprovementType.ActiveSkillPointCost, _strUnique,
                ImprovementManager.ValueToInt(_objCharacter, bonusNode["val"]?.InnerText, _intRating),
                1, ImprovementManager.ValueToInt(_objCharacter, bonusNode["min"]?.InnerText, _intRating), ImprovementManager.ValueToInt(_objCharacter, bonusNode["max"]?.InnerText, _intRating),
                0, 0, string.Empty, false, string.Empty, bonusNode["condition"]?.InnerText ?? string.Empty);
        }

        public void skillgrouppointcost(XmlNode bonusNode)
        {
            Log.Info("skillgrouppointcost");
            Log.Info("skillgrouppointcost = " + bonusNode.OuterXml);
            Log.Info("Calling CreateImprovement");
            CreateImprovement(bonusNode["name"]?.InnerText, _objImprovementSource, SourceName, Improvement.ImprovementType.SkillGroupPointCost, _strUnique,
                ImprovementManager.ValueToInt(_objCharacter, bonusNode["val"]?.InnerText, _intRating),
                1, ImprovementManager.ValueToInt(_objCharacter, bonusNode["min"]?.InnerText, _intRating), ImprovementManager.ValueToInt(_objCharacter, bonusNode["max"]?.InnerText, _intRating),
                0, 0, string.Empty, false, string.Empty, bonusNode["condition"]?.InnerText ?? string.Empty);
        }

        public void knowledgeskillpointcost(XmlNode bonusNode)
        {
            Log.Info("knowledgeskillpointcost");
            Log.Info("knowledgeskillpointcost = " + bonusNode.OuterXml);
            Log.Info("Calling CreateImprovement");
            CreateImprovement(bonusNode["name"]?.InnerText, _objImprovementSource, SourceName, Improvement.ImprovementType.KnowledgeSkillPointCost, _strUnique,
                ImprovementManager.ValueToInt(_objCharacter, bonusNode["val"]?.InnerText, _intRating),
                1, ImprovementManager.ValueToInt(_objCharacter, bonusNode["min"]?.InnerText, _intRating), ImprovementManager.ValueToInt(_objCharacter, bonusNode["max"]?.InnerText, _intRating),
                0, 0, string.Empty, false, string.Empty, bonusNode["condition"]?.InnerText ?? string.Empty);
        }

        public void skillgroupcategorypointcost(XmlNode bonusNode)
        {
            Log.Info("skillgroupcategorypointcost");
            Log.Info("skillgroupcategorypointcost = " + bonusNode.OuterXml);
            Log.Info("Calling CreateImprovement");
            CreateImprovement(bonusNode["name"]?.InnerText, _objImprovementSource, SourceName, Improvement.ImprovementType.SkillGroupCategoryPointCost, _strUnique,
                ImprovementManager.ValueToInt(_objCharacter, bonusNode["val"]?.InnerText, _intRating),
                1, ImprovementManager.ValueToInt(_objCharacter, bonusNode["min"]?.InnerText, _intRating), ImprovementManager.ValueToInt(_objCharacter, bonusNode["max"]?.InnerText, _intRating),
                0, 0, string.Empty, false, string.Empty, bonusNode["condition"]?.InnerText ?? string.Empty);
        }

        public void skillcategorypointcost(XmlNode bonusNode)
        {
            Log.Info("skillcategorypointcost");
            Log.Info("skillcategorypointcost = " + bonusNode.OuterXml);
            Log.Info("Calling CreateImprovement");
            CreateImprovement(bonusNode["name"]?.InnerText, _objImprovementSource, SourceName, Improvement.ImprovementType.SkillCategoryPointCost, _strUnique,
                ImprovementManager.ValueToInt(_objCharacter, bonusNode["val"]?.InnerText, _intRating),
                1, ImprovementManager.ValueToInt(_objCharacter, bonusNode["min"]?.InnerText, _intRating), ImprovementManager.ValueToInt(_objCharacter, bonusNode["max"]?.InnerText, _intRating),
                0, 0, string.Empty, false, string.Empty, bonusNode["condition"]?.InnerText ?? string.Empty);
        }

        public void newspellkarmacost(XmlNode bonusNode)
        {
            Log.Info("newspellkarmacost");
            Log.Info("newspellkarmacost = " + bonusNode.OuterXml);
            Log.Info("Calling CreateImprovement");
            CreateImprovement(bonusNode.Attributes?["type"]?.InnerText ?? string.Empty, _objImprovementSource, SourceName, Improvement.ImprovementType.NewSpellKarmaCost, _strUnique,
                ImprovementManager.ValueToInt(_objCharacter, bonusNode.InnerText, _intRating), 1, 0, 0, 0, 0, string.Empty, false, string.Empty, bonusNode.Attributes?["condition"]?.InnerText ?? string.Empty);
        }

        public void newcomplexformkarmacost(XmlNode bonusNode)
        {
            Log.Info("newcomplexformkarmacost");
            Log.Info("newcomplexformkarmacost = " + bonusNode.OuterXml);
            Log.Info("Calling CreateImprovement");
            CreateImprovement(string.Empty, _objImprovementSource, SourceName, Improvement.ImprovementType.NewComplexFormKarmaCost, _strUnique,
                ImprovementManager.ValueToInt(_objCharacter, bonusNode.InnerText, _intRating), 1, 0, 0, 0, 0, string.Empty, false, string.Empty, bonusNode.Attributes?["condition"]?.InnerText ?? string.Empty);
        }

        public void newaiprogramkarmacost(XmlNode bonusNode)
        {
            Log.Info("newaiprogramkarmacost");
            Log.Info("newaiprogramkarmacost = " + bonusNode.OuterXml);
            Log.Info("Calling CreateImprovement");
            CreateImprovement(string.Empty, _objImprovementSource, SourceName, Improvement.ImprovementType.NewAIProgramKarmaCost, _strUnique,
                ImprovementManager.ValueToInt(_objCharacter, bonusNode.InnerText, _intRating), 1, 0, 0, 0, 0, string.Empty, false, string.Empty, bonusNode.Attributes?["condition"]?.InnerText ?? string.Empty);
        }

        public void newaiadvancedprogramkarmacost(XmlNode bonusNode)
        {
            Log.Info("newaiadvancedprogramkarmacost");
            Log.Info("newaiadvancedprogramkarmacost = " + bonusNode.OuterXml);
            Log.Info("Calling CreateImprovement");
            CreateImprovement(string.Empty, _objImprovementSource, SourceName, Improvement.ImprovementType.NewAIAdvancedProgramKarmaCost, _strUnique,
                ImprovementManager.ValueToInt(_objCharacter, bonusNode.InnerText, _intRating), 1, 0, 0, 0, 0, string.Empty, false, string.Empty, bonusNode.Attributes?["condition"]?.InnerText ?? string.Empty);
        }

        public void attributekarmacostmultiplier(XmlNode bonusNode)
        {
            Log.Info("attributekarmacostmultiplier");
            Log.Info("attributekarmacostmultiplier = " + bonusNode.OuterXml);
            Log.Info("Calling CreateImprovement");
            CreateImprovement(bonusNode["name"]?.InnerText, _objImprovementSource, SourceName, Improvement.ImprovementType.AttributeKarmaCostMultiplier, _strUnique,
                ImprovementManager.ValueToInt(_objCharacter, bonusNode["val"]?.InnerText, _intRating),
                1, ImprovementManager.ValueToInt(_objCharacter, bonusNode["min"]?.InnerText, _intRating), ImprovementManager.ValueToInt(_objCharacter, bonusNode["max"]?.InnerText, _intRating),
                0, 0, string.Empty, false, string.Empty, bonusNode["condition"]?.InnerText ?? string.Empty);
        }

        public void activeskillkarmacostmultiplier(XmlNode bonusNode)
        {
            Log.Info("activeskillkarmacostmultiplier");
            Log.Info("activeskillkarmacostmultiplier = " + bonusNode.OuterXml);
            Log.Info("Calling CreateImprovement");
            CreateImprovement(bonusNode["name"]?.InnerText, _objImprovementSource, SourceName, Improvement.ImprovementType.ActiveSkillKarmaCostMultiplier, _strUnique,
                ImprovementManager.ValueToInt(_objCharacter, bonusNode["val"]?.InnerText, _intRating),
                1, ImprovementManager.ValueToInt(_objCharacter, bonusNode["min"]?.InnerText, _intRating), ImprovementManager.ValueToInt(_objCharacter, bonusNode["max"]?.InnerText, _intRating),
                0, 0, string.Empty, false, string.Empty, bonusNode["condition"]?.InnerText ?? string.Empty);
        }

        public void skillgroupkarmacostmultiplier(XmlNode bonusNode)
        {
            Log.Info("skillgroupkarmacostmultiplier");
            Log.Info("skillgroupkarmacostmultiplier = " + bonusNode.OuterXml);
            Log.Info("Calling CreateImprovement");
            CreateImprovement(bonusNode["name"]?.InnerText, _objImprovementSource, SourceName, Improvement.ImprovementType.SkillGroupKarmaCostMultiplier, _strUnique,
                ImprovementManager.ValueToInt(_objCharacter, bonusNode["val"]?.InnerText, _intRating),
                1, ImprovementManager.ValueToInt(_objCharacter, bonusNode["min"]?.InnerText, _intRating), ImprovementManager.ValueToInt(_objCharacter, bonusNode["max"]?.InnerText, _intRating),
                0, 0, string.Empty, false, string.Empty, bonusNode["condition"]?.InnerText ?? string.Empty);
        }

        public void knowledgeskillkarmacostmin(XmlNode bonusNode)
        {
            Log.Info("knowledgeskillkarmacostmin");
            Log.Info("knowledgeskillkarmacostmin = " + bonusNode.OuterXml);
            Log.Info("Calling CreateImprovement");
            CreateImprovement(string.Empty, _objImprovementSource, SourceName, Improvement.ImprovementType.KnowledgeSkillKarmaCostMinimum, _strUnique,
                ImprovementManager.ValueToInt(_objCharacter, bonusNode["val"]?.InnerText, _intRating),
                1, ImprovementManager.ValueToInt(_objCharacter, bonusNode["min"]?.InnerText, _intRating), ImprovementManager.ValueToInt(_objCharacter, bonusNode["max"]?.InnerText, _intRating),
                0, 0, string.Empty, false, string.Empty, bonusNode["condition"]?.InnerText ?? string.Empty);
        }

        public void knowledgeskillkarmacostmultiplier(XmlNode bonusNode)
        {
            Log.Info("knowledgeskillkarmacostmultiplier");
            Log.Info("knowledgeskillkarmacostmultiplier = " + bonusNode.OuterXml);
            Log.Info("Calling CreateImprovement");
            CreateImprovement(bonusNode["name"]?.InnerText, _objImprovementSource, SourceName, Improvement.ImprovementType.KnowledgeSkillKarmaCostMultiplier, _strUnique,
                ImprovementManager.ValueToInt(_objCharacter, bonusNode["val"]?.InnerText, _intRating),
                1, ImprovementManager.ValueToInt(_objCharacter, bonusNode["min"]?.InnerText, _intRating), ImprovementManager.ValueToInt(_objCharacter, bonusNode["max"]?.InnerText, _intRating),
                0, 0, string.Empty, false, string.Empty, bonusNode["condition"]?.InnerText ?? string.Empty);
        }

        public void skillgroupcategorykarmacostmultiplier(XmlNode bonusNode)
        {
            Log.Info("skillgroupcategorykarmacostmultiplier");
            Log.Info("skillgroupcategorykarmacostmultiplier = " + bonusNode.OuterXml);
            Log.Info("Calling CreateImprovement");
            CreateImprovement(bonusNode["name"]?.InnerText, _objImprovementSource, SourceName, Improvement.ImprovementType.SkillGroupCategoryKarmaCostMultiplier, _strUnique,
                ImprovementManager.ValueToInt(_objCharacter, bonusNode["val"]?.InnerText, _intRating),
                1, ImprovementManager.ValueToInt(_objCharacter, bonusNode["min"]?.InnerText, _intRating), ImprovementManager.ValueToInt(_objCharacter, bonusNode["max"]?.InnerText, _intRating),
                0, 0, string.Empty, false, string.Empty, bonusNode["condition"]?.InnerText ?? string.Empty);
        }

        public void skillcategorykarmacostmultiplier(XmlNode bonusNode)
        {
            Log.Info("skillcategorykarmacostmultiplier");
            Log.Info("skillcategorykarmacostmultiplier = " + bonusNode.OuterXml);
            Log.Info("Calling CreateImprovement");
            CreateImprovement(bonusNode["name"]?.InnerText, _objImprovementSource, SourceName, Improvement.ImprovementType.SkillCategoryKarmaCostMultiplier, _strUnique,
                ImprovementManager.ValueToInt(_objCharacter, bonusNode["val"]?.InnerText, _intRating),
                1, ImprovementManager.ValueToInt(_objCharacter, bonusNode["min"]?.InnerText, _intRating), ImprovementManager.ValueToInt(_objCharacter, bonusNode["max"]?.InnerText, _intRating),
                0, 0, string.Empty, false, string.Empty, bonusNode["condition"]?.InnerText ?? string.Empty);
        }

        public void skillcategoryspecializationkarmacostmultiplier(XmlNode bonusNode)
        {
            Log.Info("skillcategoryspecializationkarmacostmultiplier");
            Log.Info("skillcategoryspecializationkarmacostmultiplier = " + bonusNode.OuterXml);
            Log.Info("Calling CreateImprovement");
            CreateImprovement(bonusNode["name"]?.InnerText, _objImprovementSource, SourceName, Improvement.ImprovementType.SkillCategorySpecializationKarmaCostMultiplier, _strUnique,
                ImprovementManager.ValueToInt(_objCharacter, bonusNode["val"]?.InnerText, _intRating),
                1, ImprovementManager.ValueToInt(_objCharacter, bonusNode["min"]?.InnerText, _intRating), ImprovementManager.ValueToInt(_objCharacter, bonusNode["max"]?.InnerText, _intRating),
                0, 0, string.Empty, false, string.Empty, bonusNode["condition"]?.InnerText ?? string.Empty);
        }

        public void attributepointcostmultiplier(XmlNode bonusNode)
        {
            Log.Info("attributepointcostmultiplier");
            Log.Info("attributepointcostmultiplier = " + bonusNode.OuterXml);
            Log.Info("Calling CreateImprovement");
            CreateImprovement(bonusNode["name"]?.InnerText, _objImprovementSource, SourceName, Improvement.ImprovementType.AttributePointCostMultiplier, _strUnique,
                ImprovementManager.ValueToInt(_objCharacter, bonusNode["val"]?.InnerText, _intRating),
                1, ImprovementManager.ValueToInt(_objCharacter, bonusNode["min"]?.InnerText, _intRating), ImprovementManager.ValueToInt(_objCharacter, bonusNode["max"]?.InnerText, _intRating),
                0, 0, string.Empty, false, string.Empty, bonusNode["condition"]?.InnerText ?? string.Empty);
        }

        public void activeskillpointcostmultiplier(XmlNode bonusNode)
        {
            Log.Info("skillpointcostmultiplier");
            Log.Info("skillpointcosmultipliert = " + bonusNode.OuterXml);
            Log.Info("Calling CreateImprovement");
            CreateImprovement(bonusNode["name"]?.InnerText, _objImprovementSource, SourceName, Improvement.ImprovementType.ActiveSkillPointCostMultiplier, _strUnique,
                ImprovementManager.ValueToInt(_objCharacter, bonusNode["val"]?.InnerText, _intRating),
                1, ImprovementManager.ValueToInt(_objCharacter, bonusNode["min"]?.InnerText, _intRating), ImprovementManager.ValueToInt(_objCharacter, bonusNode["max"]?.InnerText, _intRating),
                0, 0, string.Empty, false, string.Empty, bonusNode["condition"]?.InnerText ?? string.Empty);
        }

        public void skillgrouppointcostmultiplier(XmlNode bonusNode)
        {
            Log.Info("skillgrouppointcostmultiplier");
            Log.Info("skillgrouppointcostmultiplier = " + bonusNode.OuterXml);
            Log.Info("Calling CreateImprovement");
            CreateImprovement(bonusNode["name"]?.InnerText, _objImprovementSource, SourceName, Improvement.ImprovementType.SkillGroupPointCostMultiplier, _strUnique,
                ImprovementManager.ValueToInt(_objCharacter, bonusNode["val"]?.InnerText, _intRating),
                1, ImprovementManager.ValueToInt(_objCharacter, bonusNode["min"]?.InnerText, _intRating), ImprovementManager.ValueToInt(_objCharacter, bonusNode["max"]?.InnerText, _intRating),
                0, 0, string.Empty, false, string.Empty, bonusNode["condition"]?.InnerText ?? string.Empty);
        }

        public void knowledgeskillpointcostmultiplier(XmlNode bonusNode)
        {
            Log.Info("skillpointcostmultiplier");
            Log.Info("skillpointcosmultipliert = " + bonusNode.OuterXml);
            Log.Info("Calling CreateImprovement");
            CreateImprovement(bonusNode["name"]?.InnerText, _objImprovementSource, SourceName, Improvement.ImprovementType.KnowledgeSkillPointCostMultiplier, _strUnique,
                ImprovementManager.ValueToInt(_objCharacter, bonusNode["val"]?.InnerText, _intRating),
                1, ImprovementManager.ValueToInt(_objCharacter, bonusNode["min"]?.InnerText, _intRating), ImprovementManager.ValueToInt(_objCharacter, bonusNode["max"]?.InnerText, _intRating),
                0, 0, string.Empty, false, string.Empty, bonusNode["condition"]?.InnerText ?? string.Empty);
        }

        public void skillgroupcategorypointcostmultiplier(XmlNode bonusNode)
        {
            Log.Info("skillgroupcategorypointcostmultiplier");
            Log.Info("skillgroupcategorypointcostmultiplier = " + bonusNode.OuterXml);
            Log.Info("Calling CreateImprovement");
            CreateImprovement(bonusNode["name"]?.InnerText, _objImprovementSource, SourceName, Improvement.ImprovementType.SkillGroupCategoryPointCostMultiplier, _strUnique,
                ImprovementManager.ValueToInt(_objCharacter, bonusNode["val"]?.InnerText, _intRating),
                1, ImprovementManager.ValueToInt(_objCharacter, bonusNode["min"]?.InnerText, _intRating), ImprovementManager.ValueToInt(_objCharacter, bonusNode["max"]?.InnerText, _intRating),
                0, 0, string.Empty, false, string.Empty, bonusNode["condition"]?.InnerText ?? string.Empty);
        }

        public void skillcategorypointcostmultiplier(XmlNode bonusNode)
        {
            Log.Info("skillcategorypointcostmultiplier");
            Log.Info("skillcategorypointcostmultiplier = " + bonusNode.OuterXml);
            Log.Info("Calling CreateImprovement");
            CreateImprovement(bonusNode["name"]?.InnerText, _objImprovementSource, SourceName, Improvement.ImprovementType.SkillCategoryPointCostMultiplier, _strUnique,
                ImprovementManager.ValueToInt(_objCharacter, bonusNode["val"]?.InnerText, _intRating),
                1, ImprovementManager.ValueToInt(_objCharacter, bonusNode["min"]?.InnerText, _intRating), ImprovementManager.ValueToInt(_objCharacter, bonusNode["max"]?.InnerText, _intRating),
                0, 0, string.Empty, false, string.Empty, bonusNode["condition"]?.InnerText ?? string.Empty);
        }

        public void newspellkarmacostmultiplier(XmlNode bonusNode)
        {
            Log.Info("newspellkarmacostmultiplier");
            Log.Info("newspellkarmacostmultiplier = " + bonusNode.OuterXml);
            Log.Info("Calling CreateImprovement");
            CreateImprovement(bonusNode.Attributes?["type"]?.InnerText ?? string.Empty, _objImprovementSource, SourceName, Improvement.ImprovementType.NewSpellKarmaCostMultiplier, _strUnique,
                ImprovementManager.ValueToInt(_objCharacter, bonusNode.InnerText, _intRating), 1, 0, 0, 0, 0, string.Empty, false, string.Empty, bonusNode.Attributes?["condition"]?.InnerText ?? string.Empty);
        }

        public void newcomplexformkarmacostmultiplier(XmlNode bonusNode)
        {
            Log.Info("newcomplexformkarmacostmultiplier");
            Log.Info("newcomplexformkarmacostmultiplier = " + bonusNode.OuterXml);
            Log.Info("Calling CreateImprovement");
            CreateImprovement(string.Empty, _objImprovementSource, SourceName, Improvement.ImprovementType.NewComplexFormKarmaCostMultiplier, _strUnique,
                ImprovementManager.ValueToInt(_objCharacter, bonusNode.InnerText, _intRating), 1, 0, 0, 0, 0, string.Empty, false, string.Empty, bonusNode.Attributes?["condition"]?.InnerText ?? string.Empty);
        }

        public void newaiprogramkarmacostmultiplier(XmlNode bonusNode)
        {
            Log.Info("newaiprogramkarmacostmultiplier");
            Log.Info("newaiprogramkarmacostmultiplier = " + bonusNode.OuterXml);
            Log.Info("Calling CreateImprovement");
            CreateImprovement(string.Empty, _objImprovementSource, SourceName, Improvement.ImprovementType.NewAIProgramKarmaCostMultiplier, _strUnique,
                ImprovementManager.ValueToInt(_objCharacter, bonusNode.InnerText, _intRating), 1, 0, 0, 0, 0, string.Empty, false, string.Empty, bonusNode.Attributes?["condition"]?.InnerText ?? string.Empty);
        }

        public void newaiadvancedprogramkarmacostmultiplier(XmlNode bonusNode)
        {
            Log.Info("newaiadvancedprogramkarmacostmultiplier");
            Log.Info("newaiadvancedprogramkarmacostmultiplier = " + bonusNode.OuterXml);
            Log.Info("Calling CreateImprovement");
            CreateImprovement(string.Empty, _objImprovementSource, SourceName, Improvement.ImprovementType.NewAIAdvancedProgramKarmaCostMultiplier, _strUnique,
                ImprovementManager.ValueToInt(_objCharacter, bonusNode.InnerText, _intRating), 1, 0, 0, 0, 0, string.Empty, false, string.Empty, bonusNode.Attributes?["condition"]?.InnerText ?? string.Empty);
        }

        public void blockskillspecializations(XmlNode bonusNode)
        {
            Log.Info("blockskillspecializations");
            Log.Info("blockskillspecializations = " + bonusNode.OuterXml);
            Log.Info("Calling CreateImprovement");
            CreateImprovement(bonusNode.InnerText, _objImprovementSource, SourceName, Improvement.ImprovementType.BlockSkillSpecializations, _strUnique);
        }

        public void blockskillcategoryspecializations(XmlNode bonusNode)
        {
            Log.Info("blockskillcategoryspecializations");
            Log.Info("blockskillcategoryspecializations = " + bonusNode.OuterXml);
            Log.Info("Calling CreateImprovement");
            CreateImprovement(bonusNode.InnerText, _objImprovementSource, SourceName, Improvement.ImprovementType.BlockSkillCategorySpecializations, _strUnique);
        }

        // Flat modifier to cost of binding a focus
        public void focusbindingkarmacost(XmlNode bonusNode)
        {
            Log.Info("focusbindingkarmacost");
            Log.Info("focusbindingkarmacost = " + bonusNode.OuterXml);
            Log.Info("Calling CreateImprovement");
            CreateImprovement(bonusNode["name"]?.InnerText, _objImprovementSource, SourceName, Improvement.ImprovementType.FocusBindingKarmaCost, _strUnique,
                ImprovementManager.ValueToInt(_objCharacter, bonusNode["val"]?.InnerText, _intRating), 1, 0, 0, 0, 0, string.Empty, false, bonusNode["extracontains"]?.InnerText ?? string.Empty);
        }

        // Flat modifier to the number that is multiplied by a focus' rating to get the focus' binding karma cost
        public void focusbindingkarmamultiplier(XmlNode bonusNode)
        {
            Log.Info("focusbindingkarmamultiplier");
            Log.Info("focusbindingkarmamultiplier = " + bonusNode.OuterXml);
            Log.Info("Calling CreateImprovement");
            CreateImprovement(bonusNode["name"]?.InnerText, _objImprovementSource, SourceName, Improvement.ImprovementType.FocusBindingKarmaMultiplier, _strUnique,
                ImprovementManager.ValueToInt(_objCharacter, bonusNode["val"]?.InnerText, _intRating), 1, 0, 0, 0, 0, string.Empty, false, bonusNode["extracontains"]?.InnerText ?? string.Empty);
        }

        public void magicianswaydiscount(XmlNode bonusNode)
        {
            Log.Info("magicianswaydiscount");
            Log.Info("magicianswaydiscount = " + bonusNode.OuterXml);
            Log.Info("Calling CreateImprovement");
            CreateImprovement(string.Empty, _objImprovementSource, SourceName, Improvement.ImprovementType.MagiciansWayDiscount, _strUnique);
        }

        public void burnoutsway(XmlNode bonusNode)
        {
            Log.Info("burnoutsway");
            Log.Info("burnoutsway = " + bonusNode.OuterXml);
            Log.Info("Calling CreateImprovement");
            CreateImprovement(string.Empty, _objImprovementSource, SourceName, Improvement.ImprovementType.BurnoutsWay, _strUnique);
        }

        // Add a specific Cyber/Bioware to the Character.
        public void addware(XmlNode bonusNode)
        {
            Log.Info("addware");

            Log.Info("addware = " + bonusNode.OuterXml);
            Log.Info("_strForcedValue = " + ForcedValue);
            Log.Info("_strLimitSelection = " + LimitSelection);
            if (_blnConcatSelectedValue)
                SourceName += LanguageManager.GetString("String_Space", GlobalOptions.Language) + '(' + SelectedValue + ')';

            Log.Info("_strSelectedValue = " + SelectedValue);
            Log.Info("SourceName = " + SourceName);

            Log.Info("Adding ware");
            XmlNode node;
            Improvement.ImprovementSource eSource;
            if (bonusNode["type"]?.InnerText == "bioware")
            {
                node = XmlManager.Load("bioware.xml").SelectSingleNode("/chummer/biowares/bioware[name = \"" + bonusNode["name"]?.InnerText + "\"]");
                eSource = Improvement.ImprovementSource.Bioware;
            }
            else
            {
                node = XmlManager.Load("cyberware.xml").SelectSingleNode("/chummer/cyberwares/cyberware[name = \"" + bonusNode["name"]?.InnerText + "\"]");
                eSource = Improvement.ImprovementSource.Cyberware;
            }

            if (node == null)
                throw new AbortedException();
            string strRating = bonusNode["rating"]?.InnerText;
            int intRating = string.IsNullOrEmpty(strRating) ? 1 : ImprovementManager.ValueToInt(_objCharacter, strRating, _intRating);

            // Create the new piece of ware.
            Cyberware objCyberware = new Cyberware(_objCharacter);
            List<Weapon> lstWeapons = new List<Weapon>();
            List<Vehicle> lstVehicles = new List<Vehicle>();

            Grade objGrade = Grade.ConvertToCyberwareGrade(bonusNode["grade"]?.InnerText, _objImprovementSource, _objCharacter);
            objCyberware.Create(node, objGrade, eSource, intRating, lstWeapons, lstVehicles, true, true, ForcedValue);

            if (objCyberware.InternalId.IsEmptyGuid())
                throw new AbortedException();

            objCyberware.Cost = "0";
            // Create any Weapons that came with this ware.
            foreach (Weapon objWeapon in lstWeapons)
                _objCharacter.Weapons.Add(objWeapon);
            // Create any Vehicles that came with this ware.
            foreach (Vehicle objVehicle in lstVehicles)
                _objCharacter.Vehicles.Add(objVehicle);

            objCyberware.ParentID = SourceName;

            _objCharacter.Cyberware.Add(objCyberware);

            Log.Info("Calling CreateImprovement");
            CreateImprovement(objCyberware.InternalId, _objImprovementSource, SourceName,
                Improvement.ImprovementType.FreeWare,
                _strUnique);
        }

        public void weaponaccuracy(XmlNode bonusNode)
        {
            Log.Info("weaponaccuracy");
            Log.Info("weaponaccuracy = " + bonusNode.OuterXml);
            Log.Info("Calling CreateImprovement");
            CreateImprovement(bonusNode["name"]?.InnerText ?? string.Empty, _objImprovementSource, SourceName, Improvement.ImprovementType.WeaponAccuracy, _strUnique, ImprovementManager.ValueToInt(_objCharacter, bonusNode["value"]?.InnerText, _intRating));
        }

        public void weaponskillaccuracy(XmlNode bonusNode)
        {
            Log.Info("weaponskillaccuracy");
            Log.Info("weaponskillaccuracy = " + bonusNode.OuterXml);

            string strForcedValue = ForcedValue;
            Log.Info("_strForcedValue = " + strForcedValue);

            XmlNode xmlSelectSkillNode = bonusNode["selectskill"];
            if (xmlSelectSkillNode != null)
            {
                bool blnDummy = false;
                SelectedValue = string.IsNullOrEmpty(strForcedValue) ? ImprovementManager.DoSelectSkill(xmlSelectSkillNode, _objCharacter, _intRating, _strFriendlyName, ref blnDummy) : strForcedValue;
                if (blnDummy)
                    throw new AbortedException();
            }
            else
            {
                SelectedValue = string.IsNullOrEmpty(strForcedValue) ? (bonusNode["name"]?.InnerText ?? string.Empty) : strForcedValue;
            }

            string strVal = bonusNode["value"]?.InnerText;

            if (_blnConcatSelectedValue && !string.IsNullOrEmpty(SelectedValue))
                SourceName += LanguageManager.GetString("String_Space", GlobalOptions.Language) + '(' + SelectedValue + ')';

            Log.Info("Calling CreateImprovement");
            CreateImprovement(SelectedValue, _objImprovementSource, SourceName, Improvement.ImprovementType.WeaponSkillAccuracy, _strUnique,
                ImprovementManager.ValueToInt(_objCharacter, strVal, _intRating));
        }

        public void metageniclimit(XmlNode bonusNode)
        {
            Log.Info("spellresistance");
            CreateImprovement(string.Empty, _objImprovementSource, SourceName, Improvement.ImprovementType.MetageneticLimit, _strUnique,
                ImprovementManager.ValueToInt(_objCharacter, bonusNode.InnerText, _intRating));
        }

        public void specialmodificationlimit(XmlNode bonusNode)
        {
            Log.Info("spellresistance");
            CreateImprovement(string.Empty, _objImprovementSource, SourceName, Improvement.ImprovementType.SpecialModificationLimit, _strUnique,
                ImprovementManager.ValueToInt(_objCharacter, bonusNode.InnerText, _intRating));
        }

        public void cyberadeptdaemon(XmlNode bonusNode)
        {
            //TODO: I'm not happy with this.
            //KC 90: a Cyberadept who has Submerged may restore Resonance that has been lost to cyberware (and only cyberware) by an amount equal to half their Submersion Grade(rounded up).
            //To handle this, we ceiling the CyberwareEssence value up, as a non-zero loss of Essence removes a point of Resonance and cut the submersion grade in half.
            //Whichever value is lower becomes the value of the improvement.
            Log.Info("cyberadeptdaemon");
            int final = (int) Math.Min((decimal) Math.Ceiling(0.5 * _objCharacter.SubmersionGrade), Math.Ceiling(_objCharacter.CyberwareEssence));
            CreateImprovement("RESBase", _objImprovementSource, SourceName, Improvement.ImprovementType.Attribute, _strUnique, final, 1, 0, 0, final);
        }

        /// <summary>
        /// Improvement increases the Dice Pool for a specific named Action.
        /// TODO: Link to actions.xml when we implement that.
        /// </summary>
        /// <param name="bonusNode"></param>
        public void actiondicepool(XmlNode bonusNode)
        {
            Log.Info("actiondicepool");
            CreateImprovement(bonusNode["name"]?.InnerText, _objImprovementSource, SourceName, Improvement.ImprovementType.ActionDicePool,
                _strUnique, ImprovementManager.ValueToInt(_objCharacter, bonusNode["val"]?.InnerText, _intRating));
        }

        public void contactkarma(XmlNode bonusNode)
        {
            Log.Info("contactkarma");
            CreateImprovement(string.Empty, _objImprovementSource, SourceName, Improvement.ImprovementType.ContactKarmaDiscount, _strUnique,
                ImprovementManager.ValueToInt(_objCharacter, bonusNode.InnerText, _intRating));
        }

        public void contactkarmaminimum(XmlNode bonusNode)
        {
            Log.Info("contactkarmaminimum");
            CreateImprovement(string.Empty, _objImprovementSource, SourceName, Improvement.ImprovementType.ContactKarmaMinimum, _strUnique,
                ImprovementManager.ValueToInt(_objCharacter, bonusNode.InnerText, _intRating));
        }

        // Enable Sprite Fettering.
        public void allowspritefettering(XmlNode bonusNode)
        {
            Log.Info("AllowSpriteFettering");
            Log.Info("AllowSpriteFettering = " + bonusNode.OuterXml);
            Log.Info("Calling CreateImprovement");
            CreateImprovement(string.Empty, _objImprovementSource, SourceName, Improvement.ImprovementType.AllowSpriteFettering, _strUnique);
        }

        // Enable the Convert to Cyberzombie methods.
        public void enablecyberzombie(XmlNode bonusNode)
        {
            Log.Info("enablecyberzombie");
            Log.Info("enablecyberzombie = " + bonusNode.OuterXml);
            Log.Info("Calling CreateImprovement");
            CreateImprovement(string.Empty, _objImprovementSource, SourceName, Improvement.ImprovementType.EnableCyberzombie, _strUnique);
        }
        public void allowcritterpowercategory(XmlNode bonusNode)
        {
            Log.Info("allowcritterpowercategory");
            Log.Info("allowcritterpowercategory = " + bonusNode.OuterXml);
            Log.Info("Calling CreateImprovement");
            CreateImprovement(bonusNode.InnerText, _objImprovementSource, SourceName, Improvement.ImprovementType.AllowCritterPowerCategory, _strUnique);
        }

        public void limitcritterpowercategory(XmlNode bonusNode)
        {
            Log.Info("limitcritterpowercategory");
            Log.Info("limitcritterpowercategory = " + bonusNode.OuterXml);
            Log.Info("Calling CreateImprovement");
            CreateImprovement(bonusNode.InnerText, _objImprovementSource, SourceName, Improvement.ImprovementType.LimitCritterPowerCategory, _strUnique);
        }

        public void attributemaxclamp(XmlNode bonusNode)
        {
            Log.Info("attributemaxclamp");
            Log.Info("attributemaxclamp = " + bonusNode.OuterXml);
            Log.Info("Calling CreateImprovement");
            CreateImprovement(bonusNode.InnerText, _objImprovementSource, SourceName, Improvement.ImprovementType.AttributeMaxClamp, _strUnique);
        }

        public void metamagiclimit(XmlNode bonusNode)
        {
            Log.Info("metamagiclimit");
            Log.Info("metamagiclimit = " + bonusNode.OuterXml);
            Log.Info("Calling CreateImprovement");
            foreach (XmlNode child in bonusNode.SelectNodes("metamagic"))
            {
                int intRating = Convert.ToInt32(child.Attributes?["grade"]?.InnerText ?? "-1");
                CreateImprovement(child.InnerText, _objImprovementSource, SourceName, Improvement.ImprovementType.MetamagicLimit, _strUnique, 0, intRating);
            }
            
        }

        public void disablequality(XmlNode bonusNode)
        {
            CreateImprovement(bonusNode.InnerText, _objImprovementSource, SourceName, Improvement.ImprovementType.DisableQuality, _strUnique);
        }

        public void freequality(XmlNode bonusNode)
        {
            CreateImprovement(bonusNode.InnerText, _objImprovementSource, SourceName, Improvement.ImprovementType.FreeQuality, _strUnique);
        }
#pragma warning restore IDE1006 // Naming Styles
        #endregion
    }

    [Serializable]
    public sealed class AbortedException : Exception
    {
    }
}<|MERGE_RESOLUTION|>--- conflicted
+++ resolved
@@ -5927,13 +5927,9 @@
                         if (!setAllowed.Any(l => strSpiritName == l) && setAllowed.Count != 0) continue;
                         lstSpirits.Add(new ListItem(strSpiritName,
                             xmlSpirit["translate"]?.InnerText ?? strSpiritName));
-            }
-
-<<<<<<< HEAD
-			frmSelectItem frmSelect = new frmSelectItem { GeneralItems = lstSpirits };
-=======
-            frmSelectItem frmSelect = new frmSelectItem { GeneralItems = lstSpirits, ForceItem = ForcedValue};
->>>>>>> 98d229a0
+                    }
+
+            frmSelectItem frmSelect = new frmSelectItem { GeneralItems = lstSpirits, ForceItem = ForcedValue };
             frmSelect.ShowDialog();
             if (frmSelect.DialogResult == DialogResult.Cancel)
             {
@@ -6701,7 +6697,7 @@
                 int intRating = Convert.ToInt32(child.Attributes?["grade"]?.InnerText ?? "-1");
                 CreateImprovement(child.InnerText, _objImprovementSource, SourceName, Improvement.ImprovementType.MetamagicLimit, _strUnique, 0, intRating);
             }
-            
+
         }
 
         public void disablequality(XmlNode bonusNode)
