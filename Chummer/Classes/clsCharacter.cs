--- conflicted
+++ resolved
@@ -153,37 +153,8 @@
         private bool _blnFame = false;
         private bool _blnBornRich = false;
         private bool _blnErased = false;
-<<<<<<< HEAD
 		private int _intTrustFund = 0;
 		private decimal _decPrototypeTranshuman = 0m;
-=======
-        private int _intTrustFund = 0;
-        private decimal _decPrototypeTranshuman = 0m;
-
-        // Attributes.
-        public static string[] AttributeStrings = { "BOD", "AGI", "REA", "STR", "CHA", "INT", "LOG", "WIL", "EDG", "MAG", "RES", "ESS", "DEP" };
-        public static string[] LimbStrings = { "skull", "torso", "arm", "leg" };
-        private List<CharacterAttrib> _attributes = new List<CharacterAttrib>();
-        private List<CharacterAttrib> _specialAttributes = new List<CharacterAttrib>();
-
-        private CharacterAttrib _attBOD;
-        private CharacterAttrib _attAGI;
-        private CharacterAttrib _attREA;
-        private CharacterAttrib _attSTR;
-        private CharacterAttrib _attCHA;
-        private CharacterAttrib _attINT;
-        private CharacterAttrib _attLOG;
-        private CharacterAttrib _attWIL;
-        private CharacterAttrib _attINI;
-        private CharacterAttrib _attEDG;
-        private CharacterAttrib _attMAG;
-        private CharacterAttrib _attRES;
-        private CharacterAttrib _attESS;
-        private CharacterAttrib _attDEP;
-
-        // Shapeshifter Attributes.
-
->>>>>>> 5cb70ff5
         private bool _blnMAGEnabled = false;
         private bool _blnRESEnabled = false;
         private bool _blnDEPEnabled = false;
@@ -302,33 +273,11 @@
         /// </summary>
         public Character()
         {
-<<<<<<< HEAD
-			_objImprovementManager = new ImprovementManager(this);
 			_objOptions = new CharacterOptions(this);
 			AttributeSection = new AttributeSection(this);
 			AttributeSection.Reset();
 			SkillsSection = new SkillsSection(this);
 			SkillsSection.Reset();
-=======
-            _attBOD = new CharacterAttrib("BOD", this);
-            _attAGI = new CharacterAttrib("AGI", this);
-            _attREA = new CharacterAttrib("REA", this);
-            _attSTR = new CharacterAttrib("STR", this);
-            _attCHA = new CharacterAttrib("CHA", this);
-            _attINT = new CharacterAttrib("INT", this);
-            _attLOG = new CharacterAttrib("LOG", this);
-            _attWIL = new CharacterAttrib("WIL", this);
-            _attEDG = new CharacterAttrib("EDG", this, CharacterAttrib.AttributeCategory.Special);
-            _attMAG = new CharacterAttrib("MAG", this, CharacterAttrib.AttributeCategory.Special);
-            _attRES = new CharacterAttrib("RES", this, CharacterAttrib.AttributeCategory.Special);
-            _attDEP = new CharacterAttrib("DEP", this,CharacterAttrib.AttributeCategory.Special);
-            _attINI = new CharacterAttrib("INI", this);
-            _attESS = new CharacterAttrib("ESS", this, CharacterAttrib.AttributeCategory.Special);
-
-            _objOptions = new CharacterOptions(this);
-            SkillsSection = new SkillsSection(this);
-            SkillsSection.Reset();
->>>>>>> 5cb70ff5
         }
 
 	    public AttributeSection AttributeSection { get; set; }
@@ -2188,15 +2137,10 @@
                 string strDrainAtt = string.Empty;
                 objXmlDocument = new XmlDocument();
                 XPathNavigator nav = objXmlDocument.CreateNavigator();
-<<<<<<< HEAD
                 string strDrain = AttributeSection.AttributeStrings.Select(GetAttribute).Aggregate(strDrainAtt, (current, objAttrib) => current.Replace(objAttrib.Abbrev, objAttrib.TotalValue.ToString()));
-	            XPathExpression xprDrain = nav.Compile(strDrain);
-=======
-                string strDrain = AttributeStrings.Select(GetAttribute).Aggregate(strDrainAtt, (current, objAttrib) => current.Replace(objAttrib.Abbrev, objAttrib.TotalValue.ToString()));
                 if (string.IsNullOrEmpty(strDrain))
                     strDrain = "0";
                 XPathExpression xprDrain = nav.Compile(strDrain);
->>>>>>> 5cb70ff5
 
                 // Add any Improvements for Fading Resistance.
                 int intDrain = Convert.ToInt32(nav.Evaluate(xprDrain)) + ImprovementManager.ValueOf(this, Improvement.ImprovementType.FadingResistance);
@@ -6281,7 +6225,6 @@
                 {
                     return "Special";
                 }
-<<<<<<< HEAD
                 if (string.IsNullOrWhiteSpace(_strWalk) || string.IsNullOrWhiteSpace(_strRun) || string.IsNullOrWhiteSpace(_strSprint) || string.IsNullOrWhiteSpace(_strMovement) || (MetatypeCategory == "Shapeshifter" && (string.IsNullOrWhiteSpace(_strWalkAlt) || string.IsNullOrWhiteSpace(_strRunAlt) || string.IsNullOrWhiteSpace(_strSprintAlt))))
                 {
                     string strReturn = string.Empty;
@@ -6301,21 +6244,6 @@
                     {
                         return "Special";
                     }
-=======
-
-                XmlDocument objXmlDocument = XmlManager.Load(_blnIsCritter ? "critters.xml" : "metatypes.xml");
-                XmlNode objXmlNode = objXmlDocument.SelectSingleNode("/chummer/metatypes/metatype[name = \"" + _strMetatype + "\"]");
-                if (objXmlNode != null)
-                {
-                    string strReturn = string.Empty;
-                    if (objXmlNode.TryGetStringFieldQuickly("movement", ref strReturn) && strReturn == "Special")
-                    {
-                        return "Special";
-                    }
-                    objXmlNode.TryGetStringFieldQuickly("run", ref _strRun);
-                    objXmlNode.TryGetStringFieldQuickly("walk", ref _strWalk);
-                    objXmlNode.TryGetStringFieldQuickly("sprint", ref _strSprint);
->>>>>>> 5cb70ff5
                 }
 
                 return CalculatedMovement("Ground", true);
@@ -6362,7 +6290,6 @@
         /// </summary>
         private int WalkingRate(string strType = "Ground")
         {
-<<<<<<< HEAD
             string[] strReturn;
             if (this.AttributeSection.AttributeCategory == CharacterAttrib.AttributeCategory.Standard)
             {
@@ -6374,8 +6301,6 @@
             }
             
 
-=======
->>>>>>> 5cb70ff5
             int intTmp = 0;
             if (Improvements.Any(i => i.ImproveType == Improvement.ImprovementType.WalkSpeed && i.ImprovedName == strType))
             {
@@ -6414,13 +6339,9 @@
             int intTmp = 0;
             if (Improvements.Any(i => i.ImproveType == Improvement.ImprovementType.RunSpeed && i.ImprovedName == strType))
             {
-                foreach (Improvement objImprovement in Improvements.Where(i => i.ImproveType == Improvement.ImprovementType.RunSpeed && i.ImprovedName == strType))
-                {
-                    intTmp = Math.Max(intTmp, objImprovement.Value);
-                }
-                return intTmp;
-            }
-<<<<<<< HEAD
+                Improvement imp = Improvements.First(i => i.ImproveType == Improvement.ImprovementType.RunSpeed && i.ImprovedName == strType);
+                return imp.Value;
+            }
             string[] strReturn;
             if (this.AttributeSection.AttributeCategory == CharacterAttrib.AttributeCategory.Standard)
             {
@@ -6431,8 +6352,6 @@
                 strReturn = _strRunAlt.Split('/');
             }
             int intTmp = 0;
-=======
->>>>>>> 5cb70ff5
 
             string[] strReturn = _strRun.Split('/');
             switch (strType)
@@ -6462,13 +6381,9 @@
             decimal decTmp = 0;
             if (Improvements.Any(i => i.ImproveType == Improvement.ImprovementType.SprintSpeed && i.ImprovedName == strType))
             {
-                foreach (Improvement objImprovement in Improvements.Where(i => i.ImproveType == Improvement.ImprovementType.SprintSpeed && i.ImprovedName == strType))
-                {
-                    decTmp = Math.Max(decTmp, objImprovement.Value) / 100.0m;
-                }
-                return decTmp;
-            }
-<<<<<<< HEAD
+                Improvement imp = Improvements.First(i => i.ImproveType == Improvement.ImprovementType.SprintSpeed && i.ImprovedName == strType);
+                return imp.Value;
+            }
             string[] strReturn;
             if (this.AttributeSection.AttributeCategory == CharacterAttrib.AttributeCategory.Standard)
             {
@@ -6481,12 +6396,6 @@
             int intTmp = 0;
                 switch (strType)
                 {
-=======
-
-            string[] strReturn = _strSprint.Split('/');
-            switch (strType)
-            {
->>>>>>> 5cb70ff5
                 case "Fly":
                     if (strReturn.Length > 2)
                         decimal.TryParse(strReturn[2], NumberStyles.Any, GlobalOptions.InvariantCultureInfo, out decTmp);
