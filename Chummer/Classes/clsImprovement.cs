--- conflicted
+++ resolved
@@ -310,19 +310,15 @@
             MetageneticLimit,
             Tradition,
             ActionDicePool,
-<<<<<<< HEAD
+            SpecialModificationLimit,
+            AddSpirit,
+            ContactKarmaDiscount,
+            ContactKarmaMinimum,
             DisableDrugGrade,
             DrugDuration,
             DrugDurationMultiplier,
             NumImprovementTypes // 🡐 This one should always be the last defined enum
             ,
-=======
-            SpecialModificationLimit,
-            AddSpirit,
-            ContactKarmaDiscount,
-            ContactKarmaMinimum,
-            NumImprovementTypes // 🡐 This one should always be the last defined enum
->>>>>>> d3ae9d0c
         }
 
         public enum ImprovementSource
