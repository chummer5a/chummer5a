--- conflicted
+++ resolved
@@ -307,11 +307,8 @@
             WeaponSkillAccuracy,
             MetageneticLimit,
             Tradition,
-<<<<<<< HEAD
+            ActionDicePool,
             Sinlevel,
-=======
-            ActionDicePool,
->>>>>>> 2a3819ee
             NumImprovementTypes, // 🡐 This one should always be the last defined enum
         }
 
