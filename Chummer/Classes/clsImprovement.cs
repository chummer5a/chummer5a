--- conflicted
+++ resolved
@@ -3905,7 +3905,6 @@
                             objCharacter.AIPrograms.Remove(objProgram);
                         }
                         break;
-<<<<<<< HEAD
                     case Improvement.ImprovementType.AdeptPowerFreeLevels:
                     case Improvement.ImprovementType.AdeptPowerFreePoints:
                         // Get the power improved by this improvement
@@ -3915,20 +3914,15 @@
                         {
                             if (objImprovedPower.TotalRating <= 0)
                             {
-                                objImprovedPower.Deleting = true;
-                                objCharacter.Powers.Remove(objImprovedPower);
+                                objImprovedPower.DeletePower();
+                                objImprovedPower.UnbindPower();
                             }
 
                             objImprovedPower.OnPropertyChanged(nameof(objImprovedPower.TotalRating));
                             objImprovedPower.OnPropertyChanged(objImprovement.ImproveType == Improvement.ImprovementType.AdeptPowerFreeLevels
                                 ? nameof(Power.FreeLevels) : nameof(Power.FreePoints));
-
-                            if (objImprovedPower.Deleting)
-                                objImprovedPower.UnbindPower();
-                        }
-                        break;
-=======
->>>>>>> 7c04bc61
+                        }
+                        break;
                     case Improvement.ImprovementType.MagiciansWayDiscount:
                         foreach (Power objLoopPower in objCharacter.Powers.Where(x => x.DiscountedAdeptWay))
                         {
