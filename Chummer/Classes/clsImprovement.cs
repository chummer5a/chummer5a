--- conflicted
+++ resolved
@@ -333,11 +333,6 @@
             AttributeLoss,
             Art,
             Enhancement,
-<<<<<<< HEAD
-			Custom,
-	        Heritage,
-			Drug
-=======
             Custom,
             Heritage,
             MartialArt,
@@ -345,8 +340,8 @@
             AIProgram,
             SpiritFettering,
             MentorSpirit,
+            Drug,
             NumImprovementSources // 🡐 This one should always be the last defined enum
->>>>>>> a37c6fec
         }
 
         private readonly Character _objCharacter;
