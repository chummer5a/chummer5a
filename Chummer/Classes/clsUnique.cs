/*  This file is part of Chummer5a.
 *
 *  Chummer5a is free software: you can redistribute it and/or modify
 *  it under the terms of the GNU General Public License as published by
 *  the Free Software Foundation, either version 3 of the License, or
 *  (at your option) any later version.
 *
 *  Chummer5a is distributed in the hope that it will be useful,
 *  but WITHOUT ANY WARRANTY; without even the implied warranty of
 *  MERCHANTABILITY or FITNESS FOR A PARTICULAR PURPOSE.  See the
 *  GNU General Public License for more details.
 *
 *  You should have received a copy of the GNU General Public License
 *  along with Chummer5a.  If not, see <http://www.gnu.org/licenses/>.
 *
 *  You can obtain the full source code for Chummer5a at
 *  https://github.com/chummer5a/chummer5a
 */
 using System;
using System.Collections.Generic;
 using System.Drawing;
 using System.Globalization;
 using System.Linq;
 using System.Windows.Forms;
using System.Xml;
using System.Xml.XPath;
 using Chummer.Backend.Equipment;
 using Chummer.Skills;

namespace Chummer
{
    /// <summary>
    /// Type of Quality.
    /// </summary>
    public enum QualityType
    {
        Positive = 0,
        Negative = 1,
        LifeModule = 2,
        Entertainment = 3,
        Contracts = 4
    }

    /// <summary>
    /// Source of the Quality.
    /// </summary>
    public enum QualitySource
    {
        Selected = 0,
        Metatype = 1,
        MetatypeRemovable = 2,
        BuiltIn = 3,
        LifeModule = 4,
        Improvement = 5
    }

    /// <summary>
    /// Reason a quality is not valid
    /// </summary>
    [Flags]
    public enum QualityFailureReason
    {
        Allowed = 0x0,
        LimitExceeded =  0x1,
        RequiredSingle = 0x2,
        RequiredMultiple = 0x4,
        ForbiddenSingle = 0x8,
        MetatypeRequired = 0x10
    }

    /// <summary>
    /// A Quality.
    /// </summary>
    public class Quality : INamedItemWithGuidAndNode
    {
        private Guid _guiID;
        private string _strName = string.Empty;
        private string _strMetagenetic = string.Empty;
        private string _strExtra = string.Empty;
        private string _strSource = string.Empty;
        private string _strPage = string.Empty;
        private string _strMutant = string.Empty;
        private string _strNotes = string.Empty;
        private bool _blnImplemented = true;
        private bool _blnContributeToLimit = true;
        private bool _blnPrint = true;
        private bool _blnDoubleCostCareer = true;
        private bool _blnCanBuyWithSpellPoints = false;
        private int _intBP = 0;
        private QualityType _objQualityType = QualityType.Positive;
        private QualitySource _objQualitySource = QualitySource.Selected;
        private string _strSourceName = string.Empty;
        private XmlNode _nodBonus;
        private XmlNode _nodDiscounts;
        private readonly Character _objCharacter;
        private string _strAltName = string.Empty;
        private string _strAltPage = string.Empty;
        private Guid _guiWeaponID;
        private Guid _qualiyGuid;
        private string _stage;

        public String Stage
        {
            get => _stage;
            private set => _stage = value;
        }

        #region Helper Methods
        /// <summary>
        /// Convert a string to a QualityType.
        /// </summary>
        /// <param name="strValue">String value to convert.</param>
        public QualityType ConvertToQualityType(string strValue)
        {
            switch (strValue)
            {
                case "Negative":
                    return QualityType.Negative;
                case "LifeModule":
                    return QualityType.LifeModule;
                default:
                    return QualityType.Positive;
            }
        }

        /// <summary>
        /// Convert a string to a QualitySource.
        /// </summary>
        /// <param name="strValue">String value to convert.</param>
        public static QualitySource ConvertToQualitySource(string strValue)
        {
            switch (strValue)
            {
                case "Metatype":
                    return QualitySource.Metatype;
                case "MetatypeRemovable":
                    return QualitySource.MetatypeRemovable;
                case "LifeModule":
                    return QualitySource.LifeModule;
                case "Built-In":
                    return QualitySource.BuiltIn;
                case "Improvement":
                    return QualitySource.Improvement;
                default:
                    return QualitySource.Selected;
            }
        }
        #endregion

        #region Constructor, Create, Save, Load, and Print Methods
        public Quality(Character objCharacter)
        {
            // Create the GUID for the new Quality.
            _guiID = Guid.NewGuid();
            _objCharacter = objCharacter;
        }
        public void setGUID(Guid guidExisting)
        {
            _guiID = guidExisting;
        }

        /// <summary>
        /// Create a Quality from an XmlNode and return the TreeNodes for it.
        /// </summary>
        /// <param name="objXmlQuality">XmlNode to create the object from.</param>
        /// <param name="objCharacter">Character object the Quality will be added to.</param>
        /// <param name="objQualitySource">Source of the Quality.</param>
        /// <param name="objNode">TreeNode to populate a TreeView.</param>
        /// <param name="objWeapons">List of Weapons that should be added to the Character.</param>
        /// <param name="objWeaponNodes">List of TreeNodes to represent the Weapons added.</param>
        /// <param name="strForceValue">Force a value to be selected for the Quality.</param>
        public virtual void Create(XmlNode objXmlQuality, Character objCharacter, QualitySource objQualitySource, TreeNode objNode, List<Weapon> objWeapons, List<TreeNode> objWeaponNodes, string strForceValue = "", string strSourceName = "")
        {
            _strSourceName = strSourceName;
            objXmlQuality.TryGetStringFieldQuickly("name", ref _strName);
            objXmlQuality.TryGetStringFieldQuickly("metagenetic", ref _strMetagenetic);
            // Check for a Variable Cost.
            XmlNode objKarmaNode = objXmlQuality["karma"];
            if (objKarmaNode != null)
            {
                string strKarmaNodeTest = objKarmaNode.InnerText;
                if (strKarmaNodeTest.StartsWith("Variable"))
                {
                    decimal decMin = 0.0m;
                    decimal decMax = decimal.MaxValue;
                    char[] charParentheses = { '(', ')' };
                    string strCost = strKarmaNodeTest.TrimStart("Variable", true).Trim(charParentheses);
                    if (strCost.Contains('-'))
                    {
                        string[] strValues = strCost.Split('-');
                        decMin = Convert.ToDecimal(strValues[0], GlobalOptions.InvariantCultureInfo);
                        decMax = Convert.ToDecimal(strValues[1], GlobalOptions.InvariantCultureInfo);
                    }
                    else
                        decMin = Convert.ToDecimal(strCost.FastEscape('+'), GlobalOptions.InvariantCultureInfo);

                    if (decMin != 0 || decMax != decimal.MaxValue)
                    {
                        frmSelectNumber frmPickNumber = new frmSelectNumber(false);
                        if (decMax > 1000000)
                            decMax = 1000000;
                        frmPickNumber.Minimum = decMin;
                        frmPickNumber.Maximum = decMax;
                        frmPickNumber.Description = LanguageManager.GetString("String_SelectVariableCost").Replace("{0}", DisplayNameShort);
                        frmPickNumber.AllowCancel = false;
                        frmPickNumber.ShowDialog();
                        _intBP = Convert.ToInt32(frmPickNumber.SelectedValue);
                    }
                }
                else
                {
                    _intBP = Convert.ToInt32(strKarmaNodeTest);
                }
            }
            if (objXmlQuality["category"] != null)
                _objQualityType = ConvertToQualityType(objXmlQuality["category"].InnerText);
            _objQualitySource = objQualitySource;
            objXmlQuality.TryGetBoolFieldQuickly("doublecareer", ref _blnDoubleCostCareer);
            objXmlQuality.TryGetBoolFieldQuickly("canbuywithspellpoints", ref _blnCanBuyWithSpellPoints);
            objXmlQuality.TryGetBoolFieldQuickly("print", ref _blnPrint);
            objXmlQuality.TryGetBoolFieldQuickly("implemented", ref _blnImplemented);
            objXmlQuality.TryGetBoolFieldQuickly("contributetolimit", ref _blnContributeToLimit);
            objXmlQuality.TryGetStringFieldQuickly("source", ref _strSource);
            objXmlQuality.TryGetStringFieldQuickly("page", ref _strPage);
            if (objXmlQuality["mutant"] != null)
                _strMutant = "yes";

            if (_objQualityType == QualityType.LifeModule)
            {
                objXmlQuality.TryGetStringFieldQuickly("stage", ref _stage);
            }

            if(objXmlQuality["id"] != null)
                _qualiyGuid = Guid.Parse(objXmlQuality["id"].InnerText);

            if (GlobalOptions.Language != "en-us")
            {
                XmlNode objQualityNode = MyXmlNode;
                if (objQualityNode != null)
                {
                    objQualityNode.TryGetStringFieldQuickly("translate", ref _strAltName);
                    objQualityNode.TryGetStringFieldQuickly("altpage", ref _strAltPage);
                }
            }

            // Add Weapons if applicable.
            if (objXmlQuality.InnerXml.Contains("<addweapon>"))
            {
                XmlDocument objXmlWeaponDocument = XmlManager.Load("weapons.xml");

                // More than one Weapon can be added, so loop through all occurrences.
                if (objXmlWeaponDocument != null)
                {
                    string strLoopID = string.Empty;
                    foreach (XmlNode objXmlAddWeapon in objXmlQuality.SelectNodes("addweapon"))
                    {
                        strLoopID = objXmlAddWeapon.InnerText;
                        var objXmlWeapon = helpers.Guid.IsGuid(strLoopID)
                            ? objXmlWeaponDocument.SelectSingleNode("/chummer/weapons/weapon[id = \"" + strLoopID + "\"]")
                            : objXmlWeaponDocument.SelectSingleNode("/chummer/weapons/weapon[name = \"" + strLoopID + "\"]");

                        TreeNode objGearWeaponNode = new TreeNode();
                        Weapon objGearWeapon = new Weapon(objCharacter);
                        objGearWeapon.Create(objXmlWeapon, objGearWeaponNode, null, null);
                        objGearWeapon.ParentID = InternalId;
                        objGearWeaponNode.ForeColor = SystemColors.GrayText;
                        objWeaponNodes.Add(objGearWeaponNode);
                        objWeapons.Add(objGearWeapon);

                        _guiWeaponID = Guid.Parse(objGearWeapon.InternalId);
                    }
                }
            }

            if (objXmlQuality.InnerXml.Contains("<naturalweapons>"))
            {
                foreach (XmlNode objXmlNaturalWeapon in objXmlQuality["naturalweapons"].SelectNodes("naturalweapon"))
                {
                    TreeNode objGearWeaponNode = new TreeNode();
                    Weapon objWeapon = new Weapon(_objCharacter);
                    if (objXmlNaturalWeapon["name"] != null)
                        objWeapon.Name = objXmlNaturalWeapon["name"].InnerText;
                    objWeapon.Category = LanguageManager.GetString("Tab_Critter");
                    objWeapon.WeaponType = "Melee";
                    if (objXmlNaturalWeapon["reach"] != null)
                        objWeapon.Reach = Convert.ToInt32(objXmlNaturalWeapon["reach"].InnerText);
                    if (objXmlNaturalWeapon["accuracy"] != null)
                        objWeapon.Accuracy = objXmlNaturalWeapon["accuracy"].InnerText;
                    if (objXmlNaturalWeapon["damage"] != null)
                        objWeapon.Damage = objXmlNaturalWeapon["damage"].InnerText;
                    if (objXmlNaturalWeapon["ap"] != null)
                        objWeapon.AP = objXmlNaturalWeapon["ap"].InnerText; ;
                    objWeapon.Mode = "0";
                    objWeapon.RC = "0";
                    objWeapon.Concealability = 0;
                    objWeapon.Avail = "0";
                    objWeapon.Cost = 0;
                    if (objXmlNaturalWeapon["useskill"] != null)
                        objWeapon.UseSkill = objXmlNaturalWeapon["useskill"].InnerText;
                    if (objXmlNaturalWeapon["source"] != null)
                        objWeapon.Source = objXmlNaturalWeapon["source"].InnerText;
                    if (objXmlNaturalWeapon["page"] != null)
                        objWeapon.Page = objXmlNaturalWeapon["page"].InnerText;
                    objGearWeaponNode.ForeColor = SystemColors.GrayText;
                    objGearWeaponNode.Text = objWeapon.Name;
                    objGearWeaponNode.Tag = objWeapon.InternalId;
                    objWeaponNodes.Add(objGearWeaponNode);

                    _objCharacter.Weapons.Add(objWeapon);
                }
            }
            if (objXmlQuality.InnerXml.Contains("<costdiscount>"))
            {
                _nodDiscounts = objXmlQuality["costdiscount"];
            }
            // If the item grants a bonus, pass the information to the Improvement Manager.
            if (objXmlQuality["bonus"]?.ChildNodes.Count > 0)
            {
                ImprovementManager.ForcedValue = strForceValue;
                if (!ImprovementManager.CreateImprovements(_objCharacter, Improvement.ImprovementSource.Quality, _guiID.ToString(), objXmlQuality["bonus"], false, 1, DisplayNameShort))
                {
                    _guiID = Guid.Empty;
                    return;
                }
                if (!string.IsNullOrEmpty(ImprovementManager.SelectedValue))
                {
<<<<<<< HEAD
                    _strExtra = objImprovementManager.SelectedValue;
=======
                    _strExtra = ImprovementManager.SelectedValue;
                    objNode.Text += " (" + ImprovementManager.SelectedValue + ")";
                }
            }
            if (Levels == 0 && objXmlQuality["firstlevelbonus"]?.ChildNodes.Count > 0)
            {
                ImprovementManager.ForcedValue = strForceValue;
                if (!ImprovementManager.CreateImprovements(_objCharacter, Improvement.ImprovementSource.Quality, _guiID.ToString(), objXmlQuality["firstlevelbonus"], false, 1, DisplayNameShort))
                {
                    _guiID = Guid.Empty;
                    return;
>>>>>>> 5cb70ff5
                }
            }
            else if (!string.IsNullOrEmpty(strForceValue))
            {
                _strExtra = strForceValue;
            }

            // Metatype Qualities appear as grey text to show that they cannot be removed.
            if (objQualitySource == QualitySource.Metatype || objQualitySource == QualitySource.MetatypeRemovable)
                objNode.ForeColor = SystemColors.GrayText;

            objNode.Text = DisplayName;
            objNode.Tag = InternalId;
        }

        /// <summary>
        /// Save the object's XML to the XmlWriter.
        /// </summary>
        /// <param name="objWriter">XmlTextWriter to write with.</param>
        public virtual void Save(XmlTextWriter objWriter)
        {
            objWriter.WriteStartElement("quality");
            objWriter.WriteElementString("guid", _guiID.ToString());
            objWriter.WriteElementString("name", _strName);
            objWriter.WriteElementString("extra", _strExtra);
            objWriter.WriteElementString("bp", _intBP.ToString(CultureInfo.InvariantCulture));
            objWriter.WriteElementString("implemented", _blnImplemented.ToString());
            objWriter.WriteElementString("contributetolimit", _blnContributeToLimit.ToString());
            objWriter.WriteElementString("doublecareer", _blnDoubleCostCareer.ToString());
            objWriter.WriteElementString("canbuywithspellpoints", _blnCanBuyWithSpellPoints.ToString());
            if (_strMetagenetic != null)
            {
                objWriter.WriteElementString("metagenetic", _strMetagenetic);
            }
            objWriter.WriteElementString("print", _blnPrint.ToString());
            objWriter.WriteElementString("qualitytype", _objQualityType.ToString());
            objWriter.WriteElementString("qualitysource", _objQualitySource.ToString());
            if (!string.IsNullOrEmpty(_strMutant))
                objWriter.WriteElementString("mutant", _strMutant);
            objWriter.WriteElementString("source", _strSource);
            objWriter.WriteElementString("page", _strPage);
            objWriter.WriteElementString("sourcename", _strSourceName);
            if (_nodBonus != null)
                objWriter.WriteRaw("<bonus>" + _nodBonus.InnerXml + "</bonus>");
            else
                objWriter.WriteElementString("bonus", string.Empty);
            if (_guiWeaponID != Guid.Empty)
                objWriter.WriteElementString("weaponguid", _guiWeaponID.ToString());
            if (_nodDiscounts != null)
                objWriter.WriteRaw("<costdiscount>" + _nodDiscounts.InnerXml + "</costdiscount>");
            objWriter.WriteElementString("notes", _strNotes);
            if (_objQualityType == QualityType.LifeModule)
            {
                objWriter.WriteElementString("stage", _stage);
            }

            if (!_qualiyGuid.Equals(Guid.Empty))
            {
                objWriter.WriteElementString("id", _qualiyGuid.ToString());
            }

            objWriter.WriteEndElement();
            _objCharacter.SourceProcess(_strSource);
        }

        /// <summary>
        /// Load the CharacterAttribute from the XmlNode.
        /// </summary>
        /// <param name="objNode">XmlNode to load.</param>
        public virtual void Load(XmlNode objNode)
        {
            objNode.TryGetField("guid", Guid.TryParse, out _guiID);
            objNode.TryGetStringFieldQuickly("name", ref _strName);
            objNode.TryGetStringFieldQuickly("extra", ref _strExtra);
            objNode.TryGetInt32FieldQuickly("bp", ref _intBP);
            objNode.TryGetBoolFieldQuickly("implemented", ref _blnImplemented);
            objNode.TryGetBoolFieldQuickly("contributetolimit", ref _blnContributeToLimit);
            objNode.TryGetBoolFieldQuickly("print", ref _blnPrint);
            objNode.TryGetBoolFieldQuickly("doublecareer", ref _blnDoubleCostCareer);
            objNode.TryGetBoolFieldQuickly("canbuywithspellpoints", ref _blnCanBuyWithSpellPoints);
            if (objNode["qualitytype"] != null)
            _objQualityType = ConvertToQualityType(objNode["qualitytype"].InnerText);
            if (objNode["qualitysource"] != null)
            _objQualitySource = ConvertToQualitySource(objNode["qualitysource"].InnerText);
            objNode.TryGetStringFieldQuickly("metagenetic", ref _strMetagenetic);
            objNode.TryGetStringFieldQuickly("mutant", ref _strMutant);
            objNode.TryGetStringFieldQuickly("source", ref _strSource);
            objNode.TryGetStringFieldQuickly("page", ref _strPage);
            objNode.TryGetStringFieldQuickly("sourcename", ref _strSourceName);
            _nodBonus = objNode["bonus"];
            _nodDiscounts = objNode["costdiscount"];
            objNode.TryGetField("weaponguid", Guid.TryParse, out _guiWeaponID);
            objNode.TryGetStringFieldQuickly("notes", ref _strNotes);

            if (_objQualityType == QualityType.LifeModule)
            {
                objNode.TryGetStringFieldQuickly("stage", ref _stage);
            }
            objNode.TryGetField("id", Guid.TryParse, out _qualiyGuid);

            if (GlobalOptions.Language != "en-us")
            {
                XmlNode objQualityNode = MyXmlNode;
                if (objQualityNode != null)
                {
                    objQualityNode.TryGetStringFieldQuickly("translate", ref _strAltName);
                    objQualityNode.TryGetStringFieldQuickly("altpage", ref _strAltPage);
                }
            }
        }

        /// <summary>
        /// Print the object's XML to the XmlWriter.
        /// </summary>
        /// <param name="objWriter">XmlTextWriter to write with.</param>
        public void Print(XmlTextWriter objWriter, int intRating)
        {
            if (_blnPrint)
            {
                string strRatingString = string.Empty;
                if (intRating > 1)
                    strRatingString = " " + intRating.ToString(GlobalOptions.CultureInfo);
                string strSourceName = string.Empty;
                if (!string.IsNullOrWhiteSpace(SourceName))
                    strSourceName = " (" + SourceName + ")";
                objWriter.WriteStartElement("quality");
                objWriter.WriteElementString("name", DisplayNameShort);
                objWriter.WriteElementString("name_english", Name + strRatingString);
                objWriter.WriteElementString("extra", LanguageManager.TranslateExtra(_strExtra) + strRatingString + strSourceName);
                objWriter.WriteElementString("bp", _intBP.ToString());
                string strQualityType = _objQualityType.ToString();
                if (GlobalOptions.Language != "en-us")
                {
                    XmlDocument objXmlDocument = XmlManager.Load("qualities.xml");

                    XmlNode objNode = objXmlDocument?.SelectSingleNode("/chummer/categories/category[. = \"" + strQualityType + "\"]");
                        strQualityType = objNode?.Attributes?["translate"]?.InnerText ?? strQualityType;
                }
                objWriter.WriteElementString("qualitytype", strQualityType);
                objWriter.WriteElementString("qualitytype_english", _objQualityType.ToString());
                objWriter.WriteElementString("qualitysource", _objQualitySource.ToString());
                objWriter.WriteElementString("source", _objCharacter.Options.LanguageBookShort(_strSource));
                objWriter.WriteElementString("page", Page);
                if (_objCharacter.Options.PrintNotes)
                    objWriter.WriteElementString("notes", _strNotes);
                objWriter.WriteEndElement();
            }
        }
        #endregion

        #region Properties
        /// <summary>
        /// Internal identifier which will be used to identify this Quality in the Improvement system.
        /// </summary>
        public string InternalId => _guiID.ToString();

        /// <summary>
        /// Internal identifier for the quality type
        /// </summary>
        public string QualityId => _qualiyGuid.ToString();

        /// <summary>
        /// Guid of a Weapon.
        /// </summary>
        public string WeaponID
        {
            get => _guiWeaponID.ToString();
            set => _guiWeaponID = Guid.Parse(value);
        }

        /// <summary>
        /// Quality's name.
        /// </summary>
        public string Name
        {
            get => _strName;
            set => _strName = value;
        }

        /// <summary>
        /// Does the quality come from being a Changeling?
        /// </summary>
        public string Metagenetic => _strMetagenetic;
        /// <summary>
        /// Extra information that should be applied to the name, like a linked CharacterAttribute.
        /// </summary>
        public string Extra
        {
            get => _strExtra;
            set => _strExtra = value;
        }

        /// <summary>
        /// Sourcebook.
        /// </summary>
        public string Source
        {
            get => _strSource;
            set => _strSource = value;
        }

        /// <summary>
        /// Page Number.
        /// </summary>
        public string Page
        {
            get
            {
                if (!string.IsNullOrEmpty(_strAltPage))
                    return _strAltPage;

                return _strPage;
            }
            set => _strPage = value;
        }

        /// <summary>
        /// Name of the Improvement that added this quality.
        /// </summary>
        public string SourceName
        {
            get
            {
                return LanguageManager.TranslateExtra(_strSourceName);
            }
            set => _strSourceName = value;
        }

        /// <summary>
        /// Bonus node from the XML file.
        /// </summary>
        public XmlNode Bonus
        {
            get => _nodBonus;
            set => _nodBonus = value;
        }

        /// <summary>
        /// Quality Type.
        /// </summary>
        public QualityType Type
        {
            get => _objQualityType;
            set => _objQualityType = value;
        }

        /// <summary>
        /// Source of the Quality.
        /// </summary>
        public QualitySource OriginSource
        {
            get => _objQualitySource;
            set => _objQualitySource = value;
        }

        /// <summary>
        /// Number of Build Points the Quality costs.
        /// </summary>
        public int BP
        {
            get => CalculatedBP();
            set => _intBP = value;
        }
        
        /// <summary>
        /// The name of the object as it should be displayed on printouts (translated name only).
        /// </summary>
        public string DisplayNameShort
        {
            get
            {
                if (!string.IsNullOrEmpty(_strAltName))
                    return _strAltName;

                return _strName;
            }
        }

        /// <summary>
        /// The name of the object as it should be displayed in lists. Name (Extra).
        /// If there is more than one instance of the same quality, it's: Name (Extra) Number
        /// </summary>
        public string DisplayName
        {
            get
            {
                string strReturn = DisplayNameShort;

                if (!string.IsNullOrEmpty(_strExtra))
                {
                    LanguageManager.Load(GlobalOptions.Language, this);
                    // Attempt to retrieve the CharacterAttribute name.
                    strReturn += " (" + LanguageManager.TranslateExtra(_strExtra) + ")";
                }

                int intLevels = Levels;
                if (intLevels > 1)
                    strReturn += " " + intLevels.ToString(GlobalOptions.CultureInfo);
                
                return strReturn;
            }
        }

        /// <summary>
        /// Returns how many instances of this quality there are in the character's quality list
        /// TODO: Actually implement a proper rating system for qualities that plays nice with the Improvements Manager.
        /// </summary>
        public int Levels
        {
            get
            {
                return _objCharacter.Qualities.Count(objExistingQuality => objExistingQuality.QualityId == QualityId && objExistingQuality.Extra == Extra && objExistingQuality.SourceName == SourceName);
            }
        }

        /// <summary>
        /// Whether or not the Quality appears on the printouts.
        /// </summary>
        public bool AllowPrint
        {
            get => _blnPrint;
            set => _blnPrint = value;
        }

        /// <summary>
        /// Whether or not the Qualitie's cost is doubled in Career Mode.
        /// </summary>
        public bool DoubleCost
        {
            get => _blnDoubleCostCareer;
            set => _blnDoubleCostCareer = value;
        }

        /// <summary>
        /// Whether or not the quality can be bought with free spell points instead
        /// </summary>
        public bool CanBuyWithSpellPoints
        {
            get => _blnCanBuyWithSpellPoints;
            set => _blnCanBuyWithSpellPoints = value;
        }

        /// <summary>
        /// Whether or not the Quality has been implemented completely, or needs additional code support.
        /// </summary>
        public bool Implemented
        {
            get => _blnImplemented;
            set => _blnImplemented = value;
        }
        /// <summary>
        /// Whether or not the Quality contributes towards the character's Quality BP limits.
        /// </summary>
        public bool ContributeToLimit
        {
            get
            {
                bool blnReturn = _blnContributeToLimit;

                if (!_blnContributeToLimit)
                {
                    return false;
                }
                if (_objQualitySource == QualitySource.Metatype || _objQualitySource == QualitySource.MetatypeRemovable)
                    return false;

                //Positive Metagenetic Qualities are free if you're a Changeling.
                if (_strMetagenetic == "yes" && _objCharacter.MetageneticLimit > 0)
                {
                    return false;
                }

                //The Beast's Way and the Spiritual Way get the Mentor Spirit for free.
                switch (_strName)
                {
                    case "Mentor Spirit":
                        if (_objCharacter.Qualities.Any(objQuality => objQuality.Name == "The Beast's Way" || objQuality.Name == "The Spiritual Way"))
                            return false;
                        break;
                    case "High Pain Tolerance (Rating 1)":
                        if (_objCharacter.Qualities.Any(objQuality => objQuality.Name == "Pie Iesu Domine. Dona Eis Requiem."))
                        {
                            return false;
                        }
                        break;
                    default:
                        return true;
                }
                return blnReturn;
            }
            set => _blnContributeToLimit = value;
        }

        /// <summary>
        /// Whether or not the Quality contributes towards the character's Total BP.
        /// </summary>
        public bool ContributeToBP
        {
            get
            {
                if (_objQualitySource == QualitySource.Metatype || _objQualitySource == QualitySource.MetatypeRemovable)
                    return false;

                    //Positive Metagenetic Qualities are free if you're a Changeling.
                    if (_strMetagenetic == "yes" && _objCharacter.MetageneticLimit > 0)
                    {
                        return false;
                    }

                    //The Beast's Way and the Spiritual Way get the Mentor Spirit for free.
                    switch (_strName)
                    {
                        case "Mentor Spirit":
                            if (_objCharacter.Qualities.Any(objQuality => objQuality.Name == "The Beast's Way" || objQuality.Name == "The Spiritual Way"))
                                return false;
                            break;
                        case "High Pain Tolerance (Rating 1)":
                            if (_objCharacter.Qualities.Any(objQuality => objQuality.Name == "Pie Iesu Domine. Dona Eis Requiem."))
                            {
                                return false;
                            }
                            break;
                        default:
                            return true;
                    }

                return true;
            }
        }

        /// <summary>
        /// Notes.
        /// </summary>
        public string Notes
        {
            get => _strNotes;
            set => _strNotes = value;
        }

        public XmlNode MyXmlNode
        {
            get
            {
                return XmlManager.Load("qualities.xml")?.SelectSingleNode("/chummer/qualities/quality[id = \"" + QualityId + "\"]");
            }
        }

        /// <summary>
        /// Evaluates whether the Quality qualifies for any discounts/increases to its cost and returns the total cost.
        /// </summary>
        /// <returns></returns>
        private int CalculatedBP()
        {
            int intReturn = _intBP;
            if (_nodDiscounts?["value"] != null && _nodDiscounts.HasChildNodes && Backend.Shared_Methods.SelectionShared.RequirementsMet(_nodDiscounts, false, _objCharacter))
            {
                if (Type == QualityType.Positive)
                {
                    intReturn += Convert.ToInt32(_nodDiscounts["value"].InnerText);
                }
                else if (Type == QualityType.Negative)
                {
                    intReturn -= Convert.ToInt32(_nodDiscounts["value"].InnerText);
                }
            }
            return intReturn;
        }
        #endregion

        #region Static Methods

        /// <summary>
        /// Retuns weither a quality is valid on said Character
        /// THIS IS A WIP AND ONLY CHECKS QUALITIES. REQUIRED POWERS, METATYPES AND OTHERS WON'T BE CHECKED
        /// </summary>
        /// <param name="objCharacter">The Character</param>
        /// <param name="XmlQuality">The XmlNode describing the quality</param>
        /// <returns>Is the Quality valid on said Character</returns>
        public static bool IsValid(Character objCharacter, XmlNode objXmlQuality)
        {
            QualityFailureReason q;
            List<Quality> q2;
            return IsValid(objCharacter, objXmlQuality, out q, out q2);
        }

        /// <summary>
        /// Retuns weither a quality is valid on said Character
        /// THIS IS A WIP AND ONLY CHECKS QUALITIES. REQUIRED POWERS, METATYPES AND OTHERS WON'T BE CHECKED
        /// ConflictingQualities will only contain existing Qualities and won't contain required but missing Qualities
        /// </summary>
        /// <param name="objCharacter">The Character</param>
        /// <param name="objXmlQuality">The XmlNode describing the quality</param>
        /// <param name="reason">The reason the quality is not valid</param>
        /// <param name="conflictingQualities">List of Qualities that conflicts with this Quality</param>
        /// <returns>Is the Quality valid on said Character</returns>
        public static bool IsValid(Character objCharacter, XmlNode objXmlQuality, out QualityFailureReason reason, out List<Quality> conflictingQualities)
        {
            conflictingQualities = new List<Quality>();
            reason = QualityFailureReason.Allowed;
            //If limit are not present or no, check if same quality exists
            string strTemp = string.Empty;
            if (!(objXmlQuality.TryGetStringFieldQuickly("limit", ref strTemp) && strTemp == "no"))
            {
                foreach (Quality objQuality in objCharacter.Qualities)
                {
                    if (objQuality.QualityId == objXmlQuality["id"]?.InnerText)
                    {
                        reason |= QualityFailureReason.LimitExceeded; //QualityFailureReason is a flag enum, meaning each bit represents a different thing
                        //So instead of changing it, |= adds rhs to list of reasons on lhs, if it is not present
                        conflictingQualities.Add(objQuality);
                    }
                }
            }

            if (objXmlQuality["required"] != null)
            {
                if (objXmlQuality["required"]["oneof"] != null)
                {
                    if (objXmlQuality["required"]["oneof"]["quality"] != null)
                    {
                        XmlNodeList objXmlRequiredList = objXmlQuality.SelectNodes("required/oneof/quality");
                        //Add to set for O(N log M) runtime instead of O(N * M)
                        //like it matters...

                        HashSet<String> qualityRequired = new HashSet<String>();
                        foreach (XmlNode node in objXmlRequiredList)
                        {
                            qualityRequired.Add(node.InnerText);
                        }

                        bool blnFound = objCharacter.Qualities.Any(quality => qualityRequired.Contains(quality.Name));

                        if (!blnFound)
                        {
                            reason |= QualityFailureReason.RequiredSingle;
                        }
                    }

                    if (objXmlQuality["required"]["oneof"]["metatype"] != null)
                    {
                        XmlNodeList objXmlRequiredList = objXmlQuality.SelectNodes("required/oneof/metatype");

                        bool blnFound = objXmlRequiredList.Cast<XmlNode>().Any(node => node.InnerText == objCharacter.Metatype);

                        if (!blnFound)
                        {
                            reason |= QualityFailureReason.MetatypeRequired;
                        }
                    }
                }
                if (objXmlQuality["required"]["allof"] != null)
                {
                    XmlNodeList objXmlRequiredList = objXmlQuality.SelectNodes("required/allof/quality");
                    //Add to set for O(N log M) runtime instead of O(N * M)


                    HashSet<String> qualityRequired = new HashSet<String>();
                    foreach (XmlNode node in objXmlRequiredList)
                    {
                        qualityRequired.Add(node.InnerText);
                    }

                    foreach (Quality quality in objCharacter.Qualities)
                    {
                        if (qualityRequired.Contains(quality.Name))
                        {
                            qualityRequired.Remove(quality.Name);
                        }
                    }

                    if (qualityRequired.Count > 0)
                    {
                        reason |= QualityFailureReason.RequiredMultiple;
                    }
                }
            }

            if (objXmlQuality["forbidden"] != null)
            {
                if (objXmlQuality["forbidden"]["oneof"] != null)
                {
                    XmlNodeList objXmlRequiredList = objXmlQuality.SelectNodes("forbidden/oneof/quality");
                    //Add to set for O(N log M) runtime instead of O(N * M)

                    HashSet<String> qualityForbidden = new HashSet<String>();
                    foreach (XmlNode node in objXmlRequiredList)
                    {
                        qualityForbidden.Add(node.InnerText);
                    }

                    foreach (Quality quality in objCharacter.Qualities)
                    {
                        if (qualityForbidden.Contains(quality.Name))
                        {
                            reason |= QualityFailureReason.ForbiddenSingle;
                            conflictingQualities.Add(quality);
                        }
                    }
                }
            }

            return conflictingQualities.Count <= 0 & reason == QualityFailureReason.Allowed;
        }

        /// <summary>
        /// This method builds a xmlNode upwards adding/overriding elements
        /// </summary>
        /// <param name="id">ID of the node</param>
        /// <returns>A XmlNode containing the id and all nodes of its parrents</returns>
        public static XmlNode GetNodeOverrideable(string id)
        {
            XmlDocument xmlDocument = XmlManager.Load("lifemodules.xml");
            XmlNode node = xmlDocument.SelectSingleNode("//*[id = \"" + id + "\"]");
            return GetNodeOverrideable(node);
        }

        private static XmlNode GetNodeOverrideable(XmlNode n)
        {
            XmlNode workNode = n.Clone();  //clone as to not mess up the acctual xml document
            if (workNode != null)
            {
                XmlNode parentNode = n.SelectSingleNode("../..");
                if (parentNode != null && parentNode["id"] != null)
                {
                    XmlNode sourceNode = GetNodeOverrideable(parentNode);
                if (sourceNode != null)
                {
                    foreach (XmlNode node in sourceNode.ChildNodes)
                    {
                        if (workNode[node.LocalName] == null && node.LocalName != "versions")
                        {
                            workNode.AppendChild(node.Clone());
                        }
                        else if (node.LocalName == "bonus" && workNode["bonus"] != null)
                        {
                            foreach (XmlNode childNode in node.ChildNodes)
                            {
                                workNode["bonus"].AppendChild(childNode.Clone());
                            }
                        }
                    }
                }
            }
            }

            return workNode;
        }

        #endregion

        }

        /// <summary>
    /// Type of Spirit.
    /// </summary>
    public enum SpiritType
    {
        Spirit = 0,
        Sprite = 1,
    }

    /// <summary>
    /// A Magician's Spirit or Technomancer's Sprite.
    /// </summary>
    public class Spirit : INamedItemWithGuidAndNode
    {
        private Guid _guiId;
        private string _strName = string.Empty;
        private string _strCritterName = string.Empty;
        private int _intServicesOwed;
        private SpiritType _objEntityType = SpiritType.Spirit;
        private bool _blnBound = true;
        private int _intForce = 1;
        private string _strFileName = string.Empty;
        private string _strRelativeName = string.Empty;
        private string _strNotes = string.Empty;
        private readonly Character _objCharacter;

        #region Helper Methods
        /// <summary>
        /// Convert a string to a SpiritType.
        /// </summary>
        /// <param name="strValue">String value to convert.</param>
        public SpiritType ConvertToSpiritType(string strValue)
        {
            switch (strValue)
            {
                case "Spirit":
                    return SpiritType.Spirit;
                default:
                    return SpiritType.Sprite;
            }
        }
        #endregion

        #region Constructor, Save, Load, and Print Methods
        public Spirit(Character objCharacter)
        {
            // Create the GUID for the new Spirit.
            _objCharacter = objCharacter;
        }

        /// <summary>
        /// Save the object's XML to the XmlWriter.
        /// </summary>
        /// <param name="objWriter">XmlTextWriter to write with.</param>
        public void Save(XmlTextWriter objWriter)
        {
            objWriter.WriteStartElement("spirit");
            objWriter.WriteElementString("guid", _guiId.ToString());
            objWriter.WriteElementString("name", _strName);
            objWriter.WriteElementString("crittername", _strCritterName);
            objWriter.WriteElementString("services", _intServicesOwed.ToString(CultureInfo.InvariantCulture));
            objWriter.WriteElementString("force", _intForce.ToString(CultureInfo.InvariantCulture));
            objWriter.WriteElementString("bound", _blnBound.ToString());
            objWriter.WriteElementString("type", _objEntityType.ToString());
            objWriter.WriteElementString("file", _strFileName);
            objWriter.WriteElementString("relative", _strRelativeName);
            objWriter.WriteElementString("notes", _strNotes);
            objWriter.WriteEndElement();
        }

        /// <summary>
        /// Load the Spirit from the XmlNode.
        /// </summary>
        /// <param name="objNode">XmlNode to load.</param>
        public void Load(XmlNode objNode)
        {
            if (objNode == null)
                return;
            objNode.TryGetField("guid", Guid.TryParse, out _guiId);
            objNode.TryGetStringFieldQuickly("name", ref _strName);
            objNode.TryGetStringFieldQuickly("crittername", ref _strCritterName);
            objNode.TryGetInt32FieldQuickly("services", ref _intServicesOwed);
            objNode.TryGetInt32FieldQuickly("force", ref _intForce);
            objNode.TryGetBoolFieldQuickly("bound", ref _blnBound);
            if (objNode["type"] != null)
            _objEntityType = ConvertToSpiritType(objNode["type"].InnerText);
            objNode.TryGetStringFieldQuickly("file", ref _strFileName);
            objNode.TryGetStringFieldQuickly("relative", ref _strRelativeName);
            objNode.TryGetStringFieldQuickly("notes", ref _strNotes);
        }

        /// <summary>
        /// Print the object's XML to the XmlWriter.
        /// </summary>
        /// <param name="objWriter">XmlTextWriter to write with.</param>
        public void Print(XmlTextWriter objWriter)
        {
            // Translate the Critter name if applicable.
            string strName = _strName;
            XmlNode objXmlCritterNode = MyXmlNode;
            if (GlobalOptions.Language != "en-us")
            {
                strName = objXmlCritterNode?["translate"]?.InnerText;
            }

            objWriter.WriteStartElement("spirit");
            objWriter.WriteElementString("name", strName);
            objWriter.WriteElementString("name_english", _strName);
            objWriter.WriteElementString("crittername", _strCritterName);
            objWriter.WriteElementString("services", _intServicesOwed.ToString());
            objWriter.WriteElementString("force", _intForce.ToString());

            if (objXmlCritterNode != null)
            {
                //Attributes for spirits, named differently as to not confuse <attribtue>

                Dictionary<String, int> attributes = new Dictionary<string, int>();
                objWriter.WriteStartElement("spiritattributes");
                foreach (string attribute in new String[] {"bod", "agi", "rea", "str", "cha", "int", "wil", "log", "ini"})
                {
                    String strInner = string.Empty;
                    if (objXmlCritterNode.TryGetStringFieldQuickly(attribute, ref strInner))
                    {
                        //Here is some black magic (used way too many places)
                        //To calculate the int value of a string
                        //TODO: implement a sane expression evaluator

                        XPathNavigator navigator = objXmlCritterNode.CreateNavigator();
                        XPathExpression exp = navigator.Compile(strInner.Replace("F", _intForce.ToString()));
                        int value;
                        if (!int.TryParse(navigator.Evaluate(exp).ToString(), out value))
                        {
                            value = _intForce; //if failed to parse, default to force
                        }
                        value = Math.Max(value, 1); //Min value is 1
                        objWriter.WriteElementString(attribute, value.ToString());

                        attributes[attribute] = value;
                    }
                }

                objWriter.WriteEndElement();

                //Dump skills, (optional)powers if present to output

                XmlDocument objXmlPowersDocument = XmlManager.Load("spiritpowers.xml");
                if (objXmlCritterNode["powers"] != null)
                {
                    //objWriter.WriteRaw(objXmlCritterNode["powers"].OuterXml);
                    objWriter.WriteStartElement("powers");
                    foreach (XmlNode objXmlPowerNode in objXmlCritterNode["powers"].ChildNodes)
                    {
                        PrintPowerInfo(objWriter, objXmlPowersDocument, objXmlPowerNode.InnerText);
                    }
                    objWriter.WriteEndElement();
                }

                if (objXmlCritterNode["optionalpowers"] != null)
                {
                    //objWriter.WriteRaw(objXmlCritterNode["optionalpowers"].OuterXml);
                    objWriter.WriteStartElement("optionalpowers");
                    foreach (XmlNode objXmlPowerNode in objXmlCritterNode["optionalpowers"].ChildNodes)
                    {
                        PrintPowerInfo(objWriter, objXmlPowersDocument, objXmlPowerNode.InnerText);
                    }
                    objWriter.WriteEndElement();
                }

                if (objXmlCritterNode["skills"] != null)
                {
                    //objWriter.WriteRaw(objXmlCritterNode["skills"].OuterXml);
                    objWriter.WriteStartElement("skills");
                    foreach (XmlNode objXmlSkillNode in objXmlCritterNode["skills"].ChildNodes)
                    {
                        string attrName = objXmlSkillNode.Attributes?["attr"]?.Value;
                        int attr;
                        if (!attributes.TryGetValue(attrName, out attr))
                            attr = _intForce;
                        int dicepool = attr + _intForce;

                        objWriter.WriteStartElement("skill");
                        objWriter.WriteElementString("name", objXmlSkillNode.InnerText);
                        objWriter.WriteElementString("attr", attrName);
                        objWriter.WriteElementString("pool", dicepool.ToString());
                        objWriter.WriteEndElement();
                    }
                    objWriter.WriteEndElement();
                }

                if (objXmlCritterNode["weaknesses"] != null)
                {
                    objWriter.WriteRaw(objXmlCritterNode["weaknesses"].OuterXml);
                }

                //Page in book for reference
                String source = string.Empty;
                String page = string.Empty;

                if (objXmlCritterNode.TryGetStringFieldQuickly("source", ref source))
                    objWriter.WriteElementString("source", source);
                if (objXmlCritterNode.TryGetStringFieldQuickly("page", ref page))
                    objWriter.WriteElementString("page", page);
            }

            objWriter.WriteElementString("bound", _blnBound.ToString());
            objWriter.WriteElementString("type", _objEntityType.ToString());




            if (_objCharacter.Options.PrintNotes)
                objWriter.WriteElementString("notes", _strNotes);
            objWriter.WriteEndElement();
        }

        private void PrintPowerInfo(XmlTextWriter objWriter, XmlDocument objXmlDocument, string strPowerName)
        {
            string strSource = string.Empty;
            string strPage = string.Empty;
            XmlNode objXmlPowerNode = objXmlDocument.SelectSingleNode("/chummer/powers/power[name=\"" + strPowerName + "\"]");
            if (objXmlPowerNode == null)
                objXmlPowerNode = objXmlDocument.SelectSingleNode("/chummer/powers/power[starts-with(\"" + strPowerName + "\", name)]");
            if (objXmlPowerNode != null)
            {
                objXmlPowerNode.TryGetStringFieldQuickly("source", ref strSource);
                objXmlPowerNode.TryGetStringFieldQuickly("page", ref strPage);
            }

            objWriter.WriteStartElement("power");
            objWriter.WriteElementString("name", strPowerName);
            objWriter.WriteElementString("source", strSource);
            objWriter.WriteElementString("page", strPage);
            objWriter.WriteEndElement();
        }
        #endregion

        #region Properties
        /// <summary>
        /// The Character object being used by the Spirit.
        /// </summary>
        public Character CharacterObject => _objCharacter;

        /// <summary>
        /// Name of the Spirit's Metatype.
        /// </summary>
        public string Name
        {
            get => _strName;
            set => _strName = value;
        }

        /// <summary>
        /// Name of the Spirit.
        /// </summary>
        public string CritterName
        {
            get => _strCritterName;
            set => _strCritterName = value;
        }

        /// <summary>
        /// Number of Services the Spirit owes.
        /// </summary>
        public int ServicesOwed
        {
            get => _intServicesOwed;
            set => _intServicesOwed = value;
        }

        /// <summary>
        /// The Spirit's Force.
        /// </summary>
        public int Force
        {
            get => _intForce;
            set => _intForce = value;
        }

        /// <summary>
        /// Whether or not the Spirit is Bound.
        /// </summary>
        public bool Bound
        {
            get => _blnBound;
            set => _blnBound = value;
        }

        /// <summary>
        /// The Spirit's type, either Spirit or Sprite.
        /// </summary>
        public SpiritType EntityType
        {
            get => _objEntityType;
            set => _objEntityType = value;
        }

        /// <summary>
        /// Name of the save file for this Spirit/Sprite.
        /// </summary>
        public string FileName
        {
            get => _strFileName;
            set => _strFileName = value;
        }

        /// <summary>
        /// Relative path to the save file.
        /// </summary>
        public string RelativeFileName
        {
            get => _strRelativeName;
            set => _strRelativeName = value;
        }

        /// <summary>
        /// Notes.
        /// </summary>
        public string Notes
        {
            get => _strNotes;
            set => _strNotes = value;
        }

        public bool Fettered { get; internal set; }

        public string InternalId
        {
            get => _guiId.ToString();
            set => _guiId = Guid.Parse(value);
        }

        public XmlNode MyXmlNode
        {
            get
            {
                return XmlManager.Load(_objEntityType == SpiritType.Spirit ? "traditions.xml" : "streams.xml")?.SelectSingleNode("/chummer/spirits/spirit[name = \"" + Name + "\"]");
            }
        }
        #endregion
    }

    /// <summary>
    /// A Magician Spell.
    /// </summary>
    public class Spell : INamedItemWithGuidAndNode
    {
        private Guid _guiID;
        private string _strName = string.Empty;
        private string _strDescriptors = string.Empty;
        private string _strCategory = string.Empty;
        private string _strType = string.Empty;
        private string _strRange = string.Empty;
        private string _strDamage = string.Empty;
        private string _strDuration = string.Empty;
        private string _strDV = string.Empty;
        private string _strSource = string.Empty;
        private string _strPage = string.Empty;
        private string _strExtra = string.Empty;
        private bool _blnLimited;
        private bool _blnExtended;
        private string _strNotes = string.Empty;
        private readonly Character _objCharacter;
        private string _strAltName = string.Empty;
        private string _strAltCategory = string.Empty;
        private string _strAltPage = string.Empty;
        private bool _blnAlchemical;
        private bool _blnFreeBonus;
        private bool _blnUsesUnarmed = false;
        private int _intGrade;
        private Improvement.ImprovementSource _objImprovementSource = Improvement.ImprovementSource.Spell;

        #region Constructor, Create, Save, Load, and Print Methods
        public Spell(Character objCharacter)
        {
            // Create the GUID for the new Spell.
            _guiID = Guid.NewGuid();
            _objCharacter = objCharacter;
        }

        /// Create a Spell from an XmlNode and return the TreeNodes for it.
        /// <param name="objXmlSpellNode">XmlNode to create the object from.</param>
        /// <param name="objNode">TreeNode to populate a TreeView.</param>
        /// <param name="strForcedValue">Value to forcefully select for any ImprovementManager prompts.</param>
        /// <param name="blnLimited">Whether or not the Spell should be marked as Limited.</param>
        /// <param name="blnExtended">Whether or not the Spell should be marked as Extended.</param>
        public void Create(XmlNode objXmlSpellNode, TreeNode objNode, string strForcedValue = "", bool blnLimited = false, bool blnExtended = false, bool blnAlchemical = false, Improvement.ImprovementSource objSource = Improvement.ImprovementSource.Spell)
        {
            objXmlSpellNode.TryGetStringFieldQuickly("name", ref _strName);
            _blnExtended = blnExtended;
            if (GlobalOptions.Language != "en-us")
            {
                XmlDocument objXmlDocument = XmlManager.Load("spells.xml");
                XmlNode objSpellNode = objXmlDocument.SelectSingleNode("/chummer/spells/spell[name = \"" + _strName + "\"]");
                if (objSpellNode != null)
                {
                    objSpellNode.TryGetStringFieldQuickly("translate", ref _strAltName);
                    objSpellNode.TryGetStringFieldQuickly("altpage", ref _strAltPage);
                }

                objSpellNode = objXmlDocument.SelectSingleNode("/chummer/categories/category[. = \"" + _strCategory + "\"]");
                    _strAltCategory = objSpellNode?.Attributes?["translate"]?.InnerText;
            }

            ImprovementManager.ForcedValue = strForcedValue;
            if (objXmlSpellNode["bonus"] != null)
            {
                if (!ImprovementManager.CreateImprovements(_objCharacter, Improvement.ImprovementSource.Spell, _guiID.ToString(), objXmlSpellNode["bonus"], false, 1, DisplayNameShort))
                {
                    _guiID = Guid.Empty;
                    return;
                }
                if (!string.IsNullOrEmpty(ImprovementManager.SelectedValue))
                {
                    _strExtra = ImprovementManager.SelectedValue;
                }
            }

            objXmlSpellNode.TryGetStringFieldQuickly("descriptor", ref _strDescriptors);
            objXmlSpellNode.TryGetStringFieldQuickly("category", ref _strCategory);
            objXmlSpellNode.TryGetStringFieldQuickly("type", ref _strType);
            objXmlSpellNode.TryGetStringFieldQuickly("range", ref _strRange);
            objXmlSpellNode.TryGetStringFieldQuickly("damage", ref _strDamage);
            objXmlSpellNode.TryGetStringFieldQuickly("duration", ref _strDuration);
            objXmlSpellNode.TryGetStringFieldQuickly("dv", ref _strDV);
            _blnLimited = blnLimited;
            _blnAlchemical = blnAlchemical;
            objXmlSpellNode.TryGetStringFieldQuickly("source", ref _strSource);
            objXmlSpellNode.TryGetStringFieldQuickly("page", ref _strPage);
            _objImprovementSource = objSource;

            if (_blnLimited && _strDV.StartsWith("F"))
            {
                string strDV = _strDV;
                int intPos = 0;
                if (strDV.Contains('-'))
                {
                    intPos = strDV.IndexOf('-') + 1;
                    string strAfter = strDV.Substring(intPos, strDV.Length - intPos);
                    strDV = strDV.Substring(0, intPos);
                    int intAfter;
                    int.TryParse(strAfter, out intAfter);
                    intAfter += 2;
                    strDV += intAfter.ToString();
                }
                else if (strDV.Contains('+'))
                {
                    intPos = strDV.IndexOf('+');
                    string strAfter = strDV.Substring(intPos, strDV.Length - intPos);
                    strDV = strDV.Substring(0, intPos);
                    int intAfter;
                    int.TryParse(strAfter, out intAfter);
                    intAfter -= 2;
                    if (intAfter > 0)
                        strDV += "+" + intAfter.ToString();
                    else if (intAfter < 0)
                        strDV += intAfter.ToString();
                }
                else
                {
                    strDV += "-2";
                }
                _strDV = strDV;
            }

            //TreeNode objNode = new TreeNode();
            objNode.Text = DisplayName;
            objNode.Tag = _guiID.ToString();

            //return objNode;
        }

        /// <summary>
        /// Save the object's XML to the XmlWriter.
        /// </summary>
        /// <param name="objWriter">XmlTextWriter to write with.</param>
        public void Save(XmlTextWriter objWriter)
        {
            objWriter.WriteStartElement("spell");
            objWriter.WriteElementString("guid", _guiID.ToString());
            objWriter.WriteElementString("name", _strName);
            objWriter.WriteElementString("descriptors", _strDescriptors);
            objWriter.WriteElementString("category", _strCategory);
            objWriter.WriteElementString("type", _strType);
            objWriter.WriteElementString("range", _strRange);
            objWriter.WriteElementString("damage", _strDamage);
            objWriter.WriteElementString("duration", _strDuration);
            objWriter.WriteElementString("dv", _strDV);
            objWriter.WriteElementString("limited", _blnLimited.ToString());
            objWriter.WriteElementString("extended", _blnExtended.ToString());
            objWriter.WriteElementString("alchemical", _blnAlchemical.ToString());
            objWriter.WriteElementString("source", _strSource);
            objWriter.WriteElementString("page", _strPage);
            objWriter.WriteElementString("extra", _strExtra);
            objWriter.WriteElementString("notes", _strNotes);
            objWriter.WriteElementString("freebonus", _blnFreeBonus.ToString());
            objWriter.WriteElementString("usesunarmed", _blnUsesUnarmed.ToString());
            objWriter.WriteElementString("improvementsource", _objImprovementSource.ToString());
            objWriter.WriteElementString("grade", _intGrade.ToString(CultureInfo.InvariantCulture));
            objWriter.WriteEndElement();
            _objCharacter.SourceProcess(_strSource);
        }

        /// <summary>
        /// Load the Spell from the XmlNode.
        /// </summary>
        /// <param name="objNode">XmlNode to load.</param>
        public void Load(XmlNode objNode)
        {
            Improvement objImprovement = new Improvement();
            objNode.TryGetField("guid", Guid.TryParse, out _guiID);
            objNode.TryGetStringFieldQuickly("name", ref _strName);
            objNode.TryGetStringFieldQuickly("descriptors", ref _strDescriptors);
            objNode.TryGetStringFieldQuickly("category", ref _strCategory);
            objNode.TryGetStringFieldQuickly("type", ref _strType);
            objNode.TryGetStringFieldQuickly("range", ref _strRange);
            objNode.TryGetStringFieldQuickly("damage", ref _strDamage);
            objNode.TryGetStringFieldQuickly("duration", ref _strDuration);
            if (objNode["improvementsource"] != null)
            {
                _objImprovementSource = objImprovement.ConvertToImprovementSource(objNode["improvementsource"].InnerText);
            }
            objNode.TryGetInt32FieldQuickly("grade", ref _intGrade);
            objNode.TryGetStringFieldQuickly("dv", ref _strDV);
            objNode.TryGetBoolFieldQuickly("limited", ref _blnLimited);
            objNode.TryGetBoolFieldQuickly("extended", ref _blnExtended);
            objNode.TryGetBoolFieldQuickly("freebonus", ref _blnFreeBonus);
            objNode.TryGetBoolFieldQuickly("usesunarmed", ref _blnUsesUnarmed);
            objNode.TryGetBoolFieldQuickly("alchemical", ref _blnAlchemical);
            objNode.TryGetStringFieldQuickly("source", ref _strSource);
            objNode.TryGetStringFieldQuickly("page", ref _strPage);

            objNode.TryGetStringFieldQuickly("extra", ref _strExtra);
            objNode.TryGetStringFieldQuickly("notes", ref _strNotes);

            if (GlobalOptions.Language != "en-us")
            {
                XmlDocument objXmlDocument = XmlManager.Load("spells.xml");
                XmlNode objSpellNode = objXmlDocument.SelectSingleNode("/chummer/spells/spell[name = \"" + _strName + "\"]");
                if (objSpellNode != null)
                {
                    objSpellNode.TryGetStringFieldQuickly("translate", ref _strAltName);
                    objSpellNode.TryGetStringFieldQuickly("altpage", ref _strAltPage);
                }

                objSpellNode = objXmlDocument.SelectSingleNode("/chummer/categories/category[. = \"" + _strCategory + "\"]");
                    _strAltCategory = objSpellNode?.Attributes?["translate"]?.InnerText;
            }
        }

        /// <summary>
        /// Print the object's XML to the XmlWriter.
        /// </summary>
        /// <param name="objWriter">XmlTextWriter to write with.</param>
        public void Print(XmlTextWriter objWriter)
        {
            objWriter.WriteStartElement("spell");
            if (_blnLimited)
                objWriter.WriteElementString("name", DisplayNameShort + " (" + LanguageManager.GetString("String_SpellLimited") + ")");
            else if (_blnAlchemical)
                objWriter.WriteElementString("name", DisplayNameShort + " (" + LanguageManager.GetString("String_SpellAlchemical") + ")");
            else
                objWriter.WriteElementString("name", DisplayNameShort);
            objWriter.WriteElementString("name_english", Name);
            objWriter.WriteElementString("descriptors", DisplayDescriptors);
            objWriter.WriteElementString("category", DisplayCategory);
            objWriter.WriteElementString("category_english", Category);
            objWriter.WriteElementString("type", DisplayType);
            objWriter.WriteElementString("range", DisplayRange);
            objWriter.WriteElementString("damage", DisplayDamage);
            objWriter.WriteElementString("duration", DisplayDuration);
            objWriter.WriteElementString("dv", DisplayDV);
            objWriter.WriteElementString("alchemy", Alchemical.ToString());
            objWriter.WriteElementString("dicepool", DicePool.ToString());
            objWriter.WriteElementString("source", _objCharacter.Options.LanguageBookShort(_strSource));
            objWriter.WriteElementString("page", Page);
            objWriter.WriteElementString("extra", LanguageManager.TranslateExtra(_strExtra));
            if (_objCharacter.Options.PrintNotes)
                objWriter.WriteElementString("notes", _strNotes);
            objWriter.WriteEndElement();
        }
        #endregion

        #region Properties
        /// <summary>
        /// Internal identifier which will be used to identify this Spell in the Improvement system.
        /// </summary>
        public string InternalId => _guiID.ToString();

        /// <summary>
        /// Spell's name.
        /// </summary>
        public string Name
        {
            get => _strName;
            set => _strName = value;
        }

        /// <summary>
        /// Spell's grade.
        /// </summary>
        public int Grade
        {
            get => _intGrade;
            set => _intGrade = value;
        }

        /// <summary>
        /// Spell's descriptors.
        /// </summary>
        public string Descriptors
        {
            get => _strDescriptors;
            set => _strDescriptors = value;
        }

        /// <summary>
        /// Translated Descriptors.
        /// </summary>
        public string DisplayDescriptors
        {
            get
            {
                string strReturn = string.Empty;
                bool blnExtendedFound = false;

                string[] strDescriptorsIn = _strDescriptors.Split(',');
                foreach (string strDescriptor in strDescriptorsIn)
                {
                    switch (strDescriptor.Trim())
                    {
                        case "Active":
                            strReturn += LanguageManager.GetString("String_DescActive") + ", ";
                            break;
                        case "Adept":
                            strReturn += LanguageManager.GetString("String_DescAdept") + ", ";
                            break;
                        case "Alchemical Preparation":
                            strReturn += LanguageManager.GetString("String_DescAlchemicalPreparation") + ", ";
                            break;
                        case "Anchored":
                            strReturn += LanguageManager.GetString("String_DescAnchored") + ", ";
                            break;
                        case "Area":
                            strReturn += LanguageManager.GetString("String_DescArea") + ", ";
                            break;
                        case "Blood":
                            strReturn += LanguageManager.GetString("String_DescBlood") + ", ";
                            break;
                        case "Contractual":
                            strReturn += LanguageManager.GetString("String_DescContractual") + ", ";
                            break;
                        case "Direct":
                            strReturn += LanguageManager.GetString("String_DescDirect") + ", ";
                            break;
                        case "Directional":
                            strReturn += LanguageManager.GetString("String_DescDirectional") + ", ";
                            break;
                        case "Elemental":
                            strReturn += LanguageManager.GetString("String_DescElemental") + ", ";
                            break;
                        case "Environmental":
                            strReturn += LanguageManager.GetString("String_DescEnvironmental") + ", ";
                            break;
                        case "Geomancy":
                            strReturn += LanguageManager.GetString("String_DescGeomancy") + ", ";
                            break;
                        case "Indirect":
                            strReturn += LanguageManager.GetString("String_DescIndirect") + ", ";
                            break;
                        case "Mana":
                            strReturn += LanguageManager.GetString("String_DescMana") + ", ";
                            break;
                        case "Material Link":
                            strReturn += LanguageManager.GetString("String_DescMaterialLink") + ", ";
                            break;
                        case "Mental":
                            strReturn += LanguageManager.GetString("String_DescMental") + ", ";
                            break;
                        case "Minion":
                            strReturn += LanguageManager.GetString("String_DescMinion") + ", ";
                            break;
                        case "Multi-Sense":
                            strReturn += LanguageManager.GetString("String_DescMultiSense") + ", ";
                            break;
                        case "Negative":
                            strReturn += LanguageManager.GetString("String_DescNegative") + ", ";
                            break;
                        case "Obvious":
                            strReturn += LanguageManager.GetString("String_DescObvious") + ", ";
                            break;
                        case "Organic Link":
                            strReturn += LanguageManager.GetString("String_DescOrganicLink") + ", ";
                            break;
                        case "Passive":
                            strReturn += LanguageManager.GetString("String_DescPassive") + ", ";
                            break;
                        case "Physical":
                            strReturn += LanguageManager.GetString("String_DescPhysical") + ", ";
                            break;
                        case "Psychic":
                            strReturn += LanguageManager.GetString("String_DescPsychic") + ", ";
                            break;
                        case "Realistic":
                            strReturn += LanguageManager.GetString("String_DescRealistic") + ", ";
                            break;
                        case "Single-Sense":
                            strReturn += LanguageManager.GetString("String_DescSingleSense") + ", ";
                            break;
                        case "Touch":
                            strReturn += LanguageManager.GetString("String_DescTouch") + ", ";
                            break;
                        case "Spell":
                            strReturn += LanguageManager.GetString("String_DescSpell") + ", ";
                            break;
                        case "Spotter":
                            strReturn += LanguageManager.GetString("String_DescSpotter") + ", ";
                            break;
                    }
                }

                // If Extended Area was not found and the Extended flag is enabled, add Extended Area to the list of Descriptors.
                if (_blnExtended && !blnExtendedFound)
                    strReturn += LanguageManager.GetString("String_DescExtendedArea") + ", ";

                // Remove the trailing comma.
                if (!string.IsNullOrEmpty(strReturn))
                    strReturn = strReturn.Substring(0, strReturn.Length - 2);

                return strReturn;
            }
        }

        /// <summary>
        /// Translated Category.
        /// </summary>
        public string DisplayCategory
        {
            get
            {
                if (!string.IsNullOrEmpty(_strAltCategory))
                    return _strAltCategory;

                return _strCategory;
            }
        }

        /// <summary>
        /// Spell's category.
        /// </summary>
        public string Category
        {
            get => _strCategory;
            set => _strCategory = value;
        }

        /// <summary>
        /// Spell's type.
        /// </summary>
        public string Type
        {
            get => _strType;
            set => _strType = value;
        }

        /// <summary>
        /// Translated Type.
        /// </summary>
        public string DisplayType
        {
            get
            {
                string strReturn = string.Empty;

                switch (_strType)
                {
                    case "M":
                        strReturn = LanguageManager.GetString("String_SpellTypeMana");
                        break;
                    default:
                        strReturn = LanguageManager.GetString("String_SpellTypePhysical");
                        break;
                }

                return strReturn;
            }
        }

        /// <summary>
        /// Translated Drain Value.
        /// </summary>
        public string DisplayDV
        {
            get
            {
                string strReturn = DV.Replace('/', '÷');
                strReturn = strReturn.Replace("F", LanguageManager.GetString("String_SpellForce"));
                strReturn = strReturn.Replace("Overflow damage", LanguageManager.GetString("String_SpellOverflowDamage"));
                strReturn = strReturn.Replace("Damage Value", LanguageManager.GetString("String_SpellDamageValue"));
                strReturn = strReturn.Replace("Toxin DV", LanguageManager.GetString("String_SpellToxinDV"));
                strReturn = strReturn.Replace("Disease DV", LanguageManager.GetString("String_SpellDiseaseDV"));
                strReturn = strReturn.Replace("Radiation Power", LanguageManager.GetString("String_SpellRadiationPower"));

                //if (_blnExtended)
                //{
                //    // Add +2 to the DV value if Extended is selected.
                //    int intPos = strReturn.IndexOf(')') + 1;
                //    string strAfter = strReturn.Substring(intPos, strReturn.Length - intPos);
                //    strReturn = strReturn.Remove(intPos, strReturn.Length - intPos);
                //    if (string.IsNullOrEmpty(strAfter))
                //        strAfter = "+2";
                //    else
                //    {
                //        int intValue = Convert.ToInt32(strAfter) + 2;
                //        if (intValue == 0)
                //            strAfter = string.Empty;
                //        else if (intValue > 0)
                //            strAfter = "+" + intValue.ToString();
                //        else
                //            strAfter = intValue.ToString();
                //    }
                //    strReturn += strAfter;
                //}

                return strReturn;
            }
        }

        /// <summary>
        /// Drain Tooltip.
        /// </summary>
        public string DVTooltip
        {
            get
            {
                string strTip = LanguageManager.GetString("Tip_SpellDrainBase");
                int intMAG = _objCharacter.MAG.TotalValue;

                if (_objCharacter.AdeptEnabled && _objCharacter.MagicianEnabled)
                {
                    intMAG = _objCharacter.Options.SpiritForceBasedOnTotalMAG ? _objCharacter.MAG.TotalValue : _objCharacter.MAG.Value;
                }

                XmlDocument objXmlDocument = new XmlDocument();
                XPathNavigator nav = objXmlDocument.CreateNavigator();

                for (int i = 1; i <= intMAG * 2; i++)
                {
                    // Calculate the Spell's Drain for the current Force.
                    XPathExpression xprDV = nav.Compile(DV.Replace("F", i.ToString()).Replace("/", " div "));

                    object xprResult = null;
                    try
                    {
                        xprResult = nav.Evaluate(xprDV);
                    }
                    catch (XPathException)
                    {
                        xprResult = null;
                    }

                    if (xprResult != null && DV != "Special")
                    {
                        int intDV = Convert.ToInt32(Math.Floor(Convert.ToDouble(xprResult.ToString(), GlobalOptions.InvariantCultureInfo)));

                        // Drain cannot be lower than 2.
                        if (intDV < 2)
                            intDV = 2;
                        strTip += "\n   " + LanguageManager.GetString("String_Force") + " " + i.ToString() + ": " + intDV.ToString();
                    }
                    else
                    {
                        strTip = LanguageManager.GetString("Tip_SpellDrainSeeDescription");
                        break;
                    }
                }
                if (_objCharacter.Improvements.Any(o => o.ImproveType == Improvement.ImprovementType.DrainValue && (o.UniqueName == string.Empty || o.UniqueName == Category)))
                {
                    strTip += $"\n {LanguageManager.GetString("Label_Bonus")}";
                    strTip = _objCharacter.Improvements
                        .Where(o => o.ImproveType == Improvement.ImprovementType.DrainValue && (o.UniqueName == string.Empty || o.UniqueName == Category))
                        .Aggregate(strTip, (current, imp) => current + $"\n {imp.ImprovedName} ({imp.Value:+0;-0;0})");
                }

                return strTip;
            }
        }

        /// <summary>
        /// Spell's range.
        /// </summary>
        public string Range
        {
            get => _strRange;
            set => _strRange = value;
        }

        /// <summary>
        /// Translated Range.
        /// </summary>
        public string DisplayRange
        {
            get
            {
                string strReturn = _strRange;
                strReturn = strReturn.Replace("Self", LanguageManager.GetString("String_SpellRangeSelf"));
                strReturn = strReturn.Replace("LOS", LanguageManager.GetString("String_SpellRangeLineOfSight"));
                strReturn = strReturn.Replace("LOI", LanguageManager.GetString("String_SpellRangeLineOfInfluence"));
                strReturn = strReturn.Replace("T", LanguageManager.GetString("String_SpellRangeTouch"));
                strReturn = strReturn.Replace("(A)", "(" + LanguageManager.GetString("String_SpellRangeArea") + ")");
                strReturn = strReturn.Replace("MAG", LanguageManager.GetString("String_AttributeMAGShort"));

                return strReturn;
            }
        }

        /// <summary>
        /// Spell's damage.
        /// </summary>
        public string Damage
        {
            get => _strDamage;
            set => _strDamage = value;
        }

        /// <summary>
        /// Translated Damage.
        /// </summary>
        public string DisplayDamage
        {
            get
            {
                string strReturn = string.Empty;

                switch (_strDamage)
                {
                    case "P":
                        strReturn = LanguageManager.GetString("String_DamagePhysical");
                        break;
                    case "S":
                        strReturn = LanguageManager.GetString("String_DamageStun");
                        break;
                    default:
                        strReturn = string.Empty;
                        break;
                }

                return strReturn;
            }
        }

        /// <summary>
        /// Spell's duration.
        /// </summary>
        public string Duration
        {
            get => _strDuration;
            set => _strDuration = value;
        }

        /// <summary>
        /// Translated Duration.
        /// </summary>
        public string DisplayDuration
        {
            get
            {
                string strReturn = string.Empty;

                switch (_strDuration)
                {
                    case "P":
                        strReturn = LanguageManager.GetString("String_SpellDurationPermanent");
                        break;
                    case "S":
                        strReturn = LanguageManager.GetString("String_SpellDurationSustained");
                        break;
                    default:
                        strReturn = LanguageManager.GetString("String_SpellDurationInstant");
                        break;
                }

                return strReturn;
            }
        }

        /// <summary>
        /// Spell's drain value.
        /// </summary>
        public string DV
        {
            get
            {
                string strReturn = _strDV;
                bool force = _strDV.StartsWith("F");
                if (_objCharacter.Improvements.Any(i => i.ImproveType == Improvement.ImprovementType.DrainValue))
                {
                    XmlDocument objXmlDocument = new XmlDocument();
                    XPathNavigator nav = objXmlDocument.CreateNavigator();
                    XPathExpression xprDV;
                    string dv = string.Empty;
                    //Navigator can't do math on a single value, so inject a mathable value.
                    if (strReturn == "F")
                    {
                        strReturn = "F+0";
                    }
                    if (strReturn.Contains('-'))
                    {
                        dv = strReturn.Substring(strReturn.LastIndexOf('-'));
                    }
                    else if (strReturn.Contains('+'))
                    {
                        dv = strReturn.Substring(strReturn.LastIndexOf('+'));
                    }
                    foreach (
                        Improvement imp in
                        _objCharacter.Improvements.Where(
                            i =>
                                i.ImproveType == Improvement.ImprovementType.DrainValue &&
                                (i.UniqueName == string.Empty || i.UniqueName == Category)))
                    {
                        dv += $" + {imp.Value:+0;-0;0}";
                    }

                    object xprResult = null;
                    xprDV = nav.Compile(dv.TrimStart('+'));

                    xprResult = nav.Evaluate(xprDV);
                    if (force)
                    {
                        strReturn = $"F{xprResult:+0;-0;0}";
                    }
                    else
                    {
                        strReturn += xprResult;
                    }
                }
                return strReturn;
            }
            set => _strDV = value;
        }

        /// <summary>
        /// Spell's Source.
        /// </summary>
        public string Source
        {
            get => _strSource;
            set => _strSource = value;
        }

        /// <summary>
        /// Sourcebook Page Number.
        /// </summary>
        public string Page
        {
            get
            {
                if (!string.IsNullOrEmpty(_strAltPage))
                    return _strAltPage;

                return _strPage;
            }
            set => _strPage = value;
        }

        /// <summary>
        /// Extra information from Improvement dialogues.
        /// </summary>
        public string Extra
        {
            get => _strExtra;
            set => _strExtra = value;
        }

        /// <summary>
        /// Whether or not the Spell is Limited.
        /// </summary>
        public bool Limited
        {
            get => _blnLimited;
            set => _blnLimited = value;
        }

        /// <summary>
        /// Whether or not the Spell is Extended.
        /// </summary>
        public bool Extended
        {
            get => _blnExtended;
            set => _blnExtended = value;
        }

        /// <summary>
        /// Whether or not the Spell is Alchemical.
        /// </summary>
        public bool Alchemical
        {
            get => _blnAlchemical;
            set => _blnAlchemical = value;
        }

        /// <summary>
        /// Notes.
        /// </summary>
        public string Notes
        {
            get => _strNotes;
            set => _strNotes = value;
        }

        /// <summary>
        /// The name of the object as it should be displayed on printouts (translated name only).
        /// </summary>
        public string DisplayNameShort
        {
            get
            {
                string strReturn = _strName;
                if (!string.IsNullOrEmpty(_strAltName))
                    strReturn = _strAltName;

                if (_blnExtended)
                    strReturn += ", " + LanguageManager.GetString("String_SpellExtended");

                return strReturn;
            }
        }

        /// <summary>
        /// The name of the object as it should be displayed in lists.
        /// </summary>
        public string DisplayName
        {
            get
            {
                LanguageManager.Load(GlobalOptions.Language, this);

                string strReturn = DisplayNameShort;

                if (_blnLimited)
                    strReturn += " (" + LanguageManager.GetString("String_SpellLimited") + ")";
                if (_blnAlchemical)
                    strReturn += " (" + LanguageManager.GetString("String_SpellAlchemical") + ")";
                if (!string.IsNullOrEmpty(_strExtra))
                {
                    // Attempt to retrieve the CharacterAttribute name.
                    strReturn += " (" + LanguageManager.TranslateExtra(_strExtra) + ")";
                }
                return strReturn;
            }
        }

        /// <summary>
        /// Does the spell cost Karma? Typically provided by improvements.
        /// </summary>
        public bool FreeBonus
        {
            get => _blnFreeBonus;
            set => _blnFreeBonus = value;
        }

        /// <summary>
        /// Does the spell use Unarmed in place of Spellcasting for its casting test?
        /// </summary>
        public bool UsesUnarmed
        {
            get => _blnUsesUnarmed;
            set => _blnUsesUnarmed = value;
        }
        #endregion

        #region ComplexProperties
        /// <summary>
        /// The Dice Pool size for the Active Skill required to cast the Spell.
        /// </summary>
        public int DicePool
        {
            get
            {
                int intReturn = 0;
                foreach (Skill objSkill in _objCharacter.SkillsSection.Skills)
                {
                    if (_blnAlchemical)
                    {
                        if (objSkill.Name == "Alchemy")
                        {
                            intReturn = objSkill.Pool;
                            // Add any Specialization bonus if applicable.
                            if (objSkill.HasSpecialization(_strCategory))
                                intReturn += 2;
                            break;
                        }
                    }
                    else if (_strCategory == "Enchantments")
                    {
                        if (objSkill.Name == "Artificing")
                        {
                            intReturn = objSkill.Pool;
                            // Add any Specialization bonus if applicable.
                            if (objSkill.HasSpecialization(_strCategory))
                                intReturn += 2;
                            break;
                        }
                    }
                    else if (_strCategory == "Rituals")
                    {
                        if (objSkill.Name == "Ritual Spellcasting")
                        {
                            intReturn = objSkill.Pool;
                            // Add any Specialization bonus if applicable.
                            if (objSkill.HasSpecialization(_strCategory))
                                intReturn += 2;
                            break;
                        }
                    }
                    else if ((!UsesUnarmed && objSkill.Name == "Spellcasting") || (UsesUnarmed && objSkill.Name == "Unarmed Combat"))
                    {
                        if (UsesUnarmed)
                            intReturn = objSkill.PoolOtherAttribute(_objCharacter.MAG.TotalValue);
                        else
                            intReturn = objSkill.Pool;
                        // Add any Specialization bonus if applicable.
                        if (objSkill.HasSpecialization(_strCategory))
                            intReturn += 2;
                        break;
                    }
                }

                // Include any Improvements to the Spell Category.
                intReturn += ImprovementManager.ValueOf(_objCharacter, Improvement.ImprovementType.SpellCategory, false, _strCategory);

                return intReturn;
            }
        }

        /// <summary>
        /// Tooltip information for the Dice Pool.
        /// </summary>
        public string DicePoolTooltip
        {
            get
            {
                string strReturn = string.Empty;

                foreach (Skill objSkill in _objCharacter.SkillsSection.Skills)
                {
                    if (objSkill.Name == "Spellcasting" && !_blnAlchemical && _strCategory != "Rituals" && _strCategory != "Enchantments")
                    {
                        strReturn = objSkill.GetDisplayName() + " (" + objSkill.Pool.ToString() + ")";
                        // Add any Specialization bonus if applicable.
                        if (objSkill.HasSpecialization(_strCategory))
                            strReturn += " + " + LanguageManager.GetString("String_ExpenseSpecialization") + ": " + DisplayCategory + " (2)";
                    }
                    if (objSkill.Name == "Ritual Spellcasting" && !_blnAlchemical && _strCategory == "Rituals")
                    {
                        strReturn = objSkill.GetDisplayName() + " (" + objSkill.Pool.ToString() + ")";
                        // Add any Specialization bonus if applicable.
                        if (objSkill.HasSpecialization(_strCategory))
                            strReturn += " + " + LanguageManager.GetString("String_ExpenseSpecialization") + ": " + DisplayCategory + " (2)";
                    }
                    if (objSkill.Name == "Artificing" && !_blnAlchemical && _strCategory == "Enchantments")
                    {
                        strReturn = objSkill.GetDisplayName() + " (" + objSkill.Pool.ToString() + ")";
                        // Add any Specialization bonus if applicable.
                        if (objSkill.HasSpecialization(_strCategory))
                            strReturn += " + " + LanguageManager.GetString("String_ExpenseSpecialization") + ": " + DisplayCategory + " (2)";
                    }
                    if (objSkill.Name == "Alchemy" && _blnAlchemical)
                    {
                        strReturn = objSkill.GetDisplayName() + " (" + objSkill.Pool.ToString() + ")";
                        // Add any Specialization bonus if applicable.
                        if (objSkill.HasSpecialization(_strCategory))
                            strReturn += " + " + LanguageManager.GetString("String_ExpenseSpecialization") + ": " + DisplayCategory + " (2)";
                    }
                }

                // Include any Improvements to the Spell Category.
                int intSpellImprovements = ImprovementManager.ValueOf(_objCharacter, Improvement.ImprovementType.SpellCategory, false, _strCategory);
                if (intSpellImprovements != 0)
                    strReturn += " + " + DisplayCategory + " (" + intSpellImprovements.ToString() + ")";

                return strReturn;
            }
        }

        public XmlNode MyXmlNode
        {
            get
            {
                return XmlManager.Load("spells.xml")?.SelectSingleNode("/chummer/spells/spell[name = \"" + Name + "\"]");
            }
        }
        #endregion
    }

    /// <summary>
    /// A Focus.
    /// </summary>
    public class Focus : INamedItemWithGuid
    {
        private Guid _guiID;
        private string _strName = string.Empty;
        private Guid _guiGearId;
        private int _intRating;
        internal string DisplayName;

        #region Constructor, Create, Save, and Load Methods
        public Focus()
        {
            // Create the GUID for the new Focus.
            _guiID = Guid.NewGuid();
        }

        /// <summary>
        /// Save the object's XML to the XmlWriter.
        /// </summary>
        /// <param name="objWriter">XmlTextWriter to write with.</param>
        public void Save(XmlTextWriter objWriter)
        {
            objWriter.WriteStartElement("focus");
            objWriter.WriteElementString("guid", _guiID.ToString());
            objWriter.WriteElementString("name", _strName);
            objWriter.WriteElementString("gearid", _guiGearId.ToString());
            objWriter.WriteElementString("rating", _intRating.ToString());
            objWriter.WriteEndElement();
        }

        /// <summary>
        /// Load the Focus from the XmlNode.
        /// </summary>
        /// <param name="objNode">XmlNode to load.</param>
        public void Load(XmlNode objNode)
        {
            _guiID = Guid.Parse(objNode["guid"].InnerText);
            _strName = objNode["name"].InnerText;
            _intRating = Convert.ToInt32(objNode["rating"].InnerText);
            _guiGearId = Guid.Parse(objNode["gearid"].InnerText);
        }
        #endregion

        #region Properties
        /// <summary>
        /// Internal identifier which will be used to identify this Focus in the Improvement system.
        /// </summary>
        public string InternalId => _guiID.ToString();

        /// <summary>
        /// Foci's name.
        /// </summary>
        public string Name
        {
            get => _strName;
            set => _strName = value;
        }

        /// <summary>
        /// GUID of the linked Gear.
        /// </summary>
        public string GearId
        {
            get => _guiGearId.ToString();
            set => _guiGearId = Guid.Parse(value);
        }

        /// <summary>
        /// Rating of the Foci.
        /// </summary>
        public int Rating
        {
            get => _intRating;
            set => _intRating = value;
        }
        #endregion
    }

    /// <summary>
    /// A Stacked Focus.
    /// </summary>
    public class StackedFocus
    {
        private Guid _guiID;
        private bool _blnBonded;
        private Guid _guiGearId;
        private List<Gear> _lstGear = new List<Gear>();
        private readonly Character _objCharacter;

        #region Constructor, Create, Save, and Load Methods
        public StackedFocus(Character objCharacter)
        {
            // Create the GUID for the new Focus.
            _guiID = Guid.NewGuid();
            _objCharacter = objCharacter;
        }

        /// <summary>
        /// Save the object's XML to the XmlWriter.
        /// </summary>
        /// <param name="objWriter">XmlTextWriter to write with.</param>
        public void Save(XmlTextWriter objWriter)
        {
            objWriter.WriteStartElement("stackedfocus");
            objWriter.WriteElementString("guid", _guiID.ToString());
            objWriter.WriteElementString("gearid", _guiGearId.ToString());
            objWriter.WriteElementString("bonded", _blnBonded.ToString());
            objWriter.WriteStartElement("gears");
            foreach (Gear objGear in _lstGear)
                objGear.Save(objWriter);
            objWriter.WriteEndElement();
            objWriter.WriteEndElement();
        }

        /// <summary>
        /// Load the Stacked Focus from the XmlNode.
        /// </summary>
        /// <param name="objNode">XmlNode to load.</param>
        public void Load(XmlNode objNode)
        {
            _guiID = Guid.Parse(objNode["guid"].InnerText);
            _guiGearId = Guid.Parse(objNode["gearid"].InnerText);
            _blnBonded = Convert.ToBoolean(objNode["bonded"].InnerText);
            XmlNodeList nodGears = objNode.SelectNodes("gears/gear");
            foreach (XmlNode nodGear in nodGears)
            {
                Gear objGear = new Gear(_objCharacter);
                objGear.Load(nodGear);
                _lstGear.Add(objGear);
            }
        }
        #endregion

        #region Properties
        /// <summary>
        /// Internal identifier which will be used to identify this Stacked Focus in the Improvement system.
        /// </summary>
        public string InternalId => _guiID.ToString();

        /// <summary>
        /// GUID of the linked Gear.
        /// </summary>
        public string GearId
        {
            get => _guiGearId.ToString();
            set => _guiGearId = Guid.Parse(value);
        }

        /// <summary>
        /// Whether or not the Stacked Focus in Bonded.
        /// </summary>
        public bool Bonded
        {
            get => _blnBonded;
            set => _blnBonded = value;
        }

        /// <summary>
        /// The Stacked Focus' total Force.
        /// </summary>
        public int TotalForce
        {
            get
            {
                int intReturn = 0;
                foreach (Gear objGear in _lstGear)
                    intReturn += objGear.Rating;

                return intReturn;
            }
        }

        /// <summary>
        /// The cost in Karma to bind this Stacked Focus.
        /// </summary>
        public int BindingCost
        {
            get
            {
                int intCost = 0;
                foreach (Gear objFocus in _lstGear)
                {
                    // Each Focus costs an amount of Karma equal to their Force x speicific Karma cost.
                    string strFocusName = objFocus.Name;
                    int intPosition = strFocusName.IndexOf('(');
                    if (intPosition > -1)
                        strFocusName = strFocusName.Substring(0, intPosition - 1);
                    int intKarmaMultiplier = 0;
                    switch (strFocusName)
                    {
                        case "Qi Focus":
                            intKarmaMultiplier = _objCharacter.Options.KarmaQiFocus;
                            break;
                        case "Sustaining Focus":
                            intKarmaMultiplier = _objCharacter.Options.KarmaSustainingFocus;
                            break;
                        case "Counterspelling Focus":
                            intKarmaMultiplier = _objCharacter.Options.KarmaCounterspellingFocus;
                            break;
                        case "Banishing Focus":
                            intKarmaMultiplier = _objCharacter.Options.KarmaBanishingFocus;
                            break;
                        case "Binding Focus":
                            intKarmaMultiplier = _objCharacter.Options.KarmaBindingFocus;
                            break;
                        case "Weapon Focus":
                            intKarmaMultiplier = _objCharacter.Options.KarmaWeaponFocus;
                            break;
                        case "Spellcasting Focus":
                            intKarmaMultiplier = _objCharacter.Options.KarmaSpellcastingFocus;
                            break;
                        case "Summoning Focus":
                            intKarmaMultiplier = _objCharacter.Options.KarmaSummoningFocus;
                            break;
                        case "Alchemical Focus":
                            intKarmaMultiplier = _objCharacter.Options.KarmaAlchemicalFocus;
                            break;
                        case "Centering Focus":
                            intKarmaMultiplier = _objCharacter.Options.KarmaCenteringFocus;
                            break;
                        case "Masking Focus":
                            intKarmaMultiplier = _objCharacter.Options.KarmaMaskingFocus;
                            break;
                        case "Disenchanting Focus":
                            intKarmaMultiplier = _objCharacter.Options.KarmaDisenchantingFocus;
                            break;
                        case "Power Focus":
                            intKarmaMultiplier = _objCharacter.Options.KarmaPowerFocus;
                            break;
                        case "Flexible Signature Focus":
                            intKarmaMultiplier = _objCharacter.Options.KarmaFlexibleSignatureFocus;
                            break;
                        case "Ritual Spellcasting Focus":
                            intKarmaMultiplier = _objCharacter.Options.KarmaRitualSpellcastingFocus;
                            break;
                        case "Spell Shaping Focus":
                            intKarmaMultiplier = _objCharacter.Options.KarmaSpellShapingFocus;
                            break;
                        default:
                            intKarmaMultiplier = 1;
                            break;
                    }
                    intCost += (objFocus.Rating * intKarmaMultiplier);
                }
                return intCost;
            }
        }

        /// <summary>
        /// Stacked Focus Name.
        /// </summary>
        public string Name
        {
            get
            {
                string strReturn = string.Empty;
                foreach (Gear objGear in _lstGear)
                    strReturn += objGear.DisplayName + ", ";

                // Remove the trailing comma.
                if (!string.IsNullOrEmpty(strReturn))
                    strReturn = strReturn.Substring(0, strReturn.Length - 2);

                return strReturn;
            }
        }

        /// <summary>
        /// List of Gear that make up the Stacked Focus.
        /// </summary>
        public List<Gear> Gear
        {
            get => _lstGear;
            set => _lstGear = value;
        }
        #endregion
    }

    /// <summary>
    /// A Metamagic or Echo.
    /// </summary>
    public class Metamagic : INamedItemWithGuidAndNode
    {
        private Guid _guiID;
        private string _strName = string.Empty;
        private string _strSource = string.Empty;
        private string _strPage = string.Empty;
        private bool _blnPaidWithKarma;
        private int _intGrade;
        private XmlNode _nodBonus;
        private Improvement.ImprovementSource _objImprovementSource = Improvement.ImprovementSource.Metamagic;
        private string _strNotes = string.Empty;

        private readonly Character _objCharacter;

        #region Constructor, Create, Save, Load, and Print Methods
        public Metamagic(Character objCharacter)
        {
            // Create the GUID for the new piece of Cyberware.
            _guiID = Guid.NewGuid();
            _objCharacter = objCharacter;
        }

        /// Create a Metamagic from an XmlNode and return the TreeNodes for it.
        /// <param name="objXmlMetamagicNode">XmlNode to create the object from.</param>
        /// <param name="objCharacter">Character the Gear is being added to.</param>
        /// <param name="objNode">TreeNode to populate a TreeView.</param>
        /// <param name="objSource">Source of the Improvement.</param>
        public void Create(XmlNode objXmlMetamagicNode, TreeNode objNode, Improvement.ImprovementSource objSource)
        {
            objXmlMetamagicNode.TryGetStringFieldQuickly("name", ref _strName);
            objXmlMetamagicNode.TryGetStringFieldQuickly("source", ref _strSource);
            objXmlMetamagicNode.TryGetStringFieldQuickly("page", ref _strPage);
            _objImprovementSource = objSource;
            objXmlMetamagicNode.TryGetInt32FieldQuickly("grade", ref _intGrade);
                _nodBonus = objXmlMetamagicNode["bonus"];
            if (_nodBonus != null)
            {
                int intRating = 1;
                if (_objCharacter.SubmersionGrade > 0)
                    intRating = _objCharacter.SubmersionGrade;
                else
                    intRating = _objCharacter.InitiateGrade;

                if (!ImprovementManager.CreateImprovements(_objCharacter, objSource, _guiID.ToString(), _nodBonus, true, intRating, DisplayNameShort))
                {
                    _guiID = Guid.Empty;
                    return;
                }
                if (!string.IsNullOrEmpty(ImprovementManager.SelectedValue))
                    _strName += " (" + ImprovementManager.SelectedValue + ")";
            }

            LanguageManager.Load(GlobalOptions.Language, null);

            if (_objCharacter.SubmersionGrade > 0)
                objNode.Text = LanguageManager.GetString("Label_Echo") + " " + DisplayName;
            else
                objNode.Text = LanguageManager.GetString("Label_Metamagic") + " " + DisplayName;
            objNode.Tag = _guiID.ToString();
        }

        /// <summary>
        /// Save the object's XML to the XmlWriter.
        /// </summary>
        /// <param name="objWriter">XmlTextWriter to write with.</param>
        public void Save(XmlTextWriter objWriter)
        {
            objWriter.WriteStartElement("metamagic");
            objWriter.WriteElementString("guid", _guiID.ToString());
            objWriter.WriteElementString("name", _strName);
            objWriter.WriteElementString("source", _strSource);
            objWriter.WriteElementString("paidwithkarma", _blnPaidWithKarma.ToString());
            objWriter.WriteElementString("page", _strPage);
            objWriter.WriteElementString("grade", _intGrade.ToString(CultureInfo.InvariantCulture));
            if (_nodBonus != null)
                objWriter.WriteRaw(_nodBonus.OuterXml);
            else
                objWriter.WriteElementString("bonus", string.Empty);
            objWriter.WriteElementString("improvementsource", _objImprovementSource.ToString());
            objWriter.WriteElementString("notes", _strNotes);
            objWriter.WriteEndElement();
            _objCharacter.SourceProcess(_strSource);
        }

        /// <summary>
        /// Load the Metamagic from the XmlNode.
        /// </summary>
        /// <param name="objNode">XmlNode to load.</param>
        public void Load(XmlNode objNode)
        {
            Improvement objImprovement = new Improvement();
            objNode.TryGetField("guid", Guid.TryParse, out _guiID);
            objNode.TryGetStringFieldQuickly("name", ref _strName);
            objNode.TryGetStringFieldQuickly("source", ref _strSource);
            objNode.TryGetStringFieldQuickly("page", ref _strPage);
            objNode.TryGetBoolFieldQuickly("paidwithkarma", ref _blnPaidWithKarma);
            objNode.TryGetInt32FieldQuickly("grade", ref _intGrade);

            _nodBonus = objNode["bonus"];
            if (objNode["improvementsource"] != null)
            _objImprovementSource = objImprovement.ConvertToImprovementSource(objNode["improvementsource"].InnerText);

            objNode.TryGetStringFieldQuickly("notes", ref _strNotes);
            }

        /// <summary>
        /// Print the object's XML to the XmlWriter.
        /// </summary>
        /// <param name="objWriter">XmlTextWriter to write with.</param>
        public void Print(XmlTextWriter objWriter)
        {
            objWriter.WriteStartElement("metamagic");
            objWriter.WriteElementString("name", DisplayNameShort);
            objWriter.WriteElementString("name_english", Name);
            objWriter.WriteElementString("source", _objCharacter.Options.LanguageBookShort(_strSource));
            objWriter.WriteElementString("page", Page);
            objWriter.WriteElementString("grade", _intGrade.ToString());
            objWriter.WriteElementString("improvementsource", _objImprovementSource.ToString());
            if (_objCharacter.Options.PrintNotes)
                objWriter.WriteElementString("notes", _strNotes);
            objWriter.WriteEndElement();
        }
        #endregion

        #region Properties
        /// <summary>
        /// Internal identifier which will be used to identify this Metamagic in the Improvement system.
        /// </summary>
        public string InternalId => _guiID.ToString();

        /// <summary>
        /// Bonus node from the XML file.
        /// </summary>
        public XmlNode Bonus
        {
            get => _nodBonus;
            set => _nodBonus = value;
        }

        /// <summary>
        /// ImprovementSource Type.
        /// </summary>
        public Improvement.ImprovementSource SourceType
        {
            get => _objImprovementSource;
            set => _objImprovementSource = value;
        }

        /// <summary>
        /// Metamagic name.
        /// </summary>
        public string Name
        {
            get => _strName;
            set => _strName = value;
        }

        /// <summary>
        /// The name of the object as it should be displayed on printouts (translated name only).
        /// </summary>
        public string DisplayNameShort
        {
            get
            {
                string strReturn = _strName;
                // Get the translated name if applicable.
                if (GlobalOptions.Language == "en-us") return strReturn;

                return MyXmlNode?["translate"]?.InnerText ?? strReturn;
            }
        }

        /// <summary>
        /// The name of the object as it should be displayed in lists. Name (Extra).
        /// </summary>
        public string DisplayName
        {
            get
            {
                string strReturn = DisplayNameShort;

                return strReturn;
            }
        }

        /// <summary>
        /// Grade.
        /// </summary>
        public Int32 Grade
        {
            get => _intGrade;
            set => _intGrade = value;
        }

        /// <summary>
        /// Sourcebook.
        /// </summary>
        public string Source
        {
            get => _strSource;
            set => _strSource = value;
        }

        /// <summary>
        /// Sourcebook Page Number.
        /// </summary>
        public string Page
        {
            get
            {
                string strReturn = _strPage;
                // Get the translated name if applicable.
                if (GlobalOptions.Language != "en-us")
                {
                    XmlNode objNode = MyXmlNode;
                    if (objNode != null)
                    {
                        if (objNode["altpage"] != null)
                            strReturn = objNode["altpage"].InnerText;
                    }
                }

                return strReturn;
            }
            set => _strPage = value;
        }

        /// <summary>
        /// Whether or not the Metamagic was paid for with Karma.
        /// </summary>
        public bool PaidWithKarma
        {
            get => _blnPaidWithKarma;
            set => _blnPaidWithKarma = value;
        }

        /// <summary>
        /// Notes.
        /// </summary>
        public string Notes
        {
            get => _strNotes;
            set => _strNotes = value;
        }

        public XmlNode MyXmlNode
        {
            get
            {
                if (_objImprovementSource == Improvement.ImprovementSource.Metamagic)
                {
                    return XmlManager.Load("metamagic.xml")?.SelectSingleNode("/chummer/echoes/echo[name = \"" + Name + "\"]");
                }
                else
                    return XmlManager.Load("echoes.xml")?.SelectSingleNode("/chummer/metamagics/metamagic[name = \"" + Name + "\"]");
            }
        }
        #endregion
    }

    /// <summary>
    /// An Art.
    /// </summary>
    public class Art : INamedItemWithGuidAndNode
    {
        private Guid _guiID;
        private string _strName = string.Empty;
        private string _strSource = string.Empty;
        private string _strPage = string.Empty;
        private XmlNode _nodBonus;
        private int _intGrade;
        private Improvement.ImprovementSource _objImprovementSource = Improvement.ImprovementSource.Art;
        private string _strNotes = string.Empty;

        private readonly Character _objCharacter;

        #region Constructor, Create, Save, Load, and Print Methods
        public Art(Character objCharacter)
        {
            // Create the GUID for the new art.
            _guiID = Guid.NewGuid();
            _objCharacter = objCharacter;
        }

        /// Create an Art from an XmlNode and return the TreeNodes for it.
        /// <param name="objXmlArtNode">XmlNode to create the object from.</param>
        /// <param name="objCharacter">Character the Gear is being added to.</param>
        /// <param name="objNode">TreeNode to populate a TreeView.</param>
        /// <param name="objSource">Source of the Improvement.</param>
        public void Create(XmlNode objXmlArtNode, TreeNode objNode, Improvement.ImprovementSource objSource)
        {
            objXmlArtNode.TryGetStringFieldQuickly("name", ref _strName);
            objXmlArtNode.TryGetStringFieldQuickly("source", ref _strSource);
            objXmlArtNode.TryGetStringFieldQuickly("page", ref _strPage);
            _objImprovementSource = objSource;
            objXmlArtNode.TryGetInt32FieldQuickly("grade", ref _intGrade);
                _nodBonus = objXmlArtNode["bonus"];
            if (_nodBonus != null)
            {
                if (!ImprovementManager.CreateImprovements(_objCharacter, objSource, _guiID.ToString(), _nodBonus, true, 1, DisplayNameShort))
                {
                    _guiID = Guid.Empty;
                    return;
                }
                if (!string.IsNullOrEmpty(ImprovementManager.SelectedValue))
                    _strName += " (" + ImprovementManager.SelectedValue + ")";
            }

            objNode.Text = LanguageManager.GetString("Label_Art") + " " + DisplayName;
            objNode.Tag = _guiID.ToString();
        }

        /// <summary>
        /// Save the object's XML to the XmlWriter.
        /// </summary>
        /// <param name="objWriter">XmlTextWriter to write with.</param>
        public void Save(XmlTextWriter objWriter)
        {
            objWriter.WriteStartElement("art");
            objWriter.WriteElementString("guid", _guiID.ToString());
            objWriter.WriteElementString("name", _strName);
            objWriter.WriteElementString("source", _strSource);
            objWriter.WriteElementString("page", _strPage);
            objWriter.WriteElementString("grade", _intGrade.ToString(CultureInfo.InvariantCulture));
            if (_nodBonus != null)
                objWriter.WriteRaw(_nodBonus.OuterXml);
            else
                objWriter.WriteElementString("bonus", string.Empty);
            objWriter.WriteElementString("improvementsource", _objImprovementSource.ToString());
            objWriter.WriteElementString("notes", _strNotes);
            objWriter.WriteEndElement();
            _objCharacter.SourceProcess(_strSource);
        }

        /// <summary>
        /// Load the Metamagic from the XmlNode.
        /// </summary>
        /// <param name="objNode">XmlNode to load.</param>
        public void Load(XmlNode objNode)
        {
            Improvement objImprovement = new Improvement();
            objNode.TryGetField("guid", Guid.TryParse, out _guiID);
            objNode.TryGetStringFieldQuickly("name", ref _strName);
            objNode.TryGetStringFieldQuickly("source", ref _strSource);
            objNode.TryGetStringFieldQuickly("page", ref _strPage);
            _nodBonus = objNode["bonus"];
            if (objNode["improvementsource"] != null)
            _objImprovementSource = objImprovement.ConvertToImprovementSource(objNode["improvementsource"].InnerText);

            objNode.TryGetInt32FieldQuickly("grade", ref _intGrade);
            objNode.TryGetStringFieldQuickly("notes", ref _strNotes);
            }

        /// <summary>
        /// Print the object's XML to the XmlWriter.
        /// </summary>
        /// <param name="objWriter">XmlTextWriter to write with.</param>
        public void Print(XmlTextWriter objWriter)
        {
            objWriter.WriteStartElement("art");
            objWriter.WriteElementString("name", DisplayNameShort);
            objWriter.WriteElementString("name_english", Name);
            objWriter.WriteElementString("source", _objCharacter.Options.LanguageBookShort(_strSource));
            objWriter.WriteElementString("page", Page);
            objWriter.WriteElementString("improvementsource", _objImprovementSource.ToString());
            if (_objCharacter.Options.PrintNotes)
                objWriter.WriteElementString("notes", _strNotes);
            objWriter.WriteEndElement();
        }
        #endregion

        #region Properties
        /// <summary>
        /// Internal identifier which will be used to identify this Metamagic in the Improvement system.
        /// </summary>
        public string InternalId => _guiID.ToString();

        /// <summary>
        /// Bonus node from the XML file.
        /// </summary>
        public XmlNode Bonus
        {
            get => _nodBonus;
            set => _nodBonus = value;
        }

        /// <summary>
        /// ImprovementSource Type.
        /// </summary>
        public Improvement.ImprovementSource SourceType
        {
            get => _objImprovementSource;
            set => _objImprovementSource = value;
        }

        /// <summary>
        /// Metamagic name.
        /// </summary>
        public string Name
        {
            get => _strName;
            set => _strName = value;
        }

        /// <summary>
        /// The name of the object as it should be displayed on printouts (translated name only).
        /// </summary>
        public string DisplayNameShort
        {
            get
            {
                // Get the translated name if applicable.
                if (GlobalOptions.Language == "en-us") return _strName;
                return MyXmlNode?["translate"]?.InnerText ?? _strName;
            }
        }

        /// <summary>
        /// The name of the object as it should be displayed in lists. Name (Extra).
        /// </summary>
        public string DisplayName
        {
            get
            {
                string strReturn = DisplayNameShort;

                return strReturn;
            }
        }

        /// <summary>
        /// The initiate grade where the art was learned.
        /// </summary>
        public int Grade
        {
            get => _intGrade;
            set => _intGrade = value;
        }

        /// <summary>
        /// Sourcebook.
        /// </summary>
        public string Source
        {
            get => _strSource;
            set => _strSource = value;
        }

        /// <summary>
        /// Sourcebook Page Number.
        /// </summary>
        public string Page
        {
            get
            {
                string strReturn = _strPage;
                // Get the translated name if applicable.
                if (GlobalOptions.Language != "en-us")
                {
                    XmlNode objNode = MyXmlNode;
                    if (objNode != null)
                    {
                        if (objNode["altpage"] != null)
                            strReturn = objNode["altpage"].InnerText;
                    }
                }

                return strReturn;
            }
            set => _strPage = value;
        }

        /// <summary>
        /// Notes.
        /// </summary>
        public string Notes
        {
            get => _strNotes;
            set => _strNotes = value;
        }

        public XmlNode MyXmlNode
        {
            get
            {
                return XmlManager.Load("metamagic.xml")?.SelectSingleNode("/chummer/arts/art[name = \"" + Name + "\"]");
            }
        }
        #endregion
    }

    /// <summary>
    /// An Enhancement.
    /// </summary>
    public class Enhancement : INamedItemWithGuidAndNode
    {
        private Guid _guiID;
        private string _strName = string.Empty;
        private string _strSource = string.Empty;
        private string _strPage = string.Empty;
        private XmlNode _nodBonus;
        private int _intGrade;
        private Improvement.ImprovementSource _objImprovementSource = Improvement.ImprovementSource.Enhancement;
        private string _strNotes = string.Empty;
        private Power _objParent;

        private readonly Character _objCharacter;

        #region Constructor, Create, Save, Load, and Print Methods
        public Enhancement(Character objCharacter)
        {
            // Create the GUID for the new art.
            _guiID = Guid.NewGuid();
            _objCharacter = objCharacter;
        }

        /// Create an Enhancement from an XmlNode and return the TreeNodes for it.
        /// <param name="objXmlEnhancementNode">XmlNode to create the object from.</param>
        /// <param name="objCharacter">Character the Enhancement is being added to.</param>
        /// <param name="objNode">TreeNode to populate a TreeView.</param>
        /// <param name="objSource">Source of the Improvement.</param>
        public void Create(XmlNode objXmlArtNode, TreeNode objNode, Improvement.ImprovementSource objSource)
        {
            objXmlArtNode.TryGetStringFieldQuickly("name", ref _strName);
            objXmlArtNode.TryGetStringFieldQuickly("source", ref _strSource);
            objXmlArtNode.TryGetStringFieldQuickly("page", ref _strPage);
            _objImprovementSource = objSource;
            objXmlArtNode.TryGetInt32FieldQuickly("grade", ref _intGrade);
                _nodBonus = objXmlArtNode["bonus"];
            if (_nodBonus != null)
            {
                if (!ImprovementManager.CreateImprovements(_objCharacter, objSource, _guiID.ToString(), _nodBonus, true, 1, DisplayNameShort))
                {
                    _guiID = Guid.Empty;
                    return;
                }
                if (!string.IsNullOrEmpty(ImprovementManager.SelectedValue))
                    _strName += " (" + ImprovementManager.SelectedValue + ")";
            }

            objNode.Text = LanguageManager.GetString("Label_Enhancement") + " " + DisplayName;
            objNode.Tag = _guiID.ToString();
        }

        /// <summary>
        /// Save the object's XML to the XmlWriter.
        /// </summary>
        /// <param name="objWriter">XmlTextWriter to write with.</param>
        public void Save(XmlTextWriter objWriter)
        {
            objWriter.WriteStartElement("enhancement");
            objWriter.WriteElementString("guid", _guiID.ToString());
            objWriter.WriteElementString("name", _strName);
            objWriter.WriteElementString("source", _strSource);
            objWriter.WriteElementString("page", _strPage);
            objWriter.WriteElementString("grade", _intGrade.ToString(CultureInfo.InvariantCulture));
            if (_nodBonus != null)
                objWriter.WriteRaw(_nodBonus.OuterXml);
            else
                objWriter.WriteElementString("bonus", string.Empty);
            objWriter.WriteElementString("improvementsource", _objImprovementSource.ToString());
            objWriter.WriteElementString("notes", _strNotes);
            objWriter.WriteEndElement();
            _objCharacter.SourceProcess(_strSource);
        }

        /// <summary>
        /// Load the Enhancement from the XmlNode.
        /// </summary>
        /// <param name="objNode">XmlNode to load.</param>
        public void Load(XmlNode objNode)
        {
            Improvement objImprovement = new Improvement();
            objNode.TryGetField("guid", Guid.TryParse, out _guiID);
            objNode.TryGetStringFieldQuickly("name", ref _strName);
            objNode.TryGetStringFieldQuickly("source", ref _strSource);
            objNode.TryGetStringFieldQuickly("page", ref _strPage);
            _nodBonus = objNode["bonus"];
            if (objNode["improvementsource"] != null)
            _objImprovementSource = objImprovement.ConvertToImprovementSource(objNode["improvementsource"].InnerText);

            objNode.TryGetInt32FieldQuickly("grade", ref _intGrade);
            objNode.TryGetStringFieldQuickly("notes", ref _strNotes);
        }

        /// <summary>
        /// Print the object's XML to the XmlWriter.
        /// </summary>
        /// <param name="objWriter">XmlTextWriter to write with.</param>
        public void Print(XmlTextWriter objWriter)
        {
            objWriter.WriteStartElement("enhancement");
            objWriter.WriteElementString("name", DisplayNameShort);
            objWriter.WriteElementString("name_english", Name);
            objWriter.WriteElementString("source", _objCharacter.Options.LanguageBookShort(_strSource));
            objWriter.WriteElementString("page", Page);
            objWriter.WriteElementString("improvementsource", _objImprovementSource.ToString());
            if (_objCharacter.Options.PrintNotes)
                objWriter.WriteElementString("notes", _strNotes);
            objWriter.WriteEndElement();
        }
        #endregion

        #region Properties
        /// <summary>
        /// Internal identifier which will be used to identify this Metamagic in the Improvement system.
        /// </summary>
        public string InternalId => _guiID.ToString();

        /// <summary>
        /// Bonus node from the XML file.
        /// </summary>
        public XmlNode Bonus
        {
            get => _nodBonus;
            set => _nodBonus = value;
        }

        /// <summary>
        /// ImprovementSource Type.
        /// </summary>
        public Improvement.ImprovementSource SourceType
        {
            get => _objImprovementSource;
            set => _objImprovementSource = value;
        }

        /// <summary>
        /// Metamagic name.
        /// </summary>
        public string Name
        {
            get => _strName;
            set => _strName = value;
        }

        /// <summary>
        /// The name of the object as it should be displayed on printouts (translated name only).
        /// </summary>
        public string DisplayNameShort
        {
            get
            {
                // Get the translated name if applicable.
                if (GlobalOptions.Language == "en-us") return _strName;;
                return MyXmlNode?["translate"]?.InnerText ?? _strName;
            }
        }

        /// <summary>
        /// The name of the object as it should be displayed in lists. Name (Extra).
        /// </summary>
        public string DisplayName
        {
            get
            {
                string strReturn = DisplayNameShort;

                return strReturn;
            }
        }

        /// <summary>
        /// The initiate grade where the enhancement was learned.
        /// </summary>
        public int Grade
        {
            get => _intGrade;
            set => _intGrade = value;
        }

        /// <summary>
        /// Sourcebook.
        /// </summary>
        public string Source
        {
            get => _strSource;
            set => _strSource = value;
        }

        /// <summary>
        /// Sourcebook Page Number.
        /// </summary>
        public string Page
        {
            get
            {
                string strReturn = _strPage;
                // Get the translated name if applicable.
                if (GlobalOptions.Language != "en-us")
                {
                    XmlNode objNode = MyXmlNode;
                    if (objNode != null)
                    {
                        if (objNode["altpage"] != null)
                            strReturn = objNode["altpage"].InnerText;
                    }
                }

                return strReturn;
            }
            set => _strPage = value;
        }

        /// <summary>
        /// Notes.
        /// </summary>
        public string Notes
        {
            get => _strNotes;
            set => _strNotes = value;
        }

        /// <summary>
        /// Parent Power.
        /// </summary>
        public Power Parent
        {
            get => _objParent;
            set => _objParent = value;
        }

        public XmlNode MyXmlNode
        {
            get
            {
                return XmlManager.Load("powers.xml")?.SelectSingleNode("/chummer/enhancements/enhancement[name = \"" + Name + "\"]");
            }
        }
        #endregion
    }

    /// <summary>
    /// A Technomancer Program or Complex Form.
    /// </summary>
    public class ComplexForm : INamedItemWithGuidAndNode
    {
        private Guid _guiID;
        private string _strName = string.Empty;
        private string _strTarget = string.Empty;
        private string _strDuration = string.Empty;
        private string _strFV = string.Empty;
        private string _strSource = string.Empty;
        private string _strPage = string.Empty;
        private string _strNotes = string.Empty;
        private string _strExtra = string.Empty;
        private string _strAltName = string.Empty;
        private string _strAltPage = string.Empty;
        private readonly Character _objCharacter;

        #region Constructor, Create, Save, Load, and Print Methods
        public ComplexForm(Character objCharacter)
        {
            // Create the GUID for the new Complex Form.
            _guiID = Guid.NewGuid();
            _objCharacter = objCharacter;
        }

        /// Create a Complex Form from an XmlNode.
        /// <param name="objXmlComplexFormNode">XmlNode to create the object from.</param>
        /// <param name="objNode">TreeNode to populate a TreeView.</param>
        /// <param name="strForcedValue">Value to forcefully select for any ImprovementManager prompts.</param>
        public void Create(XmlNode objXmlComplexFormNode, TreeNode objNode, string strExtra = "")
        {
            objXmlComplexFormNode.TryGetStringFieldQuickly("name", ref _strName);
            objXmlComplexFormNode.TryGetStringFieldQuickly("target", ref _strTarget);
            objXmlComplexFormNode.TryGetStringFieldQuickly("source", ref _strSource);
            objXmlComplexFormNode.TryGetStringFieldQuickly("page", ref _strPage);
            objXmlComplexFormNode.TryGetStringFieldQuickly("duration", ref _strDuration);
            objXmlComplexFormNode.TryGetStringFieldQuickly("fv", ref _strFV);
            _strExtra = strExtra;
            if (GlobalOptions.Language != "en-us")
            {
                XmlNode objComplexFormNode = MyXmlNode;
                if (objComplexFormNode != null)
                {
                    objComplexFormNode.TryGetStringFieldQuickly("translate", ref _strAltName);
                    objComplexFormNode.TryGetStringFieldQuickly("altpage", ref _strAltPage);
                }
            }

            objXmlComplexFormNode.TryGetStringFieldQuickly("notes", ref _strNotes);

            objNode.Text = DisplayName;
            objNode.Tag = _guiID.ToString();
        }

        /// <summary>
        /// Save the object's XML to the XmlWriter.
        /// </summary>
        /// <param name="objWriter">XmlTextWriter to write with.</param>
        public void Save(XmlTextWriter objWriter)
        {
            objWriter.WriteStartElement("complexform");
            objWriter.WriteElementString("guid", _guiID.ToString());
            objWriter.WriteElementString("name", _strName);
            objWriter.WriteElementString("target", _strTarget);
            objWriter.WriteElementString("duration", _strDuration);
            objWriter.WriteElementString("fv", _strFV);
            objWriter.WriteElementString("extra", _strExtra);
            objWriter.WriteElementString("source", _strSource);
            objWriter.WriteElementString("page", _strPage);
            objWriter.WriteElementString("notes", _strNotes);
            objWriter.WriteEndElement();
            _objCharacter.SourceProcess(_strSource);
        }

        /// <summary>
        /// Load the Complex Form from the XmlNode.
        /// </summary>
        /// <param name="objNode">XmlNode to load.</param>
        public void Load(XmlNode objNode)
        {
            objNode.TryGetField("guid", Guid.TryParse, out _guiID);
            objNode.TryGetStringFieldQuickly("name", ref _strName);
            objNode.TryGetStringFieldQuickly("target", ref _strTarget);
            objNode.TryGetStringFieldQuickly("source", ref _strSource);
            objNode.TryGetStringFieldQuickly("page", ref _strPage);
            objNode.TryGetStringFieldQuickly("duration", ref _strDuration);
            objNode.TryGetStringFieldQuickly("extra", ref _strExtra);
            objNode.TryGetStringFieldQuickly("fv", ref _strFV);
            objNode.TryGetStringFieldQuickly("notes", ref _strNotes);
        }

        /// <summary>
        /// Print the object's XML to the XmlWriter.
        /// </summary>
        /// <param name="objWriter">XmlTextWriter to write with.</param>
        public void Print(XmlTextWriter objWriter)
        {
            objWriter.WriteStartElement("complexform");
            objWriter.WriteElementString("name", DisplayNameShort);
            objWriter.WriteElementString("name_english", Name);
            objWriter.WriteElementString("duration", _strDuration);
            objWriter.WriteElementString("fv", _strFV);
            objWriter.WriteElementString("target", _strTarget);
            objWriter.WriteElementString("source", _objCharacter.Options.LanguageBookShort(_strSource));
            objWriter.WriteElementString("page", Page);
            if (_objCharacter.Options.PrintNotes)
                objWriter.WriteElementString("notes", _strNotes);
            objWriter.WriteEndElement();
        }
        #endregion

        #region Properties
        /// <summary>
        /// Internal identifier which will be used to identify this Complex Form in the Improvement system.
        /// </summary>
        public string InternalId => _guiID.ToString();

        /// <summary>
        /// Complex Form's name.
        /// </summary>
        public string Name
        {
            get => _strName;
            set => _strName = value;
        }

        /// <summary>
        /// Complex Form's extra info.
        /// </summary>
        public string Extra
        {
            get => _strExtra;
            set => _strExtra = value;
        }

        /// <summary>
        /// The name of the object as it should be displayed on printouts (translated name only).
        /// </summary>
        public string DisplayNameShort
        {
            get
            {
                string strReturn = _strName;
                // Get the translated name if applicable.
                if (GlobalOptions.Language != "en-us")
                    strReturn = MyXmlNode?["translate"]?.InnerText ?? _strName;

                if (!string.IsNullOrEmpty(_strExtra))
                {
                    string strExtra = _strExtra;
                    if (GlobalOptions.Language != "en-us")
                        strExtra = LanguageManager.TranslateExtra(_strExtra);
                    strReturn += " (" + strExtra + ")";
                }
                return strReturn;
            }
        }

        /// <summary>
        /// The name of the object as it should be displayed in lists. Name (Extra).
        /// </summary>
        public string DisplayName
        {
            get
            {
                string strReturn = DisplayNameShort;
                return strReturn;
            }
        }

        /// <summary>
        /// Complex Form's Duration.
        /// </summary>
        public string Duration
        {
            get => _strDuration;
            set => _strDuration = value;
        }

        /// <summary>
        /// The Complex Form's FV.
        /// </summary>
        public string FV
        {
            get => _strFV;
            set => _strFV = value;
        }

        /// <summary>
        /// The Complex Form's Target.
        /// </summary>
        public string Target
        {
            get => _strTarget;
            set => _strTarget = value;
        }

        /// <summary>
        /// Complex Form's Source.
        /// </summary>
        public string Source
        {
            get => _strSource;
            set => _strSource = value;
        }

        /// <summary>
        /// Sourcebook Page Number.
        /// </summary>
        public string Page
        {
            get
            {
                string strReturn = _strPage;
                // Get the translated name if applicable.
                if (GlobalOptions.Language != "en-us")
                {
                    XmlNode objNode = MyXmlNode;
                    if (objNode?["altpage"] != null)
                    {
                        strReturn = objNode["altpage"].InnerText;
                    }
                }

                return strReturn;
            }
            set => _strPage = value;
        }

        /// <summary>
        /// Notes.
        /// </summary>
        public string Notes
        {
            get => _strNotes;
            set => _strNotes = value;
        }

        public XmlNode MyXmlNode
        {
            get
            {
                return XmlManager.Load("complexforms.xml")?.SelectSingleNode("/chummer/complexforms/complexform[name = \"" + Name + "\"]");
            }
        }
        #endregion
    }

    /// <summary>
    /// An AI Program or Advanced Program.
    /// </summary>
    public class AIProgram : INamedItemWithGuidAndNode
    {
        private Guid _guiID;
        private string _strName = string.Empty;
        private string _strRequiresProgram = string.Empty;
        private string _strSource = string.Empty;
        private string _strPage = string.Empty;
        private string _strNotes = string.Empty;
        private string _strExtra = string.Empty;
        private string _strAltName = string.Empty;
        private string _strAltPage = string.Empty;
        private bool _boolIsAdvancedProgram;
        private bool _boolCanDelete = true;
        private readonly Character _objCharacter;

        #region Constructor, Create, Save, Load, and Print Methods
        public AIProgram(Character objCharacter)
            {
            // Create the GUID for the new Program.
            _guiID = Guid.NewGuid();
            _objCharacter = objCharacter;
            }

        /// Create a Program from an XmlNode.
        /// <param name="objXmlProgramNode">XmlNode to create the object from.</param>
        /// <param name="objNode">TreeNode to populate a TreeView.</param>
        /// <param name="strForcedValue">Value to forcefully select for any ImprovementManager prompts.</param>
        public void Create(XmlNode objXmlProgramNode, TreeNode objNode, bool boolIsAdvancedProgram, string strExtra = "", bool boolCanDelete = true)
        {
            objXmlProgramNode.TryGetStringFieldQuickly("name", ref _strName);
            _strRequiresProgram = LanguageManager.GetString("String_None");
            _boolCanDelete = boolCanDelete;
            objXmlProgramNode.TryGetStringFieldQuickly("require", ref _strRequiresProgram);
            objXmlProgramNode.TryGetStringFieldQuickly("source", ref _strSource);
            objXmlProgramNode.TryGetStringFieldQuickly("page", ref _strPage);
            _strExtra = strExtra;
            _boolIsAdvancedProgram = boolIsAdvancedProgram;

            if (GlobalOptions.Language != "en-us")
            {
                XmlNode objProgramNode = MyXmlNode;
                if (objProgramNode != null)
                {
                    objProgramNode.TryGetStringFieldQuickly("translate", ref _strAltName);
                    objProgramNode.TryGetStringFieldQuickly("altpage", ref _strAltPage);
                }
            }

            objXmlProgramNode.TryGetStringFieldQuickly("notes", ref _strNotes);

            objNode.Text = DisplayName;
            objNode.Tag = _guiID.ToString();
            }

        /// <summary>
        /// Save the object's XML to the XmlWriter.
        /// </summary>
        /// <param name="objWriter">XmlTextWriter to write with.</param>
        public void Save(XmlTextWriter objWriter)
            {
            objWriter.WriteStartElement("aiprogram");
            objWriter.WriteElementString("guid", _guiID.ToString());
            objWriter.WriteElementString("name", _strName);
            objWriter.WriteElementString("requiresprogram", _strRequiresProgram);
            objWriter.WriteElementString("extra", _strExtra);
            objWriter.WriteElementString("source", _strSource);
            objWriter.WriteElementString("page", _strPage);
            objWriter.WriteElementString("notes", _strNotes);
            objWriter.WriteElementString("isadvancedprogram", _boolIsAdvancedProgram ? "true" : "false");
            objWriter.WriteEndElement();
            _objCharacter.SourceProcess(_strSource);
            }

        /// <summary>
        /// Load the Program from the XmlNode.
        /// </summary>
        /// <param name="objNode">XmlNode to load.</param>
        public void Load(XmlNode objNode)
        {
            objNode.TryGetField("guid", Guid.TryParse, out _guiID);
            objNode.TryGetStringFieldQuickly("name", ref _strName);
            objNode.TryGetStringFieldQuickly("requiresprogram", ref _strRequiresProgram);
            objNode.TryGetStringFieldQuickly("source", ref _strSource);
            objNode.TryGetStringFieldQuickly("page", ref _strPage);
            objNode.TryGetStringFieldQuickly("extra", ref _strExtra);
            objNode.TryGetStringFieldQuickly("notes", ref _strNotes);
            if (objNode["isadvancedprogram"] != null)
            {
                _boolIsAdvancedProgram = objNode["isadvancedprogram"].InnerText == "true";
            }
        }

        /// <summary>
        /// Print the object's XML to the XmlWriter.
        /// </summary>
        /// <param name="objWriter">XmlTextWriter to write with.</param>
        public void Print(XmlTextWriter objWriter)
        {
            objWriter.WriteStartElement("aiprogram");
            objWriter.WriteElementString("name", DisplayNameShort);
            objWriter.WriteElementString("name_english", Name);
            if (string.IsNullOrEmpty(_strRequiresProgram) || _strRequiresProgram == LanguageManager.GetString("String_None"))
                objWriter.WriteElementString("requiresprogram", LanguageManager.GetString("String_None"));
            else
                objWriter.WriteElementString("requiresprogram", DisplayRequiresProgram);
            objWriter.WriteElementString("source", _objCharacter.Options.LanguageBookShort(_strSource));
            objWriter.WriteElementString("page", Page);
            if (_objCharacter.Options.PrintNotes)
                objWriter.WriteElementString("notes", _strNotes);
            objWriter.WriteEndElement();
        }
        #endregion

        #region Properties
        /// <summary>
        /// Internal identifier which will be used to identify this AI Program in the Improvement system.
        /// </summary>
        public string InternalId => _guiID.ToString();

        /// <summary>
        /// AI Program's name.
        /// </summary>
        public string Name
        {
            get => _strName;
            set => _strName = value;
        }

        /// <summary>
        /// AI Program's extra info.
        /// </summary>
        public string Extra
        {
            get => _strExtra;
            set => _strExtra = value;
        }

        /// <summary>
        /// The name of the object as it should be displayed on printouts (translated name only).
        /// </summary>
        public string DisplayNameShort
        {
            get
            {
                string strReturn = _strName;
                // Get the translated name if applicable.
                if (GlobalOptions.Language != "en-us")
                    strReturn = MyXmlNode?["translate"]?.InnerText ?? _strName;

                if (!string.IsNullOrEmpty(_strExtra))
                {
                    string strExtra = _strExtra;
                    if (GlobalOptions.Language != "en-us")
                        strExtra = LanguageManager.TranslateExtra(_strExtra);
                    strReturn += " (" + strExtra + ")";
                }
                return strReturn;
            }
        }

        /// <summary>
        /// The name of the object as it should be displayed in lists. Name (Extra).
        /// </summary>
        public string DisplayName
        {
            get
            {
                string strReturn = DisplayNameShort;

                if (!string.IsNullOrWhiteSpace(_strExtra))
                {
                    strReturn += $" ({LanguageManager.TranslateExtra(_strExtra)})";
                }
                return strReturn;
            }
        }

        /// <summary>
        /// AI Advanced Program's requirement program.
        /// </summary>
        public string RequiresProgram
        {
            get => _strRequiresProgram;
            set => _strRequiresProgram = value;
        }

        /// <summary>
        /// AI Advanced Program's requirement program.
        /// </summary>
        public string DisplayRequiresProgram
        {
            get
            {
                string strReturn = _strName;
                if (!string.IsNullOrEmpty(_strExtra))
                    strReturn += " (" + _strExtra + ")";
                // Get the translated name if applicable.
                if (GlobalOptions.Language == "en-us") return strReturn;
                XmlNode objNode = XmlManager.Load("programs.xml")?.SelectSingleNode("/chummer/programs/program[name = \"" + RequiresProgram + "\"]");
                return objNode?["translate"]?.InnerText ?? _strName;
            }
        }

        /// <summary>
        /// If the AI Advanced Program is added from a quality.
        /// </summary>
        public bool CanDelete
        {
            get => _boolCanDelete;
            set => _boolCanDelete = value;
        }

        /// <summary>
        /// AI Program's Source.
        /// </summary>
        public string Source
        {
            get => _strSource;
            set => _strSource = value;
        }

        /// <summary>
        /// Sourcebook Page Number.
        /// </summary>
        public string Page
        {
            get
            {
                string strReturn = _strPage;
                // Get the translated name if applicable.
                if (GlobalOptions.Language != "en-us")
                {
                    XmlNode objNode = MyXmlNode;
                    if (objNode?["altpage"] != null)
                    {
                        strReturn = objNode["altpage"].InnerText;
                    }
                }

                return strReturn;
            }
            set => _strPage = value;
        }

        /// <summary>
        /// Notes.
        /// </summary>
        public string Notes
        {
            get => _strNotes;
            set => _strNotes = value;
        }

        /// <summary>
        /// If the AI Program is an Advanced Program.
        /// </summary>
        public bool IsAdvancedProgram => _boolIsAdvancedProgram;

        public XmlNode MyXmlNode
        {
            get
            {
                return XmlManager.Load("programs.xml")?.SelectSingleNode("/chummer/programs/program[name = \"" + Name + "\"]");
            }
        }
        #endregion
    }

    /// <summary>
    /// A Martial Art.
    /// </summary>
    public class MartialArt : INamedParentWithGuidAndNode<MartialArtAdvantage>
    {
        private string _strName = string.Empty;
        private string _strSource = string.Empty;
        private string _strPage = string.Empty;
        private int _intRating = 1;
        private Guid _guiID;
        private List<MartialArtAdvantage> _lstAdvantages = new List<MartialArtAdvantage>();
        private string _strNotes = string.Empty;
        private Character _objCharacter;
        private bool _blnIsQuality;

        #region Create, Save, Load, and Print Methods
        public MartialArt(Character objCharacter)
        {
            _objCharacter = objCharacter;
            _guiID = Guid.NewGuid();
        }

        /// Create a Martial Art from an XmlNode and return the TreeNodes for it.
        /// <param name="objXmlArtNode">XmlNode to create the object from.</param>
        /// <param name="objNode">TreeNode to populate a TreeView.</param>
        public void Create(XmlNode objXmlArtNode, TreeNode objNode)
        {
            objXmlArtNode.TryGetStringFieldQuickly("name", ref _strName);
            objXmlArtNode.TryGetStringFieldQuickly("source", ref _strSource);
            objXmlArtNode.TryGetStringFieldQuickly("page", ref _strPage);
            _blnIsQuality = objXmlArtNode["isquality"] != null && Convert.ToBoolean(objXmlArtNode["isquality"].InnerText);

            if (objXmlArtNode["bonus"] != null)
            {
                ImprovementManager.CreateImprovements(_objCharacter, Improvement.ImprovementSource.MartialArt, InternalId,
                    objXmlArtNode["bonus"], false, 1, DisplayNameShort);
            }

            objNode.Text = DisplayName;
            objNode.Tag = _guiID.ToString();
        }

        /// <summary>
        /// Save the object's XML to the XmlWriter.
        /// </summary>
        /// <param name="objWriter">XmlTextWriter to write with.</param>
        public void Save(XmlTextWriter objWriter)
        {
            objWriter.WriteStartElement("martialart");
            objWriter.WriteElementString("name", _strName);
            objWriter.WriteElementString("guid", InternalId);
            objWriter.WriteElementString("source", _strSource);
            objWriter.WriteElementString("page", _strPage);
            objWriter.WriteElementString("rating", _intRating.ToString(CultureInfo.InvariantCulture));
            objWriter.WriteElementString("isquality", _blnIsQuality.ToString());
            objWriter.WriteStartElement("martialartadvantages");
            foreach (MartialArtAdvantage objAdvantage in _lstAdvantages)
            {
                objAdvantage.Save(objWriter);
            }
            objWriter.WriteEndElement();
            objWriter.WriteElementString("notes", _strNotes);
            objWriter.WriteEndElement();
            _objCharacter.SourceProcess(_strSource);
        }

        /// <summary>
        /// Load the Martial Art from the XmlNode.
        /// </summary>
        /// <param name="objNode">XmlNode to load.</param>
        public void Load(XmlNode objNode)
        {
            if (objNode.TryGetField("guid", Guid.TryParse, out _guiID))
                _guiID = Guid.NewGuid();
            objNode.TryGetStringFieldQuickly("name", ref _strName);
            objNode.TryGetStringFieldQuickly("source", ref _strSource);
            objNode.TryGetStringFieldQuickly("page", ref _strPage);
            objNode.TryGetInt32FieldQuickly("rating", ref _intRating);
            objNode.TryGetBoolFieldQuickly("isquality", ref _blnIsQuality);

            if (objNode.InnerXml.Contains("martialartadvantages"))
            {
                XmlNodeList nodAdvantages = objNode.SelectNodes("martialartadvantages/martialartadvantage");
                foreach (XmlNode nodAdvantage in nodAdvantages)
                {
                    MartialArtAdvantage objAdvantage = new MartialArtAdvantage(_objCharacter);
                    objAdvantage.Load(nodAdvantage);
                    _lstAdvantages.Add(objAdvantage);
                }
            }

            objNode.TryGetStringFieldQuickly("notes", ref _strNotes);
        }

        /// <summary>
        /// Print the object's XML to the XmlWriter.
        /// </summary>
        /// <param name="objWriter">XmlTextWriter to write with.</param>
        public void Print(XmlTextWriter objWriter)
        {
            objWriter.WriteStartElement("martialart");
            objWriter.WriteElementString("name", DisplayNameShort);
            objWriter.WriteElementString("name_english", Name);
            objWriter.WriteElementString("source", _objCharacter.Options.LanguageBookShort(_strSource));
            objWriter.WriteElementString("page", Page);
            objWriter.WriteElementString("rating", _intRating.ToString());
            objWriter.WriteStartElement("martialartadvantages");
            foreach (MartialArtAdvantage objAdvantage in _lstAdvantages)
            {
                objAdvantage.Print(objWriter);
            }
            objWriter.WriteEndElement();
            if (_objCharacter.Options.PrintNotes)
                objWriter.WriteElementString("notes", _strNotes);
            objWriter.WriteEndElement();
        }
        #endregion

        #region Properties
        /// <summary>
        /// Name.
        /// </summary>
        public string Name
        {
            get => _strName;
            set => _strName = value;
        }

        public string InternalId => _guiID.ToString();

        /// <summary>
        /// The name of the object as it should be displayed on printouts (translated name only).
        /// </summary>
        public string DisplayNameShort
        {
            get
            {
                // Get the translated name if applicable.
                if (GlobalOptions.Language == "en-us")
                    return _strName;
                return MyXmlNode?["translate"]?.InnerText ?? _strName;
            }
        }

        /// <summary>
        /// The name of the object as it should be displayed in lists. Name (Extra).
        /// </summary>
        public string DisplayName
        {
            get
            {
                string strReturn = DisplayNameShort;

                return strReturn;
            }
        }

        /// <summary>
        /// Sourcebook.
        /// </summary>
        public string Source
        {
            get => _strSource;
            set => _strSource = value;
        }

        /// <summary>
        /// Page Number.
        /// </summary>
        public string Page
        {
            get
            {
                string strReturn = _strPage;
                // Get the translated name if applicable.
                if (GlobalOptions.Language != "en-us")
                {
                    XmlNode objNode = MyXmlNode;
                    if (objNode != null)
                    {
                        if (objNode["altpage"] != null)
                            strReturn = objNode["altpage"].InnerText;
                    }
                }

                return strReturn;
            }
            set => _strPage = value;
        }

        /// <summary>
        /// Rating.
        /// </summary>
        public int Rating
        {
            get => _intRating;
            set => _intRating = value;
        }

        /// <summary>
        /// Is from a quality.
        /// </summary>
        public bool IsQuality
        {
            get => _blnIsQuality;
            set => _blnIsQuality = value;
        }

        /// <summary>
        /// Selected Martial Arts Advantages.
        /// </summary>
        public List<MartialArtAdvantage> Advantages => _lstAdvantages;
        public List<MartialArtAdvantage> Children => Advantages;

        /// <summary>
        /// Notes.
        /// </summary>
        public string Notes
        {
            get => _strNotes;
            set => _strNotes = value;
        }

        public XmlNode MyXmlNode
        {
            get
            {
                return XmlManager.Load("martialarts.xml")?.SelectSingleNode("/chummer/martialarts/martialart[name = \"" + Name + "\"]");
            }
        }
        #endregion
    }

    /// <summary>
    /// A Martial Arts Advantage.
    /// </summary>
    public class MartialArtAdvantage : INamedItemWithGuidAndNode
    {
        private Guid _guiID;
        private string _strName = string.Empty;
        private string _strNotes = string.Empty;
        private string _strSource = string.Empty;
        private string _strPage = string.Empty;
        private Character _objCharacter;

        #region Constructor, Create, Save, Load, and Print Methods
        public MartialArtAdvantage(Character objCharacter)
        {
            // Create the GUID for the new Martial Art Advantage.
            _guiID = Guid.NewGuid();
            _objCharacter = objCharacter;
        }

        /// Create a Martial Art Advantage from an XmlNode and return the TreeNodes for it.
        /// <param name="objXmlAdvantageNode">XmlNode to create the object from.</param>
        /// <param name="objCharacter">Character the Gear is being added to.</param>
        /// <param name="objNode">TreeNode to populate a TreeView.</param>
        public void Create(XmlNode objXmlAdvantageNode, TreeNode objNode)
        {
            objXmlAdvantageNode.TryGetStringFieldQuickly("name", ref _strName);
            objXmlAdvantageNode.TryGetStringFieldQuickly("source", ref _strSource);
            objXmlAdvantageNode.TryGetStringFieldQuickly("page", ref _strPage);

            if (objXmlAdvantageNode["bonus"] != null)
            {
                if (!ImprovementManager.CreateImprovements(_objCharacter, Improvement.ImprovementSource.MartialArtAdvantage, _guiID.ToString(), objXmlAdvantageNode["bonus"], false, 1, DisplayName))
                {
                    _guiID = Guid.Empty;
                    return;
                }
            }

            objNode.Text = DisplayName;
            objNode.Tag = _guiID.ToString();
        }

        /// <summary>
        /// Save the object's XML to the XmlWriter.
        /// </summary>
        /// <param name="objWriter">XmlTextWriter to write with.</param>
        public void Save(XmlTextWriter objWriter)
        {
            objWriter.WriteStartElement("martialartadvantage");
            objWriter.WriteElementString("guid", _guiID.ToString());
            objWriter.WriteElementString("name", _strName);
            objWriter.WriteElementString("notes", _strNotes);
            objWriter.WriteElementString("source", _strSource);
            objWriter.WriteElementString("page", _strSource);
            objWriter.WriteEndElement();
            _objCharacter.SourceProcess(_strSource);
        }

        /// <summary>
        /// Load the Martial Art Advantage from the XmlNode.
        /// </summary>
        /// <param name="objNode">XmlNode to load.</param>
        public void Load(XmlNode objNode)
        {
            if (objNode.TryGetField("guid", Guid.TryParse, out _guiID))
                _guiID = Guid.NewGuid();
            objNode.TryGetStringFieldQuickly("name", ref _strName);
            objNode.TryGetStringFieldQuickly("source", ref _strSource);
            objNode.TryGetStringFieldQuickly("page", ref _strPage);
            objNode.TryGetStringFieldQuickly("notes", ref _strNotes);
        }

        /// <summary>
        /// Print the object's XML to the XmlWriter.
        /// </summary>
        /// <param name="objWriter">XmlTextWriter to write with.</param>
        public void Print(XmlTextWriter objWriter)
        {
            objWriter.WriteStartElement("martialartadvantage");
            objWriter.WriteElementString("name", DisplayName);
            objWriter.WriteElementString("name_english", Name);
            if (_objCharacter.Options.PrintNotes)
                objWriter.WriteElementString("notes", _strNotes);
            objWriter.WriteElementString("source", _strSource);
            objWriter.WriteElementString("page", _strPage);
            objWriter.WriteEndElement();
        }
        #endregion

        #region Properties
        /// <summary>
        /// Internal identifier which will be used to identify this Martial Art Advantage in the Improvement system.
        /// </summary>
        public string InternalId => _guiID.ToString();

        /// <summary>
        /// Name.
        /// </summary>
        public string Name
        {
            get => _strName;
            set => _strName = value;
        }

        /// <summary>
        /// The name of the object as it should be displayed on printouts (translated name only).
        /// </summary>
        public string DisplayName
        {
            get
            {
                string strReturn = _strName;
                // Get the translated name if applicable.
                if (GlobalOptions.Language == "en-us") return strReturn;
                return MyXmlNode?.Attributes?["translate"]?.InnerText ?? strReturn;
            }
        }

        /// <summary>
        /// Notes attached to this technique.
        /// </summary>
        public string Notes
        {
            get => _strNotes;
            set => _strNotes = value;
        }

        /// <summary>
        /// Sourcebook.
        /// </summary>
        public string Source
        {
            get => _strSource;
            set => _strSource = value;
        }

        /// <summary>
        /// Page Number.
        /// </summary>
        public string Page
        {
            get => _strPage;
            set => _strPage = value;
        }

        public XmlNode MyXmlNode
        {
            get
            {
                return XmlManager.Load("martialarts.xml")?.SelectSingleNode("/chummer/techniques/technique[name = \"" + Name + "\"]");
            }
        }
        #endregion
    }

    /// <summary>
    /// A Martial Art Maneuver.
    /// </summary>
    public class MartialArtManeuver : INamedItemWithGuidAndNode
    {
        private Guid _guiID;
        private string _strName = string.Empty;
        private string _strSource = string.Empty;
        private string _strPage = string.Empty;
        private string _strNotes = string.Empty;
        private readonly Character _objCharacter;

        #region Constructor, Create, Save, Load, and Print Methods
        public MartialArtManeuver(Character objCharacter)
        {
            // Create the GUID for the new Martial Art Maneuver.
            _guiID = Guid.NewGuid();
            _objCharacter = objCharacter;
        }

        /// Create a Martial Art Maneuver from an XmlNode and return the TreeNodes for it.
        /// <param name="objXmlManeuverNode">XmlNode to create the object from.</param>
        /// <param name="objNode">TreeNode to populate a TreeView.</param>
        public void Create(XmlNode objXmlManeuverNode, TreeNode objNode)
        {
            objXmlManeuverNode.TryGetStringFieldQuickly("name", ref _strName);
            objXmlManeuverNode.TryGetStringFieldQuickly("source", ref _strSource);
            objXmlManeuverNode.TryGetStringFieldQuickly("page", ref _strPage);

            objNode.Text = DisplayName;
            objNode.Tag = _guiID.ToString();
        }

        /// <summary>
        /// Save the object's XML to the XmlWriter.
        /// </summary>
        /// <param name="objWriter">XmlTextWriter to write with.</param>
        public void Save(XmlTextWriter objWriter)
        {
            objWriter.WriteStartElement("martialartmaneuver");
            objWriter.WriteElementString("guid", _guiID.ToString());
            objWriter.WriteElementString("name", _strName);
            objWriter.WriteElementString("source", _strSource);
            objWriter.WriteElementString("page", _strPage);
            objWriter.WriteElementString("notes", _strNotes);
            objWriter.WriteEndElement();
            _objCharacter.SourceProcess(_strSource);
        }

        /// <summary>
        /// Load the Martial Art Maneuver from the XmlNode.
        /// </summary>
        /// <param name="objNode">XmlNode to load.</param>
        public void Load(XmlNode objNode)
        {
            if (objNode.TryGetField("guid", Guid.TryParse, out _guiID))
                _guiID = Guid.NewGuid();
            objNode.TryGetStringFieldQuickly("name", ref _strName);
            objNode.TryGetStringFieldQuickly("source", ref _strSource);
            objNode.TryGetStringFieldQuickly("page", ref _strPage);
            objNode.TryGetStringFieldQuickly("notes", ref _strNotes);
        }

        /// <summary>
        /// Print the object's XML to the XmlWriter.
        /// </summary>
        /// <param name="objWriter">XmlTextWriter to write with.</param>
        public void Print(XmlTextWriter objWriter)
        {
            objWriter.WriteStartElement("martialartmaneuver");
            objWriter.WriteElementString("name", DisplayNameShort);
            objWriter.WriteElementString("name_english", Name);
            objWriter.WriteElementString("source", _objCharacter.Options.LanguageBookShort(_strSource));
            objWriter.WriteElementString("page", Page);
            if (_objCharacter.Options.PrintNotes)
                objWriter.WriteElementString("notes", _strNotes);
            objWriter.WriteEndElement();
        }
        #endregion

        #region Properties
        /// <summary>
        /// Internal identifier which will be used to identify this Martial Art Maneuver in the Improvement system.
        /// </summary>
        public string InternalId => _guiID.ToString();

        /// <summary>
        /// Name.
        /// </summary>
        public string Name
        {
            get => _strName;
            set => _strName = value;
        }

        /// <summary>
        /// The name of the object as it should be displayed on printouts (translated name only).
        /// </summary>
        public string DisplayNameShort
        {
            get
            {
                string strReturn = _strName;
                // Get the translated name if applicable.
                if (GlobalOptions.Language != "en-us")
                {
                    XmlNode objNode = MyXmlNode;
                    if (objNode?["translate"] != null)
                    {
                        strReturn = objNode["translate"].InnerText;
                    }
                }

                return strReturn;
            }
        }

        /// <summary>
        /// The name of the object as it should be displayed in lists. Name (Extra).
        /// </summary>
        public string DisplayName
        {
            get
            {
                string strReturn = DisplayNameShort;

                return strReturn;
            }
        }

        /// <summary>
        /// Sourcebook.
        /// </summary>
        public string Source
        {
            get => _strSource;
            set => _strSource = value;
        }

        /// <summary>
        /// Page.
        /// </summary>
        public string Page
        {
            get
            {
                string strReturn = _strPage;
                // Get the translated name if applicable.
                if (GlobalOptions.Language != "en-us")
                {
                    XmlNode objNode = MyXmlNode;
                    if (objNode?["altpage"] != null)
                    {
                        strReturn = objNode["altpage"].InnerText;
                    }
                }

                return strReturn;
            }
            set => _strPage = value;
        }

        /// <summary>
        /// Notes.
        /// </summary>
        public string Notes
        {
            get => _strNotes;
            set => _strNotes = value;
        }

        public XmlNode MyXmlNode
        {
            get
            {
                return XmlManager.Load("martialarts.xml")?.SelectSingleNode("/chummer/maneuvers/maneuver[name = \"" + Name + "\"]");
            }
        }
        #endregion
    }

    /// <summary>
    /// Type of Contact.
    /// </summary>
    public enum LimitType
    {
        Physical = 0,
        Mental = 1,
        Social = 2
    }

    /// <summary>
    /// A Skill Limit Modifier.
    /// </summary>
    public class LimitModifier : INamedItemWithGuid
    {
        private Guid _guiID;
        private string _strName = string.Empty;
        private string _strNotes = string.Empty;
        private string _strLimit = string.Empty;
        private string _strCondition = string.Empty;
        private int _intBonus;
        private Character _objCharacter;

        #region Constructor, Create, Save, Load, and Print Methods
        public LimitModifier(Character objCharacter)
        {
            // Create the GUID for the new Skill Limit Modifier.
            _guiID = Guid.NewGuid();
            _objCharacter = objCharacter;
        }

        /// Create a Skill Limit Modifier from an XmlNode and return the TreeNodes for it.
        /// <param name="objXmlAdvantageNode">XmlNode to create the object from.</param>
        /// <param name="objCharacter">Character the Gear is being added to.</param>
        /// <param name="objNode">TreeNode to populate a TreeView.</param>
        public void Create(XmlNode objXmlLimitModifierNode, TreeNode objNode)
        {
            _strName = objXmlLimitModifierNode["name"].InnerText;

            if (objXmlLimitModifierNode["bonus"] != null)
            {
                if (!ImprovementManager.CreateImprovements(_objCharacter, Improvement.ImprovementSource.MartialArtAdvantage, _guiID.ToString(), objXmlLimitModifierNode["bonus"], false, 1, DisplayNameShort))
                {
                    _guiID = Guid.Empty;
                    return;
                }
            }

            objNode.Text = DisplayName;
            objNode.Tag = _guiID.ToString();
        }

        /// Create a Skill Limit Modifier from properties and return the TreeNodes for it.
        /// <param name="strName">The name of the modifier.</param>
        /// <param name="intBonus">The bonus amount.</param>
        /// <param name="strLimit">The limit this modifies.</param>
        /// <param name="objNode">TreeNode to populate a TreeView.</param>
        public void Create(string strName, int intBonus, string strLimit, string strCondition, TreeNode objNode)
        {
            _strName = strName;
            _strLimit = strLimit;
            _intBonus = intBonus;
            _strCondition = strCondition;

            objNode.Text = DisplayName;
            objNode.Tag = _guiID.ToString();
        }

        /// <summary>
        /// Save the object's XML to the XmlWriter.
        /// </summary>
        /// <param name="objWriter">XmlTextWriter to write with.</param>
        public void Save(XmlTextWriter objWriter)
        {
            objWriter.WriteStartElement("limitmodifier");
            objWriter.WriteElementString("guid", _guiID.ToString());
            objWriter.WriteElementString("name", _strName);
            objWriter.WriteElementString("limit", _strLimit);
            objWriter.WriteElementString("condition", _strCondition);
            objWriter.WriteElementString("bonus", _intBonus.ToString(CultureInfo.InvariantCulture));
            objWriter.WriteElementString("notes", _strNotes);
            objWriter.WriteEndElement();
        }

        /// <summary>
        /// Load the Skill Limit Modifier from the XmlNode.
        /// </summary>
        /// <param name="objNode">XmlNode to load.</param>
        public void Load(XmlNode objNode)
        {
            if (objNode.TryGetField("guid", Guid.TryParse, out _guiID))
                _guiID = Guid.NewGuid();
            objNode.TryGetStringFieldQuickly("name", ref _strName);
            objNode.TryGetStringFieldQuickly("limit", ref _strLimit);
            objNode.TryGetInt32FieldQuickly("bonus", ref _intBonus);
            objNode.TryGetStringFieldQuickly("condition", ref _strCondition);
            objNode.TryGetStringFieldQuickly("notes", ref _strNotes);
        }

        /// <summary>
        /// Print the object's XML to the XmlWriter.
        /// </summary>
        /// <param name="objWriter">XmlTextWriter to write with.</param>
        public void Print(XmlTextWriter objWriter)
        {
            objWriter.WriteStartElement("limitmodifier");
            objWriter.WriteElementString("name", DisplayName);
            objWriter.WriteElementString("name_english", Name);
            objWriter.WriteElementString("condition", _strCondition);
            if (_objCharacter.Options.PrintNotes)
                objWriter.WriteElementString("notes", _strNotes);
            objWriter.WriteEndElement();
        }
        #endregion

        #region Properties
        /// <summary>
        /// Internal identifier which will be used to identify this Skill Limit Modifier in the Improvement system.
        /// </summary>
        public string InternalId => _guiID.ToString();

        /// <summary>
        /// Internal identifier which will be used to identify this Skill Limit Modifier in the Improvement system.
        /// </summary>
        public Guid Guid
        {
            get => _guiID;
            set => _guiID = value;
        }

        /// <summary>
        /// Name.
        /// </summary>
        public string Name
        {
            get => _strName;
            set => _strName = value;
        }

        /// <summary>
        /// Name.
        /// </summary>
        public string Notes
        {
            get => _strNotes;
            set => _strNotes = value;
        }

        /// <summary>
        /// Limit.
        /// </summary>
        public string Limit
        {
            get => _strLimit;
            set => _strLimit = value;
        }

        /// <summary>
        /// Condition.
        /// </summary>
        public string Condition
        {
            get => _strCondition;
            set => _strCondition = value;
        }

        /// <summary>
        /// Bonus.
        /// </summary>
        public int Bonus
        {
            get => _intBonus;
            set => _intBonus = value;
        }

        /// <summary>
        /// The name of the object as it should be displayed on printouts (translated name only).
        /// </summary>
        public string DisplayNameShort
        {
            get
            {
                string strReturn = _strName;
                return strReturn;
            }
        }

        /// <summary>
        /// The name of the object as it should be displayed in lists. Name (Extra).
        /// </summary>
        public string DisplayName
        {
            get
            {
                string strBonus = string.Empty;
                if (_intBonus > 0)
                    strBonus = "+" + _intBonus.ToString();
                else
                    strBonus = _intBonus.ToString();

                string strReturn = DisplayNameShort + " [" + strBonus + "]";
                if (!string.IsNullOrEmpty(_strCondition))
                    strReturn += " (" + _strCondition + ")";
                return strReturn;
            }
        }
        #endregion
    }

    /// <summary>
    /// Type of Contact.
    /// </summary>
    public enum ContactType
    {
        Contact = 0,
        Enemy = 1,
        Pet = 2,
    }

    /// <summary>
    /// A Contact or Enemy.
    /// </summary>
    public class Contact
    {
        private string _strName = string.Empty;
        private string _strRole = string.Empty;
        private string _strLocation = string.Empty;
        private string _strUnique;

        private int _intConnection = 1;
        private int _intLoyalty = 1;

        private string _strGroupName = string.Empty;
        private ContactType _objContactType = ContactType.Contact;
        private string _strFileName = string.Empty;
        private string _strRelativeName = string.Empty;
        private string _strNotes = string.Empty;
        private Color _objColour;
        private bool _blnFree;
        private bool _blnIsGroup;
        private Character _objCharacter;
        private bool _blnMadeMan;
        private bool _blnBlackmail;
        private bool _blnFamily;
        private bool _readonly;

        #region Helper Methods
        /// <summary>
        /// Convert a string to a ContactType.
        /// </summary>
        /// <param name="strValue">String value to convert.</param>
        public ContactType ConvertToContactType(string strValue)
        {
            switch (strValue)
            {
                case "Contact":
                    return ContactType.Contact;
                case "Pet":
                    return ContactType.Pet;
                default:
                    return ContactType.Enemy;
            }
        }
        #endregion

        #region Constructor, Save, Load, and Print Methods
        public Contact(Character objCharacter)
        {
            _objCharacter = objCharacter;
        }

        /// <summary>
        /// Save the object's XML to the XmlWriter.
        /// </summary>
        /// <param name="objWriter">XmlTextWriter to write with.</param>
        public void Save(XmlTextWriter objWriter)
        {
            objWriter.WriteStartElement("contact");
            objWriter.WriteElementString("name", _strName);
            objWriter.WriteElementString("role", _strRole);
            objWriter.WriteElementString("location", _strLocation);
            objWriter.WriteElementString("connection", _intConnection.ToString(CultureInfo.InvariantCulture));
            objWriter.WriteElementString("loyalty", _intLoyalty.ToString(CultureInfo.InvariantCulture));
            objWriter.WriteElementString("type", _objContactType.ToString());
            objWriter.WriteElementString("file", _strFileName);
            objWriter.WriteElementString("relative", _strRelativeName);
            objWriter.WriteElementString("notes", _strNotes);
            objWriter.WriteElementString("groupname", _strGroupName);
            objWriter.WriteElementString("colour", _objColour.ToArgb().ToString());
            objWriter.WriteElementString("free", _blnFree.ToString());
            objWriter.WriteElementString("group", _blnIsGroup.ToString());
            objWriter.WriteElementString("mademan", _blnMadeMan.ToString());
            objWriter.WriteElementString("family",_blnFamily.ToString());
            objWriter.WriteElementString("blackmail", _blnBlackmail.ToString());

            if (ReadOnly) objWriter.WriteElementString("readonly", string.Empty);

            if (_strUnique != null)
            {
                objWriter.WriteElementString("guid", _strUnique);
            }
            objWriter.WriteEndElement();
        }

        /// <summary>
        /// Load the Contact from the XmlNode.
        /// </summary>
        /// <param name="objNode">XmlNode to load.</param>
        public void Load(XmlNode objNode)
        {
            objNode.TryGetStringFieldQuickly("name", ref _strName);
            objNode.TryGetStringFieldQuickly("role", ref _strRole);
            objNode.TryGetStringFieldQuickly("location", ref _strLocation);
            objNode.TryGetInt32FieldQuickly("connection", ref _intConnection);
            objNode.TryGetInt32FieldQuickly("loyalty", ref _intLoyalty);
            if (objNode["type"] != null)
            _objContactType = ConvertToContactType(objNode["type"].InnerText);
            objNode.TryGetStringFieldQuickly("file", ref _strFileName);
            objNode.TryGetStringFieldQuickly("notes", ref _strNotes);
            objNode.TryGetStringFieldQuickly("groupname", ref _strGroupName);
            objNode.TryGetBoolFieldQuickly("free", ref _blnFree);
            objNode.TryGetBoolFieldQuickly("group", ref _blnIsGroup);
            objNode.TryGetStringFieldQuickly("guid", ref _strUnique);
            objNode.TryGetBoolFieldQuickly("family", ref _blnFamily);
            objNode.TryGetBoolFieldQuickly("blackmail", ref _blnBlackmail);
            if (objNode["colour"] != null)
            {
                int intTmp = _objColour.ToArgb();
                if (objNode.TryGetInt32FieldQuickly("colour", ref intTmp))
                    _objColour = Color.FromArgb(intTmp);
            }

            if (objNode["readonly"] != null) _readonly = true;
            objNode.TryGetBoolFieldQuickly("mademan", ref _blnMadeMan);
        }

        /// <summary>
        /// Print the object's XML to the XmlWriter.
        /// </summary>
        /// <param name="objWriter">XmlTextWriter to write with.</param>
        public void Print(XmlTextWriter objWriter)
        {
            objWriter.WriteStartElement("contact");
            objWriter.WriteElementString("name", _strName);
            objWriter.WriteElementString("role", _strRole);
            objWriter.WriteElementString("location", _strLocation);
            if (IsGroup == false)
                objWriter.WriteElementString("connection", _intConnection.ToString());
            else
                objWriter.WriteElementString("connection", "Group(" + _intConnection.ToString() + ")");
            objWriter.WriteElementString("loyalty", _intLoyalty.ToString());
            objWriter.WriteElementString("type", LanguageManager.GetString("String_" + _objContactType.ToString()));
            objWriter.WriteElementString("mademan", _blnMadeMan.ToString());
            objWriter.WriteElementString("blackmail", _blnBlackmail.ToString());
            objWriter.WriteElementString("family", _blnFamily.ToString());
            if (_objCharacter.Options.PrintNotes)
                objWriter.WriteElementString("notes", _strNotes);
            objWriter.WriteEndElement();
        }
        #endregion

        #region Properties

        public bool ReadOnly
        {
            get => _readonly;
            set => _readonly = value;
        }


        /// <summary>
        /// Total points used for this contact.
        /// </summary>
        public int ContactPoints
        {
            get
            {
                if (Free) return 0;
                int intReturn = 0;
                if (Family) intReturn += 1;
                if (Blackmail) intReturn += 2;
                intReturn += _intConnection + _intLoyalty;
                return intReturn;
            }
        }

        /// <summary>
        /// Name of the Contact.
        /// </summary>
        public string Name
        {
            get => _strName;
            set => _strName = value;
        }

        /// <summary>
        /// Role of the Contact.
        /// </summary>
        public string Role
        {
            get => _strRole;
            set => _strRole = value;
        }

        /// <summary>
        /// Location of the Contact.
        /// </summary>
        public string Location
        {
            get => _strLocation;
            set => _strLocation = value;
        }

        /// <summary>
        /// Contact's Connection Rating.
        /// </summary>
        public int Connection
        {
            get => _intConnection;
            set => _intConnection = value;
        }

        /// <summary>
        /// Contact's Loyalty Rating (or Enemy's Incidence Rating).
        /// </summary>
        public int Loyalty
        {
            get => _intLoyalty;
            set => _intLoyalty = value;
        }

        /// <summary>
        /// Is this contact a group contact?
        /// </summary>
        public bool IsGroup
        {
            get => _blnIsGroup || _blnMadeMan;
            set
            {
                _blnIsGroup = value;

                if (value)
                {
                    _intLoyalty = 1;
                }
            }
        }

        public bool LoyaltyEnabled => !IsGroup;

        public int ConnectionMaximum => !_objCharacter.Created ? (_objCharacter.FriendsInHighPlaces ? 12 : 6) : 12;

        public string QuickText => $"({Connection}/{(IsGroup ? (MadeMan ? "M" : "G") : Loyalty.ToString())})";

        /// <summary>
        /// The Contact's type, either Contact or Enemy.
        /// </summary>
        public ContactType EntityType
        {
            get => _objContactType;
            set => _objContactType = value;
        }

        /// <summary>
        /// Name of the save file for this Contact.
        /// </summary>
        public string FileName
        {
            get => _strFileName;
            set => _strFileName = value;
        }

        /// <summary>
        /// Relative path to the save file.
        /// </summary>
        public string RelativeFileName
        {
            get => _strRelativeName;
            set => _strRelativeName = value;
        }

        /// <summary>
        /// Notes.
        /// </summary>
        public string Notes
        {
            get => _strNotes;
            set => _strNotes = value;
        }

        /// <summary>
        /// Group Name.
        /// </summary>
        public string GroupName
        {
            get => _strGroupName;
            set => _strGroupName = value;
        }

        /// <summary>
        /// Contact Colour.
        /// </summary>
        public Color Colour
        {
            get => _objColour;
            set => _objColour = value;
        }

        /// <summary>
        /// Whether or not this is a free contact.
        /// </summary>
        public bool Free
        {
            get => _blnFree;
            set => _blnFree = value;
        }
        /// <summary>
        /// Unique ID for this contact
        /// </summary>
        public String GUID
        {
            get
            {
                if (_strUnique == null)
                {
                    _strUnique = Guid.NewGuid().ToString();
                }

                return _strUnique;
            }
        }

        /// <summary>
        /// Is this contact a made man
        /// </summary>
        public bool MadeMan
        {
            get => _blnMadeMan;
            set
            {
                _blnMadeMan = value;
                if (value)
                {
                    _intLoyalty = 3;
                }
            }
        }

        public bool Blackmail
        {
            get => _blnBlackmail;
            set => _blnBlackmail = value;
        }

        public bool Family
        {
            get => _blnFamily;
            set => _blnFamily = value;
        }

        #endregion
    }

    /// <summary>
    /// A Critter Power.
    /// </summary>
    public class CritterPower : INamedItemWithGuidAndNode
    {
        private Guid _guiID;
        private string _strName = string.Empty;
        private string _strCategory = string.Empty;
        private string _strType = string.Empty;
        private string _strAction = string.Empty;
        private string _strRange = string.Empty;
        private string _strDuration = string.Empty;
        private string _strExtra = string.Empty;
        private string _strSource = string.Empty;
        private string _strPage = string.Empty;
        private int _intKarma;
        private double _dblPowerPoints;
        private XmlNode _nodBonus;
        private string _strNotes = string.Empty;
        private readonly Character _objCharacter;
        private bool _blnCountTowardsLimit = true;
        private int _intRating;

        #region Constructor, Create, Save, Load, and Print Methods
        public CritterPower(Character objCharacter)
        {
            // Create the GUID for the new Power.
            _guiID = Guid.NewGuid();
            _objCharacter = objCharacter;
        }

        /// Create a Critter Power from an XmlNode and return the TreeNodes for it.
        /// <param name="objXmlPowerNode">XmlNode to create the object from.</param>
        /// <param name="objNode">TreeNode to populate a TreeView.</param>
        /// <param name="intRating">Selected Rating for the Gear.</param>
        /// <param name="strForcedValue">Value to forcefully select for any ImprovementManager prompts.</param>
        public void Create(XmlNode objXmlPowerNode, TreeNode objNode, int intRating = 0, string strForcedValue = "")
        {
            objXmlPowerNode.TryGetStringFieldQuickly("name", ref _strName);
            _intRating = intRating;
            _nodBonus = objXmlPowerNode["bonus"];
            // If the piece grants a bonus, pass the information to the Improvement Manager.
            if (_nodBonus != null)
            {
                ImprovementManager.ForcedValue = strForcedValue;
                if (!ImprovementManager.CreateImprovements(_objCharacter, Improvement.ImprovementSource.CritterPower, _guiID.ToString(), _nodBonus, true, intRating, DisplayNameShort))
                {
                    _guiID = Guid.Empty;
                    return;
                }
                if (!string.IsNullOrEmpty(ImprovementManager.SelectedValue))
                {
                    _strExtra = ImprovementManager.SelectedValue;
                    objNode.Text += " (" + ImprovementManager.SelectedValue + ")";
                }
                else if (intRating != 0)
                    _strExtra = intRating.ToString();
            }
            else if (intRating != 0)
                _strExtra = intRating.ToString();
            else
                _strExtra = strForcedValue;
            objXmlPowerNode.TryGetStringFieldQuickly("category", ref _strCategory);
            objXmlPowerNode.TryGetStringFieldQuickly("type", ref _strType);
            objXmlPowerNode.TryGetStringFieldQuickly("action", ref _strAction);
            objXmlPowerNode.TryGetStringFieldQuickly("range", ref _strRange);
            objXmlPowerNode.TryGetStringFieldQuickly("duration", ref _strDuration);
            objXmlPowerNode.TryGetStringFieldQuickly("source", ref _strSource);
            objXmlPowerNode.TryGetStringFieldQuickly("page", ref _strPage);
            objXmlPowerNode.TryGetInt32FieldQuickly("karma", ref _intKarma);

            // Create the TreeNode for the new item.
            objNode.Text = DisplayName;
            objNode.Tag = _guiID.ToString();
        }

        /// <summary>
        /// Save the object's XML to the XmlWriter.
        /// </summary>
        /// <param name="objWriter">XmlTextWriter to write with.</param>
        public void Save(XmlTextWriter objWriter)
        {
            objWriter.WriteStartElement("critterpower");
            objWriter.WriteElementString("guid", _guiID.ToString());
            objWriter.WriteElementString("name", _strName);
            objWriter.WriteElementString("extra", _strExtra);
            objWriter.WriteElementString("rating", _intRating.ToString(CultureInfo.InvariantCulture));
            objWriter.WriteElementString("category", _strCategory);
            objWriter.WriteElementString("type", _strType);
            objWriter.WriteElementString("action", _strAction);
            objWriter.WriteElementString("range", _strRange);
            objWriter.WriteElementString("duration", _strDuration);
            objWriter.WriteElementString("source", _strSource);
            objWriter.WriteElementString("page", _strPage);
            objWriter.WriteElementString("karma", _intKarma.ToString(CultureInfo.InvariantCulture));
            objWriter.WriteElementString("points", _dblPowerPoints.ToString(GlobalOptions.InvariantCultureInfo));
            objWriter.WriteElementString("counttowardslimit", _blnCountTowardsLimit.ToString());
            if (_nodBonus != null)
                objWriter.WriteRaw("<bonus>" + _nodBonus.InnerXml + "</bonus>");
            else
                objWriter.WriteElementString("bonus", string.Empty);
            objWriter.WriteElementString("notes", _strNotes);
            objWriter.WriteEndElement();
            _objCharacter.SourceProcess(_strSource);
        }

        /// <summary>
        /// Load the Critter Power from the XmlNode.
        /// </summary>
        /// <param name="objNode">XmlNode to load.</param>
        public void Load(XmlNode objNode)
        {
            objNode.TryGetField("guid", Guid.TryParse, out _guiID);
            objNode.TryGetStringFieldQuickly("name", ref _strName);
            objNode.TryGetStringFieldQuickly("extra", ref _strExtra);
            objNode.TryGetStringFieldQuickly("category", ref _strCategory);
            objNode.TryGetStringFieldQuickly("type", ref _strType);
            objNode.TryGetStringFieldQuickly("action", ref _strAction);
            objNode.TryGetStringFieldQuickly("range", ref _strRange);
            objNode.TryGetStringFieldQuickly("duration", ref _strDuration);
            objNode.TryGetStringFieldQuickly("source", ref _strSource);
            objNode.TryGetStringFieldQuickly("page", ref _strPage);
            objNode.TryGetDoubleFieldQuickly("points", ref _dblPowerPoints);
            objNode.TryGetBoolFieldQuickly("counttowardslimit", ref _blnCountTowardsLimit);
            _nodBonus = objNode["bonus"];
            objNode.TryGetStringFieldQuickly("notes", ref _strNotes);
        }

        /// <summary>
        /// Print the object's XML to the XmlWriter.
        /// </summary>
        /// <param name="objWriter">XmlTextWriter to write with.</param>
        public void Print(XmlTextWriter objWriter)
        {
            objWriter.WriteStartElement("critterpower");
            objWriter.WriteElementString("name", DisplayNameShort);
            objWriter.WriteElementString("name_english", Name);
            objWriter.WriteElementString("extra", LanguageManager.TranslateExtra(_strExtra));
            objWriter.WriteElementString("category", DisplayCategory);
            objWriter.WriteElementString("category_english", Category);
            objWriter.WriteElementString("type", DisplayType);
            objWriter.WriteElementString("action", DisplayAction);
            objWriter.WriteElementString("range", DisplayRange);
            objWriter.WriteElementString("duration", DisplayDuration);
            objWriter.WriteElementString("source", _objCharacter.Options.LanguageBookShort(_strSource));
            objWriter.WriteElementString("page", Page);
            if (_objCharacter.Options.PrintNotes)
                objWriter.WriteElementString("notes", _strNotes);
            objWriter.WriteEndElement();
        }
        #endregion

        #region Properties
        /// <summary>
        /// Internal identifier which will be used to identify this Critter Power in the Improvement system.
        /// </summary>
        public string InternalId => _guiID.ToString();

        /// <summary>
        /// Paid levels of the power.
        /// </summary>
        public int Rating
        {
            get => _intRating;
            set
            {
                if (Extra == Rating.ToString())
                {
                    Extra = value.ToString();
                }
                _intRating = value;
            }
        }

        /// <summary>
        /// Total rating of the power, including any bonus levels from Improvements.
        /// </summary>
        public int TotalRating
        {
            get
            {
                return _intRating + _objCharacter.Improvements.Where(objImprovement => objImprovement.ImprovedName == Name && objImprovement.ImproveType == Improvement.ImprovementType.CritterPowerLevel && objImprovement.Enabled).Sum(objImprovement => objImprovement.Rating);
            }
        }

        /// <summary>
        /// Power's name.
        /// </summary>
        public string Name
        {
            get => _strName;
            set => _strName = value;
        }

        /// <summary>
        /// The name of the object as it should be displayed on printouts (translated name only).
        /// </summary>
        public string DisplayNameShort
        {
            get
            {
                string strReturn = _strName;
<<<<<<< HEAD
                // Get the translated name if applicable.
                if (GlobalOptions.Instance.Language == "en-us") return strReturn;
                var objXmlDocument = XmlManager.Instance.Load("critterpowers.xml");
                var strXPath = "/chummer/powers/power";
                var objNode = objXmlDocument.SelectSingleNode(strXPath + "[name = \"" + _strName + "\"]");
=======
                if (GlobalOptions.Language != "en-us")
                    strReturn = MyXmlNode?["translate"]?.InnerText ?? _strName;

                if (!string.IsNullOrEmpty(_strExtra))
                {
                    string strExtra = _strExtra;
                    if (GlobalOptions.Language != "en-us")
                        strExtra = LanguageManager.TranslateExtra(_strExtra);
                    strReturn += " (" + strExtra + ")";
                }
>>>>>>> 5cb70ff5

                return MyXmlNode?["translate"]?.InnerText ?? _strName;
            }
        }

        /// <summary>
        /// The name of the object as it should be displayed in lists. Name (Extra).
        /// </summary>
        public string DisplayName
        {
            get
            {
                string strReturn = DisplayNameShort;
                if (!string.IsNullOrEmpty(_strExtra))
                {
                    LanguageManager.Load(GlobalOptions.Language, this);
                    // Attempt to retrieve the CharacterAttribute name.
                        strReturn += " (" + LanguageManager.TranslateExtra(_strExtra) + ")";
                    }

                return strReturn;
            }
        }

        /// <summary>
        /// Extra information that should be applied to the name, like a linked CharacterAttribute.
        /// </summary>
        public string Extra
        {
            get => _strExtra;
            set => _strExtra = value;
        }

        /// <summary>
        /// Sourcebook.
        /// </summary>
        public string Source
        {
            get => _strSource;
            set => _strSource = value;
        }

        /// <summary>
        /// Page Number.
        /// </summary>
        public string Page
        {
            get
            {
                string strReturn = _strPage;
                // Get the translated name if applicable.
                if (GlobalOptions.Language != "en-us")
                {
                    XmlNode objNode = MyXmlNode;
                    if (objNode?["altpage"] != null)
                    {
                        strReturn = objNode["altpage"].InnerText;
                    }
                }

                return strReturn;
            }
            set => _strPage = value;
        }

        /// <summary>
        /// Bonus node from the XML file.
        /// </summary>
        public XmlNode Bonus
        {
            get => _nodBonus;
            set => _nodBonus = value;
        }

        /// <summary>
        /// Translated Category.
        /// </summary>
        public string DisplayCategory
        {
            get
            {
                // Get the translated name if applicable.
                if (GlobalOptions.Language == "en-us") return _strCategory;
                XmlNode objNode = XmlManager.Load("critterpowers.xml")?.SelectSingleNode("/chummer/categories/category[. = \"" + _strCategory + "\"]");
                return objNode.Attributes?["translate"]?.InnerText ?? _strCategory;
            }
        }

        /// <summary>
        /// Category.
        /// </summary>
        public string Category
        {
            get => _strCategory;
            set => _strCategory = value;
        }

        /// <summary>
        /// Type.
        /// </summary>
        public string Type
        {
            get => _strType;
            set => _strType = value;
        }

        /// <summary>
        /// Translated Type.
        /// </summary>
        public string DisplayType
        {
            get
            {
                string strReturn = string.Empty;

                switch (_strType)
                {
                    case "M":
                        strReturn = LanguageManager.GetString("String_SpellTypeMana");
                        break;
                    case "P":
                        strReturn = LanguageManager.GetString("String_SpellTypePhysical");
                        break;
                    default:
                        strReturn = string.Empty;
                        break;
                }

                return strReturn;
            }
        }

        /// <summary>
        /// Action.
        /// </summary>
        public string Action
        {
            get => _strAction;
            set => _strAction = value;
        }

        /// <summary>
        /// Translated Action.
        /// </summary>
        public string DisplayAction
        {
            get
            {
                string strReturn = string.Empty;

                switch (_strAction)
                {
                    case "Auto":
                        strReturn = LanguageManager.GetString("String_ActionAutomatic");
                        break;
                    case "Free":
                        strReturn = LanguageManager.GetString("String_ActionFree");
                        break;
                    case "Simple":
                        strReturn = LanguageManager.GetString("String_ActionSimple");
                        break;
                    case "Complex":
                        strReturn = LanguageManager.GetString("String_ActionComplex");
                        break;
                    case "Special":
                        strReturn = LanguageManager.GetString("String_SpellDurationSpecial");
                        break;
                }

                return strReturn;
            }
        }

        /// <summary>
        /// Range.
        /// </summary>
        public string Range
        {
            get => _strRange;
            set => _strRange = value;
        }

        /// <summary>
        /// Translated Range.
        /// </summary>
        public string DisplayRange
        {
            get
            {
                string strReturn = _strRange;
                strReturn = strReturn.Replace("Self", LanguageManager.GetString("String_SpellRangeSelf"));
                strReturn = strReturn.Replace("Special", LanguageManager.GetString("String_SpellDurationSpecial"));
                strReturn = strReturn.Replace("LOS", LanguageManager.GetString("String_SpellRangeLineOfSight"));
                strReturn = strReturn.Replace("LOI", LanguageManager.GetString("String_SpellRangeLineOfInfluence"));
                strReturn = strReturn.Replace("T", LanguageManager.GetString("String_SpellRangeTouch"));
                strReturn = strReturn.Replace("(A)", "(" + LanguageManager.GetString("String_SpellRangeArea") + ")");
                strReturn = strReturn.Replace("MAG", LanguageManager.GetString("String_AttributeMAGShort"));

                return strReturn;
            }
        }

        /// <summary>
        /// Duration.
        /// </summary>
        public string Duration
        {
            get => _strDuration;
            set => _strDuration = value;
        }

        /// <summary>
        /// Translated Duration.
        /// </summary>
        public string DisplayDuration
        {
            get
            {
                string strReturn;

                switch (_strDuration)
                {
                    case "Instant":
                        strReturn = LanguageManager.GetString("String_SpellDurationInstantLong");
                        break;
                    case "Sustained":
                        strReturn = LanguageManager.GetString("String_SpellDurationSustained");
                        break;
                    case "Always":
                        strReturn = LanguageManager.GetString("String_SpellDurationAlways");
                        break;
                    case "Special":
                        strReturn = LanguageManager.GetString("String_SpellDurationSpecial");
                        break;
                    default:
                        strReturn = _strDuration;
                        break;
                }

                return strReturn;
            }
        }

        /// <summary>
        /// Power Points used by the Critter Power (Free Spirits only).
        /// </summary>
        public double PowerPoints
        {
            get => _dblPowerPoints;
            set => _dblPowerPoints = value;
        }

        /// <summary>
        /// Notes.
        /// </summary>
        public string Notes
        {
            get => _strNotes;
            set => _strNotes = value;
        }

        /// <summary>
        /// Whether or not the Critter Power counts towards their total number of Critter Powers.
        /// </summary>
        public bool CountTowardsLimit
        {
            get => _blnCountTowardsLimit;
            set => _blnCountTowardsLimit = value;
        }

        /// <summary>
        /// Karma that the Critter must pay to take the power.
        /// </summary>
        public int Karma
        {
            get => _intKarma;
            set => _intKarma = value;
        }

        public XmlNode MyXmlNode
        {
            get
            {
                return XmlManager.Load("critterpowers.xml")?.SelectSingleNode("/chummer/powers/power[name = \"" + Name + "\"]");
            }
        }
        #endregion
    }

    /// <summary>
    /// An Initiation Grade.
    /// </summary>
    public class InitiationGrade : IItemWithGuid
    {
        private Guid _guiID;
        private bool _blnGroup;
        private bool _blnOrdeal;
        private bool _blnSchooling;
        private bool _blnTechnomancer;
        private int _intGrade;
        private string _strNotes = string.Empty;

        private readonly CharacterOptions _objOptions;

        #region Constructor, Create, Save, and Load Methods
        public InitiationGrade(Character objCharacter)
        {
            // Create the GUID for the new InitiationGrade.
            _guiID = Guid.NewGuid();
            _objOptions = objCharacter.Options;
        }

        /// Create an Intiation Grade from an XmlNode and return the TreeNodes for it.
        /// <param name="intGrade">Grade number.</param>
        /// <param name="blnTechnomancer">Whether or not the character is a Technomancer.</param>
        /// <param name="blnGroup">Whether or not a Group was used.</param>
        /// <param name="blnOrdeal">Whether or not an Ordeal was used.</param>
        /// <param name="blnSchooling">Whether or not Schooling was used.</param>
        public void Create(int intGrade, bool blnTechnomancer, bool blnGroup, bool blnOrdeal, bool blnSchooling)
        {
            _intGrade = intGrade;
            _blnTechnomancer = blnTechnomancer;
            _blnGroup = blnGroup;
            _blnOrdeal = blnOrdeal;
            _blnSchooling = blnSchooling;
        }

        /// <summary>
        /// Save the object's XML to the XmlWriter.
        /// </summary>
        /// <param name="objWriter">XmlTextWriter to write with.</param>
        public void Save(XmlTextWriter objWriter)
        {
            objWriter.WriteStartElement("initiationgrade");
            objWriter.WriteElementString("guid", _guiID.ToString());
            objWriter.WriteElementString("res", _blnTechnomancer.ToString());
            objWriter.WriteElementString("grade", _intGrade.ToString(CultureInfo.InvariantCulture));
            objWriter.WriteElementString("group", _blnGroup.ToString());
            objWriter.WriteElementString("ordeal", _blnOrdeal.ToString());
            objWriter.WriteElementString("schooling", _blnSchooling.ToString());
            objWriter.WriteElementString("notes", _strNotes);
            objWriter.WriteEndElement();
        }

        /// <summary>
        /// Load the Initiation Grade from the XmlNode.
        /// </summary>
        /// <param name="objNode">XmlNode to load.</param>
        public void Load(XmlNode objNode)
        {
            if (objNode.TryGetField("guid", Guid.TryParse, out _guiID))
                _guiID = Guid.NewGuid();
            objNode.TryGetBoolFieldQuickly("res", ref _blnTechnomancer);
            objNode.TryGetInt32FieldQuickly("grade", ref _intGrade);
            objNode.TryGetBoolFieldQuickly("group", ref _blnGroup);
            objNode.TryGetBoolFieldQuickly("ordeal", ref _blnOrdeal);
            objNode.TryGetBoolFieldQuickly("schooling", ref _blnSchooling);
            objNode.TryGetStringFieldQuickly("notes", ref _strNotes);
        }
        #endregion

        #region Properties
        /// <summary>
        /// Internal identifier which will be used to identify this Initiation Grade in the Improvement system.
        /// </summary>
        public string InternalId => _guiID.ToString();

        /// <summary>
        /// Initiate Grade.
        /// </summary>
        public int Grade
        {
            get => _intGrade;
            set => _intGrade = value;
        }

        /// <summary>
        /// Whether or not a Group was used.
        /// </summary>
        public bool Group
        {
            get => _blnGroup;
            set => _blnGroup = value;
        }

        /// <summary>
        /// Whether or not an Ordeal was used.
        /// </summary>
        public bool Ordeal
        {
            get => _blnOrdeal;
            set => _blnOrdeal = value;
        }

        /// <summary>
        /// Whether or not Schooling was used.
        /// </summary>
        public bool Schooling
        {
            get => _blnSchooling;
            set => _blnSchooling = value;
        }

        /// <summary>
        /// Whether or not the Initiation Grade is for a Technomancer.
        /// </summary>
        public bool Technomancer
        {
            get => _blnTechnomancer;
            set => _blnTechnomancer = value;
        }
        #endregion

        #region Complex Properties
        /// <summary>
        /// The Initiation Grade's Karma cost.
        /// </summary>
        public int KarmaCost
        {
            get
            {
                double dblCost = 10.0 + (_intGrade * _objOptions.KarmaInitiation);
                double dblMultiplier = 1.0;

                // Discount for Group.
                if (_blnGroup)
                    dblMultiplier -= 0.1;

                // Discount for Ordeal.
                if (_blnOrdeal)
                    dblMultiplier -= 0.1;

                // Discount for Schooling.
                if (_blnSchooling)
                    dblMultiplier -= 0.1;

                return Convert.ToInt32(Math.Ceiling(dblCost * dblMultiplier));
            }
        }

        /// <summary>
        /// Text to display in the Initiation Grade list.
        /// </summary>
        public string Text
        {
            get
            {
                LanguageManager.Load(GlobalOptions.Language, this);

                string strReturn = LanguageManager.GetString("String_Grade") + " " + _intGrade.ToString();
                if (_blnGroup || _blnOrdeal)
                {
                    strReturn += " (";
                    if (_blnGroup)
                    {
                        if (_blnTechnomancer)
                            strReturn += LanguageManager.GetString("String_Network");
                        else
                            strReturn += LanguageManager.GetString("String_Group");
                        if (_blnOrdeal || _blnSchooling)
                            strReturn += ", ";
                    }
                    if (_blnOrdeal)
                    {
                        if (_blnTechnomancer)
                            strReturn += LanguageManager.GetString("String_Task");
                        else
                            strReturn += LanguageManager.GetString("String_Ordeal");
                        if (_blnSchooling)
                            strReturn += ", ";
                    }
                    if (_blnSchooling)
                    {
                        strReturn += LanguageManager.GetString("String_Schooling");
                    }
                    strReturn += ")";
                }

                return strReturn;
            }
        }

        /// <summary>
        /// Notes.
        /// </summary>
        public string Notes
        {
            get => _strNotes;
            set => _strNotes = value;
        }
        #endregion
    }

    public class CalendarWeek : IItemWithGuid
    {
        private Guid _guiID;
        private int _intYear = 2072;
        private int _intWeek = 1;
        private string _strNotes = string.Empty;

        #region Constructor, Save, Load, and Print Methods
        public CalendarWeek()
        {
            // Create the GUID for the new CalendarWeek.
            _guiID = Guid.NewGuid();
        }

        public CalendarWeek(int intYear, int intWeek)
        {
            // Create the GUID for the new CalendarWeek.
            _guiID = Guid.NewGuid();
            _intYear = intYear;
            _intWeek = intWeek;
        }

        /// <summary>
        /// Save the object's XML to the XmlWriter.
        /// </summary>
        /// <param name="objWriter">XmlTextWriter to write with.</param>
        public void Save(XmlTextWriter objWriter)
        {
            objWriter.WriteStartElement("week");
            objWriter.WriteElementString("guid", _guiID.ToString());
            objWriter.WriteElementString("year", _intYear.ToString(CultureInfo.InvariantCulture));
            objWriter.WriteElementString("week", _intWeek.ToString(CultureInfo.InvariantCulture));
            objWriter.WriteElementString("notes", _strNotes);
            objWriter.WriteEndElement();
        }

        /// <summary>
        /// Load the Calendar Week from the XmlNode.
        /// </summary>
        /// <param name="objNode">XmlNode to load.</param>
        public void Load(XmlNode objNode)
        {
            _guiID = Guid.Parse(objNode["guid"].InnerText);
            _intYear = Convert.ToInt32(objNode["year"].InnerText);
            _intWeek = Convert.ToInt32(objNode["week"].InnerText);
            _strNotes = objNode["notes"].InnerText;
        }

        /// <summary>
        /// Print the object's XML to the XmlWriter.
        /// </summary>
        /// <param name="objWriter">XmlTextWriter to write with.</param>
        public void Print(XmlTextWriter objWriter, bool blnPrintNotes = true)
        {
            objWriter.WriteStartElement("week");
            objWriter.WriteElementString("year", _intYear.ToString());
            objWriter.WriteElementString("month", Month.ToString());
            objWriter.WriteElementString("week", MonthWeek.ToString());
            if (blnPrintNotes)
                objWriter.WriteElementString("notes", _strNotes);
            objWriter.WriteEndElement();
        }
        #endregion

        #region Properties
        /// <summary>
        /// Internal identifier which will be used to identify this Calendar Week in the Improvement system.
        /// </summary>
        public string InternalId => _guiID.ToString();

        /// <summary>
        /// Year.
        /// </summary>
        public int Year
        {
            get => _intYear;
            set => _intYear = value;
        }

        /// <summary>
        /// Month.
        /// </summary>
        public int Month
        {
            get
            {
                switch (_intWeek)
                {
                    case 1:
                    case 2:
                    case 3:
                    case 4:
                        return 1;
                    case 5:
                    case 6:
                    case 7:
                    case 8:
                        return 2;
                    case 9:
                    case 10:
                    case 11:
                    case 12:
                    case 13:
                        return 3;
                    case 14:
                    case 15:
                    case 16:
                    case 17:
                        return 4;
                    case 18:
                    case 19:
                    case 20:
                    case 21:
                        return 5;
                    case 22:
                    case 23:
                    case 24:
                    case 25:
                    case 26:
                        return 6;
                    case 27:
                    case 28:
                    case 29:
                    case 30:
                        return 7;
                    case 31:
                    case 32:
                    case 33:
                    case 34:
                        return 8;
                    case 35:
                    case 36:
                    case 37:
                    case 38:
                    case 39:
                        return 9;
                    case 40:
                    case 41:
                    case 42:
                    case 43:
                        return 10;
                    case 44:
                    case 45:
                    case 46:
                    case 47:
                        return 11;
                    default:
                        return 12;
                }
            }
        }

        /// <summary>
        /// Week of the month.
        /// </summary>
        public int MonthWeek
        {
            get
            {
                switch (_intWeek)
                {
                    case 1:
                    case 5:
                    case 9:
                    case 14:
                    case 18:
                    case 22:
                    case 27:
                    case 31:
                    case 35:
                    case 40:
                    case 44:
                    case 48:
                        return 1;
                    case 2:
                    case 6:
                    case 10:
                    case 15:
                    case 19:
                    case 23:
                    case 28:
                    case 32:
                    case 36:
                    case 41:
                    case 45:
                    case 49:
                        return 2;
                    case 3:
                    case 7:
                    case 11:
                    case 16:
                    case 20:
                    case 24:
                    case 29:
                    case 33:
                    case 37:
                    case 42:
                    case 46:
                    case 50:
                        return 3;
                    case 4:
                    case 8:
                    case 12:
                    case 17:
                    case 21:
                    case 25:
                    case 30:
                    case 34:
                    case 38:
                    case 43:
                    case 47:
                    case 51:
                        return 4;
                    default:
                        return 5;
                }
            }
        }

        /// <summary>
        /// Month and Week to display.
        /// </summary>
        public string DisplayName
        {
            get
            {
                string strReturn = LanguageManager.GetString("String_WeekDisplay").Replace("{0}", _intYear.ToString()).Replace("{1}", Month.ToString()).Replace("{2}", MonthWeek.ToString());
                return strReturn;
            }
        }

        /// <summary>
        /// Week.
        /// </summary>
        public int Week
        {
            get => _intWeek;
            set => _intWeek = value;
        }

        /// <summary>
        /// Notes.
        /// </summary>
        public string Notes
        {
            get => _strNotes;
            set => _strNotes = value;
        }
        #endregion
    }

    public class MentorSpirit : INamedItemWithNode
    {
        private string _strName = string.Empty;
        private string _strAdvantages = string.Empty;
        private readonly XmlDocument _objMentorDocument = null;
        private string _sourceID = string.Empty;

        #region Constructor
        public MentorSpirit(Improvement.ImprovementType eMentorType, string strSourceID = "")
        {
            _objMentorDocument = XmlManager.Load(eMentorType == Improvement.ImprovementType.MentorSpirit ? "mentors.xml" : "paragons.xml");
            _sourceID = strSourceID;
        }
        #endregion

        #region Properties
        /// <summary>
        /// Name of the Mentor Spirit or Paragon.
        /// </summary>
        public string Name
        {
            get => _strName;
            set => _strName = value;
        }

        /// <summary>
        /// Advantages and Disadvantages that the Mentor Spirit or Paragon grants.
        /// </summary>
        public string Advantages
        {
            get => _strAdvantages;
            set => _strAdvantages = value;
        }

        /// <summary>
        /// Guid of the Xml Node containing data on this Mentor Spirit or Paragon.
        /// </summary>
        public string SourceID
        {
            get => _sourceID;
            set => _sourceID = value;
        }

        /// <summary>
        /// Xml Node containing info of this mentor spirit.
        /// </summary>
        public XmlNode MyXmlNode
        {
            get
            {
                return _objMentorDocument.SelectSingleNode("/chummer/mentors/mentor[id = \"" + _sourceID + "\"]");
            }
        }
        #endregion
    }
}<|MERGE_RESOLUTION|>--- conflicted
+++ resolved
@@ -324,12 +324,12 @@
                 }
                 if (!string.IsNullOrEmpty(ImprovementManager.SelectedValue))
                 {
-<<<<<<< HEAD
                     _strExtra = objImprovementManager.SelectedValue;
-=======
-                    _strExtra = ImprovementManager.SelectedValue;
-                    objNode.Text += " (" + ImprovementManager.SelectedValue + ")";
-                }
+                }
+            }
+            else if (!string.IsNullOrEmpty(strForceValue))
+            {
+                _strExtra = strForceValue;
             }
             if (Levels == 0 && objXmlQuality["firstlevelbonus"]?.ChildNodes.Count > 0)
             {
@@ -338,12 +338,7 @@
                 {
                     _guiID = Guid.Empty;
                     return;
->>>>>>> 5cb70ff5
-                }
-            }
-            else if (!string.IsNullOrEmpty(strForceValue))
-            {
-                _strExtra = strForceValue;
+                }
             }
 
             // Metatype Qualities appear as grey text to show that they cannot be removed.
@@ -5156,13 +5151,6 @@
             get
             {
                 string strReturn = _strName;
-<<<<<<< HEAD
-                // Get the translated name if applicable.
-                if (GlobalOptions.Instance.Language == "en-us") return strReturn;
-                var objXmlDocument = XmlManager.Instance.Load("critterpowers.xml");
-                var strXPath = "/chummer/powers/power";
-                var objNode = objXmlDocument.SelectSingleNode(strXPath + "[name = \"" + _strName + "\"]");
-=======
                 if (GlobalOptions.Language != "en-us")
                     strReturn = MyXmlNode?["translate"]?.InnerText ?? _strName;
 
@@ -5173,7 +5161,6 @@
                         strExtra = LanguageManager.TranslateExtra(_strExtra);
                     strReturn += " (" + strExtra + ")";
                 }
->>>>>>> 5cb70ff5
 
                 return MyXmlNode?["translate"]?.InnerText ?? _strName;
             }
