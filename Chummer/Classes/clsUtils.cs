--- conflicted
+++ resolved
@@ -19,11 +19,7 @@
  using System;
  using System.ComponentModel;
  using System.Diagnostics;
-﻿using System.IO;
-<<<<<<< HEAD
-using System.Linq;
-=======
->>>>>>> 7c3bb511
+using System.IO;
 using System.Reflection;
  using System.Windows.Forms;
 
@@ -58,11 +54,8 @@
         {
             get
             {
-<<<<<<< HEAD
-                if (!Utils.IsUnitTest)
-=======
+
                 if (!IsUnitTest)
->>>>>>> 7c3bb511
                     return Application.StartupPath;
                 return AppDomain.CurrentDomain.SetupInformation.ApplicationBase;
             }
@@ -132,11 +125,7 @@
             }
             ProcessStartInfo startInfo = new ProcessStartInfo
             {
-<<<<<<< HEAD
-                FileName = Utils.GetStartupPath + Path.DirectorySeparatorChar + AppDomain.CurrentDomain.FriendlyName,
-=======
                 FileName = GetStartupPath + Path.DirectorySeparatorChar + AppDomain.CurrentDomain.FriendlyName,
->>>>>>> 7c3bb511
                 Arguments = arguments
             };
             Application.Exit();
