/*  This file is part of Chummer5a.
 *
 *  Chummer5a is free software: you can redistribute it and/or modify
 *  it under the terms of the GNU General Public License as published by
 *  the Free Software Foundation, either version 3 of the License, or
 *  (at your option) any later version.
 *
 *  Chummer5a is distributed in the hope that it will be useful,
 *  but WITHOUT ANY WARRANTY; without even the implied warranty of
 *  MERCHANTABILITY or FITNESS FOR A PARTICULAR PURPOSE.  See the
 *  GNU General Public License for more details.
 *
 *  You should have received a copy of the GNU General Public License
 *  along with Chummer5a.  If not, see <http://www.gnu.org/licenses/>.
 *
 *  You can obtain the full source code for Chummer5a at
 *  https://github.com/chummer5a/chummer5a
 */
using System;
using System.ComponentModel;
using System.Diagnostics;
using System.IO;
using System.Linq;
using System.Net;
using System.Reflection;
<<<<<<< HEAD
using System.Text;
using System.Windows.Forms;
using NLog;
=======
 using System.Security.AccessControl;
 using System.Security.Principal;
 using System.Windows.Forms;
 using NLog;
>>>>>>> 98d229a0

namespace Chummer
{
    public static class Utils
    {
        private static Logger Log = NLog.LogManager.GetCurrentClassLogger();
        
        public static void BreakIfDebug()
        {
#if DEBUG
            if (Debugger.IsAttached && !IsUnitTest)
                ;//               Debugger.Break();
#endif
        }

        public static bool IsRunningInVisualStudio => Process.GetCurrentProcess().ProcessName == "devenv";

        public static bool IsDesignerMode => LicenseManager.UsageMode == LicenseUsageMode.Designtime;

        public static Version CachedGitVersion { get; set; }

        /// <summary>
        /// This property is set in the Constructor of frmChummerMain (and NO where else!)
        /// </summary>
        public static bool IsUnitTest { get; set; }

        /// <summary>
        /// Returns the actuall path of the Chummer-Directory regardless of running as Unit test or not.
        /// </summary>

        public static string GetStartupPath => !IsUnitTest ? Application.StartupPath : AppDomain.CurrentDomain.SetupInformation.ApplicationBase;

        public static int GitUpdateAvailable => CachedGitVersion?.CompareTo(Assembly.GetExecutingAssembly().GetName().Version) ?? 0;

        /// <summary>
        /// Can the current user context write to a given file path?
        /// </summary>
        /// <param name="strPath">File path to evaluate.</param>
        /// <returns></returns>
        public static bool CanWriteToPath(string strPath)
        {
            try
            {
                WindowsPrincipal principal = new WindowsPrincipal(WindowsIdentity.GetCurrent());
                DirectorySecurity security = Directory.GetAccessControl(Path.GetDirectoryName(strPath));
                AuthorizationRuleCollection authRules = security.GetAccessRules(true, true, typeof(SecurityIdentifier));

                foreach (FileSystemAccessRule accessRule in authRules)
                {
                    if (!principal.IsInRole(accessRule.IdentityReference as SecurityIdentifier)) continue;
                    if ((FileSystemRights.WriteData & accessRule.FileSystemRights) !=
                        FileSystemRights.WriteData) continue;
                    switch (accessRule.AccessControlType)
                    {
                        case AccessControlType.Allow:
                            return true;
                        case AccessControlType.Deny:
                            //Deny usually overrides any Allow
                            return false;
                    }
                }
                return true;
            }
            catch (UnauthorizedAccessException)
            {
                return false;
            }
        }

        /// <summary>
        /// Restarts Chummer5a.
        /// </summary>
        /// <param name="strLanguage">Language in which to display any prompts or warnings.</param>
        /// <param name="strText">Text to display in the prompt to restart. If empty, no prompt is displayed.</param>
        public static void RestartApplication(string strLanguage, string strText)
        {
            if (!string.IsNullOrEmpty(strText))
            {
                string text = LanguageManager.GetString(strText, strLanguage);
                string caption = LanguageManager.GetString("MessageTitle_Options_CloseForms", strLanguage);

                if (MessageBox.Show(text, caption, MessageBoxButtons.YesNo, MessageBoxIcon.Question) != DialogResult.Yes)
                    return;
            }
            // Need to do this here in case filenames are changed while closing forms (because a character who previously did not have a filename was saved when prompted)
            // Cannot use foreach because saving a character as created removes the current form and adds a new one
            for (int i = 0; i < Program.MainForm.OpenCharacterForms.Count; ++i)
            {
                CharacterShared objOpenCharacterForm = Program.MainForm.OpenCharacterForms[i];
                if (objOpenCharacterForm.IsDirty)
                {
                    string strCharacterName = objOpenCharacterForm.CharacterObject.CharacterName;
                    DialogResult objResult = Program.MainForm.ShowMessageBox(string.Format(LanguageManager.GetString("Message_UnsavedChanges", strLanguage), strCharacterName), LanguageManager.GetString("MessageTitle_UnsavedChanges", strLanguage), MessageBoxButtons.YesNoCancel, MessageBoxIcon.Question);
                    if (objResult == DialogResult.Yes)
                    {
                        // Attempt to save the Character. If the user cancels the Save As dialogue that may open, cancel the closing event so that changes are not lost.
                        bool blnResult = objOpenCharacterForm.SaveCharacter();
                        if (!blnResult)
                            return;
                        // We saved a character as created, which closed the current form and added a new one
                        // This works regardless of dispose, because dispose would just set the objOpenCharacterForm pointer to null, so OpenCharacterForms would never contain it
                        else if (!Program.MainForm.OpenCharacterForms.Contains(objOpenCharacterForm))
                            i -= 1;
                    }
                    else if (objResult == DialogResult.Cancel)
                    {
                        return;
                    }
                }
            }
            Log.Info("Restart Chummer");
            Program.MainForm.Cursor = Cursors.WaitCursor;
            // Get the parameters/arguments passed to program if any
            string arguments = string.Empty;
            foreach (CharacterShared objOpenCharacterForm in Program.MainForm.OpenCharacterForms)
            {
                arguments += '\"' + objOpenCharacterForm.CharacterObject.FileName + "\" ";
            }
            arguments = arguments.Trim();
            // Restart current application, with same arguments/parameters
            foreach (Form objForm in Program.MainForm.MdiChildren)
            {
                objForm.Close();
            }
            ProcessStartInfo startInfo = new ProcessStartInfo
            {
                FileName = GetStartupPath + Path.DirectorySeparatorChar + AppDomain.CurrentDomain.FriendlyName,
                Arguments = arguments
            };
            Application.Exit();
            Process.Start(startInfo);
        }
    

        private static readonly Lazy<bool> _linux = new Lazy<bool>(() =>
        {
            int p = (int)Environment.OSVersion.Platform;
            return p == 4 || p == 6 || p == 128;
        });

	    public static bool IsLinux => _linux.Value;
	    public static bool IsProbablyWindows => !IsLinux;


		public static Version GitVersion()
		{
			Version verLatestVersion = new Version();
			HttpWebRequest request = (HttpWebRequest)WebRequest.Create("https://api.github.com/repos/chummer5a/chummer5a/releases/latest");
			request.UserAgent = "Mozilla/5.0 (compatible; MSIE 10.0; Windows NT 6.1; Trident/6.0)";
			request.Accept = "application/json";
			// Get the response.

			HttpWebResponse response = (HttpWebResponse)request.GetResponse();

			// Get the stream containing content returned by the server.
			Stream dataStream = response.GetResponseStream();
			// Open the stream using a StreamReader for easy access.
			StreamReader reader = new StreamReader(dataStream);
			// Read the content.

			string responseFromServer = reader.ReadToEnd();
			string[] stringSeparators = new string[] { "," };
			var result = responseFromServer.Split(stringSeparators, StringSplitOptions.RemoveEmptyEntries);

			foreach (string line in result.Where(line => line.Contains("tag_name")))
			{
				var strVersion = line.Split(':')[1];
				strVersion = strVersion.Split('}')[0].Replace("\"", string.Empty);
				strVersion = strVersion + ".0";
				Version.TryParse(strVersion, out verLatestVersion);
				break;
			}
			// Cleanup the streams and the response.
			reader.Close();
			dataStream.Close();
			response.Close();

			return verLatestVersion;
		}
        
	    public static string PascalCaseInsertSpaces(string pascalCaseName)
	    {
	         StringBuilder sb = new StringBuilder();
	        foreach (char c in pascalCaseName)
	        {
	            if (c == '_' && sb.Length != 0)
	                sb.Append(' ');
	            else
	            {
	                if (char.IsUpper(c)&& sb.Length != 0)
	                    sb.Append(' ');

	                sb.Append(c);
	            }
	        }
	        return sb.ToString();
	    }
	}
}<|MERGE_RESOLUTION|>--- conflicted
+++ resolved
@@ -23,16 +23,11 @@
 using System.Linq;
 using System.Net;
 using System.Reflection;
-<<<<<<< HEAD
+ using System.Security.AccessControl;
 using System.Text;
+ using System.Security.Principal;
 using System.Windows.Forms;
 using NLog;
-=======
- using System.Security.AccessControl;
- using System.Security.Principal;
- using System.Windows.Forms;
- using NLog;
->>>>>>> 98d229a0
 
 namespace Chummer
 {
