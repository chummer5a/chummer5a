--- conflicted
+++ resolved
@@ -1654,11 +1654,7 @@
             {
                 if (!string.IsNullOrWhiteSpace(strBook))
                 {
-<<<<<<< HEAD
-                    strBookXPath.Append("source = \"").Append(strBook).Append("\" or ");
-=======
                     sbdBookXPath.Append("source = \"").Append(strBook).Append("\" or ");
->>>>>>> 8e71db7f
                 }
             }
             if (sbdBookXPath.Length >= 4)
