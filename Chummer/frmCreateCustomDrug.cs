/*  This file is part of Chummer5a.
 *
 *  Chummer5a is free software: you can redistribute it and/or modify
 *  it under the terms of the GNU General Public License as published by
 *  the Free Software Foundation, either version 3 of the License, or
 *  (at your option) any later version.
 *
 *  Chummer5a is distributed in the hope that it will be useful,
 *  but WITHOUT ANY WARRANTY; without even the implied warranty of
 *  MERCHANTABILITY or FITNESS FOR A PARTICULAR PURPOSE.  See the
 *  GNU General Public License for more details.
 *
 *  You should have received a copy of the GNU General Public License
 *  along with Chummer5a.  If not, see <http://www.gnu.org/licenses/>.
 *
 *  You can obtain the full source code for Chummer5a at
 *  https://github.com/chummer5a/chummer5a
 */
using System;
using System.Collections.Generic;
using System.Linq;
using System.Text;
using System.Windows.Forms;
using System.Xml;
using Chummer.Backend.Equipment;
using NLog;

namespace Chummer
{
    public partial class frmCreateCustomDrug : Form
	{
        private static Logger Log = NLog.LogManager.GetCurrentClassLogger();
        private readonly Dictionary<string, DrugComponent> _dicDrugComponents = new Dictionary<string, DrugComponent>();
        private readonly List<clsNodeData> _lstSelectedDrugComponents;
		private readonly List<ListItem> _lstGrade = new List<ListItem>();
		private readonly Character _objCharacter;
	    private Drug _objDrug;
	    readonly XmlDocument _objXmlDocument = XmlManager.Load("drugcomponents.xml");
		private double _dblCostMultiplier;
		private int _intAddictionThreshold;

		public frmCreateCustomDrug(Character objCharacter, Drug objDrug = null)
        {
	        if (objDrug == null)
	        {
	            objDrug = new Drug(objCharacter);
	        }
	        _objCharacter = objCharacter;
            InitializeComponent();
            LanguageManager.TranslateWinForm(GlobalOptions.Language, this);
            LoadData();

            _lstSelectedDrugComponents = new List<clsNodeData>();

            string strLevelString = LanguageManager.GetString("String_Level");
            string strSpaceString = LanguageManager.GetString("String_Space");
            foreach (KeyValuePair<string, DrugComponent> objItem in _dicDrugComponents)
            {
                string strCategory = objItem.Value.Category;
                TreeNode nodCategoryNode = treAvailableComponents.FindNode("Node_" + strCategory);
                if (nodCategoryNode == null)
                {
                    Log.Warn($"Unknown category {strCategory} in component {objItem.Key}");
                    return;
                }
                TreeNode objNode = nodCategoryNode.Nodes.Add(objItem.Value.DisplayNameShort(GlobalOptions.Language));
                int intLevelCount = objItem.Value.DrugEffects.Count;
                if (intLevelCount == 1)
                {
                    objNode.Tag = new clsNodeData(objItem.Value, 0);
                }
                else
                {
                    objNode.Tag = new clsNodeData(objItem.Value);
                    for (int i = 0; i < intLevelCount; i++)
                    {
                        TreeNode objSubNode = objNode.Nodes.Add(strLevelString + strSpaceString + (i + 1).ToString());
                        objSubNode.Tag = new clsNodeData(objItem.Value, i);
                    }
                }
            }
            treAvailableComponents.ExpandAll();
            treChosenComponents.ExpandAll();
	        PopulateGrades();
			UpdateCustomDrugStats();
            lblDrugDescription.Text = objDrug.Description;
        }

        private void LoadData()
        {
            XmlNodeList xmlComponentsNodeList = _objXmlDocument.SelectNodes("chummer/drugcomponents/drugcomponent");
            if (xmlComponentsNodeList?.Count > 0)
            {
                foreach (XmlNode objXmlComponent in xmlComponentsNodeList)
                {
                    DrugComponent objDrugComponent = new DrugComponent(_objCharacter);
                    objDrugComponent.Load(objXmlComponent);
                    _dicDrugComponents[objDrugComponent.Name] = objDrugComponent;
                }
            }
        }
		
		/// <summary>
		/// Populate the list of Drug Grades.
		/// </summary>
		private void PopulateGrades()
		{
		    IList<Grade>  objGradeList = _objCharacter.GetGradeList(Improvement.ImprovementSource.Drug);

			_lstGrade.Clear();
			foreach (Grade objGrade in objGradeList)
			{
			    _lstGrade.Add(new ListItem(objGrade.Name, objGrade.DisplayName(GlobalOptions.Language)));
			}
            cboGrade.BeginUpdate();
			cboGrade.DataSource = null;
			cboGrade.ValueMember = "Value";
			cboGrade.DisplayMember = "Name";
			cboGrade.DataSource = _lstGrade;
            cboGrade.EndUpdate();
		}

		private void UpdateCustomDrugStats()
        {
            _objDrug = new Drug(_objCharacter)
            {
                Name = txtDrugName.Text,
                Category = "Custom Drug",
                Grade = Grade.ConvertToCyberwareGrade(cboGrade.SelectedValue.ToString(),Improvement.ImprovementSource.Drug,_objCharacter)
            };

            foreach (clsNodeData objNodeData in _lstSelectedDrugComponents)
            {
                DrugComponent objDrugComponent = objNodeData.DrugComponent;
                objDrugComponent.Level = objNodeData.Level;
                _objDrug.Components.Add(objDrugComponent);
            }
        }

		private void AcceptForm()
		{
<<<<<<< HEAD
		}
=======
		    // Make sure the suite and file name fields are populated.
		    if (string.IsNullOrEmpty(txtDrugName.Text))
		    {
		        MessageBox.Show(LanguageManager.GetString("Message_CustomDrug_Name", GlobalOptions.Language), LanguageManager.GetString("MessageTitle_CustomDrug_Name", GlobalOptions.Language), MessageBoxButtons.OK, MessageBoxIcon.Information);
                return;
		    }

		    if (_objDrug.Components.Count(o => o.Category == "Foundation") != 1)
		    {
		        MessageBox.Show(LanguageManager.GetString("Message_CustomDrug_MissingFoundation", GlobalOptions.Language), LanguageManager.GetString("MessageTitle_CustomDrug_Foundation", GlobalOptions.Language), MessageBoxButtons.OK, MessageBoxIcon.Information);
		        return;
            }

            _objDrug.Quantity = 1;
		    DialogResult = DialogResult.OK;
		    Close();
        }
>>>>>>> d3ae9d0c

		private void AddSelectedComponent()
        {
            if (!(treAvailableComponents.SelectedNode?.Tag is clsNodeData objNodeData) || objNodeData.Level == -1)
            {
                return;
            }

            string strCategory = objNodeData.DrugComponent.Category;
            TreeNode nodCategoryNode = treChosenComponents.FindNode("Node_" + strCategory);
            if (nodCategoryNode == null)
            {
                Log.Warn($"Unknown category {strCategory} in component {objNodeData.DrugComponent.Name}");
                return;
            }

            if (!string.IsNullOrEmpty(txtDrugName.Text))

            //prevent adding same component twice
            if (_lstSelectedDrugComponents.Any(c => c.DrugComponent.Name == objNodeData.DrugComponent.Name))
            {
                MessageBox.Show(this, LanguageManager.GetString("Message_DuplicateDrugComponentWarning"));
                return;
            }

            //drug can have only one foundation
            if (objNodeData.DrugComponent.Category == "Foundation")
            {
                if (_lstSelectedDrugComponents.Any(c => c.DrugComponent.Category == "Foundation"))
                {
                    MessageBox.Show(this, LanguageManager.GetString("Message_DuplicateDrugFoundationWarning"));
                    return;
                }
            }

            string strSpaceString = LanguageManager.GetString("String_Space");
            string strColonString = LanguageManager.GetString("String_Colon");
            //restriction for maximum level of block (CF 191)
            if (objNodeData.Level + 1 > 2)
            {
                foreach (clsNodeData objFoundationNodeData in _lstSelectedDrugComponents)
                {
                    if (objFoundationNodeData.DrugComponent.Category != "Foundation")
                        continue;
                    Dictionary<string, int> dctFoundationAttributes = objFoundationNodeData.DrugComponent.DrugEffects[0].Attributes;
                    Dictionary<string, int> dctBlockAttributes = objNodeData.DrugComponent.DrugEffects[objNodeData.Level].Attributes;
                    foreach (KeyValuePair<string, int> objItem in dctFoundationAttributes)
                    {
                        if (objItem.Value < 0 &&
                            dctBlockAttributes.TryGetValue(objItem.Key, out int intBlockAttrValue) &&
                            intBlockAttrValue > 0)
                        {
                            string message = new StringBuilder(LanguageManager.GetString("String_MaximumDrugBlockLevel")).
                                AppendLine().
                                Append(objFoundationNodeData.DrugComponent.CurrentDisplayName).Append(strColonString).Append(strSpaceString).Append(objItem.Key).Append(objItem.Value.ToString("+#;-#;")).AppendLine().
                                Append(objNodeData.DrugComponent.CurrentDisplayName).Append(strColonString).Append(strSpaceString).Append(objItem.Key).Append(intBlockAttrValue.ToString("+#;-#;")).
                                ToString();
                            MessageBox.Show(this, message);
                            return;
                        }
                    }
                }
            }


            string strNodeText = objNodeData.DrugComponent.CurrentDisplayName;
            if (objNodeData.DrugComponent.Level <= 0 && objNodeData.DrugComponent.DrugEffects.Count > 1)
                strNodeText += strSpaceString + '(' + LanguageManager.GetString("String_Level") + strSpaceString + (objNodeData.Level + 1).ToString(GlobalOptions.CultureInfo) + ")";
            TreeNode objNewNode = nodCategoryNode.Nodes.Add(strNodeText);
            objNewNode.Tag = objNodeData;
            objNewNode.EnsureVisible();

            _lstSelectedDrugComponents.Add(objNodeData);
            UpdateCustomDrugStats();
            lblDrugDescription.Text = _objDrug.GenerateDescription(0);
        }

        public Drug CustomDrug => _objDrug;

	    private void treAvailableComponents_AfterSelect(object sender, TreeViewEventArgs e)
        {
            if (treAvailableComponents.SelectedNode?.Tag is clsNodeData objNodeData)
            {
                lblBlockDescription.Text = objNodeData.DrugComponent.GenerateDescription(objNodeData.Level);
            }
        }

        private void treChoosenComponents_AfterSelect(object sender, TreeViewEventArgs e)
        {
            if (treChosenComponents.SelectedNode?.Tag is clsNodeData objNodeData)
            {
                lblBlockDescription.Text = objNodeData.DrugComponent.GenerateDescription(objNodeData.Level);
            }
        }

        private void btnAddComponent_Click(object sender, EventArgs e)
        {
            AddSelectedComponent();
        }

        private void treAvailableComponents_NodeMouseDoubleClick(object sender, TreeNodeMouseClickEventArgs e)
        {
            AddSelectedComponent();
        }

        private void btnRemoveComponent_Click(object sender, EventArgs e)
        {
            if (!(treChosenComponents.SelectedNode?.Tag is clsNodeData objNodeData)) return;
            treChosenComponents.Nodes.Remove(treChosenComponents.SelectedNode);

            _lstSelectedDrugComponents.Remove(objNodeData);

            UpdateCustomDrugStats();
            lblDrugDescription.Text = _objDrug.GenerateDescription(0);
        }

        private void txtDrugName_TextChanged(object sender, EventArgs e)
        {
            _objDrug.Name = txtDrugName.Text;
            lblDrugDescription.Text = _objDrug.GenerateDescription(0);
        }

        private void btnOk_Click(object sender, EventArgs e)
        {
<<<<<<< HEAD
            // Make sure the suite and file name fields are populated.
            if (string.IsNullOrEmpty(txtDrugName.Text))
            {
                MessageBox.Show(LanguageManager.GetString("Message_CustomDrug_Name", GlobalOptions.Language), LanguageManager.GetString("MessageTitle_CustomDrug_Name", GlobalOptions.Language), MessageBoxButtons.OK, MessageBoxIcon.Information);
                return;
            }
            _objDrug.Quantity = 1;

            DialogResult = DialogResult.OK;
            Close();
=======
	        AcceptForm();
>>>>>>> d3ae9d0c
        }

		private void btnCancel_Click(object sender, EventArgs e)
        {
            _objDrug = null;
            DialogResult = DialogResult.Cancel;
            Close();
        }

		private void cboGrade_SelectedIndexChanged(object sender, EventArgs e)
		{
			if (cboGrade.SelectedValue == null)
				return;

			// Update the Essence and Cost multipliers based on the Grade that has been selected.
			// Retrieve the information for the selected Grade.
			XmlNode objXmlGrade = _objXmlDocument.SelectSingleNode("/chummer/grades/grade[name = \"" + cboGrade.SelectedValue + "\"]");
		    if (!objXmlGrade.TryGetDoubleFieldQuickly("cost", ref _dblCostMultiplier))
		        _dblCostMultiplier = 1.0;
            if (!objXmlGrade.TryGetInt32FieldQuickly("addictionthreshold", ref _intAddictionThreshold))
		        _intAddictionThreshold = 0;
            UpdateCustomDrugStats();
			lblDrugDescription.Text = _objDrug.GenerateDescription(0);
		}
	}

	class clsNodeData : Object
    {
        public DrugComponent DrugComponent { get; }
        public int Level { get; }
        public clsNodeData(DrugComponent objDrugComponent, int level = -1)
        {
            DrugComponent = objDrugComponent;
            Level = level;
        }
    }
}<|MERGE_RESOLUTION|>--- conflicted
+++ resolved
@@ -30,7 +30,7 @@
     public partial class frmCreateCustomDrug : Form
 	{
         private static Logger Log = NLog.LogManager.GetCurrentClassLogger();
-        private readonly Dictionary<string, DrugComponent> _dicDrugComponents = new Dictionary<string, DrugComponent>();
+		private readonly Dictionary<string, DrugComponent> _dicDrugComponents = new Dictionary<string, DrugComponent>();
         private readonly List<clsNodeData> _lstSelectedDrugComponents;
 		private readonly List<ListItem> _lstGrade = new List<ListItem>();
 		private readonly Character _objCharacter;
@@ -139,27 +139,7 @@
 
 		private void AcceptForm()
 		{
-<<<<<<< HEAD
 		}
-=======
-		    // Make sure the suite and file name fields are populated.
-		    if (string.IsNullOrEmpty(txtDrugName.Text))
-		    {
-		        MessageBox.Show(LanguageManager.GetString("Message_CustomDrug_Name", GlobalOptions.Language), LanguageManager.GetString("MessageTitle_CustomDrug_Name", GlobalOptions.Language), MessageBoxButtons.OK, MessageBoxIcon.Information);
-                return;
-		    }
-
-		    if (_objDrug.Components.Count(o => o.Category == "Foundation") != 1)
-		    {
-		        MessageBox.Show(LanguageManager.GetString("Message_CustomDrug_MissingFoundation", GlobalOptions.Language), LanguageManager.GetString("MessageTitle_CustomDrug_Foundation", GlobalOptions.Language), MessageBoxButtons.OK, MessageBoxIcon.Information);
-		        return;
-            }
-
-            _objDrug.Quantity = 1;
-		    DialogResult = DialogResult.OK;
-		    Close();
-        }
->>>>>>> d3ae9d0c
 
 		private void AddSelectedComponent()
         {
@@ -284,20 +264,23 @@
 
         private void btnOk_Click(object sender, EventArgs e)
         {
-<<<<<<< HEAD
             // Make sure the suite and file name fields are populated.
             if (string.IsNullOrEmpty(txtDrugName.Text))
             {
                 MessageBox.Show(LanguageManager.GetString("Message_CustomDrug_Name", GlobalOptions.Language), LanguageManager.GetString("MessageTitle_CustomDrug_Name", GlobalOptions.Language), MessageBoxButtons.OK, MessageBoxIcon.Information);
                 return;
             }
+
+            if (_objDrug.Components.Count(o => o.Category == "Foundation") != 1)
+            {
+                MessageBox.Show(LanguageManager.GetString("Message_CustomDrug_MissingFoundation", GlobalOptions.Language), LanguageManager.GetString("MessageTitle_CustomDrug_Foundation", GlobalOptions.Language), MessageBoxButtons.OK, MessageBoxIcon.Information);
+                return;
+            }
+
             _objDrug.Quantity = 1;
 
             DialogResult = DialogResult.OK;
             Close();
-=======
-	        AcceptForm();
->>>>>>> d3ae9d0c
         }
 
 		private void btnCancel_Click(object sender, EventArgs e)
