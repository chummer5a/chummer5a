/*  This file is part of Chummer5a.
 *
 *  Chummer5a is free software: you can redistribute it and/or modify
 *  it under the terms of the GNU General Public License as published by
 *  the Free Software Foundation, either version 3 of the License, or
 *  (at your option) any later version.
 *
 *  Chummer5a is distributed in the hope that it will be useful,
 *  but WITHOUT ANY WARRANTY; without even the implied warranty of
 *  MERCHANTABILITY or FITNESS FOR A PARTICULAR PURPOSE.  See the
 *  GNU General Public License for more details.
 *
 *  You should have received a copy of the GNU General Public License
 *  along with Chummer5a.  If not, see <http://www.gnu.org/licenses/>.
 *
 *  You can obtain the full source code for Chummer5a at
 *  https://github.com/chummer5a/chummer5a
 */
using System;
using System.Collections.Generic;
using System.Linq;
using System.Text;
using System.Windows.Forms;
using System.Xml;
using Chummer.Backend.Equipment;
using NLog;

namespace Chummer
{
    public partial class frmCreateCustomDrug : Form
	{
        private static Logger Log = NLog.LogManager.GetCurrentClassLogger();
		private readonly Dictionary<string, DrugComponent> _dicDrugComponents = new Dictionary<string, DrugComponent>();
        private readonly List<clsNodeData> _lstSelectedDrugComponents;
		private readonly List<ListItem> _lstGrade = new List<ListItem>();
		private readonly Character _objCharacter;
	    private Drug _objDrug;
	    readonly XmlDocument _objXmlDocument = XmlManager.Load("drugcomponents.xml");
		private double _dblCostMultiplier;
		private int _intAddictionThreshold;

		public frmCreateCustomDrug(Character objCharacter, Drug objDrug = null)
        {
	        if (objDrug == null)
	        {
	            objDrug = new Drug(objCharacter);
	        }
	        _objCharacter = objCharacter;
            InitializeComponent();
            LanguageManager.TranslateWinForm(GlobalOptions.Language, this);
            LoadData();

            _lstSelectedDrugComponents = new List<clsNodeData>();

            string strLevelString = LanguageManager.GetString("String_Level");
            string strSpaceString = LanguageManager.GetString("String_Space");
            foreach (KeyValuePair<string, DrugComponent> objItem in _dicDrugComponents)
            {
                string strCategory = objItem.Value.Category;
                TreeNode nodCategoryNode = treAvailableComponents.FindNode("Node_" + strCategory);
                if (nodCategoryNode == null)
                {
                    Log.Warn($"Unknown category {strCategory} in component {objItem.Key}");
                    return;
                }
                TreeNode objNode = nodCategoryNode.Nodes.Add(objItem.Value.DisplayNameShort(GlobalOptions.Language));
                int intLevelCount = objItem.Value.DrugEffects.Count;
                if (intLevelCount == 1)
                {
                    objNode.Tag = new clsNodeData(objItem.Value, 0);
                }
                else
                {
                    objNode.Tag = new clsNodeData(objItem.Value);
                    for (int i = 0; i < intLevelCount; i++)
                    {
                        TreeNode objSubNode = objNode.Nodes.Add(strLevelString + strSpaceString + (i + 1).ToString());
                        objSubNode.Tag = new clsNodeData(objItem.Value, i);
                    }
                }
            }
            treAvailableComponents.ExpandAll();
            treChosenComponents.ExpandAll();
	        PopulateGrades();
			UpdateCustomDrugStats();
            lblDrugDescription.Text = objDrug.Description;
        }

        private void LoadData()
        {
            XmlNodeList xmlComponentsNodeList = _objXmlDocument.SelectNodes("chummer/drugcomponents/drugcomponent");
            if (xmlComponentsNodeList?.Count > 0)
            {
                foreach (XmlNode objXmlComponent in xmlComponentsNodeList)
                {
                    DrugComponent objDrugComponent = new DrugComponent(_objCharacter);
                    objDrugComponent.Load(objXmlComponent);
                    _dicDrugComponents[objDrugComponent.Name] = objDrugComponent;
                }
            }
        }
		
		/// <summary>
		/// Populate the list of Drug Grades.
		/// </summary>
		private void PopulateGrades()
		{
		    IList<Grade>  objGradeList = _objCharacter.GetGradeList(Improvement.ImprovementSource.Drug);

			_lstGrade.Clear();
			foreach (Grade objGrade in objGradeList)
			{
			    _lstGrade.Add(new ListItem(objGrade.Name, objGrade.DisplayName(GlobalOptions.Language)));
			}
            cboGrade.BeginUpdate();
			cboGrade.DataSource = null;
			cboGrade.ValueMember = "Value";
			cboGrade.DisplayMember = "Name";
			cboGrade.DataSource = _lstGrade;
            cboGrade.EndUpdate();
		}

		private void UpdateCustomDrugStats()
        {
            _objDrug = new Drug(_objCharacter)
            {
                Name = txtDrugName.Text,
                Category = "Custom Drug",
                Grade = Grade.ConvertToCyberwareGrade(cboGrade.SelectedValue.ToString(),Improvement.ImprovementSource.Drug,_objCharacter)
            };

            foreach (clsNodeData objNodeData in _lstSelectedDrugComponents)
            {
                DrugComponent objDrugComponent = objNodeData.DrugComponent;
                objDrugComponent.Level = objNodeData.Level;
                _objDrug.Components.Add(objDrugComponent);
            }
        }

		private void AcceptForm()
		{
<<<<<<< HEAD
		}
=======
		    // Make sure the suite and file name fields are populated.
		    if (string.IsNullOrEmpty(txtDrugName.Text))
		    {
		        Program.MainForm.ShowMessageBox(LanguageManager.GetString("Message_CustomDrug_Name", GlobalOptions.Language), LanguageManager.GetString("MessageTitle_CustomDrug_Name", GlobalOptions.Language), MessageBoxButtons.OK, MessageBoxIcon.Information);
                return;
		    }

		    if (_objDrug.Components.Count(o => o.Category == "Foundation") != 1)
		    {
		        Program.MainForm.ShowMessageBox(LanguageManager.GetString("Message_CustomDrug_MissingFoundation", GlobalOptions.Language), LanguageManager.GetString("MessageTitle_CustomDrug_Foundation", GlobalOptions.Language), MessageBoxButtons.OK, MessageBoxIcon.Information);
		        return;
            }

            _objDrug.Quantity = 1;
		    DialogResult = DialogResult.OK;
		    Close();
        }
>>>>>>> aad398ae

		private void AddSelectedComponent()
        {
            if (!(treAvailableComponents.SelectedNode?.Tag is clsNodeData objNodeData) || objNodeData.Level == -1)
            {
                return;
            }

            string strCategory = objNodeData.DrugComponent.Category;
            TreeNode nodCategoryNode = treChosenComponents.FindNode("Node_" + strCategory);
            if (nodCategoryNode == null)
            {
                Log.Warn($"Unknown category {strCategory} in component {objNodeData.DrugComponent.Name}");
                return;
            }

            if (!string.IsNullOrEmpty(txtDrugName.Text))

            //prevent adding same component twice
            if (_lstSelectedDrugComponents.Any(c => c.DrugComponent.Name == objNodeData.DrugComponent.Name))
            {
                Program.MainForm.ShowMessageBox(this, LanguageManager.GetString("Message_DuplicateDrugComponentWarning"));
                return;
            }

            //drug can have only one foundation
            if (objNodeData.DrugComponent.Category == "Foundation")
            {
                if (_lstSelectedDrugComponents.Any(c => c.DrugComponent.Category == "Foundation"))
                {
                    Program.MainForm.ShowMessageBox(this, LanguageManager.GetString("Message_DuplicateDrugFoundationWarning"));
                    return;
                }
            }

            string strSpaceString = LanguageManager.GetString("String_Space");
            string strColonString = LanguageManager.GetString("String_Colon");
            //restriction for maximum level of block (CF 191)
            if (objNodeData.Level + 1 > 2)
            {
                foreach (clsNodeData objFoundationNodeData in _lstSelectedDrugComponents)
                {
                    if (objFoundationNodeData.DrugComponent.Category != "Foundation")
                        continue;
                    Dictionary<string, int> dctFoundationAttributes = objFoundationNodeData.DrugComponent.DrugEffects[0].Attributes;
                    Dictionary<string, int> dctBlockAttributes = objNodeData.DrugComponent.DrugEffects[objNodeData.Level].Attributes;
                    foreach (KeyValuePair<string, int> objItem in dctFoundationAttributes)
                    {
                        if (objItem.Value < 0 &&
                            dctBlockAttributes.TryGetValue(objItem.Key, out int intBlockAttrValue) &&
                            intBlockAttrValue > 0)
                        {
                            string message = new StringBuilder(LanguageManager.GetString("String_MaximumDrugBlockLevel")).
                                AppendLine().
                                Append(objFoundationNodeData.DrugComponent.CurrentDisplayName).Append(strColonString).Append(strSpaceString).Append(objItem.Key).Append(objItem.Value.ToString("+#;-#;")).AppendLine().
                                Append(objNodeData.DrugComponent.CurrentDisplayName).Append(strColonString).Append(strSpaceString).Append(objItem.Key).Append(intBlockAttrValue.ToString("+#;-#;")).
                                ToString();
                            Program.MainForm.ShowMessageBox(this, message);
                            return;
                        }
                    }
                }
            }


            string strNodeText = objNodeData.DrugComponent.CurrentDisplayName;
            if (objNodeData.DrugComponent.Level <= 0 && objNodeData.DrugComponent.DrugEffects.Count > 1)
                strNodeText += strSpaceString + '(' + LanguageManager.GetString("String_Level") + strSpaceString + (objNodeData.Level + 1).ToString(GlobalOptions.CultureInfo) + ")";
            TreeNode objNewNode = nodCategoryNode.Nodes.Add(strNodeText);
            objNewNode.Tag = objNodeData;
            objNewNode.EnsureVisible();

            _lstSelectedDrugComponents.Add(objNodeData);
            UpdateCustomDrugStats();
            lblDrugDescription.Text = _objDrug.GenerateDescription(0);
        }

        public Drug CustomDrug => _objDrug;

	    private void treAvailableComponents_AfterSelect(object sender, TreeViewEventArgs e)
        {
            if (treAvailableComponents.SelectedNode?.Tag is clsNodeData objNodeData)
            {
                lblBlockDescription.Text = objNodeData.DrugComponent.GenerateDescription(objNodeData.Level);
            }
        }

        private void treChoosenComponents_AfterSelect(object sender, TreeViewEventArgs e)
        {
            if (treChosenComponents.SelectedNode?.Tag is clsNodeData objNodeData)
            {
                lblBlockDescription.Text = objNodeData.DrugComponent.GenerateDescription(objNodeData.Level);
            }
        }

        private void btnAddComponent_Click(object sender, EventArgs e)
        {
            AddSelectedComponent();
        }

        private void treAvailableComponents_NodeMouseDoubleClick(object sender, TreeNodeMouseClickEventArgs e)
        {
            AddSelectedComponent();
        }

        private void btnRemoveComponent_Click(object sender, EventArgs e)
        {
            if (!(treChosenComponents.SelectedNode?.Tag is clsNodeData objNodeData)) return;
            treChosenComponents.Nodes.Remove(treChosenComponents.SelectedNode);

            _lstSelectedDrugComponents.Remove(objNodeData);

            UpdateCustomDrugStats();
            lblDrugDescription.Text = _objDrug.GenerateDescription(0);
        }

        private void txtDrugName_TextChanged(object sender, EventArgs e)
        {
            _objDrug.Name = txtDrugName.Text;
            lblDrugDescription.Text = _objDrug.GenerateDescription(0);
        }

        private void btnOk_Click(object sender, EventArgs e)
        {
            // Make sure the suite and file name fields are populated.
            if (string.IsNullOrEmpty(txtDrugName.Text))
            {
                MessageBox.Show(LanguageManager.GetString("Message_CustomDrug_Name", GlobalOptions.Language), LanguageManager.GetString("MessageTitle_CustomDrug_Name", GlobalOptions.Language), MessageBoxButtons.OK, MessageBoxIcon.Information);
                return;
            }

            if (_objDrug.Components.Count(o => o.Category == "Foundation") != 1)
            {
                MessageBox.Show(LanguageManager.GetString("Message_CustomDrug_MissingFoundation", GlobalOptions.Language), LanguageManager.GetString("MessageTitle_CustomDrug_Foundation", GlobalOptions.Language), MessageBoxButtons.OK, MessageBoxIcon.Information);
                return;
            }

            _objDrug.Quantity = 1;

            DialogResult = DialogResult.OK;
            Close();
        }

		private void btnCancel_Click(object sender, EventArgs e)
        {
            _objDrug = null;
            DialogResult = DialogResult.Cancel;
            Close();
        }

		private void cboGrade_SelectedIndexChanged(object sender, EventArgs e)
		{
			if (cboGrade.SelectedValue == null)
				return;

			// Update the Essence and Cost multipliers based on the Grade that has been selected.
			// Retrieve the information for the selected Grade.
			XmlNode objXmlGrade = _objXmlDocument.SelectSingleNode("/chummer/grades/grade[name = \"" + cboGrade.SelectedValue + "\"]");
		    if (!objXmlGrade.TryGetDoubleFieldQuickly("cost", ref _dblCostMultiplier))
		        _dblCostMultiplier = 1.0;
            if (!objXmlGrade.TryGetInt32FieldQuickly("addictionthreshold", ref _intAddictionThreshold))
		        _intAddictionThreshold = 0;
            UpdateCustomDrugStats();
			lblDrugDescription.Text = _objDrug.GenerateDescription(0);
		}
	}

	class clsNodeData : Object
    {
        public DrugComponent DrugComponent { get; }
        public int Level { get; }
        public clsNodeData(DrugComponent objDrugComponent, int level = -1)
        {
            DrugComponent = objDrugComponent;
            Level = level;
        }
    }
}<|MERGE_RESOLUTION|>--- conflicted
+++ resolved
@@ -139,9 +139,6 @@
 
 		private void AcceptForm()
 		{
-<<<<<<< HEAD
-		}
-=======
 		    // Make sure the suite and file name fields are populated.
 		    if (string.IsNullOrEmpty(txtDrugName.Text))
 		    {
@@ -159,7 +156,6 @@
 		    DialogResult = DialogResult.OK;
 		    Close();
         }
->>>>>>> aad398ae
 
 		private void AddSelectedComponent()
         {
@@ -284,23 +280,7 @@
 
         private void btnOk_Click(object sender, EventArgs e)
         {
-            // Make sure the suite and file name fields are populated.
-            if (string.IsNullOrEmpty(txtDrugName.Text))
-            {
-                MessageBox.Show(LanguageManager.GetString("Message_CustomDrug_Name", GlobalOptions.Language), LanguageManager.GetString("MessageTitle_CustomDrug_Name", GlobalOptions.Language), MessageBoxButtons.OK, MessageBoxIcon.Information);
-                return;
-            }
-
-            if (_objDrug.Components.Count(o => o.Category == "Foundation") != 1)
-            {
-                MessageBox.Show(LanguageManager.GetString("Message_CustomDrug_MissingFoundation", GlobalOptions.Language), LanguageManager.GetString("MessageTitle_CustomDrug_Foundation", GlobalOptions.Language), MessageBoxButtons.OK, MessageBoxIcon.Information);
-                return;
-            }
-
-            _objDrug.Quantity = 1;
-
-            DialogResult = DialogResult.OK;
-            Close();
+	        AcceptForm();
         }
 
 		private void btnCancel_Click(object sender, EventArgs e)
