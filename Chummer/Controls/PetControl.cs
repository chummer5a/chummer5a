--- conflicted
+++ resolved
@@ -213,13 +213,8 @@
             {
                 ListItem.Blank
             };
-<<<<<<< HEAD
-            string strSpaceCharacter = LanguageManager.GetString("String_Space");
+            string strSpace = LanguageManager.GetString("String_Space");
             using (XmlNodeList xmlMetatypesList = _objContact.CharacterObject.LoadData("critters.xml").SelectNodes("/chummer/metatypes/metatype"))
-=======
-            string strSpace = LanguageManager.GetString("String_Space");
-            using (XmlNodeList xmlMetatypesList = XmlManager.Load("critters.xml").SelectNodes("/chummer/metatypes/metatype"))
->>>>>>> 1161a64b
                 if (xmlMetatypesList != null)
                     foreach (XmlNode xmlMetatypeNode in xmlMetatypesList)
                     {
