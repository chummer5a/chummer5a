/*  This file is part of Chummer5a.
 *
 *  Chummer5a is free software: you can redistribute it and/or modify
 *  it under the terms of the GNU General Public License as published by
 *  the Free Software Foundation, either version 3 of the License, or
 *  (at your option) any later version.
 *
 *  Chummer5a is distributed in the hope that it will be useful,
 *  but WITHOUT ANY WARRANTY; without even the implied warranty of
 *  MERCHANTABILITY or FITNESS FOR A PARTICULAR PURPOSE.  See the
 *  GNU General Public License for more details.
 *
 *  You should have received a copy of the GNU General Public License
 *  along with Chummer5a.  If not, see <http://www.gnu.org/licenses/>.
 *
 *  You can obtain the full source code for Chummer5a at
 *  https://github.com/chummer5a/chummer5a
 */
 using System;
using System.Collections.Generic;
using System.IO;
using System.Linq;
using System.Windows.Forms;
using System.Xml;

namespace Chummer
{
    public partial class PetControl : UserControl
    {
        private readonly Contact _objContact;
        private bool _blnLoading = true;

        // Events.
        public event TextEventHandler ContactDetailChanged;
        public event EventHandler DeleteContact;

        #region Control Events
        public PetControl(Contact objContact)
        {
            _objContact = objContact;
            InitializeComponent();
            LanguageManager.TranslateWinForm(GlobalOptions.Language, this);
            foreach (ToolStripItem objItem in cmsContact.Items)
            {
                LanguageManager.TranslateToolStripItemsRecursively(objItem);
            }
            MoveControls();
        }

        private void PetControl_Load(object sender, EventArgs e)
        {
            Width = cmdDelete.Left + cmdDelete.Width;

            LoadContactList();

            DoDataBindings();

            _blnLoading = false;
        }

        public void UnbindPetControl()
        {
            foreach (Control objControl in Controls)
            {
                objControl.DataBindings.Clear();
            }
        }

        private void txtContactName_TextChanged(object sender, EventArgs e)
        {
            if (!_blnLoading)
                ContactDetailChanged?.Invoke(this, new TextEventArgs("Name"));
        }

        private void cboMetatype_TextChanged(object sender, EventArgs e)
        {
            if (!_blnLoading)
                ContactDetailChanged?.Invoke(this, new TextEventArgs("Metatype"));
        }

        private void cmdDelete_Click(object sender, EventArgs e)
        {
            // Raise the DeleteContact Event when the user has confirmed their desire to delete the Contact.
            // The entire ContactControl is passed as an argument so the handling event can evaluate its contents.
            DeleteContact?.Invoke(this, e);
        }

        private void imgLink_Click(object sender, EventArgs e)
        {
            // Determine which options should be shown based on the FileName value.
            if (!string.IsNullOrEmpty(_objContact.FileName))
            {
                tsAttachCharacter.Visible = false;
                tsContactOpen.Visible = true;
                tsRemoveCharacter.Visible = true;
            }
            else
            {
                tsAttachCharacter.Visible = true;
                tsContactOpen.Visible = false;
                tsRemoveCharacter.Visible = false;
            }
            cmsContact.Show(imgLink, imgLink.Left - 700, imgLink.Top);
        }

        private async void tsContactOpen_Click(object sender, EventArgs e)
        {
            if (_objContact.LinkedCharacter != null)
            {
                Character objOpenCharacter = Program.MainForm.OpenCharacters.FirstOrDefault(x => x == _objContact.LinkedCharacter);
                Cursor = Cursors.WaitCursor;
                if (objOpenCharacter == null || !Program.MainForm.SwitchToOpenCharacter(objOpenCharacter, true))
                {
                    objOpenCharacter = await Program.MainForm.LoadCharacter(_objContact.LinkedCharacter.FileName).ConfigureAwait(true);
                    Program.MainForm.OpenCharacter(objOpenCharacter);
                }
                Cursor = Cursors.Default;
            }
            else
            {
                bool blnUseRelative = false;

                // Make sure the file still exists before attempting to load it.
                if (!File.Exists(_objContact.FileName))
                {
                    bool blnError = false;
                    // If the file doesn't exist, use the relative path if one is available.
                    if (string.IsNullOrEmpty(_objContact.RelativeFileName))
                        blnError = true;
                    else if (!File.Exists(Path.GetFullPath(_objContact.RelativeFileName)))
                        blnError = true;
                    else
                        blnUseRelative = true;

                    if (blnError)
                    {
                        Program.MainForm.ShowMessageBox(string.Format(GlobalOptions.CultureInfo, LanguageManager.GetString("Message_FileNotFound"), _objContact.FileName), LanguageManager.GetString("MessageTitle_FileNotFound"), MessageBoxButtons.OK, MessageBoxIcon.Error);
                        return;
                    }
                }
                string strFile = blnUseRelative ? Path.GetFullPath(_objContact.RelativeFileName) : _objContact.FileName;
                System.Diagnostics.Process.Start(strFile);
            }
        }

        private void tsAttachCharacter_Click(object sender, EventArgs e)
        {
            // Prompt the user to select a save file to associate with this Contact.
            using (OpenFileDialog openFileDialog = new OpenFileDialog
            {
                Filter = LanguageManager.GetString("DialogFilter_Chum5") + '|' + LanguageManager.GetString("DialogFilter_All")
            })
            {
                if (!string.IsNullOrEmpty(_objContact.FileName) && File.Exists(_objContact.FileName))
                {
                    openFileDialog.InitialDirectory = Path.GetDirectoryName(_objContact.FileName);
                    openFileDialog.FileName = Path.GetFileName(_objContact.FileName);
                }

                if (openFileDialog.ShowDialog(this) != DialogResult.OK)
                    return;
                Cursor = Cursors.WaitCursor;
                _objContact.FileName = openFileDialog.FileName;
                imgLink.SetToolTip(LanguageManager.GetString("Tip_Contact_OpenFile"));

                // Set the relative path.
                Uri uriApplication = new Uri(Utils.GetStartupPath);
                Uri uriFile = new Uri(_objContact.FileName);
                Uri uriRelative = uriApplication.MakeRelativeUri(uriFile);
                _objContact.RelativeFileName = "../" + uriRelative;

                ContactDetailChanged?.Invoke(this, new TextEventArgs("File"));
                Cursor = Cursors.Default;
            }
        }

        private void tsRemoveCharacter_Click(object sender, EventArgs e)
        {
            // Remove the file association from the Contact.
            if (MessageBox.Show(LanguageManager.GetString("Message_RemoveCharacterAssociation"), LanguageManager.GetString("MessageTitle_RemoveCharacterAssociation"), MessageBoxButtons.YesNo, MessageBoxIcon.Question) == DialogResult.Yes)
            {
                _objContact.FileName = string.Empty;
                _objContact.RelativeFileName = string.Empty;
                imgLink.SetToolTip(LanguageManager.GetString("Tip_Contact_LinkFile"));
                ContactDetailChanged?.Invoke(this, new TextEventArgs("File"));
            }
        }

        private void imgNotes_Click(object sender, EventArgs e)
        {
            using (frmNotes frmContactNotes = new frmNotes
            {
                Notes = _objContact.Notes
            })
            {
                frmContactNotes.ShowDialog(this);

                if (frmContactNotes.DialogResult != DialogResult.OK || _objContact.Notes == frmContactNotes.Notes)
                    return;
                _objContact.Notes = frmContactNotes.Notes;

                string strTooltip = LanguageManager.GetString("Tip_Contact_EditNotes");
                if (!string.IsNullOrEmpty(_objContact.Notes))
                    strTooltip += Environment.NewLine + Environment.NewLine + _objContact.Notes;
                imgNotes.SetToolTip(strTooltip.WordWrap(100));
                ContactDetailChanged?.Invoke(this, new TextEventArgs("Notes"));
            }
        }
        #endregion

        #region Methods
        private void MoveControls()
        {
            txtContactName.Left = lblName.Left + lblName.Width + 6;
            lblMetatypeLabel.Left = txtContactName.Left + txtContactName.Width + 16;
            cboMetatype.Left = lblMetatypeLabel.Left + lblMetatypeLabel.Width + 6;
            cboMetatype.Width = imgLink.Left - 6 - cboMetatype.Left;
        }

        private void LoadContactList()
        {
            List<ListItem> lstMetatypes = new List<ListItem>
            {
                ListItem.Blank
            };
<<<<<<< HEAD
            string strSpaceCharacter = LanguageManager.GetString("String_Space", GlobalOptions.Language);
            using (XmlNodeList xmlMetatypesList = XmlManager.Load("critters.xml", new Dictionary<string, bool>()).SelectNodes("/chummer/metatypes/metatype"))
=======
            string strSpaceCharacter = LanguageManager.GetString("String_Space");
            using (XmlNodeList xmlMetatypesList = XmlManager.Load("critters.xml").SelectNodes("/chummer/metatypes/metatype"))
>>>>>>> 4d997dd7
                if (xmlMetatypesList != null)
                    foreach (XmlNode xmlMetatypeNode in xmlMetatypesList)
                    {
                        string strName = xmlMetatypeNode["name"]?.InnerText;
                        string strMetatypeDisplay = xmlMetatypeNode["translate"]?.InnerText ?? strName;
                        lstMetatypes.Add(new ListItem(strName, strMetatypeDisplay));
                        XmlNodeList xmlMetavariantsList = xmlMetatypeNode.SelectNodes("metavariants/metavariant");
                        if (xmlMetavariantsList != null)
                            foreach (XmlNode objXmlMetavariantNode in xmlMetavariantsList)
                            {
                                string strMetavariantName = objXmlMetavariantNode["name"]?.InnerText;
                                if (lstMetatypes.All(x => x.Value.ToString() != strMetavariantName))
                                    lstMetatypes.Add(new ListItem(strMetavariantName, strMetatypeDisplay + strSpaceCharacter + '(' + (objXmlMetavariantNode["translate"]?.InnerText ?? strMetavariantName) + ')'));
                            }
                    }

            lstMetatypes.Sort(CompareListItems.CompareNames);

            cboMetatype.BeginUpdate();
            cboMetatype.ValueMember = "Value";
            cboMetatype.DisplayMember = "Name";
            cboMetatype.DataSource = lstMetatypes;
            cboMetatype.EndUpdate();
        }

        private void DoDataBindings()
        {
            cboMetatype.DataBindings.Add("Text", _objContact, nameof(_objContact.DisplayMetatype), false,
                DataSourceUpdateMode.OnPropertyChanged);
            txtContactName.DataBindings.Add("Text", _objContact, nameof(_objContact.Name), false,
                DataSourceUpdateMode.OnPropertyChanged);
            DataBindings.Add("BackColor", _objContact, nameof(_objContact.PreferredColor), false,
                DataSourceUpdateMode.OnPropertyChanged);

            // Properties controllable by the character themselves
            txtContactName.DataBindings.Add("Enabled", _objContact, nameof(_objContact.NoLinkedCharacter), false,
                DataSourceUpdateMode.OnPropertyChanged);
            cboMetatype.DataBindings.Add("Enabled", _objContact, nameof(_objContact.NoLinkedCharacter), false,
                DataSourceUpdateMode.OnPropertyChanged);
        }
        #endregion

            #region Properties
            /// <summary>
            /// Contact object this is linked to.
            /// </summary>
        public Contact ContactObject => _objContact;

        #endregion
    }
}<|MERGE_RESOLUTION|>--- conflicted
+++ resolved
@@ -223,13 +223,8 @@
             {
                 ListItem.Blank
             };
-<<<<<<< HEAD
-            string strSpaceCharacter = LanguageManager.GetString("String_Space", GlobalOptions.Language);
-            using (XmlNodeList xmlMetatypesList = XmlManager.Load("critters.xml", new Dictionary<string, bool>()).SelectNodes("/chummer/metatypes/metatype"))
-=======
             string strSpaceCharacter = LanguageManager.GetString("String_Space");
-            using (XmlNodeList xmlMetatypesList = XmlManager.Load("critters.xml").SelectNodes("/chummer/metatypes/metatype"))
->>>>>>> 4d997dd7
+            using (XmlNodeList xmlMetatypesList = XmlManager.Load("critters.xml", _objContact.CharacterObject.Options.CustomDataDictionary).SelectNodes("/chummer/metatypes/metatype"))
                 if (xmlMetatypesList != null)
                     foreach (XmlNode xmlMetatypeNode in xmlMetatypesList)
                     {
