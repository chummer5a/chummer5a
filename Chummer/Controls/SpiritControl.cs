/*  This file is part of Chummer5a.
 *
 *  Chummer5a is free software: you can redistribute it and/or modify
 *  it under the terms of the GNU General Public License as published by
 *  the Free Software Foundation, either version 3 of the License, or
 *  (at your option) any later version.
 *
 *  Chummer5a is distributed in the hope that it will be useful,
 *  but WITHOUT ANY WARRANTY; without even the implied warranty of
 *  MERCHANTABILITY or FITNESS FOR A PARTICULAR PURPOSE.  See the
 *  GNU General Public License for more details.
 *
 *  You should have received a copy of the GNU General Public License
 *  along with Chummer5a.  If not, see <http://www.gnu.org/licenses/>.
 *
 *  You can obtain the full source code for Chummer5a at
 *  https://github.com/chummer5a/chummer5a
 */
 using System;
using System.Collections.Generic;
<<<<<<< HEAD
using System.ComponentModel;
using System.IO;
 using System.Linq;
=======
 using System.ComponentModel;
 using System.IO;
using System.Linq;
>>>>>>> 260a47e0
using System.Windows.Forms;
using System.Xml;
 using Chummer.Backend.Equipment;

namespace Chummer
{
    public partial class SpiritControl : UserControl
    {
        private readonly Spirit _objSpirit;
        private bool _blnLoading = true;

        // Events.
<<<<<<< HEAD
        public Action<object> ServicesOwedChanged;
		public Action<object> ForceChanged;
		public Action<object> BoundChanged;
        public Action<object> FetteredChanged;
        public Action<object> DeleteSpirit;
		public Action<object> FileNameChanged;

		#region Control Events
		public SpiritControl(bool blnCareer = false)
=======
        public event EventHandler ContactDetailChanged;
        public event EventHandler DeleteSpirit;

        #region Control Events
        public SpiritControl(Spirit objSpirit)
>>>>>>> 260a47e0
        {
            _objSpirit = objSpirit;
            InitializeComponent();
            LanguageManager.TranslateWinForm(GlobalOptions.Language, this);
            foreach (ToolStripItem objItem in cmsSpirit.Items)
            {
                LanguageManager.TranslateToolStripItemsRecursively(objItem, GlobalOptions.Language);
            }
        }

        private void SpiritControl_Load(object sender, EventArgs e)
        {
            DoubleBuffered = true;
            bool blnIsSpirit = _objSpirit.EntityType == SpiritType.Spirit;
            nudForce.DataBindings.Add("Enabled", _objSpirit.CharacterObject, nameof(Character.Created), false,
                DataSourceUpdateMode.OnPropertyChanged);
            chkBound.DataBindings.Add("Checked", _objSpirit, nameof(_objSpirit.Bound), false,
                DataSourceUpdateMode.OnPropertyChanged);
            chkBound.DataBindings.Add("Enabled", _objSpirit.CharacterObject, nameof(Character.Created), false,
                DataSourceUpdateMode.OnPropertyChanged);
            cboSpiritName.DataBindings.Add("Text", _objSpirit, nameof(_objSpirit.Name), false,
                DataSourceUpdateMode.OnPropertyChanged);
            txtCritterName.DataBindings.Add("Text", _objSpirit, nameof(_objSpirit.CritterName), false,
                DataSourceUpdateMode.OnPropertyChanged);
            txtCritterName.DataBindings.Add("Enabled", _objSpirit, nameof(_objSpirit.NoLinkedCharacter), false,
                DataSourceUpdateMode.OnPropertyChanged);
            nudForce.DataBindings.Add("Maximum", _objSpirit.CharacterObject, blnIsSpirit ? nameof(Character.MaxSpiritForce) : nameof(Character.MaxSpriteLevel), false,
                DataSourceUpdateMode.OnPropertyChanged);
            nudServices.DataBindings.Add("Value", _objSpirit, nameof(_objSpirit.ServicesOwed), false,
                DataSourceUpdateMode.OnPropertyChanged);
            nudForce.DataBindings.Add("Value", _objSpirit, nameof(_objSpirit.Force), false,
                DataSourceUpdateMode.OnPropertyChanged);
            Width = cmdDelete.Left + cmdDelete.Width;

            if (blnIsSpirit)
            {
                chkFettered.DataBindings.Add("Checked", _objSpirit, nameof(_objSpirit.Fettered), false,
                    DataSourceUpdateMode.OnPropertyChanged);
                lblForce.Text = LanguageManager.GetString("Label_Spirit_Force", GlobalOptions.Language);
                chkBound.Text = LanguageManager.GetString("Checkbox_Spirit_Bound", GlobalOptions.Language);
                GlobalOptions.ToolTipProcessor.SetToolTip(imgLink, LanguageManager.GetString(!string.IsNullOrEmpty(_objSpirit.FileName) ? "Tip_Spirit_OpenFile" : "Tip_Spirit_LinkSpirit", GlobalOptions.Language));

                string strTooltip = LanguageManager.GetString("Tip_Spirit_EditNotes", GlobalOptions.Language);
                if (!string.IsNullOrEmpty(_objSpirit.Notes))
                    strTooltip += Environment.NewLine + Environment.NewLine + _objSpirit.Notes;
                GlobalOptions.ToolTipProcessor.SetToolTip(imgNotes, strTooltip.WordWrap(100));
            }
            else
            {
                chkFettered.Visible = false;
                lblForce.Text = LanguageManager.GetString("Label_Sprite_Rating", GlobalOptions.Language);
                chkBound.Text = LanguageManager.GetString("Label_Sprite_Registered", GlobalOptions.Language);
                GlobalOptions.ToolTipProcessor.SetToolTip(imgLink, LanguageManager.GetString(!string.IsNullOrEmpty(_objSpirit.FileName) ? "Tip_Sprite_OpenFile" : "Tip_Sprite_LinkSpirit", GlobalOptions.Language));

                string strTooltip = LanguageManager.GetString("Tip_Sprite_EditNotes", GlobalOptions.Language);
                if (!string.IsNullOrEmpty(_objSpirit.Notes))
                    strTooltip += Environment.NewLine + Environment.NewLine + _objSpirit.Notes;
                GlobalOptions.ToolTipProcessor.SetToolTip(imgNotes, strTooltip.WordWrap(100));
            }

            _objSpirit.CharacterObject.PropertyChanged += RebuildSpiritListOnTraditionChange;

            _blnLoading = false;
        }

        public void UnbindSpiritControl()
        {
            _objSpirit.CharacterObject.PropertyChanged -= RebuildSpiritListOnTraditionChange;

            foreach (Control objControl in Controls)
            {
                objControl.DataBindings.Clear();
            }
        }

        private void chkFettered_CheckedChanged(object sender, EventArgs e)
        {
            // Raise the ContactDetailChanged Event when the Checkbox's Checked status changes.
            // The entire SpiritControl is passed as an argument so the handling event can evaluate its contents.
            if (!_blnLoading)
                ContactDetailChanged?.Invoke(this, e);
        }

        private void nudServices_ValueChanged(object sender, EventArgs e)
        {
            // Raise the ContactDetailChanged Event when the NumericUpDown's Value changes.
            // The entire SpiritControl is passed as an argument so the handling event can evaluate its contents.
            if (!_blnLoading)
                ContactDetailChanged?.Invoke(this, e);
        }

        private void cmdDelete_Click(object sender, EventArgs e)
        {
            // Raise the DeleteSpirit Event when the user has confirmed their desire to delete the Spirit.
            // The entire SpiritControl is passed as an argument so the handling event can evaluate its contents.
            DeleteSpirit?.Invoke(this, e);
        }

<<<<<<< HEAD
		private void nudForce_ValueChanged(object sender, EventArgs e)
		{
			// Raise the ForceChanged Event when the NumericUpDown's Value changes.
			// The entire SpiritControl is passed as an argument so the handling event can evaluate its contents.
			_objSpirit.Force = Convert.ToInt32(nudForce.Value);
			ForceChanged(this);
		}

		private void chkBound_CheckedChanged(object sender, EventArgs e)
		{
			// Raise the BoundChanged Event when the Checkbox's Checked status changes.
			// The entire SpiritControl is passed as an argument so the handling event can evaluate its contents.
			_objSpirit.Bound = chkBound.Checked;
			BoundChanged(this);
		}
        private void chkFettered_CheckedChanged(object sender, EventArgs e)
        {
            if (chkFettered.Checked)
            {
                //Only one Fettered spirit is permitted. 
                if (_objSpirit.CharacterObject.Spirits.Any(objSpirit => objSpirit.Fettered))
                {
                    chkFettered.Checked = false;
                    return;
                }
                _objSpirit.CharacterObject.ObjImprovementManager.CreateImprovement("MAG", Improvement.ImprovementSource.SpiritFettering, "Spirit Fettering", Improvement.ImprovementType.Attribute, string.Empty, 0, 1, 0, 0, -1);
            }
            else
            {
                _objSpirit.CharacterObject.ObjImprovementManager.RemoveImprovements(Improvement.ImprovementSource.SpiritFettering, "Spirit Fettering");
            }
            _objSpirit.Fettered = chkFettered.Checked;

            // Raise the FetteredChanged Event when the Checkbox's Checked status changes.
            // The entire SpiritControl is passed as an argument so the handling event can evaluate its contents.
            FetteredChanged(this);
        }

		private void SpiritControl_Load(object sender, EventArgs e)
		{
            DoubleBuffered = true;
            if (_blnCareer)
				nudForce.Enabled = true;
			Width = cmdDelete.Left + cmdDelete.Width;
		}

		private void cboSpiritName_TextChanged(object sender, EventArgs e)
		{
			_objSpirit.Name = cboSpiritName.Text;
		}

		private void cboSpiritName_SelectedIndexChanged(object sender, EventArgs e)
		{
			if (cboSpiritName.SelectedValue != null)
				_objSpirit.Name = cboSpiritName.SelectedValue.ToString();
			ForceChanged(this);
		}

		private void txtCritterName_TextChanged(object sender, EventArgs e)
		{
			_objSpirit.CritterName = txtCritterName.Text;
			ForceChanged(this);
		}

		private void tsContactOpen_Click(object sender, EventArgs e)
		{
			bool blnError = false;
			bool blnUseRelative = false;

			// Make sure the file still exists before attempting to load it.
			if (!File.Exists(_objSpirit.FileName))
			{
				// If the file doesn't exist, use the relative path if one is available.
				if (string.IsNullOrEmpty(_objSpirit.RelativeFileName))
					blnError = true;
				else
				{
					MessageBox.Show(Path.GetFullPath(_objSpirit.RelativeFileName));
					if (!File.Exists(Path.GetFullPath(_objSpirit.RelativeFileName)))
						blnError = true;
					else
						blnUseRelative = true;
				}

				if (blnError)
				{
					MessageBox.Show(LanguageManager.Instance.GetString("Message_FileNotFound").Replace("{0}", _objSpirit.FileName), LanguageManager.Instance.GetString("MessageTitle_FileNotFound"), MessageBoxButtons.OK, MessageBoxIcon.Error);
					return;
				}
			}
			if (Path.GetExtension(_objSpirit.FileName) == "chum5")
			{
				if (!blnUseRelative)
					GlobalOptions.Instance.MainForm.LoadCharacter(_objSpirit.FileName, false);
				else
				{
					string strFile = Path.GetFullPath(_objSpirit.RelativeFileName);
					GlobalOptions.Instance.MainForm.LoadCharacter(strFile, false);
				}
			}
			else
			{
				if (!blnUseRelative)
					System.Diagnostics.Process.Start(_objSpirit.FileName);
				else
				{
					string strFile = Path.GetFullPath(_objSpirit.RelativeFileName);
					System.Diagnostics.Process.Start(strFile);
				}
			}
		}

		private void tsRemoveCharacter_Click(object sender, EventArgs e)
		{
			// Remove the file association from the Contact.
			if (MessageBox.Show(LanguageManager.Instance.GetString("Message_RemoveCharacterAssociation"), LanguageManager.Instance.GetString("MessageTitle_RemoveCharacterAssociation"), MessageBoxButtons.YesNo, MessageBoxIcon.Question) == DialogResult.Yes)
			{
				_objSpirit.FileName = string.Empty;
				_objSpirit.RelativeFileName = string.Empty;
				if (_objSpirit.EntityType ==  SpiritType.Spirit)
					tipTooltip.SetToolTip(imgLink, LanguageManager.Instance.GetString("Tip_Spirit_LinkSpirit"));
				else
					tipTooltip.SetToolTip(imgLink, LanguageManager.Instance.GetString("Tip_Sprite_LinkSprite"));

				// Set the relative path.
				Uri uriApplication = new Uri(@Application.StartupPath);
				Uri uriFile = new Uri(@_objSpirit.FileName);
				Uri uriRelative = uriApplication.MakeRelativeUri(uriFile);
				_objSpirit.RelativeFileName = "../" + uriRelative.ToString();

				FileNameChanged(this);
			}
		}

		private void tsAttachCharacter_Click(object sender, EventArgs e)
		{
			// Prompt the user to select a save file to associate with this Contact.
			OpenFileDialog openFileDialog = new OpenFileDialog();
			openFileDialog.Filter = "Chummer5 Files (*.chum5)|*.chum5|All Files (*.*)|*.*";

			if (openFileDialog.ShowDialog(this) == DialogResult.OK)
			{
				_objSpirit.FileName = openFileDialog.FileName;
				if (_objSpirit.EntityType == SpiritType.Spirit)
					tipTooltip.SetToolTip(imgLink, LanguageManager.Instance.GetString("Tip_Spirit_OpenFile"));
				else
					tipTooltip.SetToolTip(imgLink, LanguageManager.Instance.GetString("Tip_Sprite_OpenFile"));
				FileNameChanged(this);
			}
		}

		private void tsCreateCharacter_Click(object sender, EventArgs e)
		{
			if (string.IsNullOrEmpty(cboSpiritName.Text))
			{
				MessageBox.Show(LanguageManager.Instance.GetString("Message_SelectCritterType"), LanguageManager.Instance.GetString("MessageTitle_SelectCritterType"), MessageBoxButtons.OK, MessageBoxIcon.Error);
				return;
			}

			CreateCritter(cboSpiritName.SelectedValue.ToString(), Convert.ToInt32(nudForce.Value));
		}

		private void imgLink_Click(object sender, EventArgs e)
		{
			// Determine which options should be shown based on the FileName value.
			if (!string.IsNullOrEmpty(_objSpirit.FileName))
			{
				tsAttachCharacter.Visible = false;
				tsCreateCharacter.Visible = false;
				tsContactOpen.Visible = true;
				tsRemoveCharacter.Visible = true;
			}
			else
			{
				tsAttachCharacter.Visible = true;
				tsCreateCharacter.Visible = true;
				tsContactOpen.Visible = false;
				tsRemoveCharacter.Visible = false;
			}
			cmsSpirit.Show(imgLink, imgLink.Left - 646, imgLink.Top);
		}

		private void imgNotes_Click(object sender, EventArgs e)
		{
			frmNotes frmSpritNotes = new frmNotes();
			frmSpritNotes.Notes = _objSpirit.Notes;
			frmSpritNotes.ShowDialog(this);

			if (frmSpritNotes.DialogResult == DialogResult.OK)
				_objSpirit.Notes = frmSpritNotes.Notes;

			string strTooltip = string.Empty;
			if (_objSpirit.EntityType == SpiritType.Spirit)
				strTooltip = LanguageManager.Instance.GetString("Tip_Spirit_EditNotes");
			else
				strTooltip = LanguageManager.Instance.GetString("Tip_Sprite_EditNotes");
			if (!string.IsNullOrEmpty(_objSpirit.Notes))
				strTooltip += "\n\n" + _objSpirit.Notes;
			tipTooltip.SetToolTip(imgNotes, CommonFunctions.WordWrap(strTooltip, 100));
		}

		private void ContextMenu_Opening(object sender, CancelEventArgs e)
		{
			foreach (ToolStripItem objItem in ((ContextMenuStrip)sender).Items)
			{
				if (objItem.Tag != null)
				{
					objItem.Text = LanguageManager.Instance.GetString(objItem.Tag.ToString());
				}
			}
		}
		#endregion

		#region Properties
		/// <summary>
		/// Spirit object this is linked to.
		/// </summary>
		public Spirit SpiritObject
		{
			get
			{
				return _objSpirit;
			}
			set
			{
				_objSpirit = value;
			}
		}
=======
        private void nudForce_ValueChanged(object sender, EventArgs e)
        {
            // Raise the ContactDetailChanged Event when the NumericUpDown's Value changes.
            // The entire SpiritControl is passed as an argument so the handling event can evaluate its contents.
            if (!_blnLoading)
                ContactDetailChanged?.Invoke(this, e);
        }
>>>>>>> 260a47e0

        private void chkBound_CheckedChanged(object sender, EventArgs e)
        {
            // Raise the ContactDetailChanged Event when the Checkbox's Checked status changes.
            // The entire SpiritControl is passed as an argument so the handling event can evaluate its contents.
            if (!_blnLoading)
                ContactDetailChanged?.Invoke(this, e);
        }

        private void cboSpiritName_SelectedIndexChanged(object sender, EventArgs e)
        {
            if (!_blnLoading)
                ContactDetailChanged?.Invoke(this, e);
        }

        private void txtCritterName_TextChanged(object sender, EventArgs e)
        {
            if (!_blnLoading)
                ContactDetailChanged?.Invoke(this, e);
        }

        private void tsContactOpen_Click(object sender, EventArgs e)
        {
            if (_objSpirit.LinkedCharacter != null)
            {
                Character objOpenCharacter = Program.MainForm.OpenCharacters.FirstOrDefault(x => x == _objSpirit.LinkedCharacter);
                Cursor = Cursors.WaitCursor;
                if (objOpenCharacter == null || !Program.MainForm.SwitchToOpenCharacter(objOpenCharacter, true))
                {
                    objOpenCharacter = Program.MainForm.LoadCharacter(_objSpirit.LinkedCharacter.FileName);
                    Program.MainForm.OpenCharacter(objOpenCharacter);
                }
                Cursor = Cursors.Default;
            }
            else
            {
                bool blnUseRelative = false;

                // Make sure the file still exists before attempting to load it.
                if (!File.Exists(_objSpirit.FileName))
                {
                    bool blnError = false;
                    // If the file doesn't exist, use the relative path if one is available.
                    if (string.IsNullOrEmpty(_objSpirit.RelativeFileName))
                        blnError = true;
                    else if (!File.Exists(Path.GetFullPath(_objSpirit.RelativeFileName)))
                        blnError = true;
                    else
                        blnUseRelative = true;

                    if (blnError)
                    {
                        MessageBox.Show(LanguageManager.GetString("Message_FileNotFound", GlobalOptions.Language).Replace("{0}", _objSpirit.FileName), LanguageManager.GetString("MessageTitle_FileNotFound", GlobalOptions.Language), MessageBoxButtons.OK, MessageBoxIcon.Error);
                        return;
                    }
                }
                string strFile = blnUseRelative ? Path.GetFullPath(_objSpirit.RelativeFileName) : _objSpirit.FileName;
                System.Diagnostics.Process.Start(strFile);
            }
        }

        private void tsRemoveCharacter_Click(object sender, EventArgs e)
        {
            // Remove the file association from the Contact.
            if (MessageBox.Show(LanguageManager.GetString("Message_RemoveCharacterAssociation", GlobalOptions.Language), LanguageManager.GetString("MessageTitle_RemoveCharacterAssociation", GlobalOptions.Language), MessageBoxButtons.YesNo, MessageBoxIcon.Question) == DialogResult.Yes)
            {
                _objSpirit.FileName = string.Empty;
                _objSpirit.RelativeFileName = string.Empty;
                GlobalOptions.ToolTipProcessor.SetToolTip(imgLink, LanguageManager.GetString(_objSpirit.EntityType == SpiritType.Spirit ? "Tip_Spirit_LinkSpirit" : "Tip_Sprite_LinkSprite", GlobalOptions.Language));

                // Set the relative path.
                Uri uriApplication = new Uri(Application.StartupPath);
                Uri uriFile = new Uri(_objSpirit.FileName);
                Uri uriRelative = uriApplication.MakeRelativeUri(uriFile);
                _objSpirit.RelativeFileName = "../" + uriRelative.ToString();

                ContactDetailChanged?.Invoke(this, e);
            }
        }

        private void tsAttachCharacter_Click(object sender, EventArgs e)
        {
            // Prompt the user to select a save file to associate with this Contact.
            OpenFileDialog openFileDialog = new OpenFileDialog
            {
                Filter = LanguageManager.GetString("DialogFilter_Chum5", GlobalOptions.Language) + '|' + LanguageManager.GetString("DialogFilter_All", GlobalOptions.Language)
            };
            if (!string.IsNullOrEmpty(_objSpirit.FileName) && File.Exists(_objSpirit.FileName))
            {
                openFileDialog.InitialDirectory = Path.GetDirectoryName(_objSpirit.FileName);
                openFileDialog.FileName = Path.GetFileName(_objSpirit.FileName);
            }
            if (openFileDialog.ShowDialog(this) == DialogResult.OK)
            {
                _objSpirit.FileName = openFileDialog.FileName;
                GlobalOptions.ToolTipProcessor.SetToolTip(imgLink, LanguageManager.GetString(_objSpirit.EntityType == SpiritType.Spirit ? "Tip_Spirit_OpenFile" : "Tip_Sprite_OpenFile", GlobalOptions.Language));
                ContactDetailChanged?.Invoke(this, e);
            }
        }

        private void tsCreateCharacter_Click(object sender, EventArgs e)
        {
            string strSpiritName = cboSpiritName.SelectedValue?.ToString();
            if (string.IsNullOrEmpty(strSpiritName))
            {
                MessageBox.Show(LanguageManager.GetString("Message_SelectCritterType", GlobalOptions.Language), LanguageManager.GetString("MessageTitle_SelectCritterType", GlobalOptions.Language), MessageBoxButtons.OK, MessageBoxIcon.Error);
                return;
            }

            CreateCritter(strSpiritName, decimal.ToInt32(nudForce.Value));
        }

        private void imgLink_Click(object sender, EventArgs e)
        {
            // Determine which options should be shown based on the FileName value.
            if (!string.IsNullOrEmpty(_objSpirit.FileName))
            {
                tsAttachCharacter.Visible = false;
                tsCreateCharacter.Visible = false;
                tsContactOpen.Visible = true;
                tsRemoveCharacter.Visible = true;
            }
            else
            {
                tsAttachCharacter.Visible = true;
                tsCreateCharacter.Visible = true;
                tsContactOpen.Visible = false;
                tsRemoveCharacter.Visible = false;
            }
            cmsSpirit.Show(imgLink, imgLink.Left - 646, imgLink.Top);
        }

        private void imgNotes_Click(object sender, EventArgs e)
        {
            frmNotes frmSpritNotes = new frmNotes
            {
                Notes = _objSpirit.Notes
            };
            frmSpritNotes.ShowDialog(this);

            if (frmSpritNotes.DialogResult == DialogResult.OK && _objSpirit.Notes != frmSpritNotes.Notes)
            {
                _objSpirit.Notes = frmSpritNotes.Notes;

                string strTooltip = LanguageManager.GetString(_objSpirit.EntityType == SpiritType.Spirit ? "Tip_Spirit_EditNotes" : "Tip_Sprite_EditNotes", GlobalOptions.Language);

                if (!string.IsNullOrEmpty(_objSpirit.Notes))
                    strTooltip += Environment.NewLine + Environment.NewLine + _objSpirit.Notes;
                GlobalOptions.ToolTipProcessor.SetToolTip(imgNotes, strTooltip.WordWrap(100));

                ContactDetailChanged?.Invoke(this, e);
            }
        }
        #endregion

        #region Properties
        /// <summary>
        /// Spirit object this is linked to.
        /// </summary>
        public Spirit SpiritObject => _objSpirit;

        #endregion

        #region Methods
        // Rebuild the list of Spirits/Sprites based on the character's selected Tradition/Stream.
        public void RebuildSpiritListOnTraditionChange(object sender, PropertyChangedEventArgs e)
        {
            if (e.PropertyName == nameof(Character.MagicTradition))
            {
                if (_objSpirit.EntityType == SpiritType.Spirit)
                    RebuildSpiritList(_objSpirit.CharacterObject.MagicTradition);
            }
            else if (e.PropertyName == nameof(Character.TechnomancerStream))
            {
                if (_objSpirit.EntityType == SpiritType.Sprite)
                    RebuildSpiritList(_objSpirit.CharacterObject.TechnomancerStream);
            }
        }

<<<<<<< HEAD
		/// <summary>
		/// Force of the Spirit.
		/// </summary>
		public int Force
		{
			get
			{
				return _objSpirit.Force;
			}
			set
			{
				nudForce.Value = value;
				_objSpirit.Force = value;
			}
		}

		/// <summary>
		/// Maximum Force of the Spirit.
		/// </summary>
		public int ForceMaximum
		{
			get
			{
				return Convert.ToInt32(nudForce.Maximum);
			}
			set
			{
				nudForce.Maximum = value;
			}
		}

		/// <summary>
		/// Whether or not the Spirit is Bound.
		/// </summary>
		public bool Bound
		{
			get
			{
				return _objSpirit.Bound;
			}
			set
			{
				chkBound.Checked = value;
				_objSpirit.Bound = value;
			}
		}

        /// <summary>
        /// Whether or not the Spirit is Fettered.
        /// </summary>
        public bool Fettered
        {
            get
            {
                return _objSpirit.Fettered;
            }
            set
            {
                chkFettered.Checked = value;
                _objSpirit.Fettered = value;
            }
        }
		#endregion

		#region Methods
		// Rebuild the list of Spirits/Sprites based on the character's selected Tradition/Stream.
		public void RebuildSpiritList(string strTradition)
		{
			string strCurrentValue = string.Empty;
			if (strTradition.Length == 0)
			{
				return;
			}
			if (cboSpiritName.SelectedValue != null)
				strCurrentValue = cboSpiritName.SelectedValue.ToString();
			else
				strCurrentValue = _objSpirit.Name;

			XmlDocument objXmlDocument = new XmlDocument();
			XmlDocument objXmlCritterDocument = new XmlDocument();
			if (_objSpirit.EntityType == SpiritType.Spirit)
				objXmlDocument = XmlManager.Instance.Load("traditions.xml");
			else
				objXmlDocument = XmlManager.Instance.Load("streams.xml");
			objXmlCritterDocument = XmlManager.Instance.Load("critters.xml");
=======
        // Rebuild the list of Spirits/Sprites based on the character's selected Tradition/Stream.
        public void RebuildSpiritList(string strTradition)
        {
            if (string.IsNullOrEmpty(strTradition))
            {
                return;
            }
            string strCurrentValue = cboSpiritName.SelectedValue?.ToString() ?? _objSpirit.Name;

            XmlDocument objXmlDocument = _objSpirit.EntityType == SpiritType.Spirit ? XmlManager.Load("traditions.xml") : XmlManager.Load("streams.xml");
            XmlDocument objXmlCritterDocument = XmlManager.Load("critters.xml");

            HashSet<string> lstLimitCategories = new HashSet<string>();
            foreach (Improvement improvement in _objSpirit.CharacterObject.Improvements.Where(x => x.ImproveType == Improvement.ImprovementType.LimitSpiritCategory && x.Enabled))
            {
                lstLimitCategories.Add(improvement.ImprovedName);
            }
>>>>>>> 260a47e0

            List<ListItem> lstCritters = new List<ListItem>();
            if (strTradition == "Custom")
            {
                string strSpiritCombat = _objSpirit.CharacterObject.SpiritCombat;
                string strSpiritDetection = _objSpirit.CharacterObject.SpiritDetection;
                string strSpiritHealth = _objSpirit.CharacterObject.SpiritHealth;
                string strSpiritIllusion = _objSpirit.CharacterObject.SpiritIllusion;
                string strSpiritManipulation = _objSpirit.CharacterObject.SpiritManipulation;

                if (lstLimitCategories.Count == 0 || lstLimitCategories.Contains(strSpiritCombat))
                {
                    XmlNode objXmlCritterNode = objXmlDocument.SelectSingleNode("/chummer/spirits/spirit[name = \"" + strSpiritCombat + "\"]");
                    lstCritters.Add(new ListItem(strSpiritCombat, objXmlCritterNode?["translate"]?.InnerText ?? strSpiritCombat));
                }

                if (lstLimitCategories.Count == 0 || lstLimitCategories.Contains(strSpiritDetection))
                {
                    XmlNode objXmlCritterNode = objXmlDocument.SelectSingleNode("/chummer/spirits/spirit[name = \"" + strSpiritDetection + "\"]");
                    lstCritters.Add(new ListItem(strSpiritDetection, objXmlCritterNode?["translate"]?.InnerText ?? strSpiritDetection));
                }

                if (lstLimitCategories.Count == 0 || lstLimitCategories.Contains(strSpiritHealth))
                {
                    XmlNode objXmlCritterNode = objXmlDocument.SelectSingleNode("/chummer/spirits/spirit[name = \"" + strSpiritHealth + "\"]");
                    lstCritters.Add(new ListItem(strSpiritHealth, objXmlCritterNode?["translate"]?.InnerText ?? strSpiritHealth));
                }

                if (lstLimitCategories.Count == 0 || lstLimitCategories.Contains(strSpiritIllusion))
                {
                    XmlNode objXmlCritterNode = objXmlDocument.SelectSingleNode("/chummer/spirits/spirit[name = \"" + strSpiritIllusion + "\"]");
                    lstCritters.Add(new ListItem(strSpiritIllusion, objXmlCritterNode?["translate"]?.InnerText ?? strSpiritIllusion));
                }

                if (lstLimitCategories.Count == 0 || lstLimitCategories.Contains(strSpiritManipulation))
                {
                    XmlNode objXmlCritterNode = objXmlDocument.SelectSingleNode("/chummer/spirits/spirit[name = \"" + strSpiritManipulation + "\"]");
                    lstCritters.Add(new ListItem(strSpiritManipulation, objXmlCritterNode?["translate"]?.InnerText ?? strSpiritManipulation));
                }
            }
            else
            {
                if (objXmlDocument.SelectSingleNode("/chummer/traditions/tradition[name = \"" + strTradition + "\"]/spirits/spirit[. = \"All\"]") != null)
                {
                    if (lstLimitCategories.Count == 0)
                    {
                        using (XmlNodeList xmlSpiritList = objXmlDocument.SelectNodes("/chummer/spirits/spirit"))
                            if (xmlSpiritList != null)
                                foreach (XmlNode objXmlCritterNode in xmlSpiritList)
                                {
                                    string strSpiritName = objXmlCritterNode["name"]?.InnerText;
                                    lstCritters.Add(new ListItem(strSpiritName, objXmlCritterNode["translate"]?.InnerText ?? strSpiritName));
                                }
                    }
                    else
                    {
                        foreach (string strSpiritName in lstLimitCategories)
                        {
                            XmlNode objXmlCritterNode = objXmlDocument.SelectSingleNode("/chummer/spirits/spirit[name = \"" + strSpiritName + "\"]");
                            lstCritters.Add(new ListItem(strSpiritName, objXmlCritterNode?["translate"]?.InnerText ?? strSpiritName));
                        }
                    }
                }
                else
                {
                    using (XmlNodeList xmlSpiritList = objXmlDocument.SelectSingleNode("/chummer/traditions/tradition[name = \"" + strTradition + "\"]/spirits")?.ChildNodes)
                        if (xmlSpiritList != null)
                            foreach (XmlNode objXmlSpirit in xmlSpiritList)
                            {
                                string strSpiritName = objXmlSpirit.InnerText;
                                if (lstLimitCategories.Count == 0 || lstLimitCategories.Contains(strSpiritName))
                                {
                                    XmlNode objXmlCritterNode = objXmlDocument.SelectSingleNode("/chummer/spirits/spirit[name = \"" + strSpiritName + "\"]");
                                    lstCritters.Add(new ListItem(strSpiritName, objXmlCritterNode?["translate"]?.InnerText ?? strSpiritName));
                                }
                            }
                }
            }

            if (_objSpirit.CharacterObject.RESEnabled)
            {
                // Add any additional Sprites the character has Access to through Sprite Link.
                foreach (Improvement objImprovement in _objSpirit.CharacterObject.Improvements)
                {
                    if (objImprovement.ImproveType == Improvement.ImprovementType.AddSprite && objImprovement.Enabled)
                    {
                        XmlNode objXmlCritterNode = objXmlDocument.SelectSingleNode("/chummer/spirits/spirit[name = \"" + objImprovement.ImprovedName + "\"]");
                        lstCritters.Add(new ListItem(objImprovement.ImprovedName, objXmlCritterNode?["translate"]?.InnerText ?? objImprovement.ImprovedName));
                    }
                }
            }

            //Add Ally Spirit to MAG-enabled traditions.
            if (_objSpirit.CharacterObject.MAGEnabled)
            {
                XmlNode objXmlCritterNode = objXmlCritterDocument.SelectSingleNode("/chummer/metatypes/metatype[name = \"Ally Spirit\"]");
                lstCritters.Add(new ListItem("Ally Spirit", objXmlCritterNode?["translate"]?.InnerText ?? "Ally Spirit"));
            }

            cboSpiritName.BeginUpdate();
            cboSpiritName.DisplayMember = "Name";
            cboSpiritName.ValueMember = "Value";
            cboSpiritName.DataSource = lstCritters;

            // Set the control back to its original value.
            cboSpiritName.SelectedValue = strCurrentValue;
            cboSpiritName.EndUpdate();
        }

<<<<<<< HEAD
		/// <summary>
		/// Create a Critter, put them into Career Mode, link them, and open the newly-created Critter.
		/// </summary>
		/// <param name="strCritterName">Name of the Critter's Metatype.</param>
		/// <param name="intForce">Critter's Force.</param>
		private void CreateCritter(string strCritterName, int intForce)
		{
			// The Critter should use the same settings file as the character.
			Character objCharacter = new Character();
			objCharacter.SettingsFile = _objSpirit.CharacterObject.SettingsFile;

			// Override the defaults for the setting.
			objCharacter.IgnoreRules = true;
			objCharacter.IsCritter = true;
			objCharacter.BuildMethod = CharacterBuildMethod.Karma;
			objCharacter.BuildPoints = 0;

			if (!string.IsNullOrEmpty(txtCritterName.Text))
				objCharacter.Name = txtCritterName.Text;

			// Ask the user to select a filename for the new character.
			string strForce = LanguageManager.Instance.GetString("String_Force");
			if (_objSpirit.EntityType == SpiritType.Sprite)
				strForce = LanguageManager.Instance.GetString("String_Rating");
			SaveFileDialog saveFileDialog = new SaveFileDialog();
			saveFileDialog.Filter = "Chummer5 Files (*.chum5)|*.chum5|All Files (*.*)|*.*";
			saveFileDialog.FileName = strCritterName + " (" + strForce + " " + _objSpirit.Force.ToString() + ").chum5";
			if (saveFileDialog.ShowDialog(this) == DialogResult.OK)
			{
				string strFileName = saveFileDialog.FileName;
				objCharacter.FileName = strFileName;
			}
			else
				return;

			// Code from frmMetatype.
			ImprovementManager objImprovementManager = new ImprovementManager(objCharacter);
			XmlDocument objXmlDocument = XmlManager.Instance.Load("critters.xml");

			XmlNode objXmlMetatype = objXmlDocument.SelectSingleNode("/chummer/metatypes/metatype[name = \"" + strCritterName + "\"]");

			// If the Critter could not be found, show an error and get out of here.
			if (objXmlMetatype == null)
			{
				MessageBox.Show(LanguageManager.Instance.GetString("Message_UnknownCritterType").Replace("{0}", strCritterName), LanguageManager.Instance.GetString("MessageTitle_SelectCritterType"), MessageBoxButtons.OK, MessageBoxIcon.Error);
				return;
			}

			// Set Metatype information.
			if (strCritterName == "Ally Spirit")
			{
				objCharacter.BOD.AssignLimits(ExpressionToString(objXmlMetatype["bodmin"].InnerText, intForce, 0), ExpressionToString(objXmlMetatype["bodmax"].InnerText, intForce, 0), ExpressionToString(objXmlMetatype["bodaug"].InnerText, intForce, 0));
				objCharacter.AGI.AssignLimits(ExpressionToString(objXmlMetatype["agimin"].InnerText, intForce, 0), ExpressionToString(objXmlMetatype["agimax"].InnerText, intForce, 0), ExpressionToString(objXmlMetatype["agiaug"].InnerText, intForce, 0));
				objCharacter.REA.AssignLimits(ExpressionToString(objXmlMetatype["reamin"].InnerText, intForce, 0), ExpressionToString(objXmlMetatype["reamax"].InnerText, intForce, 0), ExpressionToString(objXmlMetatype["reaaug"].InnerText, intForce, 0));
				objCharacter.STR.AssignLimits(ExpressionToString(objXmlMetatype["strmin"].InnerText, intForce, 0), ExpressionToString(objXmlMetatype["strmax"].InnerText, intForce, 0), ExpressionToString(objXmlMetatype["straug"].InnerText, intForce, 0));
				objCharacter.CHA.AssignLimits(ExpressionToString(objXmlMetatype["chamin"].InnerText, intForce, 0), ExpressionToString(objXmlMetatype["chamax"].InnerText, intForce, 0), ExpressionToString(objXmlMetatype["chaaug"].InnerText, intForce, 0));
				objCharacter.INT.AssignLimits(ExpressionToString(objXmlMetatype["intmin"].InnerText, intForce, 0), ExpressionToString(objXmlMetatype["intmax"].InnerText, intForce, 0), ExpressionToString(objXmlMetatype["intaug"].InnerText, intForce, 0));
				objCharacter.LOG.AssignLimits(ExpressionToString(objXmlMetatype["logmin"].InnerText, intForce, 0), ExpressionToString(objXmlMetatype["logmax"].InnerText, intForce, 0), ExpressionToString(objXmlMetatype["logaug"].InnerText, intForce, 0));
				objCharacter.WIL.AssignLimits(ExpressionToString(objXmlMetatype["wilmin"].InnerText, intForce, 0), ExpressionToString(objXmlMetatype["wilmax"].InnerText, intForce, 0), ExpressionToString(objXmlMetatype["wilaug"].InnerText, intForce, 0));
				objCharacter.MAG.AssignLimits(ExpressionToString(objXmlMetatype["magmin"].InnerText, intForce, 0), ExpressionToString(objXmlMetatype["magmax"].InnerText, intForce, 0), ExpressionToString(objXmlMetatype["magaug"].InnerText, intForce, 0));
				objCharacter.RES.AssignLimits(ExpressionToString(objXmlMetatype["resmin"].InnerText, intForce, 0), ExpressionToString(objXmlMetatype["resmax"].InnerText, intForce, 0), ExpressionToString(objXmlMetatype["resaug"].InnerText, intForce, 0));
				objCharacter.EDG.AssignLimits(ExpressionToString(objXmlMetatype["edgmin"].InnerText, intForce, 0), ExpressionToString(objXmlMetatype["edgmax"].InnerText, intForce, 0), ExpressionToString(objXmlMetatype["edgaug"].InnerText, intForce, 0));
				objCharacter.ESS.AssignLimits(ExpressionToString(objXmlMetatype["essmin"].InnerText, intForce, 0), ExpressionToString(objXmlMetatype["essmax"].InnerText, intForce, 0), ExpressionToString(objXmlMetatype["essaug"].InnerText, intForce, 0));
			}
			else
			{
				int intMinModifier = -3;
				objCharacter.BOD.AssignLimits(ExpressionToString(objXmlMetatype["bodmin"].InnerText, intForce, intMinModifier), ExpressionToString(objXmlMetatype["bodmin"].InnerText, intForce, 3), ExpressionToString(objXmlMetatype["bodmin"].InnerText, intForce, 3));
				objCharacter.AGI.AssignLimits(ExpressionToString(objXmlMetatype["agimin"].InnerText, intForce, intMinModifier), ExpressionToString(objXmlMetatype["agimin"].InnerText, intForce, 3), ExpressionToString(objXmlMetatype["agimin"].InnerText, intForce, 3));
				objCharacter.REA.AssignLimits(ExpressionToString(objXmlMetatype["reamin"].InnerText, intForce, intMinModifier), ExpressionToString(objXmlMetatype["reamin"].InnerText, intForce, 3), ExpressionToString(objXmlMetatype["reamin"].InnerText, intForce, 3));
				objCharacter.STR.AssignLimits(ExpressionToString(objXmlMetatype["strmin"].InnerText, intForce, intMinModifier), ExpressionToString(objXmlMetatype["strmin"].InnerText, intForce, 3), ExpressionToString(objXmlMetatype["strmin"].InnerText, intForce, 3));
				objCharacter.CHA.AssignLimits(ExpressionToString(objXmlMetatype["chamin"].InnerText, intForce, intMinModifier), ExpressionToString(objXmlMetatype["chamin"].InnerText, intForce, 3), ExpressionToString(objXmlMetatype["chamin"].InnerText, intForce, 3));
				objCharacter.INT.AssignLimits(ExpressionToString(objXmlMetatype["intmin"].InnerText, intForce, intMinModifier), ExpressionToString(objXmlMetatype["intmin"].InnerText, intForce, 3), ExpressionToString(objXmlMetatype["intmin"].InnerText, intForce, 3));
				objCharacter.LOG.AssignLimits(ExpressionToString(objXmlMetatype["logmin"].InnerText, intForce, intMinModifier), ExpressionToString(objXmlMetatype["logmin"].InnerText, intForce, 3), ExpressionToString(objXmlMetatype["logmin"].InnerText, intForce, 3));
				objCharacter.WIL.AssignLimits(ExpressionToString(objXmlMetatype["wilmin"].InnerText, intForce, intMinModifier), ExpressionToString(objXmlMetatype["wilmin"].InnerText, intForce, 3), ExpressionToString(objXmlMetatype["wilmin"].InnerText, intForce, 3));
				objCharacter.MAG.AssignLimits(ExpressionToString(objXmlMetatype["magmin"].InnerText, intForce, intMinModifier), ExpressionToString(objXmlMetatype["magmin"].InnerText, intForce, 3), ExpressionToString(objXmlMetatype["magmin"].InnerText, intForce, 3));
				objCharacter.RES.AssignLimits(ExpressionToString(objXmlMetatype["resmin"].InnerText, intForce, intMinModifier), ExpressionToString(objXmlMetatype["resmin"].InnerText, intForce, 3), ExpressionToString(objXmlMetatype["resmin"].InnerText, intForce, 3));
				objCharacter.EDG.AssignLimits(ExpressionToString(objXmlMetatype["edgmin"].InnerText, intForce, intMinModifier), ExpressionToString(objXmlMetatype["edgmin"].InnerText, intForce, 3), ExpressionToString(objXmlMetatype["edgmin"].InnerText, intForce, 3));
				objCharacter.ESS.AssignLimits(ExpressionToString(objXmlMetatype["essmin"].InnerText, intForce, 0), ExpressionToString(objXmlMetatype["essmax"].InnerText, intForce, 0), ExpressionToString(objXmlMetatype["essaug"].InnerText, intForce, 0));
			}

			// If we're working with a Critter, set the Attributes to their default values.
			objCharacter.BOD.MetatypeMinimum = Convert.ToInt32(ExpressionToString(objXmlMetatype["bodmin"].InnerText, intForce, 0));
			objCharacter.AGI.MetatypeMinimum = Convert.ToInt32(ExpressionToString(objXmlMetatype["agimin"].InnerText, intForce, 0));
			objCharacter.REA.MetatypeMinimum = Convert.ToInt32(ExpressionToString(objXmlMetatype["reamin"].InnerText, intForce, 0));
			objCharacter.STR.MetatypeMinimum = Convert.ToInt32(ExpressionToString(objXmlMetatype["strmin"].InnerText, intForce, 0));
			objCharacter.CHA.MetatypeMinimum = Convert.ToInt32(ExpressionToString(objXmlMetatype["chamin"].InnerText, intForce, 0));
			objCharacter.INT.MetatypeMinimum = Convert.ToInt32(ExpressionToString(objXmlMetatype["intmin"].InnerText, intForce, 0));
			objCharacter.LOG.MetatypeMinimum = Convert.ToInt32(ExpressionToString(objXmlMetatype["logmin"].InnerText, intForce, 0));
			objCharacter.WIL.MetatypeMinimum = Convert.ToInt32(ExpressionToString(objXmlMetatype["wilmin"].InnerText, intForce, 0));
			objCharacter.MAG.MetatypeMinimum = Convert.ToInt32(ExpressionToString(objXmlMetatype["magmin"].InnerText, intForce, 0));
			objCharacter.RES.MetatypeMinimum = Convert.ToInt32(ExpressionToString(objXmlMetatype["resmin"].InnerText, intForce, 0));
			objCharacter.EDG.MetatypeMinimum = Convert.ToInt32(ExpressionToString(objXmlMetatype["edgmin"].InnerText, intForce, 0));
			objCharacter.ESS.MetatypeMinimum = Convert.ToInt32(ExpressionToString(objXmlMetatype["essmax"].InnerText, intForce, 0));

			// Sprites can never have Physical Attributes or WIL.
			if (objXmlMetatype["category"].InnerText.EndsWith("Sprite"))
			{
				objCharacter.BOD.AssignLimits("0", "0", "0");
				objCharacter.AGI.AssignLimits("0", "0", "0");
				objCharacter.REA.AssignLimits("0", "0", "0");
				objCharacter.STR.AssignLimits("0", "0", "0");
				objCharacter.WIL.AssignLimits("0", "0", "0");
			}

			objCharacter.Metatype = strCritterName;
			objCharacter.MetatypeCategory = objXmlMetatype["category"].InnerText;
			objCharacter.Metavariant = string.Empty;
			objCharacter.MetatypeBP = 0;

			if (objXmlMetatype["movement"] != null)
				objCharacter.Movement = objXmlMetatype["movement"].InnerText;
			// Load the Qualities file.
			XmlDocument objXmlQualityDocument = XmlManager.Instance.Load("qualities.xml");

			// Determine if the Metatype has any bonuses.
			if (objXmlMetatype.InnerXml.Contains("bonus"))
				objImprovementManager.CreateImprovements(Improvement.ImprovementSource.Metatype, strCritterName, objXmlMetatype.SelectSingleNode("bonus"), false, 1, strCritterName);

			// Create the Qualities that come with the Metatype.
			foreach (XmlNode objXmlQualityItem in objXmlMetatype.SelectNodes("qualities/positive/quality"))
			{
				XmlNode objXmlQuality = objXmlQualityDocument.SelectSingleNode("/chummer/qualities/quality[name = \"" + objXmlQualityItem.InnerText + "\"]");
				TreeNode objNode = new TreeNode();
				List<Weapon> objWeapons = new List<Weapon>();
				List<TreeNode> objWeaponNodes = new List<TreeNode>();
				Quality objQuality = new Quality(objCharacter);
				string strForceValue = string.Empty;
				if (objXmlQualityItem.Attributes["select"] != null)
					strForceValue = objXmlQualityItem.Attributes["select"].InnerText;
				QualitySource objSource = new QualitySource();
				objSource = QualitySource.Metatype;
				if (objXmlQualityItem.Attributes["removable"] != null)
					objSource = QualitySource.MetatypeRemovable;
				objQuality.Create(objXmlQuality, objCharacter, objSource, objNode, objWeapons, objWeaponNodes, strForceValue);
				objCharacter.Qualities.Add(objQuality);

				// Add any created Weapons to the character.
				foreach (Weapon objWeapon in objWeapons)
					objCharacter.Weapons.Add(objWeapon);
			}
			foreach (XmlNode objXmlQualityItem in objXmlMetatype.SelectNodes("qualities/negative/quality"))
			{
				XmlNode objXmlQuality = objXmlQualityDocument.SelectSingleNode("/chummer/qualities/quality[name = \"" + objXmlQualityItem.InnerText + "\"]");
				TreeNode objNode = new TreeNode();
				List<Weapon> objWeapons = new List<Weapon>();
				List<TreeNode> objWeaponNodes = new List<TreeNode>();
				Quality objQuality = new Quality(objCharacter);
				string strForceValue = string.Empty;
				if (objXmlQualityItem.Attributes["select"] != null)
					strForceValue = objXmlQualityItem.Attributes["select"].InnerText;
				QualitySource objSource = new QualitySource();
				objSource = QualitySource.Metatype;
				if (objXmlQualityItem.Attributes["removable"] != null)
					objSource = QualitySource.MetatypeRemovable;
				objQuality.Create(objXmlQuality, objCharacter, objSource, objNode, objWeapons, objWeaponNodes, strForceValue);
				objCharacter.Qualities.Add(objQuality);

				// Add any created Weapons to the character.
				foreach (Weapon objWeapon in objWeapons)
					objCharacter.Weapons.Add(objWeapon);
			}

			// Add any Critter Powers the Metatype/Critter should have.
			XmlNode objXmlCritter = objXmlDocument.SelectSingleNode("/chummer/metatypes/metatype[name = \"" + objCharacter.Metatype + "\"]");

			objXmlDocument = XmlManager.Instance.Load("critterpowers.xml");
			foreach (XmlNode objXmlPower in objXmlCritter.SelectNodes("powers/power"))
			{
				XmlNode objXmlCritterPower = objXmlDocument.SelectSingleNode("/chummer/powers/power[name = \"" + objXmlPower.InnerText + "\"]");
				TreeNode objNode = new TreeNode();
				CritterPower objPower = new CritterPower(objCharacter);
				string strForcedValue = string.Empty;
				int intRating = 0;

				if (objXmlPower.Attributes["rating"] != null)
					intRating = Convert.ToInt32(objXmlPower.Attributes["rating"].InnerText);
				if (objXmlPower.Attributes["select"] != null)
					strForcedValue = objXmlPower.Attributes["select"].InnerText;

				objPower.Create(objXmlCritterPower, objCharacter, objNode, intRating, strForcedValue);
				objCharacter.CritterPowers.Add(objPower);
			}

			if (objXmlCritter["optionalpowers"] != null)
			{
				//For every 3 full points of Force a spirit has, it may gain one Optional Power. 
				for (int i = intForce - 3; i >= 0; i -= 3)
				{
					XmlDocument objDummyDocument = new XmlDocument();
					XmlNode bonusNode = objDummyDocument.CreateNode(XmlNodeType.Element, "bonus", null);
					objDummyDocument.AppendChild(bonusNode);
					XmlNode powerNode = objDummyDocument.ImportNode(objXmlMetatype["optionalpowers"].CloneNode(true), true);
					objDummyDocument.ImportNode(powerNode, true);
					bonusNode.AppendChild(powerNode);
					objImprovementManager.CreateImprovements(Improvement.ImprovementSource.Metatype, objCharacter.Metatype, bonusNode, false, 1, objCharacter.Metatype);
				}
			}
			// Add any Complex Forms the Critter comes with (typically Sprites)
			XmlDocument objXmlProgramDocument = XmlManager.Instance.Load("complexforms.xml");
			foreach (XmlNode objXmlComplexForm in objXmlCritter.SelectNodes("complexforms/complexform"))
			{
				string strForceValue = string.Empty;
				if (objXmlComplexForm.Attributes["select"] != null)
					strForceValue = objXmlComplexForm.Attributes["select"].InnerText;
				XmlNode objXmlProgram = objXmlProgramDocument.SelectSingleNode("/chummer/complexforms/complexform[name = \"" + objXmlComplexForm.InnerText + "\"]");
				TreeNode objNode = new TreeNode();
                ComplexForm objProgram = new ComplexForm(objCharacter);
				objProgram.Create(objXmlProgram, objCharacter, objNode, strForceValue);
                objCharacter.ComplexForms.Add(objProgram);
			}

			// Add any Gear the Critter comes with (typically Programs for A.I.s)
			XmlDocument objXmlGearDocument = XmlManager.Instance.Load("gear.xml");
			foreach (XmlNode objXmlGear in objXmlCritter.SelectNodes("gears/gear"))
			{
				int intRating = 0;
				if (objXmlGear.Attributes["rating"] != null)
					intRating = Convert.ToInt32(ExpressionToString(objXmlGear.Attributes["rating"].InnerText, Convert.ToInt32(nudForce.Value), 0));
				string strForceValue = string.Empty;
				if (objXmlGear.Attributes["select"] != null)
					strForceValue = objXmlGear.Attributes["select"].InnerText;
				XmlNode objXmlGearItem = objXmlGearDocument.SelectSingleNode("/chummer/gears/gear[name = \"" + objXmlGear.InnerText + "\"]");
				TreeNode objNode = new TreeNode();
				Gear objGear = new Gear(objCharacter);
				List<Weapon> lstWeapons = new List<Weapon>();
				List<TreeNode> lstWeaponNodes = new List<TreeNode>();
				objGear.Create(objXmlGearItem, objCharacter, objNode, intRating, lstWeapons, lstWeaponNodes, strForceValue);
				objGear.Cost = "0";
				objGear.Cost3 = "0";
				objGear.Cost6 = "0";
				objGear.Cost10 = "0";
				objCharacter.Gear.Add(objGear);
			}
=======
        /// <summary>
        /// Create a Critter, put them into Career Mode, link them, and open the newly-created Critter.
        /// </summary>
        /// <param name="strCritterName">Name of the Critter's Metatype.</param>
        /// <param name="intForce">Critter's Force.</param>
        private void CreateCritter(string strCritterName, int intForce)
        {
            // Code from frmMetatype.
            XmlDocument objXmlDocument = XmlManager.Load("critters.xml");

            XmlNode objXmlMetatype = objXmlDocument.SelectSingleNode("/chummer/metatypes/metatype[name = \"" + strCritterName + "\"]");

            // If the Critter could not be found, show an error and get out of here.
            if (objXmlMetatype == null)
            {
                MessageBox.Show(LanguageManager.GetString("Message_UnknownCritterType", GlobalOptions.Language).Replace("{0}", strCritterName), LanguageManager.GetString("MessageTitle_SelectCritterType", GlobalOptions.Language), MessageBoxButtons.OK, MessageBoxIcon.Error);
                return;
            }

            // The Critter should use the same settings file as the character.
            Character objCharacter = new Character
            {
                SettingsFile = _objSpirit.CharacterObject.SettingsFile,

                // Override the defaults for the setting.
                IgnoreRules = true,
                IsCritter = true,
                BuildMethod = CharacterBuildMethod.Karma
            };

            if (!string.IsNullOrEmpty(txtCritterName.Text))
                objCharacter.Name = txtCritterName.Text;

            // Ask the user to select a filename for the new character.
            string strForce = LanguageManager.GetString("String_Force", GlobalOptions.Language);
            if (_objSpirit.EntityType == SpiritType.Sprite)
                strForce = LanguageManager.GetString("String_Rating", GlobalOptions.Language);

            string strSpaceCharacter = LanguageManager.GetString("String_Space", GlobalOptions.Language);
            SaveFileDialog saveFileDialog = new SaveFileDialog
            {
                Filter = LanguageManager.GetString("DialogFilter_Chum5", GlobalOptions.Language) + '|' + LanguageManager.GetString("DialogFilter_All", GlobalOptions.Language),
                FileName = strCritterName + strSpaceCharacter + '(' + strForce + strSpaceCharacter + _objSpirit.Force.ToString() + ").chum5"
            };
            if (saveFileDialog.ShowDialog(this) == DialogResult.OK)
            {
                string strFileName = saveFileDialog.FileName;
                objCharacter.FileName = strFileName;
            }
            else
            {
                objCharacter.DeleteCharacter();
                return;
            }

            Cursor = Cursors.WaitCursor;

            // Set Metatype information.
            if (strCritterName == "Ally Spirit")
            {
                objCharacter.BOD.AssignLimits(ExpressionToString(objXmlMetatype["bodmin"]?.InnerText, intForce, 0), ExpressionToString(objXmlMetatype["bodmax"]?.InnerText, intForce, 0), ExpressionToString(objXmlMetatype["bodaug"]?.InnerText, intForce, 0));
                objCharacter.AGI.AssignLimits(ExpressionToString(objXmlMetatype["agimin"]?.InnerText, intForce, 0), ExpressionToString(objXmlMetatype["agimax"]?.InnerText, intForce, 0), ExpressionToString(objXmlMetatype["agiaug"]?.InnerText, intForce, 0));
                objCharacter.REA.AssignLimits(ExpressionToString(objXmlMetatype["reamin"]?.InnerText, intForce, 0), ExpressionToString(objXmlMetatype["reamax"]?.InnerText, intForce, 0), ExpressionToString(objXmlMetatype["reaaug"]?.InnerText, intForce, 0));
                objCharacter.STR.AssignLimits(ExpressionToString(objXmlMetatype["strmin"]?.InnerText, intForce, 0), ExpressionToString(objXmlMetatype["strmax"]?.InnerText, intForce, 0), ExpressionToString(objXmlMetatype["straug"]?.InnerText, intForce, 0));
                objCharacter.CHA.AssignLimits(ExpressionToString(objXmlMetatype["chamin"]?.InnerText, intForce, 0), ExpressionToString(objXmlMetatype["chamax"]?.InnerText, intForce, 0), ExpressionToString(objXmlMetatype["chaaug"]?.InnerText, intForce, 0));
                objCharacter.INT.AssignLimits(ExpressionToString(objXmlMetatype["intmin"]?.InnerText, intForce, 0), ExpressionToString(objXmlMetatype["intmax"]?.InnerText, intForce, 0), ExpressionToString(objXmlMetatype["intaug"]?.InnerText, intForce, 0));
                objCharacter.LOG.AssignLimits(ExpressionToString(objXmlMetatype["logmin"]?.InnerText, intForce, 0), ExpressionToString(objXmlMetatype["logmax"]?.InnerText, intForce, 0), ExpressionToString(objXmlMetatype["logaug"]?.InnerText, intForce, 0));
                objCharacter.WIL.AssignLimits(ExpressionToString(objXmlMetatype["wilmin"]?.InnerText, intForce, 0), ExpressionToString(objXmlMetatype["wilmax"]?.InnerText, intForce, 0), ExpressionToString(objXmlMetatype["wilaug"]?.InnerText, intForce, 0));
                objCharacter.MAG.AssignLimits(ExpressionToString(objXmlMetatype["magmin"]?.InnerText, intForce, 0), ExpressionToString(objXmlMetatype["magmax"]?.InnerText, intForce, 0), ExpressionToString(objXmlMetatype["magaug"]?.InnerText, intForce, 0));
                objCharacter.RES.AssignLimits(ExpressionToString(objXmlMetatype["resmin"]?.InnerText, intForce, 0), ExpressionToString(objXmlMetatype["resmax"]?.InnerText, intForce, 0), ExpressionToString(objXmlMetatype["resaug"]?.InnerText, intForce, 0));
                objCharacter.EDG.AssignLimits(ExpressionToString(objXmlMetatype["edgmin"]?.InnerText, intForce, 0), ExpressionToString(objXmlMetatype["edgmax"]?.InnerText, intForce, 0), ExpressionToString(objXmlMetatype["edgaug"]?.InnerText, intForce, 0));
                objCharacter.ESS.AssignLimits(ExpressionToString(objXmlMetatype["essmin"]?.InnerText, intForce, 0), ExpressionToString(objXmlMetatype["essmax"]?.InnerText, intForce, 0), ExpressionToString(objXmlMetatype["essaug"]?.InnerText, intForce, 0));
            }
            else
            {
                int intMinModifier = -3;
                objCharacter.BOD.AssignLimits(ExpressionToString(objXmlMetatype["bodmin"]?.InnerText, intForce, intMinModifier), ExpressionToString(objXmlMetatype["bodmin"]?.InnerText, intForce, 3), ExpressionToString(objXmlMetatype["bodmin"]?.InnerText, intForce, 3));
                objCharacter.AGI.AssignLimits(ExpressionToString(objXmlMetatype["agimin"]?.InnerText, intForce, intMinModifier), ExpressionToString(objXmlMetatype["agimin"]?.InnerText, intForce, 3), ExpressionToString(objXmlMetatype["agimin"]?.InnerText, intForce, 3));
                objCharacter.REA.AssignLimits(ExpressionToString(objXmlMetatype["reamin"]?.InnerText, intForce, intMinModifier), ExpressionToString(objXmlMetatype["reamin"]?.InnerText, intForce, 3), ExpressionToString(objXmlMetatype["reamin"]?.InnerText, intForce, 3));
                objCharacter.STR.AssignLimits(ExpressionToString(objXmlMetatype["strmin"]?.InnerText, intForce, intMinModifier), ExpressionToString(objXmlMetatype["strmin"]?.InnerText, intForce, 3), ExpressionToString(objXmlMetatype["strmin"]?.InnerText, intForce, 3));
                objCharacter.CHA.AssignLimits(ExpressionToString(objXmlMetatype["chamin"]?.InnerText, intForce, intMinModifier), ExpressionToString(objXmlMetatype["chamin"]?.InnerText, intForce, 3), ExpressionToString(objXmlMetatype["chamin"]?.InnerText, intForce, 3));
                objCharacter.INT.AssignLimits(ExpressionToString(objXmlMetatype["intmin"]?.InnerText, intForce, intMinModifier), ExpressionToString(objXmlMetatype["intmin"]?.InnerText, intForce, 3), ExpressionToString(objXmlMetatype["intmin"]?.InnerText, intForce, 3));
                objCharacter.LOG.AssignLimits(ExpressionToString(objXmlMetatype["logmin"]?.InnerText, intForce, intMinModifier), ExpressionToString(objXmlMetatype["logmin"]?.InnerText, intForce, 3), ExpressionToString(objXmlMetatype["logmin"]?.InnerText, intForce, 3));
                objCharacter.WIL.AssignLimits(ExpressionToString(objXmlMetatype["wilmin"]?.InnerText, intForce, intMinModifier), ExpressionToString(objXmlMetatype["wilmin"]?.InnerText, intForce, 3), ExpressionToString(objXmlMetatype["wilmin"]?.InnerText, intForce, 3));
                objCharacter.MAG.AssignLimits(ExpressionToString(objXmlMetatype["magmin"]?.InnerText, intForce, intMinModifier), ExpressionToString(objXmlMetatype["magmin"]?.InnerText, intForce, 3), ExpressionToString(objXmlMetatype["magmin"]?.InnerText, intForce, 3));
                objCharacter.RES.AssignLimits(ExpressionToString(objXmlMetatype["resmin"]?.InnerText, intForce, intMinModifier), ExpressionToString(objXmlMetatype["resmin"]?.InnerText, intForce, 3), ExpressionToString(objXmlMetatype["resmin"]?.InnerText, intForce, 3));
                objCharacter.EDG.AssignLimits(ExpressionToString(objXmlMetatype["edgmin"]?.InnerText, intForce, intMinModifier), ExpressionToString(objXmlMetatype["edgmin"]?.InnerText, intForce, 3), ExpressionToString(objXmlMetatype["edgmin"]?.InnerText, intForce, 3));
                objCharacter.ESS.AssignLimits(ExpressionToString(objXmlMetatype["essmin"]?.InnerText, intForce, 0), ExpressionToString(objXmlMetatype["essmax"]?.InnerText, intForce, 0), ExpressionToString(objXmlMetatype["essaug"]?.InnerText, intForce, 0));
            }

            // If we're working with a Critter, set the Attributes to their default values.
            objCharacter.BOD.MetatypeMinimum = ExpressionToInt(objXmlMetatype["bodmin"]?.InnerText, intForce, 0);
            objCharacter.AGI.MetatypeMinimum = ExpressionToInt(objXmlMetatype["agimin"]?.InnerText, intForce, 0);
            objCharacter.REA.MetatypeMinimum = ExpressionToInt(objXmlMetatype["reamin"]?.InnerText, intForce, 0);
            objCharacter.STR.MetatypeMinimum = ExpressionToInt(objXmlMetatype["strmin"]?.InnerText, intForce, 0);
            objCharacter.CHA.MetatypeMinimum = ExpressionToInt(objXmlMetatype["chamin"]?.InnerText, intForce, 0);
            objCharacter.INT.MetatypeMinimum = ExpressionToInt(objXmlMetatype["intmin"]?.InnerText, intForce, 0);
            objCharacter.LOG.MetatypeMinimum = ExpressionToInt(objXmlMetatype["logmin"]?.InnerText, intForce, 0);
            objCharacter.WIL.MetatypeMinimum = ExpressionToInt(objXmlMetatype["wilmin"]?.InnerText, intForce, 0);
            objCharacter.MAG.MetatypeMinimum = ExpressionToInt(objXmlMetatype["magmin"]?.InnerText, intForce, 0);
            objCharacter.RES.MetatypeMinimum = ExpressionToInt(objXmlMetatype["resmin"]?.InnerText, intForce, 0);
            objCharacter.EDG.MetatypeMinimum = ExpressionToInt(objXmlMetatype["edgmin"]?.InnerText, intForce, 0);
            objCharacter.ESS.MetatypeMinimum = ExpressionToInt(objXmlMetatype["essmax"]?.InnerText, intForce, 0);

            // Sprites can never have Physical Attributes.
            if (objXmlMetatype["category"].InnerText.EndsWith("Sprite"))
            {
                objCharacter.BOD.AssignLimits("0", "0", "0");
                objCharacter.AGI.AssignLimits("0", "0", "0");
                objCharacter.REA.AssignLimits("0", "0", "0");
                objCharacter.STR.AssignLimits("0", "0", "0");
            }

            objCharacter.Metatype = strCritterName;
            objCharacter.MetatypeCategory = objXmlMetatype["category"].InnerText;
            objCharacter.Metavariant = string.Empty;
            objCharacter.MetatypeBP = 0;

            if (objXmlMetatype["movement"] != null)
                objCharacter.Movement = objXmlMetatype["movement"].InnerText;
            // Load the Qualities file.
            XmlDocument objXmlQualityDocument = XmlManager.Load("qualities.xml");

            // Determine if the Metatype has any bonuses.
            if (objXmlMetatype.InnerXml.Contains("bonus"))
                ImprovementManager.CreateImprovements(objCharacter, Improvement.ImprovementSource.Metatype, strCritterName, objXmlMetatype.SelectSingleNode("bonus"), false, 1, strCritterName);

            // Create the Qualities that come with the Metatype.
            foreach (XmlNode objXmlQualityItem in objXmlMetatype.SelectNodes("qualities/*/quality"))
            {
                XmlNode objXmlQuality = objXmlQualityDocument.SelectSingleNode("/chummer/qualities/quality[name = \"" + objXmlQualityItem.InnerText + "\"]");
                List<Weapon> lstWeapons = new List<Weapon>();
                Quality objQuality = new Quality(objCharacter);
                string strForceValue = objXmlQualityItem.Attributes?["select"]?.InnerText ?? string.Empty;
                QualitySource objSource = objXmlQualityItem.Attributes["removable"]?.InnerText == bool.TrueString ? QualitySource.MetatypeRemovable : QualitySource.Metatype;
                objQuality.Create(objXmlQuality, objSource, lstWeapons, strForceValue);
                objCharacter.Qualities.Add(objQuality);

                // Add any created Weapons to the character.
                foreach (Weapon objWeapon in lstWeapons)
                    objCharacter.Weapons.Add(objWeapon);
            }

            // Add any Critter Powers the Metatype/Critter should have.
            XmlNode objXmlCritter = objXmlDocument.SelectSingleNode("/chummer/metatypes/metatype[name = \"" + objCharacter.Metatype + "\"]");

            objXmlDocument = XmlManager.Load("critterpowers.xml");
            foreach (XmlNode objXmlPower in objXmlCritter.SelectNodes("powers/power"))
            {
                XmlNode objXmlCritterPower = objXmlDocument.SelectSingleNode("/chummer/powers/power[name = \"" + objXmlPower.InnerText + "\"]");
                CritterPower objPower = new CritterPower(objCharacter);
                string strForcedValue = objXmlPower.Attributes?["select"]?.InnerText ?? string.Empty;
                int intRating = Convert.ToInt32(objXmlPower.Attributes?["rating"]?.InnerText);

                objPower.Create(objXmlCritterPower, intRating, strForcedValue);
                objCharacter.CritterPowers.Add(objPower);
            }

            if (objXmlCritter["optionalpowers"] != null)
            {
                //For every 3 full points of Force a spirit has, it may gain one Optional Power.
                for (int i = intForce - 3; i >= 0; i -= 3)
                {
                    XmlDocument objDummyDocument = new XmlDocument();
                    XmlNode bonusNode = objDummyDocument.CreateNode(XmlNodeType.Element, "bonus", null);
                    objDummyDocument.AppendChild(bonusNode);
                    XmlNode powerNode = objDummyDocument.ImportNode(objXmlMetatype["optionalpowers"].CloneNode(true), true);
                    objDummyDocument.ImportNode(powerNode, true);
                    bonusNode.AppendChild(powerNode);
                    ImprovementManager.CreateImprovements(objCharacter, Improvement.ImprovementSource.Metatype, objCharacter.Metatype, bonusNode, false, 1, objCharacter.Metatype);
                }
            }
            // Add any Complex Forms the Critter comes with (typically Sprites)
            XmlDocument objXmlProgramDocument = XmlManager.Load("complexforms.xml");
            foreach (XmlNode objXmlComplexForm in objXmlCritter.SelectNodes("complexforms/complexform"))
            {
                string strForceValue = objXmlComplexForm.Attributes?["select"]?.InnerText ?? string.Empty;
                XmlNode objXmlComplexFormData = objXmlProgramDocument.SelectSingleNode("/chummer/complexforms/complexform[name = \"" + objXmlComplexForm.InnerText + "\"]");
                ComplexForm objComplexForm = new ComplexForm(objCharacter);
                objComplexForm.Create(objXmlComplexFormData, strForceValue);
                objCharacter.ComplexForms.Add(objComplexForm);
            }

            // Add any Gear the Critter comes with (typically Programs for A.I.s)
            XmlDocument objXmlGearDocument = XmlManager.Load("gear.xml");
            foreach (XmlNode objXmlGear in objXmlCritter.SelectNodes("gears/gear"))
            {
                int intRating = 0;
                if (objXmlGear.Attributes["rating"] != null)
                    intRating = ExpressionToInt(objXmlGear.Attributes["rating"].InnerText, decimal.ToInt32(nudForce.Value), 0);
                string strForceValue = objXmlGear.Attributes?["select"]?.InnerText ?? string.Empty;
                XmlNode objXmlGearItem = objXmlGearDocument.SelectSingleNode("/chummer/gears/gear[name = \"" + objXmlGear.InnerText + "\"]");
                Gear objGear = new Gear(objCharacter);
                List<Weapon> lstWeapons = new List<Weapon>();
                objGear.Create(objXmlGearItem, intRating, lstWeapons, strForceValue);
                objGear.Cost = "0";
                objCharacter.Gear.Add(objGear);
            }
>>>>>>> 260a47e0

            // Add the Unarmed Attack Weapon to the character.
            objXmlDocument = XmlManager.Load("weapons.xml");
            XmlNode objXmlWeapon = objXmlDocument.SelectSingleNode("/chummer/weapons/weapon[name = \"Unarmed Attack\"]");
            if (objXmlWeapon != null)
            {
                List<Weapon> lstWeapons = new List<Weapon>();
                Weapon objWeapon = new Weapon(objCharacter);
                objWeapon.Create(objXmlWeapon, lstWeapons);
                objWeapon.ParentID = Guid.NewGuid().ToString("D"); // Unarmed Attack can never be removed
                objCharacter.Weapons.Add(objWeapon);
                foreach (Weapon objLoopWeapon in lstWeapons)
                    objCharacter.Weapons.Add(objLoopWeapon);
            }

            objCharacter.Alias = strCritterName;
            objCharacter.Created = true;
            if (!objCharacter.Save())
            {
                Cursor = Cursors.Default;
                objCharacter.DeleteCharacter();
                return;
            }

            string strOpenFile = objCharacter.FileName;
            objCharacter.DeleteCharacter();

            // Link the newly-created Critter to the Spirit.
            _objSpirit.FileName = strOpenFile;
            GlobalOptions.ToolTipProcessor.SetToolTip(imgLink, LanguageManager.GetString(_objSpirit.EntityType == SpiritType.Spirit ? "Tip_Spirit_OpenFile" : "Tip_Sprite_OpenFile", GlobalOptions.Language));
            ContactDetailChanged?.Invoke(this, null);

            Character objOpenCharacter = Program.MainForm.LoadCharacter(strOpenFile);
            Cursor = Cursors.Default;
            Program.MainForm.OpenCharacter(objOpenCharacter);
        }

        /// <summary>
        /// Convert Force, 1D6, or 2D6 into a usable value.
        /// </summary>
        /// <param name="strIn">Expression to convert.</param>
        /// <param name="intForce">Force value to use.</param>
        /// <param name="intOffset">Dice offset.</param>
        /// <returns></returns>
        public static int ExpressionToInt(string strIn, int intForce, int intOffset)
        {
            int intValue = 0;
            string strForce = intForce.ToString();
            // This statement is wrapped in a try/catch since trying 1 div 2 results in an error with XSLT.
            try
            {
                object objProcess = CommonFunctions.EvaluateInvariantXPath(strIn.Replace("/", " div ").Replace("F", strForce).Replace("1D6", strForce).Replace("2D6", strForce), out bool blnIsSuccess);
                if (blnIsSuccess)
                    intValue = Convert.ToInt32(Math.Ceiling((double)objProcess));
            }
<<<<<<< HEAD
            catch (XPathException) { }
            if (xprEvaluateResult != null && xprEvaluateResult.GetType() == typeof(Double))
                intValue = Convert.ToInt32(Math.Ceiling(Convert.ToDouble(xprEvaluateResult.ToString(),GlobalOptions.InvariantCultureInfo)));
            intValue += intOffset;
			if (intForce > 0)
			{
				if (intValue < 1)
					intValue = 1;
			}
			else
			{
				if (intValue < 0)
					intValue = 0;
			}
			return intValue.ToString();
		}
		#endregion

=======
            catch (OverflowException) { } // Result is text and not a double
            catch (InvalidCastException) { } // Result is text and not a double
            intValue += intOffset;
            if (intForce > 0)
            {
                if (intValue < 1)
                    return 1;
            }
            else if (intValue < 0)
                return 0;
            return intValue;
        }

        /// <summary>
        /// Convert Force, 1D6, or 2D6 into a usable value.
        /// </summary>
        /// <param name="strIn">Expression to convert.</param>
        /// <param name="intForce">Force value to use.</param>
        /// <param name="intOffset">Dice offset.</param>
        /// <returns></returns>
        public static string ExpressionToString(string strIn, int intForce, int intOffset)
        {
            return ExpressionToInt(strIn, intForce, intOffset).ToString();
        }
        #endregion
>>>>>>> 260a47e0
    }
}<|MERGE_RESOLUTION|>--- conflicted
+++ resolved
@@ -18,15 +18,9 @@
  */
  using System;
 using System.Collections.Generic;
-<<<<<<< HEAD
-using System.ComponentModel;
-using System.IO;
- using System.Linq;
-=======
  using System.ComponentModel;
  using System.IO;
 using System.Linq;
->>>>>>> 260a47e0
 using System.Windows.Forms;
 using System.Xml;
  using Chummer.Backend.Equipment;
@@ -39,23 +33,11 @@
         private bool _blnLoading = true;
 
         // Events.
-<<<<<<< HEAD
-        public Action<object> ServicesOwedChanged;
-		public Action<object> ForceChanged;
-		public Action<object> BoundChanged;
-        public Action<object> FetteredChanged;
-        public Action<object> DeleteSpirit;
-		public Action<object> FileNameChanged;
-
-		#region Control Events
-		public SpiritControl(bool blnCareer = false)
-=======
         public event EventHandler ContactDetailChanged;
         public event EventHandler DeleteSpirit;
 
         #region Control Events
         public SpiritControl(Spirit objSpirit)
->>>>>>> 260a47e0
         {
             _objSpirit = objSpirit;
             InitializeComponent();
@@ -154,236 +136,6 @@
             DeleteSpirit?.Invoke(this, e);
         }
 
-<<<<<<< HEAD
-		private void nudForce_ValueChanged(object sender, EventArgs e)
-		{
-			// Raise the ForceChanged Event when the NumericUpDown's Value changes.
-			// The entire SpiritControl is passed as an argument so the handling event can evaluate its contents.
-			_objSpirit.Force = Convert.ToInt32(nudForce.Value);
-			ForceChanged(this);
-		}
-
-		private void chkBound_CheckedChanged(object sender, EventArgs e)
-		{
-			// Raise the BoundChanged Event when the Checkbox's Checked status changes.
-			// The entire SpiritControl is passed as an argument so the handling event can evaluate its contents.
-			_objSpirit.Bound = chkBound.Checked;
-			BoundChanged(this);
-		}
-        private void chkFettered_CheckedChanged(object sender, EventArgs e)
-        {
-            if (chkFettered.Checked)
-            {
-                //Only one Fettered spirit is permitted. 
-                if (_objSpirit.CharacterObject.Spirits.Any(objSpirit => objSpirit.Fettered))
-                {
-                    chkFettered.Checked = false;
-                    return;
-                }
-                _objSpirit.CharacterObject.ObjImprovementManager.CreateImprovement("MAG", Improvement.ImprovementSource.SpiritFettering, "Spirit Fettering", Improvement.ImprovementType.Attribute, string.Empty, 0, 1, 0, 0, -1);
-            }
-            else
-            {
-                _objSpirit.CharacterObject.ObjImprovementManager.RemoveImprovements(Improvement.ImprovementSource.SpiritFettering, "Spirit Fettering");
-            }
-            _objSpirit.Fettered = chkFettered.Checked;
-
-            // Raise the FetteredChanged Event when the Checkbox's Checked status changes.
-            // The entire SpiritControl is passed as an argument so the handling event can evaluate its contents.
-            FetteredChanged(this);
-        }
-
-		private void SpiritControl_Load(object sender, EventArgs e)
-		{
-            DoubleBuffered = true;
-            if (_blnCareer)
-				nudForce.Enabled = true;
-			Width = cmdDelete.Left + cmdDelete.Width;
-		}
-
-		private void cboSpiritName_TextChanged(object sender, EventArgs e)
-		{
-			_objSpirit.Name = cboSpiritName.Text;
-		}
-
-		private void cboSpiritName_SelectedIndexChanged(object sender, EventArgs e)
-		{
-			if (cboSpiritName.SelectedValue != null)
-				_objSpirit.Name = cboSpiritName.SelectedValue.ToString();
-			ForceChanged(this);
-		}
-
-		private void txtCritterName_TextChanged(object sender, EventArgs e)
-		{
-			_objSpirit.CritterName = txtCritterName.Text;
-			ForceChanged(this);
-		}
-
-		private void tsContactOpen_Click(object sender, EventArgs e)
-		{
-			bool blnError = false;
-			bool blnUseRelative = false;
-
-			// Make sure the file still exists before attempting to load it.
-			if (!File.Exists(_objSpirit.FileName))
-			{
-				// If the file doesn't exist, use the relative path if one is available.
-				if (string.IsNullOrEmpty(_objSpirit.RelativeFileName))
-					blnError = true;
-				else
-				{
-					MessageBox.Show(Path.GetFullPath(_objSpirit.RelativeFileName));
-					if (!File.Exists(Path.GetFullPath(_objSpirit.RelativeFileName)))
-						blnError = true;
-					else
-						blnUseRelative = true;
-				}
-
-				if (blnError)
-				{
-					MessageBox.Show(LanguageManager.Instance.GetString("Message_FileNotFound").Replace("{0}", _objSpirit.FileName), LanguageManager.Instance.GetString("MessageTitle_FileNotFound"), MessageBoxButtons.OK, MessageBoxIcon.Error);
-					return;
-				}
-			}
-			if (Path.GetExtension(_objSpirit.FileName) == "chum5")
-			{
-				if (!blnUseRelative)
-					GlobalOptions.Instance.MainForm.LoadCharacter(_objSpirit.FileName, false);
-				else
-				{
-					string strFile = Path.GetFullPath(_objSpirit.RelativeFileName);
-					GlobalOptions.Instance.MainForm.LoadCharacter(strFile, false);
-				}
-			}
-			else
-			{
-				if (!blnUseRelative)
-					System.Diagnostics.Process.Start(_objSpirit.FileName);
-				else
-				{
-					string strFile = Path.GetFullPath(_objSpirit.RelativeFileName);
-					System.Diagnostics.Process.Start(strFile);
-				}
-			}
-		}
-
-		private void tsRemoveCharacter_Click(object sender, EventArgs e)
-		{
-			// Remove the file association from the Contact.
-			if (MessageBox.Show(LanguageManager.Instance.GetString("Message_RemoveCharacterAssociation"), LanguageManager.Instance.GetString("MessageTitle_RemoveCharacterAssociation"), MessageBoxButtons.YesNo, MessageBoxIcon.Question) == DialogResult.Yes)
-			{
-				_objSpirit.FileName = string.Empty;
-				_objSpirit.RelativeFileName = string.Empty;
-				if (_objSpirit.EntityType ==  SpiritType.Spirit)
-					tipTooltip.SetToolTip(imgLink, LanguageManager.Instance.GetString("Tip_Spirit_LinkSpirit"));
-				else
-					tipTooltip.SetToolTip(imgLink, LanguageManager.Instance.GetString("Tip_Sprite_LinkSprite"));
-
-				// Set the relative path.
-				Uri uriApplication = new Uri(@Application.StartupPath);
-				Uri uriFile = new Uri(@_objSpirit.FileName);
-				Uri uriRelative = uriApplication.MakeRelativeUri(uriFile);
-				_objSpirit.RelativeFileName = "../" + uriRelative.ToString();
-
-				FileNameChanged(this);
-			}
-		}
-
-		private void tsAttachCharacter_Click(object sender, EventArgs e)
-		{
-			// Prompt the user to select a save file to associate with this Contact.
-			OpenFileDialog openFileDialog = new OpenFileDialog();
-			openFileDialog.Filter = "Chummer5 Files (*.chum5)|*.chum5|All Files (*.*)|*.*";
-
-			if (openFileDialog.ShowDialog(this) == DialogResult.OK)
-			{
-				_objSpirit.FileName = openFileDialog.FileName;
-				if (_objSpirit.EntityType == SpiritType.Spirit)
-					tipTooltip.SetToolTip(imgLink, LanguageManager.Instance.GetString("Tip_Spirit_OpenFile"));
-				else
-					tipTooltip.SetToolTip(imgLink, LanguageManager.Instance.GetString("Tip_Sprite_OpenFile"));
-				FileNameChanged(this);
-			}
-		}
-
-		private void tsCreateCharacter_Click(object sender, EventArgs e)
-		{
-			if (string.IsNullOrEmpty(cboSpiritName.Text))
-			{
-				MessageBox.Show(LanguageManager.Instance.GetString("Message_SelectCritterType"), LanguageManager.Instance.GetString("MessageTitle_SelectCritterType"), MessageBoxButtons.OK, MessageBoxIcon.Error);
-				return;
-			}
-
-			CreateCritter(cboSpiritName.SelectedValue.ToString(), Convert.ToInt32(nudForce.Value));
-		}
-
-		private void imgLink_Click(object sender, EventArgs e)
-		{
-			// Determine which options should be shown based on the FileName value.
-			if (!string.IsNullOrEmpty(_objSpirit.FileName))
-			{
-				tsAttachCharacter.Visible = false;
-				tsCreateCharacter.Visible = false;
-				tsContactOpen.Visible = true;
-				tsRemoveCharacter.Visible = true;
-			}
-			else
-			{
-				tsAttachCharacter.Visible = true;
-				tsCreateCharacter.Visible = true;
-				tsContactOpen.Visible = false;
-				tsRemoveCharacter.Visible = false;
-			}
-			cmsSpirit.Show(imgLink, imgLink.Left - 646, imgLink.Top);
-		}
-
-		private void imgNotes_Click(object sender, EventArgs e)
-		{
-			frmNotes frmSpritNotes = new frmNotes();
-			frmSpritNotes.Notes = _objSpirit.Notes;
-			frmSpritNotes.ShowDialog(this);
-
-			if (frmSpritNotes.DialogResult == DialogResult.OK)
-				_objSpirit.Notes = frmSpritNotes.Notes;
-
-			string strTooltip = string.Empty;
-			if (_objSpirit.EntityType == SpiritType.Spirit)
-				strTooltip = LanguageManager.Instance.GetString("Tip_Spirit_EditNotes");
-			else
-				strTooltip = LanguageManager.Instance.GetString("Tip_Sprite_EditNotes");
-			if (!string.IsNullOrEmpty(_objSpirit.Notes))
-				strTooltip += "\n\n" + _objSpirit.Notes;
-			tipTooltip.SetToolTip(imgNotes, CommonFunctions.WordWrap(strTooltip, 100));
-		}
-
-		private void ContextMenu_Opening(object sender, CancelEventArgs e)
-		{
-			foreach (ToolStripItem objItem in ((ContextMenuStrip)sender).Items)
-			{
-				if (objItem.Tag != null)
-				{
-					objItem.Text = LanguageManager.Instance.GetString(objItem.Tag.ToString());
-				}
-			}
-		}
-		#endregion
-
-		#region Properties
-		/// <summary>
-		/// Spirit object this is linked to.
-		/// </summary>
-		public Spirit SpiritObject
-		{
-			get
-			{
-				return _objSpirit;
-			}
-			set
-			{
-				_objSpirit = value;
-			}
-		}
-=======
         private void nudForce_ValueChanged(object sender, EventArgs e)
         {
             // Raise the ContactDetailChanged Event when the NumericUpDown's Value changes.
@@ -391,7 +143,6 @@
             if (!_blnLoading)
                 ContactDetailChanged?.Invoke(this, e);
         }
->>>>>>> 260a47e0
 
         private void chkBound_CheckedChanged(object sender, EventArgs e)
         {
@@ -571,93 +322,6 @@
             }
         }
 
-<<<<<<< HEAD
-		/// <summary>
-		/// Force of the Spirit.
-		/// </summary>
-		public int Force
-		{
-			get
-			{
-				return _objSpirit.Force;
-			}
-			set
-			{
-				nudForce.Value = value;
-				_objSpirit.Force = value;
-			}
-		}
-
-		/// <summary>
-		/// Maximum Force of the Spirit.
-		/// </summary>
-		public int ForceMaximum
-		{
-			get
-			{
-				return Convert.ToInt32(nudForce.Maximum);
-			}
-			set
-			{
-				nudForce.Maximum = value;
-			}
-		}
-
-		/// <summary>
-		/// Whether or not the Spirit is Bound.
-		/// </summary>
-		public bool Bound
-		{
-			get
-			{
-				return _objSpirit.Bound;
-			}
-			set
-			{
-				chkBound.Checked = value;
-				_objSpirit.Bound = value;
-			}
-		}
-
-        /// <summary>
-        /// Whether or not the Spirit is Fettered.
-        /// </summary>
-        public bool Fettered
-        {
-            get
-            {
-                return _objSpirit.Fettered;
-            }
-            set
-            {
-                chkFettered.Checked = value;
-                _objSpirit.Fettered = value;
-            }
-        }
-		#endregion
-
-		#region Methods
-		// Rebuild the list of Spirits/Sprites based on the character's selected Tradition/Stream.
-		public void RebuildSpiritList(string strTradition)
-		{
-			string strCurrentValue = string.Empty;
-			if (strTradition.Length == 0)
-			{
-				return;
-			}
-			if (cboSpiritName.SelectedValue != null)
-				strCurrentValue = cboSpiritName.SelectedValue.ToString();
-			else
-				strCurrentValue = _objSpirit.Name;
-
-			XmlDocument objXmlDocument = new XmlDocument();
-			XmlDocument objXmlCritterDocument = new XmlDocument();
-			if (_objSpirit.EntityType == SpiritType.Spirit)
-				objXmlDocument = XmlManager.Instance.Load("traditions.xml");
-			else
-				objXmlDocument = XmlManager.Instance.Load("streams.xml");
-			objXmlCritterDocument = XmlManager.Instance.Load("critters.xml");
-=======
         // Rebuild the list of Spirits/Sprites based on the character's selected Tradition/Stream.
         public void RebuildSpiritList(string strTradition)
         {
@@ -675,7 +339,6 @@
             {
                 lstLimitCategories.Add(improvement.ImprovedName);
             }
->>>>>>> 260a47e0
 
             List<ListItem> lstCritters = new List<ListItem>();
             if (strTradition == "Custom")
@@ -785,242 +448,6 @@
             cboSpiritName.EndUpdate();
         }
 
-<<<<<<< HEAD
-		/// <summary>
-		/// Create a Critter, put them into Career Mode, link them, and open the newly-created Critter.
-		/// </summary>
-		/// <param name="strCritterName">Name of the Critter's Metatype.</param>
-		/// <param name="intForce">Critter's Force.</param>
-		private void CreateCritter(string strCritterName, int intForce)
-		{
-			// The Critter should use the same settings file as the character.
-			Character objCharacter = new Character();
-			objCharacter.SettingsFile = _objSpirit.CharacterObject.SettingsFile;
-
-			// Override the defaults for the setting.
-			objCharacter.IgnoreRules = true;
-			objCharacter.IsCritter = true;
-			objCharacter.BuildMethod = CharacterBuildMethod.Karma;
-			objCharacter.BuildPoints = 0;
-
-			if (!string.IsNullOrEmpty(txtCritterName.Text))
-				objCharacter.Name = txtCritterName.Text;
-
-			// Ask the user to select a filename for the new character.
-			string strForce = LanguageManager.Instance.GetString("String_Force");
-			if (_objSpirit.EntityType == SpiritType.Sprite)
-				strForce = LanguageManager.Instance.GetString("String_Rating");
-			SaveFileDialog saveFileDialog = new SaveFileDialog();
-			saveFileDialog.Filter = "Chummer5 Files (*.chum5)|*.chum5|All Files (*.*)|*.*";
-			saveFileDialog.FileName = strCritterName + " (" + strForce + " " + _objSpirit.Force.ToString() + ").chum5";
-			if (saveFileDialog.ShowDialog(this) == DialogResult.OK)
-			{
-				string strFileName = saveFileDialog.FileName;
-				objCharacter.FileName = strFileName;
-			}
-			else
-				return;
-
-			// Code from frmMetatype.
-			ImprovementManager objImprovementManager = new ImprovementManager(objCharacter);
-			XmlDocument objXmlDocument = XmlManager.Instance.Load("critters.xml");
-
-			XmlNode objXmlMetatype = objXmlDocument.SelectSingleNode("/chummer/metatypes/metatype[name = \"" + strCritterName + "\"]");
-
-			// If the Critter could not be found, show an error and get out of here.
-			if (objXmlMetatype == null)
-			{
-				MessageBox.Show(LanguageManager.Instance.GetString("Message_UnknownCritterType").Replace("{0}", strCritterName), LanguageManager.Instance.GetString("MessageTitle_SelectCritterType"), MessageBoxButtons.OK, MessageBoxIcon.Error);
-				return;
-			}
-
-			// Set Metatype information.
-			if (strCritterName == "Ally Spirit")
-			{
-				objCharacter.BOD.AssignLimits(ExpressionToString(objXmlMetatype["bodmin"].InnerText, intForce, 0), ExpressionToString(objXmlMetatype["bodmax"].InnerText, intForce, 0), ExpressionToString(objXmlMetatype["bodaug"].InnerText, intForce, 0));
-				objCharacter.AGI.AssignLimits(ExpressionToString(objXmlMetatype["agimin"].InnerText, intForce, 0), ExpressionToString(objXmlMetatype["agimax"].InnerText, intForce, 0), ExpressionToString(objXmlMetatype["agiaug"].InnerText, intForce, 0));
-				objCharacter.REA.AssignLimits(ExpressionToString(objXmlMetatype["reamin"].InnerText, intForce, 0), ExpressionToString(objXmlMetatype["reamax"].InnerText, intForce, 0), ExpressionToString(objXmlMetatype["reaaug"].InnerText, intForce, 0));
-				objCharacter.STR.AssignLimits(ExpressionToString(objXmlMetatype["strmin"].InnerText, intForce, 0), ExpressionToString(objXmlMetatype["strmax"].InnerText, intForce, 0), ExpressionToString(objXmlMetatype["straug"].InnerText, intForce, 0));
-				objCharacter.CHA.AssignLimits(ExpressionToString(objXmlMetatype["chamin"].InnerText, intForce, 0), ExpressionToString(objXmlMetatype["chamax"].InnerText, intForce, 0), ExpressionToString(objXmlMetatype["chaaug"].InnerText, intForce, 0));
-				objCharacter.INT.AssignLimits(ExpressionToString(objXmlMetatype["intmin"].InnerText, intForce, 0), ExpressionToString(objXmlMetatype["intmax"].InnerText, intForce, 0), ExpressionToString(objXmlMetatype["intaug"].InnerText, intForce, 0));
-				objCharacter.LOG.AssignLimits(ExpressionToString(objXmlMetatype["logmin"].InnerText, intForce, 0), ExpressionToString(objXmlMetatype["logmax"].InnerText, intForce, 0), ExpressionToString(objXmlMetatype["logaug"].InnerText, intForce, 0));
-				objCharacter.WIL.AssignLimits(ExpressionToString(objXmlMetatype["wilmin"].InnerText, intForce, 0), ExpressionToString(objXmlMetatype["wilmax"].InnerText, intForce, 0), ExpressionToString(objXmlMetatype["wilaug"].InnerText, intForce, 0));
-				objCharacter.MAG.AssignLimits(ExpressionToString(objXmlMetatype["magmin"].InnerText, intForce, 0), ExpressionToString(objXmlMetatype["magmax"].InnerText, intForce, 0), ExpressionToString(objXmlMetatype["magaug"].InnerText, intForce, 0));
-				objCharacter.RES.AssignLimits(ExpressionToString(objXmlMetatype["resmin"].InnerText, intForce, 0), ExpressionToString(objXmlMetatype["resmax"].InnerText, intForce, 0), ExpressionToString(objXmlMetatype["resaug"].InnerText, intForce, 0));
-				objCharacter.EDG.AssignLimits(ExpressionToString(objXmlMetatype["edgmin"].InnerText, intForce, 0), ExpressionToString(objXmlMetatype["edgmax"].InnerText, intForce, 0), ExpressionToString(objXmlMetatype["edgaug"].InnerText, intForce, 0));
-				objCharacter.ESS.AssignLimits(ExpressionToString(objXmlMetatype["essmin"].InnerText, intForce, 0), ExpressionToString(objXmlMetatype["essmax"].InnerText, intForce, 0), ExpressionToString(objXmlMetatype["essaug"].InnerText, intForce, 0));
-			}
-			else
-			{
-				int intMinModifier = -3;
-				objCharacter.BOD.AssignLimits(ExpressionToString(objXmlMetatype["bodmin"].InnerText, intForce, intMinModifier), ExpressionToString(objXmlMetatype["bodmin"].InnerText, intForce, 3), ExpressionToString(objXmlMetatype["bodmin"].InnerText, intForce, 3));
-				objCharacter.AGI.AssignLimits(ExpressionToString(objXmlMetatype["agimin"].InnerText, intForce, intMinModifier), ExpressionToString(objXmlMetatype["agimin"].InnerText, intForce, 3), ExpressionToString(objXmlMetatype["agimin"].InnerText, intForce, 3));
-				objCharacter.REA.AssignLimits(ExpressionToString(objXmlMetatype["reamin"].InnerText, intForce, intMinModifier), ExpressionToString(objXmlMetatype["reamin"].InnerText, intForce, 3), ExpressionToString(objXmlMetatype["reamin"].InnerText, intForce, 3));
-				objCharacter.STR.AssignLimits(ExpressionToString(objXmlMetatype["strmin"].InnerText, intForce, intMinModifier), ExpressionToString(objXmlMetatype["strmin"].InnerText, intForce, 3), ExpressionToString(objXmlMetatype["strmin"].InnerText, intForce, 3));
-				objCharacter.CHA.AssignLimits(ExpressionToString(objXmlMetatype["chamin"].InnerText, intForce, intMinModifier), ExpressionToString(objXmlMetatype["chamin"].InnerText, intForce, 3), ExpressionToString(objXmlMetatype["chamin"].InnerText, intForce, 3));
-				objCharacter.INT.AssignLimits(ExpressionToString(objXmlMetatype["intmin"].InnerText, intForce, intMinModifier), ExpressionToString(objXmlMetatype["intmin"].InnerText, intForce, 3), ExpressionToString(objXmlMetatype["intmin"].InnerText, intForce, 3));
-				objCharacter.LOG.AssignLimits(ExpressionToString(objXmlMetatype["logmin"].InnerText, intForce, intMinModifier), ExpressionToString(objXmlMetatype["logmin"].InnerText, intForce, 3), ExpressionToString(objXmlMetatype["logmin"].InnerText, intForce, 3));
-				objCharacter.WIL.AssignLimits(ExpressionToString(objXmlMetatype["wilmin"].InnerText, intForce, intMinModifier), ExpressionToString(objXmlMetatype["wilmin"].InnerText, intForce, 3), ExpressionToString(objXmlMetatype["wilmin"].InnerText, intForce, 3));
-				objCharacter.MAG.AssignLimits(ExpressionToString(objXmlMetatype["magmin"].InnerText, intForce, intMinModifier), ExpressionToString(objXmlMetatype["magmin"].InnerText, intForce, 3), ExpressionToString(objXmlMetatype["magmin"].InnerText, intForce, 3));
-				objCharacter.RES.AssignLimits(ExpressionToString(objXmlMetatype["resmin"].InnerText, intForce, intMinModifier), ExpressionToString(objXmlMetatype["resmin"].InnerText, intForce, 3), ExpressionToString(objXmlMetatype["resmin"].InnerText, intForce, 3));
-				objCharacter.EDG.AssignLimits(ExpressionToString(objXmlMetatype["edgmin"].InnerText, intForce, intMinModifier), ExpressionToString(objXmlMetatype["edgmin"].InnerText, intForce, 3), ExpressionToString(objXmlMetatype["edgmin"].InnerText, intForce, 3));
-				objCharacter.ESS.AssignLimits(ExpressionToString(objXmlMetatype["essmin"].InnerText, intForce, 0), ExpressionToString(objXmlMetatype["essmax"].InnerText, intForce, 0), ExpressionToString(objXmlMetatype["essaug"].InnerText, intForce, 0));
-			}
-
-			// If we're working with a Critter, set the Attributes to their default values.
-			objCharacter.BOD.MetatypeMinimum = Convert.ToInt32(ExpressionToString(objXmlMetatype["bodmin"].InnerText, intForce, 0));
-			objCharacter.AGI.MetatypeMinimum = Convert.ToInt32(ExpressionToString(objXmlMetatype["agimin"].InnerText, intForce, 0));
-			objCharacter.REA.MetatypeMinimum = Convert.ToInt32(ExpressionToString(objXmlMetatype["reamin"].InnerText, intForce, 0));
-			objCharacter.STR.MetatypeMinimum = Convert.ToInt32(ExpressionToString(objXmlMetatype["strmin"].InnerText, intForce, 0));
-			objCharacter.CHA.MetatypeMinimum = Convert.ToInt32(ExpressionToString(objXmlMetatype["chamin"].InnerText, intForce, 0));
-			objCharacter.INT.MetatypeMinimum = Convert.ToInt32(ExpressionToString(objXmlMetatype["intmin"].InnerText, intForce, 0));
-			objCharacter.LOG.MetatypeMinimum = Convert.ToInt32(ExpressionToString(objXmlMetatype["logmin"].InnerText, intForce, 0));
-			objCharacter.WIL.MetatypeMinimum = Convert.ToInt32(ExpressionToString(objXmlMetatype["wilmin"].InnerText, intForce, 0));
-			objCharacter.MAG.MetatypeMinimum = Convert.ToInt32(ExpressionToString(objXmlMetatype["magmin"].InnerText, intForce, 0));
-			objCharacter.RES.MetatypeMinimum = Convert.ToInt32(ExpressionToString(objXmlMetatype["resmin"].InnerText, intForce, 0));
-			objCharacter.EDG.MetatypeMinimum = Convert.ToInt32(ExpressionToString(objXmlMetatype["edgmin"].InnerText, intForce, 0));
-			objCharacter.ESS.MetatypeMinimum = Convert.ToInt32(ExpressionToString(objXmlMetatype["essmax"].InnerText, intForce, 0));
-
-			// Sprites can never have Physical Attributes or WIL.
-			if (objXmlMetatype["category"].InnerText.EndsWith("Sprite"))
-			{
-				objCharacter.BOD.AssignLimits("0", "0", "0");
-				objCharacter.AGI.AssignLimits("0", "0", "0");
-				objCharacter.REA.AssignLimits("0", "0", "0");
-				objCharacter.STR.AssignLimits("0", "0", "0");
-				objCharacter.WIL.AssignLimits("0", "0", "0");
-			}
-
-			objCharacter.Metatype = strCritterName;
-			objCharacter.MetatypeCategory = objXmlMetatype["category"].InnerText;
-			objCharacter.Metavariant = string.Empty;
-			objCharacter.MetatypeBP = 0;
-
-			if (objXmlMetatype["movement"] != null)
-				objCharacter.Movement = objXmlMetatype["movement"].InnerText;
-			// Load the Qualities file.
-			XmlDocument objXmlQualityDocument = XmlManager.Instance.Load("qualities.xml");
-
-			// Determine if the Metatype has any bonuses.
-			if (objXmlMetatype.InnerXml.Contains("bonus"))
-				objImprovementManager.CreateImprovements(Improvement.ImprovementSource.Metatype, strCritterName, objXmlMetatype.SelectSingleNode("bonus"), false, 1, strCritterName);
-
-			// Create the Qualities that come with the Metatype.
-			foreach (XmlNode objXmlQualityItem in objXmlMetatype.SelectNodes("qualities/positive/quality"))
-			{
-				XmlNode objXmlQuality = objXmlQualityDocument.SelectSingleNode("/chummer/qualities/quality[name = \"" + objXmlQualityItem.InnerText + "\"]");
-				TreeNode objNode = new TreeNode();
-				List<Weapon> objWeapons = new List<Weapon>();
-				List<TreeNode> objWeaponNodes = new List<TreeNode>();
-				Quality objQuality = new Quality(objCharacter);
-				string strForceValue = string.Empty;
-				if (objXmlQualityItem.Attributes["select"] != null)
-					strForceValue = objXmlQualityItem.Attributes["select"].InnerText;
-				QualitySource objSource = new QualitySource();
-				objSource = QualitySource.Metatype;
-				if (objXmlQualityItem.Attributes["removable"] != null)
-					objSource = QualitySource.MetatypeRemovable;
-				objQuality.Create(objXmlQuality, objCharacter, objSource, objNode, objWeapons, objWeaponNodes, strForceValue);
-				objCharacter.Qualities.Add(objQuality);
-
-				// Add any created Weapons to the character.
-				foreach (Weapon objWeapon in objWeapons)
-					objCharacter.Weapons.Add(objWeapon);
-			}
-			foreach (XmlNode objXmlQualityItem in objXmlMetatype.SelectNodes("qualities/negative/quality"))
-			{
-				XmlNode objXmlQuality = objXmlQualityDocument.SelectSingleNode("/chummer/qualities/quality[name = \"" + objXmlQualityItem.InnerText + "\"]");
-				TreeNode objNode = new TreeNode();
-				List<Weapon> objWeapons = new List<Weapon>();
-				List<TreeNode> objWeaponNodes = new List<TreeNode>();
-				Quality objQuality = new Quality(objCharacter);
-				string strForceValue = string.Empty;
-				if (objXmlQualityItem.Attributes["select"] != null)
-					strForceValue = objXmlQualityItem.Attributes["select"].InnerText;
-				QualitySource objSource = new QualitySource();
-				objSource = QualitySource.Metatype;
-				if (objXmlQualityItem.Attributes["removable"] != null)
-					objSource = QualitySource.MetatypeRemovable;
-				objQuality.Create(objXmlQuality, objCharacter, objSource, objNode, objWeapons, objWeaponNodes, strForceValue);
-				objCharacter.Qualities.Add(objQuality);
-
-				// Add any created Weapons to the character.
-				foreach (Weapon objWeapon in objWeapons)
-					objCharacter.Weapons.Add(objWeapon);
-			}
-
-			// Add any Critter Powers the Metatype/Critter should have.
-			XmlNode objXmlCritter = objXmlDocument.SelectSingleNode("/chummer/metatypes/metatype[name = \"" + objCharacter.Metatype + "\"]");
-
-			objXmlDocument = XmlManager.Instance.Load("critterpowers.xml");
-			foreach (XmlNode objXmlPower in objXmlCritter.SelectNodes("powers/power"))
-			{
-				XmlNode objXmlCritterPower = objXmlDocument.SelectSingleNode("/chummer/powers/power[name = \"" + objXmlPower.InnerText + "\"]");
-				TreeNode objNode = new TreeNode();
-				CritterPower objPower = new CritterPower(objCharacter);
-				string strForcedValue = string.Empty;
-				int intRating = 0;
-
-				if (objXmlPower.Attributes["rating"] != null)
-					intRating = Convert.ToInt32(objXmlPower.Attributes["rating"].InnerText);
-				if (objXmlPower.Attributes["select"] != null)
-					strForcedValue = objXmlPower.Attributes["select"].InnerText;
-
-				objPower.Create(objXmlCritterPower, objCharacter, objNode, intRating, strForcedValue);
-				objCharacter.CritterPowers.Add(objPower);
-			}
-
-			if (objXmlCritter["optionalpowers"] != null)
-			{
-				//For every 3 full points of Force a spirit has, it may gain one Optional Power. 
-				for (int i = intForce - 3; i >= 0; i -= 3)
-				{
-					XmlDocument objDummyDocument = new XmlDocument();
-					XmlNode bonusNode = objDummyDocument.CreateNode(XmlNodeType.Element, "bonus", null);
-					objDummyDocument.AppendChild(bonusNode);
-					XmlNode powerNode = objDummyDocument.ImportNode(objXmlMetatype["optionalpowers"].CloneNode(true), true);
-					objDummyDocument.ImportNode(powerNode, true);
-					bonusNode.AppendChild(powerNode);
-					objImprovementManager.CreateImprovements(Improvement.ImprovementSource.Metatype, objCharacter.Metatype, bonusNode, false, 1, objCharacter.Metatype);
-				}
-			}
-			// Add any Complex Forms the Critter comes with (typically Sprites)
-			XmlDocument objXmlProgramDocument = XmlManager.Instance.Load("complexforms.xml");
-			foreach (XmlNode objXmlComplexForm in objXmlCritter.SelectNodes("complexforms/complexform"))
-			{
-				string strForceValue = string.Empty;
-				if (objXmlComplexForm.Attributes["select"] != null)
-					strForceValue = objXmlComplexForm.Attributes["select"].InnerText;
-				XmlNode objXmlProgram = objXmlProgramDocument.SelectSingleNode("/chummer/complexforms/complexform[name = \"" + objXmlComplexForm.InnerText + "\"]");
-				TreeNode objNode = new TreeNode();
-                ComplexForm objProgram = new ComplexForm(objCharacter);
-				objProgram.Create(objXmlProgram, objCharacter, objNode, strForceValue);
-                objCharacter.ComplexForms.Add(objProgram);
-			}
-
-			// Add any Gear the Critter comes with (typically Programs for A.I.s)
-			XmlDocument objXmlGearDocument = XmlManager.Instance.Load("gear.xml");
-			foreach (XmlNode objXmlGear in objXmlCritter.SelectNodes("gears/gear"))
-			{
-				int intRating = 0;
-				if (objXmlGear.Attributes["rating"] != null)
-					intRating = Convert.ToInt32(ExpressionToString(objXmlGear.Attributes["rating"].InnerText, Convert.ToInt32(nudForce.Value), 0));
-				string strForceValue = string.Empty;
-				if (objXmlGear.Attributes["select"] != null)
-					strForceValue = objXmlGear.Attributes["select"].InnerText;
-				XmlNode objXmlGearItem = objXmlGearDocument.SelectSingleNode("/chummer/gears/gear[name = \"" + objXmlGear.InnerText + "\"]");
-				TreeNode objNode = new TreeNode();
-				Gear objGear = new Gear(objCharacter);
-				List<Weapon> lstWeapons = new List<Weapon>();
-				List<TreeNode> lstWeaponNodes = new List<TreeNode>();
-				objGear.Create(objXmlGearItem, objCharacter, objNode, intRating, lstWeapons, lstWeaponNodes, strForceValue);
-				objGear.Cost = "0";
-				objGear.Cost3 = "0";
-				objGear.Cost6 = "0";
-				objGear.Cost10 = "0";
-				objCharacter.Gear.Add(objGear);
-			}
-=======
         /// <summary>
         /// Create a Critter, put them into Career Mode, link them, and open the newly-created Critter.
         /// </summary>
@@ -1219,7 +646,6 @@
                 objGear.Cost = "0";
                 objCharacter.Gear.Add(objGear);
             }
->>>>>>> 260a47e0
 
             // Add the Unarmed Attack Weapon to the character.
             objXmlDocument = XmlManager.Load("weapons.xml");
@@ -1275,26 +701,6 @@
                 if (blnIsSuccess)
                     intValue = Convert.ToInt32(Math.Ceiling((double)objProcess));
             }
-<<<<<<< HEAD
-            catch (XPathException) { }
-            if (xprEvaluateResult != null && xprEvaluateResult.GetType() == typeof(Double))
-                intValue = Convert.ToInt32(Math.Ceiling(Convert.ToDouble(xprEvaluateResult.ToString(),GlobalOptions.InvariantCultureInfo)));
-            intValue += intOffset;
-			if (intForce > 0)
-			{
-				if (intValue < 1)
-					intValue = 1;
-			}
-			else
-			{
-				if (intValue < 0)
-					intValue = 0;
-			}
-			return intValue.ToString();
-		}
-		#endregion
-
-=======
             catch (OverflowException) { } // Result is text and not a double
             catch (InvalidCastException) { } // Result is text and not a double
             intValue += intOffset;
@@ -1320,6 +726,5 @@
             return ExpressionToInt(strIn, intForce, intOffset).ToString();
         }
         #endregion
->>>>>>> 260a47e0
     }
 }