﻿/*  This file is part of Chummer5a.
 *
 *  Chummer5a is free software: you can redistribute it and/or modify
 *  it under the terms of the GNU General Public License as published by
 *  the Free Software Foundation, either version 3 of the License, or
 *  (at your option) any later version.
 *
 *  Chummer5a is distributed in the hope that it will be useful,
 *  but WITHOUT ANY WARRANTY; without even the implied warranty of
 *  MERCHANTABILITY or FITNESS FOR A PARTICULAR PURPOSE.  See the
 *  GNU General Public License for more details.
 *
 *  You should have received a copy of the GNU General Public License
 *  along with Chummer5a.  If not, see <http://www.gnu.org/licenses/>.
 *
 *  You can obtain the full source code for Chummer5a at
 *  https://github.com/chummer5a/chummer5a
 */
﻿using System;
using System.Collections.Generic;
using System.Drawing;
using System.Linq;
using System.Text;
using System.Threading.Tasks;
using System.Windows.Forms;

namespace Chummer.helpers
{
    public class TreeView : System.Windows.Forms.TreeView
    {
        public void Add(LimitModifier input, ContextMenuStrip strip)
        {
            TreeNode newNode = new TreeNode();
            newNode.Text = newNode.Name = input.DisplayName;
            newNode.Tag = input.InternalId;
            if (!string.IsNullOrEmpty(input.Notes))
                newNode.ForeColor = Color.SaddleBrown;
            newNode.ToolTipText = CommonFunctions.WordWrap(input.Notes, 100);
            newNode.ContextMenuStrip = strip;

            TreeNode nodeToAddTo = Nodes[(int)Enum.Parse(typeof(LimitType),input.Limit)];
            if (!nodeToAddTo.Nodes.ContainsKey(newNode.Text))
            {
                nodeToAddTo.Nodes.Add(newNode);
                nodeToAddTo.Expand();
            }
        }
        public void Add(Improvement input, ContextMenuStrip strip)
        {
            TreeNode newNode = new TreeNode();
            string strName = input.UniqueName + ": ";
            if (input.Value > 0)
                strName += "+";
            strName += input.Value.ToString();
            if (!string.IsNullOrEmpty(input.Condition))
                strName += ", " + input.Condition;
            newNode.Text = newNode.Name = strName;
            newNode.Tag = input.SourceName;
            if (!string.IsNullOrEmpty(input.Notes))
                newNode.ForeColor = Color.SaddleBrown;
            newNode.ToolTipText = CommonFunctions.WordWrap(input.Notes, 100);
            newNode.ContextMenuStrip = strip;
            if (string.IsNullOrEmpty(input.ImprovedName))
            {
                if (input.ImproveType == Improvement.ImprovementType.SocialLimit)
                    input.ImprovedName = "Social";
                else if (input.ImproveType == Improvement.ImprovementType.MentalLimit)
                    input.ImprovedName = "Mental";
                else
                    input.ImprovedName = "Physical";
            }

            TreeNode nodeToAddTo = Nodes[(int)Enum.Parse(typeof(LimitType), input.ImprovedName)];
            if (!nodeToAddTo.Nodes.ContainsKey(newNode.Text))
            {
                nodeToAddTo.Nodes.Add(newNode);
                nodeToAddTo.Expand();
            }
        }
        public void Add(MartialArt input, ContextMenuStrip strip)
        {
            TreeNode newNode = new TreeNode();
            newNode.Text = input.DisplayName;
            newNode.Tag = input.InternalId;
            newNode.ContextMenuStrip = strip;
            if (!string.IsNullOrEmpty(input.Notes))
                newNode.ForeColor = Color.SaddleBrown;
            newNode.ToolTipText = CommonFunctions.WordWrap(input.Notes, 100);

            foreach (MartialArtAdvantage objAdvantage in input.Advantages)
            {
                TreeNode objAdvantageNode = new TreeNode();
                objAdvantageNode.Text = objAdvantage.DisplayName;
                objAdvantageNode.Tag = objAdvantage.InternalId;
                newNode.Nodes.Add(objAdvantageNode);
                newNode.Expand();
            }

            if (input.IsQuality)
            {
                Nodes[1].Nodes.Add(newNode);
                Nodes[1].Expand();
            }
            else
            {
                Nodes[0].Nodes.Add(newNode);
                Nodes[0].Expand();
            }
        }
        public void Add(Quality input, ContextMenuStrip strip)
        {
            TreeNode newNode = new TreeNode();
            newNode.Text = input.DisplayName;
            newNode.Tag = input.InternalId;
            newNode.ContextMenuStrip = strip;

            if (!string.IsNullOrEmpty(input.Notes))
                newNode.ForeColor = Color.SaddleBrown;
            else if (input.OriginSource == QualitySource.Metatype || input.OriginSource == QualitySource.MetatypeRemovable || input.OriginSource == QualitySource.Improvement)
                newNode.ForeColor = SystemColors.GrayText;
            if (!input.Implemented)
                newNode.ForeColor = Color.Red;
            newNode.ToolTipText = CommonFunctions.WordWrap(input.Notes, 100);

            TreeNode nodeToAddTo = Nodes[(int)input.Type];
            if (!nodeToAddTo.Nodes.ContainsKey(newNode.Text))
            {
                nodeToAddTo.Nodes.Add(newNode);
                nodeToAddTo.Expand();
            }
        }
        public void Add(Spell input, ContextMenuStrip strip, Character _objCharacter)
        {
            TreeNode objNode = new TreeNode();
            objNode.Text = input.DisplayName;
            objNode.Tag = input.InternalId;
            objNode.ContextMenuStrip = strip;
            if (!string.IsNullOrEmpty(input.Notes))
                objNode.ForeColor = Color.SaddleBrown;
            objNode.ToolTipText = CommonFunctions.WordWrap(input.Notes, 100);

            TreeNode objSpellTypeNode = null;
            switch (input.Category)
            {
                case "Combat":
                    objSpellTypeNode = Nodes[0];
                    break;
                case "Detection":
                    objSpellTypeNode = Nodes[1];
                    break;
                case "Health":
                    objSpellTypeNode = Nodes[2];
                    break;
                case "Illusion":
                    objSpellTypeNode = Nodes[3];
                    break;
                case "Manipulation":
                    objSpellTypeNode = Nodes[4];
                    break;
                case "Rituals":
                    objSpellTypeNode = Nodes[5];
                    break;
                case "Enchantments":
                    objSpellTypeNode = Nodes[6];
                    break;
<<<<<<< HEAD
=======

>>>>>>> c37787e4
            }
            objSpellTypeNode.Nodes.Add(objNode);
            objSpellTypeNode.Expand();
        }

        /// <summary>
        /// Sort the contents of a TreeView alphabetically within each group Node.
        /// </summary>
        /// <param name="treTree">TreeView to sort.</param>
        public void SortCustom()
        {
            SortByName objSort = new SortByName();
            for (int i = 0; i < Nodes.Count; ++i)
            {
                TreeNode objLoopNode = Nodes[i];
                TreeNodeCollection objLoopNodeChildren = objLoopNode.Nodes;
                TreeNode[] lstNodes = new TreeNode[objLoopNodeChildren.Count];
                objLoopNodeChildren.CopyTo(lstNodes, 0);
                objLoopNodeChildren.Clear();
                Array.Sort(lstNodes, objSort.Compare);
                objLoopNodeChildren.AddRange(lstNodes);

                objLoopNode.Expand();
            }
        }

        /// <summary>
        /// Clear the background colour for all TreeNodes except the one currently being hovered over during a drag-and-drop operation.
        /// </summary>
        /// <param name="treTree">TreeView to check.</param>
        /// <param name="objHighlighted">TreeNode that is currently being hovered over.</param>
        public void ClearNodeBackground(TreeNode objHighlighted)
        {
            Nodes.ClearNodeBackground(objHighlighted);
        }
    }
}<|MERGE_RESOLUTION|>--- conflicted
+++ resolved
@@ -163,10 +163,6 @@
                 case "Enchantments":
                     objSpellTypeNode = Nodes[6];
                     break;
-<<<<<<< HEAD
-=======
-
->>>>>>> c37787e4
             }
             objSpellTypeNode.Nodes.Add(objNode);
             objSpellTypeNode.Expand();
