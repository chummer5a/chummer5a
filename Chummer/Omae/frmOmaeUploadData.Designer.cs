--- conflicted
+++ resolved
@@ -1,137 +1,5 @@
 ﻿namespace Chummer
 {
-<<<<<<< HEAD
-	partial class frmOmaeUploadData
-	{
-		/// <summary>
-		/// Required designer variable.
-		/// </summary>
-		private System.ComponentModel.IContainer components = null;
-
-		/// <summary>
-		/// Clean up any resources being used.
-		/// </summary>
-		/// <param name="disposing">true if managed resources should be disposed; otherwise, false.</param>
-		protected override void Dispose(bool disposing)
-		{
-			if (disposing && (components != null))
-			{
-				components.Dispose();
-			}
-			base.Dispose(disposing);
-		}
-
-		#region Windows Form Designer generated code
-
-		/// <summary>
-		/// Required method for Designer support - do not modify
-		/// the contents of this method with the code editor.
-		/// </summary>
-		private void InitializeComponent()
-		{
-			System.ComponentModel.ComponentResourceManager resources = new System.ComponentModel.ComponentResourceManager(typeof(frmOmaeUploadData));
-			this.treFiles = new System.Windows.Forms.TreeView();
-			this.txtDescription = new System.Windows.Forms.TextBox();
-			this.lblDescriptionLabel = new System.Windows.Forms.Label();
-			this.cmdUpload = new System.Windows.Forms.Button();
-			this.lblNameLabel = new System.Windows.Forms.Label();
-			this.txtName = new System.Windows.Forms.TextBox();
-			this.SuspendLayout();
-			// 
-			// treFiles
-			// 
-			this.treFiles.CheckBoxes = true;
-			this.treFiles.Location = new System.Drawing.Point(12, 12);
-			this.treFiles.Name = "treFiles";
-			this.treFiles.ShowLines = false;
-			this.treFiles.ShowRootLines = false;
-			this.treFiles.Size = new System.Drawing.Size(262, 195);
-			this.treFiles.TabIndex = 0;
-			// 
-			// txtDescription
-			// 
-			this.txtDescription.Location = new System.Drawing.Point(349, 35);
-			this.txtDescription.MaxLength = 1000;
-			this.txtDescription.Multiline = true;
-			this.txtDescription.Name = "txtDescription";
-			this.txtDescription.Size = new System.Drawing.Size(380, 53);
-			this.txtDescription.TabIndex = 4;
-			// 
-			// lblDescriptionLabel
-			// 
-			this.lblDescriptionLabel.AutoSize = true;
-			this.lblDescriptionLabel.Location = new System.Drawing.Point(280, 38);
-			this.lblDescriptionLabel.Name = "lblDescriptionLabel";
-			this.lblDescriptionLabel.Size = new System.Drawing.Size(63, 13);
-			this.lblDescriptionLabel.TabIndex = 3;
-			this.lblDescriptionLabel.Tag = "Label_OmaeUpload_Description";
-			this.lblDescriptionLabel.Text = "Description:";
-			// 
-			// cmdUpload
-			// 
-			this.cmdUpload.Location = new System.Drawing.Point(349, 184);
-			this.cmdUpload.Name = "cmdUpload";
-			this.cmdUpload.Size = new System.Drawing.Size(75, 23);
-			this.cmdUpload.TabIndex = 5;
-			this.cmdUpload.Tag = "Button_OmaeUpload_Upload";
-			this.cmdUpload.Text = "Upload";
-			this.cmdUpload.UseVisualStyleBackColor = true;
-			this.cmdUpload.Click += new System.EventHandler(this.cmdUpload_Click);
-			// 
-			// lblNameLabel
-			// 
-			this.lblNameLabel.AutoSize = true;
-			this.lblNameLabel.Location = new System.Drawing.Point(280, 12);
-			this.lblNameLabel.Name = "lblNameLabel";
-			this.lblNameLabel.Size = new System.Drawing.Size(38, 13);
-			this.lblNameLabel.TabIndex = 1;
-			this.lblNameLabel.Tag = "Label_Name";
-			this.lblNameLabel.Text = "Name:";
-			// 
-			// txtName
-			// 
-			this.txtName.Location = new System.Drawing.Point(349, 9);
-			this.txtName.Name = "txtName";
-			this.txtName.Size = new System.Drawing.Size(380, 20);
-			this.txtName.TabIndex = 2;
-			// 
-			// frmOmaeUploadData
-			// 
-			this.AutoScaleDimensions = new System.Drawing.SizeF(6F, 13F);
-			this.AutoScaleMode = System.Windows.Forms.AutoScaleMode.Font;
-			this.ClientSize = new System.Drawing.Size(741, 220);
-			this.Controls.Add(this.txtName);
-			this.Controls.Add(this.lblNameLabel);
-			this.Controls.Add(this.cmdUpload);
-			this.Controls.Add(this.txtDescription);
-			this.Controls.Add(this.lblDescriptionLabel);
-			this.Controls.Add(this.treFiles);
-			this.FormBorderStyle = System.Windows.Forms.FormBorderStyle.FixedDialog;
-			this.Icon = ((System.Drawing.Icon)(resources.GetObject("$this.Icon")));
-			this.MaximizeBox = false;
-			this.MinimizeBox = false;
-			this.Name = "frmOmaeUploadData";
-			this.ShowInTaskbar = false;
-			this.StartPosition = System.Windows.Forms.FormStartPosition.CenterParent;
-			this.Tag = "Title_OmaeUploadData";
-			this.Text = "Upload Custom Data to Omae";
-			this.Load += new System.EventHandler(this.frmOmaeUploadData_Load);
-			this.ResumeLayout(false);
-			this.PerformLayout();
-
-		}
-
-		#endregion
-
-		private System.Windows.Forms.TreeView treFiles;
-		private System.Windows.Forms.TextBox txtDescription;
-		private System.Windows.Forms.Label lblDescriptionLabel;
-		private System.Windows.Forms.Button cmdUpload;
-		private System.Windows.Forms.Label lblNameLabel;
-		private System.Windows.Forms.TextBox txtName;
-
-	}
-=======
     partial class frmOmaeUploadData
     {
         /// <summary>
@@ -262,5 +130,4 @@
         private System.Windows.Forms.TextBox txtName;
 
     }
->>>>>>> 260a47e0
 }