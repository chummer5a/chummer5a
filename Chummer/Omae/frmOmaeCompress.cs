/*  This file is part of Chummer5a.
 *
 *  Chummer5a is free software: you can redistribute it and/or modify
 *  it under the terms of the GNU General Public License as published by
 *  the Free Software Foundation, either version 3 of the License, or
 *  (at your option) any later version.
 *
 *  Chummer5a is distributed in the hope that it will be useful,
 *  but WITHOUT ANY WARRANTY; without even the implied warranty of
 *  MERCHANTABILITY or FITNESS FOR A PARTICULAR PURPOSE.  See the
 *  GNU General Public License for more details.
 *
 *  You should have received a copy of the GNU General Public License
 *  along with Chummer5a.  If not, see <http://www.gnu.org/licenses/>.
 *
 *  You can obtain the full source code for Chummer5a at
 *  https://github.com/chummer5a/chummer5a
 */
﻿using System;
using System.Collections.Generic;
using System.IO;
using System.ServiceModel;
using System.Windows.Forms;
using Chummer.OmaeService;

namespace Chummer
{
<<<<<<< HEAD
	public partial class frmOmaeCompress : Form
	{
		private readonly OmaeHelper _objOmaeHelper = new OmaeHelper();
		private List<string> _lstFiles = new List<string>();

		#region Control Events
		public frmOmaeCompress()
		{
			InitializeComponent();
		}

		private void cmdCompress_Click(object sender, EventArgs e)
		{
			_lstFiles.Clear();
			GetDirectories(txtFilePath.Text);
			_objOmaeHelper.CompressMutipleToFile(_lstFiles, txtDestination.Text);
			MessageBox.Show("Done");
		}
		#endregion

		#region Methods
		private void GetDirectories(string strDirectory)
		{
			foreach (string strFound in Directory.GetDirectories(strDirectory))
			{
				GetDirectories(strFound);
			}
			foreach (string strFile in Directory.GetFiles(strDirectory, "*.chum5"))
				_lstFiles.Add(strFile);
		}
		#endregion
	}
=======
    public partial class frmOmaeCompress : Form
    {
        private readonly List<string> _lstFiles = new List<string>();

        #region Control Events
        public frmOmaeCompress()
        {
            InitializeComponent();
        }

        private void cmdCompress_Click(object sender, EventArgs e)
        {
            _lstFiles.Clear();
            GetDirectories(txtFilePath.Text);
            OmaeHelper.CompressMutipleToFile(_lstFiles, txtDestination.Text);
            MessageBox.Show("Done");
        }
        #endregion

        #region Methods
        private void GetDirectories(string strDirectory)
        {
            foreach (string strFound in Directory.GetDirectories(strDirectory))
            {
                GetDirectories(strFound);
            }
            foreach (string strFile in Directory.GetFiles(strDirectory, "*.chum5"))
                _lstFiles.Add(strFile);
        }
        #endregion
    }
>>>>>>> 260a47e0
}<|MERGE_RESOLUTION|>--- conflicted
+++ resolved
@@ -25,40 +25,6 @@
 
 namespace Chummer
 {
-<<<<<<< HEAD
-	public partial class frmOmaeCompress : Form
-	{
-		private readonly OmaeHelper _objOmaeHelper = new OmaeHelper();
-		private List<string> _lstFiles = new List<string>();
-
-		#region Control Events
-		public frmOmaeCompress()
-		{
-			InitializeComponent();
-		}
-
-		private void cmdCompress_Click(object sender, EventArgs e)
-		{
-			_lstFiles.Clear();
-			GetDirectories(txtFilePath.Text);
-			_objOmaeHelper.CompressMutipleToFile(_lstFiles, txtDestination.Text);
-			MessageBox.Show("Done");
-		}
-		#endregion
-
-		#region Methods
-		private void GetDirectories(string strDirectory)
-		{
-			foreach (string strFound in Directory.GetDirectories(strDirectory))
-			{
-				GetDirectories(strFound);
-			}
-			foreach (string strFile in Directory.GetFiles(strDirectory, "*.chum5"))
-				_lstFiles.Add(strFile);
-		}
-		#endregion
-	}
-=======
     public partial class frmOmaeCompress : Form
     {
         private readonly List<string> _lstFiles = new List<string>();
@@ -90,5 +56,4 @@
         }
         #endregion
     }
->>>>>>> 260a47e0
 }