/*  This file is part of Chummer5a.
 *
 *  Chummer5a is free software: you can redistribute it and/or modify
 *  it under the terms of the GNU General Public License as published by
 *  the Free Software Foundation, either version 3 of the License, or
 *  (at your option) any later version.
 *
 *  Chummer5a is distributed in the hope that it will be useful,
 *  but WITHOUT ANY WARRANTY; without even the implied warranty of
 *  MERCHANTABILITY or FITNESS FOR A PARTICULAR PURPOSE.  See the
 *  GNU General Public License for more details.
 *
 *  You should have received a copy of the GNU General Public License
 *  along with Chummer5a.  If not, see <http://www.gnu.org/licenses/>.
 *
 *  You can obtain the full source code for Chummer5a at
 *  https://github.com/chummer5a/chummer5a
 */
﻿using System;
using System.Collections.Generic;
using System.IO;
using System.ServiceModel;
using System.Windows.Forms;
using System.Xml;
using Chummer.OmaeService;

namespace Chummer
{
<<<<<<< HEAD
	public partial class frmOmaeUploadData : Form
	{
		private readonly OmaeHelper _objOmaeHelper = new OmaeHelper();

		// Error message constants.
		private readonly string NO_CONNECTION_MESSAGE = string.Empty;
		private readonly string NO_CONNECTION_TITLE = string.Empty;

		private string _strUserName;
		private int _intDataID = 0;

		#region Control Events
		public frmOmaeUploadData(string strUserName, int intDataID = 0, string strDescription = "", string strName = "")
		{
			InitializeComponent();
			LanguageManager.Instance.Load(GlobalOptions.Instance.Language, this);
			_strUserName = strUserName;
			_intDataID = intDataID;
			txtDescription.Text = strDescription;
			txtName.Text = strName;

			NO_CONNECTION_MESSAGE = LanguageManager.Instance.GetString("Message_Omae_CannotConnection");
			NO_CONNECTION_TITLE = LanguageManager.Instance.GetString("MessageTitle_Omae_CannotConnection");

			MoveControls();
		}

		private void frmOmaeUploadData_Load(object sender, EventArgs e)
		{
			// Populate the CheckedListBox with the list of custom and override files in the user's data directory.
			string strFilePath = Path.Combine(Application.StartupPath, "data");
			foreach (string strFile in Directory.GetFiles(strFilePath, "custom*_*.xml"))
			{
				TreeNode objNode = new TreeNode();
				objNode.Tag = strFile;
				objNode.Text = Path.GetFileName(strFile);
				treFiles.Nodes.Add(objNode);
			}

			foreach (string strFile in Directory.GetFiles(strFilePath, "override*_*.xml"))
			{
				TreeNode objNode = new TreeNode();
				objNode.Tag = strFile;
				objNode.Text = Path.GetFileName(strFile);
				treFiles.Nodes.Add(objNode);
			}
		}

		private void cmdUpload_Click(object sender, EventArgs e)
		{
			// Make sure a name has been entered.
			if (string.IsNullOrEmpty(txtName.Text))
			{
				MessageBox.Show(LanguageManager.Instance.GetString("Message_OmaeUpload_DataName"), LanguageManager.Instance.GetString("MessageTitle_OmaeUpload_DataName"), MessageBoxButtons.OK, MessageBoxIcon.Information);
				return;
			}

			// Make sure there is at least some sort of description.
			if (string.IsNullOrEmpty(txtDescription.Text.Trim()))
			{
				MessageBox.Show(LanguageManager.Instance.GetString("Message_OameUpload_DataDescription"), LanguageManager.Instance.GetString("MessageTitle_OmaeUpload_DataDescription"), MessageBoxButtons.OK, MessageBoxIcon.Information);
				return;
			}

			// Make sure at least 1 file is selected.
			int intCount = 0;
			foreach (TreeNode objNode in treFiles.Nodes)
			{
				if (objNode.Checked)
					intCount++;
			}

			if (intCount == 0)
			{
				MessageBox.Show(LanguageManager.Instance.GetString("Message_OmaeUpload_DataSelectFiles"), LanguageManager.Instance.GetString("MessageTitle_OmaeUpload_SelectFile"), MessageBoxButtons.OK, MessageBoxIcon.Information);
				return;
			}
			
			bool blnSuccess = false;

			string strFilePath = Path.Combine(Application.StartupPath, "data", "books.xml");
			XmlDocument objXmlBooks = new XmlDocument();
			objXmlBooks.Load(strFilePath);

			List<string> lstSource = new List<string>();

			// Run through all of the selected items. Create a list of the <source> items seen and make sure they're available in the core files or included in the user's selected item.
			foreach (TreeNode objNode in treFiles.Nodes)
			{
				if (objNode.Checked)
				{
					XmlDocument objXmlDocument = new XmlDocument();
					objXmlDocument.Load(objNode.Tag.ToString());

					XmlNodeList objRootList = objXmlDocument.SelectNodes("/chummer");
					foreach (XmlNode objXmlGroup in objRootList[0])
					{
						foreach (XmlNode objXmlNode in objXmlGroup.ChildNodes)
						{
							if (objXmlNode["source"] != null)
							{
								// Look to see if this sourcebook is already in the list. If not, add it.
								bool blnFound = false;
								foreach (string strSource in lstSource)
								{
									if (strSource == objXmlNode["source"].InnerText)
									{
										blnFound = true;
										break;
									}
								}
								if (!blnFound)
									lstSource.Add(objXmlNode["source"].InnerText);
							}
						}
					}
				}
			}

			// Now that we have the list of used sourcebooks, check the books file for the items.
			for (int i = 0; i <= lstSource.Count - 1; i++)
			{
				string strSource = lstSource[i];
				if (!string.IsNullOrEmpty(strSource))
				{
					XmlNode objNode = objXmlBooks.SelectSingleNode("/chummer/books/book[code = \"" + strSource + "\"]");
					if (objNode != null)
						lstSource[i] = string.Empty;
				}
			}

			// Check any custom book files the user selected.
			foreach (TreeNode objNode in treFiles.Nodes)
			{
				if (objNode.Checked && objNode.Tag.ToString().EndsWith("books.xml"))
				{
					XmlDocument objXmlCustom = new XmlDocument();
					objXmlCustom.Load(objNode.Tag.ToString());

					for (int i = 0; i <= lstSource.Count - 1; i++)
					{
						string strSource = lstSource[i];
						if (!string.IsNullOrEmpty(strSource))
						{
							XmlNode objBookNode = objXmlCustom.SelectSingleNode("/chummer/books/book[code = \"" + strSource + "\"]");
							if (objBookNode != null)
								lstSource[i] = string.Empty;
						}
					}
				}
			}

			// With all of the books checked, run through the list one more time and display an error if there are still any that were not found.
			string strMessage = string.Empty;
			foreach (string strSource in lstSource)
			{
				if (!string.IsNullOrEmpty(strSource))
					strMessage += "\n\t" + strSource;
			}
			if (!string.IsNullOrEmpty(strMessage))
			{
				MessageBox.Show("The following sourcebooks could not be found in the core data files or any of the data files you have selected:" + strMessage);
				return;
			}

			// Everything is OK, so zip up the selected files.
			List<string> lstFiles = new List<string>();
			string strFilesIncluded = string.Empty;
			foreach (TreeNode objNode in treFiles.Nodes)
			{
				if (objNode.Checked)
				{
					lstFiles.Add(objNode.Tag.ToString());
					strFilesIncluded += objNode.Text + ",";
				}
			}
			byte[] bytFile = _objOmaeHelper.CompressMutiple(lstFiles);

			// Make sure the file doesn't exceed 250K in size (256,000 bytes).
			if (bytFile.Length > 256000)
			{
				MessageBox.Show(LanguageManager.Instance.GetString("Message_OmaeUpload_FileTooLarge"), LanguageManager.Instance.GetString("MessageTitle_OmaeUpload_FileTooLarge"), MessageBoxButtons.OK, MessageBoxIcon.Error);
				return;
			}

			// Upload the file.
			omaeSoapClient objService = _objOmaeHelper.GetOmaeService();
			try
			{
				cmdUpload.Enabled = false;
				txtDescription.Enabled = false;
				txtName.Enabled = false;
				if (objService.UploadDataFile(_strUserName, _intDataID, txtName.Text, txtDescription.Text, strFilesIncluded, bytFile))
				{
					blnSuccess = true;
					MessageBox.Show(LanguageManager.Instance.GetString("Message_OmaeUpload_UploadComplete"), LanguageManager.Instance.GetString("MessageTitle_OmaeUpload_UploadComplete"), MessageBoxButtons.OK, MessageBoxIcon.Information);
				}
				else
				{
					MessageBox.Show(LanguageManager.Instance.GetString("Message_OmaeUpload_UploadFailed"), LanguageManager.Instance.GetString("MessageTitle_OmaeUpload_UploadFailed"), MessageBoxButtons.OK, MessageBoxIcon.Error);
				}
			}
			catch (EndpointNotFoundException)
			{
				MessageBox.Show(NO_CONNECTION_MESSAGE, NO_CONNECTION_TITLE, MessageBoxButtons.OK, MessageBoxIcon.Error);
			}
			objService.Close();
			cmdUpload.Enabled = true;
			txtDescription.Enabled = true;
			txtName.Enabled = true;

			if (blnSuccess)
				DialogResult = DialogResult.OK;

			//_objOmaeHelper.DecompressMultiple(bytFile);
		}
		#endregion

		#region Methods
		private void MoveControls()
		{
			int intWidth = Math.Max(lblDescriptionLabel.Width, lblNameLabel.Width);

			txtName.Left = lblNameLabel.Left + intWidth + 6;
			txtName.Width = Width - txtName.Left - 16;
			txtDescription.Left = lblDescriptionLabel.Left + intWidth + 6;
			txtDescription.Width = Width - txtDescription.Left - 16;
		}
		#endregion
	}
=======
    public sealed partial class frmOmaeUploadData : Form
    {
        // Error message constants.
        private readonly string NO_CONNECTION_MESSAGE = string.Empty;
        private readonly string NO_CONNECTION_TITLE = string.Empty;

        private readonly string _strUserName;
        private readonly int _intDataID = 0;

        #region Control Events
        public frmOmaeUploadData(string strUserName, int intDataID = 0, string strDescription = "", string strName = "")
        {
            InitializeComponent();
            LanguageManager.TranslateWinForm(GlobalOptions.Language, this);
            _strUserName = strUserName;
            _intDataID = intDataID;
            txtDescription.Text = strDescription;
            txtName.Text = strName;

            NO_CONNECTION_MESSAGE = LanguageManager.GetString("Message_Omae_CannotConnection", GlobalOptions.Language);
            NO_CONNECTION_TITLE = LanguageManager.GetString("MessageTitle_Omae_CannotConnection", GlobalOptions.Language);

            MoveControls();
        }

        private void frmOmaeUploadData_Load(object sender, EventArgs e)
        {
            // Populate the CheckedListBox with the list of custom and override files in the user's data directory.
            string strFilePath = Path.Combine(Application.StartupPath, "data");
            foreach (string strFile in Directory.GetFiles(strFilePath, "custom*_*.xml"))
            {
                TreeNode objNode = new TreeNode
                {
                    Tag = strFile,
                    Text = Path.GetFileName(strFile)
                };
                treFiles.Nodes.Add(objNode);
            }

            foreach (string strFile in Directory.GetFiles(strFilePath, "override*_*.xml"))
            {
                TreeNode objNode = new TreeNode
                {
                    Tag = strFile,
                    Text = Path.GetFileName(strFile)
                };
                treFiles.Nodes.Add(objNode);
            }
        }

        private void cmdUpload_Click(object sender, EventArgs e)
        {
            // Make sure a name has been entered.
            if (string.IsNullOrWhiteSpace(txtName.Text))
            {
                MessageBox.Show(LanguageManager.GetString("Message_OmaeUpload_DataName", GlobalOptions.Language), LanguageManager.GetString("MessageTitle_OmaeUpload_DataName", GlobalOptions.Language), MessageBoxButtons.OK, MessageBoxIcon.Information);
                return;
            }

            // Make sure there is at least some sort of description.
            if (string.IsNullOrWhiteSpace(txtDescription.Text))
            {
                MessageBox.Show(LanguageManager.GetString("Message_OameUpload_DataDescription", GlobalOptions.Language), LanguageManager.GetString("MessageTitle_OmaeUpload_DataDescription", GlobalOptions.Language), MessageBoxButtons.OK, MessageBoxIcon.Information);
                return;
            }

            // Make sure at least 1 file is selected.
            int intCount = 0;
            foreach (TreeNode objNode in treFiles.Nodes)
            {
                if (objNode.Checked)
                    intCount++;
            }

            if (intCount == 0)
            {
                MessageBox.Show(LanguageManager.GetString("Message_OmaeUpload_DataSelectFiles", GlobalOptions.Language), LanguageManager.GetString("MessageTitle_OmaeUpload_SelectFile", GlobalOptions.Language), MessageBoxButtons.OK, MessageBoxIcon.Information);
                return;
            }
            
            bool blnSuccess = false;

            string strFilePath = Path.Combine(Application.StartupPath, "data", "books.xml");
            XmlDocument objXmlBooks = new XmlDocument();
            objXmlBooks.Load(strFilePath);

            List<string> lstSource = new List<string>();

            // Run through all of the selected items. Create a list of the <source> items seen and make sure they're available in the core files or included in the user's selected item.
            foreach (TreeNode objNode in treFiles.Nodes)
            {
                if (objNode.Checked)
                {
                    XmlDocument objXmlDocument = new XmlDocument();
                    objXmlDocument.Load(objNode.Tag.ToString());

                    XmlNodeList objRootList = objXmlDocument.SelectNodes("/chummer");
                    foreach (XmlNode objXmlGroup in objRootList[0])
                    {
                        foreach (XmlNode objXmlNode in objXmlGroup.ChildNodes)
                        {
                            if (objXmlNode["source"] != null)
                            {
                                // Look to see if this sourcebook is already in the list. If not, add it.
                                bool blnFound = false;
                                foreach (string strSource in lstSource)
                                {
                                    if (strSource == objXmlNode["source"].InnerText)
                                    {
                                        blnFound = true;
                                        break;
                                    }
                                }
                                if (!blnFound)
                                    lstSource.Add(objXmlNode["source"].InnerText);
                            }
                        }
                    }
                }
            }

            // Now that we have the list of used sourcebooks, check the books file for the items.
            for (int i = 0; i <= lstSource.Count - 1; i++)
            {
                string strSource = lstSource[i];
                if (!string.IsNullOrEmpty(strSource))
                {
                    XmlNode objNode = objXmlBooks.SelectSingleNode("/chummer/books/book[code = \"" + strSource + "\"]");
                    if (objNode != null)
                        lstSource[i] = string.Empty;
                }
            }

            // Check any custom book files the user selected.
            foreach (TreeNode objNode in treFiles.Nodes)
            {
                if (objNode.Checked && objNode.Tag.ToString().EndsWith("books.xml"))
                {
                    XmlDocument objXmlCustom = new XmlDocument();
                    objXmlCustom.Load(objNode.Tag.ToString());

                    for (int i = 0; i <= lstSource.Count - 1; i++)
                    {
                        string strSource = lstSource[i];
                        if (!string.IsNullOrEmpty(strSource))
                        {
                            XmlNode objBookNode = objXmlCustom.SelectSingleNode("/chummer/books/book[code = \"" + strSource + "\"]");
                            if (objBookNode != null)
                                lstSource[i] = string.Empty;
                        }
                    }
                }
            }

            // With all of the books checked, run through the list one more time and display an error if there are still any that were not found.
            string strMessage = string.Empty;
            foreach (string strSource in lstSource)
            {
                if (!string.IsNullOrEmpty(strSource))
                    strMessage += Environment.NewLine + '\t' + strSource;
            }
            if (!string.IsNullOrEmpty(strMessage))
            {
                MessageBox.Show("The following sourcebooks could not be found in the core data files or any of the data files you have selected:" + strMessage);
                return;
            }

            // Everything is OK, so zip up the selected files.
            List<string> lstFiles = new List<string>();
            string strFilesIncluded = string.Empty;
            foreach (TreeNode objNode in treFiles.Nodes)
            {
                if (objNode.Checked)
                {
                    lstFiles.Add(objNode.Tag.ToString());
                    strFilesIncluded += objNode.Text + ",";
                }
            }
            byte[] bytFile = OmaeHelper.CompressMutiple(lstFiles);

            // Make sure the file doesn't exceed 250K in size (256,000 bytes).
            if (bytFile.Length > 256000)
            {
                MessageBox.Show(LanguageManager.GetString("Message_OmaeUpload_FileTooLarge", GlobalOptions.Language), LanguageManager.GetString("MessageTitle_OmaeUpload_FileTooLarge", GlobalOptions.Language), MessageBoxButtons.OK, MessageBoxIcon.Error);
                return;
            }

            // Upload the file.
            omaeSoapClient objService = OmaeHelper.GetOmaeService();
            try
            {
                cmdUpload.Enabled = false;
                txtDescription.Enabled = false;
                txtName.Enabled = false;
                if (objService.UploadDataFile(_strUserName, _intDataID, txtName.Text, txtDescription.Text, strFilesIncluded, bytFile))
                {
                    blnSuccess = true;
                    MessageBox.Show(LanguageManager.GetString("Message_OmaeUpload_UploadComplete", GlobalOptions.Language), LanguageManager.GetString("MessageTitle_OmaeUpload_UploadComplete", GlobalOptions.Language), MessageBoxButtons.OK, MessageBoxIcon.Information);
                }
                else
                {
                    MessageBox.Show(LanguageManager.GetString("Message_OmaeUpload_UploadFailed", GlobalOptions.Language), LanguageManager.GetString("MessageTitle_OmaeUpload_UploadFailed", GlobalOptions.Language), MessageBoxButtons.OK, MessageBoxIcon.Error);
                }
            }
            catch (EndpointNotFoundException)
            {
                MessageBox.Show(NO_CONNECTION_MESSAGE, NO_CONNECTION_TITLE, MessageBoxButtons.OK, MessageBoxIcon.Error);
            }
            objService.Close();
            cmdUpload.Enabled = true;
            txtDescription.Enabled = true;
            txtName.Enabled = true;

            if (blnSuccess)
                DialogResult = DialogResult.OK;

            //OmaeHelper.DecompressMultiple(bytFile);
        }
        #endregion

        #region Methods
        private void MoveControls()
        {
            int intWidth = Math.Max(lblDescriptionLabel.Width, lblNameLabel.Width);

            txtName.Left = lblNameLabel.Left + intWidth + 6;
            txtName.Width = Width - txtName.Left - 16;
            txtDescription.Left = lblDescriptionLabel.Left + intWidth + 6;
            txtDescription.Width = Width - txtDescription.Left - 16;
        }
        #endregion
    }
>>>>>>> 260a47e0
}<|MERGE_RESOLUTION|>--- conflicted
+++ resolved
@@ -26,238 +26,6 @@
 
 namespace Chummer
 {
-<<<<<<< HEAD
-	public partial class frmOmaeUploadData : Form
-	{
-		private readonly OmaeHelper _objOmaeHelper = new OmaeHelper();
-
-		// Error message constants.
-		private readonly string NO_CONNECTION_MESSAGE = string.Empty;
-		private readonly string NO_CONNECTION_TITLE = string.Empty;
-
-		private string _strUserName;
-		private int _intDataID = 0;
-
-		#region Control Events
-		public frmOmaeUploadData(string strUserName, int intDataID = 0, string strDescription = "", string strName = "")
-		{
-			InitializeComponent();
-			LanguageManager.Instance.Load(GlobalOptions.Instance.Language, this);
-			_strUserName = strUserName;
-			_intDataID = intDataID;
-			txtDescription.Text = strDescription;
-			txtName.Text = strName;
-
-			NO_CONNECTION_MESSAGE = LanguageManager.Instance.GetString("Message_Omae_CannotConnection");
-			NO_CONNECTION_TITLE = LanguageManager.Instance.GetString("MessageTitle_Omae_CannotConnection");
-
-			MoveControls();
-		}
-
-		private void frmOmaeUploadData_Load(object sender, EventArgs e)
-		{
-			// Populate the CheckedListBox with the list of custom and override files in the user's data directory.
-			string strFilePath = Path.Combine(Application.StartupPath, "data");
-			foreach (string strFile in Directory.GetFiles(strFilePath, "custom*_*.xml"))
-			{
-				TreeNode objNode = new TreeNode();
-				objNode.Tag = strFile;
-				objNode.Text = Path.GetFileName(strFile);
-				treFiles.Nodes.Add(objNode);
-			}
-
-			foreach (string strFile in Directory.GetFiles(strFilePath, "override*_*.xml"))
-			{
-				TreeNode objNode = new TreeNode();
-				objNode.Tag = strFile;
-				objNode.Text = Path.GetFileName(strFile);
-				treFiles.Nodes.Add(objNode);
-			}
-		}
-
-		private void cmdUpload_Click(object sender, EventArgs e)
-		{
-			// Make sure a name has been entered.
-			if (string.IsNullOrEmpty(txtName.Text))
-			{
-				MessageBox.Show(LanguageManager.Instance.GetString("Message_OmaeUpload_DataName"), LanguageManager.Instance.GetString("MessageTitle_OmaeUpload_DataName"), MessageBoxButtons.OK, MessageBoxIcon.Information);
-				return;
-			}
-
-			// Make sure there is at least some sort of description.
-			if (string.IsNullOrEmpty(txtDescription.Text.Trim()))
-			{
-				MessageBox.Show(LanguageManager.Instance.GetString("Message_OameUpload_DataDescription"), LanguageManager.Instance.GetString("MessageTitle_OmaeUpload_DataDescription"), MessageBoxButtons.OK, MessageBoxIcon.Information);
-				return;
-			}
-
-			// Make sure at least 1 file is selected.
-			int intCount = 0;
-			foreach (TreeNode objNode in treFiles.Nodes)
-			{
-				if (objNode.Checked)
-					intCount++;
-			}
-
-			if (intCount == 0)
-			{
-				MessageBox.Show(LanguageManager.Instance.GetString("Message_OmaeUpload_DataSelectFiles"), LanguageManager.Instance.GetString("MessageTitle_OmaeUpload_SelectFile"), MessageBoxButtons.OK, MessageBoxIcon.Information);
-				return;
-			}
-			
-			bool blnSuccess = false;
-
-			string strFilePath = Path.Combine(Application.StartupPath, "data", "books.xml");
-			XmlDocument objXmlBooks = new XmlDocument();
-			objXmlBooks.Load(strFilePath);
-
-			List<string> lstSource = new List<string>();
-
-			// Run through all of the selected items. Create a list of the <source> items seen and make sure they're available in the core files or included in the user's selected item.
-			foreach (TreeNode objNode in treFiles.Nodes)
-			{
-				if (objNode.Checked)
-				{
-					XmlDocument objXmlDocument = new XmlDocument();
-					objXmlDocument.Load(objNode.Tag.ToString());
-
-					XmlNodeList objRootList = objXmlDocument.SelectNodes("/chummer");
-					foreach (XmlNode objXmlGroup in objRootList[0])
-					{
-						foreach (XmlNode objXmlNode in objXmlGroup.ChildNodes)
-						{
-							if (objXmlNode["source"] != null)
-							{
-								// Look to see if this sourcebook is already in the list. If not, add it.
-								bool blnFound = false;
-								foreach (string strSource in lstSource)
-								{
-									if (strSource == objXmlNode["source"].InnerText)
-									{
-										blnFound = true;
-										break;
-									}
-								}
-								if (!blnFound)
-									lstSource.Add(objXmlNode["source"].InnerText);
-							}
-						}
-					}
-				}
-			}
-
-			// Now that we have the list of used sourcebooks, check the books file for the items.
-			for (int i = 0; i <= lstSource.Count - 1; i++)
-			{
-				string strSource = lstSource[i];
-				if (!string.IsNullOrEmpty(strSource))
-				{
-					XmlNode objNode = objXmlBooks.SelectSingleNode("/chummer/books/book[code = \"" + strSource + "\"]");
-					if (objNode != null)
-						lstSource[i] = string.Empty;
-				}
-			}
-
-			// Check any custom book files the user selected.
-			foreach (TreeNode objNode in treFiles.Nodes)
-			{
-				if (objNode.Checked && objNode.Tag.ToString().EndsWith("books.xml"))
-				{
-					XmlDocument objXmlCustom = new XmlDocument();
-					objXmlCustom.Load(objNode.Tag.ToString());
-
-					for (int i = 0; i <= lstSource.Count - 1; i++)
-					{
-						string strSource = lstSource[i];
-						if (!string.IsNullOrEmpty(strSource))
-						{
-							XmlNode objBookNode = objXmlCustom.SelectSingleNode("/chummer/books/book[code = \"" + strSource + "\"]");
-							if (objBookNode != null)
-								lstSource[i] = string.Empty;
-						}
-					}
-				}
-			}
-
-			// With all of the books checked, run through the list one more time and display an error if there are still any that were not found.
-			string strMessage = string.Empty;
-			foreach (string strSource in lstSource)
-			{
-				if (!string.IsNullOrEmpty(strSource))
-					strMessage += "\n\t" + strSource;
-			}
-			if (!string.IsNullOrEmpty(strMessage))
-			{
-				MessageBox.Show("The following sourcebooks could not be found in the core data files or any of the data files you have selected:" + strMessage);
-				return;
-			}
-
-			// Everything is OK, so zip up the selected files.
-			List<string> lstFiles = new List<string>();
-			string strFilesIncluded = string.Empty;
-			foreach (TreeNode objNode in treFiles.Nodes)
-			{
-				if (objNode.Checked)
-				{
-					lstFiles.Add(objNode.Tag.ToString());
-					strFilesIncluded += objNode.Text + ",";
-				}
-			}
-			byte[] bytFile = _objOmaeHelper.CompressMutiple(lstFiles);
-
-			// Make sure the file doesn't exceed 250K in size (256,000 bytes).
-			if (bytFile.Length > 256000)
-			{
-				MessageBox.Show(LanguageManager.Instance.GetString("Message_OmaeUpload_FileTooLarge"), LanguageManager.Instance.GetString("MessageTitle_OmaeUpload_FileTooLarge"), MessageBoxButtons.OK, MessageBoxIcon.Error);
-				return;
-			}
-
-			// Upload the file.
-			omaeSoapClient objService = _objOmaeHelper.GetOmaeService();
-			try
-			{
-				cmdUpload.Enabled = false;
-				txtDescription.Enabled = false;
-				txtName.Enabled = false;
-				if (objService.UploadDataFile(_strUserName, _intDataID, txtName.Text, txtDescription.Text, strFilesIncluded, bytFile))
-				{
-					blnSuccess = true;
-					MessageBox.Show(LanguageManager.Instance.GetString("Message_OmaeUpload_UploadComplete"), LanguageManager.Instance.GetString("MessageTitle_OmaeUpload_UploadComplete"), MessageBoxButtons.OK, MessageBoxIcon.Information);
-				}
-				else
-				{
-					MessageBox.Show(LanguageManager.Instance.GetString("Message_OmaeUpload_UploadFailed"), LanguageManager.Instance.GetString("MessageTitle_OmaeUpload_UploadFailed"), MessageBoxButtons.OK, MessageBoxIcon.Error);
-				}
-			}
-			catch (EndpointNotFoundException)
-			{
-				MessageBox.Show(NO_CONNECTION_MESSAGE, NO_CONNECTION_TITLE, MessageBoxButtons.OK, MessageBoxIcon.Error);
-			}
-			objService.Close();
-			cmdUpload.Enabled = true;
-			txtDescription.Enabled = true;
-			txtName.Enabled = true;
-
-			if (blnSuccess)
-				DialogResult = DialogResult.OK;
-
-			//_objOmaeHelper.DecompressMultiple(bytFile);
-		}
-		#endregion
-
-		#region Methods
-		private void MoveControls()
-		{
-			int intWidth = Math.Max(lblDescriptionLabel.Width, lblNameLabel.Width);
-
-			txtName.Left = lblNameLabel.Left + intWidth + 6;
-			txtName.Width = Width - txtName.Left - 16;
-			txtDescription.Left = lblDescriptionLabel.Left + intWidth + 6;
-			txtDescription.Width = Width - txtDescription.Left - 16;
-		}
-		#endregion
-	}
-=======
     public sealed partial class frmOmaeUploadData : Form
     {
         // Error message constants.
@@ -490,5 +258,4 @@
         }
         #endregion
     }
->>>>>>> 260a47e0
 }