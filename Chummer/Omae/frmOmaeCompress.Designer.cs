﻿namespace Chummer
{
<<<<<<< HEAD
	partial class frmOmaeCompress
	{
		/// <summary>
		/// Required designer variable.
		/// </summary>
		private System.ComponentModel.IContainer components = null;

		/// <summary>
		/// Clean up any resources being used.
		/// </summary>
		/// <param name="disposing">true if managed resources should be disposed; otherwise, false.</param>
		protected override void Dispose(bool disposing)
		{
			if (disposing && (components != null))
			{
				components.Dispose();
			}
			base.Dispose(disposing);
		}

		#region Windows Form Designer generated code

		/// <summary>
		/// Required method for Designer support - do not modify
		/// the contents of this method with the code editor.
		/// </summary>
		private void InitializeComponent()
		{
			this.txtFilePath = new System.Windows.Forms.TextBox();
			this.lblFilePathLabel = new System.Windows.Forms.Label();
			this.cmdCompress = new System.Windows.Forms.Button();
			this.txtDestination = new System.Windows.Forms.TextBox();
			this.label1 = new System.Windows.Forms.Label();
			this.SuspendLayout();
			// 
			// txtFilePath
			// 
			this.txtFilePath.AcceptsReturn = true;
			this.txtFilePath.Location = new System.Drawing.Point(117, 12);
			this.txtFilePath.Name = "txtFilePath";
			this.txtFilePath.Size = new System.Drawing.Size(349, 20);
			this.txtFilePath.TabIndex = 1;
			// 
			// lblFilePathLabel
			// 
			this.lblFilePathLabel.AutoSize = true;
			this.lblFilePathLabel.Location = new System.Drawing.Point(13, 15);
			this.lblFilePathLabel.Name = "lblFilePathLabel";
			this.lblFilePathLabel.Size = new System.Drawing.Size(92, 13);
			this.lblFilePathLabel.TabIndex = 0;
			this.lblFilePathLabel.Tag = "Label_OmaeUpload_FileName";
			this.lblFilePathLabel.Text = "Files to Compress:";
			// 
			// cmdCompress
			// 
			this.cmdCompress.Location = new System.Drawing.Point(117, 64);
			this.cmdCompress.Name = "cmdCompress";
			this.cmdCompress.Size = new System.Drawing.Size(75, 23);
			this.cmdCompress.TabIndex = 4;
			this.cmdCompress.Tag = "Button_OmaeUpload_Upload";
			this.cmdCompress.Text = "Compress";
			this.cmdCompress.UseVisualStyleBackColor = true;
			this.cmdCompress.Click += new System.EventHandler(this.cmdCompress_Click);
			// 
			// txtDestination
			// 
			this.txtDestination.AcceptsReturn = true;
			this.txtDestination.Location = new System.Drawing.Point(117, 38);
			this.txtDestination.Name = "txtDestination";
			this.txtDestination.Size = new System.Drawing.Size(349, 20);
			this.txtDestination.TabIndex = 3;
			// 
			// label1
			// 
			this.label1.AutoSize = true;
			this.label1.Location = new System.Drawing.Point(13, 41);
			this.label1.Name = "label1";
			this.label1.Size = new System.Drawing.Size(63, 13);
			this.label1.TabIndex = 2;
			this.label1.Tag = "Label_OmaeUpload_FileName";
			this.label1.Text = "Destination:";
			// 
			// frmOmaeCompress
			// 
			this.AutoScaleDimensions = new System.Drawing.SizeF(6F, 13F);
			this.AutoScaleMode = System.Windows.Forms.AutoScaleMode.Font;
			this.ClientSize = new System.Drawing.Size(516, 99);
			this.Controls.Add(this.txtDestination);
			this.Controls.Add(this.label1);
			this.Controls.Add(this.cmdCompress);
			this.Controls.Add(this.txtFilePath);
			this.Controls.Add(this.lblFilePathLabel);
			this.FormBorderStyle = System.Windows.Forms.FormBorderStyle.FixedDialog;
			this.MaximizeBox = false;
			this.MinimizeBox = false;
			this.Name = "frmOmaeCompress";
			this.ShowInTaskbar = false;
			this.StartPosition = System.Windows.Forms.FormStartPosition.CenterParent;
			this.Text = "Compress Files for Omae";
			this.ResumeLayout(false);
			this.PerformLayout();

		}

		#endregion

		private System.Windows.Forms.TextBox txtFilePath;
		private System.Windows.Forms.Label lblFilePathLabel;
		private System.Windows.Forms.Button cmdCompress;
		private System.Windows.Forms.TextBox txtDestination;
		private System.Windows.Forms.Label label1;
	}
=======
    partial class frmOmaeCompress
    {
        /// <summary>
        /// Required designer variable.
        /// </summary>
        private System.ComponentModel.IContainer components = null;

        /// <summary>
        /// Clean up any resources being used.
        /// </summary>
        /// <param name="disposing">true if managed resources should be disposed; otherwise, false.</param>
        protected override void Dispose(bool disposing)
        {
            if (disposing && (components != null))
            {
                components.Dispose();
            }
            base.Dispose(disposing);
        }

        #region Windows Form Designer generated code

        /// <summary>
        /// Required method for Designer support - do not modify
        /// the contents of this method with the code editor.
        /// </summary>
        private void InitializeComponent()
        {
            this.txtFilePath = new System.Windows.Forms.TextBox();
            this.lblFilePathLabel = new System.Windows.Forms.Label();
            this.cmdCompress = new System.Windows.Forms.Button();
            this.txtDestination = new System.Windows.Forms.TextBox();
            this.label1 = new System.Windows.Forms.Label();
            this.SuspendLayout();
            // 
            // txtFilePath
            // 
            this.txtFilePath.AcceptsReturn = true;
            this.txtFilePath.Location = new System.Drawing.Point(117, 12);
            this.txtFilePath.Name = "txtFilePath";
            this.txtFilePath.Size = new System.Drawing.Size(349, 20);
            this.txtFilePath.TabIndex = 1;
            // 
            // lblFilePathLabel
            // 
            this.lblFilePathLabel.AutoSize = true;
            this.lblFilePathLabel.Location = new System.Drawing.Point(13, 15);
            this.lblFilePathLabel.Name = "lblFilePathLabel";
            this.lblFilePathLabel.Size = new System.Drawing.Size(92, 13);
            this.lblFilePathLabel.TabIndex = 0;
            this.lblFilePathLabel.Tag = "Label_OmaeUpload_FileName";
            this.lblFilePathLabel.Text = "Files to Compress:";
            // 
            // cmdCompress
            // 
            this.cmdCompress.Location = new System.Drawing.Point(117, 64);
            this.cmdCompress.Name = "cmdCompress";
            this.cmdCompress.Size = new System.Drawing.Size(75, 23);
            this.cmdCompress.TabIndex = 4;
            this.cmdCompress.Tag = "Button_OmaeUpload_Upload";
            this.cmdCompress.Text = "Compress";
            this.cmdCompress.UseVisualStyleBackColor = true;
            this.cmdCompress.Click += new System.EventHandler(this.cmdCompress_Click);
            // 
            // txtDestination
            // 
            this.txtDestination.AcceptsReturn = true;
            this.txtDestination.Location = new System.Drawing.Point(117, 38);
            this.txtDestination.Name = "txtDestination";
            this.txtDestination.Size = new System.Drawing.Size(349, 20);
            this.txtDestination.TabIndex = 3;
            // 
            // label1
            // 
            this.label1.AutoSize = true;
            this.label1.Location = new System.Drawing.Point(13, 41);
            this.label1.Name = "label1";
            this.label1.Size = new System.Drawing.Size(63, 13);
            this.label1.TabIndex = 2;
            this.label1.Tag = "Label_OmaeUpload_FileName";
            this.label1.Text = "Destination:";
            // 
            // frmOmaeCompress
            // 
            this.AutoScaleDimensions = new System.Drawing.SizeF(6F, 13F);
            this.AutoScaleMode = System.Windows.Forms.AutoScaleMode.Font;
            this.ClientSize = new System.Drawing.Size(516, 99);
            this.Controls.Add(this.txtDestination);
            this.Controls.Add(this.label1);
            this.Controls.Add(this.cmdCompress);
            this.Controls.Add(this.txtFilePath);
            this.Controls.Add(this.lblFilePathLabel);
            this.FormBorderStyle = System.Windows.Forms.FormBorderStyle.FixedDialog;
            this.MaximizeBox = false;
            this.MinimizeBox = false;
            this.Name = "frmOmaeCompress";
            this.ShowInTaskbar = false;
            this.StartPosition = System.Windows.Forms.FormStartPosition.CenterParent;
            this.Text = "Compress Files for Omae";
            this.ResumeLayout(false);
            this.PerformLayout();

        }

        #endregion

        private System.Windows.Forms.TextBox txtFilePath;
        private System.Windows.Forms.Label lblFilePathLabel;
        private System.Windows.Forms.Button cmdCompress;
        private System.Windows.Forms.TextBox txtDestination;
        private System.Windows.Forms.Label label1;
    }
>>>>>>> 260a47e0
}<|MERGE_RESOLUTION|>--- conflicted
+++ resolved
@@ -1,119 +1,5 @@
 ﻿namespace Chummer
 {
-<<<<<<< HEAD
-	partial class frmOmaeCompress
-	{
-		/// <summary>
-		/// Required designer variable.
-		/// </summary>
-		private System.ComponentModel.IContainer components = null;
-
-		/// <summary>
-		/// Clean up any resources being used.
-		/// </summary>
-		/// <param name="disposing">true if managed resources should be disposed; otherwise, false.</param>
-		protected override void Dispose(bool disposing)
-		{
-			if (disposing && (components != null))
-			{
-				components.Dispose();
-			}
-			base.Dispose(disposing);
-		}
-
-		#region Windows Form Designer generated code
-
-		/// <summary>
-		/// Required method for Designer support - do not modify
-		/// the contents of this method with the code editor.
-		/// </summary>
-		private void InitializeComponent()
-		{
-			this.txtFilePath = new System.Windows.Forms.TextBox();
-			this.lblFilePathLabel = new System.Windows.Forms.Label();
-			this.cmdCompress = new System.Windows.Forms.Button();
-			this.txtDestination = new System.Windows.Forms.TextBox();
-			this.label1 = new System.Windows.Forms.Label();
-			this.SuspendLayout();
-			// 
-			// txtFilePath
-			// 
-			this.txtFilePath.AcceptsReturn = true;
-			this.txtFilePath.Location = new System.Drawing.Point(117, 12);
-			this.txtFilePath.Name = "txtFilePath";
-			this.txtFilePath.Size = new System.Drawing.Size(349, 20);
-			this.txtFilePath.TabIndex = 1;
-			// 
-			// lblFilePathLabel
-			// 
-			this.lblFilePathLabel.AutoSize = true;
-			this.lblFilePathLabel.Location = new System.Drawing.Point(13, 15);
-			this.lblFilePathLabel.Name = "lblFilePathLabel";
-			this.lblFilePathLabel.Size = new System.Drawing.Size(92, 13);
-			this.lblFilePathLabel.TabIndex = 0;
-			this.lblFilePathLabel.Tag = "Label_OmaeUpload_FileName";
-			this.lblFilePathLabel.Text = "Files to Compress:";
-			// 
-			// cmdCompress
-			// 
-			this.cmdCompress.Location = new System.Drawing.Point(117, 64);
-			this.cmdCompress.Name = "cmdCompress";
-			this.cmdCompress.Size = new System.Drawing.Size(75, 23);
-			this.cmdCompress.TabIndex = 4;
-			this.cmdCompress.Tag = "Button_OmaeUpload_Upload";
-			this.cmdCompress.Text = "Compress";
-			this.cmdCompress.UseVisualStyleBackColor = true;
-			this.cmdCompress.Click += new System.EventHandler(this.cmdCompress_Click);
-			// 
-			// txtDestination
-			// 
-			this.txtDestination.AcceptsReturn = true;
-			this.txtDestination.Location = new System.Drawing.Point(117, 38);
-			this.txtDestination.Name = "txtDestination";
-			this.txtDestination.Size = new System.Drawing.Size(349, 20);
-			this.txtDestination.TabIndex = 3;
-			// 
-			// label1
-			// 
-			this.label1.AutoSize = true;
-			this.label1.Location = new System.Drawing.Point(13, 41);
-			this.label1.Name = "label1";
-			this.label1.Size = new System.Drawing.Size(63, 13);
-			this.label1.TabIndex = 2;
-			this.label1.Tag = "Label_OmaeUpload_FileName";
-			this.label1.Text = "Destination:";
-			// 
-			// frmOmaeCompress
-			// 
-			this.AutoScaleDimensions = new System.Drawing.SizeF(6F, 13F);
-			this.AutoScaleMode = System.Windows.Forms.AutoScaleMode.Font;
-			this.ClientSize = new System.Drawing.Size(516, 99);
-			this.Controls.Add(this.txtDestination);
-			this.Controls.Add(this.label1);
-			this.Controls.Add(this.cmdCompress);
-			this.Controls.Add(this.txtFilePath);
-			this.Controls.Add(this.lblFilePathLabel);
-			this.FormBorderStyle = System.Windows.Forms.FormBorderStyle.FixedDialog;
-			this.MaximizeBox = false;
-			this.MinimizeBox = false;
-			this.Name = "frmOmaeCompress";
-			this.ShowInTaskbar = false;
-			this.StartPosition = System.Windows.Forms.FormStartPosition.CenterParent;
-			this.Text = "Compress Files for Omae";
-			this.ResumeLayout(false);
-			this.PerformLayout();
-
-		}
-
-		#endregion
-
-		private System.Windows.Forms.TextBox txtFilePath;
-		private System.Windows.Forms.Label lblFilePathLabel;
-		private System.Windows.Forms.Button cmdCompress;
-		private System.Windows.Forms.TextBox txtDestination;
-		private System.Windows.Forms.Label label1;
-	}
-=======
     partial class frmOmaeCompress
     {
         /// <summary>
@@ -226,5 +112,4 @@
         private System.Windows.Forms.TextBox txtDestination;
         private System.Windows.Forms.Label label1;
     }
->>>>>>> 260a47e0
 }