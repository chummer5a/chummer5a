/*  This file is part of Chummer5a.
 *
 *  Chummer5a is free software: you can redistribute it and/or modify
 *  it under the terms of the GNU General Public License as published by
 *  the Free Software Foundation, either version 3 of the License, or
 *  (at your option) any later version.
 *
 *  Chummer5a is distributed in the hope that it will be useful,
 *  but WITHOUT ANY WARRANTY; without even the implied warranty of
 *  MERCHANTABILITY or FITNESS FOR A PARTICULAR PURPOSE.  See the
 *  GNU General Public License for more details.
 *
 *  You should have received a copy of the GNU General Public License
 *  along with Chummer5a.  If not, see <http://www.gnu.org/licenses/>.
 *
 *  You can obtain the full source code for Chummer5a at
 *  https://github.com/chummer5a/chummer5a
 */
﻿using System;
using System.Windows.Forms;
using System.Xml;

namespace Chummer
{
<<<<<<< HEAD
	public partial class OmaeRecord : UserControl
	{
		// Events.
		public Action<object> OmaeDownloadClicked;
		public Action<object> OmaePostUpdateClicked;
		public Action<object> OmaeDeleteClicked;

		private readonly int _intCharacterID = 0;
		private readonly string _strCharacterName = string.Empty;
		private readonly int _intCharacterType = 0;

		#region Control Events
		public OmaeRecord(XmlNode objNode, int intTypeID, OmaeMode objMode)
		{
			InitializeComponent();
			LanguageManager.Instance.Load(GlobalOptions.Instance.Language, this);

			// Populate the basic information.
			_intCharacterID = Convert.ToInt32(objNode["id"].InnerText);
			_strCharacterName = objNode["name"].InnerText;
			lblCharacterName.Text = objNode["name"].InnerText;
			lblUser.Text = objNode["user"].InnerText;
			if (string.IsNullOrEmpty(objNode["description"].InnerText))
				lblDescription.Text = LanguageManager.Instance.GetString("Omae_NoDescription");
			else
				lblDescription.Text = objNode["description"].InnerText;
			DateTime datDate = DateTime.Parse(objNode["date"].InnerText, GlobalOptions.InvariantCultureInfo);
			lblDate.Text = LanguageManager.Instance.GetString("Omae_UpdatedDate") + " " + datDate.ToShortDateString();
			lblCount.Text = LanguageManager.Instance.GetString("Omae_DownloadCount").Replace("{0}", objNode["count"].InnerText);

			if (objMode == OmaeMode.Character)
			{
				// Character-specific information.
				string strMetatype = objNode["metatype"].InnerText;
				if (!string.IsNullOrEmpty(objNode["metavariant"].InnerText))
					strMetatype += "(" + objNode["metavariant"].InnerText;
				lblMetatype.Text = LanguageManager.Instance.GetString("Label_Metatype") + " " + strMetatype;
			}
			else if (objMode == OmaeMode.Data)
			{
				// Data-specific information.
				lblMetatype.Text = string.Empty;
				string[] strFileList = objNode["filesincluded"].InnerText.Split(',');
				string strOverride = string.Empty;
				string strCustom = string.Empty;

				for (int i = 0; i <= strFileList.Length - 2; i++)
				{
					string[] strParts = strFileList[i].Split('_');
					if (strFileList[i].StartsWith("override"))
						strOverride += strParts[strParts.Length - 1] + ", ";
					else
						strCustom += strParts[strParts.Length - 1] + ", ";
				}

				// Remove the trailing commas from the strings.
				if (!string.IsNullOrEmpty(strOverride))
					strOverride = strOverride.Substring(0, strOverride.Length - 2);
				if (!string.IsNullOrEmpty(strCustom))
					strCustom = strCustom.Substring(0, strCustom.Length - 2);

				if (!string.IsNullOrEmpty(strCustom))
					lblMetatype.Text += "Custom: " + strCustom;
				if (!string.IsNullOrEmpty(lblMetatype.Text))
					lblMetatype.Text += ".   ";
				if (!string.IsNullOrEmpty(strOverride))
					lblMetatype.Text += "Override: " + strOverride;
			}
			else if (objMode == OmaeMode.Sheets)
			{
				lblMetatype.Text = string.Empty;
			}
			_intCharacterType = intTypeID;

			// This should check to see if the character exists in the user's Omae save directory.
			// If it does, check the dates. If the last update date is the same or older than the file's current date, don't enable the download button.
			// If the file does not exist, or the last update date is newer than the file's date, enable the download button.
		}

		private void OmaeRecord_Load(object sender, EventArgs e)
		{
			Width = cmdDownload.Left + cmdDownload.Width + 6;
		}

		private void cmdDownload_Click(object sender, EventArgs e)
		{
			OmaeDownloadClicked(this);
		}

		private void cmdPostUpdate_Click(object sender, EventArgs e)
		{
			OmaePostUpdateClicked(this);
		}

		private void cmdDelete_Click(object sender, EventArgs e)
		{
			OmaeDeleteClicked(this);
		}
		#endregion

		#region Properties
		/// <summary>
		/// Character ID.
		/// </summary>
		public int CharacterID
		{
			get
			{
				return _intCharacterID;
			}
		}

		/// <summary>
		/// Character name.
		/// </summary>
		public string CharacterName
		{
			get
			{
				return _strCharacterName;
			}
		}

		/// <summary>
		/// User name.
		/// </summary>
		public string UserName
		{
			get
			{
				return lblUser.Text;
			}
		}

		/// <summary>
		/// Description.
		/// </summary>
		public string Description
		{
			get
			{
				return lblDescription.Text;
			}
		}

		/// <summary>
		/// Character type.
		/// </summary>
		public int CharacterType
		{
			get
			{
				return _intCharacterType;
			}
		}

		/// <summary>
		/// Whether or not the Character is owned by the current user which enables the Post Update and Delete buttons.
		/// </summary>
		public bool OwnedByUser
		{
			get
			{
				return cmdPostUpdate.Visible;
			}
			set
			{
				cmdPostUpdate.Visible = value;
				cmdDelete.Visible = value;
			}
		}
		#endregion
	}
=======
    public sealed partial class OmaeRecord : UserControl
    {
        // Events.
        public Action<object> OmaeDownloadClicked { get; set; }
        public Action<object> OmaePostUpdateClicked { get; set; }
        public Action<object> OmaeDeleteClicked { get; set; }

        private readonly int _intCharacterID = 0;
        private readonly string _strCharacterName = string.Empty;
        private readonly int _intCharacterType = 0;

        #region Control Events
        public OmaeRecord(XmlNode objNode, int intTypeID, OmaeMode objMode)
        {
            InitializeComponent();
            LanguageManager.TranslateWinForm(GlobalOptions.Language, this);

            // Populate the basic information.
            _intCharacterID = Convert.ToInt32(objNode["id"].InnerText);
            _strCharacterName = objNode["name"].InnerText;
            lblCharacterName.Text = objNode["name"].InnerText;
            lblUser.Text = objNode["user"].InnerText;
            lblDescription.Text = objNode["description"]?.InnerText ?? LanguageManager.GetString("Omae_NoDescription", GlobalOptions.Language);
            if (DateTime.TryParse(objNode["date"].InnerText, GlobalOptions.InvariantCultureInfo, System.Globalization.DateTimeStyles.None, out DateTime datDate))
                lblDate.Text = LanguageManager.GetString("Omae_UpdatedDate", GlobalOptions.Language) + ' ' + datDate.ToShortDateString();
            else
                lblDate.Text = LanguageManager.GetString("Omae_UpdatedDate", GlobalOptions.Language) + ' ' + LanguageManager.GetString("String_None", GlobalOptions.Language);
            lblCount.Text = LanguageManager.GetString("Omae_DownloadCount", GlobalOptions.Language).Replace("{0}", objNode["count"].InnerText);

            if (objMode == OmaeMode.Character)
            {
                // Character-specific information.
                string strMetatype = objNode["metatype"].InnerText;
                if (!string.IsNullOrEmpty(objNode["metavariant"].InnerText))
                    strMetatype += '(' + objNode["metavariant"].InnerText;
                lblMetatype.Text = LanguageManager.GetString("Label_Metatype", GlobalOptions.Language) + ' ' + strMetatype;
            }
            else if (objMode == OmaeMode.Data)
            {
                // Data-specific information.
                lblMetatype.Text = string.Empty;
                string[] strFileList = objNode["filesincluded"].InnerText.Split(',');
                string strOverride = string.Empty;
                string strCustom = string.Empty;

                for (int i = 0; i <= strFileList.Length - 2; i++)
                {
                    string[] strParts = strFileList[i].Split('_');
                    if (strFileList[i].StartsWith("override"))
                        strOverride += strParts[strParts.Length - 1] + ", ";
                    else
                        strCustom += strParts[strParts.Length - 1] + ", ";
                }

                // Remove the trailing commas from the strings.
                if (!string.IsNullOrEmpty(strOverride))
                    strOverride = strOverride.Substring(0, strOverride.Length - 2);
                if (!string.IsNullOrEmpty(strCustom))
                    strCustom = strCustom.Substring(0, strCustom.Length - 2);

                if (!string.IsNullOrEmpty(strCustom))
                    lblMetatype.Text += "Custom: " + strCustom;
                if (!string.IsNullOrEmpty(lblMetatype.Text))
                    lblMetatype.Text += ".   ";
                if (!string.IsNullOrEmpty(strOverride))
                    lblMetatype.Text += "Override: " + strOverride;
            }
            else if (objMode == OmaeMode.Sheets)
            {
                lblMetatype.Text = string.Empty;
            }
            _intCharacterType = intTypeID;

            // This should check to see if the character exists in the user's Omae save directory.
            // If it does, check the dates. If the last update date is the same or older than the file's current date, don't enable the download button.
            // If the file does not exist, or the last update date is newer than the file's date, enable the download button.
        }

        private void OmaeRecord_Load(object sender, EventArgs e)
        {
            Width = cmdDownload.Left + cmdDownload.Width + 6;
        }

        private void cmdDownload_Click(object sender, EventArgs e)
        {
            OmaeDownloadClicked(this);
        }

        private void cmdPostUpdate_Click(object sender, EventArgs e)
        {
            OmaePostUpdateClicked(this);
        }

        private void cmdDelete_Click(object sender, EventArgs e)
        {
            OmaeDeleteClicked(this);
        }
        #endregion

        #region Properties
        /// <summary>
        /// Character ID.
        /// </summary>
        public int CharacterID
        {
            get
            {
                return _intCharacterID;
            }
        }

        /// <summary>
        /// Character name.
        /// </summary>
        public string CharacterName
        {
            get
            {
                return _strCharacterName;
            }
        }

        /// <summary>
        /// User name.
        /// </summary>
        public string UserName
        {
            get
            {
                return lblUser.Text;
            }
        }

        /// <summary>
        /// Description.
        /// </summary>
        public string Description
        {
            get
            {
                return lblDescription.Text;
            }
        }

        /// <summary>
        /// Character type.
        /// </summary>
        public int CharacterType
        {
            get
            {
                return _intCharacterType;
            }
        }

        /// <summary>
        /// Whether or not the Character is owned by the current user which enables the Post Update and Delete buttons.
        /// </summary>
        public bool OwnedByUser
        {
            get
            {
                return cmdPostUpdate.Visible;
            }
            set
            {
                cmdPostUpdate.Visible = value;
                cmdDelete.Visible = value;
            }
        }
        #endregion
    }
>>>>>>> 260a47e0
}<|MERGE_RESOLUTION|>--- conflicted
+++ resolved
@@ -22,181 +22,6 @@
 
 namespace Chummer
 {
-<<<<<<< HEAD
-	public partial class OmaeRecord : UserControl
-	{
-		// Events.
-		public Action<object> OmaeDownloadClicked;
-		public Action<object> OmaePostUpdateClicked;
-		public Action<object> OmaeDeleteClicked;
-
-		private readonly int _intCharacterID = 0;
-		private readonly string _strCharacterName = string.Empty;
-		private readonly int _intCharacterType = 0;
-
-		#region Control Events
-		public OmaeRecord(XmlNode objNode, int intTypeID, OmaeMode objMode)
-		{
-			InitializeComponent();
-			LanguageManager.Instance.Load(GlobalOptions.Instance.Language, this);
-
-			// Populate the basic information.
-			_intCharacterID = Convert.ToInt32(objNode["id"].InnerText);
-			_strCharacterName = objNode["name"].InnerText;
-			lblCharacterName.Text = objNode["name"].InnerText;
-			lblUser.Text = objNode["user"].InnerText;
-			if (string.IsNullOrEmpty(objNode["description"].InnerText))
-				lblDescription.Text = LanguageManager.Instance.GetString("Omae_NoDescription");
-			else
-				lblDescription.Text = objNode["description"].InnerText;
-			DateTime datDate = DateTime.Parse(objNode["date"].InnerText, GlobalOptions.InvariantCultureInfo);
-			lblDate.Text = LanguageManager.Instance.GetString("Omae_UpdatedDate") + " " + datDate.ToShortDateString();
-			lblCount.Text = LanguageManager.Instance.GetString("Omae_DownloadCount").Replace("{0}", objNode["count"].InnerText);
-
-			if (objMode == OmaeMode.Character)
-			{
-				// Character-specific information.
-				string strMetatype = objNode["metatype"].InnerText;
-				if (!string.IsNullOrEmpty(objNode["metavariant"].InnerText))
-					strMetatype += "(" + objNode["metavariant"].InnerText;
-				lblMetatype.Text = LanguageManager.Instance.GetString("Label_Metatype") + " " + strMetatype;
-			}
-			else if (objMode == OmaeMode.Data)
-			{
-				// Data-specific information.
-				lblMetatype.Text = string.Empty;
-				string[] strFileList = objNode["filesincluded"].InnerText.Split(',');
-				string strOverride = string.Empty;
-				string strCustom = string.Empty;
-
-				for (int i = 0; i <= strFileList.Length - 2; i++)
-				{
-					string[] strParts = strFileList[i].Split('_');
-					if (strFileList[i].StartsWith("override"))
-						strOverride += strParts[strParts.Length - 1] + ", ";
-					else
-						strCustom += strParts[strParts.Length - 1] + ", ";
-				}
-
-				// Remove the trailing commas from the strings.
-				if (!string.IsNullOrEmpty(strOverride))
-					strOverride = strOverride.Substring(0, strOverride.Length - 2);
-				if (!string.IsNullOrEmpty(strCustom))
-					strCustom = strCustom.Substring(0, strCustom.Length - 2);
-
-				if (!string.IsNullOrEmpty(strCustom))
-					lblMetatype.Text += "Custom: " + strCustom;
-				if (!string.IsNullOrEmpty(lblMetatype.Text))
-					lblMetatype.Text += ".   ";
-				if (!string.IsNullOrEmpty(strOverride))
-					lblMetatype.Text += "Override: " + strOverride;
-			}
-			else if (objMode == OmaeMode.Sheets)
-			{
-				lblMetatype.Text = string.Empty;
-			}
-			_intCharacterType = intTypeID;
-
-			// This should check to see if the character exists in the user's Omae save directory.
-			// If it does, check the dates. If the last update date is the same or older than the file's current date, don't enable the download button.
-			// If the file does not exist, or the last update date is newer than the file's date, enable the download button.
-		}
-
-		private void OmaeRecord_Load(object sender, EventArgs e)
-		{
-			Width = cmdDownload.Left + cmdDownload.Width + 6;
-		}
-
-		private void cmdDownload_Click(object sender, EventArgs e)
-		{
-			OmaeDownloadClicked(this);
-		}
-
-		private void cmdPostUpdate_Click(object sender, EventArgs e)
-		{
-			OmaePostUpdateClicked(this);
-		}
-
-		private void cmdDelete_Click(object sender, EventArgs e)
-		{
-			OmaeDeleteClicked(this);
-		}
-		#endregion
-
-		#region Properties
-		/// <summary>
-		/// Character ID.
-		/// </summary>
-		public int CharacterID
-		{
-			get
-			{
-				return _intCharacterID;
-			}
-		}
-
-		/// <summary>
-		/// Character name.
-		/// </summary>
-		public string CharacterName
-		{
-			get
-			{
-				return _strCharacterName;
-			}
-		}
-
-		/// <summary>
-		/// User name.
-		/// </summary>
-		public string UserName
-		{
-			get
-			{
-				return lblUser.Text;
-			}
-		}
-
-		/// <summary>
-		/// Description.
-		/// </summary>
-		public string Description
-		{
-			get
-			{
-				return lblDescription.Text;
-			}
-		}
-
-		/// <summary>
-		/// Character type.
-		/// </summary>
-		public int CharacterType
-		{
-			get
-			{
-				return _intCharacterType;
-			}
-		}
-
-		/// <summary>
-		/// Whether or not the Character is owned by the current user which enables the Post Update and Delete buttons.
-		/// </summary>
-		public bool OwnedByUser
-		{
-			get
-			{
-				return cmdPostUpdate.Visible;
-			}
-			set
-			{
-				cmdPostUpdate.Visible = value;
-				cmdDelete.Visible = value;
-			}
-		}
-		#endregion
-	}
-=======
     public sealed partial class OmaeRecord : UserControl
     {
         // Events.
@@ -369,5 +194,4 @@
         }
         #endregion
     }
->>>>>>> 260a47e0
 }