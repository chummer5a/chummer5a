--- conflicted
+++ resolved
@@ -30,931 +30,6 @@
 
 namespace Chummer
 {
-<<<<<<< HEAD
-	public enum OmaeMode
-	{
-		Character = 1,
-		Data = 2,
-		Sheets = 3,
-	}
-
-	public partial class frmOmae : Form
-	{
-		// Error message constants.
-		private readonly string NO_CONNECTION_MESSAGE = string.Empty;
-		private readonly string NO_CONNECTION_TITLE = string.Empty;
-
-		private readonly OmaeHelper _objOmaeHelper = new OmaeHelper();
-		private List<ListItem> _lstCharacterTypes = new List<ListItem>();
-
-		private bool _blnLoggedIn = false;
-		private string _strUserName = string.Empty;
-		private readonly frmMain _frmMain;
-		private OmaeMode _objMode = OmaeMode.Character;
-
-		#region Helper Methods
-		/// <summary>
-		/// Populate the sort order list.
-		/// </summary>
-		public void PopulateSortOrder()
-		{
-			List<ListItem> lstSort = new List<ListItem>();
-
-			ListItem objName = new ListItem();
-			objName.Value = "0";
-			objName.Name = "Name";
-			lstSort.Add(objName);
-
-			ListItem objDate = new ListItem();
-			objDate.Value = "1";
-			objDate.Name = "Most Recent";
-			lstSort.Add(objDate);
-
-			ListItem objPopular = new ListItem();
-			objPopular.Value = "2";
-			objPopular.Name = "Most Downloaded";
-			lstSort.Add(objPopular);
-
-			cboSortOrder.DataSource = lstSort;
-			cboSortOrder.ValueMember = "Value";
-			cboSortOrder.DisplayMember = "Name";
-		}
-
-		/// <summary>
-		/// Populate the Created Status list.
-		/// </summary>
-		public void PopulateMode()
-		{
-			List<ListItem> lstMode = new List<ListItem>();
-
-			ListItem objAny = new ListItem();
-			objAny.Value = "-1";
-			objAny.Name = "Any Mode";
-			lstMode.Add(objAny);
-
-			ListItem objCreate = new ListItem();
-			objCreate.Value = "0";
-			objCreate.Name = "Create Mode";
-			lstMode.Add(objCreate);
-
-			ListItem objCareer = new ListItem();
-			objCareer.Value = "1";
-			objCareer.Name = "Career Mode";
-			lstMode.Add(objCareer);
-
-			cboFilterMode.DataSource = lstMode;
-			cboFilterMode.ValueMember = "Value";
-			cboFilterMode.DisplayMember = "Name";
-		}
-
-		/// <summary>
-		/// Populate the list of Metatypes.
-		/// </summary>
-		public void PopulateMetatypes()
-		{
-			XmlDocument objXmlDocument = XmlManager.Instance.Load("metatypes.xml");
-
-			foreach (XmlNode objNode in objXmlDocument.SelectNodes("/chummer/metatypes/metatype"))
-				cboFilterMetatype.Items.Add(objNode["name"].InnerText);
-
-			objXmlDocument = XmlManager.Instance.Load("critters.xml");
-
-			foreach (XmlNode objNode in objXmlDocument.SelectNodes("/chummer/metatypes/metatype"))
-				cboFilterMetatype.Items.Add(objNode["name"].InnerText);
-		}
-
-		/// <summary>
-		/// Populate the list of Qualities.
-		/// </summary>
-		public void PopulateQualities()
-		{
-			XmlDocument objXmlDocument = XmlManager.Instance.Load("qualities.xml");
-
-			foreach (XmlNode objNode in objXmlDocument.SelectNodes("/chummer/qualities/quality"))
-			{
-				cboFilterQuality1.Items.Add(objNode["name"].InnerText);
-				cboFilterQuality2.Items.Add(objNode["name"].InnerText);
-				cboFilterQuality3.Items.Add(objNode["name"].InnerText);
-			}
-		}
-
-		/// <summary>
-		/// Remove unsafe path characters from the file name.
-		/// </summary>
-		/// <param name="strValue">File name to parse.</param>
-		private string FileSafe(string strValue)
-		{
-			string strReturn = strValue;
-			strReturn = strReturn.Replace(" ", "_");
-			strReturn = strReturn.Replace("\\", string.Empty);
-			strReturn = strReturn.Replace("/", string.Empty);
-			strReturn = strReturn.Replace(":", string.Empty);
-			strReturn = strReturn.Replace("*", string.Empty);
-			strReturn = strReturn.Replace("?", string.Empty);
-			strReturn = strReturn.Replace("<", string.Empty);
-			strReturn = strReturn.Replace(">", string.Empty);
-			strReturn = strReturn.Replace("|", string.Empty);
-			return strReturn;
-		}
-
-		private void MoveControls()
-		{
-			cboCharacterTypes.Left = lblSearchFor.Left + lblSearchFor.Width + 6;
-			lblSortedBy.Left = cboCharacterTypes.Left + cboCharacterTypes.Width + 6;
-			cboSortOrder.Left = lblSortedBy.Left + lblSortedBy.Width + 6;
-			cmdSearch.Left = cboSortOrder.Left + cboSortOrder.Width + 6;
-			cmdFilterToggle.Left = lblFilter.Left + lblFilter.Width + 6;
-			cmdFilterClear.Left = cmdFilterToggle.Left + cmdFilterToggle.Width + 6;
-		}
-		#endregion
-
-		#region Omae Methods
-		/// <summary>
-		/// Attempt to get the list of character types.
-		/// </summary>
-		public bool GetCharacterTypes()
-		{
-			omaeSoapClient objService = _objOmaeHelper.GetOmaeService();
-
-			try
-			{
-				MemoryStream objStream = new MemoryStream();
-				XmlTextWriter objWriter = new XmlTextWriter(objStream, Encoding.UTF8);
-
-				objService.GetCharacterTypes().WriteTo(objWriter);
-				// Flush the output.
-				objWriter.Flush();
-				objStream.Flush();
-
-				XmlDocument objXmlDocument = _objOmaeHelper.XmlDocumentFromStream(objStream);
-
-				// Close everything now that we're done.
-				objWriter.Close();
-				objStream.Close();
-
-				// Stuff all of the items into a ListItem List.
-                foreach (XmlNode objNode in objXmlDocument.SelectNodes("/types/type"))
-                {
-                    ListItem objItem = new ListItem();
-                    objItem.Value = objNode["id"].InnerText;
-                    objItem.Name = objNode["name"].InnerText;
-                    _lstCharacterTypes.Add(objItem);
-                }
-
-				// Add an item for Official NPCs.
-				ListItem objNPC = new ListItem();
-				objNPC.Value = "4";
-				objNPC.Name = "Official NPC Packs";
-				_lstCharacterTypes.Add(objNPC);
-
-				// Add an item for Custom Data.
-				ListItem objData = new ListItem();
-				objData.Value = "data";
-				objData.Name = "Data";
-				_lstCharacterTypes.Add(objData);
-
-				// Add an item for Character Sheets.
-				ListItem objSheets = new ListItem();
-				objSheets.Value = "sheets";
-				objSheets.Name = "Character Sheets";
-				_lstCharacterTypes.Add(objSheets);
-
-				cboCharacterTypes.Items.Clear();
-				cboCharacterTypes.DataSource = _lstCharacterTypes;
-				cboCharacterTypes.ValueMember = "Value";
-				cboCharacterTypes.DisplayMember = "Name";
-			}
-			catch (EndpointNotFoundException)
-			{
-				MessageBox.Show(NO_CONNECTION_MESSAGE, NO_CONNECTION_TITLE, MessageBoxButtons.OK, MessageBoxIcon.Error);
-			}
-			objService.Close();
-
-			return false;
-		}
-
-		/// <summary>
-		/// Show the Upload Language button if the user is allowed to upload languages.
-		/// </summary>
-		private void CheckUploadLanguagePermission()
-		{
-			if (!_blnLoggedIn)
-				cmdUploadLanguage.Visible = false;
-			else
-			{
-				translationSoapClient objService = _objOmaeHelper.GetTranslationService();
-				try
-				{
-					cmdUploadLanguage.Visible = objService.CanUploadLanguage(_strUserName);
-				}
-				catch
-				{
-					cmdUploadLanguage.Visible = false;
-				}
-				objService.Close();
-			}
-		}
-		#endregion
-
-		#region OmaeRecord Events
-		private void objRecord_OmaeDownloadClicked(Object sender)
-		{
-			// Setup the web service.
-			OmaeRecord objRecord = (OmaeRecord)sender;
-			omaeSoapClient objService = _objOmaeHelper.GetOmaeService();
-
-			if (_objMode == OmaeMode.Character)
-			{
-				if (objRecord.CharacterType != 4)
-				{
-					// Download the selected character.
-					string strFileName = objRecord.CharacterName + ".chum5";
-					strFileName = FileSafe(strFileName);
-
-					// If the Omae save directory does not yet exist, create it.
-					string strSavePath = Path.Combine(Application.StartupPath, "saves");
-					if (!Directory.Exists(strSavePath))
-						Directory.CreateDirectory(strSavePath);
-					string omaeDirectoryPath = Path.Combine(strSavePath, "omae");
-                    if (!Directory.Exists(omaeDirectoryPath))
-						Directory.CreateDirectory(omaeDirectoryPath);
-
-					// See if there is already a file with the character's name in the Downloads directory.
-					string strFullPath = Path.Combine(omaeDirectoryPath, strFileName);
-					if (File.Exists(strFullPath))
-					{
-						if (MessageBox.Show(LanguageManager.Instance.GetString("Message_Omae_FileExists").Replace("{0}", strFileName), LanguageManager.Instance.GetString("MessageTitle_Omae_FileExists"), MessageBoxButtons.YesNo, MessageBoxIcon.Question) == DialogResult.No)
-							return;
-					}
-
-					try
-					{
-						// Download the compressed file.
-						byte[] bytFile = objService.DownloadCharacter(objRecord.CharacterID);
-
-						if (bytFile.Length == 0)
-						{
-							MessageBox.Show(LanguageManager.Instance.GetString("Message_Omae_CannotFindCharacter"), LanguageManager.Instance.GetString("MessageTitle_Omae_CannotFindCharacter"), MessageBoxButtons.OK, MessageBoxIcon.Error);
-							objService.Close();
-							return;
-						}
-
-						// Decompress the byte array and write it to a file.
-						bytFile = _objOmaeHelper.Decompress(bytFile);
-						File.WriteAllBytes(strFullPath, bytFile);
-						if (MessageBox.Show(LanguageManager.Instance.GetString("Message_Omae_CharacterDownloaded"), LanguageManager.Instance.GetString("MessageTitle_Omae_CharacterDownloaded"), MessageBoxButtons.YesNo, MessageBoxIcon.Question) == DialogResult.Yes)
-							_frmMain.LoadCharacter(strFullPath);
-					}
-					catch (EndpointNotFoundException)
-					{
-						MessageBox.Show(NO_CONNECTION_MESSAGE, NO_CONNECTION_TITLE, MessageBoxButtons.OK, MessageBoxIcon.Error);
-					}
-				}
-				else
-				{
-					// Download the selected NPC pack.
-					string strFileName = objRecord.CharacterName + ".chum5";
-					strFileName = FileSafe(strFileName);
-
-					// If the Omae save directory does not yet exist, create it.
-					string strSavePath = Path.Combine(Application.StartupPath, "saves");
-					if (!Directory.Exists(strSavePath))
-						Directory.CreateDirectory(strSavePath);
-
-					try
-					{
-						// Download the compressed file.
-						byte[] bytFile = objService.DownloadCharacter(objRecord.CharacterID);
-
-						if (bytFile.Length == 0)
-						{
-							MessageBox.Show(LanguageManager.Instance.GetString("Message_Omae_CannotFindCharacter"), LanguageManager.Instance.GetString("MessageTitle_Omae_CannotFindCharacter"), MessageBoxButtons.OK, MessageBoxIcon.Error);
-							objService.Close();
-							return;
-						}
-
-						// Decompress the byte array and write it to a file.
-						_objOmaeHelper.DecompressNPCs(bytFile);
-						MessageBox.Show(LanguageManager.Instance.GetString("Message_Omae_NPCPackDownloaded"), LanguageManager.Instance.GetString("MessageTitle_Omae_CharacterDownloaded"), MessageBoxButtons.OK, MessageBoxIcon.Information);
-					}
-					catch (EndpointNotFoundException)
-					{
-						MessageBox.Show(NO_CONNECTION_MESSAGE, NO_CONNECTION_TITLE, MessageBoxButtons.OK, MessageBoxIcon.Error);
-					}
-				}
-			}
-			else if (_objMode == OmaeMode.Data)
-			{
-				try
-				{
-					// Download the compressed file.
-					byte[] bytFile = objService.DownloadDataFile(objRecord.CharacterID);
-
-					if (bytFile.Length == 0)
-					{
-						MessageBox.Show(LanguageManager.Instance.GetString("Message_Omae_CannotFindData"), LanguageManager.Instance.GetString("MessageTitle_Omae_CannotFindData"), MessageBoxButtons.OK, MessageBoxIcon.Error);
-						objService.Close();
-						return;
-					}
-
-					// Decompress the byte array and write it to a file.
-					_objOmaeHelper.DecompressDataFile(bytFile, objRecord.CharacterID.ToString());
-					// Show a message saying everything is done.
-					MessageBox.Show(LanguageManager.Instance.GetString("Message_Omae_DataDownloaded"), LanguageManager.Instance.GetString("MessageTitle_Omae_DataDownloaded"), MessageBoxButtons.OK, MessageBoxIcon.Information);
-				}
-				catch (EndpointNotFoundException)
-				{
-					MessageBox.Show(NO_CONNECTION_MESSAGE, NO_CONNECTION_TITLE, MessageBoxButtons.OK, MessageBoxIcon.Error);
-				}
-			}
-			else if (_objMode == OmaeMode.Sheets)
-			{
-				// If the Omae sheets directory does not yet exist, create it.
-				string strSheetsPath = Path.Combine(Application.StartupPath, "sheets", "omae");
-				if (!Directory.Exists(strSheetsPath))
-					Directory.CreateDirectory(strSheetsPath);
-
-				try
-				{
-					// Download the compressed file.
-					byte[] bytFile = objService.DownloadSheet(objRecord.CharacterID);
-
-					if (bytFile.Length == 0)
-					{
-						MessageBox.Show(LanguageManager.Instance.GetString("Message_Omae_CannotFindSheet"), LanguageManager.Instance.GetString("MessageTitle_Omae_CannotFindSheet"), MessageBoxButtons.OK, MessageBoxIcon.Error);
-						objService.Close();
-						return;
-					}
-
-					// Decompress the byte array and write it to a file.
-					_objOmaeHelper.DecompressCharacterSheet(bytFile);
-					// Show a message saying everything is done.
-					MessageBox.Show(LanguageManager.Instance.GetString("Message_Omae_SheetDownloaded"), LanguageManager.Instance.GetString("MessageTitle_Omae_SheetDownloaded"), MessageBoxButtons.OK, MessageBoxIcon.Information);
-				}
-				catch (EndpointNotFoundException)
-				{
-					MessageBox.Show(NO_CONNECTION_MESSAGE, NO_CONNECTION_TITLE, MessageBoxButtons.OK, MessageBoxIcon.Error);
-				}
-			}
-
-			// Close the service now that we're done with it.
-			objService.Close();
-		}
-
-		private void objRecord_OmaePostUpdateClicked(Object sender)
-		{
-			OmaeRecord objRecord = (OmaeRecord)sender;
-			if (_objMode == OmaeMode.Character)
-			{
-				frmOmaeUpload frmUpload = new frmOmaeUpload(txtUserName.Text, _lstCharacterTypes, objRecord.CharacterType, objRecord.CharacterID, objRecord.Description);
-				frmUpload.ShowDialog(this);
-			}
-			if (_objMode == OmaeMode.Data)
-			{
-				frmOmaeUploadData frmUpload = new frmOmaeUploadData(txtUserName.Text, objRecord.CharacterID, objRecord.Description, objRecord.CharacterName);
-				frmUpload.ShowDialog(this);
-			}
-			if (_objMode == OmaeMode.Sheets)
-			{
-				frmOmaeUploadSheet frmUpload = new frmOmaeUploadSheet(txtUserName.Text, objRecord.CharacterID, objRecord.Description, objRecord.CharacterName);
-				frmUpload.ShowDialog(this);
-			}
-		}
-
-		private void objRecord_OmaeDeleteClicked(Object sender)
-		{
-			if (_objMode == OmaeMode.Character)
-			{
-				// Make sure the user wants to delete the character.
-				if (MessageBox.Show(LanguageManager.Instance.GetString("Message_Omae_ConfirmDelete"), LanguageManager.Instance.GetString("MessageTitle_Omae_DeleteCharacter"), MessageBoxButtons.YesNo, MessageBoxIcon.Question) == DialogResult.No)
-					return;
-
-				// Delete the character.
-				OmaeRecord objRecord = (OmaeRecord) sender;
-				omaeSoapClient objService = _objOmaeHelper.GetOmaeService();
-
-				if (objService.DeleteCharacter(objRecord.CharacterID))
-					MessageBox.Show(LanguageManager.Instance.GetString("Message_Omae_CharacterDeleted"), LanguageManager.Instance.GetString("MessageTitle_Omae_DeleteCharacter"), MessageBoxButtons.OK, MessageBoxIcon.Information);
-				else
-					MessageBox.Show(LanguageManager.Instance.GetString("Message_Omae_CharacterDeleteError"), LanguageManager.Instance.GetString("MessageTitle_Omae_DeleteCharacter"), MessageBoxButtons.OK, MessageBoxIcon.Error);
-			}
-			else if (_objMode == OmaeMode.Data)
-			{
-				// Make sure the user wants to delete the data.
-				if (MessageBox.Show(LanguageManager.Instance.GetString("Message_Omae_ConfirmData"), LanguageManager.Instance.GetString("MessageTitle_Omae_DeleteData"), MessageBoxButtons.YesNo, MessageBoxIcon.Question) == DialogResult.No)
-					return;
-
-				// Delete the data.
-				OmaeRecord objRecord = (OmaeRecord)sender;
-				omaeSoapClient objService = _objOmaeHelper.GetOmaeService();
-
-				if (objService.DeleteDataFile(objRecord.CharacterID))
-					MessageBox.Show(LanguageManager.Instance.GetString("Message_Omae_DataDeleted"), LanguageManager.Instance.GetString("MessageTitle_Omae_DeleteData"), MessageBoxButtons.OK, MessageBoxIcon.Information);
-				else
-					MessageBox.Show(LanguageManager.Instance.GetString("Message_Omae_DataDeleteError"), LanguageManager.Instance.GetString("MessageTitle_Omae_DeleteData"), MessageBoxButtons.OK, MessageBoxIcon.Error);
-			}
-			else if (_objMode == OmaeMode.Sheets)
-			{
-				// Make sure the user wants to delete the character sheet.
-				if (MessageBox.Show(LanguageManager.Instance.GetString("Message_Omae_ConfirmSheet"), LanguageManager.Instance.GetString("MessageTitle_Omae_DeleteData"), MessageBoxButtons.YesNo, MessageBoxIcon.Question) == DialogResult.No)
-					return;
-
-				// Delete the data.
-				OmaeRecord objRecord = (OmaeRecord)sender;
-				omaeSoapClient objService = _objOmaeHelper.GetOmaeService();
-
-				if (objService.DeleteSheet(objRecord.CharacterID))
-					MessageBox.Show(LanguageManager.Instance.GetString("Message_Omae_SheetDeleted"), LanguageManager.Instance.GetString("MessageTitle_Omae_DeleteData"), MessageBoxButtons.OK, MessageBoxIcon.Information);
-				else
-					MessageBox.Show(LanguageManager.Instance.GetString("Message_Omae_SheetDeleteError"), LanguageManager.Instance.GetString("MessageTitle_Omae_DeleteData"), MessageBoxButtons.OK, MessageBoxIcon.Error);
-			}
-		}
-		#endregion
-
-		#region Control Events
-		public frmOmae(frmMain frmMainForm)
-		{
-			InitializeComponent();
-			LanguageManager.Instance.Load(GlobalOptions.Instance.Language, this);
-			_frmMain = frmMainForm;
-
-			NO_CONNECTION_MESSAGE = LanguageManager.Instance.GetString("Message_Omae_CannotConnection");
-			NO_CONNECTION_TITLE = LanguageManager.Instance.GetString("MessageTitle_Omae_CannotConnection");
-		}
-
-		private void frmOmae_Load(object sender, EventArgs e)
-		{
-			_strUserName = GlobalOptions.Instance.OmaeUserName;
-			txtUserName.Text = _strUserName;
-			if (!string.IsNullOrEmpty(txtUserName.Text))
-				txtPassword.Focus();
-			else
-				txtUserName.Focus();
-
-			if (GlobalOptions.Instance.OmaeAutoLogin)
-			{
-				chkAutoLogin.Checked = true;
-				txtPassword.Text = _objOmaeHelper.Base64Decode(GlobalOptions.Instance.OmaePassword);
-				cmdLogin_Click(sender, e);
-			}
-
-			PopulateSortOrder();
-			PopulateMetatypes();
-			PopulateQualities();
-			PopulateMode();
-			GetCharacterTypes();
-			MoveControls();
-
-			if (txtUserName.Text == "Nebular" && _blnLoggedIn)
-			{
-				cmdCompress.Visible = true;
-				cmdCompress.Text = "Compress Files";
-				cmdCompressData.Visible = true;
-				cmdCompressData.Text = "Compress Data";
-			}
-
-			CheckUploadLanguagePermission();
-		}
-
-		private void cmdRegister_Click(object sender, EventArgs e)
-		{
-			// Make sure User Name and Password are provided.
-			if (string.IsNullOrEmpty(txtUserName.Text.Trim()))
-			{
-				MessageBox.Show(LanguageManager.Instance.GetString("Message_Omae_ChooseUsername"), LanguageManager.Instance.GetString("MessageTitle_Omae_ChooseUsername"), MessageBoxButtons.OK, MessageBoxIcon.Exclamation);
-				return;
-			}
-			if (string.IsNullOrEmpty(txtPassword.Text.Trim()))
-			{
-				MessageBox.Show(LanguageManager.Instance.GetString("Message_Omae_ChoosePassword"), LanguageManager.Instance.GetString("MessageTitle_Omae_ChoosePassword"), MessageBoxButtons.OK, MessageBoxIcon.Exclamation);
-				return;
-			}
-
-			omaeSoapClient objService = _objOmaeHelper.GetOmaeService();
-			try
-			{
-				int intResult = objService.RegisterUser(txtUserName.Text, _objOmaeHelper.Base64Encode(txtPassword.Text));
-
-				if (intResult == 0)
-				{
-					// Registered successfully.
-					MessageBox.Show(LanguageManager.Instance.GetString("Message_Omae_AccountCreated"), LanguageManager.Instance.GetString("MessageTitle_Omae_Registration"), MessageBoxButtons.OK, MessageBoxIcon.Information);
-					return;
-				}
-				else if (intResult == -1)
-				{
-					// Username already exists.
-					MessageBox.Show(LanguageManager.Instance.GetString("Message_Omae_AccountExists"), LanguageManager.Instance.GetString("MessageTitle_Omae_Registration"), MessageBoxButtons.OK, MessageBoxIcon.Information);
-					return;
-				}
-			}
-			catch (EndpointNotFoundException)
-			{
-				MessageBox.Show(NO_CONNECTION_MESSAGE, NO_CONNECTION_TITLE, MessageBoxButtons.OK, MessageBoxIcon.Error);
-			}
-			objService.Close();
-		}
-
-		private void cmdLogin_Click(object sender, EventArgs e)
-		{
-			// Make sure User Name and Password are provided.
-			if (string.IsNullOrEmpty(txtUserName.Text.Trim()))
-			{
-				MessageBox.Show(LanguageManager.Instance.GetString("Message_Omae_EnterUsername"), LanguageManager.Instance.GetString("MessageTitle_Omae_ChooseUsername"), MessageBoxButtons.OK, MessageBoxIcon.Exclamation);
-				return;
-			}
-			if (string.IsNullOrEmpty(txtPassword.Text.Trim()))
-			{
-				MessageBox.Show(LanguageManager.Instance.GetString("Message_Omae_EnterPassword"), LanguageManager.Instance.GetString("MessageTitle_Omae_ChoosePassword"), MessageBoxButtons.OK, MessageBoxIcon.Exclamation);
-				return;
-			}
-
-			omaeSoapClient objService = _objOmaeHelper.GetOmaeService();
-			try
-			{
-				bool blnResult = objService.Login(txtUserName.Text, _objOmaeHelper.Base64Encode(txtPassword.Text));
-
-				if (blnResult)
-				{
-					_strUserName = txtUserName.Text;
-					_blnLoggedIn = true;
-					lblLoggedIn.Text = LanguageManager.Instance.GetString("Label_Omae_LoggedInAs").Replace("{0}", txtUserName.Text);
-					panLogin.Visible = false;
-					panLoggedIn.Visible = true;
-
-					// Save the settings.
-					RegistryKey objRegistry = Registry.CurrentUser.CreateSubKey("Software\\Chummer5");
-					GlobalOptions.Instance.OmaeUserName = txtUserName.Text;
-					objRegistry.SetValue("omaeusername", txtUserName.Text);
-					if (chkAutoLogin.Checked)
-					{
-						GlobalOptions.Instance.OmaePassword = _objOmaeHelper.Base64Encode(txtPassword.Text);
-						objRegistry.SetValue("omaepassword", _objOmaeHelper.Base64Encode(txtPassword.Text));
-						GlobalOptions.Instance.OmaeAutoLogin = chkAutoLogin.Checked;
-						objRegistry.SetValue("omaeautologin", chkAutoLogin.Checked.ToString());
-					}
-					else
-					{
-						GlobalOptions.Instance.OmaePassword = string.Empty;
-						objRegistry.SetValue("omaepassword", string.Empty);
-						GlobalOptions.Instance.OmaeAutoLogin = chkAutoLogin.Checked;
-						objRegistry.SetValue("omaeautologin", chkAutoLogin.Checked.ToString());
-					}
-				}
-				else
-					MessageBox.Show(LanguageManager.Instance.GetString("Message_Omae_CannotLogin"), LanguageManager.Instance.GetString("MessageTitle_Omae_OmaeLogin"), MessageBoxButtons.OK, MessageBoxIcon.Information);
-			}
-			catch (EndpointNotFoundException)
-			{
-				MessageBox.Show(NO_CONNECTION_MESSAGE, NO_CONNECTION_TITLE, MessageBoxButtons.OK, MessageBoxIcon.Error);
-			}
-			objService.Close();
-			CheckUploadLanguagePermission();
-		}
-
-		private void cmdUpload_Click(object sender, EventArgs e)
-		{
-			if (!_blnLoggedIn)
-			{
-				MessageBox.Show(LanguageManager.Instance.GetString("Message_Omae_MustLogin"), LanguageManager.Instance.GetString("MessageTitle_Omae_OmaeLogin"), MessageBoxButtons.OK, MessageBoxIcon.Information);
-				return;
-			}
-
-			OmaeMode objMode = OmaeMode.Character;
-			switch (cboCharacterTypes.SelectedValue.ToString())
-			{
-				case "data":
-					objMode = OmaeMode.Data;
-					break;
-				case "sheets":
-					objMode = OmaeMode.Sheets;
-					break;
-				default:
-					objMode = OmaeMode.Character;
-					break;
-			}
-
-			if (objMode == OmaeMode.Character)
-			{
-				frmOmaeUpload frmUpload = new frmOmaeUpload(txtUserName.Text, _lstCharacterTypes, Convert.ToInt32(cboCharacterTypes.SelectedValue));
-				frmUpload.ShowDialog(this);
-			}
-			else if (objMode == OmaeMode.Data)
-			{
-				frmOmaeUploadData frmUpload = new frmOmaeUploadData(txtUserName.Text);
-				frmUpload.ShowDialog(this);
-			}
-			else if (objMode == OmaeMode.Sheets)
-			{
-				frmOmaeUploadSheet frmUpload = new frmOmaeUploadSheet(txtUserName.Text);
-				frmUpload.ShowDialog(this);
-			}
-			return;
-		}
-
-		private void cmdSearch_Click(object sender, EventArgs e)
-		{
-			omaeSoapClient objService = _objOmaeHelper.GetOmaeService();
-
-			// Clear the current contents of the Omae Panel. Detach the events before clearing it.
-			foreach (OmaeRecord objRecord in panOmae.Controls.OfType<OmaeRecord>())
-			{
-				objRecord.OmaeDownloadClicked -= objRecord_OmaeDownloadClicked;
-				objRecord.OmaePostUpdateClicked -= objRecord_OmaePostUpdateClicked;
-				objRecord.OmaeDeleteClicked -= objRecord_OmaeDeleteClicked;
-			}
-			panOmae.Controls.Clear();
-
-			// Set the current operating mode.
-			switch (cboCharacterTypes.SelectedValue.ToString())
-			{
-				case "data":
-					_objMode = OmaeMode.Data;
-					break;
-				case "sheets":
-					_objMode = OmaeMode.Sheets;
-					break;
-				default:
-					_objMode = OmaeMode.Character;
-					break;
-			}
-
-			// Search for characters.
-			if (_objMode == OmaeMode.Character)
-			{
-				try
-				{
-					MemoryStream objStream = new MemoryStream();
-					XmlTextWriter objWriter = new XmlTextWriter(objStream, Encoding.UTF8);
-
-					objService.FetchCharacters153(Convert.ToInt32(cboCharacterTypes.SelectedValue), 
-					                              Convert.ToInt32(cboSortOrder.SelectedValue), cboFilterMetatype.Text,
-					                              cboFilterMetavariant.Text, Convert.ToInt32(cboFilterMode.SelectedValue),
-					                              txtFilterUser.Text, cboFilterQuality1.Text, cboFilterQuality2.Text,
-					                              cboFilterQuality3.Text).WriteTo(objWriter);
-					// Flush the output.
-					objWriter.Flush();
-					objStream.Flush();
-
-					XmlDocument objXmlDocument = _objOmaeHelper.XmlDocumentFromStream(objStream);
-
-					// Close everything now that we're done.
-					objWriter.Close();
-					objStream.Close();
-
-					if (objXmlDocument.SelectNodes("/characters/character").Count == 0)
-					{
-						Label lblResults = new Label();
-						lblResults.Text = LanguageManager.Instance.GetString("String_Omae_NoCharacters");
-						lblResults.Width = 200;
-						panOmae.Controls.Add(lblResults);
-					}
-					else
-					{
-						int intCounter = -1;
-						foreach (XmlNode objNode in objXmlDocument.SelectNodes("/characters/character"))
-						{
-							intCounter++;
-							OmaeRecord objRecord = new OmaeRecord(objNode, Convert.ToInt32(cboCharacterTypes.SelectedValue), OmaeMode.Character);
-							objRecord.OmaeDownloadClicked += objRecord_OmaeDownloadClicked;
-							objRecord.OmaePostUpdateClicked += objRecord_OmaePostUpdateClicked;
-							objRecord.OmaeDeleteClicked += objRecord_OmaeDeleteClicked;
-							if ((objRecord.UserName == txtUserName.Text || txtUserName.Text == "Nebular") && _blnLoggedIn)
-								objRecord.OwnedByUser = true;
-							objRecord.Top = intCounter*88;
-							panOmae.Controls.Add(objRecord);
-						}
-					}
-					objService.Close();
-				}
-				catch (EndpointNotFoundException)
-				{
-					MessageBox.Show(NO_CONNECTION_MESSAGE, NO_CONNECTION_TITLE, MessageBoxButtons.OK, MessageBoxIcon.Error);
-				}
-			}
-
-			// Search for data.
-			if (_objMode == OmaeMode.Data)
-			{
-				try
-				{
-					MemoryStream objStream = new MemoryStream();
-					XmlTextWriter objWriter = new XmlTextWriter(objStream, Encoding.UTF8);
-
-					objService.FetchDataFiles(Convert.ToInt32(cboSortOrder.SelectedValue), string.Empty, txtFilterUser.Text).WriteTo(objWriter);
-					// Flush the output.
-					objWriter.Flush();
-					objStream.Flush();
-
-					XmlDocument objXmlDocument = _objOmaeHelper.XmlDocumentFromStream(objStream);
-
-					// Close everything now that we're done.
-					objWriter.Close();
-					objStream.Close();
-
-					if (objXmlDocument.SelectNodes("/datas/data").Count == 0)
-					{
-						Label lblResults = new Label();
-						lblResults.Text = LanguageManager.Instance.GetString("String_Omae_NoData");
-						lblResults.Width = 200;
-						panOmae.Controls.Add(lblResults);
-					}
-					else
-					{
-						int intCounter = -1;
-						foreach (XmlNode objNode in objXmlDocument.SelectNodes("/datas/data"))
-						{
-							intCounter++;
-							OmaeRecord objRecord = new OmaeRecord(objNode, 0, OmaeMode.Data);
-							objRecord.OmaeDownloadClicked += objRecord_OmaeDownloadClicked;
-							objRecord.OmaePostUpdateClicked += objRecord_OmaePostUpdateClicked;
-							objRecord.OmaeDeleteClicked += objRecord_OmaeDeleteClicked;
-							if ((objRecord.UserName == txtUserName.Text || txtUserName.Text == "Nebular") && _blnLoggedIn)
-								objRecord.OwnedByUser = true;
-							objRecord.Top = intCounter * 88;
-							panOmae.Controls.Add(objRecord);
-						}
-					}
-					objService.Close();
-				}
-				catch (EndpointNotFoundException)
-				{
-					MessageBox.Show(NO_CONNECTION_MESSAGE, NO_CONNECTION_TITLE, MessageBoxButtons.OK, MessageBoxIcon.Error);
-				}
-			}
-
-			// Search for character sheets.
-			if (_objMode == OmaeMode.Sheets)
-			{
-				try
-				{
-					MemoryStream objStream = new MemoryStream();
-					XmlTextWriter objWriter = new XmlTextWriter(objStream, Encoding.UTF8);
-
-					objService.FetchSheets(Convert.ToInt32(cboSortOrder.SelectedValue), txtFilterUser.Text).WriteTo(objWriter);
-					// Flush the output.
-					objWriter.Flush();
-					objStream.Flush();
-
-					XmlDocument objXmlDocument = _objOmaeHelper.XmlDocumentFromStream(objStream);
-
-					// Close everything now that we're done.
-					objWriter.Close();
-					objStream.Close();
-
-					if (objXmlDocument.SelectNodes("/sheets/sheet").Count == 0)
-					{
-						Label lblResults = new Label();
-						lblResults.Text = LanguageManager.Instance.GetString("String_Omae_NoSheets");
-						lblResults.Width = 200;
-						panOmae.Controls.Add(lblResults);
-					}
-					else
-					{
-						int intCounter = -1;
-						foreach (XmlNode objNode in objXmlDocument.SelectNodes("/sheets/sheet"))
-						{
-							intCounter++;
-							OmaeRecord objRecord = new OmaeRecord(objNode, 0, OmaeMode.Sheets);
-							objRecord.OmaeDownloadClicked += objRecord_OmaeDownloadClicked;
-							objRecord.OmaePostUpdateClicked += objRecord_OmaePostUpdateClicked;
-							objRecord.OmaeDeleteClicked += objRecord_OmaeDeleteClicked;
-							if ((objRecord.UserName == txtUserName.Text || txtUserName.Text == "Nebular") && _blnLoggedIn)
-								objRecord.OwnedByUser = true;
-							objRecord.Top = intCounter * 88;
-							panOmae.Controls.Add(objRecord);
-						}
-					}
-					objService.Close();
-				}
-				catch (EndpointNotFoundException)
-				{
-					MessageBox.Show(NO_CONNECTION_MESSAGE, NO_CONNECTION_TITLE, MessageBoxButtons.OK, MessageBoxIcon.Error);
-				}
-			}
-		}
-
-		private void cmdFilterToggle_Click(object sender, EventArgs e)
-		{
-			// Toggle the height of the Filter Panel.
-			if (panFilter.Height == 31)
-			{
-				panFilter.Height = 120;
-				cmdFilterToggle.Text = LanguageManager.Instance.GetString("Button_Omae_HideFilter");
-			}
-			else
-			{
-				panFilter.Height = 31;
-				cmdFilterToggle.Text = LanguageManager.Instance.GetString("Button_Omae_ShowFilter");
-			}
-			flowLayoutPanel1_Resize(sender, e);
-		}
-
-		private void cmdFilterClear_Click(object sender, EventArgs e)
-		{
-			// Clear the contents of the Filter controls.
-			cboFilterMetatype.Text = string.Empty;
-			cboFilterMetavariant.Text = string.Empty;
-			txtFilterUser.Text = string.Empty;
-			cboFilterQuality1.Text = string.Empty;
-			cboFilterQuality2.Text = string.Empty;
-			cboFilterQuality3.Text = string.Empty;
-			cboFilterMode.Text = "Any Mode";
-		}
-
-		private void frmOmae_FormClosing(object sender, FormClosingEventArgs e)
-		{
-			// Remove the Main window's reference to this form.
-			_frmMain.OmaeWindow = null;
-		}
-
-		private void cmdPasswordReset_Click(object sender, EventArgs e)
-		{
-			omaeSoapClient objService = _objOmaeHelper.GetOmaeService();
-			if (!objService.ResetPassword(txtUserName.Text))
-				MessageBox.Show(LanguageManager.Instance.GetString("Message_Omae_PasswordNoEmail"), LanguageManager.Instance.GetString("MessageTitle_Omae_PasswordReset"), MessageBoxButtons.OK, MessageBoxIcon.Error);
-			else
-				MessageBox.Show(LanguageManager.Instance.GetString("Message_Omae_PasswordReset"), LanguageManager.Instance.GetString("MessageTitle_Omae_PasswordReset"), MessageBoxButtons.OK, MessageBoxIcon.Information);
-		}
-
-		private void cmdMyAccount_Click(object sender, EventArgs e)
-		{
-			if (!_blnLoggedIn)
-			{
-				MessageBox.Show(LanguageManager.Instance.GetString("Message_Omae_InfoRequiresLogin"), LanguageManager.Instance.GetString("MessageTitle_Omae_OmaeLogin"), MessageBoxButtons.OK, MessageBoxIcon.Information);
-				return;
-			}
-
-			frmOmaeAccount frmMyAccount = new frmOmaeAccount(_strUserName);
-			frmMyAccount.ShowDialog(this);
-		}
-
-		private void flowLayoutPanel1_Resize(object sender, EventArgs e)
-		{
-			panOmae.Height = flowLayoutPanel1.Height - panOmae.Top;
-		}
-
-		private void frmOmae_Resize(object sender, EventArgs e)
-		{
-			Width = 702;
-		}
-
-		private void cmdUploadLanguage_Click(object sender, EventArgs e)
-		{
-			frmOmaeUploadLanguage frmUpload = new frmOmaeUploadLanguage(_strUserName);
-			frmUpload.ShowDialog(this);
-		}
-
-		private void cboCharacterTypes_SelectedIndexChanged(object sender, EventArgs e)
-		{
-			try
-			{
-				// Disable the Quality, Mode, and Metavariant fields if we're not searching for characters since these don't apply.
-				bool blnEnabled = (cboCharacterTypes.SelectedValue.ToString() != "data" && cboCharacterTypes.SelectedValue.ToString() != "sheets");
-				lblFilterMetatype.Enabled = blnEnabled;
-				lblFilterQuality1.Enabled = blnEnabled;
-				lblFilterQuality2.Enabled = blnEnabled;
-				lblFilterQuality3.Enabled = blnEnabled;
-				lblFilterMetavariant.Enabled = blnEnabled;
-				lblFilterMode.Enabled = blnEnabled;
-				cboFilterMetatype.Enabled = blnEnabled;
-				cboFilterQuality1.Enabled = blnEnabled;
-				cboFilterQuality2.Enabled = blnEnabled;
-				cboFilterQuality3.Enabled = blnEnabled;
-				cboFilterMetavariant.Enabled = blnEnabled;
-				cboFilterMode.Enabled = blnEnabled;
-
-				if (cboCharacterTypes.SelectedValue.ToString() == "data" || cboCharacterTypes.SelectedValue.ToString() == "sheets")
-					cmdUpload.Text = LanguageManager.Instance.GetString("Button_Omae_UploadData");
-				else
-					cmdUpload.Text = LanguageManager.Instance.GetString("Button_Omae_Upload");
-			}
-			catch
-			{
-			}
-		}
-
-		private void cmdCompress_Click(object sender, EventArgs e)
-		{
-			frmOmaeCompress frmCompress = new frmOmaeCompress();
-			frmCompress.ShowDialog(this);
-		}
-
-		private void cmdCompressData_Click(object sender, EventArgs e)
-		{
-			OmaeHelper objHelper = new OmaeHelper();
-			foreach (string strFile in Directory.GetFiles(Path.Combine(Application.StartupPath, "data"), "*.xml"))
-			{
-				byte[] bytFile = File.ReadAllBytes(strFile);
-				bytFile = objHelper.Compress(bytFile);
-				File.WriteAllBytes(strFile.Replace(".xml", ".zip"), bytFile);
-			}
-
-			MessageBox.Show("Done");
-		}
-		#endregion
-	}
-=======
     public enum OmaeMode
     {
         Character = 1,
@@ -1832,5 +907,4 @@
         }
         #endregion
     }
->>>>>>> 260a47e0
 }