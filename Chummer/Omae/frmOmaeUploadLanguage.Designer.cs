--- conflicted
+++ resolved
@@ -1,107 +1,5 @@
 ﻿namespace Chummer
 {
-<<<<<<< HEAD
-	partial class frmOmaeUploadLanguage
-	{
-		/// <summary>
-		/// Required designer variable.
-		/// </summary>
-		private System.ComponentModel.IContainer components = null;
-
-		/// <summary>
-		/// Clean up any resources being used.
-		/// </summary>
-		/// <param name="disposing">true if managed resources should be disposed; otherwise, false.</param>
-		protected override void Dispose(bool disposing)
-		{
-			if (disposing && (components != null))
-			{
-				components.Dispose();
-			}
-			base.Dispose(disposing);
-		}
-
-		#region Windows Form Designer generated code
-
-		/// <summary>
-		/// Required method for Designer support - do not modify
-		/// the contents of this method with the code editor.
-		/// </summary>
-		private void InitializeComponent()
-		{
-			this.cmdBrowse = new System.Windows.Forms.Button();
-			this.cmdUpload = new System.Windows.Forms.Button();
-			this.txtFilePath = new System.Windows.Forms.TextBox();
-			this.label1 = new System.Windows.Forms.Label();
-			this.SuspendLayout();
-			// 
-			// cmdBrowse
-			// 
-			this.cmdBrowse.Location = new System.Drawing.Point(471, 4);
-			this.cmdBrowse.Name = "cmdBrowse";
-			this.cmdBrowse.Size = new System.Drawing.Size(25, 23);
-			this.cmdBrowse.TabIndex = 2;
-			this.cmdBrowse.Text = "...";
-			this.cmdBrowse.UseVisualStyleBackColor = true;
-			this.cmdBrowse.Click += new System.EventHandler(this.cmdBrowse_Click);
-			// 
-			// cmdUpload
-			// 
-			this.cmdUpload.Location = new System.Drawing.Point(116, 32);
-			this.cmdUpload.Name = "cmdUpload";
-			this.cmdUpload.Size = new System.Drawing.Size(75, 23);
-			this.cmdUpload.TabIndex = 3;
-			this.cmdUpload.Text = "Upload";
-			this.cmdUpload.UseVisualStyleBackColor = true;
-			this.cmdUpload.Click += new System.EventHandler(this.cmdUpload_Click);
-			// 
-			// txtFilePath
-			// 
-			this.txtFilePath.AcceptsReturn = true;
-			this.txtFilePath.Location = new System.Drawing.Point(116, 6);
-			this.txtFilePath.Name = "txtFilePath";
-			this.txtFilePath.ReadOnly = true;
-			this.txtFilePath.Size = new System.Drawing.Size(349, 20);
-			this.txtFilePath.TabIndex = 1;
-			// 
-			// label1
-			// 
-			this.label1.AutoSize = true;
-			this.label1.Location = new System.Drawing.Point(12, 9);
-			this.label1.Name = "label1";
-			this.label1.Size = new System.Drawing.Size(75, 13);
-			this.label1.TabIndex = 0;
-			this.label1.Text = "File to Upload:";
-			// 
-			// frmOmaeUploadLanguage
-			// 
-			this.AutoScaleDimensions = new System.Drawing.SizeF(6F, 13F);
-			this.AutoScaleMode = System.Windows.Forms.AutoScaleMode.Font;
-			this.ClientSize = new System.Drawing.Size(508, 67);
-			this.Controls.Add(this.cmdBrowse);
-			this.Controls.Add(this.cmdUpload);
-			this.Controls.Add(this.txtFilePath);
-			this.Controls.Add(this.label1);
-			this.FormBorderStyle = System.Windows.Forms.FormBorderStyle.FixedDialog;
-			this.MaximizeBox = false;
-			this.MinimizeBox = false;
-			this.Name = "frmOmaeUploadLanguage";
-			this.StartPosition = System.Windows.Forms.FormStartPosition.CenterParent;
-			this.Text = "Upload Language";
-			this.Load += new System.EventHandler(this.frmOmaeUploadLanguage_Load);
-			this.ResumeLayout(false);
-			this.PerformLayout();
-
-		}
-
-		#endregion
-
-		private System.Windows.Forms.Button cmdBrowse;
-		private System.Windows.Forms.Button cmdUpload;
-		private System.Windows.Forms.TextBox txtFilePath;
-		private System.Windows.Forms.Label label1;
-	}
-=======
     partial class frmOmaeUploadLanguage
     {
         /// <summary>
@@ -202,5 +100,4 @@
         private System.Windows.Forms.TextBox txtFilePath;
         private System.Windows.Forms.Label label1;
     }
->>>>>>> 260a47e0
 }