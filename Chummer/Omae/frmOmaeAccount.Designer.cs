﻿namespace Chummer
{
<<<<<<< HEAD
	partial class frmOmaeAccount
	{
		/// <summary>
		/// Required designer variable.
		/// </summary>
		private System.ComponentModel.IContainer components = null;

		/// <summary>
		/// Clean up any resources being used.
		/// </summary>
		/// <param name="disposing">true if managed resources should be disposed; otherwise, false.</param>
		protected override void Dispose(bool disposing)
		{
			if (disposing && (components != null))
			{
				components.Dispose();
			}
			base.Dispose(disposing);
		}

		#region Windows Form Designer generated code

		/// <summary>
		/// Required method for Designer support - do not modify
		/// the contents of this method with the code editor.
		/// </summary>
		private void InitializeComponent()
		{
			this.lblEmail = new System.Windows.Forms.Label();
			this.txtEmail = new System.Windows.Forms.TextBox();
			this.cmdCancel = new System.Windows.Forms.Button();
			this.cmdOK = new System.Windows.Forms.Button();
			this.SuspendLayout();
			// 
			// lblEmail
			// 
			this.lblEmail.AutoSize = true;
			this.lblEmail.Location = new System.Drawing.Point(12, 9);
			this.lblEmail.Name = "lblEmail";
			this.lblEmail.Size = new System.Drawing.Size(76, 13);
			this.lblEmail.TabIndex = 0;
			this.lblEmail.Tag = "Label_OmaeAccount_EmailAddress";
			this.lblEmail.Text = "Email Address:";
			// 
			// txtEmail
			// 
			this.txtEmail.Location = new System.Drawing.Point(94, 6);
			this.txtEmail.Name = "txtEmail";
			this.txtEmail.Size = new System.Drawing.Size(209, 20);
			this.txtEmail.TabIndex = 1;
			// 
			// cmdCancel
			// 
			this.cmdCancel.DialogResult = System.Windows.Forms.DialogResult.Cancel;
			this.cmdCancel.Location = new System.Drawing.Point(147, 32);
			this.cmdCancel.Name = "cmdCancel";
			this.cmdCancel.Size = new System.Drawing.Size(75, 23);
			this.cmdCancel.TabIndex = 3;
			this.cmdCancel.Tag = "String_Cancel";
			this.cmdCancel.Text = "Cancel";
			this.cmdCancel.UseVisualStyleBackColor = true;
			this.cmdCancel.Click += new System.EventHandler(this.cmdCancel_Click);
			// 
			// cmdOK
			// 
			this.cmdOK.Location = new System.Drawing.Point(228, 32);
			this.cmdOK.Name = "cmdOK";
			this.cmdOK.Size = new System.Drawing.Size(75, 23);
			this.cmdOK.TabIndex = 2;
			this.cmdOK.Tag = "String_OK";
			this.cmdOK.Text = "OK";
			this.cmdOK.UseVisualStyleBackColor = true;
			this.cmdOK.Click += new System.EventHandler(this.cmdOK_Click);
			// 
			// frmOmaeAccount
			// 
			this.AcceptButton = this.cmdOK;
			this.AutoScaleDimensions = new System.Drawing.SizeF(6F, 13F);
			this.AutoScaleMode = System.Windows.Forms.AutoScaleMode.Font;
			this.CancelButton = this.cmdCancel;
			this.ClientSize = new System.Drawing.Size(315, 64);
			this.Controls.Add(this.cmdOK);
			this.Controls.Add(this.cmdCancel);
			this.Controls.Add(this.txtEmail);
			this.Controls.Add(this.lblEmail);
			this.FormBorderStyle = System.Windows.Forms.FormBorderStyle.FixedDialog;
			this.MaximizeBox = false;
			this.MinimizeBox = false;
			this.Name = "frmOmaeAccount";
			this.ShowInTaskbar = false;
			this.StartPosition = System.Windows.Forms.FormStartPosition.CenterParent;
			this.Tag = "Title_OmaeAccount";
			this.Text = "My Omae Account";
			this.Load += new System.EventHandler(this.frmOmaeAccount_Load);
			this.ResumeLayout(false);
			this.PerformLayout();

		}

		#endregion

		private System.Windows.Forms.Label lblEmail;
		private System.Windows.Forms.TextBox txtEmail;
		private System.Windows.Forms.Button cmdCancel;
		private System.Windows.Forms.Button cmdOK;
	}
=======
    partial class frmOmaeAccount
    {
        /// <summary>
        /// Required designer variable.
        /// </summary>
        private System.ComponentModel.IContainer components = null;

        /// <summary>
        /// Clean up any resources being used.
        /// </summary>
        /// <param name="disposing">true if managed resources should be disposed; otherwise, false.</param>
        protected override void Dispose(bool disposing)
        {
            if (disposing && (components != null))
            {
                components.Dispose();
            }
            base.Dispose(disposing);
        }

        #region Windows Form Designer generated code

        /// <summary>
        /// Required method for Designer support - do not modify
        /// the contents of this method with the code editor.
        /// </summary>
        private void InitializeComponent()
        {
            this.lblEmail = new System.Windows.Forms.Label();
            this.txtEmail = new System.Windows.Forms.TextBox();
            this.cmdCancel = new System.Windows.Forms.Button();
            this.cmdOK = new System.Windows.Forms.Button();
            this.SuspendLayout();
            // 
            // lblEmail
            // 
            this.lblEmail.AutoSize = true;
            this.lblEmail.Location = new System.Drawing.Point(12, 9);
            this.lblEmail.Name = "lblEmail";
            this.lblEmail.Size = new System.Drawing.Size(76, 13);
            this.lblEmail.TabIndex = 0;
            this.lblEmail.Tag = "Label_OmaeAccount_EmailAddress";
            this.lblEmail.Text = "Email Address:";
            // 
            // txtEmail
            // 
            this.txtEmail.Location = new System.Drawing.Point(94, 6);
            this.txtEmail.Name = "txtEmail";
            this.txtEmail.Size = new System.Drawing.Size(209, 20);
            this.txtEmail.TabIndex = 1;
            // 
            // cmdCancel
            // 
            this.cmdCancel.DialogResult = System.Windows.Forms.DialogResult.Cancel;
            this.cmdCancel.Location = new System.Drawing.Point(147, 32);
            this.cmdCancel.Name = "cmdCancel";
            this.cmdCancel.Size = new System.Drawing.Size(75, 23);
            this.cmdCancel.TabIndex = 3;
            this.cmdCancel.Tag = "String_Cancel";
            this.cmdCancel.Text = "Cancel";
            this.cmdCancel.UseVisualStyleBackColor = true;
            this.cmdCancel.Click += new System.EventHandler(this.cmdCancel_Click);
            // 
            // cmdOK
            // 
            this.cmdOK.Location = new System.Drawing.Point(228, 32);
            this.cmdOK.Name = "cmdOK";
            this.cmdOK.Size = new System.Drawing.Size(75, 23);
            this.cmdOK.TabIndex = 2;
            this.cmdOK.Tag = "String_OK";
            this.cmdOK.Text = "OK";
            this.cmdOK.UseVisualStyleBackColor = true;
            this.cmdOK.Click += new System.EventHandler(this.cmdOK_Click);
            // 
            // frmOmaeAccount
            // 
            this.AcceptButton = this.cmdOK;
            this.AutoScaleDimensions = new System.Drawing.SizeF(6F, 13F);
            this.AutoScaleMode = System.Windows.Forms.AutoScaleMode.Font;
            this.CancelButton = this.cmdCancel;
            this.ClientSize = new System.Drawing.Size(315, 64);
            this.Controls.Add(this.cmdOK);
            this.Controls.Add(this.cmdCancel);
            this.Controls.Add(this.txtEmail);
            this.Controls.Add(this.lblEmail);
            this.FormBorderStyle = System.Windows.Forms.FormBorderStyle.FixedDialog;
            this.MaximizeBox = false;
            this.MinimizeBox = false;
            this.Name = "frmOmaeAccount";
            this.ShowInTaskbar = false;
            this.StartPosition = System.Windows.Forms.FormStartPosition.CenterParent;
            this.Tag = "Title_OmaeAccount";
            this.Text = "My Omae Account";
            this.Load += new System.EventHandler(this.frmOmaeAccount_Load);
            this.ResumeLayout(false);
            this.PerformLayout();

        }

        #endregion

        private System.Windows.Forms.Label lblEmail;
        private System.Windows.Forms.TextBox txtEmail;
        private System.Windows.Forms.Button cmdCancel;
        private System.Windows.Forms.Button cmdOK;
    }
>>>>>>> 260a47e0
}<|MERGE_RESOLUTION|>--- conflicted
+++ resolved
@@ -1,113 +1,5 @@
 ﻿namespace Chummer
 {
-<<<<<<< HEAD
-	partial class frmOmaeAccount
-	{
-		/// <summary>
-		/// Required designer variable.
-		/// </summary>
-		private System.ComponentModel.IContainer components = null;
-
-		/// <summary>
-		/// Clean up any resources being used.
-		/// </summary>
-		/// <param name="disposing">true if managed resources should be disposed; otherwise, false.</param>
-		protected override void Dispose(bool disposing)
-		{
-			if (disposing && (components != null))
-			{
-				components.Dispose();
-			}
-			base.Dispose(disposing);
-		}
-
-		#region Windows Form Designer generated code
-
-		/// <summary>
-		/// Required method for Designer support - do not modify
-		/// the contents of this method with the code editor.
-		/// </summary>
-		private void InitializeComponent()
-		{
-			this.lblEmail = new System.Windows.Forms.Label();
-			this.txtEmail = new System.Windows.Forms.TextBox();
-			this.cmdCancel = new System.Windows.Forms.Button();
-			this.cmdOK = new System.Windows.Forms.Button();
-			this.SuspendLayout();
-			// 
-			// lblEmail
-			// 
-			this.lblEmail.AutoSize = true;
-			this.lblEmail.Location = new System.Drawing.Point(12, 9);
-			this.lblEmail.Name = "lblEmail";
-			this.lblEmail.Size = new System.Drawing.Size(76, 13);
-			this.lblEmail.TabIndex = 0;
-			this.lblEmail.Tag = "Label_OmaeAccount_EmailAddress";
-			this.lblEmail.Text = "Email Address:";
-			// 
-			// txtEmail
-			// 
-			this.txtEmail.Location = new System.Drawing.Point(94, 6);
-			this.txtEmail.Name = "txtEmail";
-			this.txtEmail.Size = new System.Drawing.Size(209, 20);
-			this.txtEmail.TabIndex = 1;
-			// 
-			// cmdCancel
-			// 
-			this.cmdCancel.DialogResult = System.Windows.Forms.DialogResult.Cancel;
-			this.cmdCancel.Location = new System.Drawing.Point(147, 32);
-			this.cmdCancel.Name = "cmdCancel";
-			this.cmdCancel.Size = new System.Drawing.Size(75, 23);
-			this.cmdCancel.TabIndex = 3;
-			this.cmdCancel.Tag = "String_Cancel";
-			this.cmdCancel.Text = "Cancel";
-			this.cmdCancel.UseVisualStyleBackColor = true;
-			this.cmdCancel.Click += new System.EventHandler(this.cmdCancel_Click);
-			// 
-			// cmdOK
-			// 
-			this.cmdOK.Location = new System.Drawing.Point(228, 32);
-			this.cmdOK.Name = "cmdOK";
-			this.cmdOK.Size = new System.Drawing.Size(75, 23);
-			this.cmdOK.TabIndex = 2;
-			this.cmdOK.Tag = "String_OK";
-			this.cmdOK.Text = "OK";
-			this.cmdOK.UseVisualStyleBackColor = true;
-			this.cmdOK.Click += new System.EventHandler(this.cmdOK_Click);
-			// 
-			// frmOmaeAccount
-			// 
-			this.AcceptButton = this.cmdOK;
-			this.AutoScaleDimensions = new System.Drawing.SizeF(6F, 13F);
-			this.AutoScaleMode = System.Windows.Forms.AutoScaleMode.Font;
-			this.CancelButton = this.cmdCancel;
-			this.ClientSize = new System.Drawing.Size(315, 64);
-			this.Controls.Add(this.cmdOK);
-			this.Controls.Add(this.cmdCancel);
-			this.Controls.Add(this.txtEmail);
-			this.Controls.Add(this.lblEmail);
-			this.FormBorderStyle = System.Windows.Forms.FormBorderStyle.FixedDialog;
-			this.MaximizeBox = false;
-			this.MinimizeBox = false;
-			this.Name = "frmOmaeAccount";
-			this.ShowInTaskbar = false;
-			this.StartPosition = System.Windows.Forms.FormStartPosition.CenterParent;
-			this.Tag = "Title_OmaeAccount";
-			this.Text = "My Omae Account";
-			this.Load += new System.EventHandler(this.frmOmaeAccount_Load);
-			this.ResumeLayout(false);
-			this.PerformLayout();
-
-		}
-
-		#endregion
-
-		private System.Windows.Forms.Label lblEmail;
-		private System.Windows.Forms.TextBox txtEmail;
-		private System.Windows.Forms.Button cmdCancel;
-		private System.Windows.Forms.Button cmdOK;
-	}
-=======
     partial class frmOmaeAccount
     {
         /// <summary>
@@ -214,5 +106,4 @@
         private System.Windows.Forms.Button cmdCancel;
         private System.Windows.Forms.Button cmdOK;
     }
->>>>>>> 260a47e0
 }