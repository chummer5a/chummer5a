/*  This file is part of Chummer5a.
 *
 *  Chummer5a is free software: you can redistribute it and/or modify
 *  it under the terms of the GNU General Public License as published by
 *  the Free Software Foundation, either version 3 of the License, or
 *  (at your option) any later version.
 *
 *  Chummer5a is distributed in the hope that it will be useful,
 *  but WITHOUT ANY WARRANTY; without even the implied warranty of
 *  MERCHANTABILITY or FITNESS FOR A PARTICULAR PURPOSE.  See the
 *  GNU General Public License for more details.
 *
 *  You should have received a copy of the GNU General Public License
 *  along with Chummer5a.  If not, see <http://www.gnu.org/licenses/>.
 *
 *  You can obtain the full source code for Chummer5a at
 *  https://github.com/chummer5a/chummer5a
 */
﻿using System;
using System.Windows.Forms;
using Chummer.OmaeService;

namespace Chummer
{
<<<<<<< HEAD
	public partial class frmOmaeAccount : Form
	{
		private string _strUserName = string.Empty;
		private readonly OmaeHelper _objOmaeHelper = new OmaeHelper();

		#region Control Events
		public frmOmaeAccount(string strUserName)
		{
			InitializeComponent();
			LanguageManager.Instance.Load(GlobalOptions.Instance.Language, this);
			_strUserName = strUserName;
			MoveControls();
		}

		private void frmOmaeAccount_Load(object sender, EventArgs e)
		{
			omaeSoapClient objService = _objOmaeHelper.GetOmaeService();
			txtEmail.Text = objService.GetEmailAddress(_strUserName);
		}

		private void cmdCancel_Click(object sender, EventArgs e)
		{
			DialogResult = DialogResult.Cancel;
		}

		private void cmdOK_Click(object sender, EventArgs e)
		{
			omaeSoapClient objService = _objOmaeHelper.GetOmaeService();
			objService.SetEmailAddress(_strUserName, txtEmail.Text);
			DialogResult = DialogResult.OK;
		}
		#endregion

		#region Methods
		private void MoveControls()
		{
			txtEmail.Left = lblEmail.Left + lblEmail.Width + 6;
			txtEmail.Width = Width - txtEmail.Left - 19;
		}
		#endregion
	}
=======
    public partial class frmOmaeAccount : Form
    {
        private readonly string _strUserName = string.Empty;

        #region Control Events
        public frmOmaeAccount(string strUserName)
        {
            InitializeComponent();
            LanguageManager.TranslateWinForm(GlobalOptions.Language, this);
            _strUserName = strUserName;
            MoveControls();
        }

        private void frmOmaeAccount_Load(object sender, EventArgs e)
        {
            omaeSoapClient objService = OmaeHelper.GetOmaeService();
            txtEmail.Text = objService.GetEmailAddress(_strUserName);
        }

        private void cmdCancel_Click(object sender, EventArgs e)
        {
            DialogResult = DialogResult.Cancel;
        }

        private void cmdOK_Click(object sender, EventArgs e)
        {
            omaeSoapClient objService = OmaeHelper.GetOmaeService();
            objService.SetEmailAddress(_strUserName, txtEmail.Text);
            DialogResult = DialogResult.OK;
        }
        #endregion

        #region Methods
        private void MoveControls()
        {
            txtEmail.Left = lblEmail.Left + lblEmail.Width + 6;
            txtEmail.Width = Width - txtEmail.Left - 19;
        }
        #endregion
    }
>>>>>>> 260a47e0
}<|MERGE_RESOLUTION|>--- conflicted
+++ resolved
@@ -22,49 +22,6 @@
 
 namespace Chummer
 {
-<<<<<<< HEAD
-	public partial class frmOmaeAccount : Form
-	{
-		private string _strUserName = string.Empty;
-		private readonly OmaeHelper _objOmaeHelper = new OmaeHelper();
-
-		#region Control Events
-		public frmOmaeAccount(string strUserName)
-		{
-			InitializeComponent();
-			LanguageManager.Instance.Load(GlobalOptions.Instance.Language, this);
-			_strUserName = strUserName;
-			MoveControls();
-		}
-
-		private void frmOmaeAccount_Load(object sender, EventArgs e)
-		{
-			omaeSoapClient objService = _objOmaeHelper.GetOmaeService();
-			txtEmail.Text = objService.GetEmailAddress(_strUserName);
-		}
-
-		private void cmdCancel_Click(object sender, EventArgs e)
-		{
-			DialogResult = DialogResult.Cancel;
-		}
-
-		private void cmdOK_Click(object sender, EventArgs e)
-		{
-			omaeSoapClient objService = _objOmaeHelper.GetOmaeService();
-			objService.SetEmailAddress(_strUserName, txtEmail.Text);
-			DialogResult = DialogResult.OK;
-		}
-		#endregion
-
-		#region Methods
-		private void MoveControls()
-		{
-			txtEmail.Left = lblEmail.Left + lblEmail.Width + 6;
-			txtEmail.Width = Width - txtEmail.Left - 19;
-		}
-		#endregion
-	}
-=======
     public partial class frmOmaeAccount : Form
     {
         private readonly string _strUserName = string.Empty;
@@ -105,5 +62,4 @@
         }
         #endregion
     }
->>>>>>> 260a47e0
 }