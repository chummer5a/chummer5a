/*  This file is part of Chummer5a.
 *
 *  Chummer5a is free software: you can redistribute it and/or modify
 *  it under the terms of the GNU General Public License as published by
 *  the Free Software Foundation, either version 3 of the License, or
 *  (at your option) any later version.
 *
 *  Chummer5a is distributed in the hope that it will be useful,
 *  but WITHOUT ANY WARRANTY; without even the implied warranty of
 *  MERCHANTABILITY or FITNESS FOR A PARTICULAR PURPOSE.  See the
 *  GNU General Public License for more details.
 *
 *  You should have received a copy of the GNU General Public License
 *  along with Chummer5a.  If not, see <http://www.gnu.org/licenses/>.
 *
 *  You can obtain the full source code for Chummer5a at
 *  https://github.com/chummer5a/chummer5a
 */
﻿using System;
using System.Collections.Generic;
using System.IO;
using System.ServiceModel;
using System.Windows.Forms;
using Chummer.OmaeService;

namespace Chummer
{
<<<<<<< HEAD
	public partial class frmOmaeUpload : Form
	{
		private readonly OmaeHelper _objOmaeHelper = new OmaeHelper();
		private readonly Character _objCharacter = new Character();
		private List<ListItem> _lstCharacterTypes = new List<ListItem>();

		// Error message constants.
		private readonly string NO_CONNECTION_MESSAGE = string.Empty;
		private readonly string NO_CONNECTION_TITLE = string.Empty;

		private string _strUserName;
		private string _strCharacterName = string.Empty;
		private string _strMetatype = string.Empty;
		private string _strMetavariant = string.Empty;
		private string _strQualities = string.Empty;
		private int _intCharacterID = 0;
		private int _intCharacterType = 0;
		private int _intCreated = 0;

		#region Control Events
		public frmOmaeUpload(string strUserName, List<ListItem> lstCharacterTypes, int intCharacterType, int intCharacterID = 0, string strDescription = "")
		{
			InitializeComponent();
			LanguageManager.Instance.Load(GlobalOptions.Instance.Language, this);
			_strUserName = strUserName;

			// Remove the items that cannot actually be uploaded through this window.
			foreach (ListItem objItem in lstCharacterTypes)
			{
				if (objItem.Value == "4")
				{
					lstCharacterTypes.Remove(objItem);
					break;
				}
			}
			foreach (ListItem objItem in lstCharacterTypes)
			{
				if (objItem.Value == "data")
				{
					lstCharacterTypes.Remove(objItem);
					break;
				}
			}
			foreach (ListItem objItem in lstCharacterTypes)
			{
				if (objItem.Value == "sheets")
				{
					lstCharacterTypes.Remove(objItem);
					break;
				}
			}

			_lstCharacterTypes = lstCharacterTypes;
			_intCharacterID = intCharacterID;
			txtDescription.Text = strDescription;
			_intCharacterType = intCharacterType;

			NO_CONNECTION_MESSAGE = LanguageManager.Instance.GetString("Message_Omae_CannotConnection");
			NO_CONNECTION_TITLE = LanguageManager.Instance.GetString("MessageTitle_Omae_CannotConnection");

			MoveControls();
		}

		private void frmOmaeUpload_Load(object sender, EventArgs e)
		{
			cboCharacterTypes.DataSource = null;
			cboCharacterTypes.DataSource = _lstCharacterTypes;
			cboCharacterTypes.ValueMember = "Value";
			cboCharacterTypes.DisplayMember = "Name";

			string strName = string.Empty;
			foreach (ListItem objItem in _lstCharacterTypes)
			{
				if (objItem.Value == _intCharacterType.ToString())
				{
					strName = objItem.Value;
					break;
				}
			}
			cboCharacterTypes.SelectedValue = strName;
		}

		private void cmdBrowse_Click(object sender, EventArgs e)
		{
			OpenFileDialog openFileDialog = new OpenFileDialog();
			openFileDialog.Filter = "Chummer5 Files (*.chum5)|*.chum5|All Files (*.*)|*.*";
			openFileDialog.Multiselect = false;

			if (openFileDialog.ShowDialog(this) != DialogResult.OK)
			{
				return;
			}

			// Clear the file path field.
			txtFilePath.Text = string.Empty;

			// Make sure a .chum5 file was selected.
			if (!openFileDialog.FileName.EndsWith(".chum5"))
			{
				MessageBox.Show(LanguageManager.Instance.GetString("Message_OmaeUpload_CannotUploadFile"), LanguageManager.Instance.GetString("MessageTitle_OmaeUpload_CannotUploadFile"), MessageBoxButtons.OK, MessageBoxIcon.Information);
				return;
			}

			// Attempt to load the character and make sure it's a valid character file.
			_objCharacter.FileName = openFileDialog.FileName;
			try
			{
				_objCharacter.Load();
			}
			catch
			{
				MessageBox.Show(LanguageManager.Instance.GetString("Message_OmaeUpload_CannotUploadFile"), LanguageManager.Instance.GetString("MessageTitle_OmaeUpload_CannotUploadFile"), MessageBoxButtons.OK, MessageBoxIcon.Information);
				return;
			}

			// Make sure the character is named.
			_strCharacterName = _objCharacter.Alias;
			if (string.IsNullOrEmpty(_strCharacterName.Trim()) || _strCharacterName == "Unnamed Character")
			{
				MessageBox.Show(LanguageManager.Instance.GetString("Message_OmaeUpload_UnnamedCharacter"), LanguageManager.Instance.GetString("MessageTitle_OmaeUpload_UnnamedCharacter"), MessageBoxButtons.OK, MessageBoxIcon.Information);
				return;
			}

			_strMetatype = _objCharacter.Metatype;
			_strMetavariant = _objCharacter.Metavariant;
			_intCreated = Convert.ToInt32(_objCharacter.Created);

			foreach (Quality objQuality in _objCharacter.Qualities)
			{
				_strQualities += objQuality.Name + "|";
			}
			if (!string.IsNullOrEmpty(_strQualities))
				_strQualities = _strQualities.Substring(0, _strQualities.Length - 1);
			// Make sure the Qualities list doesn't exceed 4,000 characters.
			if (_strQualities.Length > 4000)
				_strQualities = _strQualities.Substring(0, 4000);
			// Make sure the character name doesn't exceed 100 characters.
			if (_strCharacterName.Length > 100)
				_strCharacterName = _strCharacterName.Substring(0, 100);

			// If everything checks out, populate the file path filed and character name.
			txtFilePath.Text = openFileDialog.FileName;
			cboCharacterName.Items.Clear();
			if (!string.IsNullOrEmpty(_objCharacter.Name))
				cboCharacterName.Items.Add(_objCharacter.Name);
			if (!string.IsNullOrEmpty(_objCharacter.Alias))
				cboCharacterName.Items.Add(_objCharacter.Alias);
			cboCharacterName.SelectedIndex = 0;
		}

		private void cmdUpload_Click(object sender, EventArgs e)
		{
			bool blnSuccess = false;

			// Make sure a file has been selected.
			if (string.IsNullOrEmpty(txtFilePath.Text))
			{
				MessageBox.Show(LanguageManager.Instance.GetString("Message_OmaeUpload_SelectFile"), LanguageManager.Instance.GetString("MessageTitle_OmaeUpload_SelectFile"), MessageBoxButtons.OK, MessageBoxIcon.Information);
				return;
			}

			// Make sure there is at least some sort of description.
			if (string.IsNullOrEmpty(txtDescription.Text.Trim()))
			{
				MessageBox.Show(LanguageManager.Instance.GetString("Message_OmaeUpload_CharacterDescription"), LanguageManager.Instance.GetString("MessageTitle_OmaeUpload_CharacterDescription"), MessageBoxButtons.OK, MessageBoxIcon.Information);
				return;
			}

			// Read the contents of the file into a byte array, the compress it.
			byte[] bytFile = _objOmaeHelper.Compress(File.ReadAllBytes(txtFilePath.Text));

			// Make sure the file doesn't exceed 500K in size (512,000 bytes).
			if (bytFile.Length > 512000)
			{
				MessageBox.Show(LanguageManager.Instance.GetString("Message_OmaeUpload_FileTooLarge"), LanguageManager.Instance.GetString("MessageTitle_OmaeUpload_FileTooLarge"), MessageBoxButtons.OK, MessageBoxIcon.Error);
				return;
			}

			omaeSoapClient objService = _objOmaeHelper.GetOmaeService();
			try
			{
				cmdUpload.Enabled = false;
				txtDescription.Enabled = false;
				string strCharacterName = cboCharacterName.Text;
				if (strCharacterName.Length > 100)
					strCharacterName = strCharacterName.Substring(0, 100);
				if (objService.UploadCharacter153(_strUserName, _intCharacterID, strCharacterName, txtDescription.Text, _strMetatype, _strMetavariant, _strQualities, Convert.ToInt32(cboCharacterTypes.SelectedValue), _intCreated, bytFile))
				{
					blnSuccess = true;
					MessageBox.Show(LanguageManager.Instance.GetString("Message_OmaeUpload_UploadComplete"), LanguageManager.Instance.GetString("MessageTitle_OmaeUpload_UploadComplete"), MessageBoxButtons.OK, MessageBoxIcon.Information);
				}
				else
				{
					MessageBox.Show(LanguageManager.Instance.GetString("Message_OmaeUpload_UploadFailed"), LanguageManager.Instance.GetString("MessageTitle_OmaeUpload_UploadFailed"), MessageBoxButtons.OK, MessageBoxIcon.Error);
				}
			}
			catch (EndpointNotFoundException)
			{
				MessageBox.Show(NO_CONNECTION_MESSAGE, NO_CONNECTION_TITLE, MessageBoxButtons.OK, MessageBoxIcon.Error);
			}
			objService.Close();
			cmdUpload.Enabled = true;
			txtDescription.Enabled = true;

			if (blnSuccess)
				DialogResult = DialogResult.OK;
		}
		#endregion

		#region Methods
		private void MoveControls()
		{
			txtFilePath.Left = Math.Max(cboCharacterName.Left, lblFilePathLabel.Left + lblFilePathLabel.Width + 6);
			txtFilePath.Width = cmdBrowse.Left - txtFilePath.Left - 6;
		}
		#endregion
	}
=======
    public sealed partial class frmOmaeUpload : Form
    {
        private readonly Character _objCharacter = new Character();
        private readonly List<ListItem> _lstCharacterTypes = new List<ListItem>();

        // Error message constants.
        private readonly string NO_CONNECTION_MESSAGE = string.Empty;
        private readonly string NO_CONNECTION_TITLE = string.Empty;

        private readonly string _strUserName;
        private string _strCharacterName = string.Empty;
        private string _strMetatype = string.Empty;
        private string _strMetavariant = string.Empty;
        private string _strQualities = string.Empty;
        private readonly int _intCharacterID = 0;
        private readonly int _intCharacterType = 0;
        private int _intCreated = 0;

        #region Control Events
        public frmOmaeUpload(string strUserName, List<ListItem> lstCharacterTypes, int intCharacterType, int intCharacterID = 0, string strDescription = "")
        {
            InitializeComponent();
            LanguageManager.TranslateWinForm(GlobalOptions.Language, this);
            _strUserName = strUserName;

            // Remove the items that cannot actually be uploaded through this window.
            foreach (ListItem objItem in lstCharacterTypes)
            {
                if (objItem.Value.ToString() == "4")
                {
                    lstCharacterTypes.Remove(objItem);
                    break;
                }
            }
            foreach (ListItem objItem in lstCharacterTypes)
            {
                if (objItem.Value.ToString() == "data")
                {
                    lstCharacterTypes.Remove(objItem);
                    break;
                }
            }
            foreach (ListItem objItem in lstCharacterTypes)
            {
                if (objItem.Value.ToString() == "sheets")
                {
                    lstCharacterTypes.Remove(objItem);
                    break;
                }
            }

            _lstCharacterTypes = lstCharacterTypes;
            _intCharacterID = intCharacterID;
            txtDescription.Text = strDescription;
            _intCharacterType = intCharacterType;

            NO_CONNECTION_MESSAGE = LanguageManager.GetString("Message_Omae_CannotConnection", GlobalOptions.Language);
            NO_CONNECTION_TITLE = LanguageManager.GetString("MessageTitle_Omae_CannotConnection", GlobalOptions.Language);

            MoveControls();
        }

        private void frmOmaeUpload_Load(object sender, EventArgs e)
        {
            cboCharacterTypes.DataSource = null;
            cboCharacterTypes.DataSource = _lstCharacterTypes;
            cboCharacterTypes.ValueMember = "Value";
            cboCharacterTypes.DisplayMember = "Name";

            string strName = string.Empty;
            foreach (ListItem objItem in _lstCharacterTypes)
            {
                if (objItem.Value.ToString() == _intCharacterType.ToString())
                {
                    strName = objItem.Value.ToString();
                    break;
                }
            }
            cboCharacterTypes.SelectedValue = strName;
        }

        private void cmdBrowse_Click(object sender, EventArgs e)
        {
            OpenFileDialog openFileDialog = new OpenFileDialog
            {
                Filter = LanguageManager.GetString("DialogFilter_Chum5", GlobalOptions.Language) + '|' + LanguageManager.GetString("DialogFilter_All", GlobalOptions.Language),
                Multiselect = false
            };

            if (openFileDialog.ShowDialog(this) != DialogResult.OK)
            {
                return;
            }

            // Clear the file path field.
            txtFilePath.Text = string.Empty;

            // Make sure a .chum5 file was selected.
            if (!openFileDialog.FileName.EndsWith(".chum5"))
            {
                MessageBox.Show(LanguageManager.GetString("Message_OmaeUpload_CannotUploadFile", GlobalOptions.Language), LanguageManager.GetString("MessageTitle_OmaeUpload_CannotUploadFile", GlobalOptions.Language), MessageBoxButtons.OK, MessageBoxIcon.Information);
                return;
            }

            Cursor = Cursors.WaitCursor;
            // Attempt to load the character and make sure it's a valid character file.
            _objCharacter.FileName = openFileDialog.FileName;
            try
            {
                _objCharacter.Load();
                Cursor = Cursors.Default;
            }
            catch
            {
                Cursor = Cursors.Default;
                MessageBox.Show(LanguageManager.GetString("Message_OmaeUpload_CannotUploadFile", GlobalOptions.Language), LanguageManager.GetString("MessageTitle_OmaeUpload_CannotUploadFile", GlobalOptions.Language), MessageBoxButtons.OK, MessageBoxIcon.Information);
                return;
            }

            // Make sure the character is named.
            _strCharacterName = _objCharacter.CharacterName;
            if (string.IsNullOrWhiteSpace(_strCharacterName) || _strCharacterName == LanguageManager.GetString("String_UnnamedCharacter", GlobalOptions.Language))
            {
                MessageBox.Show(LanguageManager.GetString("Message_OmaeUpload_UnnamedCharacter", GlobalOptions.Language), LanguageManager.GetString("MessageTitle_OmaeUpload_UnnamedCharacter", GlobalOptions.Language), MessageBoxButtons.OK, MessageBoxIcon.Information);
                return;
            }

            _strMetatype = _objCharacter.Metatype;
            _strMetavariant = _objCharacter.Metavariant;
            _intCreated = Convert.ToInt32(_objCharacter.Created);

            foreach (Quality objQuality in _objCharacter.Qualities)
            {
                _strQualities += objQuality.Name + "|";
            }
            if (!string.IsNullOrEmpty(_strQualities))
                _strQualities = _strQualities.Substring(0, _strQualities.Length - 1);
            // Make sure the Qualities list doesn't exceed 4,000 characters.
            if (_strQualities.Length > 4000)
                _strQualities = _strQualities.Substring(0, 4000);
            // Make sure the character name doesn't exceed 100 characters.
            if (_strCharacterName.Length > 100)
                _strCharacterName = _strCharacterName.Substring(0, 100);

            // If everything checks out, populate the file path filed and character name.
            txtFilePath.Text = openFileDialog.FileName;
            cboCharacterName.Items.Clear();
            if (!string.IsNullOrEmpty(_objCharacter.Name))
                cboCharacterName.Items.Add(_objCharacter.Name);
            if (!string.IsNullOrEmpty(_objCharacter.Alias))
                cboCharacterName.Items.Add(_objCharacter.Alias);
            cboCharacterName.SelectedIndex = 0;
        }

        private void cmdUpload_Click(object sender, EventArgs e)
        {
            bool blnSuccess = false;

            // Make sure a file has been selected.
            if (string.IsNullOrWhiteSpace(txtFilePath.Text))
            {
                MessageBox.Show(LanguageManager.GetString("Message_OmaeUpload_SelectFile", GlobalOptions.Language), LanguageManager.GetString("MessageTitle_OmaeUpload_SelectFile", GlobalOptions.Language), MessageBoxButtons.OK, MessageBoxIcon.Information);
                return;
            }

            // Make sure there is at least some sort of description.
            if (string.IsNullOrWhiteSpace(txtDescription.Text))
            {
                MessageBox.Show(LanguageManager.GetString("Message_OmaeUpload_CharacterDescription", GlobalOptions.Language), LanguageManager.GetString("MessageTitle_OmaeUpload_CharacterDescription", GlobalOptions.Language), MessageBoxButtons.OK, MessageBoxIcon.Information);
                return;
            }

            // Read the contents of the file into a byte array, the compress it.
            byte[] bytFile = OmaeHelper.Compress(File.ReadAllBytes(txtFilePath.Text));

            // Make sure the file doesn't exceed 500K in size (512,000 bytes).
            if (bytFile.Length > 512000)
            {
                MessageBox.Show(LanguageManager.GetString("Message_OmaeUpload_FileTooLarge", GlobalOptions.Language), LanguageManager.GetString("MessageTitle_OmaeUpload_FileTooLarge", GlobalOptions.Language), MessageBoxButtons.OK, MessageBoxIcon.Error);
                return;
            }

            omaeSoapClient objService = OmaeHelper.GetOmaeService();
            try
            {
                cmdUpload.Enabled = false;
                txtDescription.Enabled = false;
                string strCharacterName = cboCharacterName.Text;
                if (strCharacterName.Length > 100)
                    strCharacterName = strCharacterName.Substring(0, 100);
                if (objService.UploadCharacter153(_strUserName, _intCharacterID, strCharacterName, txtDescription.Text, _strMetatype, _strMetavariant, _strQualities, Convert.ToInt32(cboCharacterTypes.SelectedValue), _intCreated, bytFile))
                {
                    blnSuccess = true;
                    MessageBox.Show(LanguageManager.GetString("Message_OmaeUpload_UploadComplete", GlobalOptions.Language), LanguageManager.GetString("MessageTitle_OmaeUpload_UploadComplete", GlobalOptions.Language), MessageBoxButtons.OK, MessageBoxIcon.Information);
                }
                else
                {
                    MessageBox.Show(LanguageManager.GetString("Message_OmaeUpload_UploadFailed", GlobalOptions.Language), LanguageManager.GetString("MessageTitle_OmaeUpload_UploadFailed", GlobalOptions.Language), MessageBoxButtons.OK, MessageBoxIcon.Error);
                }
            }
            catch (EndpointNotFoundException)
            {
                MessageBox.Show(NO_CONNECTION_MESSAGE, NO_CONNECTION_TITLE, MessageBoxButtons.OK, MessageBoxIcon.Error);
            }
            objService.Close();
            cmdUpload.Enabled = true;
            txtDescription.Enabled = true;

            if (blnSuccess)
                DialogResult = DialogResult.OK;
        }
        #endregion

        #region Methods
        private void MoveControls()
        {
            txtFilePath.Left = Math.Max(cboCharacterName.Left, lblFilePathLabel.Left + lblFilePathLabel.Width + 6);
            txtFilePath.Width = cmdBrowse.Left - txtFilePath.Left - 6;
        }
        #endregion
    }
>>>>>>> 260a47e0
}<|MERGE_RESOLUTION|>--- conflicted
+++ resolved
@@ -25,225 +25,6 @@
 
 namespace Chummer
 {
-<<<<<<< HEAD
-	public partial class frmOmaeUpload : Form
-	{
-		private readonly OmaeHelper _objOmaeHelper = new OmaeHelper();
-		private readonly Character _objCharacter = new Character();
-		private List<ListItem> _lstCharacterTypes = new List<ListItem>();
-
-		// Error message constants.
-		private readonly string NO_CONNECTION_MESSAGE = string.Empty;
-		private readonly string NO_CONNECTION_TITLE = string.Empty;
-
-		private string _strUserName;
-		private string _strCharacterName = string.Empty;
-		private string _strMetatype = string.Empty;
-		private string _strMetavariant = string.Empty;
-		private string _strQualities = string.Empty;
-		private int _intCharacterID = 0;
-		private int _intCharacterType = 0;
-		private int _intCreated = 0;
-
-		#region Control Events
-		public frmOmaeUpload(string strUserName, List<ListItem> lstCharacterTypes, int intCharacterType, int intCharacterID = 0, string strDescription = "")
-		{
-			InitializeComponent();
-			LanguageManager.Instance.Load(GlobalOptions.Instance.Language, this);
-			_strUserName = strUserName;
-
-			// Remove the items that cannot actually be uploaded through this window.
-			foreach (ListItem objItem in lstCharacterTypes)
-			{
-				if (objItem.Value == "4")
-				{
-					lstCharacterTypes.Remove(objItem);
-					break;
-				}
-			}
-			foreach (ListItem objItem in lstCharacterTypes)
-			{
-				if (objItem.Value == "data")
-				{
-					lstCharacterTypes.Remove(objItem);
-					break;
-				}
-			}
-			foreach (ListItem objItem in lstCharacterTypes)
-			{
-				if (objItem.Value == "sheets")
-				{
-					lstCharacterTypes.Remove(objItem);
-					break;
-				}
-			}
-
-			_lstCharacterTypes = lstCharacterTypes;
-			_intCharacterID = intCharacterID;
-			txtDescription.Text = strDescription;
-			_intCharacterType = intCharacterType;
-
-			NO_CONNECTION_MESSAGE = LanguageManager.Instance.GetString("Message_Omae_CannotConnection");
-			NO_CONNECTION_TITLE = LanguageManager.Instance.GetString("MessageTitle_Omae_CannotConnection");
-
-			MoveControls();
-		}
-
-		private void frmOmaeUpload_Load(object sender, EventArgs e)
-		{
-			cboCharacterTypes.DataSource = null;
-			cboCharacterTypes.DataSource = _lstCharacterTypes;
-			cboCharacterTypes.ValueMember = "Value";
-			cboCharacterTypes.DisplayMember = "Name";
-
-			string strName = string.Empty;
-			foreach (ListItem objItem in _lstCharacterTypes)
-			{
-				if (objItem.Value == _intCharacterType.ToString())
-				{
-					strName = objItem.Value;
-					break;
-				}
-			}
-			cboCharacterTypes.SelectedValue = strName;
-		}
-
-		private void cmdBrowse_Click(object sender, EventArgs e)
-		{
-			OpenFileDialog openFileDialog = new OpenFileDialog();
-			openFileDialog.Filter = "Chummer5 Files (*.chum5)|*.chum5|All Files (*.*)|*.*";
-			openFileDialog.Multiselect = false;
-
-			if (openFileDialog.ShowDialog(this) != DialogResult.OK)
-			{
-				return;
-			}
-
-			// Clear the file path field.
-			txtFilePath.Text = string.Empty;
-
-			// Make sure a .chum5 file was selected.
-			if (!openFileDialog.FileName.EndsWith(".chum5"))
-			{
-				MessageBox.Show(LanguageManager.Instance.GetString("Message_OmaeUpload_CannotUploadFile"), LanguageManager.Instance.GetString("MessageTitle_OmaeUpload_CannotUploadFile"), MessageBoxButtons.OK, MessageBoxIcon.Information);
-				return;
-			}
-
-			// Attempt to load the character and make sure it's a valid character file.
-			_objCharacter.FileName = openFileDialog.FileName;
-			try
-			{
-				_objCharacter.Load();
-			}
-			catch
-			{
-				MessageBox.Show(LanguageManager.Instance.GetString("Message_OmaeUpload_CannotUploadFile"), LanguageManager.Instance.GetString("MessageTitle_OmaeUpload_CannotUploadFile"), MessageBoxButtons.OK, MessageBoxIcon.Information);
-				return;
-			}
-
-			// Make sure the character is named.
-			_strCharacterName = _objCharacter.Alias;
-			if (string.IsNullOrEmpty(_strCharacterName.Trim()) || _strCharacterName == "Unnamed Character")
-			{
-				MessageBox.Show(LanguageManager.Instance.GetString("Message_OmaeUpload_UnnamedCharacter"), LanguageManager.Instance.GetString("MessageTitle_OmaeUpload_UnnamedCharacter"), MessageBoxButtons.OK, MessageBoxIcon.Information);
-				return;
-			}
-
-			_strMetatype = _objCharacter.Metatype;
-			_strMetavariant = _objCharacter.Metavariant;
-			_intCreated = Convert.ToInt32(_objCharacter.Created);
-
-			foreach (Quality objQuality in _objCharacter.Qualities)
-			{
-				_strQualities += objQuality.Name + "|";
-			}
-			if (!string.IsNullOrEmpty(_strQualities))
-				_strQualities = _strQualities.Substring(0, _strQualities.Length - 1);
-			// Make sure the Qualities list doesn't exceed 4,000 characters.
-			if (_strQualities.Length > 4000)
-				_strQualities = _strQualities.Substring(0, 4000);
-			// Make sure the character name doesn't exceed 100 characters.
-			if (_strCharacterName.Length > 100)
-				_strCharacterName = _strCharacterName.Substring(0, 100);
-
-			// If everything checks out, populate the file path filed and character name.
-			txtFilePath.Text = openFileDialog.FileName;
-			cboCharacterName.Items.Clear();
-			if (!string.IsNullOrEmpty(_objCharacter.Name))
-				cboCharacterName.Items.Add(_objCharacter.Name);
-			if (!string.IsNullOrEmpty(_objCharacter.Alias))
-				cboCharacterName.Items.Add(_objCharacter.Alias);
-			cboCharacterName.SelectedIndex = 0;
-		}
-
-		private void cmdUpload_Click(object sender, EventArgs e)
-		{
-			bool blnSuccess = false;
-
-			// Make sure a file has been selected.
-			if (string.IsNullOrEmpty(txtFilePath.Text))
-			{
-				MessageBox.Show(LanguageManager.Instance.GetString("Message_OmaeUpload_SelectFile"), LanguageManager.Instance.GetString("MessageTitle_OmaeUpload_SelectFile"), MessageBoxButtons.OK, MessageBoxIcon.Information);
-				return;
-			}
-
-			// Make sure there is at least some sort of description.
-			if (string.IsNullOrEmpty(txtDescription.Text.Trim()))
-			{
-				MessageBox.Show(LanguageManager.Instance.GetString("Message_OmaeUpload_CharacterDescription"), LanguageManager.Instance.GetString("MessageTitle_OmaeUpload_CharacterDescription"), MessageBoxButtons.OK, MessageBoxIcon.Information);
-				return;
-			}
-
-			// Read the contents of the file into a byte array, the compress it.
-			byte[] bytFile = _objOmaeHelper.Compress(File.ReadAllBytes(txtFilePath.Text));
-
-			// Make sure the file doesn't exceed 500K in size (512,000 bytes).
-			if (bytFile.Length > 512000)
-			{
-				MessageBox.Show(LanguageManager.Instance.GetString("Message_OmaeUpload_FileTooLarge"), LanguageManager.Instance.GetString("MessageTitle_OmaeUpload_FileTooLarge"), MessageBoxButtons.OK, MessageBoxIcon.Error);
-				return;
-			}
-
-			omaeSoapClient objService = _objOmaeHelper.GetOmaeService();
-			try
-			{
-				cmdUpload.Enabled = false;
-				txtDescription.Enabled = false;
-				string strCharacterName = cboCharacterName.Text;
-				if (strCharacterName.Length > 100)
-					strCharacterName = strCharacterName.Substring(0, 100);
-				if (objService.UploadCharacter153(_strUserName, _intCharacterID, strCharacterName, txtDescription.Text, _strMetatype, _strMetavariant, _strQualities, Convert.ToInt32(cboCharacterTypes.SelectedValue), _intCreated, bytFile))
-				{
-					blnSuccess = true;
-					MessageBox.Show(LanguageManager.Instance.GetString("Message_OmaeUpload_UploadComplete"), LanguageManager.Instance.GetString("MessageTitle_OmaeUpload_UploadComplete"), MessageBoxButtons.OK, MessageBoxIcon.Information);
-				}
-				else
-				{
-					MessageBox.Show(LanguageManager.Instance.GetString("Message_OmaeUpload_UploadFailed"), LanguageManager.Instance.GetString("MessageTitle_OmaeUpload_UploadFailed"), MessageBoxButtons.OK, MessageBoxIcon.Error);
-				}
-			}
-			catch (EndpointNotFoundException)
-			{
-				MessageBox.Show(NO_CONNECTION_MESSAGE, NO_CONNECTION_TITLE, MessageBoxButtons.OK, MessageBoxIcon.Error);
-			}
-			objService.Close();
-			cmdUpload.Enabled = true;
-			txtDescription.Enabled = true;
-
-			if (blnSuccess)
-				DialogResult = DialogResult.OK;
-		}
-		#endregion
-
-		#region Methods
-		private void MoveControls()
-		{
-			txtFilePath.Left = Math.Max(cboCharacterName.Left, lblFilePathLabel.Left + lblFilePathLabel.Width + 6);
-			txtFilePath.Width = cmdBrowse.Left - txtFilePath.Left - 6;
-		}
-		#endregion
-	}
-=======
     public sealed partial class frmOmaeUpload : Form
     {
         private readonly Character _objCharacter = new Character();
@@ -465,5 +246,4 @@
         }
         #endregion
     }
->>>>>>> 260a47e0
 }