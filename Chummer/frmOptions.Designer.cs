--- conflicted
+++ resolved
@@ -28,16 +28,10 @@
         /// </summary>
         private void InitializeComponent()
         {
-<<<<<<< HEAD
+
             this.cmdOK = new System.Windows.Forms.Button();
             this.cmdCancel = new System.Windows.Forms.Button();
             this.tlpOptions = new Chummer.BufferedTableLayoutPanel();
-=======
-            this.components = new System.ComponentModel.Container();
-            this.cmdOK = new System.Windows.Forms.Button();
-            this.cmdCancel = new System.Windows.Forms.Button();
-            this.tlpOptions = new Chummer.BufferedTableLayoutPanel(this.components);
->>>>>>> ee03f412
             this.txtSettingName = new System.Windows.Forms.TextBox();
             this.lblSetting = new System.Windows.Forms.Label();
             this.lblSettingName = new System.Windows.Forms.Label();
@@ -302,22 +296,13 @@
             this.tabGitHubIssues = new System.Windows.Forms.TabPage();
             this.cmdUploadPastebin = new System.Windows.Forms.Button();
             this.tabPlugins = new System.Windows.Forms.TabPage();
-<<<<<<< HEAD
             this.bufferedTableLayoutPanel1 = new Chummer.BufferedTableLayoutPanel();
             this.groupBox1 = new System.Windows.Forms.GroupBox();
-=======
-            this.tlpPlugins = new System.Windows.Forms.TableLayoutPanel();
-            this.gbPluginsList = new System.Windows.Forms.GroupBox();
->>>>>>> ee03f412
             this.clbPlugins = new System.Windows.Forms.CheckedListBox();
             this.panelPluginOption = new System.Windows.Forms.Panel();
             this.flpOKCancel = new System.Windows.Forms.FlowLayoutPanel();
             this.tlpOptions.SuspendLayout();
-<<<<<<< HEAD
             this.tabOptions.SuspendLayout();
-=======
-            this.tabControl1.SuspendLayout();
->>>>>>> ee03f412
             this.tabGlobal.SuspendLayout();
             this.tlpGlobal.SuspendLayout();
             ((System.ComponentModel.ISupportInitialize)(this.imgSheetLanguageFlag)).BeginInit();
@@ -439,11 +424,7 @@
             this.tlpOptions.Controls.Add(this.lblSetting, 0, 0);
             this.tlpOptions.Controls.Add(this.lblSettingName, 2, 0);
             this.tlpOptions.Controls.Add(this.cboSetting, 1, 0);
-<<<<<<< HEAD
             this.tlpOptions.Controls.Add(this.tabOptions, 0, 1);
-=======
-            this.tlpOptions.Controls.Add(this.tabControl1, 0, 1);
->>>>>>> ee03f412
             this.tlpOptions.Controls.Add(this.flpOKCancel, 0, 2);
             this.tlpOptions.Dock = System.Windows.Forms.DockStyle.Fill;
             this.tlpOptions.Location = new System.Drawing.Point(9, 9);
@@ -452,11 +433,7 @@
             this.tlpOptions.RowStyles.Add(new System.Windows.Forms.RowStyle());
             this.tlpOptions.RowStyles.Add(new System.Windows.Forms.RowStyle(System.Windows.Forms.SizeType.Percent, 100F));
             this.tlpOptions.RowStyles.Add(new System.Windows.Forms.RowStyle());
-<<<<<<< HEAD
             this.tlpOptions.Size = new System.Drawing.Size(898, 610);
-=======
-            this.tlpOptions.Size = new System.Drawing.Size(1246, 663);
->>>>>>> ee03f412
             this.tlpOptions.TabIndex = 6;
             // 
             // txtSettingName
@@ -505,7 +482,6 @@
             this.cboSetting.TooltipText = "";
             this.cboSetting.SelectedIndexChanged += new System.EventHandler(this.cboSetting_SelectedIndexChanged);
             // 
-<<<<<<< HEAD
             // tabOptions
             // 
             this.tlpOptions.SetColumnSpan(this.tabOptions, 4);
@@ -522,26 +498,6 @@
             this.tabOptions.SelectedIndex = 0;
             this.tabOptions.Size = new System.Drawing.Size(892, 548);
             this.tabOptions.TabIndex = 4;
-=======
-            // tabControl1
-            // 
-            this.tabControl1.Anchor = ((System.Windows.Forms.AnchorStyles)((((System.Windows.Forms.AnchorStyles.Top | System.Windows.Forms.AnchorStyles.Bottom) 
-            | System.Windows.Forms.AnchorStyles.Left) 
-            | System.Windows.Forms.AnchorStyles.Right)));
-            this.tlpOptions.SetColumnSpan(this.tabControl1, 4);
-            this.tabControl1.Controls.Add(this.tabGlobal);
-            this.tabControl1.Controls.Add(this.tabCharacterOptions);
-            this.tabControl1.Controls.Add(this.tabKarmaCosts);
-            this.tabControl1.Controls.Add(this.tabOptionalRules);
-            this.tabControl1.Controls.Add(this.tabHouseRules);
-            this.tabControl1.Controls.Add(this.tabGitHubIssues);
-            this.tabControl1.Controls.Add(this.tabPlugins);
-            this.tabControl1.Location = new System.Drawing.Point(3, 30);
-            this.tabControl1.Name = "tabControl1";
-            this.tabControl1.SelectedIndex = 0;
-            this.tabControl1.Size = new System.Drawing.Size(1240, 601);
-            this.tabControl1.TabIndex = 4;
->>>>>>> ee03f412
             // 
             // tabGlobal
             // 
@@ -657,12 +613,8 @@
             this.tlpGlobal.SetColumnSpan(this.chkSearchInCategoryOnly, 4);
             this.chkSearchInCategoryOnly.Location = new System.Drawing.Point(596, 211);
             this.chkSearchInCategoryOnly.Name = "chkSearchInCategoryOnly";
-<<<<<<< HEAD
             this.tlpGlobal.SetRowSpan(this.chkSearchInCategoryOnly, 2);
             this.chkSearchInCategoryOnly.Size = new System.Drawing.Size(267, 44);
-=======
-            this.chkSearchInCategoryOnly.Size = new System.Drawing.Size(517, 19);
->>>>>>> ee03f412
             this.chkSearchInCategoryOnly.TabIndex = 21;
             this.chkSearchInCategoryOnly.Tag = "Checkbox_Options_SearchInCategoryOnly";
             this.chkSearchInCategoryOnly.Text = "Searching in selection forms is restricted to the current Category";
@@ -1152,12 +1104,8 @@
             this.tlpGlobal.SetColumnSpan(this.chkHideItemsOverAvail, 4);
             this.chkHideItemsOverAvail.Location = new System.Drawing.Point(596, 111);
             this.chkHideItemsOverAvail.Name = "chkHideItemsOverAvail";
-<<<<<<< HEAD
-            this.chkHideItemsOverAvail.Size = new System.Drawing.Size(267, 19);
-=======
             this.tlpGlobal.SetRowSpan(this.chkHideItemsOverAvail, 2);
             this.chkHideItemsOverAvail.Size = new System.Drawing.Size(517, 44);
->>>>>>> ee03f412
             this.chkHideItemsOverAvail.TabIndex = 40;
             this.chkHideItemsOverAvail.Tag = "Checkbox_Option_HideItemsOverAvailLimit";
             this.chkHideItemsOverAvail.Text = "Hide items that are over the Availability Limit during character creation";
@@ -1390,17 +1338,10 @@
             // chkEnablePlugins
             // 
             this.chkEnablePlugins.AutoSize = true;
-<<<<<<< HEAD
-            this.tlpGlobal.SetColumnSpan(this.chkEnablePlugins, 4);
-            this.chkEnablePlugins.Location = new System.Drawing.Point(596, 136);
-            this.chkEnablePlugins.Name = "chkEnablePlugins";
-            this.chkEnablePlugins.Size = new System.Drawing.Size(267, 19);
-=======
             this.tlpGlobal.SetColumnSpan(this.chkEnablePlugins, 3);
             this.chkEnablePlugins.Location = new System.Drawing.Point(694, 236);
             this.chkEnablePlugins.Name = "chkEnablePlugins";
             this.chkEnablePlugins.Size = new System.Drawing.Size(188, 17);
->>>>>>> ee03f412
             this.chkEnablePlugins.TabIndex = 51;
             this.chkEnablePlugins.Text = "Enable Plugins (EXPERIMANTAL)";
             this.chkEnablePlugins.UseVisualStyleBackColor = true;
@@ -4403,38 +4344,6 @@
             this.tabPlugins.Size = new System.Drawing.Size(884, 522);
             this.tabPlugins.TabIndex = 6;
             this.tabPlugins.Text = "Plugins";
-<<<<<<< HEAD
-            // 
-            // bufferedTableLayoutPanel1
-            // 
-            this.bufferedTableLayoutPanel1.AutoSize = true;
-            this.bufferedTableLayoutPanel1.AutoSizeMode = System.Windows.Forms.AutoSizeMode.GrowAndShrink;
-            this.bufferedTableLayoutPanel1.ColumnCount = 2;
-            this.bufferedTableLayoutPanel1.ColumnStyles.Add(new System.Windows.Forms.ColumnStyle(System.Windows.Forms.SizeType.Percent, 15F));
-            this.bufferedTableLayoutPanel1.ColumnStyles.Add(new System.Windows.Forms.ColumnStyle(System.Windows.Forms.SizeType.Percent, 85F));
-            this.bufferedTableLayoutPanel1.Controls.Add(this.groupBox1, 0, 0);
-            this.bufferedTableLayoutPanel1.Controls.Add(this.panelPluginOption, 1, 0);
-            this.bufferedTableLayoutPanel1.Dock = System.Windows.Forms.DockStyle.Fill;
-            this.bufferedTableLayoutPanel1.Location = new System.Drawing.Point(3, 3);
-            this.bufferedTableLayoutPanel1.MinimumSize = new System.Drawing.Size(823, 516);
-            this.bufferedTableLayoutPanel1.Name = "bufferedTableLayoutPanel1";
-            this.bufferedTableLayoutPanel1.RowCount = 2;
-            this.bufferedTableLayoutPanel1.RowStyles.Add(new System.Windows.Forms.RowStyle(System.Windows.Forms.SizeType.Percent, 100F));
-            this.bufferedTableLayoutPanel1.RowStyles.Add(new System.Windows.Forms.RowStyle(System.Windows.Forms.SizeType.Absolute, 20F));
-            this.bufferedTableLayoutPanel1.Size = new System.Drawing.Size(878, 516);
-            this.bufferedTableLayoutPanel1.TabIndex = 0;
-            // 
-            // groupBox1
-            // 
-            this.groupBox1.Controls.Add(this.clbPlugins);
-            this.groupBox1.Dock = System.Windows.Forms.DockStyle.Fill;
-            this.groupBox1.Location = new System.Drawing.Point(3, 3);
-            this.groupBox1.Name = "groupBox1";
-            this.groupBox1.Size = new System.Drawing.Size(125, 490);
-            this.groupBox1.TabIndex = 0;
-            this.groupBox1.TabStop = false;
-            this.groupBox1.Text = "available Plugins";
-=======
             this.tabPlugins.UseVisualStyleBackColor = true;
             // 
             // tlpPlugins
@@ -4468,7 +4377,6 @@
             this.gbPluginsList.TabIndex = 0;
             this.gbPluginsList.TabStop = false;
             this.gbPluginsList.Text = "available Plugins";
->>>>>>> ee03f412
             // 
             // clbPlugins
             // 
@@ -4476,11 +4384,7 @@
             this.clbPlugins.FormattingEnabled = true;
             this.clbPlugins.Location = new System.Drawing.Point(3, 16);
             this.clbPlugins.Name = "clbPlugins";
-<<<<<<< HEAD
-            this.clbPlugins.Size = new System.Drawing.Size(119, 471);
-=======
             this.clbPlugins.Size = new System.Drawing.Size(138, 544);
->>>>>>> ee03f412
             this.clbPlugins.TabIndex = 0;
             this.clbPlugins.ItemCheck += new System.Windows.Forms.ItemCheckEventHandler(this.clbPlugins_ItemCheck);
             this.clbPlugins.SelectedValueChanged += new System.EventHandler(this.clbPlugins_SelectedValueChanged);
@@ -4492,15 +4396,9 @@
             this.panelPluginOption.AutoSize = true;
             this.panelPluginOption.AutoSizeMode = System.Windows.Forms.AutoSizeMode.GrowAndShrink;
             this.panelPluginOption.Dock = System.Windows.Forms.DockStyle.Fill;
-<<<<<<< HEAD
-            this.panelPluginOption.Location = new System.Drawing.Point(134, 3);
-            this.panelPluginOption.Name = "panelPluginOption";
-            this.panelPluginOption.Size = new System.Drawing.Size(741, 490);
-=======
             this.panelPluginOption.Location = new System.Drawing.Point(153, 3);
             this.panelPluginOption.Name = "panelPluginOption";
             this.panelPluginOption.Size = new System.Drawing.Size(1070, 563);
->>>>>>> ee03f412
             this.panelPluginOption.TabIndex = 1;
             // 
             // flpOKCancel
@@ -4540,11 +4438,7 @@
             this.Load += new System.EventHandler(this.frmOptions_Load);
             this.tlpOptions.ResumeLayout(false);
             this.tlpOptions.PerformLayout();
-<<<<<<< HEAD
             this.tabOptions.ResumeLayout(false);
-=======
-            this.tabControl1.ResumeLayout(false);
->>>>>>> ee03f412
             this.tabGlobal.ResumeLayout(false);
             this.tabGlobal.PerformLayout();
             this.tlpGlobal.ResumeLayout(false);
