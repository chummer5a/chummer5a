--- conflicted
+++ resolved
@@ -12,53 +12,6 @@
 namespace Chummer.UI.Attributes
 {
     public partial class AttributeControl : UserControl
-<<<<<<< HEAD
-	{
-		// ConnectionRatingChanged Event Handler.
-		public delegate void ValueChangedHandler(Object sender);
-		public event ValueChangedHandler ValueChanged;
-		private readonly CharacterAttrib _attribute;
-		private object sender;
-		private decimal _oldBase;
-		private decimal _oldKarma;
-		private BindingSource _dataSource;
-		public AttributeControl(CharacterAttrib attribute)
-        {
-            _attribute = attribute;
-			_dataSource = _attribute._objCharacter.AttributeSection.GetAttributeBindingByName(AttributeName);
-			InitializeComponent();
-			//Display
-			lblName.DataBindings.Add("Text", _dataSource, nameof(CharacterAttrib.DisplayNameFormatted), false, DataSourceUpdateMode.OnPropertyChanged);
-            lblValue.DataBindings.Add("Text", _dataSource, nameof(CharacterAttrib.DisplayValue), false, DataSourceUpdateMode.OnPropertyChanged);
-            lblLimits.DataBindings.Add("Text", _dataSource, nameof(CharacterAttrib.AugmentedMetatypeLimits), false, DataSourceUpdateMode.OnPropertyChanged);
-            lblValue.DataBindings.Add("TooltipText", _dataSource, nameof(CharacterAttrib.ToolTip), false, DataSourceUpdateMode.OnPropertyChanged);
-            if (attribute._objCharacter.Created)
-            {
-                nudBase.Visible = false;
-                nudKarma.Visible = false;
-				cmdImproveATT.DataBindings.Add("TooltipText", _dataSource, nameof(CharacterAttrib.UpgradeToolTip), false, DataSourceUpdateMode.OnPropertyChanged);
-				cmdImproveATT.Visible = true;
-				cmdImproveATT.DataBindings.Add("Enabled", _dataSource, nameof(CharacterAttrib.CanUpgradeCareer), false, DataSourceUpdateMode.OnPropertyChanged);
-				cmdBurnEdge.Visible = AttributeName == "EDG";
-	            cmdBurnEdge.TooltipText = LanguageManager.Instance.GetString("Tip_CommonBurnEdge");
-            }
-            else
-			{
-				nudBase.DataBindings.Add("Minimum", _dataSource, nameof(CharacterAttrib.TotalMinimum), false, DataSourceUpdateMode.OnPropertyChanged);
-                nudBase.DataBindings.Add("Maximum", _dataSource, nameof(CharacterAttrib.PriorityMaximum), false, DataSourceUpdateMode.OnPropertyChanged);
-				nudBase.DataBindings.Add("Value", _dataSource, nameof(CharacterAttrib.TotalBase), false, DataSourceUpdateMode.OnPropertyChanged);
-				nudBase.DataBindings.Add("Enabled", _dataSource, nameof(CharacterAttrib.BaseUnlocked), false, DataSourceUpdateMode.OnPropertyChanged);
-				nudBase.DataBindings.Add("InterceptMouseWheel", attribute._objCharacter.Options, nameof(CharacterOptions.InterceptMode), false,
-					DataSourceUpdateMode.OnPropertyChanged);
-				nudBase.Visible = true;
-
-				nudKarma.Minimum = 0;
-				nudKarma.DataBindings.Add("Maximum", _dataSource, nameof(CharacterAttrib.KarmaMaximum), false, DataSourceUpdateMode.OnPropertyChanged);
-                nudKarma.DataBindings.Add("Value", _dataSource, nameof(CharacterAttrib.Karma), false, DataSourceUpdateMode.OnPropertyChanged);
-				nudKarma.DataBindings.Add("InterceptMouseWheel", attribute._objCharacter.Options, nameof(CharacterOptions.InterceptMode), false,
-					DataSourceUpdateMode.OnPropertyChanged);
-				nudKarma.Visible = true;
-=======
     {
         // ConnectionRatingChanged Event Handler.
         public delegate void ValueChangedHandler(Object sender);
@@ -106,7 +59,6 @@
                 nudKarma.DataBindings.Add("InterceptMouseWheel", _objCharacter.Options, nameof(CharacterOptions.InterceptMode), false,
                     DataSourceUpdateMode.OnPropertyChanged);
                 nudKarma.Visible = true;
->>>>>>> 5cb70ff5
                 cmdImproveATT.Visible = false;
                 cmdBurnEdge.Visible = false;
                 
@@ -130,15 +82,9 @@
                 int upgradeKarmaCost = _attribute.UpgradeKarmaCost();
 
                 if (upgradeKarmaCost == -1) return; //TODO: more descriptive
-<<<<<<< HEAD
-				string confirmstring = string.Format(LanguageManager.Instance.GetString("Message_ConfirmKarmaExpense"),
-					_attribute.DisplayNameFormatted, _attribute.Value + 1, upgradeKarmaCost);
-				if (upgradeKarmaCost > _attribute._objCharacter.Karma)
-=======
                 string confirmstring = string.Format(LanguageManager.GetString("Message_ConfirmKarmaExpense"),
                     attribute.DisplayNameFormatted, attribute.Value + 1, upgradeKarmaCost);
                 if (upgradeKarmaCost > _objCharacter.Karma)
->>>>>>> 5cb70ff5
                 {
                     MessageBox.Show(LanguageManager.GetString("Message_NotEnoughKarma"), LanguageManager.GetString("MessageTitle_NotEnoughKarma"), MessageBoxButtons.OK, MessageBoxIcon.Information);
                     return;
@@ -180,41 +126,19 @@
         /// </summary>
         private bool ShowAttributeRule(decimal value)
         {
-<<<<<<< HEAD
-            if (_attribute._objCharacter.IgnoreRules || value < _attribute.TotalMaximum || _attribute.TotalMaximum == 0) return true;
-            bool any = _attribute._objCharacter.AttributeSection.AttributeList.Any(att => att.AtMetatypeMaximum && att.Abbrev != AttributeName);
-            if (!any || _attribute.AtMetatypeMaximum || _attribute._objCharacter.AttributeSection.AttributeList.All(att => att.Abbrev != AttributeName)) return true;
-            MessageBox.Show(LanguageManager.Instance.GetString("Message_AttributeMaximum"),
-                LanguageManager.Instance.GetString("MessageTitle_Attribute"), MessageBoxButtons.OK,
-=======
             if (_objCharacter.IgnoreRules || value < attribute.TotalMaximum || attribute.TotalMaximum == 0) return true;
             bool any = _objCharacter.AttributeList.Any(att => att.AtMetatypeMaximum && att.Abbrev != AttributeName);
             if (!any || attribute.AtMetatypeMaximum || _objCharacter.AttributeList.All(att => att.Abbrev != AttributeName)) return true;
             MessageBox.Show(LanguageManager.GetString("Message_AttributeMaximum"),
                 LanguageManager.GetString("MessageTitle_Attribute"), MessageBoxButtons.OK,
->>>>>>> 5cb70ff5
                 MessageBoxIcon.Information);
             return false;
         }
 
         public string AttributeName
-<<<<<<< HEAD
 	    {
 		    get { return _attribute.Abbrev; }
 	    }
-
-		private void cmdBurnEdge_Click(object sender, EventArgs e)
-		{
-			// Edge cannot go below 1.
-			if (_attribute.Value == 0)
-			{
-				MessageBox.Show(LanguageManager.Instance.GetString("Message_CannotBurnEdge"), LanguageManager.Instance.GetString("MessageTitle_CannotBurnEdge"), MessageBoxButtons.OK, MessageBoxIcon.Exclamation);
-				return;
-			}
-=======
-        {
-            get { return attribute.Abbrev; }
-        }
 
         private void cmdBurnEdge_Click(object sender, EventArgs e)
         {
@@ -224,7 +148,6 @@
                 MessageBox.Show(LanguageManager.GetString("Message_CannotBurnEdge"), LanguageManager.GetString("MessageTitle_CannotBurnEdge"), MessageBoxButtons.OK, MessageBoxIcon.Exclamation);
                 return;
             }
->>>>>>> 5cb70ff5
 
             // Verify that the user wants to Burn a point of Edge.
             if (MessageBox.Show(LanguageManager.GetString("Message_BurnEdge"), LanguageManager.GetString("MessageTitle_BurnEdge"), MessageBoxButtons.YesNo, MessageBoxIcon.Question) == DialogResult.No)
