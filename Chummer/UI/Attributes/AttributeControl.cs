﻿using System;
using System.Collections.Generic;
using System.ComponentModel;
using System.Drawing;
using System.Data;
using System.Linq;
using System.Text;
using System.Windows.Forms;
using Chummer.Backend.Attributes;
using Chummer.helpers;

namespace Chummer.UI.Attributes
{
    public partial class AttributeControl : UserControl
<<<<<<< HEAD
	{
		// ConnectionRatingChanged Event Handler.
		public delegate void ValueChangedHandler(Object sender);
		public event ValueChangedHandler ValueChanged;
		private readonly CharacterAttrib _attribute;
		private object sender;
		private decimal _oldBase;
		private decimal _oldKarma;
		private BindingSource _dataSource;
		public AttributeControl(CharacterAttrib attribute)
        {
            _attribute = attribute;
			_dataSource = _attribute._objCharacter.AttributeSection.GetAttributeBindingByName(AttributeName);
			InitializeComponent();
			//Display
			lblName.DataBindings.Add("Text", _dataSource, nameof(CharacterAttrib.DisplayNameFormatted), false, DataSourceUpdateMode.OnPropertyChanged);
            lblValue.DataBindings.Add("Text", _dataSource, nameof(CharacterAttrib.DisplayValue), false, DataSourceUpdateMode.OnPropertyChanged);
            lblLimits.DataBindings.Add("Text", _dataSource, nameof(CharacterAttrib.AugmentedMetatypeLimits), false, DataSourceUpdateMode.OnPropertyChanged);
            lblValue.DataBindings.Add("TooltipText", _dataSource, nameof(CharacterAttrib.ToolTip), false, DataSourceUpdateMode.OnPropertyChanged);
=======
    {
        // ConnectionRatingChanged Event Handler.
        public delegate void ValueChangedHandler(Object sender);
        public event ValueChangedHandler ValueChanged;
        private readonly CharacterAttrib attribute;
        private object sender;
        private decimal _oldBase;
        private decimal _oldKarma;

        public AttributeControl(CharacterAttrib attribute)
        {
            this.attribute = attribute;
            InitializeComponent();

            //Display
            lblName.DataBindings.Add("Text", attribute, nameof(CharacterAttrib.DisplayNameFormatted), false, DataSourceUpdateMode.OnPropertyChanged);
            lblValue.DataBindings.Add("Text", attribute, nameof(CharacterAttrib.DisplayValue), false, DataSourceUpdateMode.OnPropertyChanged);
            lblLimits.DataBindings.Add("Text", attribute, nameof(CharacterAttrib.AugmentedMetatypeLimits), false, DataSourceUpdateMode.OnPropertyChanged);
            lblValue.DataBindings.Add("TooltipText", attribute, nameof(CharacterAttrib.ToolTip), false, DataSourceUpdateMode.OnPropertyChanged);
>>>>>>> 30df3049
            if (attribute._objCharacter.Created)
            {
                nudBase.Visible = false;
                nudKarma.Visible = false;
<<<<<<< HEAD
				cmdImproveATT.DataBindings.Add("TooltipText", _dataSource, nameof(CharacterAttrib.UpgradeToolTip), false, DataSourceUpdateMode.OnPropertyChanged);
				cmdImproveATT.Visible = true;
				cmdImproveATT.DataBindings.Add("Enabled", _dataSource, nameof(CharacterAttrib.CanUpgradeCareer), false, DataSourceUpdateMode.OnPropertyChanged);
				cmdBurnEdge.Visible = AttributeName == "EDG";
	            cmdBurnEdge.TooltipText = LanguageManager.Instance.GetString("Tip_CommonBurnEdge");
            }
            else
			{
				nudBase.DataBindings.Add("Minimum", _dataSource, nameof(CharacterAttrib.TotalMinimum), false, DataSourceUpdateMode.OnPropertyChanged);
                nudBase.DataBindings.Add("Maximum", _dataSource, nameof(CharacterAttrib.PriorityMaximum), false, DataSourceUpdateMode.OnPropertyChanged);
				nudBase.DataBindings.Add("Value", _dataSource, nameof(CharacterAttrib.TotalBase), false, DataSourceUpdateMode.OnPropertyChanged);
				nudBase.DataBindings.Add("Enabled", _dataSource, nameof(CharacterAttrib.BaseUnlocked), false, DataSourceUpdateMode.OnPropertyChanged);
				nudBase.DataBindings.Add("InterceptMouseWheel", attribute._objCharacter.Options, nameof(CharacterOptions.InterceptMode), false,
					DataSourceUpdateMode.OnPropertyChanged);
				nudBase.Visible = true;

				nudKarma.Minimum = 0;
				nudKarma.DataBindings.Add("Maximum", _dataSource, nameof(CharacterAttrib.KarmaMaximum), false, DataSourceUpdateMode.OnPropertyChanged);
                nudKarma.DataBindings.Add("Value", _dataSource, nameof(CharacterAttrib.Karma), false, DataSourceUpdateMode.OnPropertyChanged);
				nudKarma.DataBindings.Add("InterceptMouseWheel", attribute._objCharacter.Options, nameof(CharacterOptions.InterceptMode), false,
					DataSourceUpdateMode.OnPropertyChanged);
				nudKarma.Visible = true;
=======
                cmdImproveATT.DataBindings.Add("TooltipText", attribute, nameof(CharacterAttrib.UpgradeToolTip), false, DataSourceUpdateMode.OnPropertyChanged);
                cmdImproveATT.Visible = true;
                cmdImproveATT.DataBindings.Add("Enabled", attribute, nameof(CharacterAttrib.CanUpgradeCareer), false, DataSourceUpdateMode.OnPropertyChanged);
                cmdBurnEdge.Visible = AttributeName == "EDG";
                cmdBurnEdge.TooltipText = LanguageManager.Instance.GetString("Tip_CommonBurnEdge");
            }
            else
            {
                nudBase.DataBindings.Add("Minimum", attribute, nameof(CharacterAttrib.TotalMinimum), false, DataSourceUpdateMode.OnPropertyChanged);
                nudBase.DataBindings.Add("Maximum", attribute, nameof(CharacterAttrib.PriorityMaximum), false, DataSourceUpdateMode.OnPropertyChanged);
                nudBase.DataBindings.Add("Value", attribute, nameof(CharacterAttrib.TotalBase), false, DataSourceUpdateMode.OnPropertyChanged);
                nudBase.DataBindings.Add("Enabled", attribute, nameof(CharacterAttrib.BaseUnlocked), false, DataSourceUpdateMode.OnPropertyChanged);
                nudBase.DataBindings.Add("InterceptMouseWheel", attribute._objCharacter.Options, nameof(CharacterOptions.InterceptMode), false,
                    DataSourceUpdateMode.OnPropertyChanged);
                nudBase.Visible = true;

                nudKarma.Minimum = 0;
                nudKarma.DataBindings.Add("Maximum", attribute, nameof(CharacterAttrib.KarmaMaximum), false, DataSourceUpdateMode.OnPropertyChanged);
                nudKarma.DataBindings.Add("Value", attribute, nameof(CharacterAttrib.Karma), false, DataSourceUpdateMode.OnPropertyChanged);
                nudKarma.DataBindings.Add("InterceptMouseWheel", attribute._objCharacter.Options, nameof(CharacterOptions.InterceptMode), false,
                    DataSourceUpdateMode.OnPropertyChanged);
                nudKarma.Visible = true;
>>>>>>> 30df3049
                cmdImproveATT.Visible = false;
                cmdBurnEdge.Visible = false;
                
            }
        }

        public AttributeControl(object sender)
        {
            this.sender = sender;
        }

<<<<<<< HEAD
		public void ResetBinding(CharacterAttrib attrib)
		{
			_dataSource.DataSource = attrib;
		}
		private void cmdImproveATT_Click(object sender, EventArgs e)
=======
        private void cmdImproveATT_Click(object sender, EventArgs e)
>>>>>>> 30df3049
        {
            frmCareer parent = ParentForm as frmCareer;
            if (parent != null)
            {
                int upgradeKarmaCost = _attribute.UpgradeKarmaCost();

                if (upgradeKarmaCost == -1) return; //TODO: more descriptive
<<<<<<< HEAD
				string confirmstring = string.Format(LanguageManager.Instance.GetString("Message_ConfirmKarmaExpense"),
					_attribute.DisplayNameFormatted, _attribute.Value + 1, upgradeKarmaCost);
				if (upgradeKarmaCost > _attribute._objCharacter.Karma)
=======
                string confirmstring = string.Format(LanguageManager.Instance.GetString("Message_ConfirmKarmaExpense"),
                    attribute.DisplayNameFormatted, attribute.Value + 1, upgradeKarmaCost);
                if (upgradeKarmaCost > attribute._objCharacter.Karma)
>>>>>>> 30df3049
                {
                    MessageBox.Show(LanguageManager.Instance.GetString("Message_NotEnoughKarma"), LanguageManager.Instance.GetString("MessageTitle_NotEnoughKarma"), MessageBoxButtons.OK, MessageBoxIcon.Information);
                    return;
                }

                if (!parent.ConfirmKarmaExpense(confirmstring))
                    return;
            }
<<<<<<< HEAD
            _attribute.Upgrade();
	        ValueChanged?.Invoke(this);
        }

		private void nudBase_ValueChanged(object sender, EventArgs e)
		{
			decimal d = ((NumericUpDownEx) sender).Value;
			if (!ShowAttributeRule(d + nudKarma.Value))
			{
				nudBase.Value = _oldBase;
				return;
			}
			ValueChanged?.Invoke(this);
			_oldBase = d;
		}

		private void nudKarma_ValueChanged(object sender, EventArgs e)
		{
			decimal d = ((NumericUpDownEx)sender).Value;
			if (!ShowAttributeRule(d + nudBase.Value))
			{
				nudKarma.Value = _oldKarma;
				return;
			}
			ValueChanged?.Invoke(this);
			_oldKarma = d;
		}

		/// <summary>
		/// Show the dialogue that notifies the user that characters cannot have more than 1 Attribute at its maximum value during character creation.
		/// </summary>
		private bool ShowAttributeRule(decimal value)
		{
			if (_attribute._objCharacter.IgnoreRules || value < _attribute.TotalMaximum) return true;
			bool any = _attribute._objCharacter.AttributeSection.AttributeList.Any(att => att.AtMetatypeMaximum && att.Abbrev != AttributeName);
			if (!any || _attribute.AtMetatypeMaximum || _attribute._objCharacter.AttributeSection.AttributeList.All(att => att.Abbrev != AttributeName)) return true;
			MessageBox.Show(LanguageManager.Instance.GetString("Message_AttributeMaximum"),
				LanguageManager.Instance.GetString("MessageTitle_Attribute"), MessageBoxButtons.OK,
				MessageBoxIcon.Information);
			return false;
		}

        public string AttributeName
	    {
		    get { return _attribute.Abbrev; }
	    }

		private void cmdBurnEdge_Click(object sender, EventArgs e)
		{
			// Edge cannot go below 1.
			if (_attribute.Value == 0)
			{
				MessageBox.Show(LanguageManager.Instance.GetString("Message_CannotBurnEdge"), LanguageManager.Instance.GetString("MessageTitle_CannotBurnEdge"), MessageBoxButtons.OK, MessageBoxIcon.Exclamation);
				return;
			}

			// Verify that the user wants to Burn a point of Edge.
			if (MessageBox.Show(LanguageManager.Instance.GetString("Message_BurnEdge"), LanguageManager.Instance.GetString("MessageTitle_BurnEdge"), MessageBoxButtons.YesNo, MessageBoxIcon.Question) == DialogResult.No)
				return;

			_attribute.Degrade(1);
			ValueChanged?.Invoke(this);
		}
=======
            attribute.Upgrade();
            ValueChanged?.Invoke(this);
        }

        private void nudBase_ValueChanged(object sender, EventArgs e)
        {
            decimal d = ((NumericUpDownEx) sender).Value;
            if (!ShowAttributeRule(d + nudKarma.Value))
            {
                nudBase.Value = _oldBase;
                return;
            }
            ValueChanged?.Invoke(this);
            _oldBase = d;
        }

        private void nudKarma_ValueChanged(object sender, EventArgs e)
        {
            decimal d = ((NumericUpDownEx)sender).Value;
            if (!ShowAttributeRule(d + nudBase.Value))
            {
                nudKarma.Value = _oldKarma;
                return;
            }
            ValueChanged?.Invoke(this);
            _oldKarma = d;
        }

        /// <summary>
        /// Show the dialogue that notifies the user that characters cannot have more than 1 Attribute at its maximum value during character creation.
        /// </summary>
        private bool ShowAttributeRule(decimal value)
        {
            if (attribute._objCharacter.IgnoreRules || value < attribute.TotalMaximum) return true;
            bool any = attribute._objCharacter.AttributeList.Any(att => att.AtMetatypeMaximum && att.Abbrev != AttributeName);
            if (!any || attribute.AtMetatypeMaximum || attribute._objCharacter.AttributeList.All(att => att.Abbrev != AttributeName)) return true;
            MessageBox.Show(LanguageManager.Instance.GetString("Message_AttributeMaximum"),
                LanguageManager.Instance.GetString("MessageTitle_Attribute"), MessageBoxButtons.OK,
                MessageBoxIcon.Information);
            return false;
        }

        public string AttributeName
        {
            get { return attribute.Abbrev; }
        }

        private void cmdBurnEdge_Click(object sender, EventArgs e)
        {
            // Edge cannot go below 1.
            if (attribute.Value == 0)
            {
                MessageBox.Show(LanguageManager.Instance.GetString("Message_CannotBurnEdge"), LanguageManager.Instance.GetString("MessageTitle_CannotBurnEdge"), MessageBoxButtons.OK, MessageBoxIcon.Exclamation);
                return;
            }

            // Verify that the user wants to Burn a point of Edge.
            if (MessageBox.Show(LanguageManager.Instance.GetString("Message_BurnEdge"), LanguageManager.Instance.GetString("MessageTitle_BurnEdge"), MessageBoxButtons.YesNo, MessageBoxIcon.Question) == DialogResult.No)
                return;

            attribute.Degrade(1);
            ValueChanged?.Invoke(this);
        }
>>>>>>> 30df3049

        private void nudBase_BeforeValueIncrement(object sender, CancelEventArgs e)
        {
            if (nudBase.Value + Math.Max(nudKarma.Value, 0) != _attribute.TotalMaximum ||
                nudKarma.Value == nudKarma.Minimum) return;
            if (nudKarma.Value - nudBase.Increment >= 0)
            {
                nudKarma.Value -= nudBase.Increment;
            }
            else
            {
                e.Cancel = true;
            }
        }

        private void nudKarma_BeforeValueIncrement(object sender, CancelEventArgs e)
        {
            if (nudBase.Value + nudKarma.Value != _attribute.TotalMaximum || nudBase.Value == nudBase.Minimum) return;
            if (nudBase.Value - nudKarma.Increment >= 0)
            {
                nudBase.Value -= nudKarma.Increment;
            }
            else
            {
                e.Cancel = true;
            }
        }
    }
}<|MERGE_RESOLUTION|>--- conflicted
+++ resolved
@@ -12,7 +12,6 @@
 namespace Chummer.UI.Attributes
 {
     public partial class AttributeControl : UserControl
-<<<<<<< HEAD
 	{
 		// ConnectionRatingChanged Event Handler.
 		public delegate void ValueChangedHandler(Object sender);
@@ -32,32 +31,10 @@
             lblValue.DataBindings.Add("Text", _dataSource, nameof(CharacterAttrib.DisplayValue), false, DataSourceUpdateMode.OnPropertyChanged);
             lblLimits.DataBindings.Add("Text", _dataSource, nameof(CharacterAttrib.AugmentedMetatypeLimits), false, DataSourceUpdateMode.OnPropertyChanged);
             lblValue.DataBindings.Add("TooltipText", _dataSource, nameof(CharacterAttrib.ToolTip), false, DataSourceUpdateMode.OnPropertyChanged);
-=======
-    {
-        // ConnectionRatingChanged Event Handler.
-        public delegate void ValueChangedHandler(Object sender);
-        public event ValueChangedHandler ValueChanged;
-        private readonly CharacterAttrib attribute;
-        private object sender;
-        private decimal _oldBase;
-        private decimal _oldKarma;
-
-        public AttributeControl(CharacterAttrib attribute)
-        {
-            this.attribute = attribute;
-            InitializeComponent();
-
-            //Display
-            lblName.DataBindings.Add("Text", attribute, nameof(CharacterAttrib.DisplayNameFormatted), false, DataSourceUpdateMode.OnPropertyChanged);
-            lblValue.DataBindings.Add("Text", attribute, nameof(CharacterAttrib.DisplayValue), false, DataSourceUpdateMode.OnPropertyChanged);
-            lblLimits.DataBindings.Add("Text", attribute, nameof(CharacterAttrib.AugmentedMetatypeLimits), false, DataSourceUpdateMode.OnPropertyChanged);
-            lblValue.DataBindings.Add("TooltipText", attribute, nameof(CharacterAttrib.ToolTip), false, DataSourceUpdateMode.OnPropertyChanged);
->>>>>>> 30df3049
             if (attribute._objCharacter.Created)
             {
                 nudBase.Visible = false;
                 nudKarma.Visible = false;
-<<<<<<< HEAD
 				cmdImproveATT.DataBindings.Add("TooltipText", _dataSource, nameof(CharacterAttrib.UpgradeToolTip), false, DataSourceUpdateMode.OnPropertyChanged);
 				cmdImproveATT.Visible = true;
 				cmdImproveATT.DataBindings.Add("Enabled", _dataSource, nameof(CharacterAttrib.CanUpgradeCareer), false, DataSourceUpdateMode.OnPropertyChanged);
@@ -80,30 +57,6 @@
 				nudKarma.DataBindings.Add("InterceptMouseWheel", attribute._objCharacter.Options, nameof(CharacterOptions.InterceptMode), false,
 					DataSourceUpdateMode.OnPropertyChanged);
 				nudKarma.Visible = true;
-=======
-                cmdImproveATT.DataBindings.Add("TooltipText", attribute, nameof(CharacterAttrib.UpgradeToolTip), false, DataSourceUpdateMode.OnPropertyChanged);
-                cmdImproveATT.Visible = true;
-                cmdImproveATT.DataBindings.Add("Enabled", attribute, nameof(CharacterAttrib.CanUpgradeCareer), false, DataSourceUpdateMode.OnPropertyChanged);
-                cmdBurnEdge.Visible = AttributeName == "EDG";
-                cmdBurnEdge.TooltipText = LanguageManager.Instance.GetString("Tip_CommonBurnEdge");
-            }
-            else
-            {
-                nudBase.DataBindings.Add("Minimum", attribute, nameof(CharacterAttrib.TotalMinimum), false, DataSourceUpdateMode.OnPropertyChanged);
-                nudBase.DataBindings.Add("Maximum", attribute, nameof(CharacterAttrib.PriorityMaximum), false, DataSourceUpdateMode.OnPropertyChanged);
-                nudBase.DataBindings.Add("Value", attribute, nameof(CharacterAttrib.TotalBase), false, DataSourceUpdateMode.OnPropertyChanged);
-                nudBase.DataBindings.Add("Enabled", attribute, nameof(CharacterAttrib.BaseUnlocked), false, DataSourceUpdateMode.OnPropertyChanged);
-                nudBase.DataBindings.Add("InterceptMouseWheel", attribute._objCharacter.Options, nameof(CharacterOptions.InterceptMode), false,
-                    DataSourceUpdateMode.OnPropertyChanged);
-                nudBase.Visible = true;
-
-                nudKarma.Minimum = 0;
-                nudKarma.DataBindings.Add("Maximum", attribute, nameof(CharacterAttrib.KarmaMaximum), false, DataSourceUpdateMode.OnPropertyChanged);
-                nudKarma.DataBindings.Add("Value", attribute, nameof(CharacterAttrib.Karma), false, DataSourceUpdateMode.OnPropertyChanged);
-                nudKarma.DataBindings.Add("InterceptMouseWheel", attribute._objCharacter.Options, nameof(CharacterOptions.InterceptMode), false,
-                    DataSourceUpdateMode.OnPropertyChanged);
-                nudKarma.Visible = true;
->>>>>>> 30df3049
                 cmdImproveATT.Visible = false;
                 cmdBurnEdge.Visible = false;
                 
@@ -115,15 +68,11 @@
             this.sender = sender;
         }
 
-<<<<<<< HEAD
 		public void ResetBinding(CharacterAttrib attrib)
 		{
 			_dataSource.DataSource = attrib;
 		}
 		private void cmdImproveATT_Click(object sender, EventArgs e)
-=======
-        private void cmdImproveATT_Click(object sender, EventArgs e)
->>>>>>> 30df3049
         {
             frmCareer parent = ParentForm as frmCareer;
             if (parent != null)
@@ -131,15 +80,9 @@
                 int upgradeKarmaCost = _attribute.UpgradeKarmaCost();
 
                 if (upgradeKarmaCost == -1) return; //TODO: more descriptive
-<<<<<<< HEAD
 				string confirmstring = string.Format(LanguageManager.Instance.GetString("Message_ConfirmKarmaExpense"),
 					_attribute.DisplayNameFormatted, _attribute.Value + 1, upgradeKarmaCost);
 				if (upgradeKarmaCost > _attribute._objCharacter.Karma)
-=======
-                string confirmstring = string.Format(LanguageManager.Instance.GetString("Message_ConfirmKarmaExpense"),
-                    attribute.DisplayNameFormatted, attribute.Value + 1, upgradeKarmaCost);
-                if (upgradeKarmaCost > attribute._objCharacter.Karma)
->>>>>>> 30df3049
                 {
                     MessageBox.Show(LanguageManager.Instance.GetString("Message_NotEnoughKarma"), LanguageManager.Instance.GetString("MessageTitle_NotEnoughKarma"), MessageBoxButtons.OK, MessageBoxIcon.Information);
                     return;
@@ -148,34 +91,33 @@
                 if (!parent.ConfirmKarmaExpense(confirmstring))
                     return;
             }
-<<<<<<< HEAD
             _attribute.Upgrade();
 	        ValueChanged?.Invoke(this);
         }
 
-		private void nudBase_ValueChanged(object sender, EventArgs e)
-		{
-			decimal d = ((NumericUpDownEx) sender).Value;
-			if (!ShowAttributeRule(d + nudKarma.Value))
-			{
-				nudBase.Value = _oldBase;
-				return;
-			}
-			ValueChanged?.Invoke(this);
-			_oldBase = d;
-		}
+        private void nudBase_ValueChanged(object sender, EventArgs e)
+        {
+            decimal d = ((NumericUpDownEx) sender).Value;
+            if (!ShowAttributeRule(d + nudKarma.Value))
+            {
+                nudBase.Value = _oldBase;
+                return;
+            }
+            ValueChanged?.Invoke(this);
+            _oldBase = d;
+        }
 
-		private void nudKarma_ValueChanged(object sender, EventArgs e)
-		{
-			decimal d = ((NumericUpDownEx)sender).Value;
-			if (!ShowAttributeRule(d + nudBase.Value))
-			{
-				nudKarma.Value = _oldKarma;
-				return;
-			}
-			ValueChanged?.Invoke(this);
-			_oldKarma = d;
-		}
+        private void nudKarma_ValueChanged(object sender, EventArgs e)
+        {
+            decimal d = ((NumericUpDownEx)sender).Value;
+            if (!ShowAttributeRule(d + nudBase.Value))
+            {
+                nudKarma.Value = _oldKarma;
+                return;
+            }
+            ValueChanged?.Invoke(this);
+            _oldKarma = d;
+        }
 
 		/// <summary>
 		/// Show the dialogue that notifies the user that characters cannot have more than 1 Attribute at its maximum value during character creation.
@@ -205,78 +147,13 @@
 				return;
 			}
 
-			// Verify that the user wants to Burn a point of Edge.
-			if (MessageBox.Show(LanguageManager.Instance.GetString("Message_BurnEdge"), LanguageManager.Instance.GetString("MessageTitle_BurnEdge"), MessageBoxButtons.YesNo, MessageBoxIcon.Question) == DialogResult.No)
-				return;
+            // Verify that the user wants to Burn a point of Edge.
+            if (MessageBox.Show(LanguageManager.Instance.GetString("Message_BurnEdge"), LanguageManager.Instance.GetString("MessageTitle_BurnEdge"), MessageBoxButtons.YesNo, MessageBoxIcon.Question) == DialogResult.No)
+                return;
 
 			_attribute.Degrade(1);
 			ValueChanged?.Invoke(this);
 		}
-=======
-            attribute.Upgrade();
-            ValueChanged?.Invoke(this);
-        }
-
-        private void nudBase_ValueChanged(object sender, EventArgs e)
-        {
-            decimal d = ((NumericUpDownEx) sender).Value;
-            if (!ShowAttributeRule(d + nudKarma.Value))
-            {
-                nudBase.Value = _oldBase;
-                return;
-            }
-            ValueChanged?.Invoke(this);
-            _oldBase = d;
-        }
-
-        private void nudKarma_ValueChanged(object sender, EventArgs e)
-        {
-            decimal d = ((NumericUpDownEx)sender).Value;
-            if (!ShowAttributeRule(d + nudBase.Value))
-            {
-                nudKarma.Value = _oldKarma;
-                return;
-            }
-            ValueChanged?.Invoke(this);
-            _oldKarma = d;
-        }
-
-        /// <summary>
-        /// Show the dialogue that notifies the user that characters cannot have more than 1 Attribute at its maximum value during character creation.
-        /// </summary>
-        private bool ShowAttributeRule(decimal value)
-        {
-            if (attribute._objCharacter.IgnoreRules || value < attribute.TotalMaximum) return true;
-            bool any = attribute._objCharacter.AttributeList.Any(att => att.AtMetatypeMaximum && att.Abbrev != AttributeName);
-            if (!any || attribute.AtMetatypeMaximum || attribute._objCharacter.AttributeList.All(att => att.Abbrev != AttributeName)) return true;
-            MessageBox.Show(LanguageManager.Instance.GetString("Message_AttributeMaximum"),
-                LanguageManager.Instance.GetString("MessageTitle_Attribute"), MessageBoxButtons.OK,
-                MessageBoxIcon.Information);
-            return false;
-        }
-
-        public string AttributeName
-        {
-            get { return attribute.Abbrev; }
-        }
-
-        private void cmdBurnEdge_Click(object sender, EventArgs e)
-        {
-            // Edge cannot go below 1.
-            if (attribute.Value == 0)
-            {
-                MessageBox.Show(LanguageManager.Instance.GetString("Message_CannotBurnEdge"), LanguageManager.Instance.GetString("MessageTitle_CannotBurnEdge"), MessageBoxButtons.OK, MessageBoxIcon.Exclamation);
-                return;
-            }
-
-            // Verify that the user wants to Burn a point of Edge.
-            if (MessageBox.Show(LanguageManager.Instance.GetString("Message_BurnEdge"), LanguageManager.Instance.GetString("MessageTitle_BurnEdge"), MessageBoxButtons.YesNo, MessageBoxIcon.Question) == DialogResult.No)
-                return;
-
-            attribute.Degrade(1);
-            ValueChanged?.Invoke(this);
-        }
->>>>>>> 30df3049
 
         private void nudBase_BeforeValueIncrement(object sender, CancelEventArgs e)
         {
