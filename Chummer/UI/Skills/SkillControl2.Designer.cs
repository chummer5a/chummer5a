﻿using System;
using System.ComponentModel;
using System.Windows.Forms;

namespace Chummer.UI.Skills
{
	partial class SkillControl2
	{
		/// <summary> 
		/// Required designer variable.
		/// </summary>
		private System.ComponentModel.IContainer components = null;

		/// <summary> 
		/// Clean up any resources being used.
		/// </summary>
		/// <param name="disposing">true if managed resources should be disposed; otherwise, false.</param>
		protected override void Dispose(bool disposing)
		{
			if (disposing && (components != null))
			{
				components.Dispose();
			}
			_italic.Dispose();
			base.Dispose(disposing);
		}

		#region Component Designer generated code

		/// <summary> 
		/// Required method for Designer support - do not modify 
		/// the contents of this method with the code editor.
		/// </summary>
		private void InitializeComponent()
		{
            this.components = new System.ComponentModel.Container();
            this.lblName = new System.Windows.Forms.Label();
            this.cmsSkillLabel = new System.Windows.Forms.ContextMenuStrip(this.components);
            this.tsSkillLabelNotes = new System.Windows.Forms.ToolStripMenuItem();
            this.lblAttribute = new System.Windows.Forms.Label();
<<<<<<< HEAD
            this.nudKarma = new System.Windows.Forms.NumericUpDown();
            this.nudSkill = new System.Windows.Forms.NumericUpDown();
=======
			this.nudKarma = new Chummer.helpers.NumericUpDownEx();
			this.nudSkill = new Chummer.helpers.NumericUpDownEx();
>>>>>>> 59b780a7
            this.lblModifiedRating = new System.Windows.Forms.Label();
            this.cboSpec = new System.Windows.Forms.ComboBox();
            this.chkKarma = new System.Windows.Forms.CheckBox();
            this.cmdDelete = new System.Windows.Forms.Button();
            this.lblCareerRating = new System.Windows.Forms.Label();
            this.btnCareerIncrease = new System.Windows.Forms.Button();
            this.lblCareerSpec = new System.Windows.Forms.Label();
            this.btnAddSpec = new System.Windows.Forms.Button();
            this.tipTooltip = new TheArtOfDev.HtmlRenderer.WinForms.HtmlToolTip();
            this.btnAttribute = new System.Windows.Forms.Button();
            this.cboSelectAttribute = new System.Windows.Forms.ComboBox();
            this.cmsSkillLabel.SuspendLayout();
            ((System.ComponentModel.ISupportInitialize)(this.nudKarma)).BeginInit();
            ((System.ComponentModel.ISupportInitialize)(this.nudSkill)).BeginInit();
            this.SuspendLayout();
            // 
            // lblName
            // 
            this.lblName.AutoSize = true;
            this.lblName.ContextMenuStrip = this.cmsSkillLabel;
            this.lblName.Location = new System.Drawing.Point(0, 4);
            this.lblName.Name = "lblName";
            this.lblName.Size = new System.Drawing.Size(35, 13);
            this.lblName.TabIndex = 0;
            this.lblName.Text = "label1";
            this.lblName.Click += new System.EventHandler(this.lblName_Click);
            // 
            // cmsSkillLabel
            // 
            this.cmsSkillLabel.Items.AddRange(new System.Windows.Forms.ToolStripItem[] {
            this.tsSkillLabelNotes});
            this.cmsSkillLabel.Name = "cmsWeapon";
            this.cmsSkillLabel.Size = new System.Drawing.Size(106, 26);
            this.cmsSkillLabel.Opening += new System.ComponentModel.CancelEventHandler(this.ContextMenu_Opening);
            // 
            // tsSkillLabelNotes
            // 
            this.tsSkillLabelNotes.Image = global::Chummer.Properties.Resources.note_edit;
            this.tsSkillLabelNotes.Name = "tsSkillLabelNotes";
            this.tsSkillLabelNotes.Size = new System.Drawing.Size(105, 22);
            this.tsSkillLabelNotes.Tag = "Menu_Notes";
            this.tsSkillLabelNotes.Text = "&Notes";
            this.tsSkillLabelNotes.Click += new System.EventHandler(this.tsSkillLabelNotes_Click);
            // 
            // lblAttribute
            // 
            this.lblAttribute.AutoSize = true;
            this.lblAttribute.Location = new System.Drawing.Point(133, 4);
            this.lblAttribute.Name = "lblAttribute";
            this.lblAttribute.Size = new System.Drawing.Size(29, 13);
            this.lblAttribute.TabIndex = 3;
            this.lblAttribute.Text = "ATR";
            // 
            // nudKarma
            // 
<<<<<<< HEAD
=======
			this.nudKarma.InterceptMouseWheel = Chummer.helpers.NumericUpDownEx.InterceptMouseWheelMode.WhenMouseOver;
>>>>>>> 59b780a7
            this.nudKarma.Location = new System.Drawing.Point(210, 1);
            this.nudKarma.Maximum = new decimal(new int[] {
            99,
            0,
            0,
            0});
            this.nudKarma.Name = "nudKarma";
<<<<<<< HEAD
=======
			this.nudKarma.ShowUpDownButtons = Chummer.helpers.NumericUpDownEx.ShowUpDownButtonsMode.Always;
>>>>>>> 59b780a7
            this.nudKarma.Size = new System.Drawing.Size(40, 20);
            this.nudKarma.TabIndex = 14;
            // 
            // nudSkill
            // 
<<<<<<< HEAD
=======
			this.nudSkill.InterceptMouseWheel = Chummer.helpers.NumericUpDownEx.InterceptMouseWheelMode.WhenMouseOver;
>>>>>>> 59b780a7
            this.nudSkill.Location = new System.Drawing.Point(168, 1);
            this.nudSkill.Maximum = new decimal(new int[] {
            99,
            0,
            0,
            0});
            this.nudSkill.Name = "nudSkill";
<<<<<<< HEAD
=======
			this.nudSkill.ShowUpDownButtons = Chummer.helpers.NumericUpDownEx.ShowUpDownButtonsMode.Always;
>>>>>>> 59b780a7
            this.nudSkill.Size = new System.Drawing.Size(40, 20);
            this.nudSkill.TabIndex = 15;
            // 
            // lblModifiedRating
            // 
            this.lblModifiedRating.AutoSize = true;
            this.lblModifiedRating.Font = new System.Drawing.Font("Microsoft Sans Serif", 8.25F, System.Drawing.FontStyle.Bold, System.Drawing.GraphicsUnit.Point, ((byte)(0)));
            this.lblModifiedRating.Location = new System.Drawing.Point(256, 4);
            this.lblModifiedRating.Name = "lblModifiedRating";
            this.lblModifiedRating.Size = new System.Drawing.Size(14, 13);
            this.lblModifiedRating.TabIndex = 16;
            this.lblModifiedRating.Text = "0";
            // 
            // cboSpec
            // 
            this.cboSpec.Anchor = ((System.Windows.Forms.AnchorStyles)(((System.Windows.Forms.AnchorStyles.Top | System.Windows.Forms.AnchorStyles.Left) 
            | System.Windows.Forms.AnchorStyles.Right)));
            this.cboSpec.FormattingEnabled = true;
            this.cboSpec.Location = new System.Drawing.Point(310, 1);
            this.cboSpec.Name = "cboSpec";
            this.cboSpec.Size = new System.Drawing.Size(402, 21);
            this.cboSpec.Sorted = true;
            this.cboSpec.TabIndex = 17;
            this.cboSpec.TextChanged += new System.EventHandler(this.cboSpec_TextChanged);
            // 
            // chkKarma
            // 
            this.chkKarma.Anchor = ((System.Windows.Forms.AnchorStyles)((System.Windows.Forms.AnchorStyles.Top | System.Windows.Forms.AnchorStyles.Right)));
            this.chkKarma.AutoSize = true;
            this.chkKarma.Location = new System.Drawing.Point(723, 4);
            this.chkKarma.Name = "chkKarma";
            this.chkKarma.Size = new System.Drawing.Size(15, 14);
            this.chkKarma.TabIndex = 18;
            this.chkKarma.UseVisualStyleBackColor = true;
            // 
            // cmdDelete
            // 
            this.cmdDelete.Anchor = ((System.Windows.Forms.AnchorStyles)((System.Windows.Forms.AnchorStyles.Top | System.Windows.Forms.AnchorStyles.Right)));
            this.cmdDelete.Location = new System.Drawing.Point(718, 0);
            this.cmdDelete.Name = "cmdDelete";
            this.cmdDelete.Size = new System.Drawing.Size(71, 23);
            this.cmdDelete.TabIndex = 19;
            this.cmdDelete.Tag = "String_Delete";
            this.cmdDelete.Text = "Delete";
            this.cmdDelete.UseVisualStyleBackColor = true;
            this.cmdDelete.Visible = false;
            // 
            // lblCareerRating
            // 
            this.lblCareerRating.AutoSize = true;
            this.lblCareerRating.Location = new System.Drawing.Point(169, 4);
            this.lblCareerRating.Name = "lblCareerRating";
            this.lblCareerRating.Size = new System.Drawing.Size(19, 13);
            this.lblCareerRating.TabIndex = 20;
            this.lblCareerRating.Text = "00";
            this.lblCareerRating.Visible = false;
            // 
            // btnCareerIncrease
            // 
            this.btnCareerIncrease.Image = global::Chummer.Properties.Resources.add;
            this.btnCareerIncrease.Location = new System.Drawing.Point(214, -2);
            this.btnCareerIncrease.Name = "btnCareerIncrease";
            this.btnCareerIncrease.Size = new System.Drawing.Size(24, 24);
            this.btnCareerIncrease.TabIndex = 21;
            this.btnCareerIncrease.UseVisualStyleBackColor = true;
            this.btnCareerIncrease.Visible = false;
            this.btnCareerIncrease.Click += new System.EventHandler(this.btnCareerIncrease_Click);
            // 
            // lblCareerSpec
            // 
            this.lblCareerSpec.AutoSize = true;
            this.lblCareerSpec.Location = new System.Drawing.Point(290, 4);
            this.lblCareerSpec.Name = "lblCareerSpec";
            this.lblCareerSpec.Size = new System.Drawing.Size(35, 13);
            this.lblCareerSpec.TabIndex = 22;
            this.lblCareerSpec.Text = "label1";
            this.lblCareerSpec.Visible = false;
            // 
            // btnAddSpec
            // 
            this.btnAddSpec.Anchor = ((System.Windows.Forms.AnchorStyles)((System.Windows.Forms.AnchorStyles.Top | System.Windows.Forms.AnchorStyles.Right)));
            this.btnAddSpec.Image = global::Chummer.Properties.Resources.add;
            this.btnAddSpec.Location = new System.Drawing.Point(765, -2);
            this.btnAddSpec.Name = "btnAddSpec";
            this.btnAddSpec.Size = new System.Drawing.Size(24, 24);
            this.btnAddSpec.TabIndex = 23;
            this.btnAddSpec.UseVisualStyleBackColor = true;
            this.btnAddSpec.Visible = false;
            this.btnAddSpec.Click += new System.EventHandler(this.btnAddSpec_Click);
            // 
            // tipTooltip
            // 
            this.tipTooltip.AllowLinksHandling = true;
            this.tipTooltip.AutoPopDelay = 10000;
            this.tipTooltip.BaseStylesheet = null;
            this.tipTooltip.InitialDelay = 250;
            this.tipTooltip.IsBalloon = true;
            this.tipTooltip.MaximumSize = new System.Drawing.Size(0, 0);
            this.tipTooltip.OwnerDraw = true;
            this.tipTooltip.ReshowDelay = 100;
            this.tipTooltip.TooltipCssClass = "htmltooltip";
            this.tipTooltip.ToolTipIcon = System.Windows.Forms.ToolTipIcon.Info;
            this.tipTooltip.ToolTipTitle = "Chummer Help";
            // 
            // btnAttribute
            // 
            this.btnAttribute.FlatAppearance.BorderSize = 0;
            this.btnAttribute.FlatStyle = System.Windows.Forms.FlatStyle.Flat;
            this.btnAttribute.Location = new System.Drawing.Point(128, 0);
            this.btnAttribute.Margin = new System.Windows.Forms.Padding(1);
            this.btnAttribute.Name = "btnAttribute";
            this.btnAttribute.Size = new System.Drawing.Size(39, 23);
            this.btnAttribute.TabIndex = 24;
            this.btnAttribute.Text = "ATR";
            this.btnAttribute.UseVisualStyleBackColor = true;
            this.btnAttribute.Visible = false;
            this.btnAttribute.Click += new System.EventHandler(this.btnAttribute_Click);
            // 
            // cboSelectAttribute
            // 
            this.cboSelectAttribute.DropDownStyle = System.Windows.Forms.ComboBoxStyle.DropDownList;
            this.cboSelectAttribute.FormattingEnabled = true;
            this.cboSelectAttribute.Location = new System.Drawing.Point(128, 0);
            this.cboSelectAttribute.Name = "cboSelectAttribute";
            this.cboSelectAttribute.Size = new System.Drawing.Size(39, 21);
            this.cboSelectAttribute.TabIndex = 25;
            this.cboSelectAttribute.Visible = false;
            this.cboSelectAttribute.DropDownClosed += new System.EventHandler(this.cboSelectAttribute_Closed);
            // 
            // SkillControl2
            // 
            this.AutoScaleDimensions = new System.Drawing.SizeF(6F, 13F);
            this.AutoScaleMode = System.Windows.Forms.AutoScaleMode.Font;
            this.Controls.Add(this.cboSelectAttribute);
            this.Controls.Add(this.btnAttribute);
            this.Controls.Add(this.btnAddSpec);
            this.Controls.Add(this.lblCareerSpec);
            this.Controls.Add(this.btnCareerIncrease);
            this.Controls.Add(this.lblCareerRating);
            this.Controls.Add(this.cmdDelete);
            this.Controls.Add(this.chkKarma);
            this.Controls.Add(this.cboSpec);
            this.Controls.Add(this.lblModifiedRating);
            this.Controls.Add(this.nudSkill);
            this.Controls.Add(this.nudKarma);
            this.Controls.Add(this.lblAttribute);
            this.Controls.Add(this.lblName);
            this.Margin = new System.Windows.Forms.Padding(0);
            this.Name = "SkillControl2";
            this.Size = new System.Drawing.Size(789, 23);
            this.cmsSkillLabel.ResumeLayout(false);
            ((System.ComponentModel.ISupportInitialize)(this.nudKarma)).EndInit();
            ((System.ComponentModel.ISupportInitialize)(this.nudSkill)).EndInit();
            this.ResumeLayout(false);
            this.PerformLayout();

		}

		#endregion

		private System.Windows.Forms.Label lblName;
		private System.Windows.Forms.Label lblAttribute;
<<<<<<< HEAD
		private System.Windows.Forms.NumericUpDown nudKarma;
		private System.Windows.Forms.NumericUpDown nudSkill;
=======
		private Chummer.helpers.NumericUpDownEx nudKarma;
		private Chummer.helpers.NumericUpDownEx nudSkill;
>>>>>>> 59b780a7
		private System.Windows.Forms.Label lblModifiedRating;
		private System.Windows.Forms.ComboBox cboSpec;
		private System.Windows.Forms.CheckBox chkKarma;
		private System.Windows.Forms.Button cmdDelete;
		private System.Windows.Forms.Label lblCareerRating;
		private System.Windows.Forms.Button btnCareerIncrease;
		private System.Windows.Forms.Label lblCareerSpec;
		private System.Windows.Forms.Button btnAddSpec;
		private TheArtOfDev.HtmlRenderer.WinForms.HtmlToolTip tipTooltip;
		private System.Windows.Forms.Button btnAttribute;
		private System.Windows.Forms.ComboBox cboSelectAttribute;
		private ContextMenuStrip cmsSkillLabel;
		private ToolStripMenuItem tsSkillLabelNotes;
	}
}<|MERGE_RESOLUTION|>--- conflicted
+++ resolved
@@ -38,13 +38,8 @@
             this.cmsSkillLabel = new System.Windows.Forms.ContextMenuStrip(this.components);
             this.tsSkillLabelNotes = new System.Windows.Forms.ToolStripMenuItem();
             this.lblAttribute = new System.Windows.Forms.Label();
-<<<<<<< HEAD
-            this.nudKarma = new System.Windows.Forms.NumericUpDown();
-            this.nudSkill = new System.Windows.Forms.NumericUpDown();
-=======
 			this.nudKarma = new Chummer.helpers.NumericUpDownEx();
 			this.nudSkill = new Chummer.helpers.NumericUpDownEx();
->>>>>>> 59b780a7
             this.lblModifiedRating = new System.Windows.Forms.Label();
             this.cboSpec = new System.Windows.Forms.ComboBox();
             this.chkKarma = new System.Windows.Forms.CheckBox();
@@ -100,10 +95,7 @@
             // 
             // nudKarma
             // 
-<<<<<<< HEAD
-=======
 			this.nudKarma.InterceptMouseWheel = Chummer.helpers.NumericUpDownEx.InterceptMouseWheelMode.WhenMouseOver;
->>>>>>> 59b780a7
             this.nudKarma.Location = new System.Drawing.Point(210, 1);
             this.nudKarma.Maximum = new decimal(new int[] {
             99,
@@ -111,19 +103,13 @@
             0,
             0});
             this.nudKarma.Name = "nudKarma";
-<<<<<<< HEAD
-=======
 			this.nudKarma.ShowUpDownButtons = Chummer.helpers.NumericUpDownEx.ShowUpDownButtonsMode.Always;
->>>>>>> 59b780a7
             this.nudKarma.Size = new System.Drawing.Size(40, 20);
             this.nudKarma.TabIndex = 14;
             // 
             // nudSkill
             // 
-<<<<<<< HEAD
-=======
 			this.nudSkill.InterceptMouseWheel = Chummer.helpers.NumericUpDownEx.InterceptMouseWheelMode.WhenMouseOver;
->>>>>>> 59b780a7
             this.nudSkill.Location = new System.Drawing.Point(168, 1);
             this.nudSkill.Maximum = new decimal(new int[] {
             99,
@@ -131,10 +117,7 @@
             0,
             0});
             this.nudSkill.Name = "nudSkill";
-<<<<<<< HEAD
-=======
 			this.nudSkill.ShowUpDownButtons = Chummer.helpers.NumericUpDownEx.ShowUpDownButtonsMode.Always;
->>>>>>> 59b780a7
             this.nudSkill.Size = new System.Drawing.Size(40, 20);
             this.nudSkill.TabIndex = 15;
             // 
@@ -297,13 +280,8 @@
 
 		private System.Windows.Forms.Label lblName;
 		private System.Windows.Forms.Label lblAttribute;
-<<<<<<< HEAD
-		private System.Windows.Forms.NumericUpDown nudKarma;
-		private System.Windows.Forms.NumericUpDown nudSkill;
-=======
 		private Chummer.helpers.NumericUpDownEx nudKarma;
 		private Chummer.helpers.NumericUpDownEx nudSkill;
->>>>>>> 59b780a7
 		private System.Windows.Forms.Label lblModifiedRating;
 		private System.Windows.Forms.ComboBox cboSpec;
 		private System.Windows.Forms.CheckBox chkKarma;
