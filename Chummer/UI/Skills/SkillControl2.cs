﻿using System;
using System.Collections.Generic;
using System.ComponentModel;
using System.Diagnostics;
using System.Drawing;
using System.Linq;
using System.Windows.Forms;
using Chummer.Skills;
<<<<<<< HEAD
=======
using Chummer.Backend.Attributes;
using Chummer.helpers;
>>>>>>> 59b780a7

namespace Chummer.UI.Skills
{
	[DebuggerDisplay("{_skill.Name} {Visible} {btnAddSpec.Visible}")]
	public partial class SkillControl2 : UserControl
    {
		private readonly Skill _skill;
		private readonly Font _normal;
		private readonly Font _italic;
		private CharacterAttrib _attributeActive;

		public SkillControl2(Skill skill)
		{
			_skill = skill;
			InitializeComponent();
            SuspendLayout();

			DataBindings.Add("Enabled", skill, nameof(Skill.Enabled), false, DataSourceUpdateMode.OnPropertyChanged);

			//Display
			if (!skill.Default)
			{
				lblName.Font = new Font(lblName.Font, FontStyle.Italic);
			}
			if (!String.IsNullOrWhiteSpace(_skill.Notes))
			{
				lblName.ForeColor = Color.SaddleBrown;
			}

			lblName.DataBindings.Add("Text", skill, nameof(Skill.DisplayName));

			skill.PropertyChanged += Skill_PropertyChanged;

			_attributeActive = skill.AttributeObject;
			_attributeActive.PropertyChanged += AttributeActiveOnPropertyChanged;
			Skill_PropertyChanged(null, null);  //if null it updates all
			_normal = btnAttribute.Font;
			_italic = new Font(_normal, FontStyle.Italic);
			if (skill.CharacterObject.Created)
			{
				lblModifiedRating.Location = new Point(256 - 13, 4);

				lblCareerRating.DataBindings.Add("Text", skill, nameof(Skill.Rating), false,
					DataSourceUpdateMode.OnPropertyChanged);
				lblCareerRating.Visible = true;

				btnCareerIncrease.Visible = true;
				btnCareerIncrease.DataBindings.Add("Enabled", skill, nameof(Skill.CanUpgradeCareer), false,
					DataSourceUpdateMode.OnPropertyChanged);
				nudSkill.Visible = false;
				nudKarma.Visible = false;
				chkKarma.Visible = false;

				cboSpec.Visible = false;


				lblCareerSpec.DataBindings.Add("Text", skill, nameof(skill.DisplaySpecialization), false, DataSourceUpdateMode.OnPropertyChanged);
				lblCareerSpec.Visible = true;

				lblAttribute.Visible = false;  //Was true, cannot think it should be

				btnAttribute.DataBindings.Add("Text", skill, nameof(Skill.DisplayAttribute));
				btnAttribute.Visible = true;

				SetupDropdown();
			}
			else
			{
				lblAttribute.DataBindings.Add("Text", skill, nameof(Skill.DisplayAttribute));
				//Up down boxes
				nudKarma.DataBindings.Add("Value", skill, nameof(Skill.Karma), false, DataSourceUpdateMode.OnPropertyChanged);
				nudSkill.DataBindings.Add("Value", skill, nameof(Skill.Base), false, DataSourceUpdateMode.OnPropertyChanged);

				nudSkill.DataBindings.Add("Enabled", skill, nameof(Skill.BaseUnlocked), false,
					DataSourceUpdateMode.OnPropertyChanged);
<<<<<<< HEAD
				nudKarma.DataBindings.Add("Enabled", skill, nameof(Skill.KarmaUnlocked), false,
					DataSourceUpdateMode.OnPropertyChanged);
=======
				nudSkill.DataBindings.Add("InterceptMouseWheel", skill.CharacterObject.Options, nameof(CharacterOptions.InterceptMode), false, 
					DataSourceUpdateMode.OnPropertyChanged);
				nudKarma.DataBindings.Add("Enabled", skill, nameof(Skill.KarmaUnlocked), false,
					DataSourceUpdateMode.OnPropertyChanged);
				nudKarma.DataBindings.Add("InterceptMouseWheel", skill.CharacterObject.Options, nameof(CharacterOptions.InterceptMode), false, 
					DataSourceUpdateMode.OnPropertyChanged);
>>>>>>> 59b780a7
				if (skill.CharacterObject.BuildMethod.HaveSkillPoints())
				{
					chkKarma.DataBindings.Add("Checked", skill, nameof(Skill.BuyWithKarma), false,
						DataSourceUpdateMode.OnPropertyChanged);
					chkKarma.DataBindings.Add("Enabled", skill, nameof(Skill.CanHaveSpecs), false, DataSourceUpdateMode.OnPropertyChanged);
				}
				else
				{
					chkKarma.Visible = false;
				}

                cboSpec.BeginUpdate();
                if (skill.IsExoticSkill)
				{
					cboSpec.Enabled = false;
					cboSpec.DataBindings.Add("Text", skill, nameof(Skill.DisplaySpecialization), false, DataSourceUpdateMode.OnPropertyChanged);
				}
				else
				{
					//dropdown/spec
					cboSpec.DisplayMember = nameof(ListItem.Name);
					cboSpec.ValueMember = nameof(ListItem.Value);
					cboSpec.DataBindings.Add("Enabled", skill, nameof(Skill.CanHaveSpecs), false,
						DataSourceUpdateMode.OnPropertyChanged);
					cboSpec.SelectedIndex = -1;
                    cboSpec.DataSource = skill.CGLSpecializations;

                    cboSpec.DataBindings.Add("Text", skill, nameof(Skill.Specialization), false, DataSourceUpdateMode.OnPropertyChanged);
				}
                cboSpec.EndUpdate();
            }

			//Delete button
			if (skill.AllowDelete)
			{
				cmdDelete.Visible = true;
				cmdDelete.Click += (sender, args) => { skill.CharacterObject.SkillsSection.Skills.Remove(skill); };

				if (skill.CharacterObject.Created)
				{
					btnAddSpec.Location = new Point(btnAddSpec.Location.X - cmdDelete.Width, btnAddSpec.Location.Y);
				}
			}

            ResumeLayout();
		}
<<<<<<< HEAD

=======
		
>>>>>>> 59b780a7
		private void ContextMenu_Opening(object sender, CancelEventArgs e)
		{
			foreach (ToolStripItem objItem in ((ContextMenuStrip)sender).Items)
			{
				if (objItem.Tag != null)
					objItem.Text = LanguageManager.Instance.GetString(objItem.Tag.ToString());
			}
		}

		private void Skill_PropertyChanged(object sender, PropertyChangedEventArgs propertyChangedEventArgs)
		{
			//I learned something from this but i'm not sure it is a good solution
			//scratch that, i'm sure it is a bad solution. (Tooltip manager from tooltip, properties from reflection?

			//if name of changed is null it does magic to change all, otherwise it only does one.
			bool all = false;
			switch (propertyChangedEventArgs?.PropertyName)
			{
				case null:
					all = true;
					goto case nameof(Skill.Leveled);

				case nameof(Skill.DisplayPool):
					all = true;
					goto case nameof(Skill.PoolToolTip);

				case nameof(Skill.Leveled):
					BackColor = _skill.Leveled ? SystemColors.ButtonHighlight : SystemColors.Control;
					btnAddSpec.Visible = _skill.CharacterObject.Created && _skill.Leveled &&  !_skill.IsExoticSkill;
					if (all) { goto case nameof(Skill.SkillToolTip); }  break;


				case nameof(Skill.SkillToolTip):
					tipTooltip.SetToolTip(lblName, _skill.SkillToolTip);  //is this the best way?
					//tipTooltip.SetToolTip(this, skill.SkillToolTip);
					//tipTooltip.SetToolTip(lblAttribute, skill.SkillToolTip);
					//tipTooltip.SetToolTip(lblCareerSpec, skill.SkillToolTip);
					if (all) { goto case nameof(Skill.AddSpecToolTip); } break;


				case nameof(Skill.AddSpecToolTip):
					tipTooltip.SetToolTip(btnAddSpec, _skill.AddSpecToolTip);
					if (all) { goto case nameof(Skill.PoolToolTip); } break;


				case nameof(Skill.PoolToolTip):
					tipTooltip.SetToolTip(lblModifiedRating, _skill.PoolToolTip);
					if (all) { goto case nameof(Skill.UpgradeToolTip); } break;


				case nameof(Skill.UpgradeToolTip):
					tipTooltip.SetToolTip(btnCareerIncrease, _skill.UpgradeToolTip);
					if (all) { goto case nameof(Skill.Rating); } break;

				case nameof(Skill.Rating):
                case nameof(Skill.Specialization):
					lblModifiedRating.Text =
						_skill.DisplayOtherAttribue(_attributeActive.TotalValue);
					break;
			}
		}

		private void btnCareerIncrease_Click(object sender, EventArgs e)
		{
			frmCareer parrent = ParentForm as frmCareer;
			if (parrent != null)
			{
				string confirmstring = string.Format(LanguageManager.Instance.GetString("Message_ConfirmKarmaExpense"),
					_skill.DisplayName, _skill.Rating + 1, _skill.UpgradeKarmaCost());

				if (!parrent.ConfirmKarmaExpense(confirmstring))
					return;
			}

			_skill.Upgrade();
		}

		private void btnAddSpec_Click(object sender, EventArgs e)
		{
			frmCareer parrent = ParentForm as frmCareer;
			if (parrent != null)
			{
				string confirmstring = string.Format(LanguageManager.Instance.GetString("Message_ConfirmKarmaExpenseSkillSpecialization"),
						_skill.CharacterObject.Options.KarmaSpecialization);

				if (!parrent.ConfirmKarmaExpense(confirmstring))
					return;
			}

			frmSelectSpec selectForm = new frmSelectSpec(_skill);
			selectForm.ShowDialog();

			if (selectForm.DialogResult != DialogResult.OK) return;

			_skill.AddSpecialization(selectForm.SelectedItem);

			//TODO turn this into a databinding, but i don't care enough right now
			lblCareerSpec.Text = string.Join(", ", _skill.Specializations.Select(x => x.DisplayName));

<<<<<<< HEAD
            parrent?.UpdateCharacterInfo();
=======
            parrent?.ScheduleCharacterUpdate();
>>>>>>> 59b780a7
		}

		private void SetupDropdown()
		{
            List<ListItem> lstAttributeItems = new List<ListItem>();
		    foreach (string strLoopAttribute in Character.AttributeStrings)
		    {
                lstAttributeItems.Add(new ListItem(strLoopAttribute, LanguageManager.Instance.GetString($"String_Attribute{strLoopAttribute}Short")));
            }

            cboSelectAttribute.BeginUpdate();
            cboSelectAttribute.ValueMember = "Value";
			cboSelectAttribute.DisplayMember = "Name";
			cboSelectAttribute.DataSource = lstAttributeItems;
			cboSelectAttribute.SelectedValue = _skill.AttributeObject.Abbrev;
            cboSelectAttribute.EndUpdate();
        }

		private void btnAttribute_Click(object sender, EventArgs e)
		{
			btnAttribute.Visible = false;
			cboSelectAttribute.Visible = true;
			cboSelectAttribute.DroppedDown = true;
		}

		private void cboSelectAttribute_Closed(object sender, EventArgs e)
		{
			btnAttribute.Visible = true;
			cboSelectAttribute.Visible = false;
			_attributeActive.PropertyChanged -= AttributeActiveOnPropertyChanged;
			_attributeActive = _skill.CharacterObject.GetAttribute((string) cboSelectAttribute.SelectedValue);

			btnAttribute.Font = _attributeActive == _skill.AttributeObject ? _normal : _italic;
			btnAttribute.Text = cboSelectAttribute.Text;

			_attributeActive.PropertyChanged += AttributeActiveOnPropertyChanged;
			AttributeActiveOnPropertyChanged(null, null);

			CustomAttributeChanged?.Invoke(this, EventArgs.Empty);
		}

		public event EventHandler CustomAttributeChanged;

		public bool CustomAttributeSet => _attributeActive != _skill.AttributeObject;

		public void ResetSelectAttribute()
		{
			if (CustomAttributeSet)
			{
				cboSelectAttribute.SelectedValue = _skill.AttributeObject.Abbrev;
				cboSelectAttribute_Closed(null, null);
			}
		}

		private void tsSkillLabelNotes_Click(object sender, EventArgs e)
		{
            frmNotes frmItemNotes = new frmNotes();
            frmItemNotes.Notes = _skill.Notes;
            frmItemNotes.ShowDialog(this);

            if (frmItemNotes.DialogResult == DialogResult.OK)
            {
                _skill.Notes = frmItemNotes.Notes;
                _skill.Notes = CommonFunctions.WordWrap(_skill.Notes, 100);
                tipTooltip.SetToolTip(lblName, _skill.SkillToolTip);
            }
            if (!string.IsNullOrEmpty(_skill.Notes))
            {
                lblName.ForeColor = Color.SaddleBrown;
            }
            else
            {
                lblName.ForeColor = Color.Black;
            }
        }

		private void AttributeActiveOnPropertyChanged(object sender, PropertyChangedEventArgs propertyChangedEventArgs)
		{
			Skill_PropertyChanged(null, new PropertyChangedEventArgs(nameof(Skill.Rating)));
		}

        private void lblName_Click(object sender, EventArgs e)
        {
            CommonFunctions.StaticOpenPDF(_skill.Source + " " + _skill.Page, _skill.CharacterObject);
        }

        private void cboSpec_TextChanged(object sender, EventArgs e)
        {
            if (nudSkill.Value == 0 && !string.IsNullOrWhiteSpace(cboSpec.Text))
            {
                chkKarma.Checked = true;
            }
        }
    }
}<|MERGE_RESOLUTION|>--- conflicted
+++ resolved
@@ -6,11 +6,8 @@
 using System.Linq;
 using System.Windows.Forms;
 using Chummer.Skills;
-<<<<<<< HEAD
-=======
 using Chummer.Backend.Attributes;
 using Chummer.helpers;
->>>>>>> 59b780a7
 
 namespace Chummer.UI.Skills
 {
@@ -86,17 +83,12 @@
 
 				nudSkill.DataBindings.Add("Enabled", skill, nameof(Skill.BaseUnlocked), false,
 					DataSourceUpdateMode.OnPropertyChanged);
-<<<<<<< HEAD
+				nudSkill.DataBindings.Add("InterceptMouseWheel", skill.CharacterObject.Options, nameof(CharacterOptions.InterceptMode), false, 
+					DataSourceUpdateMode.OnPropertyChanged);
 				nudKarma.DataBindings.Add("Enabled", skill, nameof(Skill.KarmaUnlocked), false,
 					DataSourceUpdateMode.OnPropertyChanged);
-=======
-				nudSkill.DataBindings.Add("InterceptMouseWheel", skill.CharacterObject.Options, nameof(CharacterOptions.InterceptMode), false, 
-					DataSourceUpdateMode.OnPropertyChanged);
-				nudKarma.DataBindings.Add("Enabled", skill, nameof(Skill.KarmaUnlocked), false,
-					DataSourceUpdateMode.OnPropertyChanged);
 				nudKarma.DataBindings.Add("InterceptMouseWheel", skill.CharacterObject.Options, nameof(CharacterOptions.InterceptMode), false, 
 					DataSourceUpdateMode.OnPropertyChanged);
->>>>>>> 59b780a7
 				if (skill.CharacterObject.BuildMethod.HaveSkillPoints())
 				{
 					chkKarma.DataBindings.Add("Checked", skill, nameof(Skill.BuyWithKarma), false,
@@ -143,11 +135,7 @@
 
             ResumeLayout();
 		}
-<<<<<<< HEAD
-
-=======
 		
->>>>>>> 59b780a7
 		private void ContextMenu_Opening(object sender, CancelEventArgs e)
 		{
 			foreach (ToolStripItem objItem in ((ContextMenuStrip)sender).Items)
@@ -247,11 +235,7 @@
 			//TODO turn this into a databinding, but i don't care enough right now
 			lblCareerSpec.Text = string.Join(", ", _skill.Specializations.Select(x => x.DisplayName));
 
-<<<<<<< HEAD
-            parrent?.UpdateCharacterInfo();
-=======
             parrent?.ScheduleCharacterUpdate();
->>>>>>> 59b780a7
 		}
 
 		private void SetupDropdown()
