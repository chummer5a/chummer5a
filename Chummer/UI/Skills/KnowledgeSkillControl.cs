﻿using System;
using System.Drawing;
using System.Linq;
using System.Windows.Forms;
using Chummer.helpers;
using Chummer.Skills;

namespace Chummer.UI.Skills
{
	public partial class KnowledgeSkillControl : UserControl
	{
		private readonly KnowledgeSkill _skill;
		public KnowledgeSkillControl(KnowledgeSkill skill)
		{
			_skill = skill;
			InitializeComponent();

			//Display
			lblModifiedRating.DataBindings.Add("Text", skill, nameof(KnowledgeSkill.DisplayPool), false, DataSourceUpdateMode.OnPropertyChanged);

            cboType.BeginUpdate();
            cboSkill.BeginUpdate();
            cboSpec.BeginUpdate();
            cboType.DisplayMember = nameof(ListItem.Name);
			cboType.ValueMember = nameof(ListItem.Value);
            cboType.DataSource = KnowledgeSkill.KnowledgeTypes;
            cboType.DataBindings.Add("SelectedValue", skill, nameof(KnowledgeSkill.Type), false, DataSourceUpdateMode.OnPropertyChanged);

			if (skill.CharacterObject.Created)
			{
				nudKarma.Visible = false;
				nudSkill.Visible = false;

				lblRating.Visible = true;
				lblRating.DataBindings.Add("Text", skill, nameof(Skill.Rating), false, DataSourceUpdateMode.OnPropertyChanged);
				
				//New knowledge skills start at 0. Leave the Type selector unlocked until they spend Karma on the skill.
				cboType.Enabled = skill.Karma == 0;

				lblName.Visible = true;
				lblName.DataBindings.Add("Text", skill, nameof(KnowledgeSkill.WriteableName), false, DataSourceUpdateMode.OnPropertyChanged);

				lblSpec.Visible = true;
				lblSpec.Text = string.Join(", ", skill.Specializations.Select(x => x.Name));
				cboSkill.Visible = false;
				chkKarma.Visible = false;
				cboSpec.Visible = false;

				lblModifiedRating.Location = new Point(294 - 30, 4);

				btnAddSpec.Visible = true;
				btnCareerIncrease.Visible = true;

				lblSpec.DataBindings.Add("Text", skill, nameof(Skill.DisplaySpecialization), false, DataSourceUpdateMode.OnPropertyChanged);
            }
			else
			{
				//Up down boxes
				nudKarma.DataBindings.Add("Value", skill, nameof(Skill.Karma), false, DataSourceUpdateMode.OnPropertyChanged);
				nudKarma.DataBindings.Add("InterceptMouseWheel", skill.CharacterObject.Options, nameof(CharacterOptions.InterceptMode), false, DataSourceUpdateMode.OnPropertyChanged);

				nudSkill.DataBindings.Add("Value", skill, nameof(Skill.Base), false, DataSourceUpdateMode.OnPropertyChanged);
				nudSkill.DataBindings.Add("Enabled", skill.CharacterObject.SkillsSection, nameof(SkillsSection.HasKnowledgePoints), false, DataSourceUpdateMode.OnPropertyChanged);
				nudSkill.DataBindings.Add("InterceptMouseWheel", skill.CharacterObject.Options, nameof(CharacterOptions.InterceptMode), false, DataSourceUpdateMode.OnPropertyChanged);

				chkKarma.DataBindings.Add("Checked", skill, nameof(Skill.BuyWithKarma), false,
						DataSourceUpdateMode.OnPropertyChanged);
				cboSkill.DisplayMember = nameof(ListItem.Name);
				cboSkill.ValueMember = nameof(ListItem.Value);
                cboSkill.DataSource = skill.KnowledgeSkillCatagories;
                cboSkill.SelectedIndex = -1;
				cboSkill.DataBindings.Add("Text", skill, nameof(KnowledgeSkill.WriteableName), false, DataSourceUpdateMode.OnPropertyChanged);

				//dropdown/spec
				cboSpec.DisplayMember = nameof(ListItem.Name);
				cboSpec.ValueMember = nameof(ListItem.Value);
                cboSpec.DataSource = skill.CGLSpecializations;
                cboSpec.SelectedIndex = -1;

				cboSpec.DataBindings.Add("Enabled", skill, nameof(Skill.Leveled), false, DataSourceUpdateMode.OnPropertyChanged);
				cboSpec.DataBindings.Add("Text", skill, nameof(Skill.Specialization), false, DataSourceUpdateMode.OnPropertyChanged);

				skill.PropertyChanged += (sender, args) =>
				{
					if (args.PropertyName == nameof(Skill.CGLSpecializations))
					{
						cboSpec.DataSource = null;
						cboSpec.DisplayMember = nameof(ListItem.Name);
						cboSpec.ValueMember = nameof(ListItem.Value);
                        cboSpec.DataSource = skill.CGLSpecializations;
                        cboSpec.MaxDropDownItems = Math.Max(1, skill.CGLSpecializations.Count);
					}
				};
			}

			if (skill.ForcedName)
			{
				nudKarma.Visible = false;
				nudSkill.Visible = false;
				cboSkill.Enabled = false;
				cboSpec.DataBindings.Clear();
				cboSpec.Enabled = false;
				btnAddSpec.Enabled = false;
				btnCareerIncrease.Enabled = false;

			    lblRating.Visible = true;
			    lblRating.Text = skill.CyberwareRating().ToString();

				cmdDelete.Visible = false;
			}
			else
			{
				cmdDelete.Click += (sender, args) => { skill.CharacterObject.SkillsSection.KnowledgeSkills.Remove(skill); };
			}
            cboType.EndUpdate();
            cboSkill.EndUpdate();
            cboSpec.EndUpdate();
        }

		private void btnCareerIncrease_Click(object sender, EventArgs e)
		{
			frmCareer parent = ParentForm as frmCareer;
			if (parent != null)
			{
				int upgradeKarmaCost = _skill.UpgradeKarmaCost();

				if (upgradeKarmaCost == -1) return; //TODO: more descriptive
                string confirmstring;
                if (_skill.Karma == 0)
                {
                    confirmstring = string.Format(LanguageManager.Instance.GetString("Message_ConfirmKarmaExpenseKnowledgeSkill"), 
                        _skill.DisplayName, _skill.Rating + 1, _skill.CharacterObject.Options.KarmaNewKnowledgeSkill, cboType.GetItemText(cboType.SelectedItem));
                }
                else
                {
                    confirmstring = string.Format(LanguageManager.Instance.GetString("Message_ConfirmKarmaExpense"),
                       _skill.DisplayName, _skill.Rating + 1, upgradeKarmaCost, cboType.GetItemText(cboType.SelectedItem));
                }

				if (!parent.ConfirmKarmaExpense(confirmstring))
					return;
			}
			cboType.Enabled = false;

			_skill.Upgrade();
		}

		private void btnAddSpec_Click(object sender, EventArgs e)
		{
			frmCareer parrent = ParentForm as frmCareer;
			if (parrent != null)
			{
				string confirmstring = string.Format(LanguageManager.Instance.GetString("Message_ConfirmKarmaExpenseSkillSpecialization"),
						_skill.CharacterObject.Options.KarmaSpecialization);

				if (!parrent.ConfirmKarmaExpense(confirmstring))
					return;
			}

			frmSelectSpec selectForm = new frmSelectSpec(_skill);
			selectForm.Mode = "Knowledge";
			selectForm.ShowDialog();

			if (selectForm.DialogResult != DialogResult.OK) return;

			_skill.AddSpecialization(selectForm.SelectedItem);

			//TODO turn this into a databinding, but i don't care enough right now
            lblSpec.Text = string.Join(", ", _skill.Specializations.Select(x => x.Name));

<<<<<<< HEAD
            parrent?.UpdateCharacterInfo();
=======
            parrent?.ScheduleCharacterUpdate();
>>>>>>> 59b780a7
		}

        private void cboSpec_TextChanged(object sender, EventArgs e)
        {
            if (nudSkill.Value == 0 && !string.IsNullOrWhiteSpace(cboSpec.Text))
            {
                chkKarma.Checked = true;
            }
        }
<<<<<<< HEAD
	}
=======

	    private void cboSkill_SelectedIndexChanged(object sender, EventArgs e)
	    {
            _skill.LoadDefaultType(_skill.Name);
        }
    }
>>>>>>> 59b780a7
}<|MERGE_RESOLUTION|>--- conflicted
+++ resolved
@@ -168,11 +168,7 @@
 			//TODO turn this into a databinding, but i don't care enough right now
             lblSpec.Text = string.Join(", ", _skill.Specializations.Select(x => x.Name));
 
-<<<<<<< HEAD
-            parrent?.UpdateCharacterInfo();
-=======
             parrent?.ScheduleCharacterUpdate();
->>>>>>> 59b780a7
 		}
 
         private void cboSpec_TextChanged(object sender, EventArgs e)
@@ -182,14 +178,10 @@
                 chkKarma.Checked = true;
             }
         }
-<<<<<<< HEAD
-	}
-=======
 
 	    private void cboSkill_SelectedIndexChanged(object sender, EventArgs e)
 	    {
             _skill.LoadDefaultType(_skill.Name);
         }
     }
->>>>>>> 59b780a7
 }