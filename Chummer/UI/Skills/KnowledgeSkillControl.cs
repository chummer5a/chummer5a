/*  This file is part of Chummer5a.
 *
 *  Chummer5a is free software: you can redistribute it and/or modify
 *  it under the terms of the GNU General Public License as published by
 *  the Free Software Foundation, either version 3 of the License, or
 *  (at your option) any later version.
 *
 *  Chummer5a is distributed in the hope that it will be useful,
 *  but WITHOUT ANY WARRANTY; without even the implied warranty of
 *  MERCHANTABILITY or FITNESS FOR A PARTICULAR PURPOSE.  See the
 *  GNU General Public License for more details.
 *
 *  You should have received a copy of the GNU General Public License
 *  along with Chummer5a.  If not, see <http://www.gnu.org/licenses/>.
 *
 *  You can obtain the full source code for Chummer5a at
 *  https://github.com/chummer5a/chummer5a
 */
using System;
using System.Collections.Generic;
using System.ComponentModel;
using System.Drawing;
using System.Linq;
using System.Windows.Forms;
<<<<<<< HEAD
using Chummer.helpers;
using Chummer.Skills;

namespace Chummer.UI.Skills
{
	public partial class KnowledgeSkillControl : UserControl
	{
		private readonly KnowledgeSkill _skill;
		public KnowledgeSkillControl(KnowledgeSkill skill)
		{
			_skill = skill;
			InitializeComponent();

			//Display
			lblModifiedRating.DataBindings.Add("Text", skill, nameof(KnowledgeSkill.DisplayPool), false, DataSourceUpdateMode.OnPropertyChanged);
=======
using Chummer.Backend.Skills;

namespace Chummer.UI.Skills
{
    public sealed partial class KnowledgeSkillControl : UserControl
    {
        private readonly KnowledgeSkill _skill;
        public KnowledgeSkillControl(KnowledgeSkill skill)
        {
            _skill = skill;
            InitializeComponent();

            //Display
            lblModifiedRating.DataBindings.Add("Text", skill, nameof(KnowledgeSkill.DisplayPool), false, DataSourceUpdateMode.OnPropertyChanged);
            lblModifiedRating.DataBindings.Add("ToolTipText", skill, nameof(Skill.PoolToolTip));

            List<ListItem> lstTypes = KnowledgeSkill.KnowledgeTypes(GlobalOptions.Language).ToList();
            lstTypes.Sort(CompareListItems.CompareNames);
>>>>>>> 260a47e0

            cboType.BeginUpdate();
            cboSkill.BeginUpdate();
            cboSpec.BeginUpdate();
            cboType.DisplayMember = nameof(ListItem.Name);
<<<<<<< HEAD
			cboType.ValueMember = nameof(ListItem.Value);
            cboType.DataSource = KnowledgeSkill.KnowledgeTypes;
            cboType.DataBindings.Add("SelectedValue", skill, nameof(KnowledgeSkill.Type), false, DataSourceUpdateMode.OnPropertyChanged);

			if (skill.CharacterObject.Created)
			{
				nudKarma.Visible = false;
				nudSkill.Visible = false;
=======
            cboType.ValueMember = nameof(ListItem.Value);
            cboType.DataSource = lstTypes;
            cboType.DataBindings.Add("SelectedValue", skill, nameof(KnowledgeSkill.Type), false, DataSourceUpdateMode.OnPropertyChanged);

            nudSkill.Visible = !skill.CharacterObject.Created && skill.CharacterObject.SkillsSection.HasKnowledgePoints;
            nudKarma.Visible = !skill.CharacterObject.Created;
            chkKarma.Visible = !skill.CharacterObject.Created;
            cboSpec.Visible = !skill.CharacterObject.Created;
            //cboType.Visible = !skill.CharacterObject.Created;

            btnCareerIncrease.Visible = skill.CharacterObject.Created;
            lblSpec.Visible = skill.CharacterObject.Created;
            btnAddSpec.Visible = skill.CharacterObject.Created;
            lblRating.Visible = skill.CharacterObject.Created;

            if (skill.CharacterObject.Created)
            {
                nudKarma.Visible = false;
                nudSkill.Visible = false;
>>>>>>> 260a47e0

                lblRating.Visible = true;
                lblRating.DataBindings.Add("Text", skill, nameof(Skill.Rating), false, DataSourceUpdateMode.OnPropertyChanged);

                //New knowledge skills start at 0. Leave the Type selector unlocked until they spend Karma on the skill.
                cboType.Enabled = (skill.Karma == 0 && skill.Base == 0 || string.IsNullOrWhiteSpace(_skill.Type));

                lblName.Visible = true;
                lblName.DataBindings.Add("Text", skill, nameof(KnowledgeSkill.WriteableName), false, DataSourceUpdateMode.OnPropertyChanged);
                lblName.DataBindings.Add("ForeColor", skill, nameof(Skill.PreferredColor));
                lblName.DataBindings.Add("ToolTipText", skill, nameof(Skill.SkillToolTip));

                lblSpec.Visible = true;
                lblSpec.DataBindings.Add("Text", skill, nameof(Skill.DisplaySpecialization), false, DataSourceUpdateMode.OnPropertyChanged);

                cboSkill.Visible = false;
                chkKarma.Visible = false;
                cboSpec.Visible = false;

<<<<<<< HEAD
				lblSpec.DataBindings.Add("Text", skill, nameof(Skill.DisplaySpecialization), false, DataSourceUpdateMode.OnPropertyChanged);
            }
			else
			{
				//Up down boxes
				nudKarma.DataBindings.Add("Value", skill, nameof(Skill.Karma), false, DataSourceUpdateMode.OnPropertyChanged);
				nudKarma.DataBindings.Add("InterceptMouseWheel", skill.CharacterObject.Options, nameof(CharacterOptions.InterceptMode), false, DataSourceUpdateMode.OnPropertyChanged);

				nudSkill.DataBindings.Add("Value", skill, nameof(Skill.Base), false, DataSourceUpdateMode.OnPropertyChanged);
				nudSkill.DataBindings.Add("Enabled", skill.CharacterObject.SkillsSection, nameof(SkillsSection.HasKnowledgePoints), false, DataSourceUpdateMode.OnPropertyChanged);
				nudSkill.DataBindings.Add("InterceptMouseWheel", skill.CharacterObject.Options, nameof(CharacterOptions.InterceptMode), false, DataSourceUpdateMode.OnPropertyChanged);

				chkKarma.DataBindings.Add("Checked", skill, nameof(Skill.BuyWithKarma), false,
						DataSourceUpdateMode.OnPropertyChanged);
				cboSkill.DisplayMember = nameof(ListItem.Name);
				cboSkill.ValueMember = nameof(ListItem.Value);
                cboSkill.DataSource = skill.KnowledgeSkillCatagories;
=======
                lblModifiedRating.Location = new Point(294 - 30, 4);
                
                btnAddSpec.DataBindings.Add("Enabled", skill, nameof(Skill.CanAffordSpecialization), false, DataSourceUpdateMode.OnPropertyChanged);
                btnAddSpec.DataBindings.Add("Visible", skill, nameof(Skill.CanHaveSpecs), false, DataSourceUpdateMode.OnPropertyChanged);
                btnAddSpec.DataBindings.Add("ToolTipText", skill, nameof(Skill.AddSpecToolTip), false, DataSourceUpdateMode.OnPropertyChanged);
                btnCareerIncrease.DataBindings.Add("Enabled", skill, nameof(Skill.CanUpgradeCareer), false, DataSourceUpdateMode.OnPropertyChanged);
                btnCareerIncrease.DataBindings.Add("ToolTipText", skill, nameof(Skill.UpgradeToolTip), false, DataSourceUpdateMode.OnPropertyChanged);
            }
            else
            {
                //Up down boxes
                nudKarma.DataBindings.Add("Value", skill, nameof(Skill.Karma), false, DataSourceUpdateMode.OnPropertyChanged);
                nudKarma.DataBindings.Add("InterceptMouseWheel", skill.CharacterObject.Options, nameof(CharacterOptions.InterceptMode), false, DataSourceUpdateMode.OnPropertyChanged);

                nudSkill.DataBindings.Add("Value", skill, nameof(Skill.Base), false, DataSourceUpdateMode.OnPropertyChanged);
                nudSkill.DataBindings.Add("Enabled", skill.CharacterObject.SkillsSection, nameof(SkillsSection.HasKnowledgePoints), false, DataSourceUpdateMode.OnPropertyChanged);
                nudSkill.DataBindings.Add("InterceptMouseWheel", skill.CharacterObject.Options, nameof(CharacterOptions.InterceptMode), false, DataSourceUpdateMode.OnPropertyChanged);

                chkKarma.DataBindings.Add("Checked", skill, nameof(Skill.BuyWithKarma), false,
                        DataSourceUpdateMode.OnPropertyChanged);
                cboSkill.DisplayMember = nameof(ListItem.Name);
                cboSkill.ValueMember = nameof(ListItem.Value);
                List<ListItem> lstDefaultKnowledgeSkills = KnowledgeSkill.DefaultKnowledgeSkills(GlobalOptions.Language).ToList();
                lstDefaultKnowledgeSkills.Sort(CompareListItems.CompareNames);
                cboSkill.DataSource = lstDefaultKnowledgeSkills;
>>>>>>> 260a47e0
                cboSkill.SelectedIndex = -1;
                cboSkill.DataBindings.Add("Text", skill, nameof(KnowledgeSkill.WriteableName), false, DataSourceUpdateMode.OnPropertyChanged);

<<<<<<< HEAD
				//dropdown/spec
				cboSpec.DisplayMember = nameof(ListItem.Name);
				cboSpec.ValueMember = nameof(ListItem.Value);
                cboSpec.DataSource = skill.CGLSpecializations;
                cboSpec.SelectedIndex = -1;

				cboSpec.DataBindings.Add("Enabled", skill, nameof(Skill.Leveled), false, DataSourceUpdateMode.OnPropertyChanged);
				cboSpec.DataBindings.Add("Text", skill, nameof(Skill.Specialization), false, DataSourceUpdateMode.OnPropertyChanged);

				skill.PropertyChanged += (sender, args) =>
				{
					if (args.PropertyName == nameof(Skill.CGLSpecializations))
					{
						cboSpec.DataSource = null;
						cboSpec.DisplayMember = nameof(ListItem.Name);
						cboSpec.ValueMember = nameof(ListItem.Value);
                        cboSpec.DataSource = skill.CGLSpecializations;
                        cboSpec.MaxDropDownItems = Math.Max(1, skill.CGLSpecializations.Count);
					}
				};
			}

			if (skill.ForcedName)
			{
				nudKarma.Visible = false;
				nudSkill.Visible = false;
				cboSkill.Enabled = false;
				cboSpec.DataBindings.Clear();
				cboSpec.Enabled = false;
				btnAddSpec.Enabled = false;
				btnCareerIncrease.Enabled = false;

			    lblRating.Visible = true;
			    lblRating.Text = skill.CyberwareRating().ToString();

				cmdDelete.Visible = false;
			}
			else
			{
				cmdDelete.Click += (sender, args) => { skill.CharacterObject.SkillsSection.KnowledgeSkills.Remove(skill); };
			}
            cboType.EndUpdate();
            cboSkill.EndUpdate();
            cboSpec.EndUpdate();
        }

		private void btnCareerIncrease_Click(object sender, EventArgs e)
		{
			frmCareer parent = ParentForm as frmCareer;
			if (parent != null)
			{
				int upgradeKarmaCost = _skill.UpgradeKarmaCost();

				if (upgradeKarmaCost == -1) return; //TODO: more descriptive
                string confirmstring;
                if (_skill.Karma == 0)
                {
                    confirmstring = string.Format(LanguageManager.Instance.GetString("Message_ConfirmKarmaExpenseKnowledgeSkill"), 
                        _skill.DisplayName, _skill.Rating + 1, _skill.CharacterObject.Options.KarmaNewKnowledgeSkill, cboType.GetItemText(cboType.SelectedItem));
                }
                else
                {
                    confirmstring = string.Format(LanguageManager.Instance.GetString("Message_ConfirmKarmaExpense"),
                       _skill.DisplayName, _skill.Rating + 1, upgradeKarmaCost, cboType.GetItemText(cboType.SelectedItem));
                }

				if (!parent.ConfirmKarmaExpense(confirmstring))
					return;
			}
			cboType.Enabled = false;

			_skill.Upgrade();
		}

		private void btnAddSpec_Click(object sender, EventArgs e)
		{
			frmCareer parrent = ParentForm as frmCareer;
			if (parrent != null)
			{
				string confirmstring = string.Format(LanguageManager.Instance.GetString("Message_ConfirmKarmaExpenseSkillSpecialization"),
						_skill.CharacterObject.Options.KarmaSpecialization);

				if (!parrent.ConfirmKarmaExpense(confirmstring))
					return;
			}

			frmSelectSpec selectForm = new frmSelectSpec(_skill);
			selectForm.Mode = "Knowledge";
			selectForm.ShowDialog();

			if (selectForm.DialogResult != DialogResult.OK) return;

			_skill.AddSpecialization(selectForm.SelectedItem);

			//TODO turn this into a databinding, but i don't care enough right now
            lblSpec.Text = string.Join(", ", _skill.Specializations.Select(x => x.Name));

            parrent?.ScheduleCharacterUpdate();
		}

        private void cboSpec_TextChanged(object sender, EventArgs e)
        {
            if (nudSkill.Value == 0 && !string.IsNullOrWhiteSpace(cboSpec.Text))
            {
                chkKarma.Checked = true;
            }
        }

	    private void cboSkill_SelectedIndexChanged(object sender, EventArgs e)
	    {
            _skill.LoadDefaultType(_skill.Name);
        }
=======
                //dropdown/spec
                cboSpec.DisplayMember = nameof(ListItem.Name);
                cboSpec.ValueMember = nameof(ListItem.Value);
                cboSpec.DataSource = skill.CGLSpecializations;
                cboSpec.SelectedIndex = -1;

                if (skill.ForcedName)
                    cboSpec.Enabled = false;
                else
                    cboSpec.DataBindings.Add("Enabled", skill, nameof(Skill.CanHaveSpecs), false, DataSourceUpdateMode.OnPropertyChanged);
                cboSpec.DataBindings.Add("Text", skill, nameof(Skill.Specialization), false, DataSourceUpdateMode.OnPropertyChanged);

                skill.PropertyChanged += Skill_PropertyChanged;
            }

            if (skill.ForcedName)
            {
                DataBindings.Add("Enabled", skill, nameof(KnowledgeSkill.Enabled), false, DataSourceUpdateMode.OnPropertyChanged);

                nudKarma.Visible = false;
                nudSkill.Visible = false;
                cboSkill.Enabled = false;
                chkKarma.Visible = false;
                btnAddSpec.Enabled = false;
                btnCareerIncrease.Enabled = false;

                if (!skill.CharacterObject.Created)
                {
                    cboType.Enabled = string.IsNullOrEmpty(_skill.Type);
                    lblRating.Visible = true;
                    lblRating.DataBindings.Add("Text", skill, nameof(Skill.Rating), false, DataSourceUpdateMode.OnPropertyChanged);
                }

                cmdDelete.Visible = false;
            }
            else
            {
                cmdDelete.Click += (sender, args) =>
                {
                    skill.UnbindSkill();
                    skill.CharacterObject.SkillsSection.KnowledgeSkills.Remove(skill);
                };
            }
            cboType.EndUpdate();
            cboSkill.EndUpdate();
            cboSpec.EndUpdate();
        }

        public void Skill_PropertyChanged(object sender, PropertyChangedEventArgs e)
        {
            bool all = false;
            switch (e.PropertyName)
            {
                case null:
                    all = true;
                    goto case nameof(Skill.CGLSpecializations);
                case nameof(Skill.CGLSpecializations):
                    string strOldSpec = cboSpec.SelectedValue?.ToString();
                    cboSpec.SuspendLayout();
                    cboSpec.DataSource = null;
                    cboSpec.DisplayMember = nameof(ListItem.Name);
                    cboSpec.ValueMember = nameof(ListItem.Value);
                    cboSpec.DataSource = _skill.CGLSpecializations;
                    cboSpec.MaxDropDownItems = Math.Max(1, _skill.CGLSpecializations.Count);
                    if (string.IsNullOrEmpty(strOldSpec))
                        cboSpec.SelectedIndex = -1;
                    else
                    {
                        cboSpec.SelectedValue = strOldSpec;
                        if (cboSpec.SelectedIndex == -1)
                            cboSpec.Text = strOldSpec;
                    }
                    cboSpec.ResumeLayout();
                    if (all)
                        goto case nameof(KnowledgeSkill.Type);
                    break;
                case nameof(KnowledgeSkill.Type):
                    if (!cboSkill.Enabled)
                        cboType.Enabled = string.IsNullOrEmpty(_skill.Type);
                    break;
            }
        }

        public void UnbindKnowledgeSkillControl()
        {
            _skill.PropertyChanged -= Skill_PropertyChanged;
            foreach (Control objControl in Controls)
            {
                objControl.DataBindings.Clear();
            }
        }

        private void btnCareerIncrease_Click(object sender, EventArgs e)
        {
            int upgradeKarmaCost = _skill.UpgradeKarmaCost;

            if (upgradeKarmaCost == -1)
                return; //TODO: more descriptive
            string confirmstring = string.Format(LanguageManager.GetString("Message_ConfirmKarmaExpense", GlobalOptions.Language),
                _skill.DisplayNameMethod(GlobalOptions.Language), _skill.Rating + 1, upgradeKarmaCost, cboType.GetItemText(cboType.SelectedItem));

            if (!_skill.CharacterObject.ConfirmKarmaExpense(confirmstring))
                return;

            cboType.Enabled = false;

            _skill.Upgrade();
        }

        private void btnAddSpec_Click(object sender, EventArgs e)
        {
            int price = _skill.CharacterObject.Options.KarmaKnowledgeSpecialization;

            int intExtraSpecCost = 0;
            int intTotalBaseRating = _skill.TotalBaseRating;
            decimal decSpecCostMultiplier = 1.0m;
            foreach (Improvement objLoopImprovement in _skill.CharacterObject.Improvements)
            {
                if (objLoopImprovement.Minimum <= intTotalBaseRating &&
                    (string.IsNullOrEmpty(objLoopImprovement.Condition) || (objLoopImprovement.Condition == "career") == _skill.CharacterObject.Created || (objLoopImprovement.Condition == "create") != _skill.CharacterObject.Created) && objLoopImprovement.Enabled)
                {
                    if (objLoopImprovement.ImprovedName == _skill.SkillCategory)
                    {
                        if (objLoopImprovement.ImproveType == Improvement.ImprovementType.SkillCategorySpecializationKarmaCost)
                            intExtraSpecCost += objLoopImprovement.Value;
                        else if (objLoopImprovement.ImproveType == Improvement.ImprovementType.SkillCategorySpecializationKarmaCostMultiplier)
                            decSpecCostMultiplier *= objLoopImprovement.Value / 100.0m;
                    }
                }
            }
            if (decSpecCostMultiplier != 1.0m)
                price = decimal.ToInt32(decimal.Ceiling(price * decSpecCostMultiplier));
            price += intExtraSpecCost; //Spec

            string confirmstring = string.Format(LanguageManager.GetString("Message_ConfirmKarmaExpenseSkillSpecialization", GlobalOptions.Language), price.ToString());

            if (!_skill.CharacterObject.ConfirmKarmaExpense(confirmstring))
                return;

            frmSelectSpec selectForm = new frmSelectSpec(_skill)
            {
                Mode = "Knowledge"
            };
            selectForm.ShowDialog();

            if (selectForm.DialogResult != DialogResult.OK) return;

            _skill.AddSpecialization(selectForm.SelectedItem);

            if (ParentForm is CharacterShared frmParent)
                frmParent.IsCharacterUpdateRequested = true;
        }

        private void cboSpec_TextChanged(object sender, EventArgs e)
        {
            if (!_skill.CharacterObject.Options.AllowPointBuySpecializationsOnKarmaSkills && nudSkill.Value == 0 && !string.IsNullOrWhiteSpace(cboSpec.Text))
            {
                chkKarma.Checked = true;
            }
        }

        public void MoveControls(int i)
        {
            lblName.Width = i;
        }
>>>>>>> 260a47e0
    }
}<|MERGE_RESOLUTION|>--- conflicted
+++ resolved
@@ -22,23 +22,6 @@
 using System.Drawing;
 using System.Linq;
 using System.Windows.Forms;
-<<<<<<< HEAD
-using Chummer.helpers;
-using Chummer.Skills;
-
-namespace Chummer.UI.Skills
-{
-	public partial class KnowledgeSkillControl : UserControl
-	{
-		private readonly KnowledgeSkill _skill;
-		public KnowledgeSkillControl(KnowledgeSkill skill)
-		{
-			_skill = skill;
-			InitializeComponent();
-
-			//Display
-			lblModifiedRating.DataBindings.Add("Text", skill, nameof(KnowledgeSkill.DisplayPool), false, DataSourceUpdateMode.OnPropertyChanged);
-=======
 using Chummer.Backend.Skills;
 
 namespace Chummer.UI.Skills
@@ -57,22 +40,11 @@
 
             List<ListItem> lstTypes = KnowledgeSkill.KnowledgeTypes(GlobalOptions.Language).ToList();
             lstTypes.Sort(CompareListItems.CompareNames);
->>>>>>> 260a47e0
 
             cboType.BeginUpdate();
             cboSkill.BeginUpdate();
             cboSpec.BeginUpdate();
             cboType.DisplayMember = nameof(ListItem.Name);
-<<<<<<< HEAD
-			cboType.ValueMember = nameof(ListItem.Value);
-            cboType.DataSource = KnowledgeSkill.KnowledgeTypes;
-            cboType.DataBindings.Add("SelectedValue", skill, nameof(KnowledgeSkill.Type), false, DataSourceUpdateMode.OnPropertyChanged);
-
-			if (skill.CharacterObject.Created)
-			{
-				nudKarma.Visible = false;
-				nudSkill.Visible = false;
-=======
             cboType.ValueMember = nameof(ListItem.Value);
             cboType.DataSource = lstTypes;
             cboType.DataBindings.Add("SelectedValue", skill, nameof(KnowledgeSkill.Type), false, DataSourceUpdateMode.OnPropertyChanged);
@@ -92,7 +64,6 @@
             {
                 nudKarma.Visible = false;
                 nudSkill.Visible = false;
->>>>>>> 260a47e0
 
                 lblRating.Visible = true;
                 lblRating.DataBindings.Add("Text", skill, nameof(Skill.Rating), false, DataSourceUpdateMode.OnPropertyChanged);
@@ -112,25 +83,6 @@
                 chkKarma.Visible = false;
                 cboSpec.Visible = false;
 
-<<<<<<< HEAD
-				lblSpec.DataBindings.Add("Text", skill, nameof(Skill.DisplaySpecialization), false, DataSourceUpdateMode.OnPropertyChanged);
-            }
-			else
-			{
-				//Up down boxes
-				nudKarma.DataBindings.Add("Value", skill, nameof(Skill.Karma), false, DataSourceUpdateMode.OnPropertyChanged);
-				nudKarma.DataBindings.Add("InterceptMouseWheel", skill.CharacterObject.Options, nameof(CharacterOptions.InterceptMode), false, DataSourceUpdateMode.OnPropertyChanged);
-
-				nudSkill.DataBindings.Add("Value", skill, nameof(Skill.Base), false, DataSourceUpdateMode.OnPropertyChanged);
-				nudSkill.DataBindings.Add("Enabled", skill.CharacterObject.SkillsSection, nameof(SkillsSection.HasKnowledgePoints), false, DataSourceUpdateMode.OnPropertyChanged);
-				nudSkill.DataBindings.Add("InterceptMouseWheel", skill.CharacterObject.Options, nameof(CharacterOptions.InterceptMode), false, DataSourceUpdateMode.OnPropertyChanged);
-
-				chkKarma.DataBindings.Add("Checked", skill, nameof(Skill.BuyWithKarma), false,
-						DataSourceUpdateMode.OnPropertyChanged);
-				cboSkill.DisplayMember = nameof(ListItem.Name);
-				cboSkill.ValueMember = nameof(ListItem.Value);
-                cboSkill.DataSource = skill.KnowledgeSkillCatagories;
-=======
                 lblModifiedRating.Location = new Point(294 - 30, 4);
                 
                 btnAddSpec.DataBindings.Add("Enabled", skill, nameof(Skill.CanAffordSpecialization), false, DataSourceUpdateMode.OnPropertyChanged);
@@ -156,124 +108,9 @@
                 List<ListItem> lstDefaultKnowledgeSkills = KnowledgeSkill.DefaultKnowledgeSkills(GlobalOptions.Language).ToList();
                 lstDefaultKnowledgeSkills.Sort(CompareListItems.CompareNames);
                 cboSkill.DataSource = lstDefaultKnowledgeSkills;
->>>>>>> 260a47e0
                 cboSkill.SelectedIndex = -1;
                 cboSkill.DataBindings.Add("Text", skill, nameof(KnowledgeSkill.WriteableName), false, DataSourceUpdateMode.OnPropertyChanged);
 
-<<<<<<< HEAD
-				//dropdown/spec
-				cboSpec.DisplayMember = nameof(ListItem.Name);
-				cboSpec.ValueMember = nameof(ListItem.Value);
-                cboSpec.DataSource = skill.CGLSpecializations;
-                cboSpec.SelectedIndex = -1;
-
-				cboSpec.DataBindings.Add("Enabled", skill, nameof(Skill.Leveled), false, DataSourceUpdateMode.OnPropertyChanged);
-				cboSpec.DataBindings.Add("Text", skill, nameof(Skill.Specialization), false, DataSourceUpdateMode.OnPropertyChanged);
-
-				skill.PropertyChanged += (sender, args) =>
-				{
-					if (args.PropertyName == nameof(Skill.CGLSpecializations))
-					{
-						cboSpec.DataSource = null;
-						cboSpec.DisplayMember = nameof(ListItem.Name);
-						cboSpec.ValueMember = nameof(ListItem.Value);
-                        cboSpec.DataSource = skill.CGLSpecializations;
-                        cboSpec.MaxDropDownItems = Math.Max(1, skill.CGLSpecializations.Count);
-					}
-				};
-			}
-
-			if (skill.ForcedName)
-			{
-				nudKarma.Visible = false;
-				nudSkill.Visible = false;
-				cboSkill.Enabled = false;
-				cboSpec.DataBindings.Clear();
-				cboSpec.Enabled = false;
-				btnAddSpec.Enabled = false;
-				btnCareerIncrease.Enabled = false;
-
-			    lblRating.Visible = true;
-			    lblRating.Text = skill.CyberwareRating().ToString();
-
-				cmdDelete.Visible = false;
-			}
-			else
-			{
-				cmdDelete.Click += (sender, args) => { skill.CharacterObject.SkillsSection.KnowledgeSkills.Remove(skill); };
-			}
-            cboType.EndUpdate();
-            cboSkill.EndUpdate();
-            cboSpec.EndUpdate();
-        }
-
-		private void btnCareerIncrease_Click(object sender, EventArgs e)
-		{
-			frmCareer parent = ParentForm as frmCareer;
-			if (parent != null)
-			{
-				int upgradeKarmaCost = _skill.UpgradeKarmaCost();
-
-				if (upgradeKarmaCost == -1) return; //TODO: more descriptive
-                string confirmstring;
-                if (_skill.Karma == 0)
-                {
-                    confirmstring = string.Format(LanguageManager.Instance.GetString("Message_ConfirmKarmaExpenseKnowledgeSkill"), 
-                        _skill.DisplayName, _skill.Rating + 1, _skill.CharacterObject.Options.KarmaNewKnowledgeSkill, cboType.GetItemText(cboType.SelectedItem));
-                }
-                else
-                {
-                    confirmstring = string.Format(LanguageManager.Instance.GetString("Message_ConfirmKarmaExpense"),
-                       _skill.DisplayName, _skill.Rating + 1, upgradeKarmaCost, cboType.GetItemText(cboType.SelectedItem));
-                }
-
-				if (!parent.ConfirmKarmaExpense(confirmstring))
-					return;
-			}
-			cboType.Enabled = false;
-
-			_skill.Upgrade();
-		}
-
-		private void btnAddSpec_Click(object sender, EventArgs e)
-		{
-			frmCareer parrent = ParentForm as frmCareer;
-			if (parrent != null)
-			{
-				string confirmstring = string.Format(LanguageManager.Instance.GetString("Message_ConfirmKarmaExpenseSkillSpecialization"),
-						_skill.CharacterObject.Options.KarmaSpecialization);
-
-				if (!parrent.ConfirmKarmaExpense(confirmstring))
-					return;
-			}
-
-			frmSelectSpec selectForm = new frmSelectSpec(_skill);
-			selectForm.Mode = "Knowledge";
-			selectForm.ShowDialog();
-
-			if (selectForm.DialogResult != DialogResult.OK) return;
-
-			_skill.AddSpecialization(selectForm.SelectedItem);
-
-			//TODO turn this into a databinding, but i don't care enough right now
-            lblSpec.Text = string.Join(", ", _skill.Specializations.Select(x => x.Name));
-
-            parrent?.ScheduleCharacterUpdate();
-		}
-
-        private void cboSpec_TextChanged(object sender, EventArgs e)
-        {
-            if (nudSkill.Value == 0 && !string.IsNullOrWhiteSpace(cboSpec.Text))
-            {
-                chkKarma.Checked = true;
-            }
-        }
-
-	    private void cboSkill_SelectedIndexChanged(object sender, EventArgs e)
-	    {
-            _skill.LoadDefaultType(_skill.Name);
-        }
-=======
                 //dropdown/spec
                 cboSpec.DisplayMember = nameof(ListItem.Name);
                 cboSpec.ValueMember = nameof(ListItem.Value);
@@ -439,6 +276,5 @@
         {
             lblName.Width = i;
         }
->>>>>>> 260a47e0
     }
 }