<<<<<<< HEAD
﻿using System;
=======
/*  This file is part of Chummer5a.
 *
 *  Chummer5a is free software: you can redistribute it and/or modify
 *  it under the terms of the GNU General Public License as published by
 *  the Free Software Foundation, either version 3 of the License, or
 *  (at your option) any later version.
 *
 *  Chummer5a is distributed in the hope that it will be useful,
 *  but WITHOUT ANY WARRANTY; without even the implied warranty of
 *  MERCHANTABILITY or FITNESS FOR A PARTICULAR PURPOSE.  See the
 *  GNU General Public License for more details.
 *
 *  You should have received a copy of the GNU General Public License
 *  along with Chummer5a.  If not, see <http://www.gnu.org/licenses/>.
 *
 *  You can obtain the full source code for Chummer5a at
 *  https://github.com/chummer5a/chummer5a
 */
using System;
>>>>>>> 260a47e0
using System.Collections.Generic;
using System.ComponentModel;
using System.Diagnostics;
using System.Drawing;
using System.Globalization;
using System.Linq;
using System.Windows.Forms;
using System.Xml;
using Chummer.Backend.Skills;
<<<<<<< HEAD
using Chummer.Skills;
using Chummer.UI.Shared;

namespace Chummer.UI.Skills
{
	public partial class SkillsTabUserControl : UserControl
	{
		public event PropertyChangedEventHandler ChildPropertyChanged; 

		private BindingListDisplay<Skill> _skills;
		private BindingListDisplay<SkillGroup> _groups;
		private BindingListDisplay<KnowledgeSkill> _knoSkills; 

		public SkillsTabUserControl()
		{
			InitializeComponent();

			LanguageManager.Instance.Load(GlobalOptions.Instance.Language, this);
		}

		public void MissingDatabindingsWorkaround()
		{
			UpdateKnoSkillRemaining();
		}

		private bool _loadCalled = false;
		private bool _initialized = false;
		private Character _character;
		private List<Tuple<string, Predicate<Skill>>> _dropDownList;
		private List<Tuple<string, IComparer<Skill>>>  _sortList;
		private readonly List<SkillControl2> _controls = new List<SkillControl2>();
		private bool _searchMode;
		private List<Tuple<string, Predicate<KnowledgeSkill>>> _dropDownKnowledgeList;
		private List<Tuple<string, IComparer<KnowledgeSkill>>> _sortKnowledgeList;

		public Character ObjCharacter
		{
			set
			{
				_character = value;
				RealLoad();
			}
			get { return _character; }
		}

		private void SkillsTabUserControl_Load(object sender, EventArgs e)
		{
			_loadCalled = true;
			RealLoad();
		}

		private void RealLoad() //Cannot be called before both Loaded are called and it have a character object
		{
			if (_initialized) return;

			if (!(_character != null && _loadCalled)) return;

			_initialized = true;  //Only do once
			Stopwatch sw = Stopwatch.StartNew();  //Benchmark, should probably remove in release 
			Stopwatch parts = Stopwatch.StartNew();
			//Keep everything visible until ready to display everything. This 
			//seems to prevent redrawing everything each time anything is added
			//Not benched, but should be faster

			//Might also be useless horseshit, 2 lines

			//Visible = false;
			//this.SuspendLayout();
			MakeSkillDisplays();

			parts.TaskEnd("MakeSkillDisplay()");


			if (ObjCharacter.Created)
			{
				lblKnowledgeSkillPoints.Visible = false;
				lblKnowledgeSkillPointsTitle.Visible = false;
			}
			else
			{
				UpdateKnoSkillRemaining();
			}

			_dropDownList = GenerateDropdownFilter();
			_dropDownKnowledgeList = GenerateKnowledgeDropdownFilter();

			parts.TaskEnd("GenerateDropDown()");

			_sortList = GenerateSortList();
			_sortKnowledgeList = GenerateKnowledgeSortList();

			parts.TaskEnd("GenerateSortList()");
=======
using Chummer.UI.Shared;
using Chummer.Backend.Attributes;

namespace Chummer.UI.Skills
{
    public partial class SkillsTabUserControl : UserControl
    {
        public event PropertyChangedEventHandler MakeDirtyWithCharacterUpdate;

        private BindingListDisplay<Skill> _skills;
        private BindingListDisplay<SkillGroup> _groups;
        private BindingListDisplay<KnowledgeSkill> _knoSkills; 

        public SkillsTabUserControl()
        {
            InitializeComponent();

            LanguageManager.TranslateWinForm(GlobalOptions.Language, this);

            _dropDownList = GenerateDropdownFilter();
            _dropDownKnowledgeList = GenerateKnowledgeDropdownFilter();
            _sortList = GenerateSortList();
            _sortKnowledgeList = GenerateKnowledgeSortList();
        }

        public void MissingDatabindingsWorkaround()
        {
            if (!_objCharacter.Created)
                UpdateKnoSkillRemaining();
        }

        private void UpdateKnoSkillRemaining()
        {
            lblKnowledgeSkillPoints.Text = $"{_objCharacter.SkillsSection.KnowledgeSkillPointsRemain}{LanguageManager.GetString("String_Of", GlobalOptions.Language)}{_objCharacter.SkillsSection.KnowledgeSkillPoints}";
        }

        private Character _objCharacter;
        private readonly IList<Tuple<string, Predicate<Skill>>> _dropDownList;
        private readonly IList<Tuple<string, IComparer<Skill>>>  _sortList;
        private readonly List<SkillControl2> _controls = new List<SkillControl2>();
        private bool _blnActiveSkillSearchMode;
        private bool _blnKnowledgeSkillSearchMode;
        private readonly IList<Tuple<string, Predicate<KnowledgeSkill>>> _dropDownKnowledgeList;
        private readonly IList<Tuple<string, IComparer<KnowledgeSkill>>> _sortKnowledgeList;
        
        private void SkillsTabUserControl_Load(object sender, EventArgs e)
        {
            if (_objCharacter == null)
            {
                if (ParentForm != null)
                    ParentForm.Cursor = Cursors.WaitCursor;
                RealLoad();
                if (ParentForm != null)
                    ParentForm.Cursor = Cursors.Default;
            }
        }
        
        public void RealLoad()
        {
            if (ParentForm is CharacterShared frmParent)
                _objCharacter = frmParent.CharacterObject;
            else
            {
                _objCharacter = new Character();
                Utils.BreakIfDebug();
            }

            Stopwatch sw = Stopwatch.StartNew();  //Benchmark, should probably remove in release
            Stopwatch parts = Stopwatch.StartNew();
            //Keep everything visible until ready to display everything. This
            //seems to prevent redrawing everything each time anything is added
            //Not benched, but should be faster

            //Might also be useless horseshit, 2 lines

            //Visible = false;
            SuspendLayout();

            Stopwatch swDisplays = Stopwatch.StartNew();
            _groups = new BindingListDisplay<SkillGroup>(_objCharacter.SkillsSection.SkillGroups, group => new SkillGroupControl(group))
            {
                Location = new Point(0, 15),
            };
            _groups.Filter(x => x.SkillList.Any(y => _objCharacter.SkillsSection.SkillsDictionary.ContainsKey(y.Name)), true);
            _groups.Sort(new SkillGroupSorter(SkillsSection.CompareSkillGroups));
            int intNameLabelWidth = 0;
            int intRatingLabelWidth = 0;
            foreach (SkillGroupControl sg in _groups.Controls[0].Controls)
            {
                intNameLabelWidth = Math.Max(sg.NameWidth, intNameLabelWidth);
                intRatingLabelWidth = Math.Max(sg.RatingWidth, intRatingLabelWidth);
            }

            foreach (SkillGroupControl s in _groups.Controls[0].Controls)
            {
                s.MoveControls(intNameLabelWidth, intRatingLabelWidth);
            }
            lblGroupsSp.Left = _groups.Controls[0].Left + intNameLabelWidth + 6;
            lblGroupKarma.Left = lblGroupsSp.Left + intRatingLabelWidth + 6;

            swDisplays.TaskEnd("_groups");

            splitSkills.Panel1.Controls.Add(_groups);

            swDisplays.TaskEnd("_group add");

            _skills = new BindingListDisplay<Skill>(_objCharacter.SkillsSection.Skills, MakeActiveSkill)
            {
                Location = new Point(265, 42),
            };
            intNameLabelWidth = _controls.Max(skill => skill.NameWidth);
            foreach (SkillControl2 s in _controls)
            {
                s.MoveControls(intNameLabelWidth);
            }

            lblActiveSkills.Left = _skills.Left;
            lblActiveSp.Left = lblActiveSkills.Left + intNameLabelWidth + 6;
            if (!_objCharacter.Created)
            {
                intRatingLabelWidth = _controls.Max(skill => skill.NudSkillWidth);
                lblActiveKarma.Left = lblActiveSp.Left + intRatingLabelWidth + 6;
            }

            swDisplays.TaskEnd("_skills");

            splitSkills.Panel1.Controls.Add(_skills);

            swDisplays.TaskEnd("_skills add");

            _knoSkills = new BindingListDisplay<KnowledgeSkill>(_objCharacter.SkillsSection.KnowledgeSkills,
                knoSkill => new KnowledgeSkillControl(knoSkill))
            {
                Location = new Point(3, 50),
            };
            if (_objCharacter.SkillsSection.KnowledgeSkills.Count > 0)
            {
                intNameLabelWidth = _objCharacter.SkillsSection.KnowledgeSkills.Max(skill => skill.DisplayName.Length);
                foreach (KnowledgeSkillControl k in _knoSkills.Controls[0].Controls)
                {
                    k.MoveControls(intNameLabelWidth);
                }
            }

            swDisplays.TaskEnd("_knoSkills");

            splitSkills.Panel2.Controls.Add(_knoSkills);

            swDisplays.TaskEnd("_knoSkills add");

            parts.TaskEnd("MakeSkillDisplay()");
>>>>>>> 260a47e0

            cboDisplayFilter.BeginUpdate();
            cboDisplayFilterKnowledge.BeginUpdate();
            cboSort.BeginUpdate();
            cboSortKnowledge.BeginUpdate();

            cboDisplayFilter.DataSource = _dropDownList;
<<<<<<< HEAD
			cboDisplayFilter.ValueMember = "Item2";
			cboDisplayFilter.DisplayMember = "Item1";
			cboDisplayFilter.SelectedIndex = 0;
			cboDisplayFilter.MaxDropDownItems = _dropDownList.Count;

			cboDisplayFilterKnowledge.DataSource = _dropDownKnowledgeList;
			cboDisplayFilterKnowledge.ValueMember = "Item2";
			cboDisplayFilterKnowledge.DisplayMember = "Item1";
			cboDisplayFilterKnowledge.SelectedIndex = 0;
			cboDisplayFilterKnowledge.MaxDropDownItems = _dropDownKnowledgeList.Count;
			parts.TaskEnd("_ddl databind");

			cboSort.DataSource = _sortList;
			cboSort.ValueMember = "Item2";
			cboSort.DisplayMember = "Item1";
			cboSort.SelectedIndex = 0;
			cboSort.MaxDropDownItems = _sortList.Count;

			cboSortKnowledge.DataSource = _sortKnowledgeList;
			cboSortKnowledge.ValueMember = "Item2";
			cboSortKnowledge.DisplayMember = "Item1";
			cboSortKnowledge.SelectedIndex = 0;
			cboSortKnowledge.MaxDropDownItems = _sortKnowledgeList.Count;
=======
            cboDisplayFilter.ValueMember = "Item2";
            cboDisplayFilter.DisplayMember = "Item1";
            cboDisplayFilter.SelectedIndex = 1;
            cboDisplayFilter.MaxDropDownItems = _dropDownList.Count;

            cboDisplayFilterKnowledge.DataSource = _dropDownKnowledgeList;
            cboDisplayFilterKnowledge.ValueMember = "Item2";
            cboDisplayFilterKnowledge.DisplayMember = "Item1";
            cboDisplayFilterKnowledge.SelectedIndex = 1;
            cboDisplayFilterKnowledge.MaxDropDownItems = _dropDownKnowledgeList.Count;
            parts.TaskEnd("_ddl databind");

            cboSort.DataSource = _sortList;
            cboSort.ValueMember = "Item2";
            cboSort.DisplayMember = "Item1";
            cboSort.SelectedIndex = 0;
            cboSort.MaxDropDownItems = _sortList.Count;

            cboSortKnowledge.DataSource = _sortKnowledgeList;
            cboSortKnowledge.ValueMember = "Item2";
            cboSortKnowledge.DisplayMember = "Item1";
            cboSortKnowledge.SelectedIndex = 0;
            cboSortKnowledge.MaxDropDownItems = _sortKnowledgeList.Count;
>>>>>>> 260a47e0

            cboDisplayFilter.EndUpdate();
            cboDisplayFilterKnowledge.EndUpdate();
            cboSort.EndUpdate();
            cboSortKnowledge.EndUpdate();

            parts.TaskEnd("_sort databind");

<<<<<<< HEAD
			_skills.ChildPropertyChanged += ChildPropertyChanged;
			_groups.ChildPropertyChanged += ChildPropertyChanged;
			_knoSkills.ChildPropertyChanged += ChildPropertyChanged;

			//Visible = true;
			//this.ResumeLayout(false);
			//this.PerformLayout();
			parts.TaskEnd("visible");
			Panel1_Resize(null, null);
			Panel2_Resize(null, null);
			parts.TaskEnd("resize");
			sw.Stop();
			Debug.WriteLine("RealLoad() in {0} ms", sw.Elapsed.TotalMilliseconds);
			//this.Update();
			//this.ResumeLayout(true);
			//this.PerformLayout();

			if (!_character.Created)
			{
				lblKnoKarma.Visible = true;
				lblActiveKarma.Visible = true;
				lblGroupKarma.Visible = true;

				if (_character.BuildMethod.HaveSkillPoints())
				{
					lblActiveSp.Visible = true;
					lblBuyWithKarma.Visible = true;
				}


				//Because visible is broken in databindings
				_character.SkillsSection.PropertyChanged += (o, e) =>
				{
					if (e.PropertyName ==
					    nameof(SkillsSection.HasKnowledgePoints))
					{
						lblKnoSp.Visible =
							_character.SkillsSection.HasKnowledgePoints;
						lblKnoBwk.Visible = _character.SkillsSection.HasKnowledgePoints;
					}
				};
				//lblKnoSp.Visible = true;
				//lblKnoSp.DataBindings.Add("Visible", _character.SkillsSection, nameof(SkillsSection.HasKnowledgePoints), false, DataSourceUpdateMode.OnPropertyChanged);
				//lblKnoBwk.DataBindings.Add("Visible", _character.SkillsSection, nameof(SkillsSection.HasKnowledgePoints), false, DataSourceUpdateMode.OnPropertyChanged);
			}
		}

		private List<Tuple<string, IComparer<Skill>>> GenerateSortList()
		{
			List<Tuple<string, IComparer<Skill>>> ret = new List<Tuple<string, IComparer<Skill>>>()
			{
				new Tuple<string, IComparer<Skill>>(LanguageManager.Instance.GetString("Skill_SortAlphabetical"),
					new SkillSorter(SkillsSection.CompareSkills)),
				new Tuple<string, IComparer<Skill>>(LanguageManager.Instance.GetString("Skill_SortRating"),
					new SkillSorter((x, y) => y.Rating.CompareTo(x.Rating))),
				new Tuple<string, IComparer<Skill>>(LanguageManager.Instance.GetString("Skill_SortDicepool"),
					new SkillSorter((x, y) => y.Pool.CompareTo(x.Pool))),
				new Tuple<string, IComparer<Skill>>(LanguageManager.Instance.GetString("Skill_SortLowerDicepool"),
					new SkillSorter((x, y) => x.Pool.CompareTo(y.Pool))),
				new Tuple<string, IComparer<Skill>>(LanguageManager.Instance.GetString("Skill_SortAttributeValue"),
					new SkillSorter((x, y) => y.AttributeModifiers.CompareTo(x.AttributeModifiers))),
				new Tuple<string, IComparer<Skill>>(LanguageManager.Instance.GetString("Skill_SortAttributeName"),
					new SkillSorter((x, y) => string.Compare(x.Attribute, y.Attribute, StringComparison.Ordinal))),
				new Tuple<string, IComparer<Skill>>(LanguageManager.Instance.GetString("Skill_SortGroupName"),
					new SkillSorter((x, y) => string.Compare(y.SkillGroup, x.SkillGroup, StringComparison.Ordinal))),
				new Tuple<string, IComparer<Skill>>(LanguageManager.Instance.GetString("Skill_SortGroupRating"),
					new SkillSortBySkillGroup()),
				new Tuple<string, IComparer<Skill>>(LanguageManager.Instance.GetString("Skill_SortCategory"),
					new SkillSorter((x, y) => string.Compare(x.SkillCategory, y.SkillCategory, StringComparison.Ordinal))),
			};

			return ret;
		}

		private List<Tuple<string, Predicate<Skill>>> GenerateDropdownFilter()
		{
			List<Tuple<string, Predicate<Skill>>> ret = new List<Tuple<string, Predicate<Skill>>>
			{
				new Tuple<string, Predicate<Skill>>(LanguageManager.Instance.GetString("String_Search"), null),
				new Tuple<string, Predicate<Skill>>(LanguageManager.Instance.GetString("String_SkillFilterAll"), skill => true),
				new Tuple<string, Predicate<Skill>>(LanguageManager.Instance.GetString("String_SkillFilterRatingAboveZero"),
					skill => skill.Rating > 0),
				new Tuple<string, Predicate<Skill>>(LanguageManager.Instance.GetString("String_SkillFilterTotalRatingAboveZero"),
					skill => skill.Pool > 0),
				new Tuple<string, Predicate<Skill>>(LanguageManager.Instance.GetString("String_SkillFilterRatingZero"),
					skill => skill.Rating == 0),
                new Tuple<string, Predicate<Skill>>(LanguageManager.Instance.GetString("String_SkillFilterNoSkillGroup"),
                    skill => skill.SkillGroup.Length == 0),
                new Tuple<string, Predicate<Skill>>(LanguageManager.Instance.GetString("String_SkillFilterBrokenSkillGroup"),
                    skill => skill.Pool > 0 && (skill.SkillGroup.Length == 0 || skill.SkillGroupObject != null && skill.Rating > skill.SkillGroupObject.Rating))
            };
			//TODO: TRANSLATIONS



			ret.AddRange(
				from XmlNode objNode 
				in XmlManager.Instance.Load("skills.xml").SelectNodes("/chummer/categories/category[@type = \"active\"]")
				let displayName = objNode.Attributes["translate"]?.InnerText ?? objNode.InnerText
				select new Tuple<string, Predicate<Skill>>(
					$"{LanguageManager.Instance.GetString("Label_Category")} {displayName}", 
					skill => skill.SkillCategory == objNode.InnerText));

			ret.AddRange(
				from string attribute
				in new[]{"BOD", "AGI", "REA", "STR", "CHA", "INT", "LOG", "WIL", "MAG", "RES"} //TODO: This should be somewhere in Character or CharacterAttrib i think
				select new Tuple<string, Predicate<Skill>>(
					$"{LanguageManager.Instance.GetString("String_ExpenseAttribute")}: {LanguageManager.Instance.GetString($"String_Attribute{attribute}Short")}",
					skill => skill.Attribute == attribute));

			ret.AddRange(
				from SkillGroup @group
				in _character.SkillsSection.SkillGroups
				select new Tuple<string, Predicate<Skill>>(
					$"{LanguageManager.Instance.GetString("String_ExpenseSkillGroup")}: {@group.DisplayName}", 
					skill => skill.SkillGroupObject == @group));

			return ret;
		}

		private List<Tuple<string, IComparer<KnowledgeSkill>>> GenerateKnowledgeSortList()
		{
			List<Tuple<string, IComparer<KnowledgeSkill>>> ret = new List<Tuple<string, IComparer<KnowledgeSkill>>>()
			{
				new Tuple<string, IComparer<KnowledgeSkill>>(LanguageManager.Instance.GetString("Skill_SortAlphabetical"),
					new KnowledgeSkillSorter(KnowledgeSkill.CompareKnowledgeSkills)),
				new Tuple<string, IComparer<KnowledgeSkill>>(LanguageManager.Instance.GetString("Skill_SortRating"),
					new KnowledgeSkillSorter((x, y) => y.Rating.CompareTo(x.Rating))),
				new Tuple<string, IComparer<KnowledgeSkill>>(LanguageManager.Instance.GetString("Skill_SortDicepool"),
					new KnowledgeSkillSorter((x, y) => y.Pool.CompareTo(x.Pool))),
				new Tuple<string, IComparer<KnowledgeSkill>>(LanguageManager.Instance.GetString("Skill_SortLowerDicepool"),
					new KnowledgeSkillSorter((x, y) => x.Pool.CompareTo(y.Pool))),
				new Tuple<string, IComparer<KnowledgeSkill>>(LanguageManager.Instance.GetString("Skill_SortAttributeValue"),
					new KnowledgeSkillSorter((x, y) => y.AttributeModifiers.CompareTo(x.AttributeModifiers))),
				new Tuple<string, IComparer<KnowledgeSkill>>(LanguageManager.Instance.GetString("Skill_SortAttributeName"),
					new KnowledgeSkillSorter((x, y) => string.Compare(x.Attribute, y.Attribute, StringComparison.Ordinal))),
				new Tuple<string, IComparer<KnowledgeSkill>>(LanguageManager.Instance.GetString("Skill_SortCategory"),
					new KnowledgeSkillSorter((x, y) => string.Compare(x.SkillCategory, y.SkillCategory, StringComparison.Ordinal))),
			};

			return ret;
		}

		private List<Tuple<string, Predicate<KnowledgeSkill>>> GenerateKnowledgeDropdownFilter()
		{
			List<Tuple<string, Predicate<KnowledgeSkill>>> ret = new List<Tuple<string, Predicate<KnowledgeSkill>>>
			{
				//TODO: Search doesn't play nice with writeable name
				//new Tuple<string, Predicate<KnowledgeSkill>>(LanguageManager.Instance.GetString("String_Search"), null),

				new Tuple<string, Predicate<KnowledgeSkill>>(LanguageManager.Instance.GetString("String_KnowledgeSkillFilterAll"), skill => true),
				new Tuple<string, Predicate<KnowledgeSkill>>(LanguageManager.Instance.GetString("String_KnowledgeSkillFilterRatingAboveZero"),
					skill => skill.Rating > 0),
				new Tuple<string, Predicate<KnowledgeSkill>>(LanguageManager.Instance.GetString("String_KnowledgeSkillFilterTotalRatingAboveZero"),
					skill => skill.Pool > 0),
				new Tuple<string, Predicate<KnowledgeSkill>>(LanguageManager.Instance.GetString("String_KnowledgeSkillFilterRatingZero"),
					skill => skill.Rating == 0)
			};
			//TODO: TRANSLATIONS



			ret.AddRange(
				from XmlNode objNode
				in XmlManager.Instance.Load("skills.xml").SelectNodes("/chummer/categories/category[@type = \"knowledge\"]")
				let displayName = objNode.Attributes["translate"]?.InnerText ?? objNode.InnerText
				select new Tuple<string, Predicate<KnowledgeSkill>>(
					$"{LanguageManager.Instance.GetString("Label_Category")} {displayName}",
					skill => skill.SkillCategory == objNode.InnerText));

			ret.AddRange(
				from string attribute
				in new[] { "INT", "LOG" } //TODO: This should be somewhere in Character or CharacterAttrib i think
				select new Tuple<string, Predicate<KnowledgeSkill>>(
					$"{LanguageManager.Instance.GetString("String_ExpenseAttribute")}: {LanguageManager.Instance.GetString($"String_Attribute{attribute}Short")}",
					skill => skill.Attribute == attribute));
			/*
			ret.AddRange(
				from SkillGroup @group
				in _character.SkillsSection.SkillGroups
				select new Tuple<string, Predicate<KnowledgeSkill>>(
					$"{LanguageManager.Instance.GetString("String_ExpenseSkillGroup")}: {@group.DisplayName}",
					skill => skill.SkillGroupObject == @group));
			*/
			return ret;
		}

		private void MakeSkillDisplays()
		{
			Stopwatch sw = Stopwatch.StartNew();
			_groups = new BindingListDisplay<SkillGroup>(_character.SkillsSection.SkillGroups, group => new SkillGroupControl(group))
			{
				Location = new Point(0, 15),
			};
			sw.TaskEnd("_groups");

			splitSkills.Panel1.Controls.Add(_groups);

			sw.TaskEnd("_group add");

			_skills = new BindingListDisplay<Skill>(_character.SkillsSection.Skills, MakeActiveSkill)
			{
				Location = new Point(265, 42),
			};



			sw.TaskEnd("_skills");

			splitSkills.Panel1.Controls.Add(_skills);

			sw.TaskEnd("_skills add");

			_knoSkills = new BindingListDisplay<KnowledgeSkill>(_character.SkillsSection.KnowledgeSkills,
				knoSkill => new KnowledgeSkillControl(knoSkill))
			{
				Location = new Point(3, 50),
			};

			splitSkills.Panel2.Controls.Add(_knoSkills);

		}

		private Control MakeActiveSkill(Skill arg)
		{
			SkillControl2 control = new SkillControl2(arg);
			_controls.Add(control);
			control.CustomAttributeChanged += Control_CustomAttributeChanged;
			return control;
		}

		private void Control_CustomAttributeChanged(object sender, EventArgs e)
		{
			btnResetCustomDisplayAttribute.Visible = _controls.Any(x => x.CustomAttributeSet);
		}

		private void Panel1_Resize(object sender, EventArgs e)
		{
			int height = splitSkills.Panel1.Height;
			int intWidth = 255;
			if (_groups != null)
			{
				foreach (SkillGroupControl objControl in _groups.Controls[0].Controls)
				{
					if (objControl.PreferredSize.Width > intWidth)
					{
						intWidth = objControl.PreferredSize.Width;
					}
				}
				_groups.Height = height - _groups.Top;
				_groups.Size = new Size(intWidth, splitSkills.Panel1.Height - 15);
			}
			if (_skills != null)
			{
				_skills.Height = height - _skills.Top;
				_skills.Size = new Size(splitSkills.Panel1.Width - (intWidth+10), splitSkills.Panel1.Height - 39);

			}
		}

		private void Panel2_Resize(object sender, EventArgs e)
		{
			if (_knoSkills != null)
			{
				_knoSkills.Size = new Size(splitSkills.Panel2.Width - 6, splitSkills.Panel2.Height - 53);
				//_knoSkills.Height = splitSkills.Panel2.Height - 53;
			}
		}

		private void cboDisplayFilter_SelectedIndexChanged(object sender, EventArgs e)
		{
			ComboBox csender = (ComboBox) sender;
			Tuple<string, Predicate<Skill>> selectedItem = (Tuple<string, Predicate<Skill>>)csender.SelectedItem;

			if (selectedItem.Item2 == null)
			{
				csender.DropDownStyle = ComboBoxStyle.DropDown;
				_searchMode = true;
				
			}
			else
			{
				csender.DropDownStyle = ComboBoxStyle.DropDownList;
				_searchMode = false;
				_skills.Filter(selectedItem.Item2);
			}
		}

		private void cboSort_SelectedIndexChanged(object sender, EventArgs e)
		{
			ComboBox csender = (ComboBox)sender;
			Tuple<string, IComparer<Skill>> selectedItem = (Tuple<string, IComparer<Skill>>)csender.SelectedItem;

			_skills.Sort(selectedItem.Item2);
		}

		private void btnExotic_Click(object sender, EventArgs e)
		{
			if (_character.Options.KarmaNewActiveSkill > _character.Karma && _character.Created)
			{
				MessageBox.Show(LanguageManager.Instance.GetString("Message_NotEnoughKarma"));
				return;
			}


			XmlDocument document = XmlManager.Instance.Load("skills.xml");
			frmSelectExoticSkill frmPickExoticSkill = new frmSelectExoticSkill();
			frmPickExoticSkill.ShowDialog(this);

			if (frmPickExoticSkill.DialogResult == DialogResult.Cancel)
				return;

			XmlNode node =
				document.SelectSingleNode("/chummer/skills/skill[name = \"" + frmPickExoticSkill.SelectedExoticSkill + "\"]");

			ExoticSkill skill = new ExoticSkill(ObjCharacter, node);
			skill.Specific = frmPickExoticSkill.SelectedExoticSkillSpecialisation;
			skill.Upgrade();
			ObjCharacter.SkillsSection.Skills.Add(skill);
		}

		private void UpdateKnoSkillRemaining()
		{
			lblKnowledgeSkillPoints.Text = $"{ObjCharacter.SkillsSection.KnowledgeSkillPointsRemain} {LanguageManager.Instance.GetString("String_Of")} {ObjCharacter.SkillsSection.KnowledgeSkillPoints}";
		}

		private void btnKnowledge_Click(object sender, EventArgs e)
		{
		    if (_character.Created)
		    {
		        frmSelectItem form = new frmSelectItem();
		        form.Description = LanguageManager.Instance.GetString("Label_Options_NewKnowledgeSkill");
		        form.DropdownItems = KnowledgeSkill.DefaultKnowledgeSkillCatagories;

		        if (form.ShowDialog() == DialogResult.OK)
		        {
		            KnowledgeSkill skill = new KnowledgeSkill(ObjCharacter);
		            skill.WriteableName = form.SelectedItem;
                    skill.LoadDefaultType(skill.Name);


                    ObjCharacter.SkillsSection.KnowledgeSkills.Add(skill);
		        }
		    }
		    else
		    {
                ObjCharacter.SkillsSection.KnowledgeSkills.Add(new KnowledgeSkill(ObjCharacter));
            }
		}

		private void btnResetCustomDisplayAttribute_Click(object sender, EventArgs e)
		{
			foreach (SkillControl2 control2 in _controls.Where(x => x.CustomAttributeSet))
			{
				control2.ResetSelectAttribute();
			}
		}

		private void cboDisplayFilter_TextUpdate(object sender, EventArgs e)
		{
			if (_searchMode)
			{
				_skills.Filter(skill => GlobalOptions.CultureInfo.CompareInfo.IndexOf(skill.DisplayName, cboDisplayFilter.Text, CompareOptions.IgnoreCase) >= 0, true);
			}
		}

		private void cboSortKnowledge_SelectedIndexChanged(object sender, EventArgs e)
		{
			ComboBox csender = (ComboBox)sender;
			Tuple<string, IComparer<KnowledgeSkill>> selectedItem = (Tuple<string, IComparer<KnowledgeSkill>>)csender.SelectedItem;

			_knoSkills.Sort(selectedItem.Item2);
		}

		private void cboDisplayFilterKnowledge_SelectedIndexChanged(object sender, EventArgs e)
		{
			ComboBox csender = (ComboBox)sender;
			Tuple<string, Predicate<KnowledgeSkill>> selectedItem = (Tuple<string, Predicate<KnowledgeSkill>>)csender.SelectedItem;

			if (selectedItem.Item2 == null)
			{
				csender.DropDownStyle = ComboBoxStyle.DropDown;
				_searchMode = true;

			}
			else
			{
				csender.DropDownStyle = ComboBoxStyle.DropDownList;
				_searchMode = false;
				_knoSkills.Filter(selectedItem.Item2);
			}
		}

		private void cboDisplayFilterKnowledge_TextUpdate(object sender, EventArgs e)
		{
			if (_searchMode)
			{
				_knoSkills.Filter(skill => GlobalOptions.CultureInfo.CompareInfo.IndexOf(skill.WriteableName, cboDisplayFilter.Text, CompareOptions.IgnoreCase) >= 0, true);
			}
		}
	}
=======
            _skills.ChildPropertyChanged += MakeDirtyWithCharacterUpdate;
            _groups.ChildPropertyChanged += MakeDirtyWithCharacterUpdate;
            _knoSkills.ChildPropertyChanged += MakeDirtyWithCharacterUpdate;

            //Visible = true;
            //this.ResumeLayout(false);
            //this.PerformLayout();
            parts.TaskEnd("visible");
            Panel1_Resize(null, null);
            Panel2_Resize(null, null);
            parts.TaskEnd("resize");
            //this.Update();
            //this.ResumeLayout(true);
            //this.PerformLayout();

            if (!_objCharacter.Created)
            {
                lblKnoKarma.Visible = true;
                lblActiveKarma.Visible = true;
                lblGroupKarma.Visible = true;

                lblGroupsSp.Visible = _objCharacter.BuildMethodHasSkillPoints;
                lblGroupsSp.DataBindings.Add("Visible", _objCharacter, nameof(Character.BuildMethodHasSkillPoints), false, DataSourceUpdateMode.OnPropertyChanged);
                lblActiveSp.Visible = _objCharacter.BuildMethodHasSkillPoints;
                lblActiveSp.DataBindings.Add("Visible", _objCharacter, nameof(Character.BuildMethodHasSkillPoints), false, DataSourceUpdateMode.OnPropertyChanged);
                lblBuyWithKarma.Visible = _objCharacter.BuildMethodHasSkillPoints;
                lblBuyWithKarma.DataBindings.Add("Visible", _objCharacter, nameof(Character.BuildMethodHasSkillPoints), false, DataSourceUpdateMode.OnPropertyChanged);

                //Because visible is broken in databindings
                _objCharacter.SkillsSection.PropertyChanged += RefreshKnowledgePointsLabels;
                lblKnoSp.Visible = true;
                lblKnoSp.DataBindings.Add("Visible", _objCharacter.SkillsSection, nameof(SkillsSection.HasKnowledgePoints), false, DataSourceUpdateMode.OnPropertyChanged);
                lblKnoBwk.Visible = true;
                lblKnoBwk.DataBindings.Add("Visible", _objCharacter.SkillsSection, nameof(SkillsSection.HasKnowledgePoints), false, DataSourceUpdateMode.OnPropertyChanged);
                UpdateKnoSkillRemaining();
            }
            else
            {
                lblKnowledgeSkillPoints.Visible = false;
                lblKnowledgeSkillPointsTitle.Visible = false;
            }
            ResumeLayout(true);
            sw.Stop();
            Debug.WriteLine("RealLoad() in {0} ms", sw.Elapsed.TotalMilliseconds);
        }

        public void RefreshKnowledgePointsLabels(object sender, PropertyChangedEventArgs e)
        {
            if (e.PropertyName == nameof(SkillsSection.HasKnowledgePoints))
            {
                lblKnoSp.Visible = _objCharacter.SkillsSection.HasKnowledgePoints;
                lblKnoBwk.Visible = _objCharacter.SkillsSection.HasKnowledgePoints;
            }
        }

        public void UnbindSkillsTabUserControl()
        {
            if (_objCharacter != null)
            {
                _objCharacter.SkillsSection.PropertyChanged -= RefreshKnowledgePointsLabels;
            }
        }

        private static IList<Tuple<string, IComparer<Skill>>> GenerateSortList()
        {
            List<Tuple<string, IComparer<Skill>>> ret = new List<Tuple<string, IComparer<Skill>>>()
            {
                new Tuple<string, IComparer<Skill>>(LanguageManager.GetString("Skill_SortAlphabetical", GlobalOptions.Language),
                    new SkillSorter(SkillsSection.CompareSkills)),
                new Tuple<string, IComparer<Skill>>(LanguageManager.GetString("Skill_SortRating", GlobalOptions.Language),
                    new SkillSorter((x, y) => y.Rating.CompareTo(x.Rating))),
                new Tuple<string, IComparer<Skill>>(LanguageManager.GetString("Skill_SortDicepool", GlobalOptions.Language),
                    new SkillSorter((x, y) => y.Pool.CompareTo(x.Pool))),
                new Tuple<string, IComparer<Skill>>(LanguageManager.GetString("Skill_SortLowerDicepool", GlobalOptions.Language),
                    new SkillSorter((x, y) => x.Pool.CompareTo(y.Pool))),
                new Tuple<string, IComparer<Skill>>(LanguageManager.GetString("Skill_SortAttributeValue", GlobalOptions.Language),
                    new SkillSorter((x, y) => y.AttributeModifiers.CompareTo(x.AttributeModifiers))),
                new Tuple<string, IComparer<Skill>>(LanguageManager.GetString("Skill_SortAttributeName", GlobalOptions.Language),
                    new SkillSorter((x, y) => string.Compare(x.DisplayAttribute, y.DisplayAttribute, StringComparison.Ordinal))),
                new Tuple<string, IComparer<Skill>>(LanguageManager.GetString("Skill_SortGroupName", GlobalOptions.Language),
                    new SkillSorter((x, y) => SkillsSection.CompareSkillGroups(x.SkillGroupObject, y.SkillGroupObject))),
                new Tuple<string, IComparer<Skill>>(LanguageManager.GetString("Skill_SortGroupRating", GlobalOptions.Language),
                    new SkillSortBySkillGroup()),
                new Tuple<string, IComparer<Skill>>(LanguageManager.GetString("Skill_SortCategory", GlobalOptions.Language),
                    new SkillSorter((x, y) => string.Compare(x.DisplayCategory(GlobalOptions.Language), y.DisplayCategory(GlobalOptions.Language), StringComparison.Ordinal))),
            };

            return ret;
        }

        private static IList<Tuple<string, Predicate<Skill>>> GenerateDropdownFilter()
        {
            List<Tuple<string, Predicate<Skill>>> ret = new List<Tuple<string, Predicate<Skill>>>
            {
                new Tuple<string, Predicate<Skill>>(LanguageManager.GetString("String_Search", GlobalOptions.Language), null),
                new Tuple<string, Predicate<Skill>>(LanguageManager.GetString("String_SkillFilterAll", GlobalOptions.Language), skill => true),
                new Tuple<string, Predicate<Skill>>(LanguageManager.GetString("String_SkillFilterRatingAboveZero", GlobalOptions.Language),
                    skill => skill.Rating > 0),
                new Tuple<string, Predicate<Skill>>(LanguageManager.GetString("String_SkillFilterTotalRatingAboveZero", GlobalOptions.Language),
                    skill => skill.Pool > 0),
                new Tuple<string, Predicate<Skill>>(LanguageManager.GetString("String_SkillFilterRatingZero", GlobalOptions.Language),
                    skill => skill.Rating == 0),
                new Tuple<string, Predicate<Skill>>(LanguageManager.GetString("String_SkillFilterNoSkillGroup", GlobalOptions.Language),
                    skill => skill.SkillGroup.Length == 0),
                new Tuple<string, Predicate<Skill>>(LanguageManager.GetString("String_SkillFilterBrokenSkillGroup", GlobalOptions.Language),
                    skill => skill.Pool > 0 && (skill.SkillGroup.Length == 0 || skill.SkillGroupObject != null && skill.Rating > skill.SkillGroupObject.Rating))
            };
            //TODO: TRANSLATIONS

            using (XmlNodeList xmlSkillCategoryList = XmlManager.Load("skills.xml").SelectNodes("/chummer/categories/category[@type = \"active\"]"))
                if (xmlSkillCategoryList != null)
                    foreach (XmlNode xmlCategoryNode in xmlSkillCategoryList)
                    {
                        string strName = xmlCategoryNode.InnerText;
                        ret.Add(new Tuple<string, Predicate<Skill>>(
                            $"{LanguageManager.GetString("Label_Category", GlobalOptions.Language)} {xmlCategoryNode.Attributes?["translate"]?.InnerText ?? strName}",
                            skill => skill.SkillCategory == strName));
                    }

            foreach (string strAttribute in AttributeSection.AttributeStrings)
            {
                string strAttributeShort = LanguageManager.GetString($"String_Attribute{strAttribute}Short", GlobalOptions.Language, false);
                if (!string.IsNullOrEmpty(strAttributeShort))
                {
                    ret.Add(new Tuple<string, Predicate<Skill>>($"{LanguageManager.GetString("String_ExpenseAttribute", GlobalOptions.Language)}: {strAttributeShort}",
                        skill => skill.Attribute == strAttribute));
                }
            }

            using (XmlNodeList xmlSkillGroupList = XmlManager.Load("skills.xml").SelectNodes("/chummer/skillgroups/name"))
                if (xmlSkillGroupList != null)
                    foreach (XmlNode xmlSkillGroupNode in xmlSkillGroupList)
                    {
                        string strName = xmlSkillGroupNode.InnerText;
                        ret.Add(new Tuple<string, Predicate<Skill>>(
                            $"{LanguageManager.GetString("String_ExpenseSkillGroup", GlobalOptions.Language)} {xmlSkillGroupNode.Attributes?["translate"]?.InnerText ?? strName}",
                            skill => skill.SkillGroup == strName));
                    }

            return ret;
        }

        private static IList<Tuple<string, IComparer<KnowledgeSkill>>> GenerateKnowledgeSortList()
        {
            List<Tuple<string, IComparer<KnowledgeSkill>>> ret = new List<Tuple<string, IComparer<KnowledgeSkill>>>()
            {
                new Tuple<string, IComparer<KnowledgeSkill>>(LanguageManager.GetString("Skill_SortAlphabetical", GlobalOptions.Language),
                    new KnowledgeSkillSorter(SkillsSection.CompareSkills)),
                new Tuple<string, IComparer<KnowledgeSkill>>(LanguageManager.GetString("Skill_SortRating", GlobalOptions.Language),
                    new KnowledgeSkillSorter((x, y) => y.Rating.CompareTo(x.Rating))),
                new Tuple<string, IComparer<KnowledgeSkill>>(LanguageManager.GetString("Skill_SortDicepool", GlobalOptions.Language),
                    new KnowledgeSkillSorter((x, y) => y.Pool.CompareTo(x.Pool))),
                new Tuple<string, IComparer<KnowledgeSkill>>(LanguageManager.GetString("Skill_SortLowerDicepool", GlobalOptions.Language),
                    new KnowledgeSkillSorter((x, y) => x.Pool.CompareTo(y.Pool))),
                new Tuple<string, IComparer<KnowledgeSkill>>(LanguageManager.GetString("Skill_SortAttributeValue", GlobalOptions.Language),
                    new KnowledgeSkillSorter((x, y) => y.AttributeModifiers.CompareTo(x.AttributeModifiers))),
                new Tuple<string, IComparer<KnowledgeSkill>>(LanguageManager.GetString("Skill_SortAttributeName", GlobalOptions.Language),
                    new KnowledgeSkillSorter((x, y) => string.Compare(x.DisplayAttribute, y.DisplayAttribute, StringComparison.Ordinal))),
                new Tuple<string, IComparer<KnowledgeSkill>>(LanguageManager.GetString("Skill_SortCategory", GlobalOptions.Language),
                    new KnowledgeSkillSorter((x, y) => string.Compare(x.DisplayCategory(GlobalOptions.Language), y.DisplayCategory(GlobalOptions.Language), StringComparison.Ordinal))),
            };

            return ret;
        }

        private static IList<Tuple<string, Predicate<KnowledgeSkill>>> GenerateKnowledgeDropdownFilter()
        {
            List<Tuple<string, Predicate<KnowledgeSkill>>> ret = new List<Tuple<string, Predicate<KnowledgeSkill>>>
            {
                //TODO: Search doesn't play nice with writeable name
                new Tuple<string, Predicate<KnowledgeSkill>>(LanguageManager.GetString("String_Search", GlobalOptions.Language), null),
                new Tuple<string, Predicate<KnowledgeSkill>>(LanguageManager.GetString("String_KnowledgeSkillFilterAll", GlobalOptions.Language), skill => true),
                new Tuple<string, Predicate<KnowledgeSkill>>(LanguageManager.GetString("String_KnowledgeSkillFilterRatingAboveZero", GlobalOptions.Language),
                    skill => skill.Rating > 0),
                new Tuple<string, Predicate<KnowledgeSkill>>(LanguageManager.GetString("String_KnowledgeSkillFilterTotalRatingAboveZero", GlobalOptions.Language),
                    skill => skill.Pool > 0),
                new Tuple<string, Predicate<KnowledgeSkill>>(LanguageManager.GetString("String_KnowledgeSkillFilterRatingZero", GlobalOptions.Language),
                    skill => skill.Rating == 0)
            };
            //TODO: TRANSLATIONS
            using (XmlNodeList xmlSkillCategoryList = XmlManager.Load("skills.xml").SelectNodes("/chummer/categories/category[@type = \"knowledge\"]"))
                if (xmlSkillCategoryList != null)
                    foreach (XmlNode xmlCategoryNode in xmlSkillCategoryList)
                    {
                        string strName = xmlCategoryNode.InnerText;
                        ret.Add(new Tuple<string, Predicate<KnowledgeSkill>>(
                            $"{LanguageManager.GetString("Label_Category", GlobalOptions.Language)} {xmlCategoryNode.Attributes?["translate"]?.InnerText ?? strName}",
                            skill => skill.SkillCategory == strName));
                    }

            foreach (string strAttribute in AttributeSection.AttributeStrings)
            {
                string strAttributeShort = LanguageManager.GetString($"String_Attribute{strAttribute}Short", GlobalOptions.Language, false);
                if (!string.IsNullOrEmpty(strAttributeShort))
                {
                    ret.Add(new Tuple<string, Predicate<KnowledgeSkill>>($"{LanguageManager.GetString("String_ExpenseAttribute", GlobalOptions.Language)}: {strAttributeShort}",
                        skill => skill.Attribute == strAttribute));
                }
            }

            return ret;
        }
        
        private Control MakeActiveSkill(Skill arg)
        {
            SkillControl2 control = new SkillControl2(arg);
            _controls.Add(control);
            control.CustomAttributeChanged += Control_CustomAttributeChanged;
            return control;
        }

        private void Control_CustomAttributeChanged(object sender, EventArgs e)
        {
            btnResetCustomDisplayAttribute.Visible = _controls.Any(x => x.CustomAttributeSet);
        }

        private void Panel1_Resize(object sender, EventArgs e)
        {
            int height = splitSkills.Panel1.Height;
            int intWidth = 255;
            if (_groups != null)
            {
                foreach (SkillGroupControl objControl in _groups.Controls[0].Controls)
                {
                    if (objControl.PreferredSize.Width > intWidth)
                    {
                        intWidth = objControl.PreferredSize.Width;
                    }
                }
                _groups.Size = new Size(intWidth, height - _groups.Top);
            }
            if (_skills == null) return;
            _skills.Size = new Size(splitSkills.Panel1.Width - (intWidth + 10), height - _skills.Top);
            if (_objCharacter.SkillsSection.Skills.Count <= 0) return;
            int i = _controls.Max(skill => skill.NameWidth);
            foreach (SkillControl2 s in _controls)
            {
                s.MoveControls(i);
            }
        }

        private void Panel2_Resize(object sender, EventArgs e)
        {
            if (_knoSkills == null) return;
            _knoSkills.Size = new Size(splitSkills.Panel2.Width - 6, splitSkills.Panel2.Height - 53);
            //_knoSkills.Height = splitSkills.Panel2.Height - 53;
            if (_objCharacter.SkillsSection.KnowledgeSkills.Count <= 0) return;
            int i = _objCharacter.SkillsSection.KnowledgeSkills.Max(skill => skill.DisplayName.Length);
            foreach (KnowledgeSkillControl k in _knoSkills.Controls[0].Controls)
            {
                k.MoveControls(i);
            }
        }

        private void cboDisplayFilter_SelectedIndexChanged(object sender, EventArgs e)
        {
            if (cboDisplayFilter.SelectedItem is Tuple<string, Predicate<Skill>> selectedItem)
            {
                if (selectedItem.Item2 == null)
                {
                    cboDisplayFilter.DropDownStyle = ComboBoxStyle.DropDown;
                    _blnActiveSkillSearchMode = true;
                    cboDisplayFilter.Text = string.Empty;
                }
                else
                {
                    cboDisplayFilter.DropDownStyle = ComboBoxStyle.DropDownList;
                    _blnActiveSkillSearchMode = false;
                    _skills.Filter(selectedItem.Item2);
                }
            }
        }

        private void cboDisplayFilter_TextUpdate(object sender, EventArgs e)
        {
            if (_blnActiveSkillSearchMode)
            {
                _skills.Filter(skill => GlobalOptions.CultureInfo.CompareInfo.IndexOf(skill.DisplayNameMethod(GlobalOptions.Language), cboDisplayFilter.Text, CompareOptions.IgnoreCase) >= 0, true);
            }
        }

        private void cboSort_SelectedIndexChanged(object sender, EventArgs e)
        {
            if (cboSort.SelectedItem is Tuple<string, IComparer<Skill>> selectedItem)
                _skills.Sort(selectedItem.Item2);
        }

        private void btnExotic_Click(object sender, EventArgs e)
        {
            if (_objCharacter.Options.KarmaNewActiveSkill > _objCharacter.Karma && _objCharacter.Created)
            {
                MessageBox.Show(LanguageManager.GetString("Message_NotEnoughKarma", GlobalOptions.Language));
                return;
            }


            XmlDocument document = XmlManager.Load("skills.xml");
            frmSelectExoticSkill frmPickExoticSkill = new frmSelectExoticSkill(_objCharacter);
            frmPickExoticSkill.ShowDialog(this);

            if (frmPickExoticSkill.DialogResult == DialogResult.Cancel)
                return;

            XmlNode node = document.SelectSingleNode("/chummer/skills/skill[name = \"" + frmPickExoticSkill.SelectedExoticSkill + "\"]");

            ExoticSkill skill = new ExoticSkill(_objCharacter, node)
            {
                Specific = frmPickExoticSkill.SelectedExoticSkillSpecialisation
            };
            skill.Upgrade();
            _objCharacter.SkillsSection.Skills.Add(skill);
            _objCharacter.SkillsSection.SkillsDictionary.Add(skill.Name + " (" + skill.DisplaySpecializationMethod(GlobalOptions.DefaultLanguage) + ')', skill);
        }
        
        private void btnKnowledge_Click(object sender, EventArgs e)
        {
            if (_objCharacter.Created)
            {
                List<ListItem> lstDefaultKnowledgeSkills = KnowledgeSkill.DefaultKnowledgeSkills(GlobalOptions.Language).ToList();
                lstDefaultKnowledgeSkills.Sort(CompareListItems.CompareNames);
                frmSelectItem form = new frmSelectItem
                {
                    Description = LanguageManager.GetString("Label_Options_NewKnowledgeSkill", GlobalOptions.Language),
                    DropdownItems = lstDefaultKnowledgeSkills
                };

                if (form.ShowDialog() == DialogResult.OK)
                {
                    KnowledgeSkill skill = new KnowledgeSkill(_objCharacter)
                    {
                        WriteableName = form.SelectedItem
                    };

                    _objCharacter.SkillsSection.KnowledgeSkills.Add(skill);
                }
            }
            else
            {
                _objCharacter.SkillsSection.KnowledgeSkills.Add(new KnowledgeSkill(_objCharacter));
            }
        }

        private void btnResetCustomDisplayAttribute_Click(object sender, EventArgs e)
        {
            foreach (SkillControl2 control2 in _controls.Where(x => x.CustomAttributeSet))
            {
                control2.ResetSelectAttribute();
            }
        }
        
        private void cboSortKnowledge_SelectedIndexChanged(object sender, EventArgs e)
        {
            if (cboSortKnowledge.SelectedItem is Tuple<string, IComparer<KnowledgeSkill>> selectedItem)
                _knoSkills.Sort(selectedItem.Item2);
        }

        private void cboDisplayFilterKnowledge_SelectedIndexChanged(object sender, EventArgs e)
        {
            if (cboDisplayFilterKnowledge.SelectedItem is Tuple<string, Predicate<KnowledgeSkill>> selectedItem)
            {
                if (selectedItem.Item2 == null)
                {
                    cboDisplayFilterKnowledge.DropDownStyle = ComboBoxStyle.DropDown;
                    _blnKnowledgeSkillSearchMode = true;
                    cboDisplayFilterKnowledge.Text = string.Empty;
                }
                else
                {
                    cboDisplayFilterKnowledge.DropDownStyle = ComboBoxStyle.DropDownList;
                    _blnKnowledgeSkillSearchMode = false;
                    _knoSkills.Filter(selectedItem.Item2);
                }
            }
        }

        private void cboDisplayFilterKnowledge_TextUpdate(object sender, EventArgs e)
        {
            if (_blnKnowledgeSkillSearchMode)
            {
                _knoSkills.Filter(skill => GlobalOptions.CultureInfo.CompareInfo.IndexOf(skill.DisplayNameMethod(GlobalOptions.Language), cboDisplayFilterKnowledge.Text, CompareOptions.IgnoreCase) >= 0, true);
            }
        }
    }
>>>>>>> 260a47e0
}<|MERGE_RESOLUTION|>--- conflicted
+++ resolved
@@ -1,6 +1,3 @@
-<<<<<<< HEAD
-﻿using System;
-=======
 /*  This file is part of Chummer5a.
  *
  *  Chummer5a is free software: you can redistribute it and/or modify
@@ -20,7 +17,6 @@
  *  https://github.com/chummer5a/chummer5a
  */
 using System;
->>>>>>> 260a47e0
 using System.Collections.Generic;
 using System.ComponentModel;
 using System.Diagnostics;
@@ -30,100 +26,6 @@
 using System.Windows.Forms;
 using System.Xml;
 using Chummer.Backend.Skills;
-<<<<<<< HEAD
-using Chummer.Skills;
-using Chummer.UI.Shared;
-
-namespace Chummer.UI.Skills
-{
-	public partial class SkillsTabUserControl : UserControl
-	{
-		public event PropertyChangedEventHandler ChildPropertyChanged; 
-
-		private BindingListDisplay<Skill> _skills;
-		private BindingListDisplay<SkillGroup> _groups;
-		private BindingListDisplay<KnowledgeSkill> _knoSkills; 
-
-		public SkillsTabUserControl()
-		{
-			InitializeComponent();
-
-			LanguageManager.Instance.Load(GlobalOptions.Instance.Language, this);
-		}
-
-		public void MissingDatabindingsWorkaround()
-		{
-			UpdateKnoSkillRemaining();
-		}
-
-		private bool _loadCalled = false;
-		private bool _initialized = false;
-		private Character _character;
-		private List<Tuple<string, Predicate<Skill>>> _dropDownList;
-		private List<Tuple<string, IComparer<Skill>>>  _sortList;
-		private readonly List<SkillControl2> _controls = new List<SkillControl2>();
-		private bool _searchMode;
-		private List<Tuple<string, Predicate<KnowledgeSkill>>> _dropDownKnowledgeList;
-		private List<Tuple<string, IComparer<KnowledgeSkill>>> _sortKnowledgeList;
-
-		public Character ObjCharacter
-		{
-			set
-			{
-				_character = value;
-				RealLoad();
-			}
-			get { return _character; }
-		}
-
-		private void SkillsTabUserControl_Load(object sender, EventArgs e)
-		{
-			_loadCalled = true;
-			RealLoad();
-		}
-
-		private void RealLoad() //Cannot be called before both Loaded are called and it have a character object
-		{
-			if (_initialized) return;
-
-			if (!(_character != null && _loadCalled)) return;
-
-			_initialized = true;  //Only do once
-			Stopwatch sw = Stopwatch.StartNew();  //Benchmark, should probably remove in release 
-			Stopwatch parts = Stopwatch.StartNew();
-			//Keep everything visible until ready to display everything. This 
-			//seems to prevent redrawing everything each time anything is added
-			//Not benched, but should be faster
-
-			//Might also be useless horseshit, 2 lines
-
-			//Visible = false;
-			//this.SuspendLayout();
-			MakeSkillDisplays();
-
-			parts.TaskEnd("MakeSkillDisplay()");
-
-
-			if (ObjCharacter.Created)
-			{
-				lblKnowledgeSkillPoints.Visible = false;
-				lblKnowledgeSkillPointsTitle.Visible = false;
-			}
-			else
-			{
-				UpdateKnoSkillRemaining();
-			}
-
-			_dropDownList = GenerateDropdownFilter();
-			_dropDownKnowledgeList = GenerateKnowledgeDropdownFilter();
-
-			parts.TaskEnd("GenerateDropDown()");
-
-			_sortList = GenerateSortList();
-			_sortKnowledgeList = GenerateKnowledgeSortList();
-
-			parts.TaskEnd("GenerateSortList()");
-=======
 using Chummer.UI.Shared;
 using Chummer.Backend.Attributes;
 
@@ -275,7 +177,6 @@
             swDisplays.TaskEnd("_knoSkills add");
 
             parts.TaskEnd("MakeSkillDisplay()");
->>>>>>> 260a47e0
 
             cboDisplayFilter.BeginUpdate();
             cboDisplayFilterKnowledge.BeginUpdate();
@@ -283,31 +184,6 @@
             cboSortKnowledge.BeginUpdate();
 
             cboDisplayFilter.DataSource = _dropDownList;
-<<<<<<< HEAD
-			cboDisplayFilter.ValueMember = "Item2";
-			cboDisplayFilter.DisplayMember = "Item1";
-			cboDisplayFilter.SelectedIndex = 0;
-			cboDisplayFilter.MaxDropDownItems = _dropDownList.Count;
-
-			cboDisplayFilterKnowledge.DataSource = _dropDownKnowledgeList;
-			cboDisplayFilterKnowledge.ValueMember = "Item2";
-			cboDisplayFilterKnowledge.DisplayMember = "Item1";
-			cboDisplayFilterKnowledge.SelectedIndex = 0;
-			cboDisplayFilterKnowledge.MaxDropDownItems = _dropDownKnowledgeList.Count;
-			parts.TaskEnd("_ddl databind");
-
-			cboSort.DataSource = _sortList;
-			cboSort.ValueMember = "Item2";
-			cboSort.DisplayMember = "Item1";
-			cboSort.SelectedIndex = 0;
-			cboSort.MaxDropDownItems = _sortList.Count;
-
-			cboSortKnowledge.DataSource = _sortKnowledgeList;
-			cboSortKnowledge.ValueMember = "Item2";
-			cboSortKnowledge.DisplayMember = "Item1";
-			cboSortKnowledge.SelectedIndex = 0;
-			cboSortKnowledge.MaxDropDownItems = _sortKnowledgeList.Count;
-=======
             cboDisplayFilter.ValueMember = "Item2";
             cboDisplayFilter.DisplayMember = "Item1";
             cboDisplayFilter.SelectedIndex = 1;
@@ -331,7 +207,6 @@
             cboSortKnowledge.DisplayMember = "Item1";
             cboSortKnowledge.SelectedIndex = 0;
             cboSortKnowledge.MaxDropDownItems = _sortKnowledgeList.Count;
->>>>>>> 260a47e0
 
             cboDisplayFilter.EndUpdate();
             cboDisplayFilterKnowledge.EndUpdate();
@@ -340,409 +215,6 @@
 
             parts.TaskEnd("_sort databind");
 
-<<<<<<< HEAD
-			_skills.ChildPropertyChanged += ChildPropertyChanged;
-			_groups.ChildPropertyChanged += ChildPropertyChanged;
-			_knoSkills.ChildPropertyChanged += ChildPropertyChanged;
-
-			//Visible = true;
-			//this.ResumeLayout(false);
-			//this.PerformLayout();
-			parts.TaskEnd("visible");
-			Panel1_Resize(null, null);
-			Panel2_Resize(null, null);
-			parts.TaskEnd("resize");
-			sw.Stop();
-			Debug.WriteLine("RealLoad() in {0} ms", sw.Elapsed.TotalMilliseconds);
-			//this.Update();
-			//this.ResumeLayout(true);
-			//this.PerformLayout();
-
-			if (!_character.Created)
-			{
-				lblKnoKarma.Visible = true;
-				lblActiveKarma.Visible = true;
-				lblGroupKarma.Visible = true;
-
-				if (_character.BuildMethod.HaveSkillPoints())
-				{
-					lblActiveSp.Visible = true;
-					lblBuyWithKarma.Visible = true;
-				}
-
-
-				//Because visible is broken in databindings
-				_character.SkillsSection.PropertyChanged += (o, e) =>
-				{
-					if (e.PropertyName ==
-					    nameof(SkillsSection.HasKnowledgePoints))
-					{
-						lblKnoSp.Visible =
-							_character.SkillsSection.HasKnowledgePoints;
-						lblKnoBwk.Visible = _character.SkillsSection.HasKnowledgePoints;
-					}
-				};
-				//lblKnoSp.Visible = true;
-				//lblKnoSp.DataBindings.Add("Visible", _character.SkillsSection, nameof(SkillsSection.HasKnowledgePoints), false, DataSourceUpdateMode.OnPropertyChanged);
-				//lblKnoBwk.DataBindings.Add("Visible", _character.SkillsSection, nameof(SkillsSection.HasKnowledgePoints), false, DataSourceUpdateMode.OnPropertyChanged);
-			}
-		}
-
-		private List<Tuple<string, IComparer<Skill>>> GenerateSortList()
-		{
-			List<Tuple<string, IComparer<Skill>>> ret = new List<Tuple<string, IComparer<Skill>>>()
-			{
-				new Tuple<string, IComparer<Skill>>(LanguageManager.Instance.GetString("Skill_SortAlphabetical"),
-					new SkillSorter(SkillsSection.CompareSkills)),
-				new Tuple<string, IComparer<Skill>>(LanguageManager.Instance.GetString("Skill_SortRating"),
-					new SkillSorter((x, y) => y.Rating.CompareTo(x.Rating))),
-				new Tuple<string, IComparer<Skill>>(LanguageManager.Instance.GetString("Skill_SortDicepool"),
-					new SkillSorter((x, y) => y.Pool.CompareTo(x.Pool))),
-				new Tuple<string, IComparer<Skill>>(LanguageManager.Instance.GetString("Skill_SortLowerDicepool"),
-					new SkillSorter((x, y) => x.Pool.CompareTo(y.Pool))),
-				new Tuple<string, IComparer<Skill>>(LanguageManager.Instance.GetString("Skill_SortAttributeValue"),
-					new SkillSorter((x, y) => y.AttributeModifiers.CompareTo(x.AttributeModifiers))),
-				new Tuple<string, IComparer<Skill>>(LanguageManager.Instance.GetString("Skill_SortAttributeName"),
-					new SkillSorter((x, y) => string.Compare(x.Attribute, y.Attribute, StringComparison.Ordinal))),
-				new Tuple<string, IComparer<Skill>>(LanguageManager.Instance.GetString("Skill_SortGroupName"),
-					new SkillSorter((x, y) => string.Compare(y.SkillGroup, x.SkillGroup, StringComparison.Ordinal))),
-				new Tuple<string, IComparer<Skill>>(LanguageManager.Instance.GetString("Skill_SortGroupRating"),
-					new SkillSortBySkillGroup()),
-				new Tuple<string, IComparer<Skill>>(LanguageManager.Instance.GetString("Skill_SortCategory"),
-					new SkillSorter((x, y) => string.Compare(x.SkillCategory, y.SkillCategory, StringComparison.Ordinal))),
-			};
-
-			return ret;
-		}
-
-		private List<Tuple<string, Predicate<Skill>>> GenerateDropdownFilter()
-		{
-			List<Tuple<string, Predicate<Skill>>> ret = new List<Tuple<string, Predicate<Skill>>>
-			{
-				new Tuple<string, Predicate<Skill>>(LanguageManager.Instance.GetString("String_Search"), null),
-				new Tuple<string, Predicate<Skill>>(LanguageManager.Instance.GetString("String_SkillFilterAll"), skill => true),
-				new Tuple<string, Predicate<Skill>>(LanguageManager.Instance.GetString("String_SkillFilterRatingAboveZero"),
-					skill => skill.Rating > 0),
-				new Tuple<string, Predicate<Skill>>(LanguageManager.Instance.GetString("String_SkillFilterTotalRatingAboveZero"),
-					skill => skill.Pool > 0),
-				new Tuple<string, Predicate<Skill>>(LanguageManager.Instance.GetString("String_SkillFilterRatingZero"),
-					skill => skill.Rating == 0),
-                new Tuple<string, Predicate<Skill>>(LanguageManager.Instance.GetString("String_SkillFilterNoSkillGroup"),
-                    skill => skill.SkillGroup.Length == 0),
-                new Tuple<string, Predicate<Skill>>(LanguageManager.Instance.GetString("String_SkillFilterBrokenSkillGroup"),
-                    skill => skill.Pool > 0 && (skill.SkillGroup.Length == 0 || skill.SkillGroupObject != null && skill.Rating > skill.SkillGroupObject.Rating))
-            };
-			//TODO: TRANSLATIONS
-
-
-
-			ret.AddRange(
-				from XmlNode objNode 
-				in XmlManager.Instance.Load("skills.xml").SelectNodes("/chummer/categories/category[@type = \"active\"]")
-				let displayName = objNode.Attributes["translate"]?.InnerText ?? objNode.InnerText
-				select new Tuple<string, Predicate<Skill>>(
-					$"{LanguageManager.Instance.GetString("Label_Category")} {displayName}", 
-					skill => skill.SkillCategory == objNode.InnerText));
-
-			ret.AddRange(
-				from string attribute
-				in new[]{"BOD", "AGI", "REA", "STR", "CHA", "INT", "LOG", "WIL", "MAG", "RES"} //TODO: This should be somewhere in Character or CharacterAttrib i think
-				select new Tuple<string, Predicate<Skill>>(
-					$"{LanguageManager.Instance.GetString("String_ExpenseAttribute")}: {LanguageManager.Instance.GetString($"String_Attribute{attribute}Short")}",
-					skill => skill.Attribute == attribute));
-
-			ret.AddRange(
-				from SkillGroup @group
-				in _character.SkillsSection.SkillGroups
-				select new Tuple<string, Predicate<Skill>>(
-					$"{LanguageManager.Instance.GetString("String_ExpenseSkillGroup")}: {@group.DisplayName}", 
-					skill => skill.SkillGroupObject == @group));
-
-			return ret;
-		}
-
-		private List<Tuple<string, IComparer<KnowledgeSkill>>> GenerateKnowledgeSortList()
-		{
-			List<Tuple<string, IComparer<KnowledgeSkill>>> ret = new List<Tuple<string, IComparer<KnowledgeSkill>>>()
-			{
-				new Tuple<string, IComparer<KnowledgeSkill>>(LanguageManager.Instance.GetString("Skill_SortAlphabetical"),
-					new KnowledgeSkillSorter(KnowledgeSkill.CompareKnowledgeSkills)),
-				new Tuple<string, IComparer<KnowledgeSkill>>(LanguageManager.Instance.GetString("Skill_SortRating"),
-					new KnowledgeSkillSorter((x, y) => y.Rating.CompareTo(x.Rating))),
-				new Tuple<string, IComparer<KnowledgeSkill>>(LanguageManager.Instance.GetString("Skill_SortDicepool"),
-					new KnowledgeSkillSorter((x, y) => y.Pool.CompareTo(x.Pool))),
-				new Tuple<string, IComparer<KnowledgeSkill>>(LanguageManager.Instance.GetString("Skill_SortLowerDicepool"),
-					new KnowledgeSkillSorter((x, y) => x.Pool.CompareTo(y.Pool))),
-				new Tuple<string, IComparer<KnowledgeSkill>>(LanguageManager.Instance.GetString("Skill_SortAttributeValue"),
-					new KnowledgeSkillSorter((x, y) => y.AttributeModifiers.CompareTo(x.AttributeModifiers))),
-				new Tuple<string, IComparer<KnowledgeSkill>>(LanguageManager.Instance.GetString("Skill_SortAttributeName"),
-					new KnowledgeSkillSorter((x, y) => string.Compare(x.Attribute, y.Attribute, StringComparison.Ordinal))),
-				new Tuple<string, IComparer<KnowledgeSkill>>(LanguageManager.Instance.GetString("Skill_SortCategory"),
-					new KnowledgeSkillSorter((x, y) => string.Compare(x.SkillCategory, y.SkillCategory, StringComparison.Ordinal))),
-			};
-
-			return ret;
-		}
-
-		private List<Tuple<string, Predicate<KnowledgeSkill>>> GenerateKnowledgeDropdownFilter()
-		{
-			List<Tuple<string, Predicate<KnowledgeSkill>>> ret = new List<Tuple<string, Predicate<KnowledgeSkill>>>
-			{
-				//TODO: Search doesn't play nice with writeable name
-				//new Tuple<string, Predicate<KnowledgeSkill>>(LanguageManager.Instance.GetString("String_Search"), null),
-
-				new Tuple<string, Predicate<KnowledgeSkill>>(LanguageManager.Instance.GetString("String_KnowledgeSkillFilterAll"), skill => true),
-				new Tuple<string, Predicate<KnowledgeSkill>>(LanguageManager.Instance.GetString("String_KnowledgeSkillFilterRatingAboveZero"),
-					skill => skill.Rating > 0),
-				new Tuple<string, Predicate<KnowledgeSkill>>(LanguageManager.Instance.GetString("String_KnowledgeSkillFilterTotalRatingAboveZero"),
-					skill => skill.Pool > 0),
-				new Tuple<string, Predicate<KnowledgeSkill>>(LanguageManager.Instance.GetString("String_KnowledgeSkillFilterRatingZero"),
-					skill => skill.Rating == 0)
-			};
-			//TODO: TRANSLATIONS
-
-
-
-			ret.AddRange(
-				from XmlNode objNode
-				in XmlManager.Instance.Load("skills.xml").SelectNodes("/chummer/categories/category[@type = \"knowledge\"]")
-				let displayName = objNode.Attributes["translate"]?.InnerText ?? objNode.InnerText
-				select new Tuple<string, Predicate<KnowledgeSkill>>(
-					$"{LanguageManager.Instance.GetString("Label_Category")} {displayName}",
-					skill => skill.SkillCategory == objNode.InnerText));
-
-			ret.AddRange(
-				from string attribute
-				in new[] { "INT", "LOG" } //TODO: This should be somewhere in Character or CharacterAttrib i think
-				select new Tuple<string, Predicate<KnowledgeSkill>>(
-					$"{LanguageManager.Instance.GetString("String_ExpenseAttribute")}: {LanguageManager.Instance.GetString($"String_Attribute{attribute}Short")}",
-					skill => skill.Attribute == attribute));
-			/*
-			ret.AddRange(
-				from SkillGroup @group
-				in _character.SkillsSection.SkillGroups
-				select new Tuple<string, Predicate<KnowledgeSkill>>(
-					$"{LanguageManager.Instance.GetString("String_ExpenseSkillGroup")}: {@group.DisplayName}",
-					skill => skill.SkillGroupObject == @group));
-			*/
-			return ret;
-		}
-
-		private void MakeSkillDisplays()
-		{
-			Stopwatch sw = Stopwatch.StartNew();
-			_groups = new BindingListDisplay<SkillGroup>(_character.SkillsSection.SkillGroups, group => new SkillGroupControl(group))
-			{
-				Location = new Point(0, 15),
-			};
-			sw.TaskEnd("_groups");
-
-			splitSkills.Panel1.Controls.Add(_groups);
-
-			sw.TaskEnd("_group add");
-
-			_skills = new BindingListDisplay<Skill>(_character.SkillsSection.Skills, MakeActiveSkill)
-			{
-				Location = new Point(265, 42),
-			};
-
-
-
-			sw.TaskEnd("_skills");
-
-			splitSkills.Panel1.Controls.Add(_skills);
-
-			sw.TaskEnd("_skills add");
-
-			_knoSkills = new BindingListDisplay<KnowledgeSkill>(_character.SkillsSection.KnowledgeSkills,
-				knoSkill => new KnowledgeSkillControl(knoSkill))
-			{
-				Location = new Point(3, 50),
-			};
-
-			splitSkills.Panel2.Controls.Add(_knoSkills);
-
-		}
-
-		private Control MakeActiveSkill(Skill arg)
-		{
-			SkillControl2 control = new SkillControl2(arg);
-			_controls.Add(control);
-			control.CustomAttributeChanged += Control_CustomAttributeChanged;
-			return control;
-		}
-
-		private void Control_CustomAttributeChanged(object sender, EventArgs e)
-		{
-			btnResetCustomDisplayAttribute.Visible = _controls.Any(x => x.CustomAttributeSet);
-		}
-
-		private void Panel1_Resize(object sender, EventArgs e)
-		{
-			int height = splitSkills.Panel1.Height;
-			int intWidth = 255;
-			if (_groups != null)
-			{
-				foreach (SkillGroupControl objControl in _groups.Controls[0].Controls)
-				{
-					if (objControl.PreferredSize.Width > intWidth)
-					{
-						intWidth = objControl.PreferredSize.Width;
-					}
-				}
-				_groups.Height = height - _groups.Top;
-				_groups.Size = new Size(intWidth, splitSkills.Panel1.Height - 15);
-			}
-			if (_skills != null)
-			{
-				_skills.Height = height - _skills.Top;
-				_skills.Size = new Size(splitSkills.Panel1.Width - (intWidth+10), splitSkills.Panel1.Height - 39);
-
-			}
-		}
-
-		private void Panel2_Resize(object sender, EventArgs e)
-		{
-			if (_knoSkills != null)
-			{
-				_knoSkills.Size = new Size(splitSkills.Panel2.Width - 6, splitSkills.Panel2.Height - 53);
-				//_knoSkills.Height = splitSkills.Panel2.Height - 53;
-			}
-		}
-
-		private void cboDisplayFilter_SelectedIndexChanged(object sender, EventArgs e)
-		{
-			ComboBox csender = (ComboBox) sender;
-			Tuple<string, Predicate<Skill>> selectedItem = (Tuple<string, Predicate<Skill>>)csender.SelectedItem;
-
-			if (selectedItem.Item2 == null)
-			{
-				csender.DropDownStyle = ComboBoxStyle.DropDown;
-				_searchMode = true;
-				
-			}
-			else
-			{
-				csender.DropDownStyle = ComboBoxStyle.DropDownList;
-				_searchMode = false;
-				_skills.Filter(selectedItem.Item2);
-			}
-		}
-
-		private void cboSort_SelectedIndexChanged(object sender, EventArgs e)
-		{
-			ComboBox csender = (ComboBox)sender;
-			Tuple<string, IComparer<Skill>> selectedItem = (Tuple<string, IComparer<Skill>>)csender.SelectedItem;
-
-			_skills.Sort(selectedItem.Item2);
-		}
-
-		private void btnExotic_Click(object sender, EventArgs e)
-		{
-			if (_character.Options.KarmaNewActiveSkill > _character.Karma && _character.Created)
-			{
-				MessageBox.Show(LanguageManager.Instance.GetString("Message_NotEnoughKarma"));
-				return;
-			}
-
-
-			XmlDocument document = XmlManager.Instance.Load("skills.xml");
-			frmSelectExoticSkill frmPickExoticSkill = new frmSelectExoticSkill();
-			frmPickExoticSkill.ShowDialog(this);
-
-			if (frmPickExoticSkill.DialogResult == DialogResult.Cancel)
-				return;
-
-			XmlNode node =
-				document.SelectSingleNode("/chummer/skills/skill[name = \"" + frmPickExoticSkill.SelectedExoticSkill + "\"]");
-
-			ExoticSkill skill = new ExoticSkill(ObjCharacter, node);
-			skill.Specific = frmPickExoticSkill.SelectedExoticSkillSpecialisation;
-			skill.Upgrade();
-			ObjCharacter.SkillsSection.Skills.Add(skill);
-		}
-
-		private void UpdateKnoSkillRemaining()
-		{
-			lblKnowledgeSkillPoints.Text = $"{ObjCharacter.SkillsSection.KnowledgeSkillPointsRemain} {LanguageManager.Instance.GetString("String_Of")} {ObjCharacter.SkillsSection.KnowledgeSkillPoints}";
-		}
-
-		private void btnKnowledge_Click(object sender, EventArgs e)
-		{
-		    if (_character.Created)
-		    {
-		        frmSelectItem form = new frmSelectItem();
-		        form.Description = LanguageManager.Instance.GetString("Label_Options_NewKnowledgeSkill");
-		        form.DropdownItems = KnowledgeSkill.DefaultKnowledgeSkillCatagories;
-
-		        if (form.ShowDialog() == DialogResult.OK)
-		        {
-		            KnowledgeSkill skill = new KnowledgeSkill(ObjCharacter);
-		            skill.WriteableName = form.SelectedItem;
-                    skill.LoadDefaultType(skill.Name);
-
-
-                    ObjCharacter.SkillsSection.KnowledgeSkills.Add(skill);
-		        }
-		    }
-		    else
-		    {
-                ObjCharacter.SkillsSection.KnowledgeSkills.Add(new KnowledgeSkill(ObjCharacter));
-            }
-		}
-
-		private void btnResetCustomDisplayAttribute_Click(object sender, EventArgs e)
-		{
-			foreach (SkillControl2 control2 in _controls.Where(x => x.CustomAttributeSet))
-			{
-				control2.ResetSelectAttribute();
-			}
-		}
-
-		private void cboDisplayFilter_TextUpdate(object sender, EventArgs e)
-		{
-			if (_searchMode)
-			{
-				_skills.Filter(skill => GlobalOptions.CultureInfo.CompareInfo.IndexOf(skill.DisplayName, cboDisplayFilter.Text, CompareOptions.IgnoreCase) >= 0, true);
-			}
-		}
-
-		private void cboSortKnowledge_SelectedIndexChanged(object sender, EventArgs e)
-		{
-			ComboBox csender = (ComboBox)sender;
-			Tuple<string, IComparer<KnowledgeSkill>> selectedItem = (Tuple<string, IComparer<KnowledgeSkill>>)csender.SelectedItem;
-
-			_knoSkills.Sort(selectedItem.Item2);
-		}
-
-		private void cboDisplayFilterKnowledge_SelectedIndexChanged(object sender, EventArgs e)
-		{
-			ComboBox csender = (ComboBox)sender;
-			Tuple<string, Predicate<KnowledgeSkill>> selectedItem = (Tuple<string, Predicate<KnowledgeSkill>>)csender.SelectedItem;
-
-			if (selectedItem.Item2 == null)
-			{
-				csender.DropDownStyle = ComboBoxStyle.DropDown;
-				_searchMode = true;
-
-			}
-			else
-			{
-				csender.DropDownStyle = ComboBoxStyle.DropDownList;
-				_searchMode = false;
-				_knoSkills.Filter(selectedItem.Item2);
-			}
-		}
-
-		private void cboDisplayFilterKnowledge_TextUpdate(object sender, EventArgs e)
-		{
-			if (_searchMode)
-			{
-				_knoSkills.Filter(skill => GlobalOptions.CultureInfo.CompareInfo.IndexOf(skill.WriteableName, cboDisplayFilter.Text, CompareOptions.IgnoreCase) >= 0, true);
-			}
-		}
-	}
-=======
             _skills.ChildPropertyChanged += MakeDirtyWithCharacterUpdate;
             _groups.ChildPropertyChanged += MakeDirtyWithCharacterUpdate;
             _knoSkills.ChildPropertyChanged += MakeDirtyWithCharacterUpdate;
@@ -1126,5 +598,4 @@
             }
         }
     }
->>>>>>> 260a47e0
 }