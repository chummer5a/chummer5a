--- conflicted
+++ resolved
@@ -68,21 +68,12 @@
         }
 
         private Character _objCharacter;
-<<<<<<< HEAD
-        private IList<Tuple<string, Predicate<Skill>>> _lstDropDownActiveSkills;
-        private readonly IList<Tuple<string, IComparer<Skill>>>  _sortList;
-        private bool _blnActiveSkillSearchMode;
-        private bool _blnKnowledgeSkillSearchMode;
-        private IList<Tuple<string, Predicate<KnowledgeSkill>>> _lstDropDownKnowledgeSkills;
-        private readonly IList<Tuple<string, IComparer<KnowledgeSkill>>> _lstSortKnowledgeList;
-=======
-        private readonly List<Tuple<string, Predicate<Skill>>> _lstDropDownActiveSkills;
+        private List<Tuple<string, Predicate<Skill>>> _lstDropDownActiveSkills;
         private readonly List<Tuple<string, IComparer<Skill>>>  _sortList;
         private bool _blnActiveSkillSearchMode;
         private bool _blnKnowledgeSkillSearchMode;
-        private readonly List<Tuple<string, Predicate<KnowledgeSkill>>> _lstDropDownKnowledgeSkills;
+        private List<Tuple<string, Predicate<KnowledgeSkill>>> _lstDropDownKnowledgeSkills;
         private readonly List<Tuple<string, IComparer<KnowledgeSkill>>> _lstSortKnowledgeList;
->>>>>>> a5ebc54c
 
         private void SkillsTabUserControl_Load(object sender, EventArgs e)
         {
@@ -436,11 +427,7 @@
             return ret;
         }
 
-<<<<<<< HEAD
-        private static IList<Tuple<string, Predicate<Skill>>> GenerateDropdownFilter(Character objCharacter)
-=======
-        private static List<Tuple<string, Predicate<Skill>>> GenerateDropdownFilter()
->>>>>>> a5ebc54c
+        private static List<Tuple<string, Predicate<Skill>>> GenerateDropdownFilter(Character objCharacter)
         {
             List<Tuple<string, Predicate<Skill>>> ret = new List<Tuple<string, Predicate<Skill>>>(7)
             {
@@ -573,11 +560,7 @@
             return ret;
         }
 
-<<<<<<< HEAD
-        private static IList<Tuple<string, Predicate<KnowledgeSkill>>> GenerateKnowledgeDropdownFilter(Character objCharacter)
-=======
-        private static List<Tuple<string, Predicate<KnowledgeSkill>>> GenerateKnowledgeDropdownFilter()
->>>>>>> a5ebc54c
+        private static List<Tuple<string, Predicate<KnowledgeSkill>>> GenerateKnowledgeDropdownFilter(Character objCharacter)
         {
             List<Tuple<string, Predicate<KnowledgeSkill>>> ret = new List<Tuple<string, Predicate<KnowledgeSkill>>>(5)
             {
