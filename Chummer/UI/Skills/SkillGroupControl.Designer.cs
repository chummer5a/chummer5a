--- conflicted
+++ resolved
@@ -29,13 +29,8 @@
 		private void InitializeComponent()
 		{
 			this.components = new System.ComponentModel.Container();
-<<<<<<< HEAD
-			this.nudSkill = new System.Windows.Forms.NumericUpDown();
-			this.nudKarma = new System.Windows.Forms.NumericUpDown();
-=======
 			this.nudSkill = new Chummer.helpers.NumericUpDownEx();
 			this.nudKarma = new Chummer.helpers.NumericUpDownEx();
->>>>>>> 59b780a7
 			this.lblName = new System.Windows.Forms.Label();
 			this.lblGroupRating = new System.Windows.Forms.Label();
 			this.btnCareerIncrease = new System.Windows.Forms.Button();
@@ -46,10 +41,7 @@
 			// 
 			// nudSkill
 			// 
-<<<<<<< HEAD
-=======
 			this.nudSkill.InterceptMouseWheel = Chummer.helpers.NumericUpDownEx.InterceptMouseWheelMode.WhenMouseOver;
->>>>>>> 59b780a7
 			this.nudSkill.Location = new System.Drawing.Point(134, 1);
 			this.nudSkill.Maximum = new decimal(new int[] {
             99,
@@ -57,19 +49,13 @@
             0,
             0});
 			this.nudSkill.Name = "nudSkill";
-<<<<<<< HEAD
-=======
 			this.nudSkill.ShowUpDownButtons = Chummer.helpers.NumericUpDownEx.ShowUpDownButtonsMode.Always;
->>>>>>> 59b780a7
 			this.nudSkill.Size = new System.Drawing.Size(40, 20);
 			this.nudSkill.TabIndex = 2;
 			// 
 			// nudKarma
 			// 
-<<<<<<< HEAD
-=======
 			this.nudKarma.InterceptMouseWheel = Chummer.helpers.NumericUpDownEx.InterceptMouseWheelMode.WhenMouseOver;
->>>>>>> 59b780a7
 			this.nudKarma.Location = new System.Drawing.Point(180, 1);
 			this.nudKarma.Maximum = new decimal(new int[] {
             99,
@@ -77,10 +63,7 @@
             0,
             0});
 			this.nudKarma.Name = "nudKarma";
-<<<<<<< HEAD
-=======
 			this.nudKarma.ShowUpDownButtons = Chummer.helpers.NumericUpDownEx.ShowUpDownButtonsMode.Always;
->>>>>>> 59b780a7
 			this.nudKarma.Size = new System.Drawing.Size(40, 20);
 			this.nudKarma.TabIndex = 5;
 			// 
