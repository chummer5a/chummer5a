namespace Chummer.UI.Skills
{
    public sealed partial class KnowledgeSkillControl
    {
        /// <summary> 
        /// Required designer variable.
        /// </summary>
        private System.ComponentModel.IContainer components = null;

        /// <summary> 
        /// Clean up any resources being used.
        /// </summary>
        /// <param name="disposing">true if managed resources should be disposed; otherwise, false.</param>
        protected override void Dispose(bool disposing)
        {
            if (disposing)
            {
                components?.Dispose();
                UnbindKnowledgeSkillControl();
            }
            base.Dispose(disposing);
        }

        #region Component Designer generated code

<<<<<<< HEAD
		/// <summary> 
		/// Required method for Designer support - do not modify 
		/// the contents of this method with the code editor.
		/// </summary>
		private void InitializeComponent()
		{
            this.lblModifiedRating = new System.Windows.Forms.Label();
=======
        /// <summary> 
        /// Required method for Designer support - do not modify 
        /// the contents of this method with the code editor.
        /// </summary>
        private void InitializeComponent()
        {
            this.lblModifiedRating = new LabelWithToolTip();
>>>>>>> 260a47e0
            this.cboSpec = new System.Windows.Forms.ComboBox();
            this.chkKarma = new System.Windows.Forms.CheckBox();
            this.cmdDelete = new System.Windows.Forms.Button();
            this.cboSkill = new System.Windows.Forms.ComboBox();
            this.cboType = new System.Windows.Forms.ComboBox();
            this.lblRating = new System.Windows.Forms.Label();
<<<<<<< HEAD
            this.lblName = new System.Windows.Forms.Label();
            this.lblSpec = new System.Windows.Forms.Label();
            this.btnCareerIncrease = new System.Windows.Forms.Button();
            this.btnAddSpec = new System.Windows.Forms.Button();
			this.nudSkill = new Chummer.helpers.NumericUpDownEx();
			this.nudKarma = new Chummer.helpers.NumericUpDownEx();
            ((System.ComponentModel.ISupportInitialize)(this.nudSkill)).BeginInit();
			((System.ComponentModel.ISupportInitialize)(this.nudKarma)).BeginInit();
=======
            this.lblName = new LabelWithToolTip();
            this.lblSpec = new System.Windows.Forms.Label();
            this.btnCareerIncrease = new ButtonWithToolTip();
            this.btnAddSpec = new ButtonWithToolTip();
            this.nudSkill = new NumericUpDownEx();
            this.nudKarma = new NumericUpDownEx();
            ((System.ComponentModel.ISupportInitialize)(this.nudSkill)).BeginInit();
            ((System.ComponentModel.ISupportInitialize)(this.nudKarma)).BeginInit();
>>>>>>> 260a47e0
            this.SuspendLayout();
            // 
            // lblModifiedRating
            // 
            this.lblModifiedRating.AutoSize = true;
            this.lblModifiedRating.Font = new System.Drawing.Font("Microsoft Sans Serif", 8.25F, System.Drawing.FontStyle.Bold, System.Drawing.GraphicsUnit.Point, ((byte)(0)));
<<<<<<< HEAD
            this.lblModifiedRating.Location = new System.Drawing.Point(294, 4);
=======
            this.lblModifiedRating.Location = new System.Drawing.Point(294, 5);
>>>>>>> 260a47e0
            this.lblModifiedRating.Name = "lblModifiedRating";
            this.lblModifiedRating.Size = new System.Drawing.Size(47, 13);
            this.lblModifiedRating.TabIndex = 16;
            this.lblModifiedRating.Text = "10 (12)";
            // 
            // cboSpec
            // 
            this.cboSpec.FormattingEnabled = true;
<<<<<<< HEAD
            this.cboSpec.Location = new System.Drawing.Point(344, 0);
=======
            this.cboSpec.Location = new System.Drawing.Point(344, 1);
>>>>>>> 260a47e0
            this.cboSpec.Name = "cboSpec";
            this.cboSpec.Size = new System.Drawing.Size(177, 21);
            this.cboSpec.TabIndex = 17;
            this.cboSpec.TextChanged += new System.EventHandler(this.cboSpec_TextChanged);
            // 
            // chkKarma
            // 
            this.chkKarma.AutoSize = true;
            this.chkKarma.Location = new System.Drawing.Point(527, 4);
            this.chkKarma.Name = "chkKarma";
            this.chkKarma.Size = new System.Drawing.Size(15, 14);
            this.chkKarma.TabIndex = 18;
            this.chkKarma.UseVisualStyleBackColor = true;
            // 
            // cmdDelete
            // 
            this.cmdDelete.Location = new System.Drawing.Point(702, 1);
            this.cmdDelete.Name = "cmdDelete";
<<<<<<< HEAD
            this.cmdDelete.Size = new System.Drawing.Size(75, 21);
=======
            this.cmdDelete.Size = new System.Drawing.Size(75, 22);
>>>>>>> 260a47e0
            this.cmdDelete.TabIndex = 19;
            this.cmdDelete.Tag = "String_Delete";
            this.cmdDelete.Text = "Delete";
            this.cmdDelete.UseVisualStyleBackColor = true;
            // 
            // cboSkill
            // 
            this.cboSkill.AutoCompleteMode = System.Windows.Forms.AutoCompleteMode.SuggestAppend;
            this.cboSkill.AutoCompleteSource = System.Windows.Forms.AutoCompleteSource.ListItems;
            this.cboSkill.FormattingEnabled = true;
            this.cboSkill.Location = new System.Drawing.Point(3, 1);
            this.cboSkill.Name = "cboSkill";
            this.cboSkill.Size = new System.Drawing.Size(190, 21);
            this.cboSkill.Sorted = true;
            this.cboSkill.TabIndex = 20;
<<<<<<< HEAD
            this.cboSkill.SelectedIndexChanged += new System.EventHandler(this.cboSkill_SelectedIndexChanged);
=======
>>>>>>> 260a47e0
            // 
            // cboType
            // 
            this.cboType.DropDownStyle = System.Windows.Forms.ComboBoxStyle.DropDownList;
            this.cboType.FormattingEnabled = true;
<<<<<<< HEAD
            this.cboType.Location = new System.Drawing.Point(557, 0);
=======
            this.cboType.Location = new System.Drawing.Point(557, 1);
>>>>>>> 260a47e0
            this.cboType.Name = "cboType";
            this.cboType.Size = new System.Drawing.Size(139, 21);
            this.cboType.Sorted = true;
            this.cboType.TabIndex = 21;
            // 
            // lblRating
            // 
            this.lblRating.AutoSize = true;
<<<<<<< HEAD
            this.lblRating.Location = new System.Drawing.Point(210, 4);
=======
            this.lblRating.Location = new System.Drawing.Point(210, 5);
>>>>>>> 260a47e0
            this.lblRating.Name = "lblRating";
            this.lblRating.Size = new System.Drawing.Size(13, 13);
            this.lblRating.TabIndex = 22;
            this.lblRating.Text = "0";
<<<<<<< HEAD
            this.lblRating.Visible = false;
=======
>>>>>>> 260a47e0
            // 
            // lblName
            // 
            this.lblName.AutoSize = true;
            this.lblName.Location = new System.Drawing.Point(4, 4);
            this.lblName.Name = "lblName";
            this.lblName.Size = new System.Drawing.Size(44, 13);
            this.lblName.TabIndex = 23;
            this.lblName.Text = "[NAME]";
<<<<<<< HEAD
            this.lblName.Visible = false;
=======
>>>>>>> 260a47e0
            // 
            // lblSpec
            // 
            this.lblSpec.AutoSize = true;
<<<<<<< HEAD
            this.lblSpec.Location = new System.Drawing.Point(347, 3);
=======
            this.lblSpec.Location = new System.Drawing.Point(347, 5);
>>>>>>> 260a47e0
            this.lblSpec.Name = "lblSpec";
            this.lblSpec.Size = new System.Drawing.Size(41, 13);
            this.lblSpec.TabIndex = 24;
            this.lblSpec.Text = "[SPEC]";
<<<<<<< HEAD
            this.lblSpec.Visible = false;
=======
>>>>>>> 260a47e0
            // 
            // btnCareerIncrease
            // 
            this.btnCareerIncrease.Image = global::Chummer.Properties.Resources.add;
<<<<<<< HEAD
            this.btnCareerIncrease.Location = new System.Drawing.Point(229, -2);
=======
            this.btnCareerIncrease.Location = new System.Drawing.Point(229, 0);
>>>>>>> 260a47e0
            this.btnCareerIncrease.Name = "btnCareerIncrease";
            this.btnCareerIncrease.Size = new System.Drawing.Size(24, 24);
            this.btnCareerIncrease.TabIndex = 25;
            this.btnCareerIncrease.UseVisualStyleBackColor = true;
<<<<<<< HEAD
            this.btnCareerIncrease.Visible = false;
=======
>>>>>>> 260a47e0
            this.btnCareerIncrease.Click += new System.EventHandler(this.btnCareerIncrease_Click);
            // 
            // btnAddSpec
            // 
            this.btnAddSpec.Image = global::Chummer.Properties.Resources.add;
<<<<<<< HEAD
            this.btnAddSpec.Location = new System.Drawing.Point(527, -2);
=======
            this.btnAddSpec.Location = new System.Drawing.Point(527, 0);
>>>>>>> 260a47e0
            this.btnAddSpec.Name = "btnAddSpec";
            this.btnAddSpec.Size = new System.Drawing.Size(24, 24);
            this.btnAddSpec.TabIndex = 26;
            this.btnAddSpec.UseVisualStyleBackColor = true;
<<<<<<< HEAD
            this.btnAddSpec.Visible = false;
            this.btnAddSpec.Click += new System.EventHandler(this.btnAddSpec_Click);
            // 
			// nudSkill
			// 
			this.nudSkill.InterceptMouseWheel = Chummer.helpers.NumericUpDownEx.InterceptMouseWheelMode.WhenMouseOver;
			this.nudSkill.Location = new System.Drawing.Point(206, 1);
			this.nudSkill.Maximum = new decimal(new int[] {
=======
            this.btnAddSpec.Click += new System.EventHandler(this.btnAddSpec_Click);
            // 
            // nudSkill
            // 
            this.nudSkill.InterceptMouseWheel = NumericUpDownEx.InterceptMouseWheelMode.WhenMouseOver;
            this.nudSkill.Location = new System.Drawing.Point(206, 2);
            this.nudSkill.Maximum = new decimal(new int[] {
>>>>>>> 260a47e0
            99,
            0,
            0,
            0});
<<<<<<< HEAD
			this.nudSkill.Name = "nudSkill";
			this.nudSkill.ShowUpDownButtons = Chummer.helpers.NumericUpDownEx.ShowUpDownButtonsMode.Always;
			this.nudSkill.Size = new System.Drawing.Size(40, 20);
			this.nudSkill.TabIndex = 15;
			// 
			// nudKarma
			// 
			this.nudKarma.InterceptMouseWheel = Chummer.helpers.NumericUpDownEx.InterceptMouseWheelMode.WhenMouseOver;
			this.nudKarma.Location = new System.Drawing.Point(248, 1);
			this.nudKarma.Maximum = new decimal(new int[] {
=======
            this.nudSkill.Name = "nudSkill";
            this.nudSkill.Size = new System.Drawing.Size(40, 20);
            this.nudSkill.TabIndex = 15;
            // 
            // nudKarma
            // 
            this.nudKarma.InterceptMouseWheel = NumericUpDownEx.InterceptMouseWheelMode.WhenMouseOver;
            this.nudKarma.Location = new System.Drawing.Point(248, 2);
            this.nudKarma.Maximum = new decimal(new int[] {
>>>>>>> 260a47e0
            99,
            0,
            0,
            0});
<<<<<<< HEAD
			this.nudKarma.Name = "nudKarma";
			this.nudKarma.ShowUpDownButtons = Chummer.helpers.NumericUpDownEx.ShowUpDownButtonsMode.Always;
			this.nudKarma.Size = new System.Drawing.Size(40, 20);
			this.nudKarma.TabIndex = 14;
			// 
=======
            this.nudKarma.Name = "nudKarma";
            this.nudKarma.Size = new System.Drawing.Size(40, 20);
            this.nudKarma.TabIndex = 14;
            // 
>>>>>>> 260a47e0
            // KnowledgeSkillControl
            // 
            this.AutoScaleDimensions = new System.Drawing.SizeF(6F, 13F);
            this.AutoScaleMode = System.Windows.Forms.AutoScaleMode.Font;
<<<<<<< HEAD
=======
            this.Controls.Add(this.cboSkill);
>>>>>>> 260a47e0
            this.Controls.Add(this.btnAddSpec);
            this.Controls.Add(this.btnCareerIncrease);
            this.Controls.Add(this.lblSpec);
            this.Controls.Add(this.lblName);
            this.Controls.Add(this.lblRating);
            this.Controls.Add(this.cboType);
<<<<<<< HEAD
            this.Controls.Add(this.cboSkill);
=======
>>>>>>> 260a47e0
            this.Controls.Add(this.cmdDelete);
            this.Controls.Add(this.chkKarma);
            this.Controls.Add(this.cboSpec);
            this.Controls.Add(this.lblModifiedRating);
            this.Controls.Add(this.nudSkill);
            this.Controls.Add(this.nudKarma);
            this.Margin = new System.Windows.Forms.Padding(0);
            this.Name = "KnowledgeSkillControl";
<<<<<<< HEAD
            this.Size = new System.Drawing.Size(800, 23);
			((System.ComponentModel.ISupportInitialize)(this.nudSkill)).EndInit();
            ((System.ComponentModel.ISupportInitialize)(this.nudKarma)).EndInit();
            this.ResumeLayout(false);
            this.PerformLayout();

		}

		#endregion
		private Chummer.helpers.NumericUpDownEx nudKarma;
		private Chummer.helpers.NumericUpDownEx nudSkill;
		private System.Windows.Forms.Label lblModifiedRating;
		private System.Windows.Forms.ComboBox cboSpec;
		private System.Windows.Forms.CheckBox chkKarma;
		private System.Windows.Forms.Button cmdDelete;
		private System.Windows.Forms.ComboBox cboSkill;
		private System.Windows.Forms.ComboBox cboType;
		private System.Windows.Forms.Label lblRating;
		private System.Windows.Forms.Label lblName;
		private System.Windows.Forms.Label lblSpec;
		private System.Windows.Forms.Button btnCareerIncrease;
		private System.Windows.Forms.Button btnAddSpec;
	}
=======
            this.Size = new System.Drawing.Size(800, 24);
            ((System.ComponentModel.ISupportInitialize)(this.nudSkill)).EndInit();
            ((System.ComponentModel.ISupportInitialize)(this.nudKarma)).EndInit();
            this.ResumeLayout(false);
            this.PerformLayout();

        }

        #endregion
        private NumericUpDownEx nudKarma;
        private NumericUpDownEx nudSkill;
        private LabelWithToolTip lblModifiedRating;
        private System.Windows.Forms.ComboBox cboSpec;
        private System.Windows.Forms.CheckBox chkKarma;
        private System.Windows.Forms.Button cmdDelete;
        private System.Windows.Forms.ComboBox cboSkill;
        private System.Windows.Forms.ComboBox cboType;
        private System.Windows.Forms.Label lblRating;
        private LabelWithToolTip lblName;
        private System.Windows.Forms.Label lblSpec;
        private ButtonWithToolTip btnCareerIncrease;
        private ButtonWithToolTip btnAddSpec;
    }
>>>>>>> 260a47e0
}<|MERGE_RESOLUTION|>--- conflicted
+++ resolved
@@ -23,15 +23,6 @@
 
         #region Component Designer generated code
 
-<<<<<<< HEAD
-		/// <summary> 
-		/// Required method for Designer support - do not modify 
-		/// the contents of this method with the code editor.
-		/// </summary>
-		private void InitializeComponent()
-		{
-            this.lblModifiedRating = new System.Windows.Forms.Label();
-=======
         /// <summary> 
         /// Required method for Designer support - do not modify 
         /// the contents of this method with the code editor.
@@ -39,23 +30,12 @@
         private void InitializeComponent()
         {
             this.lblModifiedRating = new LabelWithToolTip();
->>>>>>> 260a47e0
             this.cboSpec = new System.Windows.Forms.ComboBox();
             this.chkKarma = new System.Windows.Forms.CheckBox();
             this.cmdDelete = new System.Windows.Forms.Button();
             this.cboSkill = new System.Windows.Forms.ComboBox();
             this.cboType = new System.Windows.Forms.ComboBox();
             this.lblRating = new System.Windows.Forms.Label();
-<<<<<<< HEAD
-            this.lblName = new System.Windows.Forms.Label();
-            this.lblSpec = new System.Windows.Forms.Label();
-            this.btnCareerIncrease = new System.Windows.Forms.Button();
-            this.btnAddSpec = new System.Windows.Forms.Button();
-			this.nudSkill = new Chummer.helpers.NumericUpDownEx();
-			this.nudKarma = new Chummer.helpers.NumericUpDownEx();
-            ((System.ComponentModel.ISupportInitialize)(this.nudSkill)).BeginInit();
-			((System.ComponentModel.ISupportInitialize)(this.nudKarma)).BeginInit();
-=======
             this.lblName = new LabelWithToolTip();
             this.lblSpec = new System.Windows.Forms.Label();
             this.btnCareerIncrease = new ButtonWithToolTip();
@@ -64,18 +44,13 @@
             this.nudKarma = new NumericUpDownEx();
             ((System.ComponentModel.ISupportInitialize)(this.nudSkill)).BeginInit();
             ((System.ComponentModel.ISupportInitialize)(this.nudKarma)).BeginInit();
->>>>>>> 260a47e0
             this.SuspendLayout();
             // 
             // lblModifiedRating
             // 
             this.lblModifiedRating.AutoSize = true;
             this.lblModifiedRating.Font = new System.Drawing.Font("Microsoft Sans Serif", 8.25F, System.Drawing.FontStyle.Bold, System.Drawing.GraphicsUnit.Point, ((byte)(0)));
-<<<<<<< HEAD
-            this.lblModifiedRating.Location = new System.Drawing.Point(294, 4);
-=======
             this.lblModifiedRating.Location = new System.Drawing.Point(294, 5);
->>>>>>> 260a47e0
             this.lblModifiedRating.Name = "lblModifiedRating";
             this.lblModifiedRating.Size = new System.Drawing.Size(47, 13);
             this.lblModifiedRating.TabIndex = 16;
@@ -84,11 +59,7 @@
             // cboSpec
             // 
             this.cboSpec.FormattingEnabled = true;
-<<<<<<< HEAD
-            this.cboSpec.Location = new System.Drawing.Point(344, 0);
-=======
             this.cboSpec.Location = new System.Drawing.Point(344, 1);
->>>>>>> 260a47e0
             this.cboSpec.Name = "cboSpec";
             this.cboSpec.Size = new System.Drawing.Size(177, 21);
             this.cboSpec.TabIndex = 17;
@@ -107,11 +78,7 @@
             // 
             this.cmdDelete.Location = new System.Drawing.Point(702, 1);
             this.cmdDelete.Name = "cmdDelete";
-<<<<<<< HEAD
-            this.cmdDelete.Size = new System.Drawing.Size(75, 21);
-=======
             this.cmdDelete.Size = new System.Drawing.Size(75, 22);
->>>>>>> 260a47e0
             this.cmdDelete.TabIndex = 19;
             this.cmdDelete.Tag = "String_Delete";
             this.cmdDelete.Text = "Delete";
@@ -127,20 +94,12 @@
             this.cboSkill.Size = new System.Drawing.Size(190, 21);
             this.cboSkill.Sorted = true;
             this.cboSkill.TabIndex = 20;
-<<<<<<< HEAD
-            this.cboSkill.SelectedIndexChanged += new System.EventHandler(this.cboSkill_SelectedIndexChanged);
-=======
->>>>>>> 260a47e0
             // 
             // cboType
             // 
             this.cboType.DropDownStyle = System.Windows.Forms.ComboBoxStyle.DropDownList;
             this.cboType.FormattingEnabled = true;
-<<<<<<< HEAD
-            this.cboType.Location = new System.Drawing.Point(557, 0);
-=======
             this.cboType.Location = new System.Drawing.Point(557, 1);
->>>>>>> 260a47e0
             this.cboType.Name = "cboType";
             this.cboType.Size = new System.Drawing.Size(139, 21);
             this.cboType.Sorted = true;
@@ -149,19 +108,11 @@
             // lblRating
             // 
             this.lblRating.AutoSize = true;
-<<<<<<< HEAD
-            this.lblRating.Location = new System.Drawing.Point(210, 4);
-=======
             this.lblRating.Location = new System.Drawing.Point(210, 5);
->>>>>>> 260a47e0
             this.lblRating.Name = "lblRating";
             this.lblRating.Size = new System.Drawing.Size(13, 13);
             this.lblRating.TabIndex = 22;
             this.lblRating.Text = "0";
-<<<<<<< HEAD
-            this.lblRating.Visible = false;
-=======
->>>>>>> 260a47e0
             // 
             // lblName
             // 
@@ -171,68 +122,34 @@
             this.lblName.Size = new System.Drawing.Size(44, 13);
             this.lblName.TabIndex = 23;
             this.lblName.Text = "[NAME]";
-<<<<<<< HEAD
-            this.lblName.Visible = false;
-=======
->>>>>>> 260a47e0
             // 
             // lblSpec
             // 
             this.lblSpec.AutoSize = true;
-<<<<<<< HEAD
-            this.lblSpec.Location = new System.Drawing.Point(347, 3);
-=======
             this.lblSpec.Location = new System.Drawing.Point(347, 5);
->>>>>>> 260a47e0
             this.lblSpec.Name = "lblSpec";
             this.lblSpec.Size = new System.Drawing.Size(41, 13);
             this.lblSpec.TabIndex = 24;
             this.lblSpec.Text = "[SPEC]";
-<<<<<<< HEAD
-            this.lblSpec.Visible = false;
-=======
->>>>>>> 260a47e0
             // 
             // btnCareerIncrease
             // 
             this.btnCareerIncrease.Image = global::Chummer.Properties.Resources.add;
-<<<<<<< HEAD
-            this.btnCareerIncrease.Location = new System.Drawing.Point(229, -2);
-=======
             this.btnCareerIncrease.Location = new System.Drawing.Point(229, 0);
->>>>>>> 260a47e0
             this.btnCareerIncrease.Name = "btnCareerIncrease";
             this.btnCareerIncrease.Size = new System.Drawing.Size(24, 24);
             this.btnCareerIncrease.TabIndex = 25;
             this.btnCareerIncrease.UseVisualStyleBackColor = true;
-<<<<<<< HEAD
-            this.btnCareerIncrease.Visible = false;
-=======
->>>>>>> 260a47e0
             this.btnCareerIncrease.Click += new System.EventHandler(this.btnCareerIncrease_Click);
             // 
             // btnAddSpec
             // 
             this.btnAddSpec.Image = global::Chummer.Properties.Resources.add;
-<<<<<<< HEAD
-            this.btnAddSpec.Location = new System.Drawing.Point(527, -2);
-=======
             this.btnAddSpec.Location = new System.Drawing.Point(527, 0);
->>>>>>> 260a47e0
             this.btnAddSpec.Name = "btnAddSpec";
             this.btnAddSpec.Size = new System.Drawing.Size(24, 24);
             this.btnAddSpec.TabIndex = 26;
             this.btnAddSpec.UseVisualStyleBackColor = true;
-<<<<<<< HEAD
-            this.btnAddSpec.Visible = false;
-            this.btnAddSpec.Click += new System.EventHandler(this.btnAddSpec_Click);
-            // 
-			// nudSkill
-			// 
-			this.nudSkill.InterceptMouseWheel = Chummer.helpers.NumericUpDownEx.InterceptMouseWheelMode.WhenMouseOver;
-			this.nudSkill.Location = new System.Drawing.Point(206, 1);
-			this.nudSkill.Maximum = new decimal(new int[] {
-=======
             this.btnAddSpec.Click += new System.EventHandler(this.btnAddSpec_Click);
             // 
             // nudSkill
@@ -240,23 +157,10 @@
             this.nudSkill.InterceptMouseWheel = NumericUpDownEx.InterceptMouseWheelMode.WhenMouseOver;
             this.nudSkill.Location = new System.Drawing.Point(206, 2);
             this.nudSkill.Maximum = new decimal(new int[] {
->>>>>>> 260a47e0
             99,
             0,
             0,
             0});
-<<<<<<< HEAD
-			this.nudSkill.Name = "nudSkill";
-			this.nudSkill.ShowUpDownButtons = Chummer.helpers.NumericUpDownEx.ShowUpDownButtonsMode.Always;
-			this.nudSkill.Size = new System.Drawing.Size(40, 20);
-			this.nudSkill.TabIndex = 15;
-			// 
-			// nudKarma
-			// 
-			this.nudKarma.InterceptMouseWheel = Chummer.helpers.NumericUpDownEx.InterceptMouseWheelMode.WhenMouseOver;
-			this.nudKarma.Location = new System.Drawing.Point(248, 1);
-			this.nudKarma.Maximum = new decimal(new int[] {
-=======
             this.nudSkill.Name = "nudSkill";
             this.nudSkill.Size = new System.Drawing.Size(40, 20);
             this.nudSkill.TabIndex = 15;
@@ -266,41 +170,25 @@
             this.nudKarma.InterceptMouseWheel = NumericUpDownEx.InterceptMouseWheelMode.WhenMouseOver;
             this.nudKarma.Location = new System.Drawing.Point(248, 2);
             this.nudKarma.Maximum = new decimal(new int[] {
->>>>>>> 260a47e0
             99,
             0,
             0,
             0});
-<<<<<<< HEAD
-			this.nudKarma.Name = "nudKarma";
-			this.nudKarma.ShowUpDownButtons = Chummer.helpers.NumericUpDownEx.ShowUpDownButtonsMode.Always;
-			this.nudKarma.Size = new System.Drawing.Size(40, 20);
-			this.nudKarma.TabIndex = 14;
-			// 
-=======
             this.nudKarma.Name = "nudKarma";
             this.nudKarma.Size = new System.Drawing.Size(40, 20);
             this.nudKarma.TabIndex = 14;
             // 
->>>>>>> 260a47e0
             // KnowledgeSkillControl
             // 
             this.AutoScaleDimensions = new System.Drawing.SizeF(6F, 13F);
             this.AutoScaleMode = System.Windows.Forms.AutoScaleMode.Font;
-<<<<<<< HEAD
-=======
             this.Controls.Add(this.cboSkill);
->>>>>>> 260a47e0
             this.Controls.Add(this.btnAddSpec);
             this.Controls.Add(this.btnCareerIncrease);
             this.Controls.Add(this.lblSpec);
             this.Controls.Add(this.lblName);
             this.Controls.Add(this.lblRating);
             this.Controls.Add(this.cboType);
-<<<<<<< HEAD
-            this.Controls.Add(this.cboSkill);
-=======
->>>>>>> 260a47e0
             this.Controls.Add(this.cmdDelete);
             this.Controls.Add(this.chkKarma);
             this.Controls.Add(this.cboSpec);
@@ -309,31 +197,6 @@
             this.Controls.Add(this.nudKarma);
             this.Margin = new System.Windows.Forms.Padding(0);
             this.Name = "KnowledgeSkillControl";
-<<<<<<< HEAD
-            this.Size = new System.Drawing.Size(800, 23);
-			((System.ComponentModel.ISupportInitialize)(this.nudSkill)).EndInit();
-            ((System.ComponentModel.ISupportInitialize)(this.nudKarma)).EndInit();
-            this.ResumeLayout(false);
-            this.PerformLayout();
-
-		}
-
-		#endregion
-		private Chummer.helpers.NumericUpDownEx nudKarma;
-		private Chummer.helpers.NumericUpDownEx nudSkill;
-		private System.Windows.Forms.Label lblModifiedRating;
-		private System.Windows.Forms.ComboBox cboSpec;
-		private System.Windows.Forms.CheckBox chkKarma;
-		private System.Windows.Forms.Button cmdDelete;
-		private System.Windows.Forms.ComboBox cboSkill;
-		private System.Windows.Forms.ComboBox cboType;
-		private System.Windows.Forms.Label lblRating;
-		private System.Windows.Forms.Label lblName;
-		private System.Windows.Forms.Label lblSpec;
-		private System.Windows.Forms.Button btnCareerIncrease;
-		private System.Windows.Forms.Button btnAddSpec;
-	}
-=======
             this.Size = new System.Drawing.Size(800, 24);
             ((System.ComponentModel.ISupportInitialize)(this.nudSkill)).EndInit();
             ((System.ComponentModel.ISupportInitialize)(this.nudKarma)).EndInit();
@@ -357,5 +220,4 @@
         private ButtonWithToolTip btnCareerIncrease;
         private ButtonWithToolTip btnAddSpec;
     }
->>>>>>> 260a47e0
 }