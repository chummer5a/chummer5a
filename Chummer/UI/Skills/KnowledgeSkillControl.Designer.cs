﻿namespace Chummer.UI.Skills
{
	partial class KnowledgeSkillControl
	{
		/// <summary> 
		/// Required designer variable.
		/// </summary>
		private System.ComponentModel.IContainer components = null;

		/// <summary> 
		/// Clean up any resources being used.
		/// </summary>
		/// <param name="disposing">true if managed resources should be disposed; otherwise, false.</param>
		protected override void Dispose(bool disposing)
		{
			if (disposing && (components != null))
			{
				components.Dispose();
			}
			base.Dispose(disposing);
		}

		#region Component Designer generated code

		/// <summary> 
		/// Required method for Designer support - do not modify 
		/// the contents of this method with the code editor.
		/// </summary>
		private void InitializeComponent()
		{
<<<<<<< HEAD
            this.nudKarma = new System.Windows.Forms.NumericUpDown();
            this.nudSkill = new System.Windows.Forms.NumericUpDown();
=======
>>>>>>> 59b780a7
            this.lblModifiedRating = new System.Windows.Forms.Label();
            this.cboSpec = new System.Windows.Forms.ComboBox();
            this.chkKarma = new System.Windows.Forms.CheckBox();
            this.cmdDelete = new System.Windows.Forms.Button();
            this.cboSkill = new System.Windows.Forms.ComboBox();
            this.cboType = new System.Windows.Forms.ComboBox();
            this.lblRating = new System.Windows.Forms.Label();
            this.lblName = new System.Windows.Forms.Label();
            this.lblSpec = new System.Windows.Forms.Label();
            this.btnCareerIncrease = new System.Windows.Forms.Button();
            this.btnAddSpec = new System.Windows.Forms.Button();
<<<<<<< HEAD
            ((System.ComponentModel.ISupportInitialize)(this.nudKarma)).BeginInit();
            ((System.ComponentModel.ISupportInitialize)(this.nudSkill)).BeginInit();
            this.SuspendLayout();
            // 
            // nudKarma
            // 
            this.nudKarma.Location = new System.Drawing.Point(248, 1);
            this.nudKarma.Maximum = new decimal(new int[] {
            99,
            0,
            0,
            0});
            this.nudKarma.Name = "nudKarma";
            this.nudKarma.Size = new System.Drawing.Size(40, 20);
            this.nudKarma.TabIndex = 14;
            // 
            // nudSkill
            // 
            this.nudSkill.Location = new System.Drawing.Point(206, 1);
            this.nudSkill.Maximum = new decimal(new int[] {
            99,
            0,
            0,
            0});
            this.nudSkill.Name = "nudSkill";
            this.nudSkill.Size = new System.Drawing.Size(40, 20);
            this.nudSkill.TabIndex = 15;
            // 
=======
			this.nudSkill = new Chummer.helpers.NumericUpDownEx();
			this.nudKarma = new Chummer.helpers.NumericUpDownEx();
            ((System.ComponentModel.ISupportInitialize)(this.nudSkill)).BeginInit();
			((System.ComponentModel.ISupportInitialize)(this.nudKarma)).BeginInit();
            this.SuspendLayout();
            // 
>>>>>>> 59b780a7
            // lblModifiedRating
            // 
            this.lblModifiedRating.AutoSize = true;
            this.lblModifiedRating.Font = new System.Drawing.Font("Microsoft Sans Serif", 8.25F, System.Drawing.FontStyle.Bold, System.Drawing.GraphicsUnit.Point, ((byte)(0)));
            this.lblModifiedRating.Location = new System.Drawing.Point(294, 4);
            this.lblModifiedRating.Name = "lblModifiedRating";
            this.lblModifiedRating.Size = new System.Drawing.Size(47, 13);
            this.lblModifiedRating.TabIndex = 16;
            this.lblModifiedRating.Text = "10 (12)";
            // 
            // cboSpec
            // 
            this.cboSpec.FormattingEnabled = true;
            this.cboSpec.Location = new System.Drawing.Point(344, 0);
            this.cboSpec.Name = "cboSpec";
            this.cboSpec.Size = new System.Drawing.Size(177, 21);
            this.cboSpec.TabIndex = 17;
            this.cboSpec.TextChanged += new System.EventHandler(this.cboSpec_TextChanged);
            // 
            // chkKarma
            // 
            this.chkKarma.AutoSize = true;
            this.chkKarma.Location = new System.Drawing.Point(527, 4);
            this.chkKarma.Name = "chkKarma";
            this.chkKarma.Size = new System.Drawing.Size(15, 14);
            this.chkKarma.TabIndex = 18;
            this.chkKarma.UseVisualStyleBackColor = true;
            // 
            // cmdDelete
            // 
            this.cmdDelete.Location = new System.Drawing.Point(702, 1);
            this.cmdDelete.Name = "cmdDelete";
            this.cmdDelete.Size = new System.Drawing.Size(75, 21);
            this.cmdDelete.TabIndex = 19;
            this.cmdDelete.Tag = "String_Delete";
            this.cmdDelete.Text = "Delete";
            this.cmdDelete.UseVisualStyleBackColor = true;
            // 
            // cboSkill
            // 
<<<<<<< HEAD
=======
            this.cboSkill.AutoCompleteMode = System.Windows.Forms.AutoCompleteMode.SuggestAppend;
            this.cboSkill.AutoCompleteSource = System.Windows.Forms.AutoCompleteSource.ListItems;
>>>>>>> 59b780a7
            this.cboSkill.FormattingEnabled = true;
            this.cboSkill.Location = new System.Drawing.Point(3, 1);
            this.cboSkill.Name = "cboSkill";
            this.cboSkill.Size = new System.Drawing.Size(190, 21);
            this.cboSkill.Sorted = true;
            this.cboSkill.TabIndex = 20;
<<<<<<< HEAD
=======
            this.cboSkill.SelectedIndexChanged += new System.EventHandler(this.cboSkill_SelectedIndexChanged);
>>>>>>> 59b780a7
            // 
            // cboType
            // 
            this.cboType.DropDownStyle = System.Windows.Forms.ComboBoxStyle.DropDownList;
            this.cboType.FormattingEnabled = true;
            this.cboType.Location = new System.Drawing.Point(557, 0);
            this.cboType.Name = "cboType";
            this.cboType.Size = new System.Drawing.Size(139, 21);
            this.cboType.Sorted = true;
            this.cboType.TabIndex = 21;
            // 
            // lblRating
            // 
            this.lblRating.AutoSize = true;
            this.lblRating.Location = new System.Drawing.Point(210, 4);
            this.lblRating.Name = "lblRating";
            this.lblRating.Size = new System.Drawing.Size(13, 13);
            this.lblRating.TabIndex = 22;
            this.lblRating.Text = "0";
            this.lblRating.Visible = false;
            // 
            // lblName
            // 
            this.lblName.AutoSize = true;
            this.lblName.Location = new System.Drawing.Point(4, 4);
            this.lblName.Name = "lblName";
            this.lblName.Size = new System.Drawing.Size(44, 13);
            this.lblName.TabIndex = 23;
            this.lblName.Text = "[NAME]";
            this.lblName.Visible = false;
            // 
            // lblSpec
            // 
            this.lblSpec.AutoSize = true;
            this.lblSpec.Location = new System.Drawing.Point(347, 3);
            this.lblSpec.Name = "lblSpec";
            this.lblSpec.Size = new System.Drawing.Size(41, 13);
            this.lblSpec.TabIndex = 24;
            this.lblSpec.Text = "[SPEC]";
            this.lblSpec.Visible = false;
            // 
            // btnCareerIncrease
            // 
            this.btnCareerIncrease.Image = global::Chummer.Properties.Resources.add;
            this.btnCareerIncrease.Location = new System.Drawing.Point(229, -2);
            this.btnCareerIncrease.Name = "btnCareerIncrease";
            this.btnCareerIncrease.Size = new System.Drawing.Size(24, 24);
            this.btnCareerIncrease.TabIndex = 25;
            this.btnCareerIncrease.UseVisualStyleBackColor = true;
            this.btnCareerIncrease.Visible = false;
            this.btnCareerIncrease.Click += new System.EventHandler(this.btnCareerIncrease_Click);
            // 
            // btnAddSpec
            // 
            this.btnAddSpec.Image = global::Chummer.Properties.Resources.add;
            this.btnAddSpec.Location = new System.Drawing.Point(527, -2);
            this.btnAddSpec.Name = "btnAddSpec";
            this.btnAddSpec.Size = new System.Drawing.Size(24, 24);
            this.btnAddSpec.TabIndex = 26;
            this.btnAddSpec.UseVisualStyleBackColor = true;
            this.btnAddSpec.Visible = false;
            this.btnAddSpec.Click += new System.EventHandler(this.btnAddSpec_Click);
            // 
<<<<<<< HEAD
=======
			// nudSkill
			// 
			this.nudSkill.InterceptMouseWheel = Chummer.helpers.NumericUpDownEx.InterceptMouseWheelMode.WhenMouseOver;
			this.nudSkill.Location = new System.Drawing.Point(206, 1);
			this.nudSkill.Maximum = new decimal(new int[] {
            99,
            0,
            0,
            0});
			this.nudSkill.Name = "nudSkill";
			this.nudSkill.ShowUpDownButtons = Chummer.helpers.NumericUpDownEx.ShowUpDownButtonsMode.Always;
			this.nudSkill.Size = new System.Drawing.Size(40, 20);
			this.nudSkill.TabIndex = 15;
			// 
			// nudKarma
			// 
			this.nudKarma.InterceptMouseWheel = Chummer.helpers.NumericUpDownEx.InterceptMouseWheelMode.WhenMouseOver;
			this.nudKarma.Location = new System.Drawing.Point(248, 1);
			this.nudKarma.Maximum = new decimal(new int[] {
            99,
            0,
            0,
            0});
			this.nudKarma.Name = "nudKarma";
			this.nudKarma.ShowUpDownButtons = Chummer.helpers.NumericUpDownEx.ShowUpDownButtonsMode.Always;
			this.nudKarma.Size = new System.Drawing.Size(40, 20);
			this.nudKarma.TabIndex = 14;
			// 
>>>>>>> 59b780a7
            // KnowledgeSkillControl
            // 
            this.AutoScaleDimensions = new System.Drawing.SizeF(6F, 13F);
            this.AutoScaleMode = System.Windows.Forms.AutoScaleMode.Font;
            this.Controls.Add(this.btnAddSpec);
            this.Controls.Add(this.btnCareerIncrease);
            this.Controls.Add(this.lblSpec);
            this.Controls.Add(this.lblName);
            this.Controls.Add(this.lblRating);
            this.Controls.Add(this.cboType);
            this.Controls.Add(this.cboSkill);
            this.Controls.Add(this.cmdDelete);
            this.Controls.Add(this.chkKarma);
            this.Controls.Add(this.cboSpec);
            this.Controls.Add(this.lblModifiedRating);
            this.Controls.Add(this.nudSkill);
            this.Controls.Add(this.nudKarma);
            this.Margin = new System.Windows.Forms.Padding(0);
            this.Name = "KnowledgeSkillControl";
            this.Size = new System.Drawing.Size(800, 23);
<<<<<<< HEAD
            ((System.ComponentModel.ISupportInitialize)(this.nudKarma)).EndInit();
            ((System.ComponentModel.ISupportInitialize)(this.nudSkill)).EndInit();
=======
			((System.ComponentModel.ISupportInitialize)(this.nudSkill)).EndInit();
            ((System.ComponentModel.ISupportInitialize)(this.nudKarma)).EndInit();
>>>>>>> 59b780a7
            this.ResumeLayout(false);
            this.PerformLayout();

		}

		#endregion
		private Chummer.helpers.NumericUpDownEx nudKarma;
		private Chummer.helpers.NumericUpDownEx nudSkill;
		private System.Windows.Forms.Label lblModifiedRating;
		private System.Windows.Forms.ComboBox cboSpec;
		private System.Windows.Forms.CheckBox chkKarma;
		private System.Windows.Forms.Button cmdDelete;
		private System.Windows.Forms.ComboBox cboSkill;
		private System.Windows.Forms.ComboBox cboType;
		private System.Windows.Forms.Label lblRating;
		private System.Windows.Forms.Label lblName;
		private System.Windows.Forms.Label lblSpec;
		private System.Windows.Forms.Button btnCareerIncrease;
		private System.Windows.Forms.Button btnAddSpec;
	}
}<|MERGE_RESOLUTION|>--- conflicted
+++ resolved
@@ -28,11 +28,6 @@
 		/// </summary>
 		private void InitializeComponent()
 		{
-<<<<<<< HEAD
-            this.nudKarma = new System.Windows.Forms.NumericUpDown();
-            this.nudSkill = new System.Windows.Forms.NumericUpDown();
-=======
->>>>>>> 59b780a7
             this.lblModifiedRating = new System.Windows.Forms.Label();
             this.cboSpec = new System.Windows.Forms.ComboBox();
             this.chkKarma = new System.Windows.Forms.CheckBox();
@@ -44,43 +39,12 @@
             this.lblSpec = new System.Windows.Forms.Label();
             this.btnCareerIncrease = new System.Windows.Forms.Button();
             this.btnAddSpec = new System.Windows.Forms.Button();
-<<<<<<< HEAD
-            ((System.ComponentModel.ISupportInitialize)(this.nudKarma)).BeginInit();
-            ((System.ComponentModel.ISupportInitialize)(this.nudSkill)).BeginInit();
-            this.SuspendLayout();
-            // 
-            // nudKarma
-            // 
-            this.nudKarma.Location = new System.Drawing.Point(248, 1);
-            this.nudKarma.Maximum = new decimal(new int[] {
-            99,
-            0,
-            0,
-            0});
-            this.nudKarma.Name = "nudKarma";
-            this.nudKarma.Size = new System.Drawing.Size(40, 20);
-            this.nudKarma.TabIndex = 14;
-            // 
-            // nudSkill
-            // 
-            this.nudSkill.Location = new System.Drawing.Point(206, 1);
-            this.nudSkill.Maximum = new decimal(new int[] {
-            99,
-            0,
-            0,
-            0});
-            this.nudSkill.Name = "nudSkill";
-            this.nudSkill.Size = new System.Drawing.Size(40, 20);
-            this.nudSkill.TabIndex = 15;
-            // 
-=======
 			this.nudSkill = new Chummer.helpers.NumericUpDownEx();
 			this.nudKarma = new Chummer.helpers.NumericUpDownEx();
             ((System.ComponentModel.ISupportInitialize)(this.nudSkill)).BeginInit();
 			((System.ComponentModel.ISupportInitialize)(this.nudKarma)).BeginInit();
             this.SuspendLayout();
             // 
->>>>>>> 59b780a7
             // lblModifiedRating
             // 
             this.lblModifiedRating.AutoSize = true;
@@ -121,21 +85,15 @@
             // 
             // cboSkill
             // 
-<<<<<<< HEAD
-=======
             this.cboSkill.AutoCompleteMode = System.Windows.Forms.AutoCompleteMode.SuggestAppend;
             this.cboSkill.AutoCompleteSource = System.Windows.Forms.AutoCompleteSource.ListItems;
->>>>>>> 59b780a7
             this.cboSkill.FormattingEnabled = true;
             this.cboSkill.Location = new System.Drawing.Point(3, 1);
             this.cboSkill.Name = "cboSkill";
             this.cboSkill.Size = new System.Drawing.Size(190, 21);
             this.cboSkill.Sorted = true;
             this.cboSkill.TabIndex = 20;
-<<<<<<< HEAD
-=======
             this.cboSkill.SelectedIndexChanged += new System.EventHandler(this.cboSkill_SelectedIndexChanged);
->>>>>>> 59b780a7
             // 
             // cboType
             // 
@@ -199,8 +157,6 @@
             this.btnAddSpec.Visible = false;
             this.btnAddSpec.Click += new System.EventHandler(this.btnAddSpec_Click);
             // 
-<<<<<<< HEAD
-=======
 			// nudSkill
 			// 
 			this.nudSkill.InterceptMouseWheel = Chummer.helpers.NumericUpDownEx.InterceptMouseWheelMode.WhenMouseOver;
@@ -229,7 +185,6 @@
 			this.nudKarma.Size = new System.Drawing.Size(40, 20);
 			this.nudKarma.TabIndex = 14;
 			// 
->>>>>>> 59b780a7
             // KnowledgeSkillControl
             // 
             this.AutoScaleDimensions = new System.Drawing.SizeF(6F, 13F);
@@ -250,13 +205,8 @@
             this.Margin = new System.Windows.Forms.Padding(0);
             this.Name = "KnowledgeSkillControl";
             this.Size = new System.Drawing.Size(800, 23);
-<<<<<<< HEAD
-            ((System.ComponentModel.ISupportInitialize)(this.nudKarma)).EndInit();
-            ((System.ComponentModel.ISupportInitialize)(this.nudSkill)).EndInit();
-=======
 			((System.ComponentModel.ISupportInitialize)(this.nudSkill)).EndInit();
             ((System.ComponentModel.ISupportInitialize)(this.nudKarma)).EndInit();
->>>>>>> 59b780a7
             this.ResumeLayout(false);
             this.PerformLayout();
 
