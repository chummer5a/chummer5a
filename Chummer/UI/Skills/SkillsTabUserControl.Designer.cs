--- conflicted
+++ resolved
@@ -1,389 +1,3 @@
-<<<<<<< HEAD
-﻿using System;
-
-namespace Chummer.UI.Skills
-{
-	partial class SkillsTabUserControl
-	{
-		/// <summary> 
-		/// Required designer variable.
-		/// </summary>
-		private System.ComponentModel.IContainer components = null;
-
-		/// <summary> 
-		/// Clean up any resources being used.
-		/// </summary>
-		/// <param name="disposing">true if managed resources should be disposed; otherwise, false.</param>
-		protected override void Dispose(bool disposing)
-		{
-			if (disposing && (components != null))
-			{
-				components.Dispose();
-			}
-			base.Dispose(disposing);
-		}
-
-		#region Component Designer generated code
-
-		/// <summary> 
-		/// Required method for Designer support - do not modify 
-		/// the contents of this method with the code editor.
-		/// </summary>
-		private void InitializeComponent()
-		{
-			this.splitSkills = new System.Windows.Forms.SplitContainer();
-			this.btnResetCustomDisplayAttribute = new System.Windows.Forms.Button();
-			this.lblGroupKarma = new System.Windows.Forms.Label();
-			this.lblGroupsSp = new System.Windows.Forms.Label();
-			this.lblBuyWithKarma = new System.Windows.Forms.Label();
-			this.lblActiveKarma = new System.Windows.Forms.Label();
-			this.lblActiveSp = new System.Windows.Forms.Label();
-			this.cboSort = new System.Windows.Forms.ComboBox();
-			this.lblActiveSkills = new System.Windows.Forms.Label();
-			this.btnExotic = new System.Windows.Forms.Button();
-			this.cboDisplayFilter = new System.Windows.Forms.ComboBox();
-			this.label1 = new System.Windows.Forms.Label();
-			this.lblCustomKnowledgeSkillsReminder = new System.Windows.Forms.Label();
-			this.lblKnoBwk = new System.Windows.Forms.Label();
-			this.lblKnoKarma = new System.Windows.Forms.Label();
-			this.lblKnoSp = new System.Windows.Forms.Label();
-			this.lblKnowledgeSkillPoints = new System.Windows.Forms.Label();
-			this.lblKnowledgeSkillPointsTitle = new System.Windows.Forms.Label();
-			this.lblKnowledgeSkills = new System.Windows.Forms.Label();
-			this.btnKnowledge = new System.Windows.Forms.Button();
-			this.cboSortKnowledge = new System.Windows.Forms.ComboBox();
-			this.cboDisplayFilterKnowledge = new System.Windows.Forms.ComboBox();
-			((System.ComponentModel.ISupportInitialize)(this.splitSkills)).BeginInit();
-			this.splitSkills.Panel1.SuspendLayout();
-			this.splitSkills.Panel2.SuspendLayout();
-			this.splitSkills.SuspendLayout();
-			this.SuspendLayout();
-			// 
-			// splitSkills
-			// 
-			this.splitSkills.BackColor = System.Drawing.SystemColors.InactiveCaption;
-			this.splitSkills.Dock = System.Windows.Forms.DockStyle.Fill;
-			this.splitSkills.Location = new System.Drawing.Point(0, 0);
-			this.splitSkills.Margin = new System.Windows.Forms.Padding(0);
-			this.splitSkills.MinimumSize = new System.Drawing.Size(830, 0);
-			this.splitSkills.Name = "splitSkills";
-			this.splitSkills.Orientation = System.Windows.Forms.Orientation.Horizontal;
-			// 
-			// splitSkills.Panel1
-			// 
-			this.splitSkills.Panel1.BackColor = System.Drawing.SystemColors.Control;
-			this.splitSkills.Panel1.Controls.Add(this.btnResetCustomDisplayAttribute);
-			this.splitSkills.Panel1.Controls.Add(this.lblGroupKarma);
-			this.splitSkills.Panel1.Controls.Add(this.lblGroupsSp);
-			this.splitSkills.Panel1.Controls.Add(this.lblBuyWithKarma);
-			this.splitSkills.Panel1.Controls.Add(this.lblActiveKarma);
-			this.splitSkills.Panel1.Controls.Add(this.lblActiveSp);
-			this.splitSkills.Panel1.Controls.Add(this.cboSort);
-			this.splitSkills.Panel1.Controls.Add(this.lblActiveSkills);
-			this.splitSkills.Panel1.Controls.Add(this.btnExotic);
-			this.splitSkills.Panel1.Controls.Add(this.cboDisplayFilter);
-			this.splitSkills.Panel1.Controls.Add(this.label1);
-			this.splitSkills.Panel1.Resize += new System.EventHandler(this.Panel1_Resize);
-			// 
-			// splitSkills.Panel2
-			// 
-			this.splitSkills.Panel2.BackColor = System.Drawing.SystemColors.Control;
-			this.splitSkills.Panel2.Controls.Add(this.cboSortKnowledge);
-			this.splitSkills.Panel2.Controls.Add(this.cboDisplayFilterKnowledge);
-			this.splitSkills.Panel2.Controls.Add(this.lblCustomKnowledgeSkillsReminder);
-			this.splitSkills.Panel2.Controls.Add(this.lblKnoBwk);
-			this.splitSkills.Panel2.Controls.Add(this.lblKnoKarma);
-			this.splitSkills.Panel2.Controls.Add(this.lblKnoSp);
-			this.splitSkills.Panel2.Controls.Add(this.lblKnowledgeSkillPoints);
-			this.splitSkills.Panel2.Controls.Add(this.lblKnowledgeSkillPointsTitle);
-			this.splitSkills.Panel2.Controls.Add(this.lblKnowledgeSkills);
-			this.splitSkills.Panel2.Controls.Add(this.btnKnowledge);
-			this.splitSkills.Panel2.Resize += new System.EventHandler(this.Panel2_Resize);
-			this.splitSkills.Size = new System.Drawing.Size(830, 611);
-			this.splitSkills.SplitterDistance = 450;
-			this.splitSkills.TabIndex = 0;
-			// 
-			// btnResetCustomDisplayAttribute
-			// 
-			this.btnResetCustomDisplayAttribute.FlatAppearance.BorderSize = 0;
-			this.btnResetCustomDisplayAttribute.FlatStyle = System.Windows.Forms.FlatStyle.System;
-			this.btnResetCustomDisplayAttribute.Location = new System.Drawing.Point(373, 28);
-			this.btnResetCustomDisplayAttribute.Margin = new System.Windows.Forms.Padding(0);
-			this.btnResetCustomDisplayAttribute.Name = "btnResetCustomDisplayAttribute";
-			this.btnResetCustomDisplayAttribute.Size = new System.Drawing.Size(75, 15);
-			this.btnResetCustomDisplayAttribute.TabIndex = 53;
-			this.btnResetCustomDisplayAttribute.Text = "Reset all";
-			this.btnResetCustomDisplayAttribute.UseVisualStyleBackColor = true;
-			this.btnResetCustomDisplayAttribute.Visible = false;
-			this.btnResetCustomDisplayAttribute.Click += new System.EventHandler(this.btnResetCustomDisplayAttribute_Click);
-			// 
-			// lblGroupKarma
-			// 
-			this.lblGroupKarma.AutoSize = true;
-			this.lblGroupKarma.Location = new System.Drawing.Point(177, 0);
-			this.lblGroupKarma.Name = "lblGroupKarma";
-			this.lblGroupKarma.Size = new System.Drawing.Size(37, 13);
-			this.lblGroupKarma.TabIndex = 52;
-			this.lblGroupKarma.Tag = "String_Karma";
-			this.lblGroupKarma.Text = "Karma";
-			this.lblGroupKarma.Visible = false;
-			// 
-			// lblGroupsSp
-			// 
-			this.lblGroupsSp.AutoSize = true;
-			this.lblGroupsSp.Location = new System.Drawing.Point(136, 0);
-			this.lblGroupsSp.Name = "lblGroupsSp";
-			this.lblGroupsSp.Size = new System.Drawing.Size(36, 13);
-			this.lblGroupsSp.TabIndex = 51;
-			this.lblGroupsSp.Tag = "String_Points";
-			this.lblGroupsSp.Text = "Points";
-			this.lblGroupsSp.Visible = false;
-			// 
-			// lblBuyWithKarma
-			// 
-			this.lblBuyWithKarma.Anchor = ((System.Windows.Forms.AnchorStyles)((System.Windows.Forms.AnchorStyles.Top | System.Windows.Forms.AnchorStyles.Right)));
-			this.lblBuyWithKarma.AutoSize = true;
-			this.lblBuyWithKarma.Location = new System.Drawing.Point(715, 29);
-			this.lblBuyWithKarma.Name = "lblBuyWithKarma";
-			this.lblBuyWithKarma.Size = new System.Drawing.Size(83, 13);
-			this.lblBuyWithKarma.TabIndex = 50;
-			this.lblBuyWithKarma.Tag = "String_BuyWithKarma";
-			this.lblBuyWithKarma.Text = "Buy With Karma";
-			this.lblBuyWithKarma.Visible = false;
-			// 
-			// lblActiveKarma
-			// 
-			this.lblActiveKarma.AutoSize = true;
-			this.lblActiveKarma.Location = new System.Drawing.Point(473, 27);
-			this.lblActiveKarma.Name = "lblActiveKarma";
-			this.lblActiveKarma.Size = new System.Drawing.Size(37, 13);
-			this.lblActiveKarma.TabIndex = 47;
-			this.lblActiveKarma.Tag = "String_Karma";
-			this.lblActiveKarma.Text = "Karma";
-			this.lblActiveKarma.Visible = false;
-			// 
-			// lblActiveSp
-			// 
-			this.lblActiveSp.AutoSize = true;
-			this.lblActiveSp.Location = new System.Drawing.Point(432, 27);
-			this.lblActiveSp.Name = "lblActiveSp";
-			this.lblActiveSp.Size = new System.Drawing.Size(36, 13);
-			this.lblActiveSp.TabIndex = 46;
-			this.lblActiveSp.Tag = "String_Points";
-			this.lblActiveSp.Text = "Points";
-			this.lblActiveSp.Visible = false;
-			// 
-			// cboSort
-			// 
-			this.cboSort.Anchor = ((System.Windows.Forms.AnchorStyles)((System.Windows.Forms.AnchorStyles.Top | System.Windows.Forms.AnchorStyles.Right)));
-			this.cboSort.DropDownStyle = System.Windows.Forms.ComboBoxStyle.DropDownList;
-			this.cboSort.FormattingEnabled = true;
-			this.cboSort.IntegralHeight = false;
-			this.cboSort.Location = new System.Drawing.Point(394, 3);
-			this.cboSort.Name = "cboSort";
-			this.cboSort.Size = new System.Drawing.Size(133, 21);
-			this.cboSort.TabIndex = 4;
-			this.cboSort.SelectedIndexChanged += new System.EventHandler(this.cboSort_SelectedIndexChanged);
-			// 
-			// lblActiveSkills
-			// 
-			this.lblActiveSkills.AutoSize = true;
-			this.lblActiveSkills.Location = new System.Drawing.Point(256, 27);
-			this.lblActiveSkills.Name = "lblActiveSkills";
-			this.lblActiveSkills.Size = new System.Drawing.Size(64, 13);
-			this.lblActiveSkills.TabIndex = 3;
-			this.lblActiveSkills.Tag = "Label_ActiveSkills";
-			this.lblActiveSkills.Text = "Active Skills";
-			// 
-			// btnExotic
-			// 
-			this.btnExotic.Anchor = ((System.Windows.Forms.AnchorStyles)((System.Windows.Forms.AnchorStyles.Top | System.Windows.Forms.AnchorStyles.Right)));
-			this.btnExotic.Location = new System.Drawing.Point(738, 3);
-			this.btnExotic.Name = "btnExotic";
-			this.btnExotic.Size = new System.Drawing.Size(89, 23);
-			this.btnExotic.TabIndex = 2;
-			this.btnExotic.Tag = "Button_AddExoticSkill";
-			this.btnExotic.Text = "Add Exotic Skill";
-			this.btnExotic.UseVisualStyleBackColor = true;
-			this.btnExotic.Click += new System.EventHandler(this.btnExotic_Click);
-			// 
-			// cboDisplayFilter
-			// 
-			this.cboDisplayFilter.Anchor = ((System.Windows.Forms.AnchorStyles)((System.Windows.Forms.AnchorStyles.Top | System.Windows.Forms.AnchorStyles.Right)));
-			this.cboDisplayFilter.DropDownStyle = System.Windows.Forms.ComboBoxStyle.DropDownList;
-			this.cboDisplayFilter.FormattingEnabled = true;
-			this.cboDisplayFilter.IntegralHeight = false;
-			this.cboDisplayFilter.Location = new System.Drawing.Point(531, 3);
-			this.cboDisplayFilter.Name = "cboDisplayFilter";
-			this.cboDisplayFilter.Size = new System.Drawing.Size(201, 21);
-			this.cboDisplayFilter.TabIndex = 1;
-			this.cboDisplayFilter.SelectedIndexChanged += new System.EventHandler(this.cboDisplayFilter_SelectedIndexChanged);
-			this.cboDisplayFilter.TextUpdate += new System.EventHandler(this.cboDisplayFilter_TextUpdate);
-			// 
-			// label1
-			// 
-			this.label1.AutoSize = true;
-			this.label1.Location = new System.Drawing.Point(0, 0);
-			this.label1.Name = "label1";
-			this.label1.Size = new System.Drawing.Size(63, 13);
-			this.label1.TabIndex = 0;
-			this.label1.Tag = "Label_SkillGroups";
-			this.label1.Text = "Skill Groups";
-			// 
-			// lblCustomKnowledgeSkillsReminder
-			// 
-			this.lblCustomKnowledgeSkillsReminder.AutoSize = true;
-			this.lblCustomKnowledgeSkillsReminder.Font = new System.Drawing.Font("Microsoft Sans Serif", 8.25F, System.Drawing.FontStyle.Bold, System.Drawing.GraphicsUnit.Point, ((byte)(0)));
-			this.lblCustomKnowledgeSkillsReminder.Location = new System.Drawing.Point(365, 5);
-			this.lblCustomKnowledgeSkillsReminder.Name = "lblCustomKnowledgeSkillsReminder";
-			this.lblCustomKnowledgeSkillsReminder.Size = new System.Drawing.Size(398, 13);
-			this.lblCustomKnowledgeSkillsReminder.TabIndex = 55;
-			this.lblCustomKnowledgeSkillsReminder.Tag = "Label_CustomKnowledgeSkillsReminder";
-			this.lblCustomKnowledgeSkillsReminder.Text = "Remember, you can always write in custom skills and specializations!";
-			// 
-			// lblKnoBwk
-			// 
-			this.lblKnoBwk.Anchor = ((System.Windows.Forms.AnchorStyles)((System.Windows.Forms.AnchorStyles.Top | System.Windows.Forms.AnchorStyles.Right)));
-			this.lblKnoBwk.AutoSize = true;
-			this.lblKnoBwk.Location = new System.Drawing.Point(365, 36);
-			this.lblKnoBwk.Name = "lblKnoBwk";
-			this.lblKnoBwk.Size = new System.Drawing.Size(83, 13);
-			this.lblKnoBwk.TabIndex = 53;
-			this.lblKnoBwk.Tag = "String_BuyWithKarma";
-			this.lblKnoBwk.Text = "Buy With Karma";
-			this.lblKnoBwk.Visible = false;
-			// 
-			// lblKnoKarma
-			// 
-			this.lblKnoKarma.AutoSize = true;
-			this.lblKnoKarma.Location = new System.Drawing.Point(250, 36);
-			this.lblKnoKarma.Name = "lblKnoKarma";
-			this.lblKnoKarma.Size = new System.Drawing.Size(37, 13);
-			this.lblKnoKarma.TabIndex = 54;
-			this.lblKnoKarma.Tag = "String_Karma";
-			this.lblKnoKarma.Text = "Karma";
-			this.lblKnoKarma.Visible = false;
-			// 
-			// lblKnoSp
-			// 
-			this.lblKnoSp.AutoSize = true;
-			this.lblKnoSp.Location = new System.Drawing.Point(209, 36);
-			this.lblKnoSp.Name = "lblKnoSp";
-			this.lblKnoSp.Size = new System.Drawing.Size(36, 13);
-			this.lblKnoSp.TabIndex = 53;
-			this.lblKnoSp.Tag = "String_Points";
-			this.lblKnoSp.Text = "Points";
-			this.lblKnoSp.Visible = false;
-			// 
-			// lblKnowledgeSkillPoints
-			// 
-			this.lblKnowledgeSkillPoints.AutoSize = true;
-			this.lblKnowledgeSkillPoints.Location = new System.Drawing.Point(310, 5);
-			this.lblKnowledgeSkillPoints.Name = "lblKnowledgeSkillPoints";
-			this.lblKnowledgeSkillPoints.Size = new System.Drawing.Size(34, 13);
-			this.lblKnowledgeSkillPoints.TabIndex = 38;
-			this.lblKnowledgeSkillPoints.Text = "0 of 0";
-			// 
-			// lblKnowledgeSkillPointsTitle
-			// 
-			this.lblKnowledgeSkillPointsTitle.AutoSize = true;
-			this.lblKnowledgeSkillPointsTitle.Location = new System.Drawing.Point(110, 5);
-			this.lblKnowledgeSkillPointsTitle.Name = "lblKnowledgeSkillPointsTitle";
-			this.lblKnowledgeSkillPointsTitle.Size = new System.Drawing.Size(194, 13);
-			this.lblKnowledgeSkillPointsTitle.TabIndex = 37;
-			this.lblKnowledgeSkillPointsTitle.Tag = "Label_FreeKnowledgeSkills";
-			this.lblKnowledgeSkillPointsTitle.Text = "Free Knowledge Skill Points Remaining:";
-			// 
-			// lblKnowledgeSkills
-			// 
-			this.lblKnowledgeSkills.AutoSize = true;
-			this.lblKnowledgeSkills.Location = new System.Drawing.Point(0, 5);
-			this.lblKnowledgeSkills.Name = "lblKnowledgeSkills";
-			this.lblKnowledgeSkills.Size = new System.Drawing.Size(87, 13);
-			this.lblKnowledgeSkills.TabIndex = 4;
-			this.lblKnowledgeSkills.Tag = "Label_KnowledgeSkills";
-			this.lblKnowledgeSkills.Text = "Knowledge Skills";
-			// 
-			// btnKnowledge
-			// 
-			this.btnKnowledge.Location = new System.Drawing.Point(3, 21);
-			this.btnKnowledge.Name = "btnKnowledge";
-			this.btnKnowledge.Size = new System.Drawing.Size(75, 23);
-			this.btnKnowledge.TabIndex = 0;
-			this.btnKnowledge.Tag = "Button_AddSkill";
-			this.btnKnowledge.Text = "&Add Skill";
-			this.btnKnowledge.UseVisualStyleBackColor = true;
-			this.btnKnowledge.Click += new System.EventHandler(this.btnKnowledge_Click);
-			// 
-			// cboSortKnowledge
-			// 
-			this.cboSortKnowledge.Anchor = ((System.Windows.Forms.AnchorStyles)((System.Windows.Forms.AnchorStyles.Top | System.Windows.Forms.AnchorStyles.Right)));
-			this.cboSortKnowledge.DropDownStyle = System.Windows.Forms.ComboBoxStyle.DropDownList;
-			this.cboSortKnowledge.FormattingEnabled = true;
-			this.cboSortKnowledge.IntegralHeight = false;
-			this.cboSortKnowledge.Location = new System.Drawing.Point(476, 23);
-			this.cboSortKnowledge.Name = "cboSortKnowledge";
-			this.cboSortKnowledge.Size = new System.Drawing.Size(133, 21);
-			this.cboSortKnowledge.TabIndex = 55;
-			this.cboSortKnowledge.SelectedIndexChanged += new System.EventHandler(this.cboSortKnowledge_SelectedIndexChanged);
-			// 
-			// cboDisplayFilterKnowledge
-			// 
-			this.cboDisplayFilterKnowledge.Anchor = ((System.Windows.Forms.AnchorStyles)((System.Windows.Forms.AnchorStyles.Top | System.Windows.Forms.AnchorStyles.Right)));
-			this.cboDisplayFilterKnowledge.DropDownStyle = System.Windows.Forms.ComboBoxStyle.DropDownList;
-			this.cboDisplayFilterKnowledge.FormattingEnabled = true;
-			this.cboDisplayFilterKnowledge.IntegralHeight = false;
-			this.cboDisplayFilterKnowledge.Location = new System.Drawing.Point(613, 23);
-			this.cboDisplayFilterKnowledge.Name = "cboDisplayFilterKnowledge";
-			this.cboDisplayFilterKnowledge.Size = new System.Drawing.Size(201, 21);
-			this.cboDisplayFilterKnowledge.TabIndex = 54;
-			this.cboDisplayFilterKnowledge.SelectedIndexChanged += new System.EventHandler(this.cboDisplayFilterKnowledge_SelectedIndexChanged);
-			this.cboDisplayFilterKnowledge.TextUpdate += new EventHandler(this.cboDisplayFilterKnowledge_TextUpdate);
-			// 
-			// SkillsTabUserControl
-			// 
-			this.AutoScaleDimensions = new System.Drawing.SizeF(6F, 13F);
-			this.AutoScaleMode = System.Windows.Forms.AutoScaleMode.Font;
-			this.Controls.Add(this.splitSkills);
-			this.Name = "SkillsTabUserControl";
-			this.Size = new System.Drawing.Size(830, 611);
-			this.Load += new System.EventHandler(this.SkillsTabUserControl_Load);
-			this.splitSkills.Panel1.ResumeLayout(false);
-			this.splitSkills.Panel1.PerformLayout();
-			this.splitSkills.Panel2.ResumeLayout(false);
-			this.splitSkills.Panel2.PerformLayout();
-			((System.ComponentModel.ISupportInitialize)(this.splitSkills)).EndInit();
-			this.splitSkills.ResumeLayout(false);
-			this.ResumeLayout(false);
-
-		}
-
-		#endregion
-
-		private System.Windows.Forms.SplitContainer splitSkills;
-		private System.Windows.Forms.Label label1;
-		private System.Windows.Forms.ComboBox cboDisplayFilter;
-		private System.Windows.Forms.Button btnExotic;
-		private System.Windows.Forms.Button btnKnowledge;
-		private System.Windows.Forms.Label lblActiveSkills;
-		private System.Windows.Forms.Label lblKnowledgeSkillPoints;
-		private System.Windows.Forms.Label lblKnowledgeSkillPointsTitle;
-		private System.Windows.Forms.Label lblKnowledgeSkills;
-		private System.Windows.Forms.ComboBox cboSort;
-		private System.Windows.Forms.Label lblBuyWithKarma;
-		private System.Windows.Forms.Label lblActiveKarma;
-		private System.Windows.Forms.Label lblActiveSp;
-		private System.Windows.Forms.Label lblGroupKarma;
-		private System.Windows.Forms.Label lblGroupsSp;
-		private System.Windows.Forms.Label lblKnoKarma;
-		private System.Windows.Forms.Label lblKnoSp;
-		private System.Windows.Forms.Label lblKnoBwk;
-		private System.Windows.Forms.Button btnResetCustomDisplayAttribute;
-        private System.Windows.Forms.Label lblCustomKnowledgeSkillsReminder;
-		private System.Windows.Forms.ComboBox cboSortKnowledge;
-		private System.Windows.Forms.ComboBox cboDisplayFilterKnowledge;
-	}
-=======
 using System;
 
 namespace Chummer.UI.Skills
@@ -794,5 +408,4 @@
         private ElasticComboBox cboDisplayFilterKnowledge;
         private System.Windows.Forms.TableLayoutPanel tlpKnoweldgeSkillsHeader;
     }
->>>>>>> 260a47e0
 }