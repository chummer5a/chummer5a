﻿<?xml version="1.0" encoding="utf-8"?>
<xs:schema id="NewDataSet" xmlns="" xmlns:xs="http://www.w3.org/2001/XMLSchema" xmlns:msdata="urn:schemas-microsoft-com:xml-msdata">
  <xs:element name="chummer">
    <xs:complexType>
      <xs:sequence>
        <xs:element name="version" type="xs:string" minOccurs="1" />
<<<<<<< HEAD
		<xs:element name="name" type="xs:string" minOccurs="1" />
=======
        <xs:element name="name" type="xs:string" minOccurs="1" />
>>>>>>> 260a47e0
        <xs:element name="strings" minOccurs="1" maxOccurs="1">
          <xs:complexType>
            <xs:sequence>
              <xs:element name="string" minOccurs="0" maxOccurs="unbounded">
                <xs:complexType>
                  <xs:sequence>
                    <xs:element name="key" type="xs:string" minOccurs="1" maxOccurs="1" />
                    <xs:element name="text" type="xs:string" minOccurs="1" maxOccurs="1" />
                  </xs:sequence>
                </xs:complexType>
              </xs:element>
            </xs:sequence>
          </xs:complexType>
        </xs:element>
      </xs:sequence>
    </xs:complexType>
  </xs:element>
  <xs:element name="NewDataSet" msdata:IsDataSet="true" msdata:UseCurrentLocale="true">
    <xs:complexType>
      <xs:choice minOccurs="0" maxOccurs="unbounded">
        <xs:element ref="chummer" />
      </xs:choice>
    </xs:complexType>
  </xs:element>
</xs:schema><|MERGE_RESOLUTION|>--- conflicted
+++ resolved
@@ -4,11 +4,7 @@
     <xs:complexType>
       <xs:sequence>
         <xs:element name="version" type="xs:string" minOccurs="1" />
-<<<<<<< HEAD
-		<xs:element name="name" type="xs:string" minOccurs="1" />
-=======
         <xs:element name="name" type="xs:string" minOccurs="1" />
->>>>>>> 260a47e0
         <xs:element name="strings" minOccurs="1" maxOccurs="1">
           <xs:complexType>
             <xs:sequence>
