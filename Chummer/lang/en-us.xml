--- conflicted
+++ resolved
@@ -289,1021 +289,6 @@
       <key>Message_FailedSave</key>
       <text>This file failed to save with the following XML error:\n{0}</text>
     </string>
-<<<<<<< HEAD
-		<string>
-			<key>Label_ActiveSkills</key>
-			<text>Active Skills</text>
-		</string>
-		<string>
-			<key>Label_KnowledgeSkills</key>
-			<text>Knowledge Skills</text>
-		</string>
-		<string>
-			<key>Label_FreeKnowledgeSkills</key>
-			<text>Free Knowledge Skill Points Remaining:</text>
-		</string>
-		<string>
-			<key>Label_FreeContactPoints</key>
-			<text>Free Contact Points Remaining:</text>
-		</string>		
-		<string>
-			<key>Label_FreeSkills</key>
-			<text>Free Skill Points Remaining:</text>
-		</string>
-		<string>
-			<key>Label_FreeSkillGroups</key>
-			<text>Free Skill Groups Remaining:</text>
-		</string>
-		<string>
-			<key>Button_AddSkill</key>
-			<text>&amp;Add Skill</text>
-		</string>
-		<string>
-			<key>Button_AddExoticSkill</key>
-			<text>Add Exotic Skill</text>
-		</string>
-		<string>
-			<key>Tip_SkillsSkillGroups</key>
-			<text>Skill Groups cost {0} Karma per point.</text>
-		</string>
-		<string>
-			<key>Tip_SkillsActiveSkills</key>
-			<text>Skills cost {0} Karma per point and {1} Karma for a Specialization. Characters may have up to 1 Active Skill at Rating 6 or two at Rating 5. The rest must be at Rating 4 or lower.</text>
-		</string>
-		<string>
-			<key>Tip_SkillsKnowledgeSkills</key>
-			<text>Characters receive (INT + LOG) x 3 free points to spend on general Knowledge Skills including Languages. Additional Knowledge Skill points cost {0} Karma each. A Language with a Rating of 0 is considered to be your Native Language.</text>
-		</string>
-		<!-- End Region -->
-		<!-- Region  Martial Arts Tab -->
-		<string>
-			<key>Button_AddMartialArt</key>
-			<text>&amp;Add Martial Art</text>
-		</string>
-		<string>
-			<key>Button_AddManeuver</key>
-			<text>A&amp;dd Maneuver</text>
-		</string>
-		<string>
-			<key>Node_SelectedMartialArts</key>
-			<text>Selected Martial Arts</text>
-		</string>
-		<string>
-			<key>Node_SelectedManeuvers</key>
-			<text>Selected Maneuvers</text>
-		</string>
-		<!-- End Region -->
-		<!-- Region Spells Tab -->
-		<string>
-			<key>Label_SelectedSpells</key>
-			<text>Selected Spells</text>
-		</string>
-		<string>
-			<key>Label_Spirits</key>
-			<text>Spirits</text>
-		</string>
-		<string>
-			<key>Label_Tradition</key>
-			<text>Tradition:</text>
-		</string>
-		<string>
-			<key>Label_TraditionName</key>
-			<text>Name:</text>
-		</string>
-		<string>
-			<key>Label_SpiritCombat</key>
-			<text>Combat:</text>
-		</string>
-		<string>
-			<key>Label_SpiritDetection</key>
-			<text>Detection:</text>
-		</string>
-		<string>
-			<key>Label_SpiritHealth</key>
-			<text>Health:</text>
-		</string>
-		<string>
-			<key>Label_SpiritIllusion</key>
-			<text>Illusion:</text>
-		</string>
-		<string>
-			<key>Label_SpiritManipulation</key>
-			<text>Manipulation:</text>
-		</string>
-		<string>
-			<key>Label_ResistDrain</key>
-			<text>Resist Drain with:</text>
-		</string>
-		<string>
-			<key>Label_MentorSpirit</key>
-			<text>Mentor Spirit:</text>
-		</string>
-		<string>
-			<key>Button_AddSpell</key>
-			<text>&amp;Add Spell</text>
-		</string>
-		<string>
-			<key>Button_AddSpirit</key>
-			<text>A&amp;dd Spirit</text>
-		</string>
-		<string>
-			<key>Button_QuickenSpell</key>
-			<text>Quicken Spell</text>
-		</string>
-		<string>
-			<key>Node_SelectedCombatSpells</key>
-			<text>Selected Combat Spells</text>
-		</string>
-		<string>
-			<key>Node_SelectedDetectionSpells</key>
-			<text>Selected Detection Spells</text>
-		</string>
-		<string>
-			<key>Node_SelectedHealthSpells</key>
-			<text>Selected Health Spells</text>
-		</string>
-		<string>
-			<key>Node_SelectedIllusionSpells</key>
-			<text>Selected Illusion Spells</text>
-		</string>
-		<string>
-			<key>Node_SelectedManipulationSpells</key>
-			<text>Selected Manipulation Spells</text>
-		</string>
-		<string>
-			<key>Node_SelectedGeomancyRituals</key>
-			<text>Selected Rituals</text>
-		</string>
-		<string>
-			<key>Node_SelectedEnchantments</key>
-			<text>Selected Enchantments</text>
-		</string>
-		<string>
-			<key>Tip_SpellsSelectedSpells</key>
-			<text>Each Spell costs {0} Karma.</text>
-		</string>
-		<string>
-			<key>Tip_SpellsSpirits</key>
-			<text>Each Service a Spirit owes costs {0} Karma.</text>
-		</string>
-		<!-- End Region -->
-		<!-- Region Adept Tab -->
-		<string>
-			<key>Label_PowerPoints</key>
-			<text>Power Points:</text>
-		</string>
-		<string>
-			<key>Button_AddPower</key>
-			<text>&amp;Add Power</text>
-		</string>
-		<!-- End Region -->
-		<!-- Region Technomancer Tab -->
-		<string>
-			<key>Label_ComplexForms</key>
-			<text>Complex Forms</text>
-		</string>
-		<string>
-			<key>Label_Sprites</key>
-			<text>Sprites</text>
-		</string>
-		<string>
-			<key>Label_CommonSkill</key>
-			<text>Common Skill:</text>
-		</string>
-		<string>
-			<key>Label_Stream</key>
-			<text>Stream:</text>
-		</string>
-		<string>
-			<key>Label_ResistFading</key>
-			<text>Resist Fading with:</text>
-		</string>
-		<string>
-			<key>Label_Paragon</key>
-			<text>Paragon:</text>
-		</string>
-		<string>
-			<key>Button_AddComplexForm</key>
-			<text>Add Complex Form</text>
-		</string>
-		<string>
-			<key>Button_AddSprite</key>
-			<text>&amp;Add Sprite</text>
-		</string>
-		<string>
-			<key>Node_SelectedAdvancedComplexForms</key>
-			<text>Selected Advanced Complex Forms</text>
-		</string>
-		<string>
-			<key>Node_SelectedAREComplexForms</key>
-			<text>Selected ARE Complex Forms</text>
-		</string>
-		<string>
-			<key>Node_SelectedAutosoftComplexForms</key>
-			<text>Selected Autosoft Complex Forms</text>
-		</string>
-		<string>
-			<key>Node_SelectedCommonUseComplexForms</key>
-			<text>Selected Common Use Complex Forms</text>
-		</string>
-		<string>
-			<key>Node_SelectedHackingComplexForms</key>
-			<text>Selected Hacking Complex Forms</text>
-		</string>
-		<string>
-			<key>Node_SelectedMalwareComplexForms</key>
-			<text>Selected Malware Complex Forms</text>
-		</string>
-		<string>
-			<key>Node_SelectedSensorComplexForms</key>
-			<text>Selected Sensor Complex Forms</text>
-		</string>
-		<string>
-			<key>Node_SelectedSkillsoftsComplexForms</key>
-			<text>Selected Skillsofts Complex Forms</text>
-		</string>
-		<string>
-			<key>Node_SelectedTacticalARComplexForms</key>
-			<text>Selected Tactical AR Complex Forms</text>
-		</string>
-		<string>
-			<key>Tip_TechnomancerComplexForms</key>
-			<text>Complex Forms cost {0} Karma per Rating.</text>
-		</string>
-		<string>
-			<key>Tip_TechnomancerSprites</key>
-			<text>Each Task a Sprite owes costs {0} Karma.</text>
-		</string>
-		<string>
-			<key>Tip_TechnomancerResponse</key>
-			<text>Living Persona Response is equal to INT.</text>
-		</string>
-		<string>
-			<key>Tip_TechnomancerSignal</key>
-			<text>Living Persona Signal is equal to RES / 2.</text>
-		</string>
-		<string>
-			<key>Tip_TechnomancerSystem</key>
-			<text>Living Persona System is equal to LOG.</text>
-		</string>
-		<string>
-			<key>Tip_TechnomancerFirewall</key>
-			<text>Living Persona Firewall is equal to WIL.</text>
-		</string>
-		<string>
-			<key>Tip_TechnomancerBiofeedbackFilter</key>
-			<text>Living Persona Biofeedback Filter is equal to CHA.</text>
-		</string>
-		<!-- End Region -->
-		<!-- Region Limit Tab -->
-		<string>
-			<key>Tab_Limits</key>
-			<text>Limits</text>
-		</string>
-		<string>
-			<key>String_AddLimitModifier</key>
-			<text>Add Limit Modifier</text>
-		</string>
-		<string>
-			<key>String_EnterLimitModifier</key>
-			<text>Enter a Limit Modifier</text>
-		</string>
-		<string>
-			<key>Node_Physical</key>
-			<text>Physical</text>
-		</string>
-		<string>
-			<key>Node_Mental</key>
-			<text>Mental</text>
-		</string>
-		<string>
-			<key>Node_Social</key>
-			<text>Social</text>
-		</string>
-		<string>
-			<key>Node_Astral</key>
-			<text>Astral</text>
-		</string>
-		<string>
-			<key>String_LimitPhysicalShort</key>
-			<text>Physical</text>
-		</string>
-		<string>
-			<key>String_LimitMentalShort</key>
-			<text>Mental</text>
-		</string>
-		<string>
-			<key>String_LimitSocialShort</key>
-			<text>Social</text>
-		</string>
-		<!-- End Region -->
-		<!-- Region Critter Tab -->
-		<string>
-			<key>Button_AddCritterPower</key>
-			<text>&amp;Add Power</text>
-		</string>
-		<string>
-			<key>Node_CritterPowers</key>
-			<text>Selected Critter Powers</text>
-		</string>
-		<string>
-			<key>Node_CritterWeaknesses</key>
-			<text>Selected Weaknesses</text>
-		</string>
-		<string>
-			<key>Checkbox_CritterPowerCount</key>
-			<text>Counts towards Critter Power limit</text>
-		</string>
-		<!-- End Region-->
-		<!-- Region Initiation Tab -->
-		<string>
-			<key>Label_InitiationGrade</key>
-			<text>Initiate Grade:</text>
-		</string>
-		<string>
-			<key>Label_SubmersionGrade</key>
-			<text>Submersion Grade:</text>
-		</string>
-		<string>
-			<key>Label_History</key>
-			<text>History:</text>
-		</string>
-		<string>
-			<key>Label_Group</key>
-			<text>Group:</text>
-		</string>
-		<string>
-			<key>Label_Network</key>
-			<text>Network:</text>
-		</string>
-		<string>
-			<key>Checkbox_GroupInitiation</key>
-			<text>Group Initiation (-10%)</text>
-		</string>
-		<string>
-			<key>Checkbox_InitiationOrdeal</key>
-			<text>Initiation Ordeal (-10%)</text>
-		</string>
-		<string>
-			<key>Checkbox_InitiationSchooling</key>
-			<text>Schooling (-10%)</text>
-		</string>
-		<string>
-			<key>Checkbox_NetworkSubmersion</key>
-			<text>Network Submersion (-20%)</text>
-		</string>
-		<string>
-			<key>Checkbox_SubmersionTask</key>
-			<text>Submersion Task (-20%)</text>
-		</string>
-		<string>
-			<key>Checkbox_JoinedGroup</key>
-			<text>Joined Group</text>
-		</string>
-		<string>
-			<key>Checkbox_JoinedNetwork</key>
-			<text>Joined Network</text>
-		</string>
-		<string>
-			<key>Button_AddInitiateGrade</key>
-			<text>Add Initiate Grade</text>
-		</string>
-		<string>
-			<key>Button_AddSubmersionGrade</key>
-			<text>Add Submersion Grade</text>
-		</string>
-		<string>
-			<key>Button_AddMetamagic</key>
-			<text>Add Metamagic</text>
-		</string>
-		<string>
-			<key>Button_AddEcho</key>
-			<text>Add Echo</text>
-		</string>
-		<!-- End Region-->
-		<!-- Region Cyberware Tab -->
-		<string>
-			<key>Button_AddCyberware</key>
-			<text>&amp;Add Cyberware</text>
-		</string>
-		<string>
-			<key>Button_AddBioware</key>
-			<text>A&amp;dd Bioware</text>
-		</string>
-		<string>
-			<key>Node_SelectedCyberware</key>
-			<text>Selected Cyberware</text>
-		</string>
-		<string>
-			<key>Node_SelectedBioware</key>
-			<text>Selected Bioware</text>
-		</string>
-		<string>
-			<key>Label_EssenceConsumption</key>
-			<text>Essence Consumption</text>
-		</string>
-		<string>
-			<key>Label_Cyberware</key>
-			<text>Cyberware:</text>
-		</string>
-		<string>
-			<key>Label_Bioware</key>
-			<text>Bioware:</text>
-		</string>
-		<string>
-			<key>Label_EssenceHole</key>
-			<text>Essence Hole:</text>
-		</string>
-		<!-- End Region-->
-		<!-- Region Street Gear/Lifestyle Tab -->
-		<string>
-			<key>Label_LifestyleMonths</key>
-			<text>Months (100 for Permanent)</text>
-		</string>
-		<string>
-			<key>Label_LifestyleQualities</key>
-			<text>Qualities:</text>
-		</string>
-		<string>
-			<key>Button_AddLifestyle</key>
-			<text>&amp;Add Lifestyle</text>
-		</string>
-		<string>
-			<key>Node_SelectedLifestyles</key>
-			<text>Selected Lifestyles</text>
-		</string>
-		<string>
-			<key>Tab_IncreaseLifestyleMonths</key>
-			<text>Increase the number of pre-paid months for the Lifestyle.</text>
-		</string>
-		<string>
-			<key>Tab_DecreaseLifestyleMonths</key>
-			<text>Decrease the number of pre-paid months for the Lifestyle.</text>
-		</string>
-		<string>
-			<key>String_Roommates</key>
-			<text>roommates</text>
-		</string>
-		<!-- End Region-->
-		<!-- Region Street Gear/Armor Tab -->
-		<string>
-			<key>Checkbox_Equipped</key>
-			<text>Equipped</text>
-		</string>
-		<string>
-			<key>Checkbox_SoftwareRunning</key>
-			<text>Running</text>
-		</string>
-		<string>
-			<key>Checkbox_BaseArmor</key>
-			<text>Part of base Armor</text>
-		</string>
-		<string>
-			<key>Button_AddArmor</key>
-			<text>&amp;Add Armor</text>
-		</string>
-		<string>
-			<key>Button_AddBundle</key>
-			<text>Add Armor Bundle</text>
-		</string>
-		<string>
-			<key>Button_EquipAll</key>
-			<text>Equip All</text>
-		</string>
-		<string>
-			<key>Button_UnEquipAll</key>
-			<text>Un-Equip All</text>
-		</string>
-		<string>
-			<key>Node_SelectedArmor</key>
-			<text>Selected Armor</text>
-		</string>
-		<string>
-			<key>Tip_ArmorEquipped</key>
-			<text>Equipped Armor and Armor Mods are factored into Armor Encumbrance and a character's highest Armor Ratings.</text>
-		</string>
-		<string>
-			<key>Tip_ArmorDegradationPlus</key>
-			<text>Repair Armor Rating.</text>
-		</string>
-		<string>
-			<key>Tip_ArmorDegradationMinus</key>
-			<text>Damage Armor Rating.</text>
-		</string>
-		<!-- End Region-->
-		<!-- Region Street Gear/Weapon Tab -->
-		<string>
-			<key>Label_Conceal</key>
-			<text>Conceal:</text>
-		</string>
-		<string>
-			<key>Label_ModSlots</key>
-			<text>Mod Slots:</text>
-		</string>
-		<string>
-			<key>Label_AmmoRemaining</key>
-			<text>Ammo Remaining:</text>
-		</string>
-		<string>
-			<key>Label_CurrentAmmo</key>
-			<text>Current Ammo:</text>
-		</string>
-		<string>
-			<key>Label_RangeHeading</key>
-			<text>Range</text>
-		</string>
-		<string>
-			<key>Label_RangeShort</key>
-			<text>Short (-0)</text>
-		</string>
-		<string>
-			<key>Label_RangeMedium</key>
-			<text>Medium (-1)</text>
-		</string>
-		<string>
-			<key>Label_RangeLong</key>
-			<text>Long (-3)</text>
-		</string>
-		<string>
-			<key>Label_RangeExtreme</key>
-			<text>Extreme (-6)</text>
-		</string>
-		<string>
-			<key>Label_SpellDicePool</key>
-			<text>Dice Pool:</text>
-		</string>
-		<string>
-			<key>Label_DicePool</key>
-			<text>Dice Pool</text>
-		</string>
-		<string>
-			<key>Checkbox_BaseWeapon</key>
-			<text>Part of base Weapon</text>
-		</string>
-		<string>
-			<key>Checkbox_Installed</key>
-			<text>Installed</text>
-		</string>
-		<string>
-			<key>Button_AddWeapon</key>
-			<text>&amp;Add Weapon</text>
-		</string>
-		<string>
-			<key>Button_Fire</key>
-			<text>FIRE!</text>
-		</string>
-		<string>
-			<key>Button_Reload</key>
-			<text>Reload</text>
-		</string>
-		<string>
-			<key>Tip_BuyAmmo</key>
-			<text>Buy additional Ammo for this Weapon</text>
-		</string>
-		<string>
-			<key>Node_SelectedWeapons</key>
-			<text>Selected Weapons</text>
-		</string>
-		<string>
-			<key>Tip_WeaponInstalled</key>
-			<text>Installed Weapon Accessories and Mods count towards a Weapon's stats.</text>
-		</string>
-		<string>
-			<key>String_WeaponAccessory</key>
-			<text>Weapon Accessory</text>
-		</string>
-		<string>
-			<key>String_WeaponModification</key>
-			<text>Weapon Modification</text>
-		</string>
-		<string>
-			<key>String_ExternalSource</key>
-			<text>External Source</text>
-		</string>
-		<string>
-			<key>String_SlotNumber</key>
-			<text>Slot {0}</text>
-		</string>
-		<string>
-			<key>String_Empty</key>
-			<text>Empty</text>
-		</string>
-		<string>
-			<key>String_AvailRestricted</key>
-			<text>R</text>
-		</string>
-		<string>
-			<key>String_AvailForbidden</key>
-			<text>F</text>
-		</string>
-		<string>
-			<key>String_DamageStun</key>
-			<text>S</text>
-		</string>
-		<string>
-			<key>String_DamagePhysical</key>
-			<text>P</text>
-		</string>
-		<!-- End Region-->
-		<!-- Region Street Gear/Gear Tab -->
-		<string>
-			<key>Button_AddGear</key>
-			<text>&amp;Add Gear</text>
-		</string>
-		<string>
-			<key>Button_AddLocation</key>
-			<text>Add Location</text>
-		</string>
-		<string>
-			<key>Button_CreateStackedFocus</key>
-			<text>Create Stacked Focus</text>
-		</string>
-		<string>
-			<key>Node_SelectedGear</key>
-			<text>Selected Gear</text>
-		</string>
-		<string>
-			<key>Tip_IncreaseGearQty</key>
-			<text>Purchase more Ammunition.</text>
-		</string>
-		<string>
-			<key>Tip_DecreaseGearQty</key>
-			<text>Reduce the quantity of the Gear by 1.</text>
-		</string>
-		<string>
-			<key>Tip_SplitGearQty</key>
-			<text>Split Gear into two stacks.</text>
-		</string>
-		<string>
-			<key>Tip_MergeGearQty</key>
-			<text>Merge stacks.</text>
-		</string>
-		<string>
-			<key>Tip_TransferToVehicle</key>
-			<text>Transfer to Vehicle.</text>
-		</string>
-		<string>
-			<key>Tip_ActiveCommlink</key>
-			<text>Mark the selected Commlink as being the one that the character is currently using. This will adjust the character's Matrix Initiative appropriately.</text>
-		</string>
-		<string>
-			<key>String_AddLocation</key>
-			<text>Enter a name for this new location.</text>
-		</string>
-		<string>
-			<key>Label_BondedFoci</key>
-			<text>Bonded Foci</text>
-		</string>
-		<string>
-			<key>Label_AdeptWayDiscount</key>
-			<text>Bonded Foci Qualifying for Adept Way Discount:</text>
-		</string>
-		<!-- End Region-->
-		<!-- Region Street Gear/Drugs Tab-->
-		<string>
-			<key>Tab_Drugs</key>
-			<text>Drugs</text>
-		</string>
-		<string>
-			<key>Label_AddictionThreshold</key>
-			<text>Threshold:</text>
-		</string>
-		<string>
-			<key>Label_DrugComponents</key>
-			<text>Components:</text>
-		</string>
-		<string>
-			<key>Button_CreateCustomDrug</key>
-			<text>Create Custom Drug</text>
-		</string>
-		<string>
-			<key>Node_SelectedDrugs</key>
-			<text>Selected Drugs</text>
-		</string>
-		<!-- End Region -->
-		<!-- Region Vehicles Tab -->
-		<string>
-			<key>Label_GearRating</key>
-			<text>Gear Rating:</text>
-		</string>
-		<string>
-			<key>Label_GearQty</key>
-			<text>Gear Qty:</text>
-		</string>
-		<string>
-			<key>Label_ConditionMonitor</key>
-			<text>Condition Monitor</text>
-		</string>
-		<string>
-			<key>Button_AddVehicle</key>
-			<text>&amp;Add Vehicle</text>
-		</string>
-		<string>
-			<key>Node_SelectedVehicles</key>
-			<text>Selected Vehicles</text>
-		</string>
-		<string>
-			<key>Tip_TransferToInventory</key>
-			<text>Transfer to Inventory.</text>
-		</string>
-		<string>
-			<key>String_VehicleModification</key>
-			<text>Vehicle Modification</text>
-		</string>
-		<string>
-			<key>String_VehicleWeapon</key>
-			<text>Vehicle Weapon</text>
-		</string>
-		<string>
-			<key>String_VehicleWeaponAccessory</key>
-			<text>Vehicle Weapon Accessory</text>
-		</string>
-		<string>
-			<key>String_VehicleWeaponModification</key>
-			<text>Vehicle Weapon Modification</text>
-		</string>
-		<!-- End Region-->
-		<!-- Region Character Info Tab -->
-		<string>
-			<key>Label_Sex</key>
-			<text>Sex:</text>
-		</string>
-		<string>
-			<key>Label_Age</key>
-			<text>Age:</text>
-		</string>
-		<string>
-			<key>Label_Eyes</key>
-			<text>Eyes:</text>
-		</string>
-		<string>
-			<key>Label_Hair</key>
-			<text>Hair:</text>
-		</string>
-		<string>
-			<key>Label_Height</key>
-			<text>Height:</text>
-		</string>
-		<string>
-			<key>Label_Weight</key>
-			<text>Weight:</text>
-		</string>
-		<string>
-			<key>Label_Skin</key>
-			<text>Skin:</text>
-		</string>
-		<string>
-			<key>Label_Alias</key>
-			<text>Alias:</text>
-		</string>
-		<string>
-			<key>Label_Player</key>
-			<text>Player:</text>
-		</string>
-		<string>
-			<key>Label_Description</key>
-			<text>Description:</text>
-		</string>
-		<string>
-			<key>Label_Background</key>
-			<text>Background:</text>
-		</string>
-		<string>
-			<key>Label_Concept</key>
-			<text>Concept:</text>
-		</string>
-		<string>
-			<key>Label_Notes</key>
-			<text>Notes:</text>
-		</string>
-		<string>
-			<key>Label_StreetCred</key>
-			<text>Street Cred:</text>
-		</string>
-		<string>
-			<key>Label_Notoriety</key>
-			<text>Notoriety:</text>
-		</string>
-		<string>
-			<key>Label_PublicAwareness</key>
-			<text>Public Aware:</text>
-		</string>
-		<string>
-			<key>Label_Mugshot</key>
-			<text>Mugshot:        (210px X 310px)</text>
-		</string>
-		<string>
-			<key>Checkbox_Created</key>
-			<text>Mark character as Created</text>
-		</string>
-		<string>
-			<key>Button_AddMugshot</key>
-			<text>Add / Change</text>
-		</string>
-		<string>
-			<key>Tip_CharacterCreated</key>
-			<text>Once a character has been saved as Created it cannot be further modified using the Build system. The character is put into Career mode where it can be improved with Karma and used for play.</text>
-		</string>
-		<string>
-			<key>Message_BurnStreetCred</key>
-			<text>Are you sure you want to burn 2 points of Street Cred to reduce Notoriety by 1?</text>
-		</string>
-		<string>
-			<key>MessageTitle_BurnStreetCred</key>
-			<text>Burn Street Cred</text>
-		</string>
-		<string>
-			<key>String_CareerKarma</key>
-			<text>Career Karma</text>
-		</string>
-		<string>
-			<key>String_StreetCred</key>
-			<text>Street Cred</text>
-		</string>
-		<string>
-			<key>String_BurntStreetCred</key>
-			<text>Burnt Street Cred</text>
-		</string>
-		<string>
-			<key>String_Notoriety</key>
-			<text>Notoriety</text>
-		</string>
-		<!-- End Region-->
-		<!-- Region Karma and Nuyen Tab -->
-		<string>
-			<key>String_Date</key>
-			<text>Date</text>
-		</string>
-		<string>
-			<key>String_Amount</key>
-			<text>Amount</text>
-		</string>
-		<string>
-			<key>String_Reason</key>
-			<text>Reason</text>
-		</string>
-		<string>
-			<key>Button_KarmaGained</key>
-			<text>Karma Gained</text>
-		</string>
-		<string>
-			<key>Button_KarmaSpent</key>
-			<text>Karma Spent</text>
-		</string>
-		<string>
-			<key>Button_NuyenGained</key>
-			<text>Nuyen Gained</text>
-		</string>
-		<string>
-			<key>Button_NuyenSpent</key>
-			<text>Nuyen Spent</text>
-		</string>
-		<string>
-			<key>Button_EditExpense</key>
-			<text>Edit Expense</text>
-		</string>
-		<!-- End Region-->
-		<!-- Region Calendar Tab -->
-		<string>
-			<key>Button_AddWeek</key>
-			<text>Add Week</text>
-		</string>
-		<string>
-			<key>Button_EditWeek</key>
-			<text>Edit Week</text>
-		</string>
-		<string>
-			<key>Button_DeleteWeek</key>
-			<text>Delete Week</text>
-		</string>
-		<string>
-			<key>Button_ChangeStartWeek</key>
-			<text>Change Starting Date</text>
-		</string>
-		<string>
-			<key>String_WeekDisplay</key>
-			<text>{0}: Month {1}, Week {2}</text>
-		</string>
-		<!-- End Region-->
-		<!-- Region Improvements Tab -->
-		<string>
-			<key>Button_AddImproevment</key>
-			<text>&amp;Add Improvement</text>
-		</string>
-		<string>
-			<key>Button_EditImprovement</key>
-			<text>Edit Improvement</text>
-		</string>
-		<string>
-			<key>Button_AddGroup</key>
-			<text>Add Group</text>
-		</string>
-		<string>
-			<key>Button_EnableAll</key>
-			<text>Enable All</text>
-		</string>
-		<string>
-			<key>Button_DisableAll</key>
-			<text>Disable All</text>
-		</string>
-		<string>
-			<key>Node_SelectedImprovements</key>
-			<text>Selected Improvements</text>
-		</string>
-		<!-- End Region-->
-		<!-- Region Improvements Control -->
-		<string>
-			<key>Tip_Improvement_EditNotes</key>
-			<text>Edit Improvement Notes.</text>
-		</string>
-		<!-- End Region-->
-		<!-- Region Build Point Summery Tab -->
-		<string>
-			<key>Label_SummaryMetatype</key>
-			<text>Metatype</text>
-		</string>
-		<string>
-			<key>Label_SummaryPrimaryAttributes</key>
-			<text>Primary Attributes</text>
-		</string>
-		<string>
-			<key>Label_SummarySpecialAttributes</key>
-			<text>Special Attributes</text>
-		</string>
-		<string>
-			<key>Label_SummaryPositiveQualities</key>
-			<text>Positive Qualities</text>
-		</string>
-		<string>
-			<key>Label_SummaryNegativeQualities</key>
-			<text>Negative Qualities</text>
-		</string>
-		<string>
-			<key>Label_SummaryContacts</key>
-			<text>Contacts</text>
-		</string>
-		<string>
-			<key>Label_SummaryEnemies</key>
-			<text>Enemies</text>
-		</string>
-		<string>
-			<key>Label_SummaryEssence</key>
-			<text>Essence</text>
-		</string>
-		<string>
-			<key>Label_SummaryNuyen</key>
-			<text>Nuyen</text>
-		</string>
-		<string>
-			<key>Label_SummarySkillGroups</key>
-			<text>Skill Groups</text>
-		</string>
-		<string>
-			<key>Label_SummaryActiveSkills</key>
-			<text>Active Skills</text>
-		</string>
-		<string>
-			<key>Label_SummaryKnowledgeSkills</key>
-			<text>Knowledge Skills</text>
-		</string>
-		<string>
-			<key>Label_SummarySpells</key>
-			<text>Spells</text>
-		</string>
-		<string>
-			<key>Label_SummaryFoci</key>
-			<text>Foci</text>
-		</string>
-		<string>
-			<key>Label_SummarySpirits</key>
-			<text>Spirits</text>
-		</string>
-		<string>
-			<key>Label_SummarySprites</key>
-			<text>Sprites</text>
-		</string>
-		<string>
-			<key>Label_SummaryComplexForms</key>
-			<text>Complex Forms</text>
-		</string>
-		<string>
-			<key>Label_SummaryInitiation</key>
-			<text>Initiation/Submersion</text>
-		</string>
-		<string>
-			<key>Label_SummaryManeuvers</key>
-			<text>M.A. Maneuvers</text>
-		</string>
-		<string>
-			<key>Tip_BuildSpecialAttributes</key>
-			<text>Special Attributes are EDG, MAG, and RES.</text>
-		</string>
-		<string>
-			<key>Tip_BuildPositiveQualities</key>
-			<text>Characters may select up to 25 Karma worth of Positive Qualities. Qualities in dark red do not count towards the 25 Karma limit.</text>
-		</string>
-=======
->>>>>>> a37c6fec
     <string>
       <key>MessageTitle_FailedSave</key>
       <text>Could Not Save</text>
@@ -5779,6 +4764,28 @@
       <text>P</text>
     </string>
     <!-- End Region-->
+    <!-- Region Street Gear/Drugs Tab-->
+    <string>
+      <key>Tab_Drugs</key>
+      <text>Drugs</text>
+    </string>
+    <string>
+      <key>Label_AddictionThreshold</key>
+      <text>Threshold:</text>
+    </string>
+    <string>
+      <key>Label_DrugComponents</key>
+      <text>Components:</text>
+    </string>
+    <string>
+      <key>Button_CreateCustomDrug</key>
+      <text>Create Custom Drug</text>
+    </string>
+    <string>
+      <key>Node_SelectedDrugs</key>
+      <text>Selected Drugs</text>
+    </string>
+    <!-- End Region -->
     <!-- Region Street Gear/Gear Tab -->
     <string>
       <key>Button_AddGear</key>
