--- conflicted
+++ resolved
@@ -217,10 +217,6 @@
 		<string>
 			<key>Message_SumtoTenComplexFormLimit</key>
 			<text>Your number of Complex Forms cannot exceed the number defined by your selected Talent priority.</text>
-<<<<<<< HEAD
-		</string>			
-		<string>
-=======
 		</string>
     <string>
       <key>Message_FailedLoad</key>
@@ -247,7 +243,6 @@
 			<text>Over Capacity Limit</text>
 		</string>
     <string>
->>>>>>> 59b780a7
 			<key>String_BuyWithKarma</key>
 			<text>Buy With Karma</text>
 		</string>
@@ -696,13 +691,10 @@
 			<text>Qualities</text>
 		</string>
 		<string>
-<<<<<<< HEAD
-=======
 			<key>String_Quality</key>
 			<text>Quality</text>
 		</string>
 		<string>
->>>>>>> 59b780a7
 			<key>Label_Metavariant</key>
 			<text>Metavariant:</text>
 		</string>
@@ -806,13 +798,10 @@
       <key>String_MatrixInitiativeLong</key>
       <text>{0} + Data Processing +{1}d6</text>
     </string>
-<<<<<<< HEAD
-=======
     <string>
       <key>Checkbox_HideOverAvailLimit</key>
       <text>Hide Items Over Avail Limit ({0})</text>
     </string>
->>>>>>> 59b780a7
 		<!-- End Region -->
 		<!-- Region Printout Strings -->
 		<string>
@@ -2264,10 +2253,6 @@
     <string>
       <key>Message_InvalidCyberwareGrades</key>
       <text>Cyber/Bioware Grade limit exceeded for the following items:</text>
-<<<<<<< HEAD
-    </string>    
-    <string>
-=======
     </string>
 		<string>
 			<key>Checkbox_PrototypeTranshuman</key>
@@ -2278,7 +2263,6 @@
 			<text>Bioware limit exceeded for Prototype Transhuman. Current: {0} Maximum: {1}</text>
 		</string>
 		<string>
->>>>>>> 59b780a7
       <key>Message_InvalidExConWare</key>
       <text>The following pieces of restricted Cyber/Bioware are not allowed on an ExCon:</text>
     </string>
@@ -2663,13 +2647,10 @@
 			<text>The Spirit must first be saved before it can Possess or Inhabit a Vessel. Save changes now?</text>
 		</string>
 		<string>
-<<<<<<< HEAD
-=======
 			<key>String_Ambidextrous</key>
 			<text>Ambidextrous</text>
 		</string>
 		<string>
->>>>>>> 59b780a7
 			<key>String_Possessed</key>
 			<text>Possessed</text>
 		</string>
@@ -2730,8 +2711,6 @@
 			<text>Firewall</text>
 		</string>
 		<string>
-<<<<<<< HEAD
-=======
 			<key>String_PowerFilterAll</key>
 			<text>Show All Powers</text>
 		</string>
@@ -2748,7 +2727,6 @@
 			<text>Show Powers Rating = 0</text>
 		</string>
 		<string>
->>>>>>> 59b780a7
 			<key>String_SkillFilterAll</key>
 			<text>Show All Active Skills</text>
 		</string>
@@ -3085,15 +3063,11 @@
 			<key>String_ExpenseLeaveNetwork</key>
 			<text>Left a Network</text>
 		</string>
-<<<<<<< HEAD
-		<string>
-=======
     <string>
       <key>String_ExpenseFetteredSpirit</key>
       <text>Fettered a Spirit</text>
     </string>
     <string>
->>>>>>> 59b780a7
 			<key>String_CloningMachineNumber</key>
 			<text>How many clones would you like to create?</text>
 		</string>
@@ -3522,13 +3496,10 @@
 			<text>Complex</text>
 		</string>
     <string>
-<<<<<<< HEAD
-=======
 			<key>String_ActionInterrupt</key>
 			<text>Interrupt (-5 Initiative)</text>
 		</string>
     <string>
->>>>>>> 59b780a7
       <key>String_NotSupported</key>
       <text>"This Race/Metavariant combination is incomplete and will be completed in a future release. Attempting to create a character with this combination may result in unexpected results."</text>
     </string>
@@ -3536,8 +3507,6 @@
 			<key>Warning_NoLimitFound</key>
 			<text>Couldn't find appropriate Limit to modify. Make sure you have selected a custom Limit Modifier.</text>
 		</string>
-<<<<<<< HEAD
-=======
 		<string>
 			<key>String_Metatype</key>
 			<text>Metatype</text>
@@ -3562,7 +3531,6 @@
 			<key>String_DamageResistance</key>
 			<text>Damage Resistance</text>
 		</string>
->>>>>>> 59b780a7
 		<!-- End Region -->
 		<!-- Region Common Tab -->
 		<string>
@@ -3967,13 +3935,10 @@
 			<text>Power Points:</text>
 		</string>
 		<string>
-<<<<<<< HEAD
-=======
 			<key>Label_PowerLevels</key>
 			<text>Levels:</text>
 		</string>
 		<string>
->>>>>>> 59b780a7
 			<key>Button_AddPower</key>
 			<text>&amp;Add Power</text>
 		</string>
@@ -4627,8 +4592,6 @@
 			<key>MessageTitle_BurnStreetCred</key>
 			<text>Burn Street Cred</text>
 		</string>
-<<<<<<< HEAD
-=======
     <string>
       <key>Message_KarmaNuyenExchange</key>
       <text>Nuyen can only be exchanged in multiples of 2,000¥.</text>
@@ -4637,7 +4600,6 @@
       <key>MessageTitle_KarmaNuyenExchange</key>
       <text>Cannot Convert</text>
     </string>
->>>>>>> 59b780a7
 		<string>
 			<key>String_CareerKarma</key>
 			<text>Career Karma</text>
@@ -4801,8 +4763,6 @@
 			<text>Spells</text>
 		</string>
 		<string>
-<<<<<<< HEAD
-=======
 			<key>Label_SummaryRituals</key>
 			<text>Rituals</text>
 		</string>
@@ -4811,7 +4771,6 @@
 			<text>Preparations</text>
 		</string>
 		<string>
->>>>>>> 59b780a7
 			<key>Label_SummaryFoci</key>
 			<text>Foci</text>
 		</string>
@@ -4851,15 +4810,11 @@
 			<key>Tip_BuildPositiveQualities</key>
 			<text>Characters may select up to 25 Karma worth of Positive Qualities. Qualities in dark red do not count towards the 25 Karma limit.</text>
 		</string>
-<<<<<<< HEAD
-    <string>
-=======
 		<string>
 			<key>Checkbox_Options_AllowHoverIncrement</key>
 			<text>Allow incrementing values of numericupdown controls by hovering over the control</text>
 		</string>
 		<string>
->>>>>>> 59b780a7
       <key>Checkbox_Options_OmaeEnabled</key>
       <text>Enable Omae character exchange</text>      
     </string>
@@ -4895,13 +4850,10 @@
 			<key>Checkbox_Options_PreferNightlyBuilds</key>
 			<text>Prefer Nightly Builds</text>
 		</string>
-<<<<<<< HEAD
-=======
     <string>
       <key>Checkbox_Option_HideItemsOverAvailLimit</key>
       <text>Hide items that are over the Availability Limit during character creation</text>
     </string>
->>>>>>> 59b780a7
 		<string>
 			<key>String_SelectBP_LifeModuleSummary</key>
 			<text>Enter the maximum availability and karma you are allowed to create your character with (Default {0})</text>
@@ -5480,13 +5432,10 @@
 			<key>Checkbox_Spirit_Bound</key>
 			<text>Bound</text>
 		</string>
-<<<<<<< HEAD
-=======
     <string>
       <key>Checkbox_Spirit_Fettered</key>
       <text>Fettered</text>
     </string>
->>>>>>> 59b780a7
 		<string>
 			<key>Label_Sprite_Rating</key>
 			<text>Rating:</text>
@@ -5813,8 +5762,6 @@
 			<key>Checkbox_Expense_RefundNuyen</key>
 			<text>Refund (does not count towards Total Career Nuyen)</text>
 		</string>
-<<<<<<< HEAD
-=======
 		<string>
 			<key>String_WorkingForTheMan</key>
 			<text>Working for the Man</text>
@@ -5823,7 +5770,6 @@
 			<key>String_WorkingForThePeople</key>
 			<text>Working for the People</text>
 		</string>
->>>>>>> 59b780a7
 		<!-- End Region-->
 		<!-- Region History Window -->
 		<string>
@@ -6929,13 +6875,10 @@
 			<text>Multiply the cost of Forbidden items by</text>
 		</string>
     <string>
-<<<<<<< HEAD
-=======
       <key>Checkbox_Options_ReverseAttributePriorityOrder</key>
       <text>Spend Karma on Attributes before Priority Points</text>
     </string>
     <string>
->>>>>>> 59b780a7
       <key>Checkbox_Option_AllowMysadPowerPointCareer</key>
       <text>Allow Mystic Adepts to buy power points during career</text>
     </string>
@@ -7357,11 +7300,7 @@
 		</string>
 		<string>
 			<key>Label_SelectCyberware_ESSDiscount</key>
-<<<<<<< HEAD
-			<text>Additional Discount:</text>
-=======
 			<text>Essence Discount:</text>
->>>>>>> 59b780a7
 		</string>
 		<string>
 			<key>Checkbox_Transgenic</key>
@@ -7450,15 +7389,11 @@
 			<key>String_SelectItemFocus</key>
 			<text>Select a Focus to add to the Stacked Focus. Click Cancel if you are done adding Foci to the Stacked Focus.</text>
 		</string>
-<<<<<<< HEAD
-		<!-- End Region-->
-=======
     <string>
       <key>String_CannotFindLifestyleQuality</key>
       <text>The quality {0} could not be found. Please select the appropriate quality from the below list.</text>
     </string>
     <!-- End Region-->
->>>>>>> 59b780a7
 		<!-- Region Select Lifestyle Window -->
 		<string>
 			<key>Title_SelectLifestyle</key>
@@ -7525,104 +7460,6 @@
 			<text>Choose One:</text>
 		</string>
 		<!-- End Region-->
-<<<<<<< HEAD
-		<!-- Region Select Metamagic Window -->
-		<string>
-			<key>Title_SelectMetamagic</key>
-			<text>Select a Metamagic</text>
-		</string>
-		<string>
-			<key>Title_SelectMetamagic_Echo</key>
-			<text>Select an Echo</text>
-		</string>
-		<string>
-			<key>Title_SelectArt</key>
-			<text>Select an Art</text>
-		</string>
-		<string>
-			<key>Title_SelectEnhancement</key>
-			<text>Select an Enhancement</text>
-		</string>
-		<string>
-			<key>Title_SelectEnchantment</key>
-			<text>Select an Enchantment</text>
-		</string>
-		<string>
-			<key>Title_SelectRitual</key>
-			<text>Select an Ritual</text>
-		</string>
-		<string>
-			<key>Message_SelectMetamagic_MetamagicRequirement</key>
-			<text>You do not meet the requirements for this Metamagic. You must meet all of the following criteria:</text>
-		</string>
-		<string>
-			<key>MessageTitle_SelectMetamagic_MetamagicRequirement</key>
-			<text>Metamagic Requirement</text>
-		</string>
-		<string>
-			<key>Message_SelectMetamagic_EchoRequirement</key>
-			<text>You do not meet the requirements for this Echo. You must meet all of the following criteria:</text>
-		</string>
-		<string>
-			<key>MessageTitle_SelectMetamagic_EchoRequirement</key>
-			<text>Echo Requirement</text>
-		</string>
-		<string>
-			<key>Message_SelectArt_ArtRequirement</key>
-			<text>You do not meet the requirements for this Art. You must meet all of the following criteria:</text>
-		</string>
-		<string>
-			<key>MessageTitle_SelectArt_ArtRequirement</key>
-			<text>Art Requirement</text>
-		</string>
-		<string>
-			<key>Message_SelectArt_EnchantmentRequirement</key>
-			<text>You do not meet the requirements for this Enchantment. You must meet all of the following criteria:</text>
-		</string>
-		<string>
-			<key>MessageTitle_SelectArt_EnchantmentRequirement</key>
-			<text>Enchantment Requirement</text>
-		</string>
-		<string>
-			<key>Message_SelectArt_EnhancementRequirement</key>
-			<text>You do not meet the requirements for this Enhancement. You must meet all of the following criteria:</text>
-		</string>
-		<string>
-			<key>MessageTitle_SelectArt_EnhancementRequirement</key>
-			<text>Enhancement Requirement</text>
-		</string>
-		<string>
-			<key>Message_SelectArt_RitualRequirement</key>
-			<text>You do not meet the requirements for this Ritual. You must meet all of the following criteria:</text>
-		</string>
-		<string>
-			<key>MessageTitle_SelectArt_RitualRequirement</key>
-			<text>Ritual Requirement</text>
-		</string>
-		<string>
-			<key>Checkbox_SelectMetamagic_LimitList</key>
-			<text>Show only Metamagics I can take</text>
-		</string>
-		<string>
-			<key>Checkbox_SelectEcho_LimitList</key>
-			<text>Show only Echoes I can take</text>
-		</string>
-		<string>
-			<key>Checkbox_SelectArt_LimitList</key>
-			<text>Show only Arts I can take</text>
-		</string>
-		<string>
-			<key>Checkbox_SelectEnhancement_LimitList</key>
-			<text>Show only Enhancements I can take</text>
-		</string>
-		<string>
-			<key>Checkbox_SelectEnchantment_LimitList</key>
-			<text>Show only Enchantments I can take</text>
-		</string>
-		<string>
-			<key>Checkbox_SelectRitual_LimitList</key>
-			<text>Show only Rituals I can take</text>
-=======
 		<!-- Region Select Generic -->
 		<string>
 			<key>Title_SelectGeneric</key>
@@ -7655,7 +7492,6 @@
 		<string>
 			<key>Checkbox_SelectGeneric_LimitList</key>
 			<text>Show only {0} I can take</text>
->>>>>>> 59b780a7
 		</string>
 		<!-- End Region-->
 		<!-- Region Select Nexus Window -->
@@ -7931,11 +7767,7 @@
 			<key>Message_SelectQuality_QualityRequirement</key>
 			<text>You do not meet the requirements for this Quality. You must meet at least one of the following criteria:</text>
 		</string>
-<<<<<<< HEAD
-    <string>
-=======
-		<string>
->>>>>>> 59b780a7
+		<string>
       <key>Message_SelectQuality_RequireESSBelow</key>
       <text>Essence below {0}: You have {1}</text>
     </string>
@@ -8045,9 +7877,6 @@
 		</string>
 		<!-- End Region-->
 		<!-- Region Select Weapon Window -->
-<<<<<<< HEAD
-		<string>
-=======
     <string>
       <key>Title_Browse</key>
       <text>Browse</text>
@@ -8057,7 +7886,6 @@
       <text>List View</text>
     </string>    
     <string>
->>>>>>> 59b780a7
 			<key>Title_SelectWeapon</key>
 			<text>Select Weapon</text>
 		</string>
@@ -8603,12 +8431,9 @@
 			<key>Message_DroneIllegalDowngrade</key>
 			<text>The following {0} drones have downgrades which decrease their attributes too far:</text>
 		</string>
-<<<<<<< HEAD
-=======
     <string>
       <key>Message_DuplicateGuidWarning</key>
       <text>{0} items were found in the file {1} with the same GUID. If you are using custom content, please ensure that you use a new GUID for each item you add. Duplicate GUIDs found:\n{2}</text>
     </string>
->>>>>>> 59b780a7
 	</strings>
 </chummer>