<?xml version="1.0" encoding="utf-8"?>
<!--This file is part of Chummer5a.

    Chummer5a is free software: you can redistribute it and/or modify
    it under the terms of the GNU General Public License as published by
    the Free Software Foundation, either version 3 of the License, or
    (at your option) any later version.

    Chummer5a is distributed in the hope that it will be useful,
    but WITHOUT ANY WARRANTY; without even the implied warranty of
    MERCHANTABILITY or FITNESS FOR A PARTICULAR PURPOSE.  See the
    GNU General Public License for more details.

    You should have received a copy of the GNU General Public License
    along with Chummer5a.  If not, see <http://www.gnu.org/licenses/>.

    You can obtain the full source code for Chummer5a at
    https://github.com/chummer5a/chummer5a
-->
<chummer>
  <version>-350</version>
  <name>English (en-US)</name>
  <strings>
	  <!-- Region Meta Strings -->
	<string>
		<key>Message_Insufficient_Permissions_Warning</key>
		<text>Chummer5 is currently not being run with proper permissions! If you are not running Chummer5 as an administrator, please move it to a folder owned by your user.</text>
	</string>
	<string>
		<key>Message_Save_Error_Warning</key>
		<text>Chummer5 encountered an error while saving the character.</text>
	</string>
	<string>
		<key>Message_File_Cannot_Be_Accessed</key>
		<text>Chummer5 cannot access the file for writing. Please make sure it has permission to write to the location and that the file is not currently in use.</text>
	</string>
    <!-- End Region -->
    <!-- Region File Dialog Filter Strings -->
  <string>
      <key>DialogFilter_Chum5</key>
      <text>Chummer5 Files (*.chum5)|*.chum5</text>
    </string>
    <string>
      <key>DialogFilter_Xml</key>
      <text>XML Files (*.xml)|*.xml</text>
    </string>
    <string>
      <key>DialogFilter_Html</key>
      <text>HTML Files (*.htm;*.html)|*.htm;*.html</text>
    </string>
    <string>
      <key>DialogFilter_Pdf</key>
      <text>PDF Files (*.pdf)|*.pdf</text>
    </string>
    <string>
      <key>DialogFilter_Exe</key>
      <text>Executable Files (*.exe)|*.exe</text>
    </string>
    <string>
      <key>DialogFilter_Json</key>
      <text>JSON Files (*.json)|*.json</text>
    </string>
    <string>
      <key>DialogFilter_All</key>
      <text>All Files (*.*)|*.*</text>
    </string>
  <!-- End Region -->
    <!-- Region Common Strings -->
    <string>
<<<<<<< HEAD
      <key>String_Wireless</key>
      <text>Wireless</text>
=======
      <key>String_NotApplicable</key>
      <text>N/A</text>
>>>>>>> 186ba664
    </string>
    <string>
      <key>String_Version</key>
      <text>Version</text>
    </string>
    <string>
      <key>String_Error</key>
      <text>Error</text>
    </string>
    <string>
      <key>String_Unknown</key>
      <text>Unknown</text>
    </string>
    <string>
      <key>String_D6</key>
      <text>D6</text>
    </string>
    <string>
      <key>String_Search</key>
      <text>Search:</text>
    </string>
    <string>
      <key>String_Limit</key>
      <text>Limit:</text>
    </string>
    <string>
      <key>String_All</key>
      <text>All</text>
    </string>
    <string>
      <key>String_LifeModule</key>
      <text>Life Module</text>
    </string>
    <string>
      <key>String_Life_Module</key>
      <text>Life Module</text>
    </string>
    <string>
      <key>Label_Stage</key>
      <text>Stage:</text>
    </string>
    <string>
      <key>Tip_CombineItems</key>
      <text>You have multiple skills with the same name. You can combine those to one</text>
    </string>
    <string>
      <key>Tip_SplitItems</key>
      <text>This item is made up of multiple combined skills. Press here to seperate them</text>
    </string>
    <string>
      <key>String_PushTheLimit</key>
      <text>Push the Limit</text>
    </string>
    <string>
      <key>String_SecondChance</key>
      <text>Second Chance</text>
    </string>
    <string>
      <key>String_SeizeTheInit</key>
      <text>Seize the Initiative</text>
    </string>
    <string>
      <key>String_Blitz</key>
      <text>Blitz</text>
    </string>
    <string>
      <key>String_CloseCall</key>
      <text>Close Call</text>
    </string>
    <string>
      <key>String_DeadManTrigger</key>
      <text>Dead Man's Trigger</text>
    </string>
    <string>
      <key>Main_Menu_GM_Dash</key>
      <text>GM Dashboard</text>
    </string>
    <string>
      <key>Main_Menu_Player_Dash</key>
      <text>Player Dashboard</text>
    </string>
    <string>
      <key>String_Dashboard</key>
      <text>Dashboard</text>
    </string>
    <string>
      <key>Label_StartingInit</key>
      <text>Starting Initiative</text>
    </string>        
    <string>
      <key>AddToken_Header</key>
      <text>Add Token Player</text>
    </string>
    <string>
      <key>Button_Add</key>
      <text>Add</text>
    </string>
    <string>
      <key>Button_Remove</key>
      <text>Remove</text>
    </string>
    <string>
      <key>String_Name</key>
      <text>Name</text>
    </string>
    <string>
      <key>Label_Open</key>
      <text>Open</text>
    </string>
    <string>
      <key>Label_InitiativeDice</key>
      <text>Initiative Dice</text>
    </string>
    <string>
      <key>Label_AutoRollInit</key>
      <text>Auto Roll Initiative</text>
    </string>
    <string>
      <key>Button_Next</key>
      <text>Next</text>
    </string>
    <string>
      <key>Button_Sort</key>
      <text>Sort</text>
    </string>
    <string>
      <key>Button_Delay</key>
      <text>Delay</text>
    </string>
    <string>
      <key>Button_Reset</key>
      <text>Reset</text>
    </string>
    <string>
      <key>Button_ApplyManeuver</key>
      <text>Apply Maneuver</text>
    </string>
    <string>
      <key>Label_InitiativeManeuvers</key>
      <text>Initiative Maneuvers</text>
    </string>
    <string>
      <key>Label_Round</key>
      <text>Round</text>
    </string>
    <string>
      <key>Label_Vehicles</key>
      <text>Vehicles</text>
    </string>
    <string>
      <key>Label_File</key>
      <text>File</text>
    </string>
    <string>
      <key>Label_Exit</key>
      <text>Exit</text>
    </string>
    <string>
      <key>Label_Help</key>
      <text>Help</text>
    </string>
    <string>
      <key>Label_About</key>
      <text>About</text>
    </string>
    <string>
      <key>InitRoller_Header</key>
      <text>Initiative Dice Results</text>
    </string>
    <string>
      <key>InitRoller_Description</key>
      <text>Please input the total of the results of the d6.</text>
    </string>
    <string>
      <key>String_BP</key>
      <text>BP</text>
    </string>
    <string>
      <key>String_Karma</key>
      <text>Karma</text>
    </string>
    <string>
      <key>String_SumtoTen</key>
      <text>Sum to Ten</text>
    </string>
    <string>
      <key>Label_SumtoTenHeritage</key>
      <text>Metatype:</text>
    </string>
    <string>
      <key>Label_SumtoTenTalent</key>
      <text>Magic or Resonance:</text>
    </string>
    <string>
      <key>Label_SumtoTenAttributes</key>
      <text>Attributes:</text>
    </string>
    <string>
      <key>Label_SumtoTenSkills</key>
      <text>Skills:</text>
    </string>
    <string>
      <key>Label_SumtoTenResources</key>
      <text>Resources:</text>
    </string>        
    <string>
      <key>Message_SumtoTenSpellLimit</key>
      <text>You cannot have more spells than allowed by your selected Talent priority.</text>
    </string>    
    <string>
      <key>Message_SumtoTenComplexFormLimit</key>
      <text>Your number of Complex Forms cannot exceed the number defined by your selected Talent priority.</text>
    </string>
    <string>
      <key>Message_FailedLoad</key>
      <text>This file failed to load with the following XML error:\n{0}</text>
    </string>
    <string>
      <key>MessageTitle_FailedLoad</key>
      <text>Could Not Load</text>
    </string>
    <string>
      <key>Message_FailedSave</key>
      <text>This file failed to save with the following XML error:\n{0}</text>
    </string>
    <string>
      <key>MessageTitle_FailedSave</key>
      <text>Could Not Save</text>
    </string>
    <string>
      <key>Message_OverCapacityLimit</key>
      <text>This item's capacity is too high for the parent item: Maximum Capacity {0}, {1} needed</text>
    </string>
    <string>
      <key>MessageTitle_OverCapacityLimit</key>
      <text>Over Capacity Limit</text>
    </string>
    <string>
      <key>String_BuyWithKarma</key>
      <text>Buy With Karma</text>
    </string>
    <string>
      <key>String_Points</key>
      <text>Points</text>
    </string>
    <string>
      <key>String_Priority</key>
      <text>Priority</text>
    </string>
    <string>
      <key>String_Special</key>
      <text>Special</text>
    </string>
    <string>
      <key>String_SpecialAttributes</key>
      <text>Special Attributes</text>
    </string>
    <string>
      <key>Label_SpecialAttributes</key>
      <text>Special Attributes:</text>
    </string>
    <string>
      <key>String_SpecialAttributePoints</key>
      <text>Special Attribute Points</text>
    </string>
    <string>
      <key>String_AttributePoints</key>
      <text>Attribute Points</text>
    </string>
    <string>
      <key>String_Metamagic</key>
      <text>Metamagic</text>
    </string>
    <string>
      <key>String_Echo</key>
      <text>Echo</text>
    </string>
    <string>
      <key>String_Art</key>
      <text>Art</text>
    </string>
    <string>
      <key>String_Ritual</key>
      <text>Ritual</text>
    </string>
    <string>
      <key>String_Enchantment</key>
      <text>Enchantment</text>
    </string>
    <string>
      <key>String_Enhancement</key>
      <text>Enhancement</text>
    </string>
    <string>
      <key>Label_Metamagic</key>
      <text>Metamagic:</text>
    </string>
    <string>
      <key>Label_Echo</key>
      <text>Echo:</text>
    </string>
    <string>
      <key>Label_Art</key>
      <text>Art:</text>
    </string>
    <string>
      <key>Label_Ritual</key>
      <text>Ritual:</text>
    </string>
    <string>
      <key>Label_Enchantment</key>
      <text>Enchantment:</text>
    </string>
    <string>
      <key>Label_Enhancement</key>
      <text>Enhancement:</text>
    </string>
    <string>
      <key>String_MartialArtsCount</key>
      <text>Martial Arts</text>
    </string>
    <string>
      <key>String_TechniquesCount</key>
      <text>Techniques</text>
    </string>
    <string>
      <key>String_SkillPoints</key>
      <text>Skill Points</text>
    </string>
    <string>
      <key>String_SkillGroupPoints</key>
      <text>Skill Group Points</text>
    </string>
    <string>
      <key>String_Spells</key>
      <text>Spells</text>
    </string>
    <string>
      <key>String_ComplexForms</key>
      <text>Complex Form Rating Points</text>
    </string>
    <string>
      <key>String_Page</key>
      <text>page</text>
    </string>
    <string>
      <key>String_OverPriorityPoints</key>
      <text>{0} of {1}: {2} Karma</text>
    </string>
    <string>
      <key>String_Of</key>
      <text xml:space="preserve"> of </text>
    </string>
    <string>
      <key>String_Space</key>
      <text xml:space="preserve"> </text>
    </string>
    <string>
      <key>String_Colon</key>
      <text>:</text>
    </string>
    <string>
      <key>String_Remaining</key>
      <text>remaining</text>
    </string>
    <string>
      <key>String_OK</key>
      <text>OK</text>
    </string>
    <string>
      <key>String_Cancel</key>
      <text>Cancel</text>
    </string>
    <string>
      <key>String_Delete</key>
      <text>Delete</text>
    </string>
    <string>
      <key>String_AddMore</key>
      <text>&amp;Add &amp;&amp; More</text>
    </string>
    <string>
      <key>String_Rating</key>
      <text>Rating</text>
    </string>
    <string>
      <key>String_TotalRating</key>
      <text>Total Rating</text>
    </string>
    <string>
      <key>String_System</key>
      <text>System</text>
    </string>
    <string>
      <key>String_Response</key>
      <text>Response</text>
    </string>
    <string>
      <key>String_Firewall</key>
      <text>Firewall</text>
    </string>
    <string>
      <key>String_Signal</key>
      <text>Signal</text>
    </string>
    <string>
      <key>String_UnnamedCharacter</key>
      <text>Unnamed Character</text>
    </string>
    <string>
      <key>String_Break</key>
      <text>Break</text>
    </string>
    <string>
      <key>Checkbox_Free</key>
      <text>Free!</text>
    </string>
    <string>
      <key>Checkbox_BlackMarketDiscount</key>
      <text>Black Market Discount (10%)</text>
    </string>
    <string>
      <key>Checkbox_HomeNode</key>
      <text>Home Node</text>
    </string>
    <string>
      <key>Checkbox_Wireless</key>
      <text>Wireless Enabled</text>
    </string>
    <string>
      <key>Checkbox_Commlinks</key>
      <text>Only show Commlinks</text>
    </string>
    <string>
      <key>Checkbox_ActiveCommlink</key>
      <text>Active Commlink</text>
    </string>
    <string>
      <key>Label_BP</key>
      <text>BP:</text>
    </string>
    <string>
      <key>Label_BPRemaining</key>
      <text>BP Remaining:</text>
    </string>
    <string>
      <key>Label_Karma</key>
      <text>Karma:</text>
    </string>
    <string>
      <key>Label_LP</key>
      <text>LP:</text>
    </string>
    <string>
      <key>Label_BonusLP</key>
      <text>Bonus LP:</text>
    </string>
    <string>
      <key>Label_QualityLP</key>
      <text>Quality LP:</text>
    </string>
    <string>
      <key>Label_QualityCost</key>
      <text>Quality Cost:</text>
    </string>
    <string>
      <key>Label_QualitySource</key>
      <text>Quality Source:</text>
    </string>
    <string>
      <key>Checkbox_Randomize1D6</key>
      <text>Randomize 1D6</text>
    </string>
    <string>
      <key>Label_KarmaRemaining</key>
      <text>Karma Remaining:</text>
    </string>
    <string>
      <key>Label_Source</key>
      <text>Source:</text>
    </string>
    <string>
      <key>Label_Name</key>
      <text>Name:</text>
    </string>
    <string>
      <key>Label_Bonus</key>
      <text>Bonus:</text>
    </string>
    <string>
      <key>Label_Category</key>
      <text>Category:</text>
    </string>
    <string>
      <key>Label_Handling</key>
      <text>Handling:</text>
    </string>
    <string>
      <key>Label_Accel</key>
      <text>Accel:</text>
    </string>
    <string>
      <key>Label_Speed</key>
      <text>Speed:</text>
    </string>
	<string>
      <key>String_Handling</key>
      <text>Handling</text>
    </string>
    <string>
      <key>Label_Response</key>
      <text>Response:</text>
    </string>
    <string>
      <key>Label_Device</key>
      <text>Device:</text>
    </string>
    <string>
      <key>Label_Pilot</key>
      <text>Pilot:</text>
    </string>
    <string>
      <key>Label_Body</key>
      <text>Body:</text>
    </string>
	<string>
	  <key>String_VehicleBody</key>
	  <text>Body</text>
	</string>
    <string>
      <key>Label_Armor</key>
      <text>Armor:</text>
    </string>
    <string>
      <key>Label_Seats</key>
      <text>Seats:</text>
    </string>
    <string>
      <key>Label_Sensor</key>
      <text>Sensor:</text>
    </string>
	<string>
      <key>String_Sensor</key>
      <text>Sensor</text>
    </string>
    <string>
      <key>Label_Avail</key>
      <text>Avail:</text>
    </string>
    <string>
      <key>Label_Cost</key>
      <text>Cost:</text>
    </string>
    <string>
      <key>Label_Accuracy</key>
      <text>Accuracy:</text>
    </string>
    <string>
      <key>Label_Slots</key>
      <text>Slots:</text>
    </string>
    <string>
      <key>Label_Weapons</key>
      <text>Weapons:</text>
    </string>
    <string>
      <key>Label_Protection</key>
      <text>Prot:</text>
    </string>
    <string>
      <key>Label_Powertrain</key>
      <text>Power:</text>
    </string>
    <string>
      <key>Label_Bodymod</key>
      <text>Body Mods:</text>
    </string>
    <string>
      <key>Label_Electromagnetic</key>
      <text>Elec:</text>
    </string>
    <string>
      <key>Label_Cosmetic</key>
      <text>Cosmetic:</text>
    </string>
    <string>
      <key>Label_DroneModSlots</key>
      <text>Mod Slots:</text>
    </string>
    <string>
      <key>Label_Rating</key>
      <text>Rating:</text>
    </string>
    <string>
      <key>Label_Qty</key>
      <text>Qty:</text>
    </string>
    <string>
      <key>Label_Grade</key>
      <text>Grade:</text>
    </string>
    <string>
      <key>Label_Essence</key>
      <text>Essence:</text>
    </string>
    <string>
      <key>Label_Type</key>
      <text>Type:</text>
    </string>
    <string>
      <key>Label_Action</key>
      <text>Action:</text>
    </string>
    <string>
      <key>Label_Range</key>
      <text>Range:</text>
    </string>
    <string>
      <key>Label_Duration</key>
      <text>Duration:</text>
    </string>
    <string>
      <key>Label_Points</key>
      <text>Points:</text>
    </string>
    <string>
      <key>Label_Descriptors</key>
      <text>Descriptors:</text>
    </string>
    <string>
      <key>Label_Damage</key>
      <text>Damage:</text>
    </string>
    <string>
      <key>Label_DV</key>
      <text>DV:</text>
    </string>
    <string>
      <key>Label_RC</key>
      <text>RC:</text>
    </string>
    <string>
      <key>Label_AP</key>
      <text>AP:</text>
    </string>
    <string>
      <key>Label_Ammo</key>
      <text>Ammo:</text>
    </string>
    <string>
      <key>Label_Reach</key>
      <text>Reach:</text>
    </string>
    <string>
      <key>Label_Mode</key>
      <text>Mode:</text>
    </string>
    <string>
      <key>Label_Mount</key>
      <text>Mount:</text>
    </string>
    <string>
      <key>Label_ExtraMount</key>
      <text>Extra Mount:</text>
    </string>
    <string>
      <key>Label_DataFile</key>
      <text>Data File:</text>
    </string>
    <string>
      <key>Label_Search</key>
      <text>&amp;Search:</text>
    </string>
    <string>
      <key>Label_Capacity</key>
      <text>Capacity:</text>
    </string>
    <string>
      <key>Label_DeviceRating</key>
      <text>Device Rating:</text>
    </string>
    <string>
      <key>Label_Signal</key>
      <text>Signal:</text>
    </string>
    <string>
      <key>Label_System</key>
      <text>System:</text>
    </string>
    <string>
      <key>Label_Attack</key>
      <text>Attack:</text>
    </string>
    <string>
      <key>Label_Sleaze</key>
      <text>Sleaze:</text>
    </string>
    <string>
      <key>Label_DataProcessing</key>
      <text>Data Proc:</text>
    </string>
    <string>
      <key>Label_Firewall</key>
      <text>Firewall:</text>
    </string>
    <string>
      <key>Label_BiofeedbackFilter</key>
      <text>Biofeedback Filter:</text>
    </string>
    <string>
      <key>Label_MaximumCapacityAllowed</key>
      <text>Maximum Capacity allowed:</text>
    </string>
    <string>
      <key>Label_ArmorShort</key>
      <text>Name:</text>
    </string>
    <string>
      <key>Label_ArmorValueShort</key>
      <text>Armor:</text>
    </string>
    <string>
      <key>Label_ArmorLong</key>
      <text>Armor:</text>
    </string>
    <string>
      <key>Label_Test</key>
      <text>Test:</text>
    </string>
    <string>
      <key>String_None</key>
      <text>None</text>
    </string>
    <string>
      <key>String_Varies</key>
      <text>Varies</text>
    </string>
    <string>
      <key>String_Qualities</key>
      <text>Qualities</text>
    </string>
    <string>
      <key>Label_Qualities</key>
      <text>Qualities:</text>
    </string>
    <string>
      <key>String_Quality</key>
      <text>Quality</text>
    </string>
    <string>
      <key>Label_Metavariant</key>
      <text>Metavariant:</text>
    </string>
    <string>
      <key>Title_ChooseCharacterPriorities</key>
      <text>Choose Character Priorities</text>
    </string>
    <string>
      <key>Label_PriorityHeritage</key>
      <text>Metatype:</text>
    </string>
    <string>
      <key>Label_PriorityTalent</key>
      <text>Magic or Resonance:</text>
    </string>
    <string>
      <key>Label_PriorityAttributes</key>
      <text>Attributes:</text>
    </string>
    <string>
      <key>Label_PrioritySkills</key>
      <text>Skills:</text>
    </string>
    <string>
      <key>Label_PriorityResources</key>
      <text>Resources:</text>
    </string>
    <string>
      <key>Label_ActiveSkill</key>
      <text>Active Skill:</text>
    </string>
    <string>
      <key>String_Force</key>
      <text>Force</text>
    </string>
    <string>
      <key>String_Level</key>
      <text>Level</text>
    </string>
    <string>
      <key>String_CyberlimbAttributeModifier</key>
      <text>affected by Cyberlimb Attributes</text>
    </string>
    <string>
      <key>String_Contact</key>
      <text>Contact</text>
    </string>
    <string>
      <key>Label_Location</key>
      <text>Location:</text>
    </string>
    <string>
      <key>Label_Archtype</key>
      <text>Archetype:</text>
    </string>
    <string>
      <key>String_Contacts</key>
      <text>Contacts</text>
    </string>
    <string>
      <key>String_Enemy</key>
      <text>Enemy</text>
    </string>
    <string>
      <key>String_Pet</key>
      <text>Pet</text>
    </string>
    <string>
      <key>String_Immediate</key>
      <text>Immediate</text>
    </string>
    <string>
      <key>String_Second</key>
      <text>second</text>
    </string>
    <string>
      <key>String_Seconds</key>
      <text>seconds</text>
    </string>
    <string>
      <key>String_CombatTurn</key>
      <text>combat turn</text>
    </string>
    <string>
      <key>String_CombatTurns</key>
      <text>combat turns</text>
    </string>
    <string>
      <key>String_Minute</key>
      <text>minute</text>
    </string>
    <string>
      <key>String_Minutes</key>
      <text>minutes</text>
    </string>
    <string>
      <key>String_Day</key>
      <text>day</text>
    </string>
    <string>
      <key>String_Days</key>
      <text>days</text>
    </string>
    <string>
      <key>String_Week</key>
      <text>week</text>
    </string>
    <string>
      <key>String_Weeks</key>
      <text>weeks</text>
    </string>
    <string>
      <key>String_Month</key>
      <text>month</text>
    </string>
    <string>
      <key>String_Months</key>
      <text>months</text>
    </string>
    <string>
      <key>String_Hour</key>
      <text>hour</text>
    </string>
    <string>
      <key>String_Hours</key>
      <text>hours</text>
    </string>
    <string>
      <key>String_ArmorEncumbrance</key>
      <text>Armor Encumbrance</text>
    </string>
    <string>
      <key>String_StackedFocus</key>
      <text>Stacked Focus</text>
    </string>
    <string>
      <key>String_Initiative</key>
      <text>{0} +{1}d6</text>
    </string>
    <string>
      <key>String_MatrixInitiative</key>
      <text>{0} + DP +{1}d6</text>
    </string>
    <string>
      <key>String_MatrixInitiativeLong</key>
      <text>{0} + Data Processing +{1}d6</text>
    </string>
    <string>
      <key>Checkbox_HideOverAvailLimit</key>
      <text>Hide Items Over Avail Limit ({0})</text>
    </string>
	<string>
      <key>Checkbox_ShowOnlyAffordItems</key>
      <text>Show Only Items I Can Afford</text>
    </string>
	<string>
      <key>String_Immune</key>
      <text>Immune</text>
    </string>
    <string>
      <key>String_LifeModules</key>
      <text>Life Modules</text>
    </string>
    <!-- End Region -->
    <!-- Region Printout Strings -->
    <string>
      <key>String_UnarmedAttack</key>
      <text>Unarmed Attack</text>
    </string>
    <string>
      <key>String_Unarmed</key>
      <text>Unarmed</text>
    </string>
    <string>
      <key>String_LivingPersona</key>
      <text>Living Persona</text>
    </string>
    <string>
      <key>String_BiofeedbackFilter</key>
      <text>Biofeedback Filter</text>
    </string>
    <string>
      <key>String_Commlink</key>
      <text>Commlink</text>
    </string>
    <string>
      <key>String_CommlinkOperatingSystem</key>
      <text>Commlink Operating System</text>
    </string>
    <string>
      <key>String_LivingPersonaGear</key>
      <text>Living Persona Gear</text>
    </string>
    <string>
      <key>String_MountNone</key>
      <text>None</text>
    </string>
    <string>
      <key>String_MountTop</key>
      <text>Top</text>
    </string>
    <string>
      <key>String_MountUnder</key>
      <text>Under</text>
    </string>
    <string>
      <key>String_MountBarrel</key>
      <text>Barrel</text>
    </string>
    <string>
      <key>String_MountSide</key>
      <text>Side</text>
    </string>
    <string>
      <key>String_MountInternal</key>
      <text>Internal</text>
    </string>
    <string>
      <key>String_MountStock</key>
      <text>Stock</text>
    </string>
    <!-- End Region-->
    <!-- Region Common Message Boxes -->
    <string>
      <key>Message_FileNotFound</key>
      <text>The save file {0} could not be found.</text>
    </string>
    <string>
      <key>MessageTitle_FileNotFound</key>
      <text>File Not Found</text>
    </string>
    <string>
      <key>Message_RemoveCharacterAssociation</key>
      <text>Are you sure you want to remove this Character association?\nThe save file will NOT be deleted.</text>
    </string>
    <string>
      <key>MessageTitle_RemoveCharacterAssociation</key>
      <text>Remove Character Association</text>
    </string>
    <string>
      <key>Message_OutdatedChummerSave</key>
      <text>This save file was created in a later version of Chummer ({0}) than your current version of Chummer ({1}). \nThis file may not load properly, and it is strongly suggested you update to the latest version of Chummer.\nAre you sure you want to continue loading this character?</text>
    </string>
    <string>
      <key>Message_IncorrectGameVersion_SR4</key>
      <text>This save file is intended to be used with Shadowrun 4th Edition while this version of Chummer is for Shadowrun 5th Edition. Please use the Shadowrun 4th Edition version of Chummer to open this file.</text>
    </string>
    <string>
      <key>Message_IncorrectGameVersion_SR5</key>
      <text>This save file is intended to be used with Shadowrun 5th Edition while this version of Chummer is for Shadowrun 4th Edition. Please use the Shadowrun 5th Edition version of Chummer to open this file.</text>
    </string>
    <string>
      <key>MessageTitle_IncorrectGameVersion</key>
      <text>Incorrect Game Version</text>
    </string>
    <!-- End Region -->
    <!-- Region Attributes -->
    <string>
      <key>String_AttributeBODLong</key>
      <text>Body</text>
    </string>
    <string>
      <key>String_AttributeBODShort</key>
      <text>BOD</text>
    </string>
    <string>
      <key>String_AttributeAGILong</key>
      <text>Agility</text>
    </string>
    <string>
      <key>String_AttributeAGIShort</key>
      <text>AGI</text>
    </string>
    <string>
      <key>String_AttributeREALong</key>
      <text>Reaction</text>
    </string>
    <string>
      <key>String_AttributeREAShort</key>
      <text>REA</text>
    </string>
    <string>
      <key>String_AttributeSTRLong</key>
      <text>Strength</text>
    </string>
    <string>
      <key>String_AttributeSTRShort</key>
      <text>STR</text>
    </string>
    <string>
      <key>String_AttributeCHALong</key>
      <text>Charisma</text>
    </string>
    <string>
      <key>String_AttributeCHAShort</key>
      <text>CHA</text>
    </string>
    <string>
      <key>String_AttributeINTLong</key>
      <text>Intuition</text>
    </string>
    <string>
      <key>String_AttributeINTShort</key>
      <text>INT</text>
    </string>
    <string>
      <key>String_AttributeLOGLong</key>
      <text>Logic</text>
    </string>
    <string>
      <key>String_AttributeLOGShort</key>
      <text>LOG</text>
    </string>
    <string>
      <key>String_AttributeWILLong</key>
      <text>Willpower</text>
    </string>
    <string>
      <key>String_AttributeWILShort</key>
      <text>WIL</text>
    </string>
    <string>
      <key>String_AttributeEDGLong</key>
      <text>Edge</text>
    </string>
    <string>
      <key>String_AttributeEDGShort</key>
      <text>EDG</text>
    </string>
    <string>
      <key>String_AttributeMAGLong</key>
      <text>Magic</text>
    </string>
    <string>
      <key>String_AttributeMAGShort</key>
      <text>MAG</text>
    </string>
    <string>
      <key>String_AttributeRESLong</key>
      <text>Resonance</text>
    </string>
    <string>
      <key>String_AttributeRESShort</key>
      <text>RES</text>
    </string>
    <string>
      <key>String_AttributeDEPLong</key>
      <text>Depth</text>
    </string>
    <string>
      <key>String_AttributeDEPShort</key>
      <text>DEP</text>
    </string>
    <string>
      <key>String_AttributeINILong</key>
      <text>Initiative</text>
    </string>
    <string>
      <key>String_AttributeINIShort</key>
      <text>INI</text>
    </string>
    <string>
      <key>String_AttributeESSLong</key>
      <text>Essence</text>
    </string>
    <string>
      <key>String_AttributeESSShort</key>
      <text>ESS</text>
    </string>
    <!-- End Region -->
    <!-- Region Main Window -->
    <string>
      <key>Title_CreateNewCharacter</key>
      <text>Create New Character</text>
    </string>
    <string>
      <key>String_CharacterRoster</key>
      <text>Character Roster</text>
    </string>
    <string>
      <key>Title_CareerMode</key>
      <text>Career Mode</text>
    </string>
    <string>
      <key>Title_CreateMode</key>
      <text>Create Mode</text>
    </string>
    <string>
      <key>Message_Main_RunningWild</key>
      <text>Critter Creation is currently disabled, as there is no version of Running Wild for Shadowrun 5.</text>
    </string>
    <string>
      <key>MessageTitle_Main_RunningWild</key>
      <text>Sourcebook Required</text>
    </string>
    <string>
      <key>Menu_Main_IssueTracker</key>
      <text>Issue Tracker</text>
    </string>
    <string>
      <key>Menu_Main_File</key>
      <text>&amp;File</text>
    </string>
    <string>
      <key>Menu_Main_ClearUnpinnedItems</key>
      <text>&amp;Clear Unpinned Items</text>
    </string>
    <string>
      <key>Menu_Main_Edit</key>
      <text>&amp;Edit</text>
    </string>
    <string>
      <key>Menu_Main_Tools</key>
      <text>&amp;Tools</text>
    </string>
    <string>
      <key>Menu_Main_Window</key>
      <text>&amp;Window</text>
    </string>
    <string>
      <key>Menu_Main_Help</key>
      <text>&amp;Help</text>
    </string>
    <string>
      <key>Menu_Main_NewCharater</key>
      <text>&amp;New Character</text>
    </string>
    <string>
      <key>Menu_Main_NewCritter</key>
      <text>New &amp;Critter</text>
    </string>
    <string>
      <key>Menu_Main_Open</key>
      <text>&amp;Open</text>
    </string>
    <string>
      <key>Menu_Main_PrintMultiple</key>
      <text>Print &amp;Multiple</text>
    </string>
    <string>
      <key>Menu_Main_Exit</key>
      <text>E&amp;xit</text>
    </string>
    <string>
      <key>Menu_Main_DiceRoller</key>
      <text>&amp;Dice Roller</text>
    </string>
    <string>
      <key>Menu_Main_Options</key>
      <text>&amp;Options</text>
    </string>
    <string>
      <key>Menu_Main_Update</key>
      <text>Check for Updates</text>
    </string>
    <string>
      <key>Menu_Main_Omae</key>
      <text>Omae</text>
    </string>
    <string>
      <key>Menu_Main_NewWindow</key>
      <text>&amp;New Window</text>
    </string>
    <string>
      <key>Menu_Main_CloseAll</key>
      <text>C&amp;lose All</text>
    </string>
    <string>
      <key>Menu_Main_ChummerWiki</key>
      <text>Chummer Wiki</text>
    </string>
    <string>
      <key>Menu_Main_ChummerDiscord</key>
      <text>Chummer Discord</text>
    </string>
    <string>
      <key>Menu_Main_RevisionHistory</key>
      <text>&amp;Revision History</text>
    </string>
    <string>
      <key>Menu_Main_DumpshockThread</key>
      <text>&amp;Dumpshock Thread</text>
    </string>
    <string>
      <key>Menu_Main_About</key>
      <text>&amp;About...</text>
    </string>
    <string>
      <key>Menu_Main_Translator</key>
      <text>Translator</text>
    </string>
    <!-- End Region -->
    <!-- Region About -->
    <string>
      <key>About_Description_Text</key>
      <text>Character generator for Shadowrun 5th Edition\n\r\n\rThank you to Keith for all of the amazing work he put into creating and maintaining Chummer for 4th edition. Without him, none of this would be possible.\n\r\n\rBig thanks to everyone in the Dumpshock community for supporting this project with all of their valuable feedback, great ideas, bug reports, and pointing out of my silly mistakes. Also a big thanks to everyone who has volunteered their time to translate Chummer in other languages!</text>
    </string>
    <string>
      <key>About_Company_Text</key>
      <text>Original Chummer for 4th edition by Keith Rudolph.\n\rChummer5 update by Adam Schmidt: srchummer5@gmail.com\n\rChummer5a update by Anonymous fa/tg/uy: chummer5isalive@gmail.com\n\rAdditional 5a updates by Johannes Elgaard: joha4270@gmail.com</text>
    </string>
    <string>
      <key>About_Copyright_Text</key>
      <text>Copyright © Keith Rudolph 2013</text>
    </string>
    <string>
      <key>About_Label_Contributors</key>
      <text>Thank You to All GitHub Contributors!</text>
    </string>
    <string>
      <key>About_Label_Disclaimer</key>
      <text>Disclaimer</text>
    </string>
    <string>
      <key>About_Label_Disclaimer_Text</key>
      <text>Chummer is completely unofficial and is in no way endorsed by The Topps Company, Inc. or Catalyst Game Labs. The Topps Company, Inc. has sole ownership of the names, logo, artwork, marks, photographs, sounds, audio, video and/or any proprietary material used in connection with the game Shadowrun.\n\r\n\rUnless agreed to in writing, the developer provides the Work (and each Contributor provides its Contributions) on an "AS IS" BASIS, WITHOUT WARRANTIES OR CONDITIONS OF ANY KIND, either expressed or implied, including, without limitation, any warranties or conditions of TITLE, NON-INFRINGEMENT, MERCHANTABILITY, or FITNESS FOR A PARTICULAR PURPOSE.\n\r\n\rBy using Chummer You agree that You legally own a copy of the Shadowrun rulebook and any sourcebook whose information you select to use. You are solely responsible for determining the appropriateness of using or redistributing the content You create and assume any risks associated with Your exercise of permissions under this License.\n\r\n\rChummer uses icons from the Silk icon set made by Mark James which is available at www.famfamfam.com.</text>
    </string>
    <!-- End Region -->
    <!-- Region Character Roster -->
    <string>
      <key>Label_Roster_File_Name</key>
      <text>File Name:</text>
    </string>
    <string>
      <key>Label_Roster_Settings_File</key>
      <text>Settings File:</text>
    </string>
    <string>
      <key>Tab_Roster_Description</key>
      <text>Description</text>
    </string>
    <string>
      <key>Tab_Roster_Concept</key>
      <text>Concept</text>
    </string>
    <string>
      <key>Tab_Roster_Background</key>
      <text>Background</text>
    </string>
    <string>
      <key>Tab_Roster_CharacterNotes</key>
      <text>Character Notes</text>
    </string>
    <string>
      <key>Tab_Roster_GameNotes</key>
      <text>Game Notes</text>
    </string>
    <string>
      <key>Treenode_Roster_RecentCharacters</key>
      <text>Recent Characters</text>
    </string>
    <string>
      <key>Treenode_Roster_WatchFolder</key>
      <text>Watch Folder</text>
    </string>
    <string>
      <key>Treenode_Roster_FavouriteCharacters</key>
      <text>Favorite Characters</text>
    </string>
    <string>
      <key>Menu_Delete</key>
      <text>&amp;Delete from this list</text>
    </string>
    <string>
      <key>Menu_Sort</key>
      <text>&amp;Sort this list Alphabetically</text>
    </string>
    <string>
      <key>Menu_ToggleFavorite</key>
      <text>&amp;Toggle Favorite</text>
    </string>
    <string>
      <key>Menu_Close</key>
      <text>&amp;Close this character</text>
    </string>
    <!-- End Region -->
    <!-- Region Create/Career Window -->
    <string>
      <key>Menu_Special</key>
      <text>&amp;Special</text>
    </string>
    <string>
      <key>Menu_FileSave</key>
      <text>&amp;Save</text>
    </string>
    <string>
      <key>Menu_FileSaveAs</key>
      <text>Save &amp;As</text>
    </string>
    <string>
      <key>Menu_FileExport</key>
      <text>Export</text>
    </string>
    <string>
      <key>Menu_FilePrint</key>
      <text>&amp;Print</text>
    </string>
    <string>
      <key>Menu_FilePrintPreview</key>
      <text>&amp;Print Preview</text>
    </string>
    <string>
      <key>Menu_FileClose</key>
      <text>Close</text>
    </string>
    <string>
      <key>Menu_SpecialAddCyberwareSuite</key>
      <text>Add &amp;Cyberware Suite</text>
    </string>
    <string>
      <key>Menu_SpecialAddBiowareSuite</key>
      <text>Add &amp;Bioware Suite</text>
    </string>
    <string>
      <key>Menu_SpecialCreateCyberwareSuite</key>
      <text>Create Cyberware Suite</text>
    </string>
    <string>
      <key>Menu_SpecialCreateBiowareSuite</key>
      <text>Create Bioware Suite</text>
    </string>
    <string>
      <key>Menu_SpecialAddPACKSKit</key>
      <text>Add &amp;PACKS Kit</text>
    </string>
    <string>
      <key>Menu_SpecialCreatePACKSKit</key>
      <text>Create PACKS Kit</text>
    </string>
    <string>
      <key>Menu_SpecialChangeMetatype</key>
      <text>Change Priority Selection</text>
    </string>
    <string>
      <key>Menu_SpecialChangeOptions</key>
      <text>Change &amp;Options File</text>
    </string>
    <string>
      <key>Menu_SpecialConvertToMutantCritter</key>
      <text>Convert to Mutant Critter</text>
    </string>
    <string>
      <key>Menu_SpecialConvertToToxicCritter</key>
      <text>Convert to Toxic Critter</text>
    </string>
    <string>
      <key>Menu_SpecialConverToCyberzombie</key>
      <text>Convert to Cyberzombie</text>
    </string>
    <string>
      <key>String_MutantCritter</key>
      <text>Mutant Critter</text>
    </string>
    <string>
      <key>Menu_SpecialReduceAttribute</key>
      <text>Reduce Attribute</text>
    </string>
    <string>
      <key>Menu_SpecialCloningMachine</key>
      <text>Cloning Machine</text>
    </string>
    <string>
      <key>Menu_SpecialReapplyImprovements</key>
      <text>Re-apply Improvements</text>
    </string>
    <string>
      <key>Menu_SpecialPossessLiving</key>
      <text>Possess/Inhabit Living Vessel</text>
    </string>
    <string>
      <key>Menu_SpecialPossessInanimate</key>
      <text>Possess/Inhabit Inanimate Vessel</text>
    </string>
    <string>
      <key>Menu_SpecialBPAvailLimit</key>
      <text>Change BP/Avail Limit</text>
    </string>
    <string>
      <key>Menu_SpecialConvertToFreeSprite</key>
      <text>Convert to Free Sprite</text>
    </string>
    <string>
      <key>Menu_AddAsPlugin</key>
      <text>&amp;Add as Plugin</text>
    </string>
    <string>
      <key>Menu_AddNaturalWeapon</key>
      <text>Create Natural Weapon</text>
    </string>
    <string>
      <key>Menu_AddAccessory</key>
      <text>&amp;Add Accessory</text>
    </string>
    <string>
      <key>Menu_AddModification</key>
      <text>A&amp;dd Modification</text>
    </string>
    <string>
      <key>Menu_AddUnderbarrelWeapon</key>
      <text>Add Underbarrel Weapon</text>
    </string>
    <string>
      <key>Menu_NameWeapon</key>
      <text>Name Weapon</text>
    </string>
    <string>
      <key>Menu_NameVehicle</key>
      <text>Name Vehicle</text>
    </string>
    <string>
      <key>Menu_NameArmor</key>
      <text>Name Armor</text>
    </string>
    <string>
      <key>Menu_NameLifestyle</key>
      <text>Name Lifestyle</text>
    </string>
    <string>
      <key>Menu_NameGear</key>
      <text>Name Gear</text>
    </string>
    <string>
      <key>Menu_AddArmorMod</key>
      <text>&amp;Add Armor Mod</text>
    </string>
    <string>
      <key>Menu_AddGear</key>
      <text>A&amp;dd Gear</text>
    </string>
    <string>
      <key>Menu_AddNexus</key>
      <text>Add &amp;Nexus</text>
    </string>
    <string>
      <key>Menu_AddWeapon</key>
      <text>Add &amp;Weapon</text>
    </string>
    <string>
      <key>Menu_AddAdvantage</key>
      <text>&amp;Add Technique</text>
    </string>
    <string>
      <key>Menu_Notes</key>
      <text>Notes</text>
    </string>
    <string>
      <key>Menu_Gear</key>
      <text>&amp;Gear</text>
    </string>
    <string>
      <key>Menu_Weapons</key>
      <text>&amp;Weapons</text>
    </string>
    <string>
      <key>Menu_AdvancedLifestyle</key>
      <text>&amp;Advanced Lifestyle</text>
    </string>
    <string>
      <key>Menu_BoltHole</key>
      <text>&amp;Bolt Hole</text>
    </string>
    <string>
      <key>Menu_Safehouse</key>
      <text>&amp;Safehouse</text>
    </string>
    <string>
      <key>Menu_EditAdvancedLifestyle</key>
      <text>&amp;Edit Advanced Lifestyle</text>
    </string>
    <string>
      <key>Menu_EditLifestyle</key>
      <text>&amp;Edit Lifestyle</text>
    </string>
    <string>
      <key>Menu_AddOption</key>
      <text>&amp;Add Option</text>
    </string>
    <string>
      <key>Menu_SellItem</key>
      <text>&amp;Sell Item</text>
    </string>
    <string>
      <key>Menu_UndoExpense</key>
      <text>Undo Expense</text>
    </string>
    <string>
      <key>Menu_AddCyberwarePlugin</key>
      <text>Add Cyberware Plugin</text>
    </string>
    <string>
      <key>Menu_RenameLocation</key>
      <text>&amp;Rename Location</text>
    </string>
    <string>
      <key>Menu_CreateSpell</key>
      <text>&amp;Create Spell</text>
    </string>
    <string>
      <key>Menu_EditCopy</key>
      <text>&amp;Copy</text>
    </string>
    <string>
      <key>Menu_EditPaste</key>
      <text>&amp;Paste</text>
    </string>
    <string>
      <key>Menu_AddFromFile</key>
      <text>&amp;Add From File</text>
    </string>
    <string>
      <key>Tab_Common</key>
      <text>Common</text>
    </string>
    <string>
      <key>Tab_Skills</key>
      <text>Skills</text>
    </string>
    <string>
      <key>Tab_MartialArts</key>
      <text>Martial Arts</text>
    </string>
    <string>
      <key>Tab_Magician</key>
      <text>Spells and Spirits</text>
    </string>
    <string>
      <key>Tab_Adept</key>
      <text>Adept Powers</text>
    </string>
    <string>
      <key>Tab_Technomancer</key>
      <text>Complex Forms and Sprites</text>
    </string>
    <string>
      <key>Tab_Critter</key>
      <text>Critter Powers</text>
    </string>
    <string>
      <key>Tab_Initiation</key>
      <text>Initiation</text>
    </string>
    <string>
      <key>Tab_Submersion</key>
      <text>Submersion</text>
    </string>
    <string>
      <key>Tab_Cyberware</key>
      <text>Cyberware and Bioware</text>
    </string>
    <string>
      <key>Tab_StreeGear</key>
      <text>Street Gear</text>
    </string>
    <string>
      <key>Tab_Vehicles</key>
      <text>Vehicles &amp;&amp; Drones</text>
    </string>
    <string>
      <key>Tab_CharacterInfo</key>
      <text>Character Info</text>
    </string>
    <string>
      <key>Tab_Karma</key>
      <text>Karma and Nuyen</text>
    </string>
    <string>
      <key>Tab_Improvements</key>
      <text>Improvements</text>
    </string>
    <string>
      <key>Tab_Notes</key>
      <text>Notes</text>
    </string>
    <string>
      <key>Tab_Calendar</key>
      <text>Calendar</text>
    </string>
    <string>
      <key>Tab_BPSummary</key>
      <text>Build Point Summary</text>
    </string>
    <string>
      <key>Tab_BPSummary_Karma</key>
      <text>Karma Summary</text>
    </string>
    <string>
      <key>Tab_OtherInfo</key>
      <text>Other Info</text>
    </string>
    <string>
      <key>Tab_Lifestyle</key>
      <text>Lifestyle</text>
    </string>
    <string>
      <key>Tab_Armor</key>
      <text>Clothing and Armor</text>
    </string>
    <string>
      <key>Tab_Weapons</key>
      <text>Weapons</text>
    </string>
    <string>
      <key>Tab_Gear</key>
      <text>Gear</text>
    </string>
    <string>
      <key>Tab_Pets</key>
      <text>Pets and Cohorts</text>
    </string>
    <string>
      <key>Tab_ConditionMonitor</key>
      <text>Condition Monitor</text>
    </string>
    <string>
      <key>Tab_PhysicalConditionMonitor</key>
      <text>Physical Condition Monitor</text>
    </string>
    <string>
      <key>Tab_MatrixConditionMonitor</key>
      <text>Matrix Condition Monitor</text>
    </string>
    <string>
      <key>MessageTitle_DeleteGrade</key>
      <text>Cannot Delete</text>
    </string>
    <string>
      <key>Message_DeleteGrade</key>
      <text>You must delete the highest grade first.</text>
    </string>
    <string>
      <key>Message_UnsavedChanges</key>
      <text>There are unsaved changes to {0}. Would you like to save your character before closing this window?</text>
    </string>
    <string>
      <key>MessageTitle_UnsavedChanges</key>
      <text>Unsaved Changes</text>
    </string>
    <string>
      <key>Message_CyberzombieRequirements</key>
      <text>This character does not meet the following requirements for becoming a Cyberzombie:</text>
    </string>
    <string>
      <key>Message_CyberzombieRequirementsEssence</key>
      <text>Must have an Essence lower than 0.</text>
    </string>
    <string>
      <key>Message_CyberzombieRequirementsStimulator</key>
      <text>Must have an Invoked Memory Stimulator</text>
    </string>
      <string>
          <key>MessageTitle_CyberzombieRequirements</key>
          <text>Cyberzombie Requirements</text>
    </string>
    <string>
      <key>MessageTitle_NoValidWeaponMount</key>
      <text>No Valid Weapon Mount Found</text>
    </string>
    <string>
      <key>Message_NoValidWeaponMount</key>
      <text>The selected vehicle does not have any valid weapon mounts to add this weapon to.</text>
    </string>
    <string>
      <key>Message_CyberzombieConfirm</key>
      <text>Are you sure you want to convert this character to a Cyberzombie?</text>
    </string>
    <string>
      <key>MessageTitle_CyberzombieConfirm</key>
      <text>Convert to Cyberzombie</text>
    </string>
    <string>
      <key>String_Cyberzombie</key>
      <text>Cyberzombie</text>
    </string>
    <string>
      <key>String_CyberzombieWILText</key>
      <text>WIL Test</text>
    </string>
    <string>
      <key>String_CyberzombieWILDescription</key>
      <text>Roll the number of dice show and enter the number of Hits in the space provided. This will determine the value of Negative Qualities you must pick for becoming a Cyberzombie.</text>
    </string>
    <string>
      <key>Message_EnemyLimit</key>
      <text>You cannot gain more than {0} from Enemies.</text>
    </string>
    <string>
      <key>MessageTitle_EnemyLimit</key>
      <text>Enemies</text>
    </string>
    <string>
      <key>Menu_ValidCharacter</key>
      <text>Check Character Validity</text>
    </string>
    <string>
      <key>Message_ValidCharacter</key>
      <text>The character is valid and can move to career mode.</text>
    </string>
    <string>
      <key>MessageTitle_ValidCharacter</key>
      <text>Confirm Character Validity</text>
    </string>
    <string>
      <key>Message_NegativeQualityLimit</key>
      <text>You cannot gain more than {0} from Negative Qualities.</text>
    </string>
    <string>
      <key>Message_NegativeQualityAndMetatypeLimit</key>
      <text>You cannot gain more than {0} from Negative Qualities and Metatype.</text>
    </string>        
    <string>
      <key>MessageTitle_NegativeQualityLimit</key>
      <text>Negative Qualities</text>
    </string>
    <string>
      <key>MessageTitle_Delete</key>
      <text>Delete Item</text>
    </string>
    <string>
      <key>Message_DeleteContact</key>
      <text>Are you sure you want to delete this Contact?</text>
    </string>
    <string>
      <key>MessageTitle_NoContactFound</key>
      <text>No Available Contacts Found</text>
    </string>
    <string>
      <key>Message_NoContactFound</key>
      <text>No selectable contacts found. Please create a contact and try again.</text>
    </string>
    <string>
      <key>Message_DeleteEnemy</key>
      <text>Are you sure you want to delete this Enemy?</text>
    </string>
    <string>
      <key>Message_DeleteSpirit</key>
      <text>Are you sure you want to delete this Spirit?</text>
    </string>
    <string>
      <key>Message_DeleteSprite</key>
      <text>Are you sure you want to delete this Sprite?</text>
    </string>
    <string>
      <key>Message_DeletePower</key>
      <text>Are you sure you want to delete this Power?</text>
    </string>
    <string>
      <key>Message_DeleteSpell</key>
      <text>Are you sure you want to delete this Spell?</text>
    </string>
    <string>
      <key>Message_DeleteCyberware</key>
      <text>Are you sure you want to delete this Cyberware?</text>
    </string>
    <string>
      <key>Message_DeleteBioware</key>
      <text>Are you sure you want to delete this Bioware?</text>
    </string>
    <string>
      <key>Message_DeleteArmor</key>
      <text>Are you sure you want to delete this Armor/Plugin?</text>
    </string>
    <string>
      <key>Message_DeleteArmorLocation</key>
      <text>Are you sure you want to delete this Armor Bundle? All of the Armor in this bundle will be moved to the Selected Armor container.</text>
    </string>
    <string>
      <key>Message_DeleteWeapon</key>
      <text>Are you sure you want to delete this Weapon/Plugin?</text>
    </string>
    <string>
      <key>Message_DeleteWeaponLocation</key>
      <text>Are you sure you want to delete this Weapon location? All of the Weapons in this location will be moved to the Selected Weapons container.</text>
    </string>
    <string>
      <key>Message_DeleteWeaponMount</key>
      <text>Are you sure you want to delete this Weapon Mount?</text>
    </string>
    <string>
      <key>Message_DeleteLifestyle</key>
      <text>Are you sure you want to delete this Lifestyle?</text>
    </string>
    <string>
      <key>Message_DeleteGear</key>
      <text>Are you sure you want to delete this Gear?</text>
    </string>
    <string>
      <key>Message_DeleteGearLocation</key>
      <text>Are you sure you want to delete this Gear location? All of the Gear in this location will be moved to the Selected Gear container.</text>
    </string>
    <string>
      <key>Message_DeleteVehicleLocationBase</key>
      <text>Are you sure you want to delete this Vehicle location? All of the Vehicles in this location will be moved to the Selected Vehicle container.</text>
    </string>
    <string>
      <key>Message_DeleteVehicle</key>
      <text>Are you sure you want to delete this Vehicle/Plugin?</text>
    </string>
    <string>
      <key>Message_DeleteVehicleLocation</key>
      <text>Are you sure you want to delete this Vehicle location? All of the Gear in this location will be moved to the Vehicle itself.</text>
    </string>
    <string>
      <key>Message_DeleteLimitModifier</key>
      <text>Are you sure you want to delete this Limit Modifier?</text>
    </string>
    <string>
      <key>Message_DeleteMartialArt</key>
      <text>Are you sure you want to delete this Martial Art/Maneuver?</text>
    </string>
    <string>
      <key>Message_DeleteMetamagic</key>
      <text>Are you sure you want to delete this Metamagic?</text>
    </string>
    <string>
      <key>Message_DeleteEcho</key>
      <text>Are you sure you want to delete this Echo?</text>
    </string>
    <string>
      <key>Message_DeleteInitiateGrade</key>
      <text>Are you sure you want to delete this Initiate Grade and all of its bonuses?</text>
    </string>
    <string>
      <key>Message_DeleteSubmersionGrade</key>
      <text>Are you sure you want to delete this Submersion Grade and all of its bonuses?</text>
    </string>
    <string>
      <key>Message_DeleteArt</key>
      <text>Are you sure you want to delete this Art?</text>
    </string>
    <string>
      <key>Message_DeleteEnhancement</key>
      <text>Are you sure you want to delete this Enhancement?</text>
    </string>
    <string>
      <key>Message_DeleteCritterPower</key>
      <text>Are you sure you want to delete this Critter Power?</text>
    </string>
    <string>
      <key>Message_DeleteComplexForm</key>
      <text>Are you sure you want to delete this Complex Form?</text>
    </string>
    <string>
      <key>Message_DeleteComplexFormOption</key>
      <text>Are you sure you want to delete this Complex Form Option?</text>
    </string>
    <string>
      <key>Message_DeleteQuality</key>
      <text>Are you sure you want to delete this Quality?</text>
    </string>
	<string>
      <key>Message_LowerQualityLevel</key>
      <text>Are you sure you want to remove a level from this Quality?</text>
    </string>
    <string>
      <key>Message_DeleteMetatypeQuality</key>
      <text>Are you sure you want to remove this Metatype Quality for {0}?</text>
    </string>
    <string>
      <key>Message_LowerMetatypeQualityLevel</key>
      <text>Are you sure you want to remove a level from this Metatype Quality for {0}?</text>
    </string>
    <string>
      <key>Message_DeleteKnowledgeSkill</key>
      <text>Are you sure you want to delete this Knowledge Skill?</text>
    </string>
    <string>
      <key>Message_DeleteExoticSkill</key>
      <text>Are you sure you want to delete this Exotic Skill?</text>
    </string>
    <string>
      <key>Message_DeletePositiveQualityCareer</key>
      <text>Are you sure you want to delete this Positive Quality? You will not receiving any Karma for removing it.</text>
    </string>
	<string>
	  <key>Message_LowerPositiveQualityLevelCareer</key>
	  <text>Are you sure you want to remove a level from this Positive Quality? You will not receiving any Karma for removing it.</text>
	</string>
    <string>
      <key>Message_DeleteImprovement</key>
      <text>Are you sure you want to delete this Improvement?</text>
    </string>
    <string>
      <key>Message_DeleteImprovementGroup</key>
      <text>Are you sure you want to delete this Improvement Group? All of the Improvements in this group will be moved to the Selected Improvements container.</text>
    </string>
    <string>
      <key>Message_DeleteStackedFocus</key>
      <text>Are you sure you want to delete this Stacked Focus?</text>
    </string>
    <string>
      <key>Message_DeleteCalendarWeek</key>
      <text>Are you sure you want to delete this Calendar Entry?</text>
    </string>
    <string>
      <key>Message_SpiritServices</key>
      <text>A Spirit cannot owe more services than your current Summoning Skill Rating.</text>
    </string>
    <string>
      <key>MessageTitle_SpiritServices</key>
      <text>Services Owed</text>
    </string>
    <string>
      <key>Message_SpriteServices</key>
      <text>A Sprite cannot owe more tasks than your current Compiling Skill Rating.</text>
    </string>
    <string>
      <key>MessageTitle_SpriteServices</key>
      <text>Tasks Owed</text>
    </string>
    <string>
      <key>Message_PowerLevel</key>
      <text>Your Power Level cannot exceed your MAG score.</text>
    </string>
    <string>
      <key>MessageTitle_PowerLevel</key>
      <text>Power Level</text>
    </string>
    <string>
      <key>Message_CannotDeleteLimitModifier</key>
      <text>You must delete the source of this modifier to delete this item.</text>
    </string>
    <string>
      <key>MessageTitle_CannotDeleteLimitModifier</key>
      <text>Cannot Delete</text>
    </string>
    <string>
      <key>Message_MartialArtManeuverLimit</key>
      <text>You may only have 2 Maneuvers per Martial Art Rating.</text>
    </string>
    <string>
      <key>MessageTitle_MartialArtManeuverLimit</key>
      <text>Maximum Number of Maneuvers</text>
    </string>
    <string>
      <key>Message_SelectMartialArtTechnique</key>
      <text>You must select a Martial Art to which to add a Technique.</text>
    </string>
    <string>
      <key>MessageTitle_SelectMartialArtTechnique</key>
      <text>Select Martial Art</text>
    </string>
    <string>
      <key>MessageTitle_SelectLimitModifier</key>
      <text>Select Limit Modifier</text>
    </string>
    <string>
      <key>Message_PositiveQualityLimit</key>
      <text>You cannot spend more than {0} on Positive Qualities and Group Contacts.</text>
    </string>
    <string>
      <key>Message_PositiveQualityMoreThanNegativeQuality</key>
      <text>You cannot spend more on Positive Qualities than Negative Qualities.</text>
    </string>
    <string>
      <key>MessageTitle_PositiveQualityLimit</key>
      <text>Positive Qualities</text>
    </string>
    <string>
      <key>Message_MetavariantQuality</key>
      <text>You cannot remove Qualities that come from your Metatype/Metavariant.</text>
    </string>
	<string>
      <key>Message_ImprovementQuality</key>
      <text>This Quality was added by {0}. You must remove it in order to remove this quality.</text>
    </string>
    <string>
      <key>MessageTitle_MetavariantQuality</key>
      <text>Cannot Remove Quality</text>
    </string>
    <string>
      <key>Message_MetavariantQualitySwap</key>
      <text>You cannot swap Qualities that come from your Metatype/Metavariant.</text>
    </string>
    <string>
      <key>MessageTitle_MetavariantQualitySwap</key>
      <text>Cannot Swap Quality</text>
    </string>
    <string>
      <key>Message_SpellLimit</key>
      <text>You cannot have more spells, rituals or alchemical preparations than twice your MAG score. Ref: Page 69, SR5 Core.</text>
    </string>
    <string>
      <key>Message_PrioritySpellLimit</key>
      <text>You cannot have more spells than allowed by your selected Talent priority.</text>
    </string>
    <string>
      <key>MessageTitle_SpellLimit</key>
      <text>Spell Limit</text>
    </string>
    <string>
      <key>Message_BoundSpiritLimit</key>
      <text>Your number of bound Spirits cannot exceed your CHA score.</text>
    </string>
    <string>
      <key>MessageTitle_BoundSpiritLimit</key>
      <text>Bound Spirit Limit</text>
    </string>
    <string>
      <key>Message_RegisteredSpriteLimit</key>
      <text>Your number of registered Sprites cannot exceed your LOG score.</text>
    </string>
    <string>
      <key>MessageTitle_RegisteredSpriteLimit</key>
      <text>Registered Sprite Limit</text>
    </string>
    <string>
      <key>Message_CannotRemoveCyberware</key>
      <text>This item cannot be removed because it is included as a base feature for a piece of Cyberware.</text>
    </string>
    <string>
      <key>MessageTitle_CannotRemoveCyberware</key>
      <text>Cannot Remove Cyberware</text>
    </string>
    <string>
      <key>Message_ComplexFormLimit</key>
      <text>Your cannot have more complex forms than twice your RES score. Ref: Page 98, SR5 Core (Errata'd).</text>
    </string>
    <string>
      <key>Message_PriorityComplexFormLimit</key>
      <text>Your cannot have more complex forms than allowed by your selected Talent priority.</text>
    </string>
    <string>
      <key>MessageTitle_ComplexFormLimit</key>
      <text>Complex Form Limit</text>
    </string>
    <string>
      <key>Message_CannotRemoveQualityWeapon</key>
      <text>You cannot remove a Quality Weapon from here. You must remove the Quality from the Common tab instead.</text>
    </string>
    <string>
      <key>MessageTitle_CannotRemoveQualityWeapon</key>
      <text>Cannot Remove Quality Weapon</text>
    </string>
    <string>
      <key>Message_CannotRemoveCyberweapon</key>
      <text>You cannot remove a Cyberweapon from here. You must remove the Cyberweapon from the Cyberware tab instead.</text>
    </string>
    <string>
      <key>MessageTitle_CannotRemoveCyberweapon</key>
      <text>Cannot Remove Cyberweapon</text>
    </string>
    <string>
      <key>Message_CannotRemoveGearWeapon</key>
      <text>You cannot remove a Weapon created by Gear from here. You must remove the Gear from the Gear tab instead.</text>
    </string>
    <string>
      <key>Message_CannotRemoveGearWeaponVehicle</key>
      <text>You cannot remove a Weapon created by Gear from here. You must remove the Gear from the Vehicle instead.</text>
    </string>
    <string>
      <key>MessageTitle_CannotRemoveGearWeapon</key>
      <text>Cannot Remove Gear Weapon</text>
    </string>
    <string>
      <key>Message_CannotRemoveVehicleMod</key>
      <text>You cannot remove a Modification that comes with a Vehicle.</text>
    </string>
    <string>
      <key>MessageTitle_CannotRemoveVehicleMod</key>
      <text>Cannot Remove Modification</text>
    </string>
    <string>
      <key>Message_CannotSelectMetamagic</key>
      <text>Your Initiate Grade must be higher than 0 to select Metamagics.</text>
    </string>
    <string>
      <key>MessageTitle_CannotSelectMetamagic</key>
      <text>Cannot Select Metamagic</text>
    </string>
    <string>
      <key>Message_CannotSelectEcho</key>
      <text>Your Submersion Grade must be higher than 0 to select Echoes.</text>
    </string>
    <string>
      <key>MessageTitle_CannotSelectEcho</key>
      <text>Cannot Select Echo</text>
    </string>
    <string>
      <key>Message_AdditionalMetamagic</key>
      <text>An additional Metamagic will cost {0} Karma. Are you sure you want to add a new Metamagic?</text>
    </string>
    <string>
      <key>Message_AdditionalMetamagicLimit</key>
      <text>You may only have a number of Metamagics equal to your MAG + Initiate Grade.</text>
    </string>
    <string>
      <key>MessageTitle_AdditionalMetamagic</key>
      <text>Add Metamagic</text>
    </string>
    <string>
      <key>Message_AdditionalEcho</key>
      <text>An additional Echo will cost you {0} Karma. Are you sure you want to add a new Echo?</text>
    </string>
    <string>
      <key>Message_AdditionalEchoLimit</key>
      <text>You may only have a number of Echoes equal to your RES + Submersion Grade.</text>
    </string>
    <string>
      <key>MessageTitle_AdditionalEcho</key>
      <text>Add Echo</text>
    </string>
    <string>
      <key>Message_CannotIncreaseInitiateGrade</key>
      <text>Your Initiate Grade cannot exceed your MAG Attribute.</text>
    </string>
    <string>
      <key>MessageTitle_CannotIncreaseInitiateGrade</key>
      <text>Cannot Increase Initiate Grade</text>
    </string>
    <string>
      <key>Message_CannotIncreaseSubmersionGrade</key>
      <text>Your Submersion Grade cannot exceed your RES Attribute.</text>
    </string>
    <string>
      <key>MessageTitle_CannotIncreaseSubmersionGrade</key>
      <text>Cannot Increase Submersion Grade</text>
    </string>
    <string>
      <key>Message_HighContact</key>
      <text>You cannot have a contact worth more than 7 points at character generation.</text>
    </string>
    <string>
      <key>Message_SelectCyberware</key>
      <text>You must first select a piece of Cyberware to add a plugin to.</text>
    </string>
    <string>
      <key>MessageTitle_SelectCyberware</key>
      <text>Select Cyberware</text>
    </string>
    <string>
      <key>Message_SelectWeaponAccessory</key>
      <text>You must first select a Weapon to add an Accessory to.</text>
    </string>
    <string>
      <key>Message_SelectWeaponMod</key>
      <text>You must first select a Weapon to add a Modification to.</text>
    </string>
    <string>
      <key>Message_SelectWeaponName</key>
      <text>You must first select a Weapon to name.</text>
    </string>
    <string>
      <key>Message_SelectWeaponUnderbarrel</key>
      <text>You must first select a Weapon to add an Underbarrel Weapon to.</text>
    </string>
    <string>
      <key>MessageTitle_SelectWeapon</key>
      <text>Select Weapon</text>
    </string>
    <string>
      <key>Message_CyberwareUnderbarrel</key>
      <text>Underbarrel Weapons cannot be added to Cyberweapons.</text>
    </string>
    <string>
      <key>MessageTitle_WeaponUnderbarrel</key>
      <text>Cannot Add Underbarrel Weapon</text>
    </string>
    <string>
      <key>Message_CannotFindWeapon</key>
      <text>Weapon was not found. Please remove the weapon and re-add it, as the name or other details may have been changed.</text>
    </string>    
    <string>
      <key>Message_CannotModifyWeapon</key>
      <text>Accessories cannot be added to this Weapon.</text>
    </string>
    <string>
      <key>Message_CannotModifyWeaponMod</key>
      <text>Modifications cannot be added to this Weapon.</text>
    </string>
    <string>
      <key>MessageTitle_CannotModifyWeapon</key>
      <text>Cannot Modify Weapon</text>
    </string>
    <string>
      <key>Message_WeaponGear</key>
      <text>Gear cannot be added to this Weapon Accessory.</text>
    </string>
    <string>
      <key>Message_CyberweaponNoAccessory</key>
      <text>Accessories cannot be added to Cyberweapons.</text>
    </string>
    <string>
      <key>MessageTitle_CyberweaponNoAccessory</key>
      <text>Cannot Add Accessory</text>
    </string>
    <string>
      <key>Message_CyberwareGear</key>
      <text>Gear cannot be added to this piece of Cyberware.</text>
    </string>
    <string>
      <key>MessageTitle_CyberwareGear</key>
      <text>Cannot Add Gear</text>
    </string>
    <string>
      <key>Message_SelectArmor</key>
      <text>You must first select a piece of Armor to modify.</text>
    </string>
    <string>
      <key>Message_SelectArmorName</key>
      <text>You must first select a piece of Armor to name.</text>
    </string>
    <string>
      <key>MessageTitle_SelectArmor</key>
      <text>Select Armor</text>
    </string>
    <string>
      <key>Message_SelectGear</key>
      <text>You must first select a piece of Gear to add a plugin to.</text>
    </string>
    <string>
      <key>Message_SelectGearName</key>
      <text>You must first select a piece of Gear to name.</text>
    </string>
    <string>
      <key>MessageTitle_SelectGear</key>
      <text>Select Gear</text>
    </string>
    <string>
      <key>Message_SelectVehicle</key>
      <text>You must first select a Vehicle to add a modification to.</text>
    </string>
    <string>
      <key>Message_SelectVehicleName</key>
      <text>You must first select a Vehicle to name.</text>
    </string>
    <string>
      <key>Message_SelectVehicleLocation</key>
      <text>You must first select a Vehicle to add a Location to.</text>
    </string>
    <string>
      <key>MessageTitle_SelectVehicle</key>
      <text>Select Vehicle</text>
    </string>
    <string>
      <key>Message_CannotAddWeapon</key>
      <text>Weapons can only be added to Weapon Mounts.</text>
    </string>
    <string>
      <key>MessageTitle_CannotAddWeapon</key>
      <text>Cannot Add Weapon</text>
    </string>
    <string>
      <key>Message_VehicleWeaponAccessories</key>
      <text>Weapon Accessories can only be added to Vehicle Weapons.</text>
    </string>
    <string>
      <key>MessageTitle_VehicleWeaponAccessories</key>
      <text>Cannot Add Weapon Accessory</text>
    </string>
    <string>
      <key>Message_VehicleWeaponMods</key>
      <text>Weapon Modifications can only be added to Vehicle Weapons.</text>
    </string>
    <string>
      <key>MessageTitle_VehicleWeaponMods</key>
      <text>Cannot Add Weapon Modification</text>
    </string>
    <string>
      <key>Message_VehicleWeaponUnderbarrel</key>
      <text>Underbarrel Weapons can only be added to Vehicle Weapons.</text>
    </string>
    <string>
      <key>MessageTitle_VehicleWeaponUnderbarrel</key>
      <text>Cannot Add Underbarrel Weapon</text>
    </string>
    <string>
      <key>Message_SelectGearVehicle</key>
      <text>You must first select a Vehicle to add Gear to.</text>
    </string>
    <string>
      <key>MessageTitle_SelectGearVehicle</key>
      <text>Select Vehicle</text>
    </string>
    <string>
      <key>Message_ModifyVehicleGear</key>
      <text>You must first select a piece of Gear to modify.</text>
    </string>
    <string>
      <key>MessageTitle_ModifyVehicleGear</key>
      <text>Select Vehicle Gear</text>
    </string>
    <string>
      <key>Message_SelectComplexForm</key>
      <text>You must first select a Complex Form to add an Option to.</text>
    </string>
    <string>
      <key>MessageTitle_SelectComplexForm</key>
      <text>Select Complex Form</text>
    </string>
    <string>
      <key>Message_CannotAddComplexFormOption</key>
      <text>This Complex Form does not allow Options.</text>
    </string>
    <string>
      <key>Message_ConntAddComplexFormOptionLimit</key>
      <text>This Complex Form cannot have more than {0} Options because of its Rating.</text>
    </string>
    <string>
      <key>MessageTitle_CannotAddComplexFormOption</key>
      <text>Cannot Add Option</text>
    </string>
    <string>
      <key>Message_FocusMaximumForce</key>
      <text>The total Force of all bonded Foci may not exceed five times your MAG score.</text>
    </string>
    <string>
      <key>Message_FocusMaximumNumber</key>
      <text>Characters may only bond a number of Foci equal to their MAG score.</text>
    </string>
    <string>
      <key>MessageTitle_FocusMaximum</key>
      <text>Cannot Bond Focus</text>
    </string>
    <string>
      <key>Message_UnbindFocus</key>
      <text>Are you sure you want to un-bind this Focus?</text>
    </string>
    <string>
      <key>MessageTitle_UnbindFocus</key>
      <text>Un-bind Focus</text>
    </string>
    <string>
      <key>Message_AttributeMaximum</key>
      <text>You cannot have more than one Attribute at its maximum value during character creation.</text>
    </string>
    <string>
      <key>Message_AttributeBuildPoints</key>
      <text>You cannot spend more than {0} on Attributes.</text>
    </string>
    <string>
      <key>MessageTitle_Attribute</key>
      <text>Attribute Rule</text>
    </string>
    <string>
      <key>Message_CapacityReached</key>
      <text>This item has reached its Capacity limit.</text>
    </string>
    <string>
      <key>Message_CapacityReachedValidate</key>
      <text>The following {0} items are over their Capacity:</text>
    </string>
    <string>
      <key>MessageTitle_CapacityReached</key>
      <text>Capacity Reached</text>
    </string>
    <string>
      <key>Message_InvalidBeginning</key>
      <text>This character is not valid and breaks the following rules:</text>
    </string>
    <string>
      <key>Message_InvalidAttributeExcess</key>
      <text>{0} over allotted Attribute point limit</text>
    </string>
    <string>
      <key>Message_InvalidSpecialExcess</key>
      <text>{0} over allotted Special Attribute point limit</text>
    </string>
    <string>
      <key>Message_InvalidSkillGroupExcess</key>
      <text>{0} over allotted Skill Group point limit</text>
    </string>
    <string>
      <key>Message_InvalidActiveSkillExcess</key>
      <text>{0} over allotted Active Skill point limit</text>
    </string>
    <string>
      <key>Message_InvalidKnowledgeSkillExcess</key>
      <text>{0} over allotted Knowledge Skill point limit</text>
    </string>
    <string>
      <key>Message_InvalidPointExcess</key>
      <text>{0} over allotted limit</text>
    </string>
    <string>
      <key>Message_InvalidNuyenExcess</key>
      <text>{0} over your Nuyen total</text>
    </string>
    <string>
      <key>Message_InvalidEssenceExcess</key>
      <text>{0} over the Essence limit</text>
    </string>
    <string>
      <key>Message_InvalidNoTradition</key>
      <text>No Magic Tradition has been selected</text>
    </string>
    <string>
      <key>Message_InvalidNoStream</key>
      <text>No Technomancer Stream has been selected</text>
    </string>
    <string>
      <key>Message_InvalidAvail</key>
      <text>{0} more items with Avail higher than {1} than allowed</text>
    </string>
    <string>
      <key>Message_RestrictedGearUsed</key>
      <text>Restricted Gear was used on:\n{0}</text>
    </string>
    <string>
      <key>Message_InvalidCyberwareGrades</key>
      <text>Cyber/Bioware Grade limit exceeded for the following items:</text>
    </string>
    <string>
      <key>Checkbox_PrototypeTranshuman</key>
      <text>Prototype Transhuman</text>
    </string>
    <string>
      <key>Label_CyberlimbAGI</key>
      <text>Agility (AGI):</text>
    </string>
    <string>
      <key>Label_CyberlimbSTR</key>
      <text>Strength (STR):</text>
    </string>
    <string>
      <key>Label_Overclocker</key>
      <text>Overclocker:</text>
    </string>
    <string>
      <key>Label_Visibility</key>
      <text>Visibility:</text>
    </string>
    <string>
      <key>Label_Control</key>
      <text>Control:</text>
    </string>
    <string>
      <key>Label_Size</key>
      <text>Size:</text>
    </string>
    <string>
      <key>Label_Flexibility</key>
      <text>Flexibility:</text>
    </string>
    <string>
      <key>Button_AddMod</key>
      <text>Add Mod</text>
    </string>
    <string>
      <key>Button_DeleteMod</key>
      <text>Delete Mod</text>
    </string>
    <string>
      <key>Node_AdditionalMods</key>
      <text>Additional Mods</text>
    </string>
    <string>
      <key>Title_CreateWeaponMount</key>
      <text>Create Weapon Mount</text>
    </string>
    <string>
      <key>Message_OverPrototypeLimit</key>
      <text>Bioware limit exceeded for Prototype Transhuman. Current: {0} Maximum: {1}</text>
    </string>
    <string>
      <key>Message_InvalidExConWare</key>
      <text>The following pieces of restricted Cyber/Bioware are not allowed on an ExCon:</text>
    </string>
    <string>
      <key>Message_OverLanguageLimit</key>
      <text>Too many Language Knowledge Skills listed as Native. Current: {0} Maximum: {1}</text>
    </string>
    <string>
      <key>Message_OverPositiveMetagenicQualities</key>
      <text>Too many positive Metagenic qualities. Current: {0} Maximum: {1}</text>
    </string>        
    <string>
      <key>Message_OverNegativeMetagenicQualities</key>
      <text>Too many negative Metagenic qualities. Current: {0} Maximum: {1}</text>
    </string>        
    <string>
      <key>Message_MetagenicQualitiesUnbalanced</key>
      <text>Negative Metagenic Qualities are unbalanced. Current: {0} Expected: {1} or {2}</text>
    </string>    
    <string>
      <key>Message_MetagenicQualitiesInsufficientKarma</key>
      <text>1 Karma is required to balance Negative and Positive Metagenic Qualities. Currently available: {0}</text>
    </string>
    <string>
      <key>Message_MetagenicQualitiesSubtractingKarma</key>
      <text>1 Karma is required to balance Negative and Positive Metagenic Qualities. Currently available: {0}.\nIs it okay to spend this karma?</text>
    </string>        
    <string>
      <key>MessageTitle_Invalid</key>
      <text>Invalid Character</text>
    </string>
    <string>
      <key>Message_ExtraKarma</key>
      <text>You have {0} Karma remaining but are only allowed to carry {1} over to your career.\nAre you sure you want to lose this extra Karma?</text>
    </string>
    <string>
      <key>MessageTitle_ExtraPoints</key>
      <text>Extra Points</text>
    </string>
    <string>
      <key>Message_ExtraPoints</key>
      <text>You have {0} points to spend on {1}.\nAre you sure you want to lose these extra points?</text>
    </string>
    <string>
      <key>Message_NoExtraKarma</key>
      <text>You have {0} Karma remaining but are not allowed to carry any over to your career.\nAre you sure you want to lose this extra Karma?</text>
    </string>    
    <string>
      <key>Message_SumtoTen</key>
      <text>Your Priority selection must equal {0}. It is currently {1}.</text>
    </string>        
    <string>
      <key>MessageTitle_ExtraKarma</key>
      <text>Extra Karma</text>
    </string>
    <string>
      <key>Message_ExtraNuyen</key>
      <text>You have {0} remaining but are only allowed to carry {1} over to your career.\nAre you sure you want to lose these extra nuyen?</text>
    </string>
    <string>
      <key>MessageTitle_ExtraNuyen</key>
      <text>Extra Nuyen</text>
    </string>
    <string>
      <key>Message_ConfirmCreate</key>
      <text>Once a character has been saved as Created it cannot be modified further using the Build system. The character is put into Career mode where they can be improved with Karma and are ready for play.\n\nAre you sure you want to save your character as Created?</text>
    </string>
    <string>
      <key>MessageTitle_ConfirmCreate</key>
      <text>Confirm Created Status</text>
    </string>
    <string>
      <key>Message_CannotChangeMetatype</key>
      <text>You cannot change your Metatype until the following Metatype-dependent Qualities have been removed.</text>
    </string>
    <string>
      <key>MessageTitle_CannotChangeMetatype</key>
      <text>Cannot Change Metatype</text>
    </string>
    <string>
      <key>Message_CyberwareGradeMismatch</key>
      <text>All of a character's Cyberware must be of the same Grade to create a Cyberware Suite.</text>
    </string>
    <string>
      <key>MessageTitle_CyberwareGradeMismatch</key>
      <text>Cyberware Grade Mismatch</text>
    </string>
    <string>
      <key>Message_NoCyberware</key>
      <text>This character does not have any Cyberware.</text>
    </string>
    <string>
      <key>MessageTitle_NoCyberware</key>
      <text>No Cyberware</text>
    </string>
    <string>
      <key>Message_CannotBurnEdge</key>
      <text>You do not have any Edge left to Burn.</text>
    </string>
    <string>
      <key>MessageTitle_CannotBurnEdge</key>
      <text>Cannot Burn Edge</text>
    </string>
    <string>
      <key>Message_BurnEdge</key>
      <text>Are you sure you want to Burn this point of Edge?</text>
    </string>
    <string>
      <key>MessageTitle_BurnEdge</key>
      <text>Burn Edge</text>
    </string>
    <string>
      <key>Message_CannotSpendEdge</key>
      <text>You do not have any Edge left to spend.</text>
    </string>
    <string>
      <key>MessageTitle_CannotSpendEdge</key>
      <text>Cannot Spend Edge</text>
    </string>
    <string>
      <key>Message_CannotRegainEdge</key>
      <text>You cannot exceed your Edge Attribute.</text>
    </string>
    <string>
      <key>MessageTitle_CannotRegainEdge</key>
      <text>Cannot Regain Edge</text>
    </string>
    <string>
      <key>String_EdgeUse</key>
      <text>Edge Use</text>
    </string>
    <string>
      <key>Message_NotEnoughKarma</key>
      <text>You do not have enough Karma for this expense.</text>
    </string>
    <string>
      <key>MessageTitle_NotEnoughKarma</key>
      <text>Not Enough Karma</text>
    </string>
    <string>
      <key>Message_NotEnoughMagic</key>
      <text>You do not have enough Magic for this improvement.</text>
    </string>
    <string>
      <key>MessageTitle_NotEnoughMagic</key>
      <text>Not Enough Magic</text>
    </string>
    <string>
      <key>String_EssenceLoss</key>
      <text>Essence Loss</text>
    </string>
    <string>
      <key>String_EssenceLossChargen</key>
      <text>Essence Loss (Character Generation)</text>
    </string>
    <string>
      <key>String_SpiritFettering</key>
      <text>Spirit Fettering</text>
    </string>
    <string>
      <key>Message_ConfirmKarmaExpense</key>
      <text>Are you sure you want to spend Karma on improving {0} to {1} for {2} Karma?</text>
    </string>
    <string>
      <key>Message_ConfirmKarmaExpenseKnowledgeSkill</key>
      <text>Are you sure you want to spend Karma on improving {0} to {1} for {2} Karma and lock this skill's Type to {3}?</text>
    </string>
    <string>
      <key>Message_ConfirmKarmaandNuyenExpense</key>
      <text>Are you sure you want to spend Karma and Nuyen on improving {0} to {1} for {2} Karma and {3} Nuyen?</text>
    </string>
    <string>
      <key>Message_ConfirmKarmaExpenseSpecialization</key>
      <text>Are you sure you want to spend Karma on changing your Specialization to {0} for {1} Karma?</text>
    </string>
    <string>
      <key>Message_ConfirmKarmaExpenseEnemy</key>
      <text>Do you need to spend {0} Karma to remove this Enemy?</text>
    </string>
    <string>
      <key>Message_ConfirmKarmaExpenseSpend</key>
      <text>Are you sure you want to spend {1} Karma on {0}?</text>
    </string>
    <string>
      <key>Message_ConfirmKarmaExpenseRemove</key>
      <text>Are you sure you want to spend {1} Karma on removing {0}?</text>
    </string>
	<string>
	  <key>Message_ConfirmKarmaExpenseLowerLevel</key>
	  <text>Are you sure you want to spend {1} Karma on removing a level from {0}?</text>
	</string>
    <string>
      <key>Message_ConfirmKarmaExpenseComplexFormOption</key>
      <text>Are you sure you want to add this Complex Form Option for {0} Karma?</text>
    </string>
    <string>
      <key>Message_ConfirmKarmaExpenseFocus</key>
      <text>Are you sure you want to spend {0} Karma on binding {1}?</text>
    </string>
    <string>
      <key>Message_ConfirmKarmaExpenseJoinGroup</key>
      <text>Are you sure you want to spend {0} Karma on joining a Group?</text>
    </string>
    <string>
      <key>Message_ConfirmKarmaExpenseSkillSpecialization</key>
      <text>Are you sure you want to spend {0} Karma on a skill specialization?</text>
    </string>
    <string>
      <key>Message_ConfirmKarmaExpenseLeaveGroup</key>
      <text>Are you sure you want to spend {0} Karma on leaving a Group?</text>
    </string>
    <string>
      <key>Message_ConfirmKarmaExpenseJoinNetwork</key>
      <text>Are you sure you want to spend {0} Karma on joining a Network?</text>
    </string>
    <string>
      <key>Message_ConfirmKarmaExpenseLeaveNetwork</key>
      <text>Are you sure you want to spend {0} Karma on leaving a Network?</text>
    </string>
    <string>
      <key>Message_ConfirmKarmaExpenseQuickeningMetamagic</key>
      <text>Are you sure you want to spend {0} Karma on Quickening {1}?</text>
    </string>
    <string>
      <key>MessageTitle_ConfirmKarmaExpense</key>
      <text>Spend Karma</text>
    </string>
    <string>
      <key>Message_NotEnoughNuyen</key>
      <text>You do not have enough Nuyen for this expense.</text>
    </string>
    <string>
      <key>MessageTitle_NotEnoughNuyen</key>
      <text>Not Enough Nuyen</text>
    </string>
    <string>
      <key>Message_BreakSkillGroup</key>
      <text>This Active Skill currently belongs to the {0} Skill Group. Improving this Active Skill will break this Skill Group and cannot be undone.\nAre you sure you want to continue?</text>
    </string>
    <string>
      <key>MessageTitle_BreakSkillGroup</key>
      <text>Break Skill Group</text>
    </string>
    <string>
      <key>Message_AddNegativeQuality</key>
      <text>Are you sure you want to add this Negative Quality? You will not receive any Karma for adding it.</text>
    </string>
    <string>
      <key>MessageTitle_AddNegativeQuality</key>
      <text>Add Negative Quality</text>
    </string>
    <string>
      <key>Message_QualitySwap</key>
      <text>Are you sure you want to swap {0} for {1}?</text>
    </string>
    <string>
      <key>Message_OutOfAmmo</key>
      <text>Out of Ammunition!</text>
    </string>
    <string>
      <key>Message_OutOfAmmoType</key>
      <text>You do not have any {0} Ammunition remaining!</text>
    </string>
    <string>
      <key>MessageTitle_OutOfAmmo</key>
      <text>Out of Ammo</text>
    </string>
    <string>
      <key>Message_NotEnoughAmmoSingleShot</key>
      <text>Only one bullet remaining. Treat as Single Shot?</text>
    </string>
    <string>
      <key>Message_NotEnoughAmmoShortBurstShort</key>
      <text>Not enough Ammunition. Treat as shortened Short Burst?</text>
    </string>
    <string>
      <key>Message_NotEnoughAmmoShortBurst</key>
      <text>Not enough Ammunition. Treat as Short Burst?</text>
    </string>
    <string>
      <key>Message_NotEnoughAmmoLongBurstShort</key>
      <text>Not enough Ammunition. Treat as shortened Long Burst?</text>
    </string>
    <string>
      <key>Message_NotEnoughAmmoFullBurst</key>
      <text>Not enough Ammunition. Cannot fire Full Burst.</text>
    </string>
    <string>
      <key>Message_NotEnoughAmmoSuppressiveFire</key>
      <text>Not enough Ammunition. Cannot fire Suppressive Fire.</text>
    </string>
    <string>
      <key>MessageTitle_NotEnoughAmmo</key>
      <text>Not Enough Ammo</text>
    </string>
    <string>
      <key>Message_UndoNoHistory</key>
      <text>No undo history for this item.</text>
    </string>
    <string>
      <key>MessageTitle_NoUndoHistory</key>
      <text>No Undo History</text>
    </string>
    <string>
      <key>Message_UndoNotHighestGrade</key>
      <text>You must undo the the entries for initiate grades above this one first.</text>
    </string>
    <string>
      <key>MessageTitle_NotHighestGrade</key>
      <text>Cannot Undo This Entry</text>
    </string>
    <string>
      <key>Message_UndoExpense</key>
      <text>Are you sure you want to undo this Expense Entry?</text>
    </string>
    <string>
      <key>MessageTitle_UndoExpense</key>
      <text>Undo Expense</text>
    </string>
    <string>
      <key>Message_ReduceQty</key>
      <text>Are you sure you want to reduce this quantity by {0}?</text>
    </string>
    <string>
      <key>Message_VehicleCyberwarePlugin</key>
      <text>This Vehicle Mod does not allow Cyberware Plugins.</text>
    </string>
    <string>
      <key>Message_CloningMachineNumberRequired</key>
      <text>You must enter the number of clones to create.</text>
    </string>
    <string>
      <key>MessageTitle_CloningMachineNumberRequired</key>
      <text>Cannot Create Clone</text>
    </string>
    <string>
      <key>Message_CannotSplitGear</key>
      <text>You cannot split a single item.</text>
    </string>
    <string>
      <key>MessageTitle_CannotSplitGear</key>
      <text>Cannot Split Gear</text>
    </string>
    <string>
      <key>Message_CannotMergeGear</key>
      <text>No exact matches for this item were found.</text>
    </string>
    <string>
      <key>MessageTitle_CannotMergeGear</key>
      <text>Cannot Merge Gear</text>
    </string>
    <string>
      <key>Message_SelectLifestyleName</key>
      <text>You must first select a Lifestyle to name.</text>
    </string>
    <string>
      <key>MessageTitle_SelectLifestyle</key>
      <text>Select Lifestyle</text>
    </string>
    <string>
      <key>Message_CannotMoveWeapons</key>
      <text>You do not have any Vehicles with Weapon Mounts or Mechanical Arms.</text>
    </string>
    <string>
      <key>MessageTitle_CannotMoveWeapons</key>
      <text>Cannot Move Weapon</text>
    </string>
    <string>
      <key>Message_CannotStackFoci</key>
      <text>You must have at least 2 un-Bonded Foci to create a Stacked Focus.</text>
    </string>
    <string>
      <key>Message_StackedFocusMinimum</key>
      <text>A Stacked Focus must contain at least 2 Foci.</text>
    </string>
    <string>
      <key>Message_StackedFocusForce</key>
      <text>A Stacked Focus cannot have a combined Force higher than 6.</text>
    </string>
    <string>
      <key>MessageTitle_CannotStackFoci</key>
      <text>Cannot Create Stacked Focus</text>
    </string>
    <string>
      <key>Message_ConfirmReapplyImprovements</key>
      <text>Chummer will attempt to re-locate your characters Improvable items and re-apply any Improvements they grant. This may result in your character's Attributes, Skills, and other numbers changing if any of the Improvements these items grant have changed. It is recommended that you save your character before performing this action in case you are not satisfied with the changes. Are you sure you want to re-apply Improvements?</text>
    </string>
    <string>
      <key>MessageTitle_ConfirmReapplyImprovements</key>
      <text>Re-apply Improvements</text>
    </string>
	<string>
      <key>Message_ReapplyImprovementsFoundOutdatedItems_Top</key>
      <text>While reapplying improvements, the following items were found to not have data file entries:\n\n</text>
    </string>
	<string>
      <key>Message_ReapplyImprovementsFoundOutdatedItems_Bottom</key>
      <text>\nAny improvements they granted could not be added back. Please manually remove and replace these items and/or make sure any custom data files used when creating this character are still present and active.</text>
    </string>
    <string>
      <key>MessageTitle_Possession</key>
      <text>Possession/Inhabitation</text>
    </string>
    <string>
      <key>Message_VesselInCareerMode</key>
      <text>The Vessel must be in Career Mode in order to be Possessed or Inhabited.</text>
    </string>
    <string>
      <key>Message_PossessionSave</key>
      <text>The Spirit must first be saved before it can Possess or Inhabit a Vessel. Save changes now?</text>
    </string>
    <string>
      <key>String_Ambidextrous</key>
      <text>Ambidextrous</text>
    </string>
    <string>
      <key>String_Possessed</key>
      <text>Possessed</text>
    </string>
    <string>
      <key>String_WeaponName</key>
      <text>Enter a new name for this Weapon (or blank to remove).</text>
    </string>
    <string>
      <key>String_VehicleName</key>
      <text>Enter a new name for this Vehicle (or blank to remove).</text>
    </string>
    <string>
      <key>String_ArmorName</key>
      <text>Enter a new name for this Armor (or blank to remove).</text>
    </string>
    <string>
      <key>String_LifestyleName</key>
      <text>Enter a new name for this Lifestyle (or blank to remove).</text>
    </string>
    <string>
      <key>String_LifestyleFreeNuyen</key>
      <text>Covered by Lifestyle level</text>
    </string>
    <string>
      <key>String_GearName</key>
      <text>Enter a new name for this Gear (or blank to remove).</text>
    </string>
    <string>
      <key>String_InitiateGrade</key>
      <text>Initiate Grade</text>
    </string>
    <string>
      <key>String_SubmersionGrade</key>
      <text>Submersion Grade</text>
    </string>
    <string>
      <key>String_SpellLimited</key>
      <text>Limited</text>
    </string>
    <string>
      <key>String_SpellExtended</key>
      <text>Extended</text>
    </string>
    <string>
      <key>String_SpellAlchemical</key>
      <text>Alchemical</text>
    </string>
    <string>
      <key>String_Pilot</key>
      <text>Pilot</text>
    </string>
    <string>
      <key>String_AttributeResponse</key>
      <text>Response</text>
    </string>
    <string>
      <key>String_AttributeFirewall</key>
      <text>Firewall</text>
    </string>
    <string>
      <key>String_PowerFilterAll</key>
      <text>Show All Powers</text>
    </string>
    <string>
      <key>Power_SortAction</key>
      <text>Action</text>
    </string>
    <string>
      <key>String_PowerFilterRatingAboveZero</key>
      <text>Show Active Powers Rating &gt; 0</text>
    </string>
    <string>
      <key>String_PowerFilterRatingZero</key>
      <text>Show Powers Rating = 0</text>
    </string>
    <string>
      <key>String_SkillFilterAll</key>
      <text>Show All Active Skills</text>
    </string>
    <string>
      <key>String_SkillFilterRatingAboveZero</key>
      <text>Show Active Skills Rating &gt; 0</text>
    </string>
    <string>
      <key>String_SkillFilterTotalRatingAboveZero</key>
      <text>Show Active Skills Total Rating &gt; 0</text>
    </string>
    <string>
      <key>String_SkillFilterRatingZero</key>
      <text>Show Active Skills Rating = 0</text>
    </string>
    <string>
      <key>String_SkillFilterNoSkillGroup</key>
      <text>Show ungrouped Active Skills</text>
    </string>
    <string>
      <key>String_SkillFilterBrokenSkillGroup</key>
      <text>Show Active Skills in broken Skill Groups</text>
    </string>
    
    <string>
      <key>String_KnowledgeSkillFilterAll</key>
      <text>Show All Knowledge Skills</text>
    </string>
    <string>
      <key>String_KnowledgeSkillFilterRatingAboveZero</key>
      <text>Show Knowledge Skills Rating &gt; 0</text>
    </string>
    <string>
      <key>String_KnowledgeSkillFilterTotalRatingAboveZero</key>
      <text>Show Knowledge Skills Total Rating &gt; 0</text>
    </string>
    <string>
      <key>String_KnowledgeSkillFilterRatingZero</key>
      <text>Show Knowledge Skills Rating = 0</text>
    </string>
    <string>
      <key>String_CyberzombieReduceAttribute</key>
      <text>Select an Attribute to reduce (both Value and Metatype Maximum).</text>
    </string>
    <string>
      <key>String_AttributeLoss</key>
      <text>Attribute Loss</text>
    </string>
    <string>
      <key>String_ExpenseDefault</key>
      <text>Mission Reward</text>
    </string>
    <string>
      <key>String_ExpenseAttribute</key>
      <text>Attribute</text>
    </string>
    <string>
      <key>String_ExpenseActiveSkill</key>
      <text>Active Skill</text>
    </string>
    <string>
      <key>String_ExpenseKnowledgeSkill</key>
      <text>Knowledge Skill</text>
    </string>
    <string>
      <key>String_ExpenseSpecialization</key>
      <text>Specialization</text>
    </string>
    <string>
      <key>String_ExpenseSkillGroup</key>
      <text>Skill Group</text>
    </string>
    <string>
      <key>String_ExpenseRemoveEnemy</key>
      <text>Removed Enemy</text>
    </string>
    <string>
      <key>String_ExpenseMartialArt</key>
      <text>Martial Art</text>
    </string>
    <string>
      <key>String_ExpenseLearnSpell</key>
      <text>Learned Spell</text>
    </string>
    <string>
      <key>String_ExpenseLearnSpecialization</key>
      <text>Learned Specialization</text>
    </string>
    <string>
      <key>String_ExpenseLearnTechnique</key>
      <text>Learned Technique</text>
    </string>
    <string>
      <key>String_ExpenseLearnComplexForm</key>
      <text>Learned Complex Form</text>
    </string>
    <string>
      <key>String_ExpenseComplexForm</key>
      <text>Complex Form</text>
    </string>
    <string>
      <key>String_ExpenseAddComplexFormOption</key>
      <text>Added Complex Form Option</text>
    </string>
    <string>
      <key>String_ExpenseComplexFormOption</key>
      <text>Complex Form Option</text>
    </string>
    <string>
      <key>String_ExpenseLearnProgram</key>
      <text>Learned AI Program</text>
    </string>
    <string>
      <key>String_ExpenseQuickenMetamagic</key>
      <text>Quickened</text>
    </string>
    <string>
      <key>String_ExpensePurchaseDrug</key>
      <text>Purchased Drug</text>
    </string>
    <string>
      <key>String_ExpensePurchaseGear</key>
      <text>Purchased Gear</text>
    </string>
    <string>
      <key>String_ExpenseSoldGear</key>
      <text>Sold Gear</text>
    </string>
    <string>
      <key>String_ExpensePurchaseArmor</key>
      <text>Purchased Armor</text>
    </string>
    <string>
      <key>String_ExpenseSoldArmor</key>
      <text>Sold Armor</text>
    </string>
    <string>
      <key>String_ExpensePurchaseArmorMod</key>
      <text>Purchased Armor Mod</text>
    </string>
    <string>
      <key>String_ExpenseSoldArmorMod</key>
      <text>Sold Armor Mod</text>
    </string>
    <string>
      <key>String_ExpensePurchaseArmorGear</key>
      <text>Purchased Armor Gear</text>
    </string>
    <string>
      <key>String_ExpenseSoldArmorGear</key>
      <text>Sold Armor Gear</text>
    </string>
    <string>
      <key>String_ExpensePurchaseCyberwareSuite</key>
      <text>Purchased Cyberware Suite</text>
    </string>
    <string>
      <key>String_ExpensePurchaseWeapon</key>
      <text>Purchased Weapon</text>
    </string>
    <string>
      <key>String_ExpenseSoldWeapon</key>
      <text>Sold Weapon</text>
    </string>
    <string>
      <key>String_ExpensePurchaseWeaponAccessory</key>
      <text>Purchased Weapon Accessory</text>
    </string>
    <string>
      <key>String_ExpenseSoldWeaponAccessory</key>
      <text>Sold Weapon Accessory</text>
    </string>
    <string>
      <key>String_ExpensePurchaseWeaponMod</key>
      <text>Purchased Weapon Mod</text>
    </string>
    <string>
      <key>String_ExpenseSoldWeaponMod</key>
      <text>Sold Weapon Mod</text>
    </string>
    <string>
      <key>String_ExpensePurchaseWeaponGear</key>
      <text>Purchased Weapon Gear</text>
    </string>
    <string>
      <key>String_ExpenseSoldWeaponGear</key>
      <text>Sold Weapon Gear</text>
    </string>
    <string>
      <key>String_ExpensePurchaseVehicle</key>
      <text>Purchased Vehicle</text>
    </string>
    <string>
      <key>String_ExpenseSoldVehicle</key>
      <text>Sold Vehicle</text>
    </string>
    <string>
      <key>String_ExpensePurchaseVehicleMod</key>
      <text>Purchased Vehicle Mod</text>
    </string>
    <string>
      <key>String_ExpenseSoldVehicleMod</key>
      <text>Sold Vehicle Mod</text>
    </string>
    <string>
      <key>String_ExpensePurchaseVehicleGear</key>
      <text>Purchased Vehicle Gear</text>
    </string>
    <string>
      <key>String_ExpenseSoldVehicleGear</key>
      <text>Sold Vehicle Gear</text>
    </string>
    <string>
      <key>String_ExpensePurchaseVehicleWeapon</key>
      <text>Purchased Vehicle Weapon</text>
    </string>
    <string>
      <key>String_ExpenseSoldVehicleWeapon</key>
      <text>Sold Vehicle Weapon</text>
    </string>
    <string>
      <key>String_ExpensePurchaseVehicleWeaponAccessory</key>
      <text>Purchased Vehicle Weapon Accessory</text>
    </string>
    <string>
      <key>String_ExpenseSoldVehicleWeaponAccessory</key>
      <text>Sold Vehicle Weapon Accessory</text>
    </string>
    <string>
      <key>String_ExpensePurchaseVehicleWeaponMod</key>
      <text>Purchased Vehicle Weapon Mod</text>
    </string>
    <string>
      <key>String_ExpenseSoldVehicleWeaponMod</key>
      <text>Sold Vehicle Weapon Mod</text>
    </string>
    <string>
      <key>String_ExpensePurchaseVehicleCyberware</key>
      <text>Purchased Vehicle Cyberware Plugin</text>
    </string>
    <string>
      <key>String_ExpenseSoldVehicleCyberware</key>
      <text>Sold Vehicle Cyberware Plugin</text>
    </string>
    <string>
      <key>String_ExpensePurchaseCritterPower</key>
      <text>Purchased Critter Power</text>
    </string>
    <string>
      <key>String_ExpenseVehicleRetrofit</key>
      <text>Retrofitted {0}</text>
    </string>
    <string>
      <key>String_ExpenseLearnMartialArt</key>
      <text>Learned Martial Art</text>
    </string>
    <string>
      <key>String_ExpenseLearnManeuver</key>
      <text>Learned Maneuver</text>
    </string>
    <string>
      <key>String_ExpenseLearnMetamagic</key>
      <text>Learned Metamagic</text>
    </string>
    <string>
      <key>String_ExpenseLearnEcho</key>
      <text>Learned Echo</text>
    </string>
    <string>
      <key>String_ExpenseLifestyle</key>
      <text>Purchased Lifestyle</text>
    </string>
    <string>
      <key>String_ExpenseDecreaseLifestyle</key>
      <text>Decremented Lifestyle</text>
    </string>
    <string>
      <key>String_ExpenseModifiedLifestyle</key>
      <text>Modified Lifestyle</text>
    </string>
    <string>
      <key>String_ExpensePurchaseCyberware</key>
      <text>Purchased Cyberware</text>
    </string>
    <string>
      <key>String_ExpenseSoldCyberware</key>
      <text>Sold Cyberware</text>
    </string>
    <string>
      <key>String_ExpensePurchaseBioware</key>
      <text>Purchased Bioware</text>
    </string>
    <string>
      <key>String_ExpenseSoldBioware</key>
      <text>Sold Bioware</text>
    </string>
    <string>
      <key>String_ExpensePurchaseCyberwearGear</key>
      <text>Purchased Cyberwear Gear</text>
    </string>
    <string>
      <key>String_ExpenseSoldCyberwareGear</key>
      <text>Sold Cyberwear Gear</text>
    </string>
    <string>
      <key>String_ExpenseAddPositiveQuality</key>
      <text>Gained Positive Quality</text>
    </string>
    <string>
      <key>String_ExpenseRemovePositiveQuality</key>
      <text>Removed Positive Quality</text>
    </string>
    <string>
      <key>String_ExpenseSwapPositiveQuality</key>
      <text>Swapped Positive Quality {0} for {1}</text>
    </string>
    <string>
      <key>String_ExpenseAddNegativeQuality</key>
      <text>Gained Negative Quality</text>
    </string>
    <string>
      <key>String_ExpenseRemoveNegativeQuality</key>
      <text>Removed Negative Quality</text>
    </string>
    <string>
      <key>String_ExpenseSwapNegativeQuality</key>
      <text>Swapped Negative Quality {0} for {1}</text>
    </string>
    <string>
      <key>String_ExpenseBound</key>
      <text>Bound</text>
    </string>
    <string>
      <key>String_ExpenseInitiateGrade</key>
      <text>Initiate Grade</text>
    </string>
    <string>
      <key>String_ExpenseSubmersionGrade</key>
      <text>Submersion Grade</text>
    </string>
    <string>
      <key>String_ExpenseJoinGroup</key>
      <text>Joined a Group</text>
    </string>
    <string>
      <key>String_ExpenseLeaveGroup</key>
      <text>Left a Group</text>
    </string>
    <string>
      <key>String_ExpenseJoinNetwork</key>
      <text>Joined a Network</text>
    </string>
    <string>
      <key>String_ExpenseLeaveNetwork</key>
      <text>Left a Network</text>
    </string>
    <string>
      <key>String_ExpenseFetteredSpirit</key>
      <text>Fettered a Spirit</text>
    </string>
    <string>
      <key>String_CloningMachineNumber</key>
      <text>How many clones would you like to create?</text>
    </string>
    <string>
      <key>String_QuickeningKarma</key>
      <text>How much Karma do you want to spend to Quicken {0}?</text>
    </string>
    <string>
      <key>String_Grade</key>
      <text>Grade</text>
    </string>
    <string>
      <key>String_Network</key>
      <text>Network</text>
    </string>
    <string>
      <key>String_Group</key>
      <text>Group</text>
    </string>
    <string>
      <key>String_Task</key>
      <text>Task</text>
    </string>
    <string>
      <key>String_Ordeal</key>
      <text>Ordeal</text>
    </string>
    <string>
      <key>String_Schooling</key>
      <text>Schooling</text>
    </string>
    <string>
      <key>String_Retrofit</key>
      <text>Retrofitting a Vehicle will cost a percentage of the Vehicle's base cost. Please select a percentage.</text>
    </string>
    <string>
      <key>String_ReduceGear</key>
      <text>Enter the number of items to remove.</text>
    </string>
    <string>
      <key>String_SplitGear</key>
      <text>Enter the number of items to place in the new stack.</text>
    </string>
    <string>
      <key>String_MergeGear</key>
      <text>Enter the number of items to move to the stack.</text>
    </string>
    <string>
      <key>String_MoveGear</key>
      <text>Enter the number of items to move.</text>
    </string>
    <string>
      <key>String_SingleShot</key>
      <text>Single Shot (1 bullet)</text>
    </string>
    <string>
      <key>String_ShortBurst</key>
      <text>Short Burst (3 bullets)</text>
    </string>
    <string>
      <key>String_LongBurst</key>
      <text>Long Burst (6 bullets)</text>
    </string>
    <string>
      <key>String_FullBurst</key>
      <text>Full Burst ({0} bullets)</text>
    </string>
    <string>
      <key>String_SuppressiveFire</key>
      <text>Suppressive Fire ({0} bullets)</text>
    </string>
    <string>
      <key>String_SelectVariableCost</key>
      <text>Select a Cost for {0}.</text>
    </string>
    <string>
      <key>String_SelectWeaponCategoryAmmo</key>
      <text>Select a Weapon Category for this Ammunition.</text>
    </string>
    <string>
      <key>String_APHalf</key>
      <text>-half</text>
    </string>
    <string>
      <key>String_DamageChemical</key>
      <text>Chemical</text>
    </string>
    <string>
      <key>String_DamageSpecial</key>
      <text>Special</text>
    </string>
    <string>
      <key>String_DamageElectric</key>
      <text>(e)</text>
    </string>
    <string>
      <key>String_DamageFlechette</key>
      <text>(f)</text>
    </string>
    <string>
      <key>String_DamagePOrS</key>
      <text>P or S</text>
    </string>
    <string>
      <key>String_DamageGrenade</key>
      <text>Grenade</text>
    </string>
    <string>
      <key>String_DamageMissile</key>
      <text>Missile</text>
    </string>
    <string>
      <key>String_DamageMortar</key>
      <text>Mortar</text>
    </string>
    <string>
      <key>String_DamageRocket</key>
      <text>Rocket</text>
    </string>
    <string>
      <key>String_DamageAsDrugToxin</key>
      <text>As Drug/Toxin</text>
    </string>
    <string>
      <key>String_DamageAsRound</key>
      <text>as round</text>
    </string>
    <string>
      <key>String_DamageMeter</key>
      <text>m</text>
    </string>
    <string>
      <key>String_DamageRadius</key>
      <text>Radius</text>
    </string>
    <string>
      <key>String_Or</key>
      <text>or</text>
    </string>
    <string>
      <key>String_AmmoBreakAction</key>
      <text>b</text>
    </string>
    <string>
      <key>String_AmmoBelt</key>
      <text>belt</text>
    </string>
    <string>
      <key>String_AmmoBox</key>
      <text>box</text>
    </string>
    <string>
      <key>String_AmmoClip</key>
      <text>c</text>
    </string>
    <string>
      <key>String_AmmoCylinder</key>
      <text>cy</text>
    </string>
    <string>
      <key>String_AmmoDrum</key>
      <text>d</text>
    </string>
    <string>
      <key>String_AmmoEnergy</key>
      <text>Energy</text>
    </string>
    <string>
      <key>String_AmmoExternalSource</key>
      <text>external source</text>
    </string>
    <string>
      <key>String_AmmoMagazine</key>
      <text>m</text>
    </string>
    <string>
      <key>String_AmmoMuzzleLoad</key>
      <text>ml</text>
    </string>
    <string>
      <key>String_AmmoSpecial</key>
      <text>Special</text>
    </string>
    <string>
      <key>String_ModeSingleShot</key>
      <text>SS</text>
    </string>
    <string>
      <key>String_ModeSemiAutomatic</key>
      <text>SA</text>
    </string>
    <string>
      <key>String_ModeBurstFire</key>
      <text>BF</text>
    </string>
    <string>
      <key>String_ModeFullAutomatic</key>
      <text>FA</text>
    </string>
    <string>
      <key>String_ModeSpecial</key>
      <text>Special</text>
    </string>
    <string>
      <key>String_SpellTypePhysical</key>
      <text>P</text>
    </string>
    <string>
      <key>String_SpellTypeMana</key>
      <text>M</text>
    </string>
    <string>
      <key>String_SpellDurationInstant</key>
      <text>I</text>
    </string>
    <string>
      <key>String_SpellDurationInstantLong</key>
      <text>Instant</text>
    </string>
    <string>
      <key>String_SpellDurationPermanent</key>
      <text>P</text>
    </string>
    <string>
      <key>String_SpellDurationPermanentLong</key>
      <text>Permanent</text>
    </string>
    <string>
      <key>String_SpellDurationSustained</key>
      <text>S</text>
    </string>
    <string>
      <key>String_SpellDurationSustainedLong</key>
      <text>Sustained</text>
    </string>
    <string>
      <key>String_SpellDurationAlways</key>
      <text>Always</text>
    </string>
    <string>
      <key>String_SpellDurationSpecial</key>
      <text>Special</text>
    </string>
    <string>
      <key>String_SpellRangeLineOfSight</key>
      <text>LOS</text>
    </string>
    <string>
      <key>String_SpellRangeLineOfInfluence</key>
      <text>LOI</text>
    </string>
    <string>
      <key>String_SpellRangeArea</key>
      <text>A</text>
    </string>
    <string>
      <key>String_SpellRangeTouch</key>
      <text>T</text>
    </string>
    <string>
      <key>String_SpellRangeTouchLong</key>
      <text>Touch</text>
    </string>
    <string>
      <key>String_SpellRangeSelf</key>
      <text>Self</text>
    </string>
    <string>
      <key>String_SpellSpecial</key>
      <text>Special</text>
    </string>
    <string>
      <key>String_SpellForce</key>
      <text>F</text>
    </string>
    <string>
      <key>String_SpellOverflowDamage</key>
      <text>Overflow damage</text>
    </string>
    <string>
      <key>String_SpellDamageValue</key>
      <text>Damage Value</text>
    </string>
    <string>
      <key>String_SpellToxinDV</key>
      <text>Toxin DV</text>
    </string>
    <string>
      <key>String_SpellDiseaseDV</key>
      <text>Disease DV</text>
    </string>
    <string>
      <key>String_SpellRadiationPower</key>
      <text>Radiation Power</text>
    </string>
    <string>
      <key>String_DescActive</key>
      <text>Active</text>
    </string>
    <string>
      <key>String_DescArea</key>
      <text>Area</text>
    </string>
    <string>
      <key>String_DescDirect</key>
      <text>Direct</text>
    </string>
    <string>
      <key>String_DescDirectional</key>
      <text>Directional</text>
    </string>
    <string>
      <key>String_DescElemental</key>
      <text>Elemental</text>
    </string>
    <string>
      <key>String_DescEnvironmental</key>
      <text>Environmental</text>
    </string>
    <string>
      <key>String_DescExtendedArea</key>
      <text>Extended Area</text>
    </string>
    <string>
      <key>String_DescAlchemicalPreparation</key>
      <text>Alchemical Preparation</text>
    </string>
    <string>
      <key>String_DescIndirect</key>
      <text>Indirect</text>
    </string>
    <string>
      <key>String_DescMana</key>
      <text>Mana</text>
    </string>
    <string>
      <key>String_DescAdept</key>
      <text>Adept</text>
    </string>
    <string>
      <key>String_DescAnchored</key>
      <text>Anchored</text>
    </string>
    <string>
      <key>String_DescBlood</key>
      <text>Blood</text>
    </string>
    <string>
      <key>String_DescContractual</key>
      <text>Contractual</text>
    </string>
    <string>
      <key>String_DescGeomancy</key>
      <text>Geomancy</text>
    </string>
    <string>
      <key>String_DescMaterialLink</key>
      <text>Material Link</text>
    </string>
    <string>
      <key>String_DescMinion</key>
      <text>Minion</text>
    </string>
    <string>
      <key>String_DescOrganicLink</key>
      <text>Organic Link</text>
    </string>
    <string>
      <key>String_DescSpell</key>
      <text>Spell</text>
    </string>
    <string>
      <key>String_DescSpotter</key>
      <text>Spotter</text>
    </string>
    <string>
      <key>String_DescMental</key>
      <text>Mental</text>
    </string>
    <string>
      <key>String_DescMultiSense</key>
      <text>Multi-Sense</text>
    </string>
    <string>
      <key>String_DescNegative</key>
      <text>Negative</text>
    </string>
    <string>
      <key>String_DescObvious</key>
      <text>Obvious</text>
    </string>
    <string>
      <key>String_DescPassive</key>
      <text>Passive</text>
    </string>
    <string>
      <key>String_DescPhysical</key>
      <text>Physical</text>
    </string>
    <string>
      <key>String_DescPsychic</key>
      <text>Psychic</text>
    </string>
    <string>
      <key>String_DescRealistic</key>
      <text>Realistic</text>
    </string>
    <string>
      <key>String_DescSingleSense</key>
      <text>Single-Sense</text>
    </string>
    <string>
      <key>String_DescTouch</key>
      <text>Touch</text>
    </string>
    <string>
      <key>String_ComplexFormLevel</key>
      <text>L</text>
    </string>
    <string>
      <key>String_ComplexFormTargetPersona</key>
      <text>Persona</text>
    </string>
    <string>
      <key>String_ComplexFormTargetDevice</key>
      <text>Device</text>
    </string>
    <string>
      <key>String_ComplexFormTargetFile</key>
      <text>File</text>
    </string>
    <string>
      <key>String_ComplexFormTargetSprite</key>
      <text>Sprite</text>
    </string>
    <string>
      <key>String_ComplexFormTargetHost</key>
      <text>Host</text>
    </string>
    <string>
      <key>String_ComplexFormTargetIC</key>
      <text>IC</text>
    </string>
    <string>
      <key>String_ActionAutomatic</key>
      <text>Auto</text>
    </string>
    <string>
      <key>String_ActionFree</key>
      <text>Free</text>
    </string>
    <string>
      <key>String_ActionSimple</key>
      <text>Simple</text>
    </string>
    <string>
      <key>String_ActionComplex</key>
      <text>Complex</text>
    </string>
    <string>
      <key>String_ActionInterrupt</key>
      <text>Interrupt (-5 Initiative)</text>
    </string>
    <string>
      <key>String_NotSupported</key>
      <text>"This Race/Metavariant combination is incomplete and will be completed in a future release. Attempting to create a character with this combination may result in unexpected results."</text>
    </string>
    <string>
      <key>Warning_NoLimitFound</key>
      <text>Couldn't find appropriate Limit to modify. Make sure you have selected a custom Limit Modifier.</text>
    </string>
    <string>
      <key>String_Metatype</key>
      <text>Metatype</text>
    </string>
    <string>
      <key>String_Metavariant</key>
      <text>Metavariant</text>
    </string>
    <string>
      <key>String_MartialArt</key>
      <text>Martial Art</text>
    </string>
    <string>
      <key>String_SpellCategory</key>
      <text>Spell Category</text>
    </string>
    <string>
      <key>String_Tradition</key>
      <text>Tradition</text>
    </string>
    <string>
      <key>String_DamageResistance</key>
      <text>Damage Resistance</text>
    </string>
    <!-- End Region -->
    <!-- Region Common Tab -->
    <string>
      <key>Label_CharacterName</key>
      <text>Name:</text>
    </string>
    <string>
      <key>Label_Metatype</key>
      <text>Metatype:</text>
    </string>
    <string>
      <key>Label_Nuyen</key>
      <text>Nuyen:</text>
    </string>
    <string>
      <key>Node_SelectedQualities</key>
      <text>Selected Qualities</text>
    </string>
    <string>
      <key>Label_Contacts</key>
      <text>Contacts</text>
    </string>
    <string>
      <key>Label_Enemies</key>
      <text>Enemies</text>
    </string>
    <string>
      <key>Label_MysticAdeptAssignment</key>
      <text>Mystic Adept Power Points</text>
    </string>
    <string>
      <key>Label_Magician</key>
      <text>Magician</text>
    </string>
    <string>
      <key>Label_Adept</key>
      <text>Adept</text>
    </string>
    <string>
      <key>Label_Attributes</key>
      <text>Attributes</text>
    </string>
    <string>
      <key>Label_Base</key>
      <text>Base</text>
    </string>
    <string>
      <key>Label_Augmented</key>
      <text>(Aug)</text>
    </string>
    <string>
      <key>Label_ValAugmented</key>
      <text>Val (Aug)</text>
    </string>
    <string>
      <key>Label_MetatypeLimits</key>
      <text>Metatype Limits</text>
    </string>
    <string>
      <key>Button_AddQuality</key>
      <text>Add &amp;Quality</text>
    </string>
    <string>
      <key>Button_SwapQuality</key>
      <text>Swap Quality</text>
    </string>
    <string>
      <key>Button_DeleteQuality</key>
      <text>Delete Quality</text>
    </string>
	<string>
		<key>Label_QualityLevel</key>
		<text>Quality Level:</text>
	</string>
    <string>
      <key>Button_AddContact</key>
      <text>&amp;Add Contact</text>
    </string>
    <string>
      <key>Button_AddEnemy</key>
      <text>A&amp;dd Enemy</text>
    </string>
    <string>
      <key>Button_AddPet</key>
      <text>&amp;Add Pet</text>
    </string>
    <string>
      <key>Node_SelectedPositiveQualities</key>
      <text>Positive Qualities</text>
    </string>
    <string>
      <key>Node_SelectedNegativeQualities</key>
      <text>Negative Qualities</text>
    </string>
    <string>
      <key>Tip_CommonAttributes</key>
      <text>Characters cannot spend more than 50% of their Karma on Primary Attributes (not including EDG, MAG, and RES).
Only one attribute may be at its Maximum value during character creation.</text>
    </string>
    <string>
      <key>Tip_CommonAttributesBase</key>
      <text>Base Attribute value.</text>
    </string>
    <string>
      <key>Tip_OptionsUnarmedSkillImprovements</key>
      <text>Allows weapons that use the Unarmed Combat skill to benefit from bonuses that apply to unarmed attacks including DV bonuses.</text>
    </string>
    <string>
      <key>Tip_OptionsIgnoreArt</key>
      <text>Allows all metamagics, enhancements, enchantments, and rituals to ignore the Art requirement detailed in Street Grimoire.</text>
    </string>
    <string>
      <key>Tip_OptionsCyberlegMovement</key>
      <text>Allows characters with two Cyberlegs to use the Cyberlegs Agility to calculate movement rates.</text>
    </string>
    <string>
      <key>Tip_OptionsDontDoubleQualityRefunds</key>
      <text>Allows characters in Career mode to remove Negative Qualities at their normal price instead of doubling them.</text>
    </string>
    <string>
      <key>Tip_OptionsDontDoubleQualityPurchases</key>
      <text>Allows characters in Career mode to purchase Positive Qualities at their normal price instead of doubling them.</text>
    </string>
    <string>
      <key>Tip_OptionsExceptionalNotMaxed</key>
      <text>Allows two attributes to be at the metatype maximum rather than one if one of those attributes is improved by Exceptional Attribute.</text>
    </string>
    <string>
      <key>Tip_OptionsUsePointsOnBrokenGroups</key>
      <text>Allows Skill Points to be spent on skills belonging to a broken skill group.</text>
    </string>
    <string>
      <key>Tip_OptionsAllowInitiation</key>
      <text>Allows Initiation/Submersion using Karma in Create mode.</text>
    </string>
    <string>
      <key>Tip_OptionStrictSkillGroups</key>
      <text>Disallow breaking of skill groups with karma during create mode</text>
    </string>
    <string>
      <key>Tip_CommonAttributesAug</key>
      <text>Augmented Attribute value.</text>
    </string>
    <string>
      <key>Tip_CommonAttributesMetatypeLimits</key>
      <text>Metatype Minimum / Maximum (Augmented Maximum) values.</text>
    </string>
    <string>
      <key>Tip_CommonNuyen</key>
      <text>The amount of Nuyen your character has to purchase equipment. 1 Karma = {0}¥.</text>
    </string>
    <string>
      <key>Tip_CommonAIRating</key>
      <text>An A.I.'s Rating is the average of their CHA, INT, LOG, and WIL Attributes.</text>
    </string>
    <string>
      <key>Tip_CommonAISystem</key>
      <text>An A.I.'s System is the average of their INT and LOG Attributes.</text>
    </string>
    <string>
      <key>Tip_CommonAIFirewall</key>
      <text>An A.I.'s Firewall is the average of their CHA and WIL Attributes.</text>
    </string>
    <string>
      <key>Tip_CommonAIResponse</key>
      <text>Response of the Node the A.I. currently resides on.</text>
    </string>
    <string>
      <key>Tip_CommonAISignal</key>
      <text>Signal of the Node the A.I. currently resides on.</text>
    </string>
    <string>
      <key>Tip_CommonContacts</key>
      <text>Each point of Connection or Loyalty costs {0} Karma.</text>
    </string>
    <string>
      <key>Tip_CommonEnemies</key>
      <text>Enemies are the opposite of Contacts. Each Enemy counts towards your Negative Qualities Karma amount.</text>
    </string>
    <string>
      <key>Tip_CommonBurnEdge</key>
      <text>Burn a point of Edge</text>
    </string>
    <string>
      <key>Tip_StreetCred</key>
      <text>Street Cred is calculated as Career Karma ÷ 10, rounded down, and can be further adjusted by Game Masters.</text>
    </string>
    <string>
      <key>Tip_Notoriety</key>
      <text>Notoriety is typically gained through Qualities and can be further adjusted by Game Masters. Notoriety can be reduced by 1 point by burning 2 points of Street Cred.</text>
    </string>
    <string>
      <key>Tip_PublicAwareness</key>
      <text>Public Awareness is calculated as (Street Cred + Notoriety) ÷ 3, rounded down, and can be further adjusted by Game Masters.</text>
    </string>
    <string>
      <key>Tip_BurnStreetCred</key>
      <text>Burn 2 points of Street Cred to reduce Notoriety by 1.</text>
    </string>
    <!-- End Region -->
    <!-- Region Skills Tab -->
    <string>
      <key>Label_SkillGroups</key>
      <text>Skill Groups</text>
    </string>
    <string>
      <key>Label_SkillGroup_Broken</key>
      <text>Broken</text>
    </string>
    <string>
      <key>Label_ActiveSkills</key>
      <text>Active Skills</text>
    </string>
    <string>
      <key>Label_KnowledgeSkills</key>
      <text>Knowledge Skills</text>
    </string>
    <string>
      <key>Label_FreeKnowledgeSkills</key>
      <text>Free Knowledge Skill Points Remaining:</text>
    </string>
    <string>
      <key>Label_CustomKnowledgeSkillsReminder</key>
      <text>Remember, you can always write in custom skills and specializations!</text>
    </string>
    <string>
      <key>Label_FreeContactPoints</key>
      <text>Free Contact Points Remaining:</text>
    </string>        
    <string>
      <key>Label_FreeSkills</key>
      <text>Free Skill Points Remaining:</text>
    </string>
    <string>
      <key>Label_FreeSkillGroups</key>
      <text>Free Skill Groups Remaining:</text>
    </string>
    <string>
      <key>Button_AddSkill</key>
      <text>&amp;Add Skill</text>
    </string>
    <string>
      <key>Button_AddExoticSkill</key>
      <text>Add Exotic Skill</text>
    </string>
    <string>
      <key>Tip_SkillsSkillGroups</key>
      <text>Skill Groups cost {0} Karma per new rating.</text>
    </string>
    <string>
      <key>Tip_SkillsActiveSkills</key>
      <text>Skills cost {0} Karma per new rating and {1} Karma for a Specialization.</text>
    </string>
    <string>
      <key>Tip_SkillsKnowledgeSkills</key>
      <text>Characters receive (INT + LOG) × {0} free points to spend on general Knowledge Skills including Languages. Additional Knowledge Skills cost {1} Karma per new rating. A Language with a Rating of 0 is considered to be your Native Language.</text>
    </string>
    <string>
      <key>Skill_SortAlphabetical</key>
      <text>Alphabetical</text>
    </string>
    <string>
      <key>Skill_SortRating</key>
      <text>Rating</text>
    </string>
    <string>
      <key>Skill_SortDicepool</key>
      <text>Dicepool</text>
    </string>
    <string>
      <key>Skill_SortLowerDicepool</key>
      <text>Smaller Dicepool</text>
    </string>
    <string>
      <key>Skill_SortAttributeValue</key>
      <text>Attribute Value</text>
    </string>
    <string>
      <key>Skill_SortAttributeName</key>
      <text>Attribute Name</text>
    </string>
    <string>
      <key>Skill_SortGroupName</key>
      <text>Group Name</text>
    </string>
    <string>
      <key>Skill_SortGroupRating</key>
      <text>Group Rating</text>
    </string>
    <string>
      <key>Skill_SortCategory</key>
      <text>Category</text>
    </string>
    <string>
      <key>Skill_NativeLanguageShort</key>
      <text>N</text>
    </string>
    <!-- End Region -->
    <!-- Region  Martial Arts Tab -->
    <string>
      <key>Button_AddMartialArt</key>
      <text>&amp;Add Martial Art</text>
    </string>
    <string>
      <key>Button_AddManeuver</key>
      <text>A&amp;dd Maneuver</text>
    </string>
    <string>
      <key>Node_SelectedMartialArts</key>
      <text>Martial Arts</text>
    </string>
    <string>
      <key>Node_SelectedManeuvers</key>
      <text>Selected Maneuvers</text>
    </string>
    <string>
      <key>Label_SelectMartialArt_IncludedTechniques</key>
      <text>Enables Learning the Following Techniques:</text>
    </string>
    <!-- End Region -->
    <!-- Region Spells Tab -->
    <string>
      <key>Label_SelectedSpells</key>
      <text>Spells</text>
    </string>
    <string>
      <key>Label_Spirits</key>
      <text>Spirits</text>
    </string>
    <string>
      <key>Label_Tradition</key>
      <text>Tradition:</text>
    </string>
    <string>
      <key>Label_TraditionName</key>
      <text>Name:</text>
    </string>
    <string>
      <key>Label_SpiritCombat</key>
      <text>Combat:</text>
    </string>
    <string>
      <key>Label_SpiritDetection</key>
      <text>Detection:</text>
    </string>
    <string>
      <key>Label_SpiritHealth</key>
      <text>Health:</text>
    </string>
    <string>
      <key>Label_SpiritIllusion</key>
      <text>Illusion:</text>
    </string>
    <string>
      <key>Label_SpiritManipulation</key>
      <text>Manipulation:</text>
    </string>
    <string>
      <key>Label_ResistDrain</key>
      <text>Resist Drain with:</text>
    </string>
    <string>
      <key>Label_MentorSpirit</key>
      <text>Mentor Spirit:</text>
    </string>
    <string>
      <key>Button_AddSpell</key>
      <text>&amp;Add Spell</text>
    </string>
    <string>
      <key>Button_AddSpirit</key>
      <text>A&amp;dd Spirit</text>
    </string>
    <string>
      <key>Button_QuickenSpell</key>
      <text>Quicken Spell</text>
    </string>
    <string>
      <key>Node_SelectedCombatSpells</key>
      <text>Combat Spells</text>
    </string>
    <string>
      <key>Node_SelectedDetectionSpells</key>
      <text>Detection Spells</text>
    </string>
    <string>
      <key>Node_SelectedHealthSpells</key>
      <text>Health Spells</text>
    </string>
    <string>
      <key>Node_SelectedIllusionSpells</key>
      <text>Illusion Spells</text>
    </string>
    <string>
      <key>Node_SelectedManipulationSpells</key>
      <text>Manipulation Spells</text>
    </string>
    <string>
      <key>Node_SelectedGeomancyRituals</key>
      <text>Rituals</text>
    </string>
    <string>
      <key>Node_SelectedEnchantments</key>
      <text>Enchantments</text>
    </string>
    <string>
      <key>Tip_SpellsSelectedSpells</key>
      <text>Each Spell costs {0} Karma.</text>
    </string>
    <string>
      <key>Tip_SpellsSpirits</key>
      <text>Each Service a Spirit owes costs {0} Karma.</text>
    </string>
    <!-- End Region -->
    <!-- Region Adept Tab -->
    <string>
      <key>Label_PowerPoints</key>
      <text>Power Points:</text>
    </string>
    <string>
      <key>Label_PowerLevels</key>
      <text>Levels:</text>
    </string>
    <string>
      <key>Button_AddPower</key>
      <text>&amp;Add Power</text>
    </string>
    <string>
      <key>ColumnHeader_Action</key>
      <text>Action</text>
    </string>
    <string>
      <key>ColumnHeader_Power_Points</key>
      <text>Power Points</text>
    </string>
    <string>
      <key>ColumnHeader_Notes</key>
      <text>Notes</text>
    </string>
    <!-- End Region -->
    <!-- Region Technomancer Tab -->
    <string>
      <key>Label_ComplexForms</key>
      <text>Complex Forms</text>
    </string>
    <string>
      <key>Label_Sprites</key>
      <text>Sprites</text>
    </string>
    <string>
      <key>Label_CommonSkill</key>
      <text>Common Skill:</text>
    </string>
    <string>
      <key>Label_Stream</key>
      <text>Stream:</text>
    </string>
    <string>
      <key>Label_ResistFading</key>
      <text>Resist Fading with:</text>
    </string>
    <string>
      <key>Label_Paragon</key>
      <text>Paragon:</text>
    </string>
    <string>
      <key>Button_AddComplexForm</key>
      <text>Add Complex Form</text>
    </string>
    <string>
      <key>Button_AddSprite</key>
      <text>&amp;Add Sprite</text>
    </string>
    <string>
      <key>Node_SelectedAdvancedComplexForms</key>
      <text>Selected Advanced Complex Forms</text>
    </string>
    <string>
      <key>Node_SelectedAREComplexForms</key>
      <text>Selected ARE Complex Forms</text>
    </string>
    <string>
      <key>Node_SelectedAutosoftComplexForms</key>
      <text>Selected Autosoft Complex Forms</text>
    </string>
    <string>
      <key>Node_SelectedCommonUseComplexForms</key>
      <text>Selected Common Use Complex Forms</text>
    </string>
    <string>
      <key>Node_SelectedHackingComplexForms</key>
      <text>Selected Hacking Complex Forms</text>
    </string>
    <string>
      <key>Node_SelectedMalwareComplexForms</key>
      <text>Selected Malware Complex Forms</text>
    </string>
    <string>
      <key>Node_SelectedSensorComplexForms</key>
      <text>Selected Sensor Complex Forms</text>
    </string>
    <string>
      <key>Node_SelectedSkillsoftsComplexForms</key>
      <text>Selected Skillsofts Complex Forms</text>
    </string>
    <string>
      <key>Node_SelectedTacticalARComplexForms</key>
      <text>Selected Tactical AR Complex Forms</text>
    </string>
    <string>
      <key>Tip_TechnomancerComplexForms</key>
      <text>Complex Forms cost {0} Karma per Rating.</text>
    </string>
    <string>
      <key>Tip_TechnomancerSprites</key>
      <text>Each Task a Sprite owes costs {0} Karma.</text>
    </string>
    <string>
      <key>Tip_TechnomancerResponse</key>
      <text>Living Persona Response is equal to INT.</text>
    </string>
    <string>
      <key>Tip_TechnomancerSignal</key>
      <text>Living Persona Signal is equal to RES / 2.</text>
    </string>
    <string>
      <key>Tip_TechnomancerSystem</key>
      <text>Living Persona System is equal to LOG.</text>
    </string>
    <string>
      <key>Tip_TechnomancerFirewall</key>
      <text>Living Persona Firewall is equal to WIL.</text>
    </string>
    <string>
      <key>Tip_TechnomancerBiofeedbackFilter</key>
      <text>Living Persona Biofeedback Filter is equal to CHA.</text>
    </string>
    <!-- End Region -->
    <!-- Region Limit Tab -->
    <string>
      <key>Tab_Limits</key>
      <text>Limits</text>
    </string>
    <string>
      <key>String_AddLimitModifier</key>
      <text>Add Limit Modifier</text>
    </string>
    <string>
      <key>String_EnterLimitModifier</key>
      <text>Enter a Limit Modifier</text>
    </string>
    <string>
      <key>Node_Physical</key>
      <text>Physical</text>
    </string>
    <string>
      <key>Node_Mental</key>
      <text>Mental</text>
    </string>
    <string>
      <key>Node_Social</key>
      <text>Social</text>
    </string>
    <string>
      <key>Node_Astral</key>
      <text>Astral</text>
    </string>
    <string>
      <key>String_LimitPhysicalShort</key>
      <text>Physical</text>
    </string>
    <string>
      <key>String_LimitMentalShort</key>
      <text>Mental</text>
    </string>
    <string>
      <key>String_LimitSocialShort</key>
      <text>Social</text>
    </string>
    <!-- End Region -->
    <!-- Region Critter Tab -->
    <string>
      <key>Button_AddCritterPower</key>
      <text>&amp;Add Power</text>
    </string>
    <string>
      <key>Node_CritterPowers</key>
      <text>Critter Powers</text>
    </string>
    <string>
      <key>Node_CritterWeaknesses</key>
      <text>Weaknesses</text>
    </string>
    <string>
      <key>Checkbox_CritterPowerCount</key>
      <text>Counts towards Critter Power limit</text>
    </string>
    <!-- End Region-->
    <!-- Region Initiation Tab -->
    <string>
      <key>Label_InitiationGrade</key>
      <text>Initiate Grade:</text>
    </string>
    <string>
      <key>Label_SubmersionGrade</key>
      <text>Submersion Grade:</text>
    </string>
    <string>
      <key>Label_History</key>
      <text>History:</text>
    </string>
    <string>
      <key>Label_Group</key>
      <text>Group:</text>
    </string>
    <string>
      <key>Label_Network</key>
      <text>Network:</text>
    </string>
    <string>
      <key>Checkbox_GroupInitiation</key>
      <text>Group Initiation (-10%)</text>
    </string>
    <string>
      <key>Checkbox_InitiationOrdeal</key>
      <text>Initiation Ordeal (-10%)</text>
    </string>
    <string>
      <key>Checkbox_InitiationSchooling</key>
      <text>Schooling (-10%)</text>
    </string>
    <string>
      <key>Checkbox_NetworkSubmersion</key>
      <text>Network Submersion (-20%)</text>
    </string>
    <string>
      <key>Checkbox_SubmersionTask</key>
      <text>Submersion Task (-20%)</text>
    </string>
    <string>
      <key>Checkbox_JoinedGroup</key>
      <text>Joined Group</text>
    </string>
    <string>
      <key>Checkbox_JoinedNetwork</key>
      <text>Joined Network</text>
    </string>
    <string>
      <key>Button_AddInitiateGrade</key>
      <text>Add Initiate Grade</text>
    </string>
    <string>
      <key>Button_RemoveInitiateGrade</key>
      <text>Remove Initiate Grade</text>
    </string>
    <string>
      <key>Button_AddSubmersionGrade</key>
      <text>Add Submersion Grade</text>
    </string>
    <string>
      <key>Button_RemoveSubmersionGrade</key>
      <text>Remove Submersion Grade</text>
    </string>
    <string>
      <key>Button_AddMetamagic</key>
      <text>Add Metamagic</text>
    </string>
    <string>
      <key>Button_RemoveMetamagic</key>
      <text>Remove Metamagic</text>
    </string>
    <string>
      <key>Button_AddEcho</key>
      <text>Add Echo</text>
    </string>
    <string>
      <key>Button_RemoveEcho</key>
      <text>Remove Echo</text>
    </string>
    <!-- End Region-->
    <!-- Region Cyberware Tab -->
    <string>
      <key>Button_AddCyberware</key>
      <text>&amp;Add Cyberware</text>
    </string>
    <string>
      <key>Button_AddBioware</key>
      <text>A&amp;dd Bioware</text>
    </string>
    <string>
      <key>Node_SelectedCyberware</key>
      <text>Cyberware</text>
    </string>
    <string>
      <key>Node_SelectedBioware</key>
      <text>Bioware</text>
    </string>
    <string>
      <key>Node_UnequippedModularCyberware</key>
      <text>Unequipped Modular Cyberware</text>
    </string>
    <string>
      <key>Label_EssenceConsumption</key>
      <text>Essence Consumption</text>
    </string>
    <string>
      <key>Label_Cyberware</key>
      <text>Cyberware:</text>
    </string>
    <string>
      <key>Label_Bioware</key>
      <text>Bioware:</text>
    </string>
    <string>
      <key>Label_EssenceHole</key>
      <text>Essence Hole:</text>
    </string>
    <string>
      <key>Label_PrototypeTranshuman</key>
      <text>Prototype Transhuman:</text>
    </string>
    <string>
      <key>Button_ChangeMountedLocation</key>
      <text>Change Mounted Location</text>
    </string>
    <!-- End Region-->
    <!-- Region Street Gear/Lifestyle Tab -->
    <string>
      <key>Label_LifestylePermanent</key>
      <text> ({0} for Permanent)</text>
    </string>
    <string>
      <key>Label_LifestyleQualities</key>
      <text>Qualities:</text>
    </string>
    <string>
      <key>Button_AddLifestyle</key>
      <text>&amp;Add Lifestyle</text>
    </string>
    <string>
      <key>Node_SelectedLifestyles</key>
      <text>Selected Lifestyles</text>
    </string>
    <string>
      <key>Tab_IncreaseLifestyleMonths</key>
      <text>Increase the number of pre-paid {0} for the Lifestyle.</text>
    </string>
    <string>
      <key>Tab_DecreaseLifestyleMonths</key>
      <text>Decrease the number of pre-paid {0} for the Lifestyle.</text>
    </string>
    <string>
      <key>String_Roommates</key>
      <text>roommates</text>
    </string>
    <!-- End Region-->
    <!-- Region Street Gear/Armor Tab -->
    <string>
      <key>Checkbox_Equipped</key>
      <text>Equipped</text>
    </string>
    <string>
      <key>Checkbox_SoftwareRunning</key>
      <text>Running</text>
    </string>
    <string>
      <key>Checkbox_BaseArmor</key>
      <text>Part of base Armor</text>
    </string>
    <string>
      <key>Button_AddArmor</key>
      <text>&amp;Add Armor</text>
    </string>
    <string>
      <key>Button_AddBundle</key>
      <text>Add Armor Bundle</text>
    </string>
    <string>
      <key>Button_EquipAll</key>
      <text>Equip All</text>
    </string>
    <string>
      <key>Button_UnEquipAll</key>
      <text>Un-Equip All</text>
    </string>
    <string>
      <key>Node_SelectedArmor</key>
      <text>Selected Armor</text>
    </string>
    <string>
      <key>Tip_ArmorEquipped</key>
      <text>Equipped Armor and Armor Mods are factored into Armor Encumbrance and a character's highest Armor Ratings.</text>
    </string>
    <string>
      <key>Tip_ArmorDegradationPlus</key>
      <text>Repair Armor Rating.</text>
    </string>
    <string>
      <key>Tip_ArmorDegradationMinus</key>
      <text>Damage Armor Rating.</text>
    </string>
    <!-- End Region-->
    <!-- Region Street Gear/Weapon Tab -->
    <string>
      <key>Label_Conceal</key>
      <text>Conceal:</text>
    </string>
    <string>
      <key>Label_ModSlots</key>
      <text>Mod Slots:</text>
    </string>
    <string>
      <key>Label_AmmoRemaining</key>
      <text>Ammo Remaining:</text>
    </string>
    <string>
      <key>Label_CurrentAmmo</key>
      <text>Current Ammo:</text>
    </string>
    <string>
      <key>Label_RangeHeading</key>
      <text>Range</text>
    </string>
    <string>
      <key>Label_RangeShort</key>
      <text>Short (-0)</text>
    </string>
    <string>
      <key>Label_RangeMedium</key>
      <text>Medium (-1)</text>
    </string>
    <string>
      <key>Label_RangeLong</key>
      <text>Long (-3)</text>
    </string>
    <string>
      <key>Label_RangeExtreme</key>
      <text>Extreme (-6)</text>
    </string>
    <string>
      <key>Label_DicePool</key>
      <text>Dice Pool:</text>
    </string>
    <string>
      <key>Checkbox_BaseWeapon</key>
      <text>Part of base Weapon</text>
    </string>
    <string>
      <key>Checkbox_Installed</key>
      <text>Installed</text>
    </string>
    <string>
      <key>Button_AddWeapon</key>
      <text>&amp;Add Weapon</text>
    </string>
    <string>
      <key>Button_Fire</key>
      <text>FIRE!</text>
    </string>
    <string>
      <key>Button_Reload</key>
      <text>Reload</text>
    </string>
    <string>
      <key>Tip_BuyAmmo</key>
      <text>Buy additional Ammo for this Weapon</text>
    </string>
    <string>
      <key>Node_SelectedWeapons</key>
      <text>Selected Weapons</text>
    </string>
    <string>
      <key>Tip_WeaponInstalled</key>
      <text>Installed Weapon Accessories and Mods count towards a Weapon's stats.</text>
    </string>
    <string>
      <key>String_WeaponAccessory</key>
      <text>Weapon Accessory</text>
    </string>
    <string>
      <key>String_WeaponModification</key>
      <text>Weapon Modification</text>
    </string>
    <string>
      <key>String_ExternalSource</key>
      <text>External Source</text>
    </string>
    <string>
      <key>String_SlotNumber</key>
      <text>Slot {0}</text>
    </string>
    <string>
      <key>String_Empty</key>
      <text>Empty</text>
    </string>
    <string>
      <key>String_AvailRestricted</key>
      <text>R</text>
    </string>
    <string>
      <key>String_AvailForbidden</key>
      <text>F</text>
    </string>
    <string>
      <key>String_DamageStun</key>
      <text>S</text>
    </string>
    <string>
      <key>String_DamagePhysical</key>
      <text>P</text>
    </string>
    <!-- End Region-->
    <!-- Region Street Gear/Drugs Tab-->
    <string>
      <key>Tab_Drugs</key>
      <text>Drugs</text>
    </string>
    <string>
      <key>Node_Foundation</key>
      <text>Foundations</text>
    </string>
    <string>
      <key>Node_Block</key>
      <text>Blocks</text>
    </string>
    <string>
      <key>Node_Enhancer</key>
      <text>Enhancers</text>
    </string>
    <string>
      <key>Label_AddictionRating</key>
      <text>Addiction Rating:</text>
    </string>
    <string>
      <key>Label_AddictionThreshold</key>
      <text>Addiction Threshold:</text>
    </string>
    <string>
      <key>Label_DrugEffects</key>
      <text>Effects:</text>
    </string>
    <string>
      <key>Label_DrugComponents</key>
      <text>Components:</text>
    </string>
    <string>
      <key>Button_CreateCustomDrug</key>
      <text>Create Custom Drug</text>
    </string>
    <string>
      <key>Node_SelectedDrugs</key>
      <text>Selected Drugs</text>
    </string>
    <string>
      <key>Message_DuplicateDrugComponentWarning</key>
      <text>You cannot add the same component twice.</text>
    </string>
    <string>
      <key>Message_DuplicateDrugFoundationWarning</key>
      <text>You cannot add more than one Foundation to a drug.</text>
    </string>
    <string>
      <key>String_MaximumDrugBlockLevel</key>
      <text>The maximum level of a block that positively modifies an Attribute that the chosen foundation negatively modifies is Level 2. (CF 191)</text>
    </string>
    <string>
      <key>Label_CrashEffect</key>
      <text>Crash Effect:</text>
    </string>
    <string>
      <key>String_DamageUnresisted</key>
      <text>Damage, Unresisted</text>
    </string>
    <string>
      <key>String_PerLevel</key>
      <text>Per Level</text>
    </string>
      <!-- End Region -->
    <!-- Region Street Gear/Gear Tab -->
    <string>
      <key>Button_AddGear</key>
      <text>&amp;Add Gear</text>
    </string>
    <string>
      <key>Button_AddLocation</key>
      <text>Add Location</text>
    </string>
    <string>
      <key>Button_CreateStackedFocus</key>
      <text>Create Stacked Focus</text>
    </string>
    <string>
      <key>Node_SelectedGear</key>
      <text>Selected Gear</text>
    </string>
    <string>
      <key>Tip_IncreaseGearQty</key>
      <text>Purchase more of the selected Gear.</text>
    </string>
    <string>
      <key>Tip_DecreaseGearQty</key>
      <text>Reduce the quantity of the Gear by 1.</text>
    </string>
    <string>
      <key>Tip_SplitGearQty</key>
      <text>Split Gear into two stacks.</text>
    </string>
    <string>
      <key>Tip_MergeGearQty</key>
      <text>Merge stacks.</text>
    </string>
    <string>
      <key>Tip_TransferToVehicle</key>
      <text>Transfer to Vehicle.</text>
    </string>
    <string>
      <key>Tip_ActiveCommlink</key>
      <text>Mark the selected Commlink as being the one that the character is currently using. This will adjust the character's Matrix Initiative appropriately.</text>
    </string>
    <string>
      <key>String_AddLocation</key>
      <text>Enter a name for this new location.</text>
    </string>
    <string>
      <key>Label_BondedFoci</key>
      <text>Bonded Foci</text>
    </string>
    <string>
      <key>Label_AdeptWayDiscount</key>
      <text>Bonded Foci Qualifying for Adept Way Discount:</text>
    </string>
    <string>
      <key>Menu_RenameExtraText</key>
      <text>&amp;Remame Extra Text</text>
    </string>
    <!-- End Region-->
    <!-- Region Vehicles Tab -->
    <string>
      <key>Label_GearRating</key>
      <text>Gear Rating:</text>
    </string>
    <string>
      <key>Label_GearQty</key>
      <text>Gear Qty:</text>
    </string>
    <string>
      <key>Label_ConditionMonitor</key>
      <text>Condition Monitor</text>
    </string>
    <string>
      <key>Button_AddVehicle</key>
      <text>&amp;Add Vehicle</text>
    </string>
    <string>
      <key>Node_SelectedVehicles</key>
      <text>Selected Vehicles</text>
    </string>
    <string>
      <key>Tip_TransferToInventory</key>
      <text>Transfer to Inventory.</text>
    </string>
    <string>
      <key>String_VehicleModification</key>
      <text>Vehicle Modification</text>
    </string>
    <string>
      <key>String_VehicleWeapon</key>
      <text>Vehicle Weapon</text>
    </string>
    <string>
      <key>String_VehicleWeaponAccessory</key>
      <text>Vehicle Weapon Accessory</text>
    </string>
    <string>
      <key>String_VehicleWeaponModification</key>
      <text>Vehicle Weapon Modification</text>
    </string>
    <string>
      <key>Label_VehicleSeats</key>
      <text>Seats:</text>
    </string>
    <string>
      <key>Menu_AddWeaponMount</key>
      <text>Add Weapon Mount</text>
    </string>
    <string>
      <key>Menu_EditWeaponMount</key>
      <text>&amp;Edit Weapon Mount</text>
    </string>
    <string>
      <key>String_WeaponMounts</key>
      <text>Weapon Mounts</text>
    </string>
    <string>
      <key>Label_FiringMode</key>
      <text>Firing Mode:</text>
    </string>
    <!-- Region Firing Mode Enums-->
    <!-- End Region -->
    <string>
      <key>Enum_Skill</key>
      <text>Character Skill</text>
    </string>
    <string>
      <key>Enum_GunneryCommandDevice</key>
      <text>Command Device - Gunnery[AGI]</text>
    </string>
    <string>
      <key>Enum_RemoteOperated</key>
      <text>Remote Operation - Gunnery[LOG]</text>
    </string>
    <string>
      <key>Enum_DogBrain</key>
      <text>Drone-Controlled</text>
    </string>
    <string>
      <key>Enum_ManualOperation</key>
      <text>Manual Operation</text>
    </string>
    <!-- End Region-->
    <!-- Region Character Info Tab -->
    <string>
      <key>Label_Sex</key>
      <text>Sex:</text>
    </string>
    <string>
      <key>Label_Age</key>
      <text>Age:</text>
    </string>
    <string>
      <key>Label_Eyes</key>
      <text>Eyes:</text>
    </string>
    <string>
      <key>Label_Hair</key>
      <text>Hair:</text>
    </string>
    <string>
      <key>Label_Height</key>
      <text>Height:</text>
    </string>
    <string>
      <key>Label_Weight</key>
      <text>Weight:</text>
    </string>
    <string>
      <key>Label_Skin</key>
      <text>Skin:</text>
    </string>
    <string>
      <key>Label_Alias</key>
      <text>Alias:</text>
    </string>
    <string>
      <key>Label_Player</key>
      <text>Player:</text>
    </string>
    <string>
      <key>Label_Description</key>
      <text>Description:</text>
    </string>    
    <string>
      <key>Label_Biography</key>
      <text>Biography:</text>
    </string>
    <string>
      <key>Label_Background</key>
      <text>Background:</text>
    </string>
    <string>
      <key>Label_Concept</key>
      <text>Concept:</text>
    </string>
    <string>
      <key>Label_Notes</key>
      <text>Notes:</text>
    </string>
    <string>
      <key>Label_StreetCred</key>
      <text>Street Cred:</text>
    </string>
    <string>
      <key>Label_Notoriety</key>
      <text>Notoriety:</text>
    </string>
    <string>
      <key>Label_PublicAwareness</key>
      <text>Public Aware:</text>
    </string>
    <string>
      <key>Label_Handedness</key>
      <text>Handedness:</text>
    </string>
    <string>
      <key>Label_Mugshot</key>
      <text>Mugshot:</text>
    </string>
    <string>
      <key>Checkbox_IsMainMugshot</key>
      <text>Is Main Mugshot</text>
    </string>
    <string>
      <key>Checkbox_Created</key>
      <text>Mark character as Created</text>
    </string>
    <string>
      <key>Button_AddMugshot</key>
      <text>Add</text>
    </string>
    <string>
      <key>Tip_CharacterCreated</key>
      <text>Once a character has been saved as Created it cannot be further modified using the Build system. The character is put into Career mode where it can be improved with Karma and used for play.</text>
    </string>
    <string>
      <key>Message_BurnStreetCred</key>
      <text>Are you sure you want to burn 2 points of Street Cred to reduce Notoriety by 1?</text>
    </string>
    <string>
      <key>MessageTitle_BurnStreetCred</key>
      <text>Burn Street Cred</text>
    </string>
    <string>
      <key>Message_KarmaNuyenExchange</key>
      <text>Nuyen can only be exchanged in multiples of 2,000¥.</text>
    </string>
    <string>
      <key>MessageTitle_KarmaNuyenExchange</key>
      <text>Cannot Convert</text>
    </string>
    <string>
      <key>String_CareerKarma</key>
      <text>Career Karma</text>
    </string>
    <string>
      <key>String_StreetCred</key>
      <text>Street Cred</text>
    </string>
    <string>
      <key>String_BurntStreetCred</key>
      <text>Burnt Street Cred</text>
    </string>
    <string>
      <key>String_Notoriety</key>
      <text>Notoriety</text>
    </string>
    <!-- End Region-->
    <!-- Region Karma and Nuyen Tab -->
    <string>
      <key>String_Date</key>
      <text>Date</text>
    </string>
    <string>
      <key>String_Amount</key>
      <text>Amount</text>
    </string>
    <string>
      <key>String_Reason</key>
      <text>Reason</text>
    </string>
    <string>
      <key>Button_KarmaGained</key>
      <text>Karma Gained</text>
    </string>
    <string>
      <key>Button_KarmaSpent</key>
      <text>Karma Spent</text>
    </string>
    <string>
      <key>Button_NuyenGained</key>
      <text>Nuyen Gained</text>
    </string>
    <string>
      <key>Button_NuyenSpent</key>
      <text>Nuyen Spent</text>
    </string>
    <string>
      <key>Button_EditExpense</key>
      <text>Edit Expense</text>
    </string>
    <string>
      <key>Checkbox_ShowFreeEntries</key>
      <text>Show Free Entries</text>
    </string>
    <!-- End Region-->
    <!-- Region Calendar Tab -->
    <string>
      <key>Button_AddWeek</key>
      <text>Add Week</text>
    </string>
    <string>
      <key>Button_EditWeek</key>
      <text>Edit Week</text>
    </string>
    <string>
      <key>Button_DeleteWeek</key>
      <text>Delete Week</text>
    </string>
    <string>
      <key>Button_ChangeStartWeek</key>
      <text>Change Starting Date</text>
    </string>
    <string>
      <key>String_WeekDisplay</key>
      <text>{0}: Month {1}, Week {2}</text>
    </string>
    <!-- End Region-->
    <!-- Region Improvements Tab -->
    <string>
      <key>Button_AddImproevment</key>
      <text>&amp;Add Improvement</text>
    </string>
    <string>
      <key>Button_EditImprovement</key>
      <text>Edit Improvement</text>
    </string>
    <string>
      <key>Button_AddGroup</key>
      <text>Add Group</text>
    </string>
    <string>
      <key>Button_EnableAll</key>
      <text>Enable All</text>
    </string>
    <string>
      <key>Button_DisableAll</key>
      <text>Disable All</text>
    </string>
    <string>
      <key>Node_SelectedImprovements</key>
      <text>Selected Improvements</text>
    </string>
    <!-- End Region-->
    <!-- Region Improvements Control -->
    <string>
      <key>Tip_Improvement_EditNotes</key>
      <text>Edit Improvement Notes.</text>
    </string>
    <!-- End Region-->
    <!-- Region Build Point Summery Tab -->
    <string>
      <key>Label_SummaryMetatype</key>
      <text>Metatype</text>
    </string>
    <string>
      <key>Label_SummaryPrimaryAttributes</key>
      <text>Primary Attributes</text>
    </string>
    <string>
      <key>Label_SummarySpecialAttributes</key>
      <text>Special Attributes</text>
    </string>
    <string>
      <key>Label_SummaryPositiveQualities</key>
      <text>Positive Qualities</text>
    </string>
    <string>
      <key>Label_SummaryNegativeQualities</key>
      <text>Negative Qualities</text>
    </string>
    <string>
      <key>Label_SummaryContacts</key>
      <text>Contacts</text>
    </string>
    <string>
      <key>Label_SummaryEnemies</key>
      <text>Enemies</text>
    </string>
    <string>
      <key>Label_SummaryEssence</key>
      <text>Essence</text>
    </string>
    <string>
      <key>Label_SummaryNuyen</key>
      <text>Nuyen</text>
    </string>
    <string>
      <key>Label_SummarySkillGroups</key>
      <text>Skill Groups</text>
    </string>
    <string>
      <key>Label_SummaryActiveSkills</key>
      <text>Active Skills</text>
    </string>
    <string>
      <key>Label_SummaryKnowledgeSkills</key>
      <text>Knowledge Skills</text>
    </string>
    <string>
      <key>Label_SummarySpells</key>
      <text>Spells</text>
    </string>
    <string>
      <key>Label_SummaryRituals</key>
      <text>Rituals</text>
    </string>
    <string>
      <key>Label_SummaryPreparations</key>
      <text>Preparations</text>
    </string>
    <string>
      <key>Label_SummaryFoci</key>
      <text>Foci</text>
    </string>
    <string>
      <key>Label_SummarySpirits</key>
      <text>Spirits</text>
    </string>
    <string>
      <key>Label_SummarySprites</key>
      <text>Sprites</text>
    </string>
    <string>
      <key>Label_SummaryComplexForms</key>
      <text>Complex Forms</text>
    </string>
    <string>
      <key>Label_SummaryInitiation</key>
      <text>Initiation/Submersion</text>
    </string>
    <string>
      <key>Label_SummaryAINormalPrograms</key>
      <text>Normal Programs</text>
    </string>
    <string>
      <key>Label_SummaryAIAdvancedPrograms</key>
      <text>Advanced Programs</text>
    </string>
    <string>
      <key>Tip_BuildSpecialAttributes</key>
      <text>Special Attributes are EDG, MAG, and RES.</text>
    </string>
    <string>
      <key>Tip_BuildPositiveQualities</key>
      <text>Characters may select up to 25 Karma worth of Positive Qualities. Qualities in dark red do not count towards the 25 Karma limit.</text>
    </string>
    <string>
      <key>Checkbox_Options_AllowHoverIncrement</key>
      <text>Allow incrementing values of numericupdown controls by hovering over the control</text>
    </string>
    <string>
      <key>Checkbox_Options_OmaeEnabled</key>
      <text>Enable Omae character exchange</text>      
    </string>
    <string>
      <key>Checkbox_Options_UseLifeModule</key>
      <text>Life modules available</text>
    </string>
    <string>
      <key>Checkbox_Options_Missions</key>
      <text>Hide Qualities prohibited by Missions</text>
    </string>
    <string>
      <key>Checkbox_Options_Dronemods</key>
      <text>Use Drone Modification rules (R5 122)</text>
    </string>
    <string>
      <key>Checkbox_Options_Dronemods_Pilot</key>
      <text>Use Maximum Attribute for Pilot Attribute</text>
    </string>
    <string>
      <key>Checkbox_Options_UseCalculatedPublicAwareness</key>
      <text>Public Awareness should be (Street Cred + Notoriety /3)</text>
    </string>
    <string>
      <key>Checkbox_Options_StrictSkillGroups</key>
      <text>Strict interprentation of breaking skill groups in create mode</text>
    </string>
    <string>
      <key>Checkbox_Options_UseCyberlimbCalculation</key>
      <text>Don't use Cyberlimbs for calculating augmented Attributes</text>
    </string>
    <string>
      <key>Checkbox_Options_PreferNightlyBuilds</key>
      <text>Prefer Nightly Builds</text>
    </string>
    <string>
      <key>Checkbox_Option_HideItemsOverAvailLimit</key>
      <text>Hide items that are over the Availability Limit during character creation</text>
    </string>
    <string>
      <key>Checkbox_Options_AllowPointBuySpecializationsOnKarmaSkills</key>
      <text>Allow skill points to be used to buy specializations for karma-bought skills</text>
    </string>
    <string>
      <key>Checkbox_Options_MysAdeptSecondMAGAttribute</key>
      <text>Mystic Adepts use second MAG attribute for Adept abilities instead of special PP rules</text>
    </string>
    <string>
      <key>Checkbox_Options_CompensateSkillGroupKarmaDifference</key>
      <text>Compensate for higher karma costs when raising the rating of the last skill in a skill group</text>
    </string>
    <string>
      <key>Checkbox_Options_EnemyKarmaQualityLimit</key>
      <text>Karma spent on enemies counts towards negative Quality limit in create mode</text>
    </string>
    <string>
      <key>Checkbox_Options_HideCharacterRoster</key>
      <text>Hide the Character Roster</text>
    </string>
    <string>
      <key>String_SelectBP_LifeModuleSummary</key>
      <text>Enter the maximum availability and karma you are allowed to create your character with (Default {0})</text>
    </string>
    <string>
      <key>Checkbox_SelectLifeModule_LimitList</key>
      <text>Show only Life Modules I can take</text>
    </string>
    <string>
      <key>Tip_BuildNegativeQualities</key>
      <text>Characters may select up to -25 Karma worth of Negative Qualities. Qualities in dark red do not count towards the -25 Karma limit.</text>
    </string>
    <string>
      <key>Tip_Omae_Warning</key>
      <text>Omae is outside the current developers control and contain old characters that may not work or crash the current version of chummer. Proceed at your own risk.\nDo you want to continue?</text>
    </string>
    <string>
      <key>Tip_LifeModule_Warning</key>
      <text>Life Modules are currently an experiemental system with limited features; it is present exclusively for testing purposes. See https://github.com/chummer5a/chummer5a/issues/2000 for details about the existing issues. Proceed at your own risk.\nDo you want to continue?</text>
    </string>
    <!-- End Region-->
    <!-- Region Other Info Tab -->
    <string>
      <key>Tip_CalculatedMovement</key>
      <text>Walking: AGI × 2 ({0} MPCT) / ({1} KPH)\nRunning: AGI × 4 ({2} MPCT) / ({3} KPH)</text>
    </string>
    <string>
      <key>Label_OtherCoreCM</key>
      <text>Core Condition Track:</text>
    </string>
    <string>
      <key>Label_OtherMatrixCM</key>
      <text>Matrix Condition Track:</text>
    </string>
    <string>
      <key>Label_OtherPhysicalCM</key>
      <text>Physical Condition Track:</text>
    </string>
    <string>
      <key>Label_OtherStunCM</key>
      <text>Stun Condition Track:</text>
    </string>
    <string>
      <key>Label_OtherInit</key>
      <text>Initiative:</text>
    </string>
    <string>
      <key>Label_OtherIP</key>
      <text>Initiative Dice:</text>
    </string>
    <string>
      <key>Label_OtherMatrixInit</key>
      <text>Matrix Initiative (AR):</text>
    </string>
    <string>
      <key>Label_OtherMatrixInitVRCold</key>
      <text>Matrix Initiative (Cold):</text>
    </string>
    <string>
      <key>Label_OtherMatrixInitVRHot</key>
      <text>Matrix Initiative (Hot):</text>
    </string>
    <string>
      <key>Label_OtherRiggingInit</key>
      <text>Rigging Initiative (AR):</text>
    </string>
    <string>
      <key>Label_OtherMatrixIP</key>
      <text>Matrix Initiative Dice:</text>
    </string>
    <string>
      <key>Label_OtherAstralInit</key>
      <text>Astral Initiative:</text>
    </string>
    <string>
      <key>Label_OtherAstralIP</key>
      <text>Astral Initiative Dice:</text>
    </string>
    <string>
      <key>Label_OtherArmor</key>
      <text>Armor:</text>
    </string>
    <string>
      <key>Label_OtherEssence</key>
      <text>Essence:</text>
    </string>
    <string>
      <key>Label_OtherNuyenRemain</key>
      <text>Nuyen Remaining:</text>
    </string>
    <string>
      <key>Label_OtherCareerKarma</key>
      <text>Career Karma:</text>
    </string>
    <string>
      <key>Label_OtherCareerNuyen</key>
      <text>Career Nuyen:</text>
    </string>
    <string>
      <key>Label_OtherMovement</key>
      <text>Movement:</text>
    </string>
    <string>
      <key>Label_OtherSwim</key>
      <text>Swim:</text>
    </string>
    <string>
      <key>Label_OtherFly</key>
      <text>Fly:</text>
    </string>
    <string>
      <key>Label_OtherCmposure</key>
      <text>Composure:</text>
    </string>
    <string>
      <key>Label_OtherJudgeIntention</key>
      <text>Judge Intentions:</text>
    </string>
    <string>
      <key>Label_OtherLiftAndCarry</key>
      <text>Lift and Carry:</text>
    </string>
    <string>
      <key>Label_OtherMemory</key>
      <text>Memory:</text>
    </string>
    <string>
      <key>Tip_OtherCMPhysical</key>
      <text>Physical CM is calculated as 8 + (BOD / 2).</text>
    </string>
    <string>
      <key>Tip_OtherCMStun</key>
      <text>Stun CM is calculated as 8 + (WIL / 2).</text>
    </string>
    <string>
      <key>Tip_OtherInitiative</key>
      <text>Initiative is calculated as REA + INT.</text>
    </string>
    <string>
      <key>Tip_OtherInitiativePasses</key>
      <text>Characters have 1 Initiative Pass unless increased through magic or gear.</text>
    </string>
    <string>
      <key>Tip_OtherMatrixInitiative</key>
      <text>Matrix Initiative is calculated as Commlink Response + INT.</text>
    </string>
    <string>
      <key>Tip_OtherMatrixInitiativePasses</key>
      <text>Characters have 1 Matrix Initiative Pass unless increased through a Cold or Hot Sim.</text>
    </string>
    <string>
      <key>Tip_OtherAstralInitiative</key>
      <text>Astral Initiative is calculated as INT × 2.</text>
    </string>
    <string>
      <key>Tip_OtherAstralInitiativePasses</key>
      <text>Characters have 3 Astral Initiative Passes.</text>
    </string>
    <string>
      <key>Tip_OtherArmor</key>
      <text>Only the highest single Armor value is used to determine your Armor Rating.</text>
    </string>
    <string>
      <key>Tip_OtherEssence</key>
      <text>Characters start with 6 Essence which is decreased by adding Cyberware and Bioware.</text>
    </string>
    <string>
      <key>Tip_OtherNuyen</key>
      <text>The amount of Nuyen you have left to purchase gear.</text>
    </string>
    <string>
      <key>Tip_OtherMovement</key>
      <text>Character's movement speed in meters.</text>
    </string>
    <string>
      <key>Tip_OtherSwim</key>
      <text>Character's swimming speed in meters.</text>
    </string>
    <string>
      <key>Tip_OtherFly</key>
      <text>Character's flying speed in meters.</text>
    </string>
    <string>
      <key>Tip_OtherComposure</key>
      <text>Composure is calculated as WIL + CHA.</text>
    </string>
    <string>
      <key>Tip_OtherJudgeIntentions</key>
      <text>Judge Intentions is calculated as INT + CHA.</text>
    </string>
    <string>
      <key>Tip_OtherLiftAndCarry</key>
      <text>Lift and Carry is calculated as STR + BOD.</text>
    </string>
    <string>
      <key>Tip_OtherMemory</key>
      <text>Memory is calculated as LOG + WIL.</text>
    </string>
    <string>
      <key>Tip_OtherCareerKarma</key>
      <text>The amount of Karma the character has accumulated over their career.</text>
    </string>s
    <!-- End Region-->
    <!-- Region Condition Monitor Tab -->
    <string>
      <key>Label_CMCMPenalty</key>
      <text>CM Penalty:</text>
    </string>
    <string>
      <key>Label_CMArmor</key>
      <text>Armor:</text>
    </string>
    <string>
      <key>Label_CMResistancePool</key>
      <text>Dmg Resistance Pool:</text>
    </string>
    <string>
      <key>Label_CMPhysical</key>
      <text>Physical</text>
    </string>
    <string>
      <key>Label_CMStun</key>
      <text>Stun</text>
    </string>
    <string>
      <key>Label_CMEdge</key>
      <text>Regain/Spend Edge</text>
    </string>
    <string>
      <key>Tip_CMCMPenalty</key>
      <text>Dice pool penalty from Condition Monitor damage.</text>
    </string>
    <string>
      <key>Tip_CMDamageResistance</key>
      <text>Number of dice used to make Damage Resistance Tests.</text>
    </string>
    <string>
      <key>Tip_CMRegainEdge</key>
      <text>Regain a point of Edge</text>
    </string>
    <string>
      <key>Tip_CMSpendEdge</key>
      <text>Spend a point of Edge</text>
    </string>
    <!-- End Region-->
    <!-- Region Spell Defence Tab-->
    <string>
      <key>String_SpellDefense</key>
      <text>Spell Defense</text>
    </string>
    <string>
      <key>String_SpellResistanceDice</key>
      <text>Spell Resistance Dice</text>
    </string>
    <string>
      <key>Label_CounterspellingDice</key>
      <text>Counterspelling Dice</text>
    </string>
    <string>
      <key>Label_SpellDefenceIndirectDodge</key>
      <text>Indirect Dodge</text>
    </string>
    <string>
      <key>Label_SpellDefenceIndirect</key>
      <text>Indirect Soak</text>
    </string>
    <string>
      <key>Label_SpellDefenceDirectSoakMana</key>
      <text>Direct Soak - Mana</text>
    </string>
    <string>
      <key>Label_SpellDefenceDirectSoakPhysical</key>
      <text>Direct Soak - Physical</text>
    </string>
    <string>
      <key>Label_SpellDefenceDetection</key>
      <text>Detection Spells</text>
    </string>
    <string>
      <key>Label_SpellDefenceDecAttBOD</key>
      <text>Decrease Attribute (BOD)</text>
    </string>
    <string>
      <key>Label_SpellDefenceDecAttSTR</key>
      <text>Decrease Attribute (STR)</text>
    </string>
    <string>
      <key>Label_SpellDefenceDecAttAGI</key>
      <text>Decrease Attribute (AGI)</text>
    </string>
    <string>
      <key>Label_SpellDefenceDecAttREA</key>
      <text>Decrease Attribute (REA)</text>
    </string>
    <string>
      <key>Label_SpellDefenceDecAttLOG</key>
      <text>Decrease Attribute (LOG)</text>
    </string>
    <string>
      <key>Label_SpellDefenceDecAttWIL</key>
      <text>Decrease Attribute (WIL)</text>
    </string>
    <string>
      <key>Label_SpellDefenceDecAttINT</key>
      <text>Decrease Attribute (INT)</text>
    </string>
    <string>
      <key>Label_SpellDefenceDecAttCHA</key>
      <text>Decrease Attribute (CHA)</text>
    </string>
    <string>
      <key>Label_SpellDefenceIllusionMana</key>
      <text>Illusion - Mana</text>
    </string>
    <string>
      <key>Label_SpellDefenceIllusionPhysical</key>
      <text>Illusion - Physical</text>
    </string>
    <string>
      <key>Label_SpellDefenceManipMental</key>
      <text>Manipulation - Mental</text>
    </string>
    <string>
      <key>Label_SpellDefenceManipPhysical</key>
      <text>Manipulation - Physical</text>
    </string>
    <!-- End Region -->
    <!-- Region ToolTips -->
    <string>
      <key>Tip_SpellDrainBase</key>
      <text>Base Drain for</text>
    </string>
    <string>
      <key>Tip_SpellDrainSeeDescription</key>
      <text>See Spell Description</text>
    </string>
    <string>
      <key>Tip_ComplexFormFadingBase</key>
      <text>Base Fading for</text>
    </string>
    <string>
      <key>Tip_ComplexFormFadingSeeDescription</key>
      <text>See Complex Form Description</text>
    </string>
    <string>
      <key>Tip_ImproveInitiateGrade</key>
      <text>Improve Initiate Grade to {0} for {1} Karma</text>
    </string>
    <string>
      <key>Tip_ImproveSubmersionGrade</key>
      <text>Improve Submersion Grade to {0} for {1} Karma</text>
    </string>
    <string>
      <key>Tip_ImproveItem</key>
      <text>Improve to {0} for {1} Karma</text>
    </string>
    <string>
      <key>Tip_Modifiers</key>
      <text>Modifiers</text>
    </string>
    <string>
      <key>Tip_CommlinkResponse</key>
      <text>Commlink Response</text>
    </string>
    <string>
      <key>Tip_Armor</key>
      <text>Armor</text>
    </string>
    <string>
      <key>Tip_LiftAndCarry</key>
      <text>Lift: {0} kg, Carry: {1} kg</text>
    </string>
    <string>
      <key>Tip_DiceRoller</key>
      <text>Open Dice Roller</text>
    </string>
    <string>
      <key>Tip_RecoilAccessories</key>
      <text>{0} ({1} (Deployable))</text>
    </string>
    <string>
      <key>Tip_RemainingVehicleModCapacity</key>
      <text>This shows the vehicle's capacity once the selected mod has been installed.</text>
    </string>
    <string>
      <key>Tip_TotalVehicleModCapacity</key>
      <text>This shows the vehicle's capacity as Installed/Total Capacity.</text>
    </string>
    <!-- End Region-->
    <!-- Region ASDF Attributes-->
    <string>
      <key>String_DeviceRating</key>
      <text>Device Rating</text>
    </string>
    <string>
      <key>String_Attack</key>
      <text>Attack</text>
    </string>
    <string>
      <key>String_Sleaze</key>
      <text>Sleaze</text>
    </string>
    <string>
      <key>String_DataProcessing</key>
      <text>Data Processing</text>
    </string>
    <!-- End Region -->
    <!-- Region Individual Form- and UserControl-specific strings below this point -->
    <!-- Region Contacts/Enemies -->
    <string>
      <key>String_Relationships</key>
      <text>Relationships</text>
    </string>
    <string>
      <key>Button_SwapOrdering</key>
      <text>&amp;Swap Ordering</text>
    </string>
    <string>
      <key>Label_Contact_Connection</key>
      <text>Connection:</text>
    </string>
    <string>
      <key>Label_Contact_Loyalty</key>
      <text>Loyalty:</text>
    </string>
	<string>
      <key>Label_Contact_PersonalLife</key>
      <text>Personal Life:</text>
    </string>
	<string>
      <key>Label_Contact_PreferredPayment</key>
      <text>Preferred Payment:</text>
    </string>
	<string>
      <key>Label_Contact_HobbiesVice</key>
      <text>Hobbies/Vice:</text>
    </string>
    <string>
      <key>Checkbox_Contact_Group</key>
      <text>Group</text>
    </string>
    <string>
      <key>Checkbox_Contact_Free</key>
      <text>Free</text>
    </string>
    <string>
      <key>Checkbox_Contact_Blackmail</key>
      <text>Blackmail</text>
    </string>
    <string>
      <key>Checkbox_Contact_Family</key>
      <text>Family</text>
    </string>
    <string>
      <key>Label_Enemy_Incidence</key>
      <text>Incidence:</text>
    </string>
    <string>
      <key>Tip_Contact_OpenLinkedContact</key>
      <text>Open the linked Contact save file.</text>
    </string>
    <string>
      <key>Tip_Contact_LinkContact</key>
      <text>Link this Contact to a Chummer save file.</text>
    </string>
    <string>
      <key>Tip_Contact_EditNotes</key>
      <text>Edit Contact Notes.</text>
    </string>
    <string>
      <key>Tip_Enemy_OpenLinkedEnemy</key>
      <text>Open the linked Enemy save file.</text>
    </string>
    <string>
      <key>Tip_Enemy_LinkEnemy</key>
      <text>Link this Enemy to a Chummer save file.</text>
    </string>
    <string>
      <key>Tip_Enemy_EditNotes</key>
      <text>Edit Enemy Notes.</text>
    </string>
    <string>
      <key>Tip_Contact_OpenFile</key>
      <text>Open the linked Contact save file.</text>
    </string>
    <string>
      <key>Tip_Enemy_OpenFile</key>
      <text>Open the linked Enemy save file.</text>
    </string>
    <string>
      <key>Tip_Contact_LinkFile</key>
      <text>Link this Contact to a Chummer save file.</text>
    </string>
    <string>
      <key>Tip_Enemy_LinkFile</key>
      <text>Link this Enemy to a Chummer save file.</text>
    </string>
    <string>
      <key>MenuItem_OpenCharacter</key>
      <text>Open Character</text>
    </string>
    <string>
      <key>MenuItem_RemoveCharacter</key>
      <text>Remove Character</text>
    </string>
    <string>
      <key>MenuItem_AttachCharacter</key>
      <text>Attach Character</text>
    </string>
    <string>
      <key>MenuItem_CreateCritter</key>
      <text>Create Critter</text>
    </string>
    <string>
      <key>Button_ContactsExpansionToggle</key>
      <text>&amp;Expand/Collapse All</text>
    </string>
    <!-- End Region-->
    <!-- Region Omae -->
    <string>
      <key>Omae_NoDescription</key>
      <text>No description.</text>
    </string>
    <string>
      <key>Omae_UpdatedDate</key>
      <text>Updated</text>
    </string>
    <string>
      <key>Omae_DownloadCount</key>
      <text>Downloaded {0} times</text>
    </string>
    <string>
      <key>Omae_Download</key>
      <text>Download</text>
    </string>
    <string>
      <key>Omae_PostUpdate</key>
      <text>Post Update</text>
    </string>
    <!-- End Region-->
    <!-- Region Adept Powers -->
    <string>
      <key>String_Power</key>
      <text>Power</text>
    </string>
    <string>
      <key>Label_Power_PowerRating</key>
      <text>Power Rating:</text>
    </string>
    <string>
      <key>Label_Power_DiscountedBy</key>
      <text>Discounted by</text>
    </string>
    <string>
      <key>Checkbox_Power_AdeptWay</key>
      <text>Adept Way</text>
    </string>
    <string>
      <key>Checkbox_Power_Geas</key>
      <text>Geas</text>
    </string>
    <string>
      <key>Label_Power_Level</key>
      <text>level</text>
    </string>
    <string>
      <key>Tip_Power_EditNotes</key>
      <text>Edit Adept Power Notes.</text>
    </string>
    <string>
      <key>Tip_Power_DoublePoints</key>
      <text>The Power Point cost for this Power has been increased because it has caused the Attribute to exceed your Metatype Maximum value by {0}. This cost increase only applies to the {0} points that have exceeded the Metatype Maximum.</text>
    </string>
    <!-- End Region-->
    <!-- Region Skills -->
    <string>
      <key>Tip_Skill_ChangeSpecialization</key>
      <text>Change Specialization for {0} Karma</text>
    </string>
    <string>
      <key>Tip_Skill_AddSpecialization</key>
      <text>Add Specialization for {0} Karma</text>
    </string>
    <string>
      <key>Tip_Skill_SkillsoftRating</key>
      <text>Skillsoft Rating</text>
    </string>
    <string>
      <key>Tip_Skill_SkillRating</key>
      <text>Skill Rating</text>
    </string>
    <string>
      <key>Tip_Skill_Defaulting</key>
      <text>Defaulting</text>
    </string>
    <string>
      <key>Tip_Skill_Smartlink</key>
      <text>Smartlink</text>
    </string>
    <string>
      <key>Tip_Skill_RatingModifiers</key>
      <text>Rating Modifiers</text>
    </string>
    <string>
      <key>Tip_Skill_DicePoolModifiers</key>
      <text>Dice Pool Modifiers</text>
    </string>
    <string>
      <key>Tip_Skill_NativeLanguage</key>
      <text>Native Language</text>
    </string>
    <string>
      <key>Tip_Skill_Wounds</key>
      <text>Wounds</text>
    </string>
	<string>
      <key>Tip_Skill_OffHand</key>
      <text>Off Hand</text>
    </string>
    <string>
      <key>Tip_Skill_Cannot_Default</key>
      <text>You cannot default in this skill.</text>
    </string>
    <string>
      <key>Tip_SkillGroup_Skills</key>
      <text>Skills in this Group:</text>
    </string>
    <!-- End Region-->
    <!-- Region Spirits/Sprites -->
    <string>
      <key>Label_Spirit_Force</key>
      <text>Force:</text>
    </string>
    <string>
      <key>Label_Spirit_ServicesOwed</key>
      <text>Services Owed:</text>
    </string>
    <string>
      <key>Checkbox_Spirit_Bound</key>
      <text>Bound</text>
    </string>
    <string>
      <key>Checkbox_Spirit_Fettered</key>
      <text>Fettered</text>
    </string>
    <string>
      <key>Label_Sprite_Rating</key>
      <text>Rating:</text>
    </string>
    <string>
      <key>Label_Sprite_Registered</key>
      <text>Registered</text>
    </string>
    <string>
      <key>Tip_Spirit_LinkSpirit</key>
      <text>Link this Spirit to a Chummer save file.</text>
    </string>
    <string>
      <key>Tip_Sprite_LinkSprite</key>
      <text>Link this Sprite to a Chummer save file.</text>
    </string>
    <string>
      <key>Tip_Spirit_OpenFile</key>
      <text>Open the linked Spirit save file.</text>
    </string>
    <string>
      <key>Tip_Sprite_OpenFile</key>
      <text>Open the linked Sprite save file.</text>
    </string>
    <string>
      <key>Tip_Spirit_EditNotes</key>
      <text>Edit Spirit Notes.</text>
    </string>
    <string>
      <key>Tip_Sprite_EditNotes</key>
      <text>Edit Sprite Notes.</text>
    </string>
    <string>
      <key>Message_SelectCritterType</key>
      <text>You must select a Critter before you can create a character for them.</text>
    </string>
    <string>
      <key>Message_UnknownCritterType</key>
      <text>A Critter called {0} could not be found in the Critters data files.</text>
    </string>
    <string>
      <key>MessageTitle_SelectCritterType</key>
      <text>Cannot Create Critter</text>
    </string>
    <!-- End Region-->
    <!-- Region Create Cyberware Suite Window -->
    <string>
      <key>Title_CreateCyberwareSuite</key>
      <text>Create Cyberware Suite</text>
    </string>
    <string>
      <key>Title_CreateBiowareSuite</key>
      <text>Create Bioware Suite</text>
    </string>
    <string>
      <key>Label_CyberwareSuite_SuiteName</key>
      <text>Suite Name:</text>
    </string>
    <string>
      <key>Message_CyberwareSuite_SuiteName</key>
      <text>Please enter a name for your Suite.</text>
    </string>
    <string>
      <key>MessageTitle_CyberwareSuite_SuiteName</key>
      <text>Suite Name</text>
    </string>
    <string>
      <key>Message_CyberwareSuite_FileName</key>
      <text>Please enter a file name to save the Suite to.</text>
    </string>
    <string>
      <key>MessageTitle_CyberwareSuite_FileName</key>
      <text>File Name</text>
    </string>
    <string>
      <key>Message_CyberwareSuite_InvalidFileName</key>
      <text>File names must start with "custom" and end with "_{0}.xml"</text>
    </string>
    <string>
      <key>MessageTitle_CyberwareSuite_InvalidFileName</key>
      <text>Invalid File Name</text>
    </string>
    <string>
      <key>Message_CyberwareSuite_DuplicateName</key>
      <text>A Suite named "{0}" already exists in a data file. Please choose a different name.</text>
    </string>
    <string>
      <key>MessageTitle_CyberwareSuite_DuplicateName</key>
      <text>Suite Already Exists</text>
    </string>
    <string>
      <key>Message_CyberwareSuite_SuiteCreated</key>
      <text>Suite "{0}" created.</text>
    </string>
    <string>
      <key>MessageTitle_CyberwareSuite_SuiteCreated</key>
      <text>Suite Created</text>
    </string>
    <!-- End Region-->
    <!-- Region Create PACKS Kit Window -->
    <string>
      <key>Title_CreatePACKSKit</key>
      <text>Create PACKS Kit</text>
    </string>
    <string>
      <key>Label_CreatePACKSKit_KitName</key>
      <text>Kit Name:</text>
    </string>
    <string>
      <key>Checkbox_CreatePACKSKit_Attributes</key>
      <text>Attributes</text>
    </string>
    <string>
      <key>Checkbox_CreatePACKSKit_Qualities</key>
      <text>Qualities</text>
    </string>
    <string>
      <key>Checkbox_CreatePACKSKit_StartingNuyen</key>
      <text>Starting Nuyen</text>
    </string>
    <string>
      <key>Checkbox_CreatePACKSKit_ActiveSkills</key>
      <text>Active Skills</text>
    </string>
    <string>
      <key>Checkbox_CreatePACKSKit_KnowledgeSkills</key>
      <text>Knowledge Skills</text>
    </string>
    <string>
      <key>Checkbox_CreatePACKSKit_MartialArts</key>
      <text>Martial Arts</text>
    </string>
    <string>
      <key>Checkbox_CreatePACKSKit_Spells</key>
      <text>Spells</text>
    </string>
    <string>
      <key>Checkbox_CreatePACKSKit_ComplexForms</key>
      <text>Complex Forms</text>
    </string>
    <string>
      <key>Checkbox_CreatePACKSKit_Cyberware</key>
      <text>Cyberware/Bioware</text>
    </string>
    <string>
      <key>Checkbox_CreatePACKSKit_Lifestyle</key>
      <text>Lifestyles</text>
    </string>
    <string>
      <key>Checkbox_CreatePACKSKit_Armor</key>
      <text>Armor</text>
    </string>
    <string>
      <key>Checkbox_CreatePACKSKit_Weapons</key>
      <text>Weapons</text>
    </string>
    <string>
      <key>Checkbox_CreatePACKSKit_Gear</key>
      <text>Gear</text>
    </string>
    <string>
      <key>Checkbox_CreatePACKSKit_Vehicles</key>
      <text>Vehicles</text>
    </string>
    <string>
      <key>Message_CreatePACKSKit_KitName</key>
      <text>Please enter a name for your Kit.</text>
    </string>
    <string>
      <key>MessageTitle_CreatePACKSKit_KitName</key>
      <text>Kit Name</text>
    </string>
    <string>
      <key>Message_CreatePACKSKit_FileName</key>
      <text>Please enter a file name to save the Kit to.</text>
    </string>
    <string>
      <key>MessageTitle_CreatePACKSKit_FileName</key>
      <text>File Name</text>
    </string>
    <string>
      <key>Message_CreatePACKSKit_InvalidFileName</key>
      <text>File names must start with "custom" and end with "_packs.xml"</text>
    </string>
    <string>
      <key>MessageTitle_CreatePACKSKit_InvalidFileName</key>
      <text>Invalid File Name</text>
    </string>
    <string>
      <key>Message_CreatePACKSKit_DuplicateName</key>
      <text>A Kit named "{0}" already exists in a data file. Please choose a different name.</text>
    </string>
    <string>
      <key>MessageTitle_CreatePACKSKit_DuplicateName</key>
      <text>Kit Already Exists</text>
    </string>
    <string>
      <key>Message_CreatePACKSKit_SuiteCreated</key>
      <text>PACKS Kit "{0}" created.</text>
    </string>
    <string>
      <key>MessageTitle_CreatePACKSKit_SuiteCreated</key>
      <text>PACKS Kit Created</text>
    </string>
    <!-- End Region-->
    <!-- Region Dice Hits Window -->
    <string>
      <key>Title_DiceHits</key>
      <text>Dice Hits</text>
    </string>
    <string>
      <key>String_DiceHits_HitsOn</key>
      <text>Hits on</text>
    </string>
    <!-- End Region-->
    <!-- Region Dice Roller Window -->
    <string>
      <key>Title_DiceRoller</key>
      <text>Dice Roller</text>
    </string>
    <string>
      <key>String_DiceRoller_Roll</key>
      <text>Roll</text>
    </string>
    <string>
      <key>Button_DiceRoller_Roll</key>
      <text>&amp;Roll</text>
    </string>
    <string>
      <key>Button_DiceRoller_RollMisses</key>
      <text>Re-Roll Misses</text>
    </string>
    <string>
      <key>Checkbox_DiceRoller_RuleOfSix</key>
      <text>using Rule of 6</text>
    </string>
    <string>
      <key>Checkbox_DiceRoller_CinematicGameplay</key>
      <text>Hit on 4, 5, or 6</text>
    </string>
    <string>
      <key>Checkbox_DiceRoller_RushedJob</key>
      <text>Rushed Job (Glitch on 1 or 2)</text>
    </string>
	<string>
      <key>Checkbox_DiceRoller_BubbleDie</key>
      <text>Bubble Die (Fix Even Dicepool Glitch Chances)</text>
    </string>
	<string>
	  <key>String_BubbleDie</key>
	  <text>Only for Glitching:</text>
	</string>
    <string>
      <key>Label_DiceRoller_Result</key>
      <text>Result:</text>
    </string>
    <string>
      <key>Label_DiceRoller_Gremlins</key>
      <text>Gremlins:</text>
    </string>
    <string>
      <key>Label_DiceRoller_Threshold</key>
      <text>Threshold:</text>
    </string>
    <string>
      <key>String_DiceRoller_Glitch</key>
      <text>Glitch with {0} Hits</text>
    </string>
    <string>
      <key>String_DiceRoller_CriticalGlitch</key>
      <text>Critical Glitch</text>
    </string>
    <string>
      <key>String_DiceRoller_Hits</key>
      <text>{0} Hits</text>
    </string>
    <string>
      <key>String_DiceRoller_Standard</key>
      <text>Standard</text>
    </string>
    <string>
      <key>String_DiceRoller_Large</key>
      <text>Large Pool</text>
    </string>
    <string>
      <key>String_DiceRoller_ReallyLarge</key>
      <text>Really Large Pool</text>
    </string>
    <string>
      <key>String_DiceRoller_Success</key>
      <text>Success</text>
    </string>
    <string>
      <key>String_DiceRoller_Failure</key>
      <text>Failure</text>
    </string>
	<string>
	  <key>Label_DiceRoller_Sum</key>
	  <text>Sum:</text>
	</string>
    <!-- End Region-->
    <!-- Region Expense Window -->
    <string>
      <key>Title_Expense_Karma</key>
      <text>Karmic Change</text>
    </string>
    <string>
      <key>Title_Expense_Nuyen</key>
      <text>Nuyen Change</text>
    </string>
    <string>
      <key>Label_Expense_KarmaAmount</key>
      <text>Karma Amount:</text>
    </string>
    <string>
      <key>Label_Expense_NuyenAmount</key>
      <text>Nuyen Amount:</text>
    </string>
    <string>
      <key>String_Expense_Refund</key>
      <text>Refund</text>
    </string>
    <string>
      <key>Label_Expense_Date</key>
      <text>Date:</text>
    </string>
    <string>
      <key>Label_Expense_Description</key>
      <text>Description:</text>
    </string>
    <string>
      <key>Checkbox_Expense_Refund</key>
      <text>Refund (does not count towards Total Career Karma)</text>
    </string>
    <string>
      <key>Checkbox_Expense_RefundNuyen</key>
      <text>Refund (does not count towards Total Career Nuyen)</text>
    </string>
    <string>
      <key>String_WorkingForTheMan</key>
      <text>Working for the Man</text>
    </string>
    <string>
      <key>String_WorkingForThePeople</key>
      <text>Working for the People</text>
    </string>
    <string>
      <key>String_WorkingForTheManPeople</key>
      <text>Working for the Man/People</text>
    </string>
    <!-- End Region-->
    <!-- Region History Window -->
    <string>
      <key>Title_History</key>
      <text>Chummer Revision History</text>
    </string>
    <string>
      <key>Message_History_FileNotFound</key>
      <text>The revision history file could not be found.</text>
    </string>
    <!-- End Region-->
    <!-- Region Starting Nuyen Window -->
    <string>
      <key>Title_LifestyleNuyen</key>
      <text>Starting Nuyen</text>
    </string>
    <string>
      <key>Label_LifestyleNuyen_Description</key>
      <text>Roll the number of dice shown below and enter the result to determine your character's starting Nuyen amount.</text>
    </string>
    <string>
      <key>Label_LifestyleNuyen_ResultOf</key>
      <text>Result of {0}D6: (</text>
    </string>
    <!-- End Region-->
    <!-- Region Select Metatype Window -->
    <string>
      <key>Title_Metatype</key>
      <text>Select a Metatype</text>
    </string>
    <string>
      <key>Message_Metatype_SelectMetatype</key>
      <text>You must select a Metatype before continuing.</text>
    </string>
    <string>
      <key>MessageTitle_Metatype_SelectMetatype</key>
      <text>Select a Metatype</text>
    </string>
    <string>
      <key>Message_Metatype_SelectTalent</key>
      <text>You must select a Talent before continuing.</text>
    </string>
    <string>
      <key>MessageTitle_Metatype_SelectTalent</key>
      <text>Select a Talent</text>
    </string>
    <string>
      <key>Message_Metatype_SelectSkill</key>
      <text>You must select a Skill/Skill Group before continuing.</text>
    </string>
    <string>
      <key>MessageTitle_Metatype_SelectSkill</key>
      <text>Select a Skill/Skill Group</text>
    </string>
    <string>
      <key>Checkbox_Metatype_PossessionTradition</key>
      <text>Summoned by Possession-based Tradition</text>
    </string>
    <string>
      <key>Checkbox_Metatype_BloodSpirit</key>
      <text>Blood Spirit</text>
    </string>
    <string>
      <key>Tip_Metatype_PossessionTradition</key>
      <text>Spirits summoned by practitioners of a Possession-based Tradition receive the Possession Critter Power instead of Materialization.</text>
    </string>
    <string>
      <key>Tip_Metatype_BloodSpirit</key>
      <text>Blood Spirit variants are summoned with the Invoking Blood Spirits Metamagic and gain additional Critter Powers.</text>
    </string>
    <!-- End Region-->
    <!-- Region Notes Window -->
    <string>
      <key>Title_Notes</key>
      <text>Notes</text>
    </string>
    <!-- End Region-->
    <!-- Region Omae Window -->
    <string>
      <key>Title_Omae</key>
      <text>Chummer: Omae Character Exchange</text>
    </string>
    <string>
      <key>Message_Omae_CannotConnection</key>
      <text>Could not connect to Omae. Please make sure that your computer is connected to the Matrix. If the problem persists, the Omae site may be inaccessible at the moment.</text>
    </string>
    <string>
      <key>MessageTitle_Omae_CannotConnection</key>
      <text>Could Not Connect to Omae</text>
    </string>
    <string>
      <key>Message_Omae_FileExists</key>
      <text>A file called "{0}" already exists in your Omae save directory.\nDo you want to overwrite this file by downloading the selected file?</text>
    </string>
    <string>
      <key>MessageTitle_Omae_FileExists</key>
      <text>Character Already Exists</text>
    </string>
    <string>
      <key>Message_Omae_CannotFindCharacter</key>
      <text>Could not locate the uploaded information for this character.</text>
    </string>
    <string>
      <key>MessageTitle_Omae_CannotFindCharacter</key>
      <text>Cannot Find Character</text>
    </string>
    <string>
      <key>Message_Omae_CharacterDownloaded</key>
      <text>Character downloaded. Would you like to open it now?</text>
    </string>
    <string>
      <key>Message_Omae_NPCPackDownloaded</key>
      <text>NPC Pack downloaded.</text>
    </string>
    <string>
      <key>MessageTitle_Omae_CharacterDownloaded</key>
      <text>Character Downloaded</text>
    </string>
    <string>
      <key>MessageTitle_Omae_DeleteCharacter</key>
      <text>Delete Character</text>
    </string>
    <string>
      <key>Message_Omae_ConfirmDelete</key>
      <text>Deleting this character will remove all of the character's information from Omae. Are you sure you want to delete this character?</text>
    </string>
    <string>
      <key>Message_Omae_CharacterDeleted</key>
      <text>Character deleted.</text>
    </string>
    <string>
      <key>Message_Omae_CharacterDeleteError</key>
      <text>There was an error deleting this character. Please try again later.</text>
    </string>
    <string>
      <key>Message_Omae_CannotFindData</key>
      <text>Could not locate the uploaded information for this data file.</text>
    </string>
    <string>
      <key>MessageTitle_Omae_CannotFindData</key>
      <text>Cannot Find Data File</text>
    </string>
    <string>
      <key>MessageTitle_Omae_DeleteData</key>
      <text>Delete Data</text>
    </string>
    <string>
      <key>Message_Omae_ConfirmData</key>
      <text>Deleting this data will remove all of its information from Omae. Are you sure you want to delete this data?</text>
    </string>
    <string>
      <key>Message_Omae_DataDeleted</key>
      <text>Data deleted.</text>
    </string>
    <string>
      <key>Message_Omae_DataDeleteError</key>
      <text>There was an error deleting this data. Please try again later.</text>
    </string>
    <string>
      <key>Message_Omae_DataDownloaded</key>
      <text>Data file downloaded. You will need to restart Chummer if you downloaded an override files in order for their changes to take effect.</text>
    </string>
    <string>
      <key>MessageTitle_Omae_DataDownloaded</key>
      <text>Data File Downloaded</text>
    </string>
    <string>
      <key>Message_Omae_CannotFindSheet</key>
      <text>Could not locate the uploaded information for this character sheet.</text>
    </string>
    <string>
      <key>MessageTitle_Omae_CannotFindSheet</key>
      <text>Cannot Find Character Sheet</text>
    </string>
    <string>
      <key>MessageTitle_Omae_DeleteSheet</key>
      <text>Delete Character Sheet</text>
    </string>
    <string>
      <key>Message_Omae_ConfirmSheet</key>
      <text>Deleting this character sheet will remove all of its information from Omae. Are you sure you want to delete this character sheet?</text>
    </string>
    <string>
      <key>Message_Omae_SheetDeleted</key>
      <text>Character sheet deleted.</text>
    </string>
    <string>
      <key>Message_Omae_SheetDeleteError</key>
      <text>There was an error deleting this character sheet. Please try again later.</text>
    </string>
    <string>
      <key>Message_Omae_SheetDownloaded</key>
      <text>Character sheet downloaded.</text>
    </string>
    <string>
      <key>MessageTitle_Omae_SheetDownloaded</key>
      <text>Character Sheet Downloaded</text>
    </string>
    <string>
      <key>Message_Omae_ChooseUsername</key>
      <text>Please choose a user name.</text>
    </string>
    <string>
      <key>Message_Omae_EnterUsername</key>
      <text>Please enter your user name.</text>
    </string>
    <string>
      <key>MessageTitle_Omae_ChooseUsername</key>
      <text>User Name Required</text>
    </string>
    <string>
      <key>Message_Omae_ChoosePassword</key>
      <text>Please choose a password.</text>
    </string>
    <string>
      <key>Message_Omae_EnterPassword</key>
      <text>Please enter your password.</text>
    </string>
    <string>
      <key>MessageTitle_Omae_ChoosePassword</key>
      <text>Password Required</text>
    </string>
    <string>
      <key>MessageTitle_Omae_Registration</key>
      <text>Omae Registration</text>
    </string>
    <string>
      <key>Message_Omae_AccountCreated</key>
      <text>Your Omae account has been created!</text>
    </string>
    <string>
      <key>Message_Omae_AccountExists</key>
      <text>An account with that username already exists.</text>
    </string>
    <string>
      <key>MessageTitle_Omae_OmaeLogin</key>
      <text>Omae Login</text>
    </string>
    <string>
      <key>Message_Omae_CannotLogin</key>
      <text>Could not log into Omae. Please make sure your username and password are correct.</text>
    </string>
    <string>
      <key>Message_Omae_MustLogin</key>
      <text>You must be logged into Omae in order to upload a character. Please login with your account, or register your account to upload your character.</text>
    </string>
    <string>
      <key>MessageTitle_Omae_PasswordReset</key>
      <text>Password Reset</text>
    </string>
    <string>
      <key>Message_Omae_PasswordNoEmail</key>
      <text>Your password could not be reset because you do not have an email address attached to your account.</text>
    </string>
    <string>
      <key>Message_Omae_PasswordReset</key>
      <text>Your password has been reset. An email has been sent with your new password.</text>
    </string>
    <string>
      <key>Message_Omae_InfoRequiresLogin</key>
      <text>You must be logged into Omae to retrieve your account information.</text>
    </string>
    <string>
      <key>String_Omae_NoCharacters</key>
      <text>No characters found.</text>
    </string>
    <string>
      <key>String_Omae_NoData</key>
      <text>No data files found.</text>
    </string>
    <string>
      <key>String_Omae_NoSheets</key>
      <text>No character sheets found.</text>
    </string>
    <string>
      <key>Checkbox_Omae_AutoLogin</key>
      <text>Login Automatically</text>
    </string>
    <string>
      <key>Button_Omae_ClearFilter</key>
      <text>Clear Filter</text>
    </string>
    <string>
      <key>Button_Omae_ShowFilter</key>
      <text>Show Filter</text>
    </string>
    <string>
      <key>Button_Omae_HideFilter</key>
      <text>Hide Filter</text>
    </string>
    <string>
      <key>Button_Omae_Login</key>
      <text>Login</text>
    </string>
    <string>
      <key>Button_Omae_MyAccount</key>
      <text>My Account</text>
    </string>
    <string>
      <key>Button_Omae_PasswordReset</key>
      <text>PW Reset</text>
    </string>
    <string>
      <key>Button_Omae_Register</key>
      <text>Register</text>
    </string>
    <string>
      <key>Button_Omae_Search</key>
      <text>&amp;Search</text>
    </string>
    <string>
      <key>Button_Omae_Upload</key>
      <text>&amp;Upload a Character</text>
    </string>
    <string>
      <key>Button_Omae_UploadData</key>
      <text>&amp;Upload Files</text>
    </string>
    <string>
      <key>Label_Omae_Username</key>
      <text>Username:</text>
    </string>
    <string>
      <key>Label_Omae_Password</key>
      <text>Password:</text>
    </string>
    <string>
      <key>Label_Omae_SearchFor</key>
      <text>Search for</text>
    </string>
    <string>
      <key>Label_Omae_Filtering</key>
      <text>Filtering:</text>
    </string>
    <string>
      <key>Label_Omae_CurrentMode</key>
      <text>Current Mode:</text>
    </string>
    <string>
      <key>Label_Omae_Quality</key>
      <text>Quality:</text>
    </string>
    <string>
      <key>Label_Omae_OrQuality</key>
      <text>or Quality:</text>
    </string>
    <string>
      <key>Label_Omae_Creator</key>
      <text>Creator:</text>
    </string>
    <string>
      <key>Label_Omae_LoggedInAs</key>
      <text>Logged in as {0}</text>
    </string>
    <string>
      <key>Label_Omae_SortedBy</key>
      <text>sorted by</text>
    </string>
    <!--End Region-->
    <!-- Region Omae Account Window -->
    <string>
      <key>Title_OmaeAccount</key>
      <text>My Omae Account</text>
    </string>
    <string>
      <key>Label_OmaeAccount_EmailAddress</key>
      <text>Email Address:</text>
    </string>
    <!--End Region-->
    <!-- Region Omae Upload Window -->
    <string>
      <key>Title_OmaeUpload</key>
      <text>Upload Character to Omae</text>
    </string>
    <string>
      <key>Title_OmaeUploadData</key>
      <text>Upload Custom Data to Omae</text>
    </string>
    <string>
      <key>Title_OmaeUploadSheet</key>
      <text>Upload Character Sheet to Omae</text>
    </string>
    <string>
      <key>Label_OmaeUpload_FileName</key>
      <text>File to Upload:</text>
    </string>
    <string>
      <key>Label_OmaeUpload_CharacterName</key>
      <text>Character Name:</text>
    </string>
    <string>
      <key>Label_OmaeUpload_CharacterType</key>
      <text>Character Type:</text>
    </string>
    <string>
      <key>Label_OmaeUpload_Description</key>
      <text>Description:</text>
    </string>
    <string>
      <key>Button_OmaeUpload_Upload</key>
      <text>Upload</text>
    </string>
    <string>
      <key>Message_OmaeUpload_CannotUploadFile</key>
      <text>Only Chummer character files may be uploaded.</text>
    </string>
    <string>
      <key>Message_OmaeUpload_CannotUploadSheet</key>
      <text>Only XSL and XSLT files may be uploaded.</text>
    </string>
    <string>
      <key>MessageTitle_OmaeUpload_CannotUploadFile</key>
      <text>Cannot Upload File</text>
    </string>
    <string>
      <key>Message_OmaeUpload_UnnamedCharacter</key>
      <text>You cannot upload an unnamed character.</text>
    </string>
    <string>
      <key>MessageTitle_OmaeUpload_UnnamedCharacter</key>
      <text>Cannot Upload Character</text>
    </string>
    <string>
      <key>Message_OmaeUpload_SelectFile</key>
      <text>You must select a file to upload.</text>
    </string>
    <string>
      <key>MessageTitle_OmaeUpload_SelectFile</key>
      <text>Select File to Upload</text>
    </string>
    <string>
      <key>Message_OmaeUpload_CharacterDescription</key>
      <text>Please provide a short description of the character so other users have some idea about this character.</text>
    </string>
    <string>
      <key>MessageTitle_OmaeUpload_CharacterDescription</key>
      <text>Character Description</text>
    </string>
    <string>
      <key>Message_OmaeUpload_FileTooLarge</key>
      <text>This character file is too large to submit to Omae. If this file has a mugshot, you may need to crop or remove the mugshot before attempting to submit this again.</text>
    </string>
    <string>
      <key>MessageTitle_OmaeUpload_FileTooLarge</key>
      <text>File Too Large</text>
    </string>
    <string>
      <key>Message_OmaeUpload_UploadFailed</key>
      <text>Could not upload file.</text>
    </string>
    <string>
      <key>MessageTitle_OmaeUpload_UploadFailed</key>
      <text>Upload Failed</text>
    </string>
    <string>
      <key>Message_OmaeUpload_UploadComplete</key>
      <text>File uploaded. Thanks for your submission!</text>
    </string>
    <string>
      <key>MessageTitle_OmaeUpload_UploadComplete</key>
      <text>File Uploaded</text>
    </string>
    <string>
      <key>Message_OmaeUpload_DataName</key>
      <text>You must enter a name for this data file.</text>
    </string>
    <string>
      <key>MessageTitle_OmaeUpload_DataName</key>
      <text>Data File Name</text>
    </string>
    <string>
      <key>Message_OameUpload_DataDescription</key>
      <text>Please provide a short description of what this data file contains.</text>
    </string>
    <string>
      <key>MessageTitle_OmaeUpload_DataDescription</key>
      <text>Data File Description</text>
    </string>
    <string>
      <key>Message_OmaeUpload_DataSelectFiles</key>
      <text>You must include at least 1 file in your data file upload.</text>
    </string>
    <string>
      <key>Message_OmaeUpload_SheetName</key>
      <text>You must enter a name for this character sheet.</text>
    </string>
    <string>
      <key>MessageTitle_OmaeUpload_SheetName</key>
      <text>Character Sheet Name</text>
    </string>
    <string>
      <key>Message_OameUpload_SheetDescription</key>
      <text>Please provide a short description of what this character sheet contains.</text>
    </string>
    <string>
      <key>MessageTitle_OmaeUpload_SheetDescription</key>
      <text>Character Sheet Description</text>
    </string>
    <string>
      <key>Message_OmaeUpload_SheetSelectFiles</key>
      <text>You must include at least 1 file in your character sheet upload.</text>
    </string>
    <!-- End Region-->
    <!-- Region Options Window -->
    <string>
      <key>Title_Options</key>
      <text>Options</text>
    </string>
    <string>
      <key>Label_Options_SettingsFile</key>
      <text>Settings File:</text>
    </string>
    <string>
      <key>Label_Options_SettingName</key>
      <text>Setting Name:</text>
    </string>
    <string>
      <key>Label_Options_Language</key>
      <text>Language:</text>
    </string>
    <string>
      <key>Label_Options_DefaultCharacterSheet</key>
      <text>Default Character Sheet:</text>
    </string>
    <string>
      <key>Tab_Options_General</key>
      <text>General</text>
    </string>
    <string>
      <key>Tab_Options_BPCosts</key>
      <text>BP Costs</text>
    </string>
    <string>
      <key>Tab_Options_KarmaCosts</key>
      <text>Karma Costs</text>
    </string>
    <string>
      <key>Tab_Options_OptionalRules</key>
      <text>Optional Rules</text>
    </string>
    <string>
      <key>Tab_Options_HouseRules</key>
      <text>House Rules</text>
    </string>
    <string>
      <key>Tab_Options_Global</key>
      <text>Global</text>
    </string>
    <string>
      <key>Tab_Options_Character</key>
      <text>Character and Printing</text>
    </string>
    <string>
      <key>Tab_Options_Miscellaneous</key>
      <text>Miscellaneous</text>
    </string>
    <string>
      <key>Label_Options_AdditionalBooks</key>
      <text>Additional Sourcebooks to Use</text>
    </string>
    <string>
      <key>Label_Options_Defaults</key>
      <text>Defaults for New Characters</text>
    </string>
    <string>
      <key>Label_Options_CyberlimbCount</key>
      <text>Limbs for Standard Characters:</text>
    </string>
    <string>
      <key>Label_Options_NuyenPerBP</key>
      <text>Nuyen per Build Point:</text>
    </string>
    <string>
      <key>Checkbox_Options_MayBuyQualities</key>
      <text>May buy Qualities (RC 40)</text>
    </string>
    <string>
      <key>Checkbox_Options_KnowledgeMultiplier</key>
      <text>Override Knowledge Points (INT + LOG) Multiplier</text>
    </string>
    <string>
      <key>Checkbox_Options_ContactMultiplier</key>
      <text>Override Contact Points Charisma Multiplier</text>
    </string>
    <string>
      <key>Checkbox_Options_ContactPoints</key>
      <text>Contact points instead of fixed Contacts (RC 40)</text>
    </string>
    <string>
      <key>Checkbox_Options_AutomaticUpdates</key>
      <text>Automatic Updates</text>
    </string>
    <string>
      <key>Checkbox_Options_Live_CustomData</key>
      <text>Allow Live Data Updates from customdata Directory</text>
    </string>
    <string>
      <key>Checkbox_Options_LiveUpdateCleanCharacterFiles</key>
      <text>Automatically load changes from open characters' save files if there are no pending changes to be saved</text>
    </string>
    <string>
      <key>Checkbox_Options_UseLogging</key>
      <text>Use Debug Logging</text>
    </string>
    <string>
      <key>Checkbox_Options_LocalisedUpdatesOnly</key>
      <text>Only download updates in my selected language</text>
    </string>
    <string>
      <key>Checkbox_Options_ConfirmDelete</key>
      <text>Ask for confirmation when deleting items</text>
    </string>
    <string>
      <key>Checkbox_Options_ConfirmKarmaExpense</key>
      <text>Ask for confirmation for Karma expenses</text>
    </string>
    <string>
      <key>Checkbox_Options_EnforceSkillRating</key>
      <text>Enforce maximum Skill modified Rating</text>
    </string>
    <string>
      <key>Checkbox_Options_LicenseRestricted</key>
      <text>License each Restricted item</text>
    </string>
    <string>
      <key>Checkbox_Options_PrintAllSkills</key>
      <text>Print all Active Skills with total score higher than 0</text>
    </string>
    <string>
      <key>Checkbox_Options_UseTotalValueForFreeKnowledge</key>
      <text>Free Knowledge Skill Points are calculated with augmented LOG+INT values.</text>
    </string>
    <string>
      <key>Checkbox_Options_UseTotalValueForFreeContacts</key>
      <text>Free Contact Points are calculated with augmented CHA values.</text>
    </string>
    <string>
      <key>Checkbox_Options_PrintExpenses</key>
      <text>Print Karma and Nuyen Expenses</text>
    </string>
    <string>
      <key>Checkbox_Options_PrintFreeExpenses</key>
      <text>Print Free Karma and Nuyen Expenses</text>
    </string>
    <string>
      <key>Label_Options_BPAttribute</key>
      <text>Attribute</text>
    </string>
    <string>
      <key>Label_Options_BPAttributeMax</key>
      <text>Additional for Metatype Maximum</text>
    </string>
    <string>
      <key>Label_Options_BPContact</key>
      <text>Contacts</text>
    </string>
    <string>
      <key>Label_Options_BPMartialArt</key>
      <text>Martial Art Rating</text>
    </string>
    <string>
      <key>Label_Options_BPMartialArtManeuver</key>
      <text>Martial Art Maneuver</text>
    </string>
    <string>
      <key>Label_Options_BPSkillGroup</key>
      <text>Skill Group Rating</text>
    </string>
    <string>
      <key>Label_Options_BPActiveSkill</key>
      <text>Active Skill Rating</text>
    </string>
    <string>
      <key>Label_Options_BPSkillSpecialization</key>
      <text>Active Skill Specialization</text>
    </string>
    <string>
      <key>Label_Options_BPKnowledgeSkill</key>
      <text>Knowledge Skill Rating</text>
    </string>
    <string>
      <key>Label_Options_BPSpell</key>
      <text>Spell</text>
    </string>
    <string>
      <key>Label_Options_BPFocus</key>
      <text>Focus Rating</text>
    </string>
    <string>
      <key>Label_Options_BPSpirit</key>
      <text>Spirit/Sprite Service</text>
    </string>
    <string>
      <key>Label_Options_BPComplexForm</key>
      <text>Complex Form Rating</text>
    </string>
    <string>
      <key>Label_Options_BPComplexFormOption</key>
      <text>Complex Form Option Rating</text>
    </string>
    <string>
      <key>Label_Options_NewSpecialization</key>
      <text>New Active Skill Specialization</text>
    </string>
    <string>
      <key>Label_Options_NewKnoSpecialization</key>
      <text>New Knowledge Skill Specialization</text>
    </string>
    <string>
      <key>Label_Options_NewKnowledgeSkill</key>
      <text>New Knowledge Skill</text>
    </string>
    <string>
      <key>Label_Options_NewActiveSkill</key>
      <text>New Active Skill</text>
    </string>
    <string>
      <key>Label_Options_NewSkillGroup</key>
      <text>New Skill Group</text>
    </string>
    <string>
      <key>Label_Options_NewRating</key>
      <text>× New Rating</text>
    </string>
    <string>
      <key>Label_Options_NewRatingPlus</key>
      <text>× New Rating) +</text>
    </string>
    <string>
      <key>Label_Options_BPCost</key>
      <text>× Karma Cost</text>
    </string>
    <string>
      <key>Label_Options_Rating</key>
      <text>× Rating</text>
    </string>
    <string>
      <key>Label_Options_Force</key>
      <text>× Force</text>
    </string>
    <string>
      <key>Label_Options_ServicesOwed</key>
      <text>× Services Owed</text>
    </string>
    <string>
      <key>Label_Options_PerKarma</key>
      <text>per Karma</text>
    </string>
    <string>
      <key>Label_Options_ConnectionLoyalty</key>
      <text> × (Connection + Loyalty)</text>
    </string>
    <string>
      <key>Label_Options_Maximum</key>
      <text>Maximum</text>
    </string>
    <string>
      <key>Label_Options_ImproveKnowledgeSkill</key>
      <text>Improve Knowledge Skill by 1</text>
    </string>
    <string>
      <key>Label_Options_ImproveActiveSkill</key>
      <text>Improve Active Skill by 1</text>
    </string>
    <string>
      <key>Label_Options_ImproveSkillGroup</key>
      <text>Improve Skill Group by 1</text>
    </string>
    <string>
      <key>Label_Options_ImproveAttribute</key>
      <text>Improve Attribute by 1</text>
    </string>
    <string>
      <key>Label_Options_Qualities</key>
      <text>Positive/Negative Quality</text>
    </string>
    <string>
      <key>Label_Options_NewSpell</key>
      <text>New Spell</text>
    </string>
    <string>
      <key>Label_Options_NewComplexForm</key>
      <text>New Complex Form</text>
    </string>
    <string>
      <key>Label_Options_ImproveComplexForm</key>
      <text>Improve Complex Form by 1</text>
    </string>
    <string>
      <key>Label_Options_ComplexFormOptions</key>
      <text>Complex Form Options</text>
    </string>
    <string>
      <key>Label_Options_ComplexFormSkillsoft</key>
      <text>Complex Form Skillsoft</text>
    </string>
    <string>
      <key>Label_Options_Spirit</key>
      <text>Spirit</text>
    </string>
    <string>
      <key>Label_Options_CombatManeuver</key>
      <text>Combat Maneuver</text>
    </string>
    <string>
      <key>Label_Options_Nuyen</key>
      <text>Nuyen</text>
    </string>
    <string>
      <key>Label_Options_Contacts</key>
      <text>Contacts</text>
    </string>
    <string>
      <key>Label_Options_Enemies</key>
      <text>Enemies</text>
    </string>
    <string>
      <key>Label_Options_Carryover</key>
      <text>Carryover for New Character</text>
    </string>
    <string>
      <key>Label_Options_Initiation</key>
      <text>Initiation/Submersion</text>
    </string>
    <string>
      <key>Label_Options_Metamagics</key>
      <text>Additional Metamagics/Echoes</text>
    </string>
    <string>
      <key>Label_Options_JoinGroup</key>
      <text>Join Group/Network</text>
    </string>
    <string>
      <key>Label_Options_LeaveGroup</key>
      <text>Leave Group/Network</text>
    </string>
    <string>
      <key>Label_Options_AlchemicalFocus</key>
      <text>Alchemical Focus</text>
    </string>
    <string>
      <key>Label_Options_AnchoringFocus</key>
      <text>Anchoring Focus</text>
    </string>
    <string>
      <key>Label_Options_BanishingFocus</key>
      <text>Banishing Focus</text>
    </string>
    <string>
      <key>Label_Options_BindingFocus</key>
      <text>Binding Focus</text>
    </string>
    <string>
      <key>Label_Options_CenteringFocus</key>
      <text>Centering Focus</text>
    </string>
    <string>
      <key>Label_Options_CounterspellingFocus</key>
      <text>Counterspelling Focus</text>
    </string>
    <string>
      <key>Label_Options_DisenchantingFocus</key>
      <text>Disenchanting Focus</text>
    </string>
    <string>
      <key>Label_Options_FlexibleSignatureFocus</key>
      <text>Flexible Signature Focus</text>
    </string>
    <string>
      <key>Label_Options_InfusionFocus</key>
      <text>Infusion Focus</text>
    </string>
    <string>
      <key>Label_Options_MaskingFocus</key>
      <text>Masking Focus</text>
    </string>
    <string>
      <key>Label_Options_PowerFocus</key>
      <text>Power Focus</text>
    </string>
    <string>
      <key>Label_Options_QiFocus</key>
      <text>Qi Focus</text>
    </string>
    <string>
      <key>Label_Options_RitualSpellcastingFocus</key>
      <text>Ritual Spellcasting Focus</text>
    </string>
    <string>
      <key>Label_Options_SpellcastingFocus</key>
      <text>Spellcasting Focus</text>
    </string>
    <string>
      <key>Label_Options_SpellShapingFocus</key>
      <text>Spell Shaping Focus</text>
    </string>
    <string>
      <key>Label_Options_SummoningFocus</key>
      <text>Summoning Focus</text>
    </string>
    <string>
      <key>Label_Options_SustainingFocus</key>
      <text>Sustaining Focus</text>
    </string>
    <string>
      <key>Label_Options_SymbolicLinkFocus</key>
      <text>Symbolic Link Focus</text>
    </string>
    <string>
      <key>Label_Options_WeaponFocus</key>
      <text>Weapon Focus</text>
    </string>
    <string>
      <key>Label_Options_NewAIProgram</key>
      <text>New Program (AI)</text>
    </string>
    <string>
      <key>Label_Options_NewAIAdvancedProgram</key>
      <text>New Advanced Program (AI)</text>
    </string>
    <string>
      <key>Button_Options_RestoreDefaults</key>
      <text>Restore Defaults</text>
    </string>
    <string>
      <key>Checkbox_Options_UnarmedSkillImprovements</key>
      <text>Unarmed Combat-based Weapons Benefit from Unarmed Attack Bonuses</text>
    </string>
    <string>
      <key>Checkbox_Options_DontDoubleNegativeQualityRefunds</key>
      <text>Don't double the cost of refunding Negative Qualities in Career Mode</text>
    </string>
    <string>
      <key>Checkbox_Options_DontDoubleQualityPurchases</key>
      <text>Don't double the cost of purchasing Positive Qualities in Career Mode</text>
    </string>
    <string>
      <key>Checkbox_Options_IgnoreArt</key>
      <text>Ignore Art Requirements from Street Grimoire</text>
    </string>
    <string>
      <key>Checkbox_Options_CyberlegMovement</key>
      <text>Use Cyberleg Stats for Movement</text>
    </string>
    <string>
      <key>Checkbox_Options_ExceptionalAttributes</key>
      <text>Attribute Points may be spent on Exceptional Attributes</text>
    </string>
    <string>
      <key>Checkbox_Options_ExceptionalNotMaxed</key>
      <text>Exceptional Attributes not at cap, are not maxed</text>
    </string>
    <string>
      <key>Checkbox_Options_PointsOnBrokenGroups</key>
      <text>Use Skill Points on broken groups</text>
    </string>
    <string>
      <key>Checkbox_Options_AllowInitiation</key>
      <text>Allow Initiation/Submersion in Create mode</text>
    </string>
    <string>
      <key>Checkbox_Options_SingleArmorEncumbrance</key>
      <text>No Armor Encumbrance when wearing only one piece of Armor (AR 44)</text>
    </string>
    <string>
      <key>Checkbox_Options_MoreLethalGameplace</key>
      <text>More Lethal Gameplay (SR4 75)</text>
    </string>
    <string>
      <key>Checkbox_Options_LimitSkills</key>
      <text>Limit Skills to 20 dice or 2 × (Natural Attribute + Skill Rating), whichever is higher</text>
    </string>
    <string>
      <key>Checkbox_Options_SkillRegroup</key>
      <text>Allow Skills to be re-Grouped if all Ratings are the same</text>
    </string>
    <string>
      <key>Checkbox_Options_MetatypesCostKarma</key>
      <text>Metatypes cost Karma equal to their Karma</text>
    </string>
    <string>
      <key>Checkbox_Options_FreeContactPointsKarma</key>
      <text>Free Contact Points: CHA ×</text>
    </string>
    <string>
      <key>Checkbox_Options_FreeContactPointsBP</key>
      <text>Free Contact Points Karma:</text>
    </string>
    <string>
      <key>Checkbox_Options_FreeKarmaContacts</key>
      <text>Karma Build: Free Contacts like Priority Build</text>
    </string>
    <string>
      <key>Checkbox_Options_FreeKnowledgeSkills</key>
      <text>Karma Build: Free Knowledge Skills like Priority Build</text>
    </string>
    <string>
      <key>Checkbox_Options_MaxSpiritForce</key>
      <text>Max. Spirit Force and Mystic Adept Power Levels based on total MAG Attribute</text>
    </string>
    <string>
      <key>Checkbox_Options_DefaultIncludeModifiers</key>
      <text>Skill Defaulting includes Modifiers</text>
    </string>
    <string>
      <key>Checkbox_Options_EssenceLossReducesMaximum</key>
      <text>Essence loss only reduces MAG/RES maximum</text>
    </string>
    <string>
      <key>Checkbox_Options_NoArmorEncumbrance</key>
      <text>No Armor Encumbrance</text>
    </string>
    <string>
      <key>Checkbox_Options_AlternateArmorEncumbrance</key>
      <text>Alternate Armor Encumbrance Threshold (BOD+STR)</text>
    </string>
    <string>
      <key>Checkbox_Options_AllowCyberwareESSDiscounts</key>
      <text>Allow Cyber/Bioware Essence costs to be customized</text>
    </string>
    <string>
      <key>Checkbox_Options_StrengthAffectsRecoil</key>
      <text>High Strength affects Weapon Recoil</text>
    </string>
    <string>
      <key>Checkbox_Options_MaximumArmorModifications</key>
      <text>Use Maximum Armor Modifications</text>
    </string>
    <string>
      <key>Checkbox_Options_ArmorSuitCapacity</key>
      <text>Use Armor Suit Capacity</text>
    </string>
    <string>
      <key>Checkbox_Options_ArmorDegradation</key>
      <text>Allow Armor Degradation</text>
    </string>
    <string>
      <key>Checkbox_Options_UseCalculatedVehicleSensorRatings</key>
      <text>Use calculated Vehicle Sensor Ratings</text>
    </string>
    <string>
      <key>Checkbox_Options_AlternateMatrixAttribute</key>
      <text>Use alternate Matrix Attribute</text>
    </string>
    <string>
      <key>Checkbox_Options_AlternateComplexFormCost</key>
      <text>Use alternate Complex Forms costs</text>
    </string>
    <string>
      <key>Checkbox_Options_AllowCustomTransgenics</key>
      <text>Allow any Bioware to be converted to Transgenic</text>
    </string>
    <string>
      <key>Checkbox_Options_BreakSkillGroupsInCreateMode</key>
      <text>Allow Skill Groups to be broken during character creation</text>
    </string>
    <string>
      <key>Checkbox_Options_ExtendAnyDetectionSpell</key>
      <text>Allow any Detection Spell to be taken as Extended range version</text>
    </string>
    <string>
      <key>Checkbox_Options_ErgonomicProgramLimit</key>
      <text>Ergonomic Programs do not affect a Commlink's effective Response</text>
    </string>
    <string>
      <key>Checkbox_Options_SpecialKarmaCost</key>
      <text>Karma cost for increasing Special Attributes is not reduced with Essence Loss</text>
    </string>
    <string>
      <key>Checkbox_Options_UseRestrictionsToRecoilCompensation</key>
      <text>Use Restrictions to Recoil Compensation (RG 53)</text>
    </string>        
    <string>
      <key>Checkbox_Options_AutomaticCopyProtection</key>
      <text>Automatically add Copy Protection plugin to Matrix Programs (requires Unwired)</text>
    </string>
    <string>
      <key>Checkbox_Options_AutomaticRegistration</key>
      <text>Automatically add Registration plugin to Matrix Programs (requires Unwired)</text>
    </string>
    <string>
      <key>Checkbox_Options_ExceedPositiveQualities</key>
      <text>Allow characters to exceed their Positive Quality limit</text>
    </string>
    <string>
      <key>Checkbox_Options_ExceedPositiveQualitiesCostDoubled</key>
      <text>Use Career costs for all Positive Quality karma costs in excess of the limit</text>
    </string>
    <string>
      <key>Checkbox_Options_ExceedNegativeQualities</key>
      <text>Allow characters to exceed their Negative Quality limit</text>
    </string>
    <string>
      <key>Checkbox_Options_ExceedNegativeQualitiesLimit</key>
      <text>Characters do not gain Karma from taking Negative Qualities in excess of their Gameplay Option's limit</text>
    </string>
    <string>
      <key>Checkbox_Options_StartupFullscreen</key>
      <text>Start Chummer in fullscreen mode</text>
    </string>
    <string>
      <key>Checkbox_Options_SingleDiceRoller</key>
      <text>Use a single instance of the Dice Roller window</text>
    </string>
    <string>
      <key>Checkbox_Options_DatesIncludeTime</key>
      <text>Expense dates should include time</text>
    </string>
    <string>
      <key>Checkbox_Options_MultiplyRestrictedCost</key>
      <text>Multiply the cost of Restricted items by</text>
    </string>
    <string>
      <key>Checkbox_Options_MultiplyForbiddenCost</key>
      <text>Multiply the cost of Forbidden items by</text>
    </string>
    <string>
      <key>Checkbox_Options_ReverseAttributePriorityOrder</key>
      <text>Spend Karma on Attributes before Priority Points</text>
    </string>
    <string>
      <key>Checkbox_Option_AllowMysadPowerPointCareer</key>
      <text>Allow Mystic Adepts to buy power points during career</text>
    </string>
    <string>
      <key>Checkbox_Option_FreeMartialArtSpecialization</key>
      <text>Allow Martial Arts to grant a free specialisation in a skill</text>
    </string>
    <string>
      <key>Checkbox_Option_PrioritySpellsAsAdeptPowers</key>
      <text>Allow spending of free spells from Magic Priority as power points</text>
    </string>
    <string>
      <key>Checkbox_Option_EducationQualitiesApplyOnChargenKarma</key>
      <text>Education qualities give karma discount for knowledge skills in create mode</text>
    </string>
    <string>
      <key>Checkbox_Option_EnforceCapacity</key>
      <text>Enforce Capacity limits</text>
    </string>
    <string>
      <key>Checkbox_Option_CalculateCommlinkResponse</key>
      <text>Calculate Commlink Response based on number of running programs</text>
    </string>
    <string>
      <key>Checkbox_Option_AllowSkillDiceRolling</key>
      <text>Allow dice rolling for dice pools</text>
    </string>
    <string>
      <key>Checkbox_Option_CreateBackupOnCareer</key>
      <text>Create backup of character before moving them to Career Mode</text>
    </string>
    <string>
      <key>Checkbox_Option_AllowExceedAttributeBP</key>
      <text>Allow characters to exceed 50% of points in Attributes</text>
    </string>
    <string>
      <key>Checkbox_Option_UnrestrictedNuyen</key>
      <text>Characters can spend any number of points on Nuyen</text>
    </string>
    <string>
      <key>Checkbox_Option_AllowHigherStackedFoci</key>
      <text>Allow the combined Force of Stacked Foci to exceed 6</text>
    </string>
    <string>
      <key>Checkbox_Option_AllowEditPartOfBaseWeapon</key>
      <text>Allow Weapon Accessories and Mods to change their Part of Base Weapon status</text>
    </string>
    <string>
      <key>Checkbox_Option_AlternateMetatypeAttributeKarma</key>
      <text>Treat Metatype Attribute Minimum as 1 for the purpose of determining Karma costs</text>
    </string>
    <string>
      <key>Checkbox_Option_PrintLeadershipAlternates</key>
      <text>Print Leadership variation Skills (from War!)</text>
    </string>
    <string>
      <key>Checkbox_Option_PrintArcanaAlternates</key>
      <text>Print Arcana variation Skills (from Street Magic)</text>
    </string>
    <string>
      <key>Checkbox_Option_AllowObsolescentUpgrade</key>
      <text>Allow Obsolescent to be removed/upgraded in the same way as Obsolete</text>
    </string>
    <string>
      <key>Checkbox_Option_AllowBiowareSuites</key>
      <text>Allow Bioware Suites</text>
    </string>
    <string>
      <key>Checkbox_Option_PrintNotes</key>
      <text>Print Notes</text>
    </string>
    <string>
      <key>Checkbox_Option_PrintToFileFirst</key>
      <text>Apply Linux printing fix</text>
    </string>
    <string>
      <key>Label_Options_EssenceDecimals</key>
      <text>Number of decimal places to round Essence to:</text>
    </string>
    <string>
      <key>Checkbox_Option_DontRoundEssenceInternally</key>
      <text>Only round Essence for display purposes, not for internal calculations</text>
    </string>
    <string>
      <key>Checkbox_Option_FreeSpiritPowerPointsMAG</key>
      <text>Free Spirits receive Power Points based on MAG instead of EDG</text>
    </string>
    <string>
      <key>Checkbox_Option_SpecialAttributeKarmaLimit</key>
      <text>Special Attributes do not count towards 50% Karma limit during character creation</text>
    </string>
    <string>
      <key>Checkbox_Option_TechnomancerAllowAutosoft</key>
      <text>Technomancers may select Autosofts as Complex Forms</text>
    </string>
    <string>
      <key>Checkbox_Options_DroneArmorMultiplier</key>
      <text>Limit Drone Armor Enhance ment to Drone Armor</text>
    </string>
    <string>
      <key>Message_Options_Restart</key>
      <text>Are you sure you want to restart?</text>
    </string>
    <string>
      <key>Message_Options_CloseForms</key>
      <text>Options are only enumerated on character load. Should we restart the application?</text>
    </string>
    <string>
      <key>Message_Options_SaveForms</key>
      <text>Would you like to save any changes made to your options?</text>
    </string>
    <string>
      <key>MessageTitle_Options_CloseForms</key>
      <text>Close Forms</text>
    </string>
    <string>
      <key>Message_Options_SettingsName</key>
      <text>You must give your settings file a name.</text>
    </string>
    <string>
      <key>MessageTitle_Options_SettingsName</key>
      <text>Chummer Settings</text>
    </string> 
    <string>
      <key>Message_Options_RestoreDefaults</key>
      <text>This will reset the totals on this tab back to their default value. Are you sure you want to do this?</text>
    </string>
    <string>
      <key>MessageTitle_Options_ValidationResults</key>
      <text>Validation Results</text>
    </string> 
    <string>
      <key>Message_Options_ValidationResults</key>
      <text>Results were written to {0}.</text>
    </string>
    <string>
      <key>MessageTitle_Options_RestoreDefaults</key>
      <text>Restore Defaults</text>
    </string>
    <string>
      <key>Label_Options_PDFApplicationPath</key>
      <text>Location of PDF application:</text>
    </string>
    <string>
      <key>Label_Options_PDFParameters</key>
      <text>PDF Parameters:</text>
    </string>    
    <string>
      <key>Label_Options_URLApplicationPath</key>
      <text>Location of Web Browser:</text>
    </string>    
    <string>
      <key>Label_Options_PDFLocation</key>
      <text>PDF Location:</text>
    </string>
    <string>
      <key>Label_Options_PDFOffset</key>
      <text>Page Offset:</text>
    </string>
    <string>
      <key>Button_Options_PDFTest</key>
      <text>Test - Open to Page 5</text>
    </string>
    <string>
      <key>Checkbox_Options_OpenPDFsAsURLs</key>
      <text>Open PDFs as URLs (For use in browsers)</text>
    </string>
    <string>
      <key>Checkbox_Options_OpenPDFsAsUnix</key>
      <text>Use Unix-Style Parameters when opening PDFs</text>
    </string>
    <string>
      <key>Checkbox_Options_SearchInCategoryOnly</key>
      <text>Searching in selection forms is restricted to the current Category</text>
    </string>
    <string>
      <key>Button_ToggleSourcebooks</key>
      <text>Toggle all Sourcebooks On/Off</text>
    </string>
    <string>
      <key>Label_Options_CharacterRoster</key>
      <text>Character Roster Watch Folder</text>
    </string>
    <string>
      <key>Label_Options_NuyenDecimalsMinimum</key>
      <text>Minimum number of Nuyen decimal places to display:</text>
    </string>
    <string>
      <key>Label_Options_NuyenDecimalsMaximum</key>
      <text>Maximum number of Nuyen decimal places to display:</text>
    </string>
    <!-- End Region-->
    <!-- Region Print Multiple Window -->
    <string>
      <key>Title_PrintMultiple</key>
      <text>Select Characters to Print</text>
    </string>
    <string>
      <key>Button_PrintMultiple_AddCharacter</key>
      <text>&amp;Add Character</text>
    </string>
    <string>
      <key>Button_PrintMultiple_RemoveCharacter</key>
      <text>Remove Character</text>
    </string>
    <string>
      <key>Button_PrintMultiple_PrintCharacter</key>
      <text>&amp;Print Characters</text>
    </string>
    <!-- End Region-->
    <!-- Region Reload Window -->
    <string>
      <key>Title_Reload</key>
      <text>Reload Weapon</text>
    </string>
    <!-- End Region-->
    <!-- Region Advanced Lifestyle Window -->
    <string>
      <key>Title_SelectAdvancedLifestyle</key>
      <text>Build Lifestyle</text>
    </string>
    <string>
      <key>Label_SelectAdvancedLifestyle_Qualities</key>
      <text>Qualities</text>
    </string>
    <string>
      <key>Label_SelectAdvancedLifestyle_Lifestyle</key>
      <text>Lifestyle:</text>
    </string>        
    <string>
      <key>Label_SelectAdvancedLifestyle_Base_Lifestyle</key>
      <text>[{0}/{1}]</text>
    </string>
    <string>
      <key>Node_SelectAdvancedLifestyle_PositiveQualities</key>
      <text>Positive Qualities</text>
    </string>
    <string>
      <key>Node_SelectAdvancedLifestyle_NegativeQualities</key>
      <text>Negative Qualities</text>
    </string>
    <string>
      <key>Label_SelectAdvancedLifestyle_Base_Comforts</key>
      <text>[{0}/{1}]</text>
    </string>
    <string>
      <key>Label_SelectAdvancedLifestyle_Comforts</key>
      <text>Comforts:</text>
    </string>
    <string>
      <key>Node_SelectAdvancedLifestyle_Entertainments</key>
      <text>Entertainments</text>
    </string>
    <string>
      <key>Node_SelectAdvancedLifestyle_FreeMatrixGrids</key>
      <text>Free Matrix Grids</text>
    </string>
    <string>
      <key>Label_SelectAdvancedLifestyle_Entertainment</key>
      <text>Entertainment:</text>
    </string>
    <string>
      <key>Label_SelectAdvancedLifestyle_Rating</key>
      <text>Rating:</text>
    </string>        
    <string>
      <key>Label_SelectAdvancedLifestyle_Necessities</key>
      <text>Necessities:</text>
    </string>
    <string>
      <key>Label_SelectAdvancedLifestyle_Base_Neighborhood</key>
      <text>[{0}/{1}]</text>
    </string>
    <string>
      <key>Label_SelectAdvancedLifestyle_Neighborhood</key>
      <text>Neighborhood:</text>
    </string>
    <string>
      <key>Label_SelectAdvancedLifestyle_Base_Security</key>
      <text>[{0}/{1}]</text>
    </string>
    <string>
      <key>Label_SelectAdvancedLifestyle_Security</key>
      <text>Security:</text>
    </string>
    <string>
      <key>Label_SelectAdvancedLifestyle_UnusedLP</key>
      <text>Unused LP:</text>
    </string>
    <string>
      <key>Message_SelectAdvancedLifestyle_LifestyleName</key>
      <text>Please give your new Lifestyle a name.</text>
    </string>
    <string>
      <key>MessageTitle_SelectAdvancedLifestyle_LifestyleName</key>
      <text>Lifestyle Name</text>
    </string>
    <string>
      <key>Message_SelectAdvancedLifestyle_OverLPLimit</key>
      <text>Too many Lifestyle Points have been spent to allow this lifestyle.</text>
    </string>
    <string>
      <key>MessageTitle_SelectAdvancedLifestyle_OverLPLimit</key>
      <text>Over LP Limit</text>
    </string>
    <string>
      <key>Label_SelectAdvancedLifestyle_TrustFund</key>
      <text>Trust Fund</text>
    </string>
    <string>
      <key>Label_SelectAdvancedLifestyle_Tenant</key>
      <text>Primary Tenant</text>
    </string>
    <string>
      <key>Label_SelectAdvancedLifestyle_LPContribution</key>
      <text>Contributes to Lifestyle Points</text>
    </string>
    <string>
      <key>Label_Options_KarmaMysticAdeptPowerPoint</key>
      <text>Mystic Adept Power Point</text>
    </string>
    <!-- End Region-->
    <!-- Region Select Armor Window -->
    <string>
      <key>Title_SelectArmor</key>
      <text>Select Armor</text>
    </string>
    <!-- End Region-->
    <!-- Region Select Armor Mod Window -->
    <string>
      <key>Title_SelectArmorMod</key>
      <text>Select an Armor Mod</text>
    </string>
    <!-- End Region-->
    <!-- Region Select Attribute Window -->
    <string>
      <key>Title_SelectAttribute</key>
      <text>Choose an Attribute</text>
    </string>
    <string>
      <key>Checkbox_DoNotAffectMaximum</key>
      <text>Do not affect Metatype Maximum</text>
    </string>
    <!-- End Region-->
    <!-- Region Select BP Window -->
    <string>
      <key>Title_SelectBP</key>
      <text>Select Build Method</text>
    </string>
    <string>
      <key>Label_SelectBP_MaxAvail</key>
      <text>Maximum Availability</text>
    </string>
    <string>
      <key>Label_SelectBP_StartingKarma</key>
      <text>Starting Karma</text>
    </string>
    <string>
      <key>Label_SelectBP_SumToX</key>
      <text>Sum to Ten</text>
    </string>
    <string>
      <key>Label_SelectBP_MaxNuyen</key>
      <text>Nuyen Karma Max</text>
    </string>
    <string>
      <key>Checkbox_SelectBP_IgnoreRules</key>
      <text>Ignore Character Creation Rules</text>
    </string>
    <string>
      <key>String_SelectBP_BPSummary</key>
      <text>Enter the amount of Build Points you are allowed to create your character with (Default {0}).</text>
    </string>
    <string>
      <key>String_SelectBP_KarmaSummary</key>
      <text>Enter the amount of Karma you are allowed to create your character with (Default {0}).</text>
    </string>
    <string>
      <key>String_SelectBP_PrioritySummary</key>
      <text>Enter the maxiumum availability you are allowed to create your character with.</text>
    </string>
    <string>
      <key>Tip_SelectKarma_IgnoreRules</key>
      <text>When checked, all Karma and Attribute/Skill maximum rules will be ignored. Intended for Game Master/NPC use only.</text>
    </string>
    <!-- End Region-->
    <!-- Region Advanced Contact Options Window -->
    <string>
      <key>Title_SelectContactConnection</key>
      <text>Advanced Contact Options</text>
    </string>
    <string>
      <key>Label_SelectContactConnection_GroupName</key>
      <text>Group Name/Occupation:</text>
    </string>
    <string>
      <key>Label_SelectContactConnection_Membership</key>
      <text>Membership:</text>
    </string>
    <string>
      <key>Label_SelectContactConnection_AreaOfInfluence</key>
      <text>Area of Influence:</text>
    </string>
    <string>
      <key>Label_SelectContactConnection_MagicalResources</key>
      <text>Magical Resources:</text>
    </string>
    <string>
      <key>Label_SelectContactConnection_MatrixResources</key>
      <text>Matrix Resources:</text>
    </string>
    <string>
      <key>Label_SelectContactConnection_TotalModifier</key>
      <text>Total Connection Modifier:</text>
    </string>
    <string>
      <key>Checkbox_SelectContactConnection_FreeContact</key>
      <text>Free Contact</text>
    </string>
    <string>
      <key>Button_SelectContactConnection_ChangeColor</key>
      <text>Change Color</text>
    </string>
    <string>
      <key>String_SelectContactConnection_Members</key>
      <text>{0} Members</text>
    </string>
    <string>
      <key>String_SelectContactConnection_AreaDistrict</key>
      <text>District</text>
    </string>
    <string>
      <key>String_SelectContactConnection_AreaSprawlwide</key>
      <text>Sprawl-wide</text>
    </string>
    <string>
      <key>String_SelectContactConnection_AreaNational</key>
      <text>National</text>
    </string>
    <string>
      <key>String_SelectContactConnection_AreaGlobal</key>
      <text>Global</text>
    </string>
    <string>
      <key>String_SelectContactConnection_MagicalMinority</key>
      <text>A minority have limited magical assets</text>
    </string>
    <string>
      <key>String_SelectContactConnection_MagicalMost</key>
      <text>Most members have magical talents</text>
    </string>
    <string>
      <key>String_SelectContactConnection_MagicalVast</key>
      <text>Vast magical resources</text>
    </string>
    <string>
      <key>String_SelectContactConnection_MatrixActive</key>
      <text>Active Matrix presence</text>
    </string>
    <string>
      <key>String_SelectContactConnection_MatrixBroad</key>
      <text>Broad reaching resources</text>
    </string>
    <string>
      <key>String_SelectContactConnection_MatrixPervasive</key>
      <text>Pervasive Matrix integration</text>
    </string>
    <!-- End Region-->
    <!-- Region Select Critter Power Window -->
    <string>
      <key>Title_SelectCritterPower</key>
      <text>Select a Critter Power</text>
    </string>
    <!-- End Region-->
    <!-- Region Select Cyberware Window -->
    <string>
      <key>Title_SelectCyberware</key>
      <text>Select Cyberware</text>
    </string>
    <string>
      <key>Title_SelectCyberware_Bioware</key>
      <text>Select Bioware</text>
    </string>
    <string>
      <key>Label_SelectCyberware_ESSDiscount</key>
      <text>Essence Discount:</text>
    </string>
    <string>
      <key>Checkbox_Transgenic</key>
      <text>Add as Transgenic</text>
    </string>
    <string>
      <key>Message_SelectCyberware_CyberwareRestriction</key>
      <text>You cannot select this Cyberware/Bioware because of the following forbidden items you have already taken.</text>
    </string>
    <string>
      <key>Checkbox_HideBannedCyberwareGrades</key>
      <text>Hide Banned Cyberware Grades</text>
    </string>
    <string>
      <key>MessageTitle_BannedGrade</key>
      <text>Banned Grade!</text>
    </string>
    <string>
      <key>Message_BannedGrade</key>
      <text>You've selected a Grade that is banned by your gameplay options. Please select a valid Grade.</text>
    </string>
    <!-- End Region-->
    <!-- Region Select Cyberware Suite Window -->
    <string>
      <key>Title_SelectCyberwareSuite</key>
      <text>Select a Cyberware Suite</text>
    </string>
    <string>
      <key>Title_SelectBiowareSuite</key>
      <text>Select a Bioware Suite</text>
    </string>
    <string>
      <key>Label_SelectCyberwareSuite_PartsInSuite</key>
      <text>Parts in this Cyberware Suite:</text>
    </string>
    <string>
      <key>Label_SelectBiowareSuite_PartsInSuite</key>
      <text>Parts in this Bioware Suite:</text>
    </string>
    <!-- End Region-->
    <!-- Region Select Exotic Skill Window -->
    <string>
      <key>Title_SelectExoticSkill</key>
      <text>Select an Exotic Active Skill</text>
    </string>
    <string>
      <key>Label_SelectExoticSkill_Description</key>
      <text>Select an Exotic Active Skill to add to your character.</text>
    </string>
    <!-- End Region-->
    <!-- Region Select Gear Window -->
    <!-- Select Skill Specialisation Window -->
    <string>
      <key>Title_SelectSkillSpecialization</key>
      <text>Select a Skill Specialization</text>
    </string>
    <string>
      <key>Label_SelectSkillSpecialization_Description</key>
      <text>Select a Skill Specialization to add to your character.</text>
    </string>
    <!-- End Region-->
    <!-- Region Select Gear Window -->
    <string>
      <key>Title_SelectGear</key>
      <text>Select Gear</text>
    </string>
    <string>
      <key>Label_SelectGear_DoItYourself</key>
      <text>Do It Yourself</text>
    </string>
    <string>
      <key>Label_SelectGear_Hacked</key>
      <text>Hacked</text>
    </string>
    <string>
      <key>Label_SelectGear_InherentProgram</key>
      <text>Inherent Program</text>
    </string>
    <string>
      <key>Label_SelectGear_Stack</key>
      <text>S&amp;tack</text>
    </string>
    <string>
      <key>Label_SelectGear_Markup</key>
      <text>Markup:</text>
    </string>
    <string>
      <key>Checkbox_Aerodynamic</key>
      <text>Aerodynamic</text>
    </string>
    <!-- End Region-->
    <!-- Region Select Item Window -->
    <string>
      <key>Title_SelectItem</key>
      <text>Select an Item</text>
    </string>
    <string>
      <key>String_SelectItemFocus</key>
      <text>Select a Focus to add to the Stacked Focus. Click Cancel if you are done adding Foci to the Stacked Focus.</text>
    </string>
    <string>
      <key>String_CannotFindLifestyleQuality</key>
      <text>The quality {0} could not be found. Please select the appropriate quality from the below list.</text>
    </string>
    <string>
      <key>String_CannotFindLifestyle</key>
      <text>The base lifestyle name for lifestyle {0} could not be found. Please select the appropriate name from the below list.</text>
    </string>
    <!-- End Region-->
    <!-- Region Select Lifestyle Window -->
    <string>
      <key>Title_SelectLifestyle</key>
      <text>Select a Lifestyle</text>
    </string>
    <string>
      <key>Label_SelectLifestyle_CostPerMonth</key>
      <text>Cost/Month:</text>
    </string>
    <string>
      <key>Label_SelectLifestyle_CostPerWeek</key>
      <text>Cost/Week:</text>
    </string>
    <string>
      <key>Label_SelectLifestyle_CostPerDay</key>
      <text>Cost/Day:</text>
    </string>
    <string>
      <key>Label_SelectLifestyle_StartingNuyen</key>
      <text>Starting Nuyen:</text>
    </string>
    <string>
      <key>Label_SelectLifestyle_PercentToPay</key>
      <text>% to Pay:</text>
    </string>
    <string>
      <key>Label_SelectLifestyle_Roommates</key>
      <text>Roommates:</text>
    </string>
    <!-- End Region-->
    <!-- Region Select Martial Art Window -->
    <string>
      <key>Title_SelectMartialArt</key>
      <text>Select a Martial Art</text>
    </string>
    <!-- End Region-->
    <!-- Region Select Martial Art Technique Window -->
    <string>
      <key>Title_SelectMartialArtTechnique</key>
      <text>Select a Technique</text>
    </string>
    <!-- End Region-->
    <!-- Region Select Martial Art Maneuver Window -->
    <string>
      <key>Title_SelectMartialArtManeuver</key>
      <text>Select a Maneuver</text>
    </string>
    <!-- End Region-->
    <!-- Region Select Mentor Spirit Window -->
    <string>
      <key>Title_SelectMentorSpirit</key>
      <text>Select a Mentor Spirit</text>
    </string>
    <string>
      <key>Title_SelectMentorSpirit_Paragon</key>
      <text>Select a Paragon</text>
    </string>
    <string>
      <key>Label_SelectMentorSpirit_Advantage</key>
      <text>Advantage:</text>
    </string>
    <string>
      <key>Label_SelectMetamagic_Disadvantage</key>
      <text>Disadvantage:</text>
    </string>
    <string>
      <key>Label_SelectMentor_ChooseOne</key>
      <text>Choose One:</text>
    </string>
    <!-- End Region-->
    <!-- Region Select Generic -->
    <string>
      <key>Title_SelectGeneric</key>
      <text>Select {0}</text>
    </string>
    <string>
      <key>Message_SelectGeneric_Requirement</key>
      <text>You do not meet the requirements for this {0}. You must meet all of the following criteria:</text>
    </string>
    <string>
      <key>MessageTitle_SelectGeneric_Requirement</key>
      <text>{0} Requirement</text>
    </string>
    <string>
      <key>Message_SelectGeneric_Restriction</key>
      <text>You cannot select this {0} because of the following Forbidden items you have already taken.</text>
    </string>
    <string>
      <key>MessageTitle_SelectGeneric_Restriction</key>
      <text>{0} Restriction</text>
    </string>
    <string>
      <key>Message_SelectGeneric_Limit</key>
      <text>This {0} cannot be taken more than {1} times.</text>
    </string>
    <string>
      <key>MessageTitle_SelectGeneric_Limit</key>
      <text>{0} Limit</text>
    </string>
    <string>
      <key>Checkbox_SelectGeneric_LimitList</key>
      <text>Show only {0} I can take</text>
    </string>
	<string>
      <key>Message_SelectGeneric_ChargenRestriction</key>
      <text>You cannot select this {0} because your character has already been created.</text>
    </string>
	<string>
      <key>Message_SelectGeneric_PriorityRestriction</key>
      <text>You cannot select this {0} because your character's build method does not allow you to buy this {0}.</text>
    </string>
    <string>
      <key>Message_SelectGeneric_CareerOnlyRestriction</key>
      <text>You cannot select this {0} because your character has not been created yet.</text>
    </string>
    <!-- End Region-->
    <!-- Region Select Nexus Window -->
    <string>
      <key>Title_SelectNexus</key>
      <text>Build Nexus</text>
    </string>
    <string>
      <key>String_SelectNexus_Nexus</key>
      <text>Nexus</text>
    </string>
    <string>
      <key>Label_SelectNexus_Processor</key>
      <text>Processor:</text>
    </string>
    <string>
      <key>String_SelectNexus_Processor</key>
      <text>Processor</text>
    </string>
    <string>
      <key>Label_SelectNexus_PersonaLimit</key>
      <text>Persona Limit:</text>
    </string>
    <string>
      <key>String_SelectNexus_PersonaLimit</key>
      <text>Persona Limit</text>
    </string>
    <!-- End Region-->
    <!-- Region Select Number Window -->
    <string>
      <key>Title_SelectNumber</key>
      <text>Select a Number</text>
    </string>
    <!-- End Region-->
    <!-- Region Select PACKS Kit Window -->
    <string>
      <key>Title_SelectPACKSKit</key>
      <text>Select a PACKS Kit</text>
    </string>
    <string>
      <key>Label_SelectPACKSKit_Contents</key>
      <text>Contents:</text>
    </string>
    <string>
      <key>String_SelectPACKSKit_Attributes</key>
      <text>Attributes</text>
    </string>
    <string>
      <key>String_SelectPACKSKit_Qualities</key>
      <text>Qualities</text>
    </string>
    <string>
      <key>String_SelectPACKSKit_Nuyen</key>
      <text>Nuyen</text>
    </string>
    <string>
      <key>String_SelectPACKSKit_Skills</key>
      <text>Skills</text>
    </string>
    <string>
      <key>String_SelectPACKSKit_KnowledgeSkills</key>
      <text>Knowledge Skills</text>
    </string>
    <string>
      <key>String_SelectPACKSKit_SelectMartialArt</key>
      <text>Select Martial Art</text>
    </string>
    <string>
      <key>String_SelectPACKSKit_MartialArts</key>
      <text>Martial Arts</text>
    </string>
    <string>
      <key>String_SelectPACKSKit_Powers</key>
      <text>Powers</text>
    </string>
    <string>
      <key>String_SelectPACKSKit_Programs</key>
      <text>Programs</text>
    </string>
    <string>
      <key>String_SelectPACKSKit_Spells</key>
      <text>Spells</text>
    </string>
    <string>
      <key>String_SelectPACKSKit_Spirits</key>
      <text>Spirits</text>
    </string>
    <string>
      <key>String_SelectPACKSKit_Sprites</key>
      <text>Sprites</text>
    </string>
    <string>
      <key>String_SelectPACKSKit_Lifestyles</key>
      <text>Lifestyles</text>
    </string>
    <string>
      <key>String_SelectPACKSKit_Cyberware</key>
      <text>Cyberware</text>
    </string>
    <string>
      <key>String_SelectPACKSKit_Bioware</key>
      <text>Bioware</text>
    </string>
    <string>
      <key>String_SelectPACKSKit_Armor</key>
      <text>Armor</text>
    </string>
    <string>
      <key>String_SelectPACKSKit_Weapons</key>
      <text>Weapons</text>
    </string>
    <string>
      <key>String_SelectPACKSKit_Gear</key>
      <text>Gear</text>
    </string>
    <string>
      <key>String_SelectPACKSKit_Vehicles</key>
      <text>Vehicles</text>
    </string>
    <string>
      <key>String_SelectPACKSKit_StartingNuyenBP</key>
      <text>Starting Nuyen Karma:</text>
    </string>
    <string>
      <key>String_SelectPACKSKit_Group</key>
      <text>Group</text>
    </string>
    <string>
      <key>Message_DeletePACKSKit</key>
      <text>Are you sure you want to delete the custom PACKS Kit {0}?</text>
    </string>
    <!-- End Region-->
    <!-- Region Select Power Window -->
    <string>
      <key>Title_SelectPower</key>
      <text>Select a Power</text>
    </string>
    <string>
      <key>Label_SelectPower_PowerPoints</key>
      <text>Power Points:</text>
    </string>
    <string>
      <key>String_PowerPoint</key>
      <text>Power Point</text>
    </string>
    <string>
      <key>Message_SelectPower_PowerRequirement</key>
      <text>You do not meet the requirements for this Power. You must meet all of the following criteria:</text>
    </string>
    <string>
      <key>MessageTitle_SelectPower_PowerRequirement</key>
      <text>Power Requirement</text>
    </string>
    <!-- End Region-->
    <!-- Region Select Program Window -->
    <string>
      <key>Title_SelectComplexForm</key>
      <text>Select a Complex Form</text>
    </string>
    <string>
      <key>Label_SelectComplexForm_Target</key>
      <text>Target:</text>
    </string>
    <string>
      <key>Label_SelectComplexForm_Duration</key>
      <text>Duration:</text>
    </string>
    <string>
      <key>Label_SelectComplexForm_FV</key>
      <text>FV:</text>
    </string>
    <!-- End Region-->
    <!-- Region Select Program Option Window -->
    <string>
      <key>Title_SelectProgramOption</key>
      <text>Select a Program Option</text>
    </string>
    <!-- End Region-->
    <!-- Region Advanced Programs Tab -->
    <string>
      <key>Tab_AdvancedPrograms</key>
      <text>Advanced Programs</text>
    </string>
    <string>
      <key>Label_AIProgramsAdvancedPrograms</key>
      <text>AI Programs and Advanced Programs</text>
    </string>
    <string>
      <key>Button_AddProgram</key>
      <text>Add Program</text>
    </string>
    <string>
      <key>String_Requires</key>
      <text>Requires:</text>
    </string>
    <string>
      <key>Node_SelectedAIPrograms</key>
      <text>Selected AI Programs and Advanced Programs</text>
    </string>
    <!-- End Region-->
    <!-- Region Select AI Program Window -->
    <string>
      <key>Title_SelectAIProgram</key>
      <text>Select AI Program or Advanced Program</text>
    </string>
    <string>
      <key>Message_SelectAIProgram_AdvancedProgramRequirement</key>
      <text>You do not meet the requirements for this Advanced Program. You must know the following Program: </text>
    </string>
    <string>
      <key>MessageTitle_SelectAIProgram_AdvancedProgramRequirement</key>
      <text>Advanced Program Requirement</text>
    </string>
    <string>
      <key>Checkbox_SelectAIProgram_LimitList</key>
      <text>Show only Advanced Programs I can take</text>
    </string>
    <string>
      <key>Message_DeleteAIProgram</key>
      <text>Are you sure you want to delete this AI Program?</text>
    </string>
    <!-- End Region -->
    <!-- Region Select Quality Window -->
    <string>
      <key>Title_SelectQuality</key>
      <text>Select a Quality</text>
    </string>
	<string>
      <key>Label_FilterByKarma</key>
      <text>Filter by Karma:</text>
    </string>
    <string>
      <key>Checkbox_SelectQuality_LimitList</key>
      <text>Show only Qualities I can take</text>
    </string>
    <string>
      <key>Checkbox_SelectQuality_Metagenetic</key>
      <text>Show only Metagenetic Qualities</text>
    </string>
    <string>
      <key>Checkbox_SelectQuality_Not_Metagenetic</key>
      <text>Don't show Metagenetic Qualities</text>
    </string>
    <string>
      <key>Message_SelectQuality_QualityLimit</key>
      <text>This Quality cannot be taken more than once.</text>
    </string>
    <string>
      <key>MessageTitle_SelectQuality_QualityLimit</key>
      <text>Quality Limit</text>
    </string>
    <string>
      <key>Message_SelectQuality_QualityRestriction</key>
      <text>You cannot select this Quality because of the following Forbidden items you have already taken.</text>
    </string>
    <string>
      <key>MessageTitle_SelectQuality_QualityRestriction</key>
      <text>Quality Restriction</text>
    </string>
    <string>
      <key>Message_SelectQuality_Inherit</key>
      <text>Must be gained through Metatype</text>
    </string>
    <string>
      <key>Message_SelectQuality_RequireKarma</key>
      <text>At least {0} Career Karma</text>
    </string>
    <string>
      <key>Message_SelectQuality_AllOf</key>
      <text>All of:</text>
    </string>
    <string>
      <key>Message_SelectQuality_OneOf</key>
      <text>One of:</text>
    </string>
    <string>
      <key>Message_SelectQuality_QualityRequirement</key>
      <text>You do not meet the requirements for this Quality. You must meet at least one of the following criteria:</text>
    </string>
    <string>
      <key>Message_SelectQuality_RequireESSBelow</key>
      <text>Essence below {0}: You have {1}</text>
    </string>
    <string>
      <key>Message_SelectQuality_RequireESSAbove</key>
      <text>Essence above {0}: You have {1}</text>
    </string>
    <string>
      <key>Message_SelectQuality_RequireESSGradeBelow</key>
      <text>Less then {0} Essence consumed by {1} Grade: You have {2}</text>
    </string>
    <string>
      <key>Message_SelectQuality_RequireESSGradeAbove</key>
      <text>At least {0} Essence consumed by {1} Grade: You have {2}</text>
    </string>
    <string>
      <key>MessageTitle_SelectQuality_QualityRequirement</key>
      <text>Quality Requirement</text>
    </string>
    <!-- End Region-->
    <!-- Region Select Setting Window -->
    <string>
      <key>Title_SelectSetting</key>
      <text>Select Setting</text>
    </string>
    <string>
      <key>Label_SelectSetting_SettingsDescription</key>
      <text>Select a Settings file to use. Settings determine the default build method, number of build points, maximum Availability, and optional and house rules that will be used when building your character.</text>
    </string>
    <!-- End Region-->
    <!-- Region Select Side Window -->
    <string>
      <key>Title_SelectSide</key>
      <text>Select a Side</text>
    </string>
    <string>
      <key>Label_SelectSide</key>
      <text>Select a side to install {0} on.</text>
    </string>
    <!-- End Region-->
    <!-- Region Select Skill Window -->
    <string>
      <key>Title_SelectSkill</key>
      <text>Choose a Skill</text>
    </string>
    <!-- End Region-->
    <!-- Region Select Skill Group Window -->
    <string>
      <key>Title_SelectSkillGroup</key>
      <text>Choose a Skill Group</text>
    </string>
    <!-- End Region-->
    <!-- Region Select Spell Window -->
    <string>
      <key>Title_SelectSpell</key>
      <text>Select a Spell</text>
    </string>
    <string>
      <key>Checkbox_SelectSpell_LimitedSpell</key>
      <text>Limited Spell (SG 212)</text>
    </string>
    <string>
      <key>Tip_SelectSpell_LimitedSpell</key>
      <text>Limited Spells require a Fetish to cast but reduce the Drain Value of the spell by 2.</text>
    </string>
    <string>
      <key>Checkbox_SelectSpell_ExtendedSpell</key>
      <text>Extended Spell (SR5 285)</text>
    </string>
    <string>
      <key>Checkbox_SelectSpell_Alchemical</key>
      <text>Alchemical Preparation (SR5 305)</text>
    </string>
    <string>
      <key>Tip_SelectSpell_ExtendedSpell</key>
      <text>Extended range Spells have a range of (Force × MAG × 10) meters but have their DV increased by +2.</text>
    </string>
    <!-- End Region-->
    <!-- Region Select Text Window -->
    <string>
      <key>Title_SelectText</key>
      <text>Select a Value</text>
    </string>
    <!-- End Region-->
    <!-- Region Select Vehicle Widow -->
    <string>
      <key>Title_SelectVehicle</key>
      <text>Select a Vehicle</text>
    </string>
    <string>
      <key>Checkbox_SelectVehicle_UsedVehicle</key>
      <text>Used Vehicle</text>
    </string>
    <string>
      <key>Label_SelectVehicle_Discount</key>
      <text>Discount:</text>
    </string>
    <!-- End Region-->
    <!-- Region Select Vehicle Mod Window -->
    <string>
      <key>Title_SelectVehicleMod</key>
      <text>Select a Vehicle Modification</text>
    </string>
    <string>
      <key>Title_SelectVehicleMod_Weapon</key>
      <text>Select Weapon Modification</text>
    </string>
    <!-- End Region-->
    <!-- Region Select Weapon Window -->
    <string>
      <key>Title_Browse</key>
      <text>Browse</text>
    </string>
    <string>
      <key>Title_ListView</key>
      <text>List View</text>
    </string>    
    <string>
      <key>Title_SelectWeapon</key>
      <text>Select Weapon</text>
    </string>
    <string>
      <key>Label_SelectWeapon_IncludedItems</key>
      <text>Included Accessories and Modifications:</text>
    </string>
    <!-- End Region-->
    <!-- Region Select Weapon Accessory Window -->
    <string>
      <key>Title_SelectWeaponAccessory</key>
      <text>Select a Weapon Accessory</text>
    </string>
    <!-- End Region-->
    <!-- Region Select Weapon Category Window -->
    <string>
      <key>Title_SelectWeaponCategory</key>
      <text>Select a Weapon Category</text>
    </string>
    <!-- End Region-->
    <!-- Region Select Spell Category Window -->
    <string>
      <key>Title_SelectSpellCategory</key>
      <text>Select a Spell Category</text>
    </string>
    <!-- End Region-->
    <!-- Region Select Skill Category Window -->
    <string>
      <key>Title_SelectSkillCategory</key>
      <text>Select a Skill Category</text>
    </string>
    <!-- End Region-->
    <!-- Region Sell Item Window -->
    <string>
      <key>Title_SellItem</key>
      <text>Sell Item</text>
    </string>
    <string>
      <key>Label_SellItem_SellItemFor</key>
      <text>Sell Item for</text>
    </string>
    <!-- End Region-->
    <!-- Region Calendar Window -->
    <string>
      <key>Title_CalendarStart</key>
      <text>Calendar</text>
    </string>
    <string>
      <key>Label_CalendarStart</key>
      <text>Enter the year, month, and week number to start the calendar at.</text>
    </string>
    <string>
      <key>Label_Year</key>
      <text>Year:</text>
    </string>
    <string>
      <key>Label_Month</key>
      <text>Month:</text>
    </string>
    <string>
      <key>Label_Week</key>
      <text>Week:</text>
    </string>
    <!-- End Region-->
    <!-- Region Update Window -->
    <string>
      <key>Title_Update</key>
      <text>Chummer Update</text>
    </string>
    <string>
      <key>Button_Update_DownloadSelectedUpdates</key>
      <text>&amp;Download Selected Updates</text>
    </string>
    <string>
      <key>Button_Update_SelectAll</key>
      <text>Select &amp;All</text>
    </string>
    <string>
      <key>Button_Update_RestartChummer</key>
      <text>Restart Chummer</text>
    </string>
    <string>
      <key>Label_Update_OverallProgress</key>
      <text>Overall Progress:</text>
    </string>
    <string>
      <key>Label_Update_FileProgress</key>
      <text>File Progress:</text>
    </string>
    <string>
      <key>Label_Update_DownloadComplete</key>
      <text>Download Complete</text>
    </string>
    <string>
      <key>Message_Update_NoUpdatesSelected</key>
      <text>No updates selected.</text>
    </string>
    <string>
      <key>Message_Update_CannotConnect</key>
      <text>Unable to retrieve update information. Please try again later.</text>
    </string>
    <string>
      <key>Message_Update_NoNewUpdates</key>
      <text>No new updates are available at this time.</text>
    </string>
    <string>
      <key>Message_Update_MultipleInstances</key>
      <text>Chummer cannot be updated while there is more than 1 instance of the application running. Please close the other instances of Chummer then run the update again.</text>
    </string>
    <string>
      <key>Warning_Update_CouldNotConnect</key>
      <text>Chummer was unable to connect to the update server. Please check your firewall and proxy settings.</text>
    </string>
    <string>
      <key>Warning_Update_CouldNotConnectException</key>
      <text>Chummer was unable to connect to the update server. Please check your firewall and proxy settings.\n\nError Message:\n{0}.</text>
    </string>
	<string>
      <key>Button_Download</key>
      <text>Download</text>
    </string>
	<string>
      <key>Button_Redownload</key>
      <text>Re-Download</text>
    </string>
	<string>
      <key>Button_Up_To_Date</key>
      <text>Already Up-to-Date</text>
    </string>
	<string>
      <key>Button_Install_Restart</key>
      <text>Install and Restart</text>
    </string>
    <string>
      <key>Button_Clean_Reinstall</key>
      <text>Clean Reinstall</text>
    </string>
    <string>
      <key>MessageTitle_Updater_CleanReinstallPrompt</key>
      <text>Clean Reinstall?</text>
    </string>
    <string>
      <key>Message_Updater_CleanReinstallPrompt</key>
      <text>Performing a clean reinstall will delete all files in the Chummer5a directory that are not part of the main download. This includes custom data files, autosaves, custom sheet files, custom localizations, and any settings different from the default.\n\nAre you sure you wish to perform a clean reinstall?</text>
    </string>
	<string>
	  <key>Label_Updater_Status</key>
	  <text>Updater Status:</text>
	</string>
	<string>
	  <key>String_Up_To_Date</key>
	  <text>Chummer5 is up-to-date.</text>
	</string>
	<string>
	  <key>String_Nightly_Changelog_Warning</key>
	  <text>Versions in the nightly changelog are temporary.</text>
	</string>
	<string>
      <key>String_Stable</key>
      <text>stable</text>
    </string>
	<string>
      <key>String_Nightly</key>
      <text>nightly</text>
    </string>
    <string>
      <key>String_Update_Available</key>
      <text>Update available to version {0}!</text>
    </string>
    <string>
      <key>String_Currently_Installed_Version</key>
      <text>Currently installed version is {0}.</text>
    </string>
    <string>
      <key>String_Latest_Version</key>
      <text>Latest {0} version of Chummer5 is {1}.</text>
    </string>
  <string>
	  <key>String_Checking_For_Update</key>
	  <text>Checking for Updates...</text>
	</string>
  <string>
      <key>Message_Update_CloseForms</key>
      <text>A newer version of Chummer5a has been automatically downloaded. Should we apply it and restart the application?</text>
    </string>
    <!-- End Region-->
    <!-- Region Character Viewer Window -->
    <string>
      <key>Title_CharacterViewer</key>
      <text>Character Viewer</text>
    </string>
    <string>
      <key>Button_Viewer_PrintCharacter</key>
      <text>Print Character</text>
    </string>
    <string>
      <key>Button_Viewer_SaveAsHtml</key>
      <text>Save as HTML</text>
    </string>
    <string>
      <key>Button_Viewer_SaveAsPdf</key>
      <text>Save as PDF</text>
    </string>
    <string>
      <key>Button_Viewer_SaveAsXml</key>
      <text>Save as XML</text>
    </string>
    <string>
      <key>Label_Viewer_CharacterSheet</key>
      <text>Character Sheet:</text>
    </string>
    <string>
      <key>String_Loading_Characters</key>
      <text>Loading Characters...</text>
    </string>
    <string>
      <key>String_Generating_Sheet</key>
      <text>Generating Sheet...</text>
    </string>
    <!-- End Region-->
    <!-- Region Create Improvement Window -->
    <string>
      <key>Title_CreateImprovement</key>
      <text>Create Improvement</text>
    </string>
    <string>
      <key>Label_ImprovementType</key>
      <text>Improvement Type:</text>
    </string>
    <string>
      <key>Label_CreateImprovementValue</key>
      <text>Value:</text>
    </string>
	<string>
      <key>Label_CreateImprovementExactly</key>
      <text>Exactly:</text>
    </string>
    <string>
      <key>Label_CreateImprovementMinimum</key>
      <text>Minimum:</text>
    </string>
    <string>
      <key>Label_CreateImprovementMaximum</key>
      <text>Maximum:</text>
    </string>
    <string>
      <key>Label_CreateImprovementAugmented</key>
      <text>Augmented:</text>
    </string>
    <string>
      <key>Label_CreateImprovementSelectedValue</key>
      <text>Selected Value:</text>
    </string>
    <string>
      <key>Checkbox_CreateImprovementApplyToRating</key>
      <text>Apply to Rating</text>
    </string>
    <string>
      <key>Button_ChangeSelection</key>
      <text>Select Value</text>
    </string>
    <string>
      <key>Message_SelectItem</key>
      <text>You must select an item by clicking the Select Value button.</text>
    </string>
    <string>
      <key>MessageTitle_SelectItem</key>
      <text>Value Required</text>
    </string>
    <string>
      <key>Message_ImprovementName</key>
      <text>Please enter a name for this Improvement.</text>
    </string>
    <string>
      <key>MessageTitle_ImprovementName</key>
      <text>Improvement Name</text>
    </string>
    <!-- End Region-->
    <!-- Region Improvement Control Strings -->
    <string>
      <key>Checkbox_Active</key>
      <text>Active</text>
    </string>
    <!-- End Region-->
    <!-- Region Export Window -->
    <string>
      <key>Title_ExportCharacter</key>
      <text>Export Character</text>
    </string>
    <string>
      <key>Label_ExportTo</key>
      <text>Export to:</text>
    </string>
    <string>
      <key>Button_Export_SaveJsonAs</key>
      <text>Save JSON as</text>
    </string>
    <!-- End Region-->
    <!-- Region Create Spell Window -->
    <string>
      <key>Title_CreateSpell</key>
      <text>Create Spell</text>
    </string>
    <string>
      <key>Label_SpellOptions</key>
      <text>Spell Options:</text>
    </string>
    <string>
      <key>Checkbox_RestrictedTarget</key>
      <text>Restricted Target</text>
    </string>
    <string>
      <key>Checkbox_VeryRestrictedTarget</key>
      <text>Very Restricted Target</text>
    </string>
    <string>
      <key>Checkbox_CombatSpell1</key>
      <text>Direct</text>
    </string>
    <string>
      <key>Checkbox_CombatSpell2</key>
      <text>Indirect</text>
    </string>
    <string>
      <key>Checkbox_CombatSpell3</key>
      <text>Element effects</text>
    </string>
    <string>
      <key>Checkbox_CombatSpell4</key>
      <text>Physical damage</text>
    </string>
    <string>
      <key>Checkbox_CombatSpell5</key>
      <text>Stun damage</text>
    </string>
    <string>
      <key>Checkbox_DetectionSpell1</key>
      <text>Directional</text>
    </string>
    <string>
      <key>Checkbox_DetectionSpell2</key>
      <text>Area</text>
    </string>
    <string>
      <key>Checkbox_DetectionSpell3</key>
      <text>Psychic</text>
    </string>
    <string>
      <key>Checkbox_DetectionSpell4</key>
      <text>Active</text>
    </string>
    <string>
      <key>Checkbox_DetectionSpell5</key>
      <text>Passive</text>
    </string>
    <string>
      <key>Checkbox_DetectionSpell6</key>
      <text>Basic Detection (ex: Detect Life)</text>
    </string>
    <string>
      <key>Checkbox_DetectionSpell7</key>
      <text>Complex Detection (ex: Detect Enemies)</text>
    </string>
    <string>
      <key>Checkbox_DetectionSpell8</key>
      <text>Basic Analyze (ex: Analyze Device)</text>
    </string>
    <string>
      <key>Checkbox_DetectionSpell9</key>
      <text>Complex Analyze (ex: Analyze Truth)</text>
    </string>
    <string>
      <key>Checkbox_DetectionSpell10</key>
      <text>Invasive Analyze (ex: Mind Probe)</text>
    </string>
    <string>
      <key>Checkbox_DetectionSpell11</key>
      <text>Improved Sense</text>
    </string>
    <string>
      <key>Checkbox_DetectionSpell12</key>
      <text>New Sense</text>
    </string>
    <string>
      <key>Checkbox_DetectionSpell13</key>
      <text>Psychic Sense (e.g. telepathy, precognition)</text>
    </string>
    <string>
      <key>Checkbox_DetectionSpell14</key>
      <text>Extended Area</text>
    </string>
    <string>
      <key>Checkbox_HealthSpell1</key>
      <text>Curative</text>
    </string>
    <string>
      <key>Checkbox_HealthSpell2</key>
      <text>Increases Initiative Passes</text>
    </string>
    <string>
      <key>Checkbox_HealthSpell3</key>
      <text>Cosmetic Effect</text>
    </string>
    <string>
      <key>Checkbox_HealthSpell4</key>
      <text>Negative Health Spell</text>
    </string>
    <string>
      <key>Checkbox_HealthSpell5</key>
      <text>Restricted Effect (e.g. Symptoms Only)</text>
    </string>
    <string>
      <key>Checkbox_IllusionSpell1</key>
      <text>Obvious</text>
    </string>
    <string>
      <key>Checkbox_IllusionSpell2</key>
      <text>Realistic</text>
    </string>
    <string>
      <key>Checkbox_IllusionSpell3</key>
      <text>Single-Sense</text>
    </string>
    <string>
      <key>Checkbox_IllusionSpell4</key>
      <text>Multi-Sense</text>
    </string>
    <string>
      <key>Checkbox_IllusionSpell5</key>
      <text>Illusion Hides or Conceals</text>
    </string>
    <string>
      <key>Checkbox_ManipulationSpell1</key>
      <text>Environmental</text>
    </string>
    <string>
      <key>Checkbox_ManipulationSpell2</key>
      <text>Mental</text>
    </string>
    <string>
      <key>Checkbox_ManipulationSpell3</key>
      <text>Physical</text>
    </string>
    <string>
      <key>Checkbox_ManipulationSpell4</key>
      <text>Minor Change</text>
    </string>
    <string>
      <key>Checkbox_ManipulationSpell5</key>
      <text>Major Change</text>
    </string>
    <string>
      <key>Checkbox_ManipulationSpell6</key>
      <text>Elemental effect</text>
    </string>
    <string>
      <key>Message_SpellName</key>
      <text>You must enter a name for your new Spell.</text>
    </string>
    <string>
      <key>Message_SpellRestricted</key>
      <text>You must specify how your Spell is restricted.</text>
    </string>
    <string>
      <key>Message_CombatSpellRequirement1</key>
      <text>You must select either Direct or Indirect from the Spell Options.</text>
    </string>
    <string>
      <key>Message_CombatSpellRequirement2</key>
      <text>You must select either Physical damage or Stun damage from the Spell Options.</text>
    </string>
    <string>
      <key>Message_DetectionSpellRequirement1</key>
      <text>You must select at least 1 of Directional, Area, or Psychic from the Spell Options.</text>
    </string>
    <string>
      <key>Message_DetectionSpellRequirement2</key>
      <text>You must select either Active or Passive from the Spell Options.</text>
    </string>
    <string>
      <key>Message_IllusionSpellRequirement1</key>
      <text>You must select either Obvious or Realistic from the Spell Options.</text>
    </string>
    <string>
      <key>Message_IllusionSpellRequirement2</key>
      <text>You must select either Single-Sense or Multi-Sense from the Spell Options.</text>
    </string>
    <string>
      <key>Message_ManipulationSpellRequirement1</key>
      <text>You must select either Environmental, Mental, or Physical from the Spell Options.</text>
    </string>
    <string>
      <key>Message_ManipulationSpellRequirement2</key>
      <text>You must select either Minor Change or Major Change from the Spell Options.</text>
    </string>
    <!-- End Region-->
    <!-- Region Create Natural Weapon Window -->
    <string>
      <key>Title_CreateNaturalWeapon</key>
      <text>Create Natural Weapon</text>
    </string>
    <!-- End Region-->
    <!-- Region ImprovementManager Strings -->
    <string>
      <key>String_Improvement_SelectSkillNamed</key>
      <text>Choose an Active Skill for {0} to affect.</text>
    </string>
    <string>
      <key>String_Improvement_SelectSkill</key>
      <text>Choose an Active Skill to affect.</text>
    </string>
    <string>
      <key>String_Improvement_SelectSkillGroupName</key>
      <text>Choose a Skill Group for {0} to affect.</text>
    </string>
    <string>
      <key>String_Improvement_SelectSkillGroup</key>
      <text>Choose a Skill Group to affect.</text>
    </string>
    <string>
      <key>String_Improvement_SelectAttributeNamed</key>
      <text>Choose an Attribute for {0} to affect.</text>
    </string>
    <string>
      <key>String_Improvement_SelectOptionalPower</key>
      <text>Choose a Power to gain.</text>
    </string>
    <string>
      <key>String_Improvement_SelectAttribute</key>
      <text>Choose an Attribute to affect.</text>
    </string>
    <string>
      <key>String_Improvement_SelectLimitNamed</key>
      <text>Choose a Limit for {0} to affect.</text>
    </string>
    <string>
      <key>String_Improvement_SelectLimit</key>
      <text>Choose a Limit to affect.</text>
    </string>
    <string>
      <key>String_Improvement_SideLeft</key>
      <text>Left</text>
    </string>
    <string>
      <key>String_Improvement_SideRight</key>
      <text>Right</text>
    </string>
    <string>
      <key>String_Improvement_SelectText</key>
      <text>Enter a value for {0}.</text>
    </string>
    <string>
      <key>String_CustomItem_SelectText</key>
      <text>Enter a name for this custom item.</text>
    </string>
	<string>
      <key>Message_Improvement_EmptySelectionList</key>
      <text>No eligible items could be selected for this effect!</text>
    </string>
	<string>
      <key>Message_Improvement_EmptySelectionListNamed</key>
      <text>No eligible items could be selected for {0} to affect!</text>
    </string>
    <!-- End Region-->
    <!-- Region CharacterOptions Messages -->
    <string>
      <key>Message_CharacterOptions_OpenOptions</key>
      <text>This seems to be the first time loading Chummer, as no settings file is present. Would you like to open the Options menu now?</text>
    </string>
    <string>
      <key>MessageTitle_CharacterOptions_OpenOptions</key>
      <text>No Settings File Found</text>
    </string>
    <string>
      <key>Message_CharacterOptions_CannotLoadSetting</key>
      <text>The character's settings file ({0}) could not be found. Use default settings instead?</text>
    </string>
    <string>
      <key>MessageTitle_CharacterOptions_CannotLoadSetting</key>
      <text>Cannot Find Settings File</text>
    </string>
    <string>
      <key>Message_CharacterOptions_CannotLoadCharacter</key>
      <text>Cannot load a character without a settings file.</text>
    </string>
    <string>
      <key>MessageText_CharacterOptions_CannotLoadCharacter</key>
      <text>Cannot Load Character</text>
    </string>
    <!-- End Region-->
	<!-- Region Karma Value Strings -->
	<string>
      <key>MessageTitle_KarmaValue</key>
      <text>Character Karma Value</text>
    </string>
	<string>
      <key>Message_KarmaValue</key>
      <text>Besides knowledge points from life modules, and ignoring metatype effects for which karma value cannot be objectively judged, this character has the following karma value:</text>
    </string>
	<string>
      <key>Menu_KarmaValue</key>
      <text>Calculate Karma Value</text>
    </string>
	<string>
      <key>String_Total</key>
      <text>Total</text>
    </string>
    <string>
      <key>String_TotalComparisonWithPointBuy</key>
      <text>Total (For Comparison with Point Buy)</text>
    </string>
	<string>
      <key>String_FreeSpells</key>
      <text>Free Spells</text>
    </string>
	<string>
      <key>String_FreeCFs</key>
      <text>Free Complex Forms</text>
    </string>
	<!-- End Region-->
    <!-- Region Special Strings -->
    <string>
      <key>String_SkillCommand</key>
      <text>Command</text>
    </string>
    <string>
      <key>String_SkillDirectFire</key>
      <text>Direct Fire</text>
    </string>
    <string>
      <key>String_SkillArtificing</key>
      <text>Artificing</text>
    </string>
    <string>
      <key>String_SkillMetamagic</key>
      <text>Metamagic</text>
    </string>
    <string>
      <key>String_MetamagicSkillBase</key>
      <text>Based on your talent selection, you may choose {0}.</text>
    </string>
    <string>
      <key>String_MetamagicSkills</key>
      <text>{0} {1} to start at rating {2}</text>
    </string>
    <string>
      <key>String_MetamagicSkillType_magic</key>
      <text>magic skill(s)</text>
    </string>
    <string>
      <key>String_MetamagicSkillType_resonance</key>
      <text>resonance skill(s)</text>
    </string>
    <string>
      <key>String_MetamagicSkillType_matrix</key>
      <text>matrix skill(s)</text>
    </string>
    <string>
      <key>String_MetamagicSkillType_active</key>
      <text>active skill(s)</text>
    </string>
    <string>
      <key>String_MetamagicSkillType_specific</key>
      <text>specific skill(s)</text>
    </string>
    <string>
      <key>String_MetamagicSkillType_grouped</key>
      <text>skill group(s)</text>
    </string>
    <string>
      <key>Message_Metatype_Duplicate</key>
      <text>You may not select the same skill twice.</text>
    </string>
    <string>
      <key>MessageTitle_Metatype_Duplicate</key>
      <text>Duplicate Selection</text>
    </string>
    <string>
      <key>Label_Condition</key>
      <text>Condition:</text>
    </string>
    <string>
      <key>Message_InvalidCharacters</key>
      <text>This text contains one or more invalid characters. Invalid character(s): "\n Please remove any invalid characters and try again.</text>
    </string>
	<string>
	  <key>String_DealerConnection_Drones</key>
	  <text>Drones</text>
	</string>
	<string>
	  <key>String_DealerConnection_Groundcraft</key>
	  <text>Groundcraft</text>
	</string>
	<string>
	  <key>String_DealerConnection_Watercraft</key>
	  <text>Watercraft</text>
	</string>
	<string>
	  <key>String_DealerConnection_Aircraft</key>
	  <text>Aircraft</text>
	</string>
	<string>
	  <key>Message_MissingSourceBooks</key>
	  <text>This character was created with the following books that are not enabled:\n\n{0}\n\nThis may cause issues. Do you want to continue loading the character?</text>
	</string>
	<string>
	  <key>Message_MissingSourceBooks_Title</key>
	  <text>Missing Books</text>
	</string>
	<string>
	  <key>Message_MissingCustomDataDirectories</key>
	  <text>This character was created with the following custom data directories that are not enabled:\n\n{0}\n\nThis may cause issues. Do you want to continue loading the character?</text>
	</string>
	<string>
	  <key>Message_MissingCustomDataDirectories_Title</key>
	  <text>Missing Custom Data Directories</text>
	</string>
    <string>
      <key>Message_MissingGameplayOption</key>
      <text>This character was created with the following gameplay option:\n\n{0}\n\nThis gameplay option could not be found in the current data files. In order to continue loading this character, a new gameplay option must be selected for them.</text>
    </string>
    <string>
      <key>Message_MissingGameplayOption_Title</key>
      <text>Missing Gameplay Option</text>
    </string>
	<string>
	  <key>Message_Duplicate_CustomDataDirectoryName</key>
	  <text>Custom data directory of this name already exists.</text>
	</string>
	<string>
	  <key>Message_Duplicate_CustomDataDirectoryName_Title</key>
	  <text>Duplicate Custom Data Directory Name</text>
	</string>
	<string>
	  <key>Label_CustomDataDirectories</key>
	  <text>Custom Data Directories to Use (Changes Are Only Applied After a Restart)</text>
	</string>
	<string>
	  <key>Button_AddCustomDirectory</key>
	  <text>Add Directory</text>
	</string>
	<string>
	  <key>Button_RenameCustomDataDirectory</key>
	  <text>Rename Entry</text>
	</string>
	<string>
	  <key>Button_RemoveCustomDirectory</key>
	  <text>Remove Directory</text>
	</string>
	<string>
	  <key>Button_IncreaseCustomDirectoryLoadOrder</key>
	  <text>Increase Load Order</text>
	</string>
	<string>
	  <key>Button_DecreaseCustomDirectoryLoadOrder</key>
	  <text>Decrease Load Order</text>
	</string>
	<string>
	  <key>String_ShowAll</key>
	  <text>Show All</text>
	</string>
	<string>
	  <key>MessageTitle_ImprovementLoadError</key>
	  <text>Error Encountered While Loading Improvements</text>
	</string>
	<string>
	  <key>Message_ImprovementLoadError</key>
	  <text>Chummer5a encountered an error when loading one or more improvements for this character. This is likely because a certain improvement present in an older version of Chummer has been significantly altered in a later version.\n\nThe issue can be fixed by re-applying only the improvements that caused issues.\n\nDo you wish to re-apply the problematic issues right now? If you do not, the issues can still be fixed by re-applying all improvements via Special > Re-apply Improvements.</text>
	</string>
    <!-- End Region -->
    <!-- End Region -->
    <string>
      <key>Message_DroneIllegalDowngrade</key>
      <text>The following {0} drones have downgrades which decrease their attributes too far:</text>
    </string>
    <string>
      <key>Message_DuplicateGuidWarning</key>
      <text>{0} items were found in the file {1} with the same GUID. If you are using custom content, please ensure that you use a new GUID for each item you add.\n\nItems with duplicate IDs:\n{2}</text>
    </string>
    <string>
      <key>Message_NonGuidIdWarning</key>
      <text>{0} items were found in the file {1} with IDs that are not parsable as GUIDs. If you are using custom content, please ensure that ID fields are always filled with a unique GUID and only a unique GUID.\n\nItems with non-GUID ID fields:\n{2}</text>
    </string>
  </strings>
</chummer><|MERGE_RESOLUTION|>--- conflicted
+++ resolved
@@ -67,13 +67,12 @@
   <!-- End Region -->
     <!-- Region Common Strings -->
     <string>
-<<<<<<< HEAD
+      <key>String_NotApplicable</key>
+      <text>N/A</text>
+    </string>
+    <string>
       <key>String_Wireless</key>
       <text>Wireless</text>
-=======
-      <key>String_NotApplicable</key>
-      <text>N/A</text>
->>>>>>> 186ba664
     </string>
     <string>
       <key>String_Version</key>
