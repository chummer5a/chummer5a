--- conflicted
+++ resolved
@@ -18,12 +18,6 @@
     https://github.com/chummer5a/chummer5a
 -->
 <chummer>
-<<<<<<< HEAD
-	<version>-350</version>
-	<name>English (US)</name>
-	<strings>
-		<!-- Region Common Strings -->
-=======
   <version>-350</version>
   <name>English (en-US)</name>
   <strings>
@@ -87,205 +81,10 @@
       <key>String_D6</key>
       <text>D6</text>
     </string>
->>>>>>> 260a47e0
     <string>
       <key>String_Search</key>
       <text>Search:</text>
     </string>
-<<<<<<< HEAD
-		<string>
-			<key>String_Limit</key>
-			<text>Limit:</text>
-		</string>
-		<string>
-			<key>String_All</key>
-			<text>All</text>
-		</string>
-		<string>
-			<key>String_LifeModule</key>
-			<text>Life Module</text>
-		</string>
-		<string>
-			<key>String_Life_Module</key>
-			<text>Life Module</text>
-		</string>
-		<string>
-			<key>Label_Stage</key>
-			<text>Stage:</text>
-		</string>
-		<string>
-			<key>Tip_CombineItems</key>
-			<text>You have multiple skills with the same name. You can combine those to one</text>
-		</string>
-		<string>
-			<key>Tip_SplitItems</key>
-			<text>This item is made up of multiple combined skills. Press here to seperate them</text>
-		</string>
-		<string>
-			<key>String_PushTheLimit</key>
-			<text>Push the Limit</text>
-		</string>
-		<string>
-			<key>String_SecondChance</key>
-			<text>Second Chance</text>
-		</string>
-		<string>
-			<key>String_SeizeTheInit</key>
-			<text>Seize the Initiative</text>
-		</string>
-		<string>
-			<key>String_Blitz</key>
-			<text>Blitz</text>
-		</string>
-		<string>
-			<key>String_CloseCall</key>
-			<text>Close Call</text>
-		</string>
-		<string>
-			<key>String_DeadManTrigger</key>
-			<text>Dead Man's Trigger</text>
-		</string>
-		<string>
-			<key>Main_Menu_GM_Dash</key>
-			<text>GM Dashboard</text>
-		</string>
-		<string>
-			<key>Main_Menu_Player_Dash</key>
-			<text>Player Dashboard</text>
-		</string>
-		<string>
-			<key>String_Dashboard</key>
-			<text>Dashboard</text>
-		</string>
-		<string>
-			<key>Label_StartingInit</key>
-			<text>Starting Initiative</text>
-		</string>		
-		<string>
-			<key>AddToken_Header</key>
-			<text>Add Token Player</text>
-		</string>
-		<string>
-			<key>Button_Add</key>
-			<text>Add</text>
-		</string>
-		<string>
-			<key>Button_Remove</key>
-			<text>Remove</text>
-		</string>
-		<string>
-			<key>String_Name</key>
-			<text>Name</text>
-		</string>
-		<string>
-			<key>Label_Open</key>
-			<text>Open</text>
-		</string>
-		<string>
-			<key>Label_InitiativeDice</key>
-			<text>Initiative Dice</text>
-		</string>
-		<string>
-			<key>Label_AutoRollInit</key>
-			<text>Auto Roll Initiative</text>
-		</string>
-		<string>
-			<key>Button_Next</key>
-			<text>Next</text>
-		</string>
-		<string>
-			<key>Button_Sort</key>
-			<text>Sort</text>
-		</string>
-		<string>
-			<key>Button_Delay</key>
-			<text>Delay</text>
-		</string>
-		<string>
-			<key>Button_Reset</key>
-			<text>Reset</text>
-		</string>
-		<string>
-			<key>Button_ApplyManeuver</key>
-			<text>Apply Maneuver</text>
-		</string>
-		<string>
-			<key>Label_InitiativeManeuvers</key>
-			<text>Initiative Maneuvers</text>
-		</string>
-		<string>
-			<key>Label_Round</key>
-			<text>Round</text>
-		</string>
-		<string>
-			<key>Label_Vehicles</key>
-			<text>Vehicles</text>
-		</string>
-		<string>
-			<key>Label_File</key>
-			<text>File</text>
-		</string>
-		<string>
-			<key>Label_Exit</key>
-			<text>Exit</text>
-		</string>
-		<string>
-			<key>Label_Help</key>
-			<text>Help</text>
-		</string>
-		<string>
-			<key>Label_About</key>
-			<text>About</text>
-		</string>
-		<string>
-			<key>InitRoller_Header</key>
-			<text>Initiative Dice Results</text>
-		</string>
-		<string>
-			<key>InitRoller_Description</key>
-			<text>Please input the total of the results of the d6.</text>
-		</string>
-		<string>
-			<key>String_BP</key>
-			<text>BP</text>
-		</string>
-		<string>
-			<key>String_Karma</key>
-			<text>Karma</text>
-		</string>
-		<string>
-			<key>String_SumtoTen</key>
-			<text>Sum to Ten</text>
-		</string>
-		<string>
-			<key>Label_SumtoTenHeritage</key>
-			<text>Metatype:</text>
-		</string>
-		<string>
-			<key>Label_SumtoTenTalent</key>
-			<text>Magic or Resonance:</text>
-		</string>
-		<string>
-			<key>Label_SumtoTenAttributes</key>
-			<text>Attributes:</text>
-		</string>
-		<string>
-			<key>Label_SumtoTenSkills</key>
-			<text>Skills:</text>
-		</string>
-		<string>
-			<key>Label_SumtoTenResources</key>
-			<text>Resources:</text>
-		</string>		
-		<string>
-			<key>Message_SumtoTenSpellLimit</key>
-			<text>You cannot have more spells than allowed by your selected Talent priority.</text>
-		</string>	
-		<string>
-			<key>Message_SumtoTenComplexFormLimit</key>
-			<text>Your number of Complex Forms cannot exceed the number defined by your selected Talent priority.</text>
-		</string>
-=======
     <string>
       <key>String_Limit</key>
       <text>Limit:</text>
@@ -478,7 +277,6 @@
       <key>Message_SumtoTenComplexFormLimit</key>
       <text>Your number of Complex Forms cannot exceed the number defined by your selected Talent priority.</text>
     </string>
->>>>>>> 260a47e0
     <string>
       <key>Message_FailedLoad</key>
       <text>This file failed to load with the following XML error:\n{0}</text>
@@ -495,8210 +293,6 @@
       <key>MessageTitle_FailedSave</key>
       <text>Could Not Save</text>
     </string>
-<<<<<<< HEAD
-		<string>
-			<key>Message_OverCapacityLimit</key>
-			<text>This item's capacity is too high for the parent item: Maximum Capacity {0}, {1} needed</text>
-		</string>
-		<string>
-			<key>MessageTitle_OverCapacityLimit</key>
-			<text>Over Capacity Limit</text>
-		</string>
-    <string>
-			<key>String_BuyWithKarma</key>
-			<text>Buy With Karma</text>
-		</string>
-		<string>
-			<key>String_Points</key>
-			<text>Points</text>
-		</string>
-		<string>
-			<key>String_Priority</key>
-			<text>Priority</text>
-		</string>
-		<string>
-			<key>String_Special</key>
-			<text>Special Attributes</text>
-		</string>
-		<string>
-			<key>String_SpecialAttributePoints</key>
-			<text>Special Attribute Points</text>
-		</string>
-		<string>
-			<key>String_AttributePoints</key>
-			<text>Attribute Points</text>
-		</string>
-		<string>
-			<key>String_Metamagic</key>
-			<text>Metamagic</text>
-		</string>
-		<string>
-			<key>String_Echo</key>
-			<text>Echo</text>
-		</string>
-		<string>
-			<key>String_Art</key>
-			<text>Art</text>
-		</string>
-		<string>
-			<key>String_Ritual</key>
-			<text>Ritual</text>
-		</string>
-		<string>
-			<key>String_Enchantment</key>
-			<text>Enchantment</text>
-		</string>
-		<string>
-			<key>String_Enhancement</key>
-			<text>Enhancement</text>
-		</string>
-		<string>
-			<key>Label_Metamagic</key>
-			<text>Metamagic:</text>
-		</string>
-		<string>
-			<key>Label_Echo</key>
-			<text>Echo:</text>
-		</string>
-		<string>
-			<key>Label_Art</key>
-			<text>Art:</text>
-		</string>
-		<string>
-			<key>Label_Ritual</key>
-			<text>Ritual:</text>
-		</string>
-		<string>
-			<key>Label_Enchantment</key>
-			<text>Enchantment:</text>
-		</string>
-		<string>
-			<key>Label_Enhancement</key>
-			<text>Enhancement:</text>
-		</string>
-		<string>
-			<key>String_MartialArtsCount</key>
-			<text>Martial Arts</text>
-		</string>
-		<string>
-			<key>String_TechniquesCount</key>
-			<text>Techniques</text>
-		</string>
-		<string>
-			<key>String_SkillPoints</key>
-			<text>Skill Points</text>
-		</string>
-		<string>
-			<key>String_SkillGroupPoints</key>
-			<text>Skill Group Points</text>
-		</string>
-		<string>
-			<key>String_Spells</key>
-			<text>Spells</text>
-		</string>
-		<string>
-			<key>String_ComplexForms</key>
-			<text>Complex Form Rating Points</text>
-		</string>
-		<string>
-			<key>String_Page</key>
-			<text>page</text>
-		</string>
-		<string>
-			<key>String_OverPriorityPoints</key>
-			<text>{0} of {1}: {2} Karma</text>
-		</string>
-		<string>
-			<key>String_Of</key>
-			<text>of</text>
-		</string>
-		<string>
-			<key>String_Remaining</key>
-			<text>remaining</text>
-		</string>
-		<string>
-			<key>String_OK</key>
-			<text>OK</text>
-		</string>
-		<string>
-			<key>String_Cancel</key>
-			<text>Cancel</text>
-		</string>
-		<string>
-			<key>String_Delete</key>
-			<text>Delete</text>
-		</string>
-		<string>
-			<key>String_AddMore</key>
-			<text>&amp;Add &amp;&amp; More</text>
-		</string>
-		<string>
-			<key>String_Rating</key>
-			<text>Rating</text>
-		</string>
-		<string>
-			<key>String_System</key>
-			<text>System</text>
-		</string>
-		<string>
-			<key>String_Response</key>
-			<text>Response</text>
-		</string>
-		<string>
-			<key>String_Firewall</key>
-			<text>Firewall</text>
-		</string>
-		<string>
-			<key>String_Signal</key>
-			<text>Signal</text>
-		</string>
-		<string>
-			<key>String_UnnamedCharacter</key>
-			<text>Unnamed Character</text>
-		</string>
-		<string>
-			<key>String_Break</key>
-			<text>Break</text>
-		</string>
-		<string>
-			<key>Checkbox_Free</key>
-			<text>Free!</text>
-		</string>
-		<string>
-			<key>Checkbox_BlackMarketDiscount</key>
-			<text>Black Market Discount (10%)</text>
-		</string>
-		<string>
-			<key>Checkbox_HomeNode</key>
-			<text>Home Node</text>
-		</string>
-		<string>
-			<key>Checkbox_Commlinks</key>
-			<text>Only show Commlinks</text>
-		</string>
-		<string>
-			<key>Checkbox_ActiveCommlink</key>
-			<text>Active Commlink</text>
-		</string>
-		<string>
-			<key>Label_BP</key>
-			<text>BP:</text>
-		</string>
-		<string>
-			<key>Label_BPRemaining</key>
-			<text>BP Remaining:</text>
-		</string>
-		<string>
-			<key>Label_Karma</key>
-			<text>Karma:</text>
-		</string>
-		<string>
-			<key>Label_LP</key>
-			<text>LP:</text>
-		</string>
-		<string>
-			<key>Label_KarmaRemaining</key>
-			<text>Karma Remaining:</text>
-		</string>
-		<string>
-			<key>Label_Source</key>
-			<text>Source:</text>
-		</string>
-		<string>
-			<key>Label_Name</key>
-			<text>Name:</text>
-		</string>
-		<string>
-			<key>Label_Bonus</key>
-			<text>Bonus:</text>
-		</string>
-		<string>
-			<key>Label_Category</key>
-			<text>Category:</text>
-		</string>
-		<string>
-			<key>Label_Handling</key>
-			<text>Handling:</text>
-		</string>
-		<string>
-			<key>Label_Accel</key>
-			<text>Accel:</text>
-		</string>
-		<string>
-			<key>Label_Speed</key>
-			<text>Speed:</text>
-		</string>
-		<string>
-			<key>Label_Response</key>
-			<text>Response:</text>
-		</string>
-		<string>
-			<key>Label_Device</key>
-			<text>Device:</text>
-		</string>
-		<string>
-			<key>Label_Pilot</key>
-			<text>Pilot:</text>
-		</string>
-		<string>
-			<key>Label_Body</key>
-			<text>Body:</text>
-		</string>
-		<string>
-			<key>Label_Armor</key>
-			<text>Armor:</text>
-		</string>
-		<string>
-			<key>Label_Seats</key>
-			<text>Seats:</text>
-		</string>
-		<string>
-			<key>Label_Sensor</key>
-			<text>Sensor:</text>
-		</string>
-		<string>
-			<key>Label_Avail</key>
-			<text>Avail:</text>
-		</string>
-		<string>
-			<key>Label_Cost</key>
-			<text>Cost:</text>
-		</string>
-		<string>
-			<key>Label_Accuracy</key>
-			<text>Accuracy:</text>
-		</string>
-		<string>
-			<key>Label_Slots</key>
-			<text>Slots:</text>
-		</string>
-		<string>
-			<key>Label_Weapons</key>
-			<text>Weapons:</text>
-		</string>
-		<string>
-			<key>Label_Protection</key>
-			<text>Prot:</text>
-		</string>
-		<string>
-			<key>Label_Powertrain</key>
-			<text>Power:</text>
-		</string>
-		<string>
-			<key>Label_Bodymod</key>
-			<text>Body Mods:</text>
-		</string>
-		<string>
-			<key>Label_Electromagnetic</key>
-			<text>Elec:</text>
-		</string>
-		<string>
-			<key>Label_Cosmetic</key>
-			<text>Cosmetic:</text>
-		</string>
-		<string>
-			<key>Label_DroneModSlots</key>
-			<text>Mod Slots:</text>
-		</string>
-		<string>
-			<key>Label_Rating</key>
-			<text>Rating:</text>
-		</string>
-		<string>
-			<key>Label_Qty</key>
-			<text>Qty:</text>
-		</string>
-		<string>
-			<key>Label_Grade</key>
-			<text>Grade:</text>
-		</string>
-		<string>
-			<key>Label_Essence</key>
-			<text>Essence:</text>
-		</string>
-		<string>
-			<key>Label_Type</key>
-			<text>Type:</text>
-		</string>
-		<string>
-			<key>Label_Action</key>
-			<text>Action:</text>
-		</string>
-		<string>
-			<key>Label_Range</key>
-			<text>Range:</text>
-		</string>
-		<string>
-			<key>Label_Duration</key>
-			<text>Duration:</text>
-		</string>
-		<string>
-			<key>Label_Points</key>
-			<text>Points:</text>
-		</string>
-		<string>
-			<key>Label_Descriptors</key>
-			<text>Descriptors:</text>
-		</string>
-		<string>
-			<key>Label_Damage</key>
-			<text>Damage:</text>
-		</string>
-		<string>
-			<key>Label_DV</key>
-			<text>DV:</text>
-		</string>
-		<string>
-			<key>Label_RC</key>
-			<text>RC:</text>
-		</string>
-		<string>
-			<key>Label_AP</key>
-			<text>AP:</text>
-		</string>
-		<string>
-			<key>Label_Ammo</key>
-			<text>Ammo:</text>
-		</string>
-		<string>
-			<key>Label_Reach</key>
-			<text>Reach:</text>
-		</string>
-		<string>
-			<key>Label_Mode</key>
-			<text>Mode:</text>
-		</string>
-		<string>
-			<key>Label_Mount</key>
-			<text>Mount:</text>
-		</string>
-		<string>
-			<key>Label_ExtraMount</key>
-			<text>Extra Mount:</text>
-		</string>
-		<string>
-			<key>Label_DataFile</key>
-			<text>Data File:</text>
-		</string>
-		<string>
-			<key>Label_Search</key>
-			<text>&amp;Search:</text>
-		</string>
-		<string>
-			<key>Label_Capacity</key>
-			<text>Capacity:</text>
-		</string>
-		<string>
-			<key>Label_DeviceRating</key>
-			<text>DeviceRating:</text>
-		</string>
-		<string>
-			<key>Label_Signal</key>
-			<text>Signal:</text>
-		</string>
-		<string>
-			<key>Label_System</key>
-			<text>System:</text>
-		</string>
-		<string>
-			<key>Label_Attack</key>
-			<text>Attack:</text>
-		</string>
-		<string>
-			<key>Label_Sleaze</key>
-			<text>Sleaze:</text>
-		</string>
-		<string>
-			<key>Label_DataProcessing</key>
-			<text>Data Proc:</text>
-		</string>
-		<string>
-			<key>Label_Firewall</key>
-			<text>Firewall:</text>
-		</string>
-		<string>
-			<key>Label_BiofeedbackFilter</key>
-			<text>Biofeedback Filter:</text>
-		</string>
-		<string>
-			<key>Label_MaximumCapacityAllowed</key>
-			<text>Maximum Capacity allowed:</text>
-		</string>
-		<string>
-			<key>Label_ArmorShort</key>
-			<text>Name:</text>
-		</string>
-		<string>
-			<key>Label_ArmorValueShort</key>
-			<text>Armor:</text>
-		</string>
-		<string>
-			<key>Label_ArmorLong</key>
-			<text>Armor:</text>
-		</string>
-		<string>
-			<key>Label_Test</key>
-			<text>Test:</text>
-		</string>
-		<string>
-			<key>String_None</key>
-			<text>None</text>
-		</string>
-		<string>
-			<key>String_Varies</key>
-			<text>Varies</text>
-		</string>
-		<string>
-			<key>String_Qualities</key>
-			<text>Qualities</text>
-		</string>
-		<string>
-			<key>String_Quality</key>
-			<text>Quality</text>
-		</string>
-		<string>
-			<key>Label_Metavariant</key>
-			<text>Metavariant:</text>
-		</string>
-		<string>
-			<key>Label_PriorityHeritage</key>
-			<text>Metatype:</text>
-		</string>
-		<string>
-			<key>Label_PriorityTalent</key>
-			<text>Magic or Resonance:</text>
-		</string>
-		<string>
-			<key>Label_PriorityAttributes</key>
-			<text>Attributes:</text>
-		</string>
-		<string>
-			<key>Label_PrioritySkills</key>
-			<text>Skills:</text>
-		</string>
-		<string>
-			<key>Label_PriorityResources</key>
-			<text>Resources:</text>
-		</string>
-		<string>
-			<key>Label_ActiveSkill</key>
-			<text>Active Skill:</text>
-		</string>
-		<string>
-			<key>String_Force</key>
-			<text>Force</text>
-		</string>
-		<string>
-			<key>String_CyberlimbAttributeModifier</key>
-			<text>affected by Cyberlimb Attributes</text>
-		</string>
-		<string>
-			<key>String_Contact</key>
-			<text>Contact</text>
-		</string>
-		<string>
-			<key>Label_Location</key>
-			<text>Location:</text>
-		</string>
-		<string>
-			<key>Label_Archtype</key>
-			<text>Archetype:</text>
-		</string>
-		<string>
-			<key>String_Contacts</key>
-			<text>Contacts</text>
-		</string>
-		<string>
-			<key>String_Enemy</key>
-			<text>Enemy</text>
-		</string>
-		<string>
-			<key>String_Pet</key>
-			<text>Pet</text>
-		</string>
-		<string>
-			<key>String_Day</key>
-			<text>day</text>
-		</string>
-		<string>
-			<key>String_Days</key>
-			<text>days</text>
-		</string>
-		<string>
-			<key>String_Week</key>
-			<text>week</text>
-		</string>
-		<string>
-			<key>String_Weeks</key>
-			<text>weeks</text>
-		</string>
-		<string>
-			<key>String_Hour</key>
-			<text>hour</text>
-		</string>
-		<string>
-			<key>String_Hours</key>
-			<text>hours</text>
-		</string>
-		<string>
-			<key>String_ArmorEncumbrance</key>
-			<text>Armor Encumbrance</text>
-		</string>
-		<string>
-			<key>String_StackedFocus</key>
-			<text>Stacked Focus</text>
-		</string>
-    <string>
-      <key>String_Initiative</key>
-      <text>{0} +{1}d6</text>
-    </string>
-    <string>
-      <key>String_MatrixInitiative</key>
-      <text>{0} + DP +{1}d6</text>
-    </string>
-    <string>
-      <key>String_MatrixInitiativeLong</key>
-      <text>{0} + Data Processing +{1}d6</text>
-    </string>
-    <string>
-      <key>Checkbox_HideOverAvailLimit</key>
-      <text>Hide Items Over Avail Limit ({0})</text>
-    </string>
-		<!-- End Region -->
-		<!-- Region Printout Strings -->
-		<string>
-			<key>String_UnarmedAttack</key>
-			<text>Unarmed Attack</text>
-		</string>
-		<string>
-			<key>String_Unarmed</key>
-			<text>Unarmed</text>
-		</string>
-		<string>
-			<key>String_LivingPersona</key>
-			<text>Living Persona</text>
-		</string>
-		<string>
-			<key>String_BiofeedbackFilter</key>
-			<text>Biofeedback Filter</text>
-		</string>
-		<string>
-			<key>String_Commlink</key>
-			<text>Commlink</text>
-		</string>
-		<string>
-			<key>String_CommlinkOperatingSystem</key>
-			<text>Commlink Operating System</text>
-		</string>
-		<string>
-			<key>String_LivingPersonaGear</key>
-			<text>Living Persona Gear</text>
-		</string>
-		<string>
-			<key>String_MountNone</key>
-			<text>None</text>
-		</string>
-		<string>
-			<key>String_MountTop</key>
-			<text>Top</text>
-		</string>
-		<string>
-			<key>String_MountUnder</key>
-			<text>Under</text>
-		</string>
-		<string>
-			<key>String_MountBarrel</key>
-			<text>Barrel</text>
-		</string>
-		<string>
-			<key>String_MountSide</key>
-			<text>Side</text>
-		</string>
-		<string>
-			<key>String_MountInternal</key>
-			<text>Internal</text>
-		</string>
-		<string>
-			<key>String_MountStock</key>
-			<text>Stock</text>
-		</string>
-		<!-- End Region-->
-		<!-- Region Common Message Boxes -->
-		<string>
-			<key>Message_FileNotFound</key>
-			<text>The save file {0} could not be found.</text>
-		</string>
-		<string>
-			<key>MessageTitle_FileNotFound</key>
-			<text>File Not Found</text>
-		</string>
-		<string>
-			<key>Message_RemoveCharacterAssociation</key>
-			<text>Are you sure you want to remove this Character association?\nThe save file will NOT be deleted.</text>
-		</string>
-		<string>
-			<key>MessageTitle_RemoveCharacterAssociation</key>
-			<text>Remove Character Association</text>
-		</string>
-    <string>
-      <key>Message_OutdatedChummerSave</key>
-      <text>This save file was created in a later version of Chummer ({0}) than your current version of Chummer ({1}). \nThis file may not load properly, and it is strongly suggested you update to the latest version of Chummer.\nAre you sure you want to continue loading this character?</text>
-    </string>
-		<string>
-			<key>Message_IncorrectGameVersion_SR4</key>
-			<text>This save file is intended to be used with Shadowrun 4th Edition while this version of Chummer is for Shadowrun 5th Edition. Please use the Shadowrun 4th Edition version of Chummer to open this file.</text>
-		</string>
-		<string>
-			<key>Message_IncorrectGameVersion_SR5</key>
-			<text>This save file is intended to be used with Shadowrun 5th Edition while this version of Chummer is for Shadowrun 4th Edition. Please use the Shadowrun 5th Edition version of Chummer to open this file.</text>
-		</string>
-		<string>
-			<key>MessageTitle_IncorrectGameVersion</key>
-			<text>Incorrect Game Version</text>
-		</string>
-		<!-- End Region -->
-		<!-- Region Attributes -->
-		<string>
-			<key>String_AttributeBODLong</key>
-			<text>Body</text>
-		</string>
-		<string>
-			<key>String_AttributeBODShort</key>
-			<text>BOD</text>
-		</string>
-		<string>
-			<key>String_AttributeAGILong</key>
-			<text>Agility</text>
-		</string>
-		<string>
-			<key>String_AttributeAGIShort</key>
-			<text>AGI</text>
-		</string>
-		<string>
-			<key>String_AttributeREALong</key>
-			<text>Reaction</text>
-		</string>
-		<string>
-			<key>String_AttributeREAShort</key>
-			<text>REA</text>
-		</string>
-		<string>
-			<key>String_AttributeSTRLong</key>
-			<text>Strength</text>
-		</string>
-		<string>
-			<key>String_AttributeSTRShort</key>
-			<text>STR</text>
-		</string>
-		<string>
-			<key>String_AttributeCHALong</key>
-			<text>Charisma</text>
-		</string>
-		<string>
-			<key>String_AttributeCHAShort</key>
-			<text>CHA</text>
-		</string>
-		<string>
-			<key>String_AttributeINTLong</key>
-			<text>Intuition</text>
-		</string>
-		<string>
-			<key>String_AttributeINTShort</key>
-			<text>INT</text>
-		</string>
-		<string>
-			<key>String_AttributeLOGLong</key>
-			<text>Logic</text>
-		</string>
-		<string>
-			<key>String_AttributeLOGShort</key>
-			<text>LOG</text>
-		</string>
-		<string>
-			<key>String_AttributeWILLong</key>
-			<text>Willpower</text>
-		</string>
-		<string>
-			<key>String_AttributeWILShort</key>
-			<text>WIL</text>
-		</string>
-		<string>
-			<key>String_AttributeEDGLong</key>
-			<text>Edge</text>
-		</string>
-		<string>
-			<key>String_AttributeEDGShort</key>
-			<text>EDG</text>
-		</string>
-		<string>
-			<key>String_AttributeMAGLong</key>
-			<text>Magic</text>
-		</string>
-		<string>
-			<key>String_AttributeMAGShort</key>
-			<text>MAG</text>
-		</string>
-		<string>
-			<key>String_AttributeRESLong</key>
-			<text>Resonance</text>
-		</string>
-		<string>
-			<key>String_AttributeRESShort</key>
-			<text>RES</text>
-		</string>
-		<string>
-			<key>String_AttributeDEPLong</key>
-			<text>Depth</text>
-		</string>
-		<string>
-			<key>String_AttributeDEPShort</key>
-			<text>DEP</text>
-		</string>
-		<string>
-			<key>String_AttributeINILong</key>
-			<text>Initiative</text>
-		</string>
-		<string>
-			<key>String_AttributeINIShort</key>
-			<text>INI</text>
-		</string>
-		<string>
-			<key>String_AttributeESSLong</key>
-			<text>Essence</text>
-		</string>
-		<string>
-			<key>String_AttributeESSShort</key>
-			<text>ESS</text>
-		</string>
-		<!-- End Region -->
-		<!-- Region Main Window -->
-		<string>
-			<key>Title_CreateNewCharacter</key>
-			<text>Create New Character</text>
-		</string>
-		<string>
-			<key>String_CharacterRoster</key>
-			<text>Character Roster</text>
-		</string>
-		<string>
-			<key>Title_CareerMode</key>
-			<text>Career Mode</text>
-		</string>
-		<string>
-			<key>Title_CreateMode</key>
-			<text>Create Mode</text>
-		</string>
-		<string>
-			<key>Message_Main_RunningWild</key>
-			<text>Critter Creation is currently disabled, as there is no version of Running Wild for Shadowrun 5.</text>
-		</string>
-		<string>
-			<key>MessageTitle_Main_RunningWild</key>
-			<text>Sourcebook Required</text>
-		</string>
-    <string>
-      <key>Menu_Main_IssueTracker</key>
-      <text>Issue Tracker</text>
-    </string>
-		<string>
-			<key>Menu_Main_File</key>
-			<text>&amp;File</text>
-		</string>
-		<string>
-			<key>Menu_Main_ClearUnpinnedItems</key>
-			<text>&amp;Clear Unpinned Items</text>
-		</string>
-		<string>
-			<key>Menu_Main_Edit</key>
-			<text>&amp;Edit</text>
-		</string>
-		<string>
-			<key>Menu_Main_Tools</key>
-			<text>&amp;Tools</text>
-		</string>
-		<string>
-			<key>Menu_Main_Window</key>
-			<text>&amp;Window</text>
-		</string>
-		<string>
-			<key>Menu_Main_Help</key>
-			<text>&amp;Help</text>
-		</string>
-		<string>
-			<key>Menu_Main_NewCharater</key>
-			<text>&amp;New Character</text>
-		</string>
-		<string>
-			<key>Menu_Main_NewCritter</key>
-			<text>New &amp;Critter</text>
-		</string>
-		<string>
-			<key>Menu_Main_Open</key>
-			<text>&amp;Open</text>
-		</string>
-		<string>
-			<key>Menu_Main_PrintMultiple</key>
-			<text>Print &amp;Multiple</text>
-		</string>
-		<string>
-			<key>Menu_Main_Exit</key>
-			<text>E&amp;xit</text>
-		</string>
-		<string>
-			<key>Menu_Main_DiceRoller</key>
-			<text>&amp;Dice Roller</text>
-		</string>
-		<string>
-			<key>Menu_Main_Options</key>
-			<text>&amp;Options</text>
-		</string>
-		<string>
-			<key>Menu_Main_Update</key>
-			<text>Check for Updates</text>
-		</string>
-		<string>
-			<key>Menu_Main_Omae</key>
-			<text>Omae</text>
-		</string>
-		<string>
-			<key>Menu_Main_NewWindow</key>
-			<text>&amp;New Window</text>
-		</string>
-		<string>
-			<key>Menu_Main_CloseAll</key>
-			<text>C&amp;lose All</text>
-		</string>
-		<string>
-			<key>Menu_Main_ChummerWiki</key>
-			<text>Chummer Wiki</text>
-		</string>
-		<string>
-			<key>Menu_Main_RevisionHistory</key>
-			<text>&amp;Revision History</text>
-		</string>
-		<string>
-			<key>Menu_Main_DumpshockThread</key>
-			<text>&amp;Dumpshock Thread</text>
-		</string>
-		<string>
-			<key>Menu_Main_About</key>
-			<text>&amp;About...</text>
-		</string>
-		<!-- End Region -->
-    <!-- Region Character Roster -->
-    <string>
-      <key>Label_Roster_File_Name</key>
-      <text>File Name:</text>
-    </string>
-    <string>
-      <key>Tab_Roster_Description</key>
-      <text>Description</text>
-    </string>
-		<string>
-			<key>Tab_Roster_Concept</key>
-			<text>Concept</text>
-		</string>
-		<string>
-			<key>Tab_Roster_Background</key>
-			<text>Background</text>
-		</string>
-		<string>
-			<key>Tab_Roster_CharacterNotes</key>
-			<text>Character Notes</text>
-		</string>
-		<string>
-			<key>Tab_Roster_GameNotes</key>
-			<text>Game Notes</text>
-		</string>
-		<string>
-			<key>Treenode_Roster_RecentCharacters</key>
-			<text>Recent Characters</text>
-		</string>
-		<string>
-			<key>Treenode_Roster_WatchFolder</key>
-			<text>Watch Folder</text>
-		</string>
-		<string>
-			<key>Treenode_Roster_FavouriteCharacters</key>
-			<text>Favourite Characters</text>
-		</string>
-    <!-- End Region -->
-		<!-- Region Create/Career Window -->
-		<string>
-			<key>Menu_Special</key>
-			<text>&amp;Special</text>
-		</string>
-		<string>
-			<key>Menu_FileSave</key>
-			<text>&amp;Save</text>
-		</string>
-		<string>
-			<key>Menu_FileSaveAs</key>
-			<text>Save &amp;As</text>
-		</string>
-		<string>
-			<key>Menu_FileExport</key>
-			<text>Export</text>
-		</string>
-		<string>
-			<key>Menu_FilePrint</key>
-			<text>&amp;Print</text>
-		</string>
-		<string>
-			<key>Menu_FilePrintPreview</key>
-			<text>&amp;Print Preview</text>
-		</string>
-		<string>
-			<key>Menu_FileClose</key>
-			<text>Close</text>
-		</string>
-		<string>
-			<key>Menu_SpecialAddCyberwareSuite</key>
-			<text>Add &amp;Cyberware Suite</text>
-		</string>
-		<string>
-			<key>Menu_SpecialAddBiowareSuite</key>
-			<text>Add &amp;Bioware Suite</text>
-		</string>
-		<string>
-			<key>Menu_SpecialCreateCyberwareSuite</key>
-			<text>Create Cyberware Suite</text>
-		</string>
-		<string>
-			<key>Menu_SpecialCreateBiowareSuite</key>
-			<text>Create Bioware Suite</text>
-		</string>
-		<string>
-			<key>Menu_SpecialAddPACKSKit</key>
-			<text>Add &amp;PACKS Kit</text>
-		</string>
-		<string>
-			<key>Menu_SpecialCreatePACKSKit</key>
-			<text>Create PACKS Kit</text>
-		</string>
-		<string>
-			<key>Menu_SpecialChangeMetatype</key>
-			<text>Change Priority Selection</text>
-		</string>
-		<string>
-			<key>Menu_SpecialConvertToMutantCritter</key>
-			<text>Convert to Mutant Critter</text>
-		</string>
-		<string>
-			<key>Menu_SpecialConvertToToxicCritter</key>
-			<text>Convert to Toxic Critter</text>
-		</string>
-		<string>
-			<key>Menu_SpecialConverToCyberzombie</key>
-			<text>Convert to Cyberzombie</text>
-		</string>
-		<string>
-			<key>Menu_SpecialReduceAttribute</key>
-			<text>Reduce Attribute</text>
-		</string>
-		<string>
-			<key>Menu_SpecialCloningMachine</key>
-			<text>Cloning Machine</text>
-		</string>
-		<string>
-			<key>Menu_SpecialReapplyImprovements</key>
-			<text>Re-apply Improvements</text>
-		</string>
-		<string>
-			<key>Menu_SpecialPossessLiving</key>
-			<text>Possess/Inhabit Living Vessel</text>
-		</string>
-		<string>
-			<key>Menu_SpecialPossessInanimate</key>
-			<text>Possess/Inhabit Inanimate Vessel</text>
-		</string>
-		<string>
-			<key>Menu_SpecialBPAvailLimit</key>
-			<text>Change BP/Avail Limit</text>
-		</string>
-		<string>
-			<key>Menu_SpecialConvertToFreeSprite</key>
-			<text>Convert to Free Sprite</text>
-		</string>
-		<string>
-			<key>Menu_AddAsPlugin</key>
-			<text>&amp;Add as Plugin</text>
-		</string>
-		<string>
-			<key>Menu_AddNaturalWeapon</key>
-			<text>Create Natural Weapon</text>
-		</string>
-		<string>
-			<key>Menu_AddAccessory</key>
-			<text>&amp;Add Accessory</text>
-		</string>
-		<string>
-			<key>Menu_AddModification</key>
-			<text>A&amp;dd Modification</text>
-		</string>
-		<string>
-			<key>Menu_AddUnderbarrelWeapon</key>
-			<text>Add Underbarrel Weapon</text>
-		</string>
-		<string>
-			<key>Menu_NameWeapon</key>
-			<text>Name Weapon</text>
-		</string>
-		<string>
-			<key>Menu_NameVehicle</key>
-			<text>Name Vehicle</text>
-		</string>
-		<string>
-			<key>Menu_NameArmor</key>
-			<text>Name Armor</text>
-		</string>
-		<string>
-			<key>Menu_NameLifestyle</key>
-			<text>Name Lifestyle</text>
-		</string>
-		<string>
-			<key>Menu_NameGear</key>
-			<text>Name Gear</text>
-		</string>
-		<string>
-			<key>Menu_AddArmorMod</key>
-			<text>&amp;Add Armor Mod</text>
-		</string>
-		<string>
-			<key>Menu_AddGear</key>
-			<text>A&amp;dd Gear</text>
-		</string>
-		<string>
-			<key>Menu_AddNexus</key>
-			<text>Add &amp;Nexus</text>
-		</string>
-		<string>
-			<key>Menu_AddWeapon</key>
-			<text>Add &amp;Weapon</text>
-		</string>
-		<string>
-			<key>Menu_AddAdvantage</key>
-			<text>&amp;Add Technique</text>
-		</string>
-		<string>
-			<key>Menu_Notes</key>
-			<text>Notes</text>
-		</string>
-		<string>
-			<key>Menu_Gear</key>
-			<text>&amp;Gear</text>
-		</string>
-		<string>
-			<key>Menu_Weapons</key>
-			<text>&amp;Weapons</text>
-		</string>
-		<string>
-			<key>Menu_AdvancedLifestyle</key>
-			<text>&amp;Advanced Lifestyle</text>
-		</string>
-		<string>
-			<key>Menu_BoltHole</key>
-			<text>&amp;Bolt Hole</text>
-		</string>
-		<string>
-			<key>Menu_Safehouse</key>
-			<text>&amp;Safehouse</text>
-		</string>
-		<string>
-			<key>Menu_EditAdvancedLifestyle</key>
-			<text>&amp;Edit Advanced Lifestyle</text>
-		</string>
-		<string>
-			<key>Menu_EditLifestyle</key>
-			<text>&amp;Edit Lifestyle</text>
-		</string>
-		<string>
-			<key>Menu_AddOption</key>
-			<text>&amp;Add Option</text>
-		</string>
-		<string>
-			<key>Menu_SellItem</key>
-			<text>&amp;Sell Item</text>
-		</string>
-		<string>
-			<key>Menu_UndoExpense</key>
-			<text>Undo Expense</text>
-		</string>
-		<string>
-			<key>Menu_AddCyberwarePlugin</key>
-			<text>Add Cyberware Plugin</text>
-		</string>
-		<string>
-			<key>Menu_RenameLocation</key>
-			<text>&amp;Rename Location</text>
-		</string>
-		<string>
-			<key>Menu_CreateSpell</key>
-			<text>&amp;Create Spell</text>
-		</string>
-		<string>
-			<key>Menu_EditCopy</key>
-			<text>&amp;Copy</text>
-		</string>
-		<string>
-			<key>Menu_EditPaste</key>
-			<text>&amp;Paste</text>
-		</string>
-		<string>
-			<key>Tab_Common</key>
-			<text>Common</text>
-		</string>
-		<string>
-			<key>Tab_Skills</key>
-			<text>Skills</text>
-		</string>
-		<string>
-			<key>Tab_MartialArts</key>
-			<text>Martial Arts</text>
-		</string>
-		<string>
-			<key>Tab_Magician</key>
-			<text>Spells and Spirits</text>
-		</string>
-		<string>
-			<key>Tab_Adept</key>
-			<text>Adept Powers</text>
-		</string>
-		<string>
-			<key>Tab_Technomancer</key>
-			<text>Complex Forms and Sprites</text>
-		</string>
-		<string>
-			<key>Tab_Critter</key>
-			<text>Critter Powers</text>
-		</string>
-		<string>
-			<key>Tab_Initiation</key>
-			<text>Initiation</text>
-		</string>
-		<string>
-			<key>Tab_Submersion</key>
-			<text>Submersion</text>
-		</string>
-		<string>
-			<key>Tab_Cyberware</key>
-			<text>Cyberware and Bioware</text>
-		</string>
-		<string>
-			<key>Tab_StreeGear</key>
-			<text>Street Gear</text>
-		</string>
-		<string>
-			<key>Tab_Vehicles</key>
-			<text>Vehicles &amp;&amp; Drones</text>
-		</string>
-		<string>
-			<key>Tab_CharacterInfo</key>
-			<text>Character Info</text>
-		</string>
-		<string>
-			<key>Tab_Karma</key>
-			<text>Karma and Nuyen</text>
-		</string>
-		<string>
-			<key>Tab_Improvements</key>
-			<text>Improvements</text>
-		</string>
-		<string>
-			<key>Tab_Notes</key>
-			<text>Notes</text>
-		</string>
-		<string>
-			<key>Tab_Calendar</key>
-			<text>Calendar</text>
-		</string>
-		<string>
-			<key>Tab_BPSummary</key>
-			<text>Build Point Summary</text>
-		</string>
-		<string>
-			<key>Tab_BPSummary_Karma</key>
-			<text>Karma Summary</text>
-		</string>
-		<string>
-			<key>Tab_OtherInfo</key>
-			<text>Other Info</text>
-		</string>
-		<string>
-			<key>Tab_Lifestyle</key>
-			<text>Lifestyle</text>
-		</string>
-		<string>
-			<key>Tab_Armor</key>
-			<text>Clothing and Armor</text>
-		</string>
-		<string>
-			<key>Tab_Weapons</key>
-			<text>Weapons</text>
-		</string>
-		<string>
-			<key>Tab_Gear</key>
-			<text>Gear</text>
-		</string>
-		<string>
-			<key>Tab_Pets</key>
-			<text>Pets and Cohorts</text>
-		</string>
-		<string>
-			<key>Tab_ConditionMonitor</key>
-			<text>Condition Monitor</text>
-		</string>
-		<string>
-			<key>MessageTitle_DeleteGrade</key>
-			<text>Cannot Delete</text>
-		</string>
-		<string>
-			<key>Message_DeleteGrade</key>
-			<text>You must delete the highest grade first.</text>
-		</string>
-		<string>
-			<key>Message_UnsavedChanges</key>
-			<text>There are unsaved changes to {0}. Would you like to save your character before closing this window?</text>
-		</string>
-		<string>
-			<key>MessageTitle_UnsavedChanges</key>
-			<text>Unsaved Changes</text>
-		</string>
-		<string>
-			<key>Message_CyberzombieRequirements</key>
-			<text>This character does not meet the following requirements for becoming a Cyberzombie:</text>
-		</string>
-		<string>
-			<key>Message_CyberzombieRequirementsEssence</key>
-			<text>Must have an Essence lower than 0.</text>
-		</string>
-		<string>
-			<key>Message_CyberzombieRequirementsStimulator</key>
-			<text>Must have an Invoked Memory Stimulator</text>
-		</string>
-		<string>
-			<key>MessageTitle_CyberzombieRequirements</key>
-			<text>Cyberzombie Requirements</text>
-		</string>
-		<string>
-			<key>Message_CyberzombieConfirm</key>
-			<text>Are you sure you want to convert this character to a Cyberzombie?</text>
-		</string>
-		<string>
-			<key>MessageTitle_CyberzombieConfirm</key>
-			<text>Convert to Cyberzombie</text>
-		</string>
-		<string>
-			<key>String_CyberzombieWILText</key>
-			<text>WIL Test</text>
-		</string>
-		<string>
-			<key>String_CyberzombieWILDescription</key>
-			<text>Roll the number of dice show and enter the number of Hits in the space provided. This will determine the value of Negative Qualities you must pick for becoming a Cyberzombie.</text>
-		</string>
-		<string>
-			<key>Message_EnemyLimit</key>
-			<text>You cannot gain more than {0} from Enemies.</text>
-		</string>
-		<string>
-			<key>MessageTitle_EnemyLimit</key>
-			<text>Enemies</text>
-		</string>
-		<string>
-			<key>Menu_ValidCharacter</key>
-			<text>Check Character Validity</text>
-		</string>
-		<string>
-			<key>Message_ValidCharacter</key>
-			<text>The character is valid and can move to career mode.</text>
-		</string>
-		<string>
-			<key>MessageTitle_ValidCharacter</key>
-			<text>Confirm Character Validity</text>
-		</string>
-		<string>
-			<key>Message_NegativeQualityLimit</key>
-			<text>You cannot gain more than {0} from Negative Qualities.</text>
-		</string>
-		<string>
-			<key>Message_NegativeQualityAndMetatypeLimit</key>
-			<text>You cannot gain more than {0} from Negative Qualities and Metatype.</text>
-		</string>		
-		<string>
-			<key>MessageTitle_NegativeQualityLimit</key>
-			<text>Negative Qualities</text>
-		</string>
-		<string>
-			<key>MessageTitle_Delete</key>
-			<text>Delete Item</text>
-		</string>
-		<string>
-			<key>Message_DeleteContact</key>
-			<text>Are you sure you want to delete this Contact?</text>
-		</string>
-		<string>
-			<key>MessageTitle_NoContactFound</key>
-			<text>No Available Contacts Found</text>
-		</string>
-		<string>
-			<key>Message_NoContactFound</key>
-			<text>No selectable contacts found. Please create a contact and try again.</text>
-		</string>
-		<string>
-			<key>Message_DeleteEnemy</key>
-			<text>Are you sure you want to delete this Enemy?</text>
-		</string>
-		<string>
-			<key>Message_DeleteSpirit</key>
-			<text>Are you sure you want to delete this Spirit?</text>
-		</string>
-		<string>
-			<key>Message_DeleteSprite</key>
-			<text>Are you sure you want to delete this Sprite?</text>
-		</string>
-		<string>
-			<key>Message_DeletePower</key>
-			<text>Are you sure you want to delete this Power?</text>
-		</string>
-		<string>
-			<key>Message_DeleteSpell</key>
-			<text>Are you sure you want to delete this Spell?</text>
-		</string>
-		<string>
-			<key>Message_DeleteCyberware</key>
-			<text>Are you sure you want to delete this Cyberware?</text>
-		</string>
-		<string>
-			<key>Message_DeleteBioware</key>
-			<text>Are you sure you want to delete this Bioware?</text>
-		</string>
-		<string>
-			<key>Message_DeleteArmor</key>
-			<text>Are you sure you want to delete this Armor/Plugin?</text>
-		</string>
-		<string>
-			<key>Message_DeleteArmorLocation</key>
-			<text>Are you sure you want to delete this Armor Bundle? All of the Armor in this bundle will be moved to the Selected Armor container.</text>
-		</string>
-		<string>
-			<key>Message_DeleteWeapon</key>
-			<text>Are you sure you want to delete this Weapon/Plugin?</text>
-		</string>
-		<string>
-			<key>Message_DeleteWeaponLocation</key>
-			<text>Are you sure you want to delete this Weapon location? All of the Weapons in this location will be moved to the Selected Weapons container.</text>
-		</string>
-		<string>
-			<key>Message_DeleteLifestyle</key>
-			<text>Are you sure you want to delete this Lifestyle?</text>
-		</string>
-		<string>
-			<key>Message_DeleteGear</key>
-			<text>Are you sure you want to delete this Gear?</text>
-		</string>
-		<string>
-			<key>Message_DeleteGearLocation</key>
-			<text>Are you sure you want to delete this Gear location? All of the Gear in this location will be moved to the Selected Gear container.</text>
-		</string>
-		<string>
-			<key>Message_DeleteVehicle</key>
-			<text>Are you sure you want to delete this Vehicle/Plugin?</text>
-		</string>
-		<string>
-			<key>Message_DeleteVehicleLocation</key>
-			<text>Are you sure you want to delete this Vehicle location? All of the Gear in this location will be moved to the Vehicle itself.</text>
-		</string>
-		<string>
-			<key>Message_DeleteLimitModifier</key>
-			<text>Are you sure you want to delete this Limit Modifier?</text>
-		</string>
-		<string>
-			<key>Message_DeleteMartialArt</key>
-			<text>Are you sure you want to delete this Martial Art/Maneuver?</text>
-		</string>
-		<string>
-			<key>Message_DeleteMetamagic</key>
-			<text>Are you sure you want to delete this Metamagic?</text>
-		</string>
-		<string>
-			<key>Message_DeleteEcho</key>
-			<text>Are you sure you want to delete this Echo?</text>
-		</string>
-		<string>
-			<key>Message_DeleteInitiateGrade</key>
-			<text>Are you sure you want to delete this Initiate Grade and all of its bonuses?</text>
-		</string>
-		<string>
-			<key>Message_DeleteSubmersionGrade</key>
-			<text>Are you sure you want to delete this Submersion Grade and all of its bonuses?</text>
-		</string>
-		<string>
-			<key>Message_DeleteArt</key>
-			<text>Are you sure you want to delete this Art?</text>
-		</string>
-		<string>
-			<key>Message_DeleteEnhancement</key>
-			<text>Are you sure you want to delete this Enhancement?</text>
-		</string>
-		<string>
-			<key>Message_DeleteCritterPower</key>
-			<text>Are you sure you want to delete this Critter Power?</text>
-		</string>
-		<string>
-			<key>Message_DeleteComplexForm</key>
-			<text>Are you sure you want to delete this Complex Form?</text>
-		</string>
-		<string>
-			<key>Message_DeleteComplexFormOption</key>
-			<text>Are you sure you want to delete this Complex Form Option?</text>
-		</string>
-		<string>
-			<key>Message_DeleteQuality</key>
-			<text>Are you sure you want to delete this Quality?</text>
-		</string>
-		<string>
-			<key>Message_DeleteMetatypeQuality</key>
-			<text>Are you sure you want to remove this Metatype Quality for {0}?</text>
-		</string>
-		<string>
-			<key>Message_DeleteKnowledgeSkill</key>
-			<text>Are you sure you want to delete this Knowledge Skill?</text>
-		</string>
-		<string>
-			<key>Message_DeleteExoticSkill</key>
-			<text>Are you sure you want to delete this Exotic Skill?</text>
-		</string>
-		<string>
-			<key>Message_DeletePositiveQualityCareer</key>
-			<text>Are you sure you want to delete this Positive Quality? You will not receiving any Karma for removing it.</text>
-		</string>
-		<string>
-			<key>Message_DeleteImprovement</key>
-			<text>Are you sure you want to delete this Improvement?</text>
-		</string>
-		<string>
-			<key>Message_DeleteImprovementGroup</key>
-			<text>Are you sure you want to delete this Improvement Group? All of the Improvements in this group will be moved to the Selected Improvements container.</text>
-		</string>
-		<string>
-			<key>Message_DeleteStackedFocus</key>
-			<text>Are you sure you want to delete this Stacked Focus?</text>
-		</string>
-		<string>
-			<key>Message_DeleteCalendarWeek</key>
-			<text>Are you sure you want to delete this Calendar Entry?</text>
-		</string>
-		<string>
-			<key>Message_SpiritServices</key>
-			<text>A Spirit cannot owe more services than your current Summoning Skill Rating.</text>
-		</string>
-		<string>
-			<key>MessageTitle_SpiritServices</key>
-			<text>Services Owed</text>
-		</string>
-		<string>
-			<key>Message_SpriteServices</key>
-			<text>A Sprite cannot owe more tasks than your current Compiling Skill Rating.</text>
-		</string>
-		<string>
-			<key>MessageTitle_SpriteServices</key>
-			<text>Tasks Owed</text>
-		</string>
-		<string>
-			<key>Message_PowerLevel</key>
-			<text>Your Power Level cannot exceed your MAG score.</text>
-		</string>
-		<string>
-			<key>MessageTitle_PowerLevel</key>
-			<text>Power Level</text>
-		</string>
-		<string>
-			<key>Message_CannotDeleteLimitModifier</key>
-			<text>You must delete the source of this modifier to delete this item.</text>
-		</string>
-		<string>
-			<key>MessageTitle_CannotDeleteLimitModifier</key>
-			<text>Cannot Delete</text>
-		</string>
-		<string>
-			<key>Message_MartialArtAdvantageLimit</key>
-			<text>You may only have 1 Advantage per Rating of {0}.</text>
-		</string>
-		<string>
-			<key>MessageTitle_MartialArtAdvantageLimit</key>
-			<text>Maximum Number of Advantages</text>
-		</string>
-		<string>
-			<key>Message_MartialArtManeuverLimit</key>
-			<text>You may only have 2 Maneuvers per Martial Art Rating.</text>
-		</string>
-		<string>
-			<key>MessageTitle_MartialArtManeuverLimit</key>
-			<text>Maximum Number of Maneuvers</text>
-		</string>
-		<string>
-			<key>Message_SelectMartialArtAdvantage</key>
-			<text>You must select a Martial Art to add an Advantage to.</text>
-		</string>
-		<string>
-			<key>Message_SelectLimitModifier</key>
-			<text>You must select a Limit to add a Modifier to.</text>
-		</string>
-		<string>
-			<key>MessageTitle_SelectMartialArtAdvantage</key>
-			<text>Select Martial Art</text>
-		</string>
-		<string>
-			<key>MessageTitle_SelectLimitModifier</key>
-			<text>Select Limit Modifier</text>
-		</string>
-		<string>
-			<key>Message_PositiveQualityLimit</key>
-			<text>You cannot spend more than {0} on Positive Qualities.</text>
-		</string>
-		<string>
-			<key>Message_PositiveQualityMoreThanNegativeQuality</key>
-			<text>You cannot spend more on Positive Qualities than Negative Qualities.</text>
-		</string>
-		<string>
-			<key>MessageTitle_PositiveQualityLimit</key>
-			<text>Positive Qualities</text>
-		</string>
-		<string>
-			<key>Message_MetavariantQuality</key>
-			<text>You cannot remove Qualities that come from your Metatype/Metavariant.</text>
-		</string>
-		<string>
-			<key>MessageTitle_MetavariantQuality</key>
-			<text>Cannot Remove Quality</text>
-		</string>
-		<string>
-			<key>Message_MetavariantQualitySwap</key>
-			<text>You cannot swap Qualities that come from your Metatype/Metavariant.</text>
-		</string>
-		<string>
-			<key>MessageTitle_MetavariantQualitySwap</key>
-			<text>Cannot Swap Quality</text>
-		</string>
-		<string>
-			<key>Message_SpellLimit</key>
-			<text>You cannot have more spells, rituals or alchemical preparations than twice your MAG score. Ref: Page 69, SR5 Core.</text>
-		</string>
-		<string>
-			<key>Message_PrioritySpellLimit</key>
-			<text>You cannot have more spells than allowed by your selected Talent priority.</text>
-		</string>
-		<string>
-			<key>MessageTitle_SpellLimit</key>
-			<text>Spell Limit</text>
-		</string>
-		<string>
-			<key>Message_BoundSpiritLimit</key>
-			<text>Your number of bound Spirits cannot exceed your CHA score.</text>
-		</string>
-		<string>
-			<key>MessageTitle_BoundSpiritLimit</key>
-			<text>Bound Spirit Limit</text>
-		</string>
-		<string>
-			<key>Message_RegisteredSpriteLimit</key>
-			<text>Your number of registered Sprites cannot exceed your CHA score.</text>
-		</string>
-		<string>
-			<key>MessageTitle_RegisteredSpriteLimit</key>
-			<text>Registered Sprite Limit</text>
-		</string>
-		<string>
-			<key>Message_CannotRemoveCyberware</key>
-			<text>This item cannot be removed because it is included as a base feature for a piece of Cyberware.</text>
-		</string>
-		<string>
-			<key>MessageTitle_CannotRemoveCyberware</key>
-			<text>Cannot Remove Cyberware</text>
-		</string>
-		<string>
-			<key>Message_CannotRemoveSpell</key>
-			<text>This item cannot be removed because it was acquired as an initiation bonus.</text>
-		</string>
-		<string>
-			<key>MessageTitle_CannotRemoveSpell</key>
-			<text>Cannot Remove Spell</text>
-		</string>
-		<string>
-			<key>Message_ComplexFormLimitCareer</key>
-			<text>Your number of Complex Forms cannot exceed your RES x 2 score.</text>
-		</string>		
-		<string>
-			<key>Message_ComplexFormLimit</key>
-			<text>Your number of Complex Forms cannot exceed your LOG score during Character Generation.</text>
-		</string>
-		<string>
-			<key>Message_PriorityComplexFormLimit</key>
-			<text>Your number of Complex Forms cannot exceed the number defined by your selected Talent priority.</text>
-		</string>
-		<string>
-			<key>MessageTitle_ComplexFormLimit</key>
-			<text>Complex Form Limit</text>
-		</string>
-		<string>
-			<key>Message_CannotRemoveQualityWeapon</key>
-			<text>You cannot remove a Quality Weapon from here. You must remove the Quality from the Common tab instead.</text>
-		</string>
-		<string>
-			<key>MessageTitle_CannotRemoveQualityWeapon</key>
-			<text>Cannot Remove Quality Weapon</text>
-		</string>
-		<string>
-			<key>Message_CannotRemoveCyberweapon</key>
-			<text>You cannot remove a Cyberweapon from here. You must remove the Cyberweapon from the Cyberware tab instead.</text>
-		</string>
-		<string>
-			<key>MessageTitle_CannotRemoveCyberweapon</key>
-			<text>Cannot Remove Cyberweapon</text>
-		</string>
-		<string>
-			<key>Message_CannotRemoveGearWeapon</key>
-			<text>You cannot remove a Weapon created by Gear from here. You must remove the Gear from the Gear tab instead.</text>
-		</string>
-		<string>
-			<key>Message_CannotRemoveGearWeaponVehicle</key>
-			<text>You cannot remove a Weapon created by Gear from here. You must remove the Gear from the Vehicle instead.</text>
-		</string>
-		<string>
-			<key>MessageTitle_CannotRemoveGearWeapon</key>
-			<text>Cannot Remove Gear Weapon</text>
-		</string>
-		<string>
-			<key>Message_CannotRemoveVehicleMod</key>
-			<text>You cannot remove a Modification that comes with a Vehicle.</text>
-		</string>
-		<string>
-			<key>MessageTitle_CannotRemoveVehicleMod</key>
-			<text>Cannot Remove Modification</text>
-		</string>
-		<string>
-			<key>Message_CannotSelectMetamagic</key>
-			<text>Your Initiate Grade must be higher than 0 to select Metamagics.</text>
-		</string>
-		<string>
-			<key>MessageTitle_CannotSelectMetamagic</key>
-			<text>Cannot Select Metamagic</text>
-		</string>
-		<string>
-			<key>Message_CannotSelectEcho</key>
-			<text>Your Submersion Grade must be higher than 0 to select Echoes.</text>
-		</string>
-		<string>
-			<key>MessageTitle_CannotSelectEcho</key>
-			<text>Cannot Select Echo</text>
-		</string>
-		<string>
-			<key>Message_AdditionalMetamagic</key>
-			<text>An additional Metamagic will cost {0} Karma. Are you sure you want to add a new Metamagic?</text>
-		</string>
-		<string>
-			<key>Message_AdditionalMetamagicLimit</key>
-			<text>You may only have a number of Metamagics equal to your MAG + Initiate Grade.</text>
-		</string>
-		<string>
-			<key>MessageTitle_AdditionalMetamagic</key>
-			<text>Add Metamagic</text>
-		</string>
-		<string>
-			<key>Message_AdditionalEcho</key>
-			<text>An additional Echo will cost you {0} Karma. Are you sure you want to add a new Echo?</text>
-		</string>
-		<string>
-			<key>Message_AdditionalEchoLimit</key>
-			<text>You may only have a number of Echoes equal to your RES + Submersion Grade.</text>
-		</string>
-		<string>
-			<key>MessageTitle_AdditionalEcho</key>
-			<text>Add Echo</text>
-		</string>
-		<string>
-			<key>Message_CannotIncreaseInitiateGrade</key>
-			<text>Your Initiate Grade cannot exceed your MAG Attribute.</text>
-		</string>
-		<string>
-			<key>MessageTitle_CannotIncreaseInitiateGrade</key>
-			<text>Cannot Increase Initiate Grade</text>
-		</string>
-		<string>
-			<key>Message_CannotIncreaseSubmersionGrade</key>
-			<text>Your Submersion Grade cannot exceed your RES Attribute.</text>
-		</string>
-		<string>
-			<key>MessageTitle_CannotIncreaseSubmersionGrade</key>
-			<text>Cannot Increase Submersion Grade</text>
-		</string>
-    <string>
-      <key>Message_HighContact</key>
-      <text>You cannot have a contact worth more than 7 points at chargen</text>
-    </string>
-		<string>
-			<key>Message_SelectCyberware</key>
-			<text>You must first select a piece of Cyberware to add a plugin to.</text>
-		</string>
-		<string>
-			<key>MessageTitle_SelectCyberware</key>
-			<text>Select Cyberware</text>
-		</string>
-		<string>
-			<key>Message_SelectWeaponAccessory</key>
-			<text>You must first select a Weapon to add an Accessory to.</text>
-		</string>
-		<string>
-			<key>Message_SelectWeaponMod</key>
-			<text>You must first select a Weapon to add a Modification to.</text>
-		</string>
-		<string>
-			<key>Message_SelectWeaponName</key>
-			<text>You must first select a Weapon to name.</text>
-		</string>
-		<string>
-			<key>Message_SelectWeaponUnderbarrel</key>
-			<text>You must first select a Weapon to add an Underbarrel Weapon to.</text>
-		</string>
-		<string>
-			<key>MessageTitle_SelectWeapon</key>
-			<text>Select Weapon</text>
-		</string>
-		<string>
-			<key>Message_CyberwareUnderbarrel</key>
-			<text>Underbarrel Weapons cannot be added to Cyberweapons.</text>
-		</string>
-		<string>
-			<key>MessageTitle_WeaponUnderbarrel</key>
-			<text>Cannot Add Underbarrel Weapon</text>
-		</string>
-		<string>
-			<key>Message_CannotFindWeapon</key>
-			<text>Weapon was not found. Please remove the weapon and re-add it, as the name or other details may have been changed.</text>
-		</string>	
-		<string>
-			<key>Message_CannotModifyWeapon</key>
-			<text>Accessories cannot be added to this Weapon.</text>
-		</string>
-		<string>
-			<key>Message_CannotModifyWeaponMod</key>
-			<text>Modifications cannot be added to this Weapon.</text>
-		</string>
-		<string>
-			<key>MessageTitle_CannotModifyWeapon</key>
-			<text>Cannot Modify Weapon</text>
-		</string>
-		<string>
-			<key>Message_WeaponGear</key>
-			<text>Gear cannot be added to this Weapon Accessory.</text>
-		</string>
-		<string>
-			<key>Message_CyberweaponNoAccessory</key>
-			<text>Accessories cannot be added to Cyberweapons.</text>
-		</string>
-		<string>
-			<key>MessageTitle_CyberweaponNoAccessory</key>
-			<text>Cannot Add Accessory</text>
-		</string>
-		<string>
-			<key>Message_CyberwareGear</key>
-			<text>Gear cannot be added to this piece of Cyberware.</text>
-		</string>
-		<string>
-			<key>MessageTitle_CyberwareGear</key>
-			<text>Cannot Add Gear</text>
-		</string>
-		<string>
-			<key>Message_SelectArmor</key>
-			<text>You must first select a piece of Armor to modify.</text>
-		</string>
-		<string>
-			<key>Message_SelectArmorName</key>
-			<text>You must first select a piece of Armor to name.</text>
-		</string>
-		<string>
-			<key>MessageTitle_SelectArmor</key>
-			<text>Select Armor</text>
-		</string>
-		<string>
-			<key>Message_SelectGear</key>
-			<text>You must first select a piece of Gear to add a plugin to.</text>
-		</string>
-		<string>
-			<key>Message_SelectGearName</key>
-			<text>You must first select a piece of Gear to name.</text>
-		</string>
-		<string>
-			<key>MessageTitle_SelectGear</key>
-			<text>Select Gear</text>
-		</string>
-		<string>
-			<key>Message_SelectVehicle</key>
-			<text>You must first select a Vehicle to add a modification to.</text>
-		</string>
-		<string>
-			<key>Message_SelectVehicleName</key>
-			<text>You must first select a Vehicle to name.</text>
-		</string>
-		<string>
-			<key>Message_SelectVehicleLocation</key>
-			<text>You must first select a Vehicle to add a Location to.</text>
-		</string>
-		<string>
-			<key>MessageTitle_SelectVehicle</key>
-			<text>Select Vehicle</text>
-		</string>
-		<string>
-			<key>Message_CannotAddWeapon</key>
-			<text>Weapons can only be added to Weapon Mounts.</text>
-		</string>
-		<string>
-			<key>MessageTitle_CannotAddWeapon</key>
-			<text>Cannot Add Weapon</text>
-		</string>
-		<string>
-			<key>Message_VehicleWeaponAccessories</key>
-			<text>Weapon Accessories can only be added to Vehicle Weapons.</text>
-		</string>
-		<string>
-			<key>MessageTitle_VehicleWeaponAccessories</key>
-			<text>Cannot Add Weapon Accessory</text>
-		</string>
-		<string>
-			<key>Message_VehicleWeaponMods</key>
-			<text>Weapon Modifications can only be added to Vehicle Weapons.</text>
-		</string>
-		<string>
-			<key>MessageTitle_VehicleWeaponMods</key>
-			<text>Cannot Add Weapon Modification</text>
-		</string>
-		<string>
-			<key>Message_VehicleWeaponUnderbarrel</key>
-			<text>Underbarrel Weapons can only be added to Vehicle Weapons.</text>
-		</string>
-		<string>
-			<key>MessageTitle_VehicleWeaponUnderbarrel</key>
-			<text>Cannot Add Underbarrel Weapon</text>
-		</string>
-		<string>
-			<key>Message_SelectGearVehicle</key>
-			<text>You must first select a Vehicle to add Gear to.</text>
-		</string>
-		<string>
-			<key>MessageTitle_SelectGearVehicle</key>
-			<text>Select Vehicle</text>
-		</string>
-		<string>
-			<key>Message_ModifyVehicleGear</key>
-			<text>You must first select a piece of Gear to modify.</text>
-		</string>
-		<string>
-			<key>MessageTitle_ModifyVehicleGear</key>
-			<text>Select Vehicle Gear</text>
-		</string>
-		<string>
-			<key>Message_SelectComplexForm</key>
-			<text>You must first select a Complex Form to add an Option to.</text>
-		</string>
-		<string>
-			<key>MessageTitle_SelectComplexForm</key>
-			<text>Select Complex Form</text>
-		</string>
-		<string>
-			<key>Message_CannotAddComplexFormOption</key>
-			<text>This Complex Form does not allow Options.</text>
-		</string>
-		<string>
-			<key>Message_ConntAddComplexFormOptionLimit</key>
-			<text>This Complex Form cannot have more than {0} Options because of its Rating.</text>
-		</string>
-		<string>
-			<key>MessageTitle_CannotAddComplexFormOption</key>
-			<text>Cannot Add Option</text>
-		</string>
-		<string>
-			<key>Message_FocusMaximumForce</key>
-			<text>The total Force of all bonded Foci may not exceed five times your MAG score.</text>
-		</string>
-		<string>
-			<key>Message_FocusMaximumNumber</key>
-			<text>Characters may only bond a number of Foci equal to their MAG score.</text>
-		</string>
-		<string>
-			<key>MessageTitle_FocusMaximum</key>
-			<text>Cannot Bond Focus</text>
-		</string>
-		<string>
-			<key>Message_UnbindFocus</key>
-			<text>Are you sure you want to un-bind this Focus?</text>
-		</string>
-		<string>
-			<key>MessageTitle_UnbindFocus</key>
-			<text>Un-bind Focus</text>
-		</string>
-		<string>
-			<key>Message_AttributeMaximum</key>
-			<text>You cannot have more than one Attribute at its maximum value during character creation.</text>
-		</string>
-		<string>
-			<key>Message_AttributeBuildPoints</key>
-			<text>You cannot spend more than {0} on Attributes.</text>
-		</string>
-		<string>
-			<key>MessageTitle_Attribute</key>
-			<text>Attribute Rule</text>
-		</string>
-		<string>
-			<key>Message_CapacityReached</key>
-			<text>This item has reached its Capacity limit.</text>
-		</string>
-		<string>
-			<key>Message_CapacityReachedValidate</key>
-			<text>The following {0} items are over their Capacity:</text>
-		</string>
-		<string>
-			<key>MessageTitle_CapacityReached</key>
-			<text>Capacity Reached</text>
-		</string>
-		<string>
-			<key>Message_InvalidBeginning</key>
-			<text>This character is not valid and breaks the following rules:</text>
-		</string>
-		<string>
-			<key>Message_InvalidAttributeExcess</key>
-			<text>{0} over allotted Attribute point limit</text>
-		</string>
-		<string>
-			<key>Message_InvalidSpecialExcess</key>
-			<text>{0} over allotted Special Attribute point limit</text>
-		</string>
-		<string>
-			<key>Message_InvalidSkillGroupExcess</key>
-			<text>{0} over allotted Skill Group point limit</text>
-		</string>
-		<string>
-			<key>Message_InvalidActiveSkillExcess</key>
-			<text>{0} over allotted Active Skill point limit</text>
-		</string>
-		<string>
-			<key>Message_InvalidKnowledgeSkillExcess</key>
-			<text>{0} over allotted Knowledge Skill point limit</text>
-		</string>
-		<string>
-			<key>Message_InvalidPointExcess</key>
-			<text>{0} over allotted limit</text>
-		</string>
-		<string>
-			<key>Message_InvalidNuyenExcess</key>
-			<text>{0} over your Nuyen total</text>
-		</string>
-		<string>
-			<key>Message_InvalidEssenceExcess</key>
-			<text>{0} over the Essence limit</text>
-		</string>
-		<string>
-			<key>Message_InvalidNoTradition</key>
-			<text>No Magic Tradition has been selected</text>
-		</string>
-		<string>
-			<key>Message_InvalidNoStream</key>
-			<text>No Technomancer Stream has been selected</text>
-		</string>
-		<string>
-			<key>Message_InvalidAvail</key>
-			<text>{0} more items with Avail higher than {1} than allowed</text>
-		</string>
-    <string>
-      <key>Message_RestrictedGearUsed</key>
-      <text>Restricted Gear was used on:\n{0}</text>
-    </string>
-    <string>
-      <key>Message_InvalidCyberwareGrades</key>
-      <text>Cyber/Bioware Grade limit exceeded for the following items:</text>
-    </string>
-		<string>
-			<key>Checkbox_PrototypeTranshuman</key>
-			<text>Prototype Transhuman</text>
-		</string>
-		<string>
-			<key>Message_OverPrototypeLimit</key>
-			<text>Bioware limit exceeded for Prototype Transhuman. Current: {0} Maximum: {1}</text>
-		</string>
-		<string>
-      <key>Message_InvalidExConWare</key>
-      <text>The following pieces of restricted Cyber/Bioware are not allowed on an ExCon:</text>
-    </string>
-		<string>
-			<key>Message_OverLanguageLimit</key>
-			<text>Too many Language Knowledge Skills listed as Native. Current: {0} Maximum: {1}</text>
-		</string>
-		<string>
-			<key>Message_OverPositiveMetagenicQualities</key>
-			<text>Too many positive Metagenic qualities. Current: {0} Maximum: {1}</text>
-		</string>		
-		<string>
-			<key>Message_OverNegativeMetagenicQualities</key>
-			<text>Too many positive Metagenic qualities. Current: {0} Maximum: {1}</text>
-		</string>		
-		<string>
-			<key>Message_MetagenicQualitiesUnbalanced</key>
-			<text>Negative Metagenic Qualities are unbalanced. Current: {0} Expected: {1} or {2}</text>
-		</string>	
-		<string>
-			<key>Message_MetagenicQualitiesInsufficientKarma</key>
-			<text>1 Karma is required to balance Negative and Positive Metagenic Qualities. Currently available: {0}</text>
-		</string>
-		<string>
-			<key>Message_MetagenicQualitiesSubtractingKarma</key>
-			<text>1 Karma is required to balance Negative and Positive Metagenic Qualities. Currently available: {0}.\nIs it okay to spend these points?</text>
-		</string>		
-		<string>
-			<key>MessageTitle_Invalid</key>
-			<text>Invalid Character</text>
-		</string>
-		<string>
-			<key>Message_ExtraKarma</key>
-			<text>You have {0} remaining but are only allowed to carry {1} over to your career.\nAre you sure you want to lose these extra points?</text>
-		</string>
-		<string>
-			<key>MessageTitle_ExtraPoints</key>
-			<text>Extra Points</text>
-		</string>
-		<string>
-			<key>Message_ExtraPoints</key>
-			<text>You have {0} points to spend on {1}.\nAre you sure you want to lose these extra points?</text>
-		</string>
-		<string>
-			<key>Message_NoExtraKarma</key>
-			<text>You have {0} Karma remaining but are not allowed to carry any over to your career.\nAre you sure you want to lose these extra points?</text>
-		</string>	
-		<string>
-			<key>Message_SumtoTen</key>
-			<text>Your Priority selection must equal {0}. It is currently {1}.</text>
-		</string>		
-		<string>
-			<key>MessageTitle_ExtraKarma</key>
-			<text>Extra Karma</text>
-		</string>
-		<string>
-			<key>Message_ExtraNuyen</key>
-			<text>You have {0} remaining but are only allowed to carry {1} over to your career.\nAre you sure you want to lose these extra nuyen?</text>
-		</string>
-		<string>
-			<key>MessageTitle_ExtraNuyen</key>
-			<text>Extra Nuyen</text>
-		</string>
-		<string>
-			<key>Message_ConfirmCreate</key>
-			<text>Once a character has been saved as Created it cannot be modified further using the Build system. The character is put into Career mode where they can be improved with Karma and are ready for play.\n\nAre you sure you want to save your character as Created?</text>
-		</string>
-		<string>
-			<key>MessageTitle_ConfirmCreate</key>
-			<text>Confirm Created Status</text>
-		</string>
-		<string>
-			<key>Message_CannotChangeMetatype</key>
-			<text>You cannot change your Metatype until the following Metatype-dependant Qualities have been removed.</text>
-		</string>
-		<string>
-			<key>MessageTitle_CannotChangeMetatype</key>
-			<text>Cannot Change Metatype</text>
-		</string>
-		<string>
-			<key>Message_CyberwareGradeMismatch</key>
-			<text>All of a character's Cyberware must be of the same Grade to create a Cyberware Suite.</text>
-		</string>
-		<string>
-			<key>MessageTitle_CyberwareGradeMismatch</key>
-			<text>Cyberware Grade Mismatch</text>
-		</string>
-		<string>
-			<key>Message_NoCyberware</key>
-			<text>This character does not have any Cyberware.</text>
-		</string>
-		<string>
-			<key>MessageTitle_NoCyberware</key>
-			<text>No Cyberware</text>
-		</string>
-		<string>
-			<key>Message_CannotBurnEdge</key>
-			<text>You do not have any Edge left to Burn.</text>
-		</string>
-		<string>
-			<key>MessageTitle_CannotBurnEdge</key>
-			<text>Cannot Burn Edge</text>
-		</string>
-		<string>
-			<key>Message_BurnEdge</key>
-			<text>Are you sure you want to Burn this point of Edge?</text>
-		</string>
-		<string>
-			<key>MessageTitle_BurnEdge</key>
-			<text>Burn Edge</text>
-		</string>
-		<string>
-			<key>Message_CannotSpendEdge</key>
-			<text>You do not have any Edge left to spend.</text>
-		</string>
-		<string>
-			<key>MessageTitle_CannotSpendEdge</key>
-			<text>Cannot Spend Edge</text>
-		</string>
-		<string>
-			<key>Message_CannotRegainEdge</key>
-			<text>You cannot exceed your Edge Attribute.</text>
-		</string>
-		<string>
-			<key>MessageTitle_CannotRegainEdge</key>
-			<text>Cannot Regain Edge</text>
-		</string>
-		<string>
-			<key>Message_NotEnoughKarma</key>
-			<text>You do not have enough Karma for this expense.</text>
-		</string>
-		<string>
-			<key>MessageTitle_NotEnoughKarma</key>
-			<text>Not Enough Karma</text>
-		</string>
-		<string>
-			<key>Message_NotEnoughMagic</key>
-			<text>You do not have enough Magic for this improvement.</text>
-		</string>
-		<string>
-			<key>MessageTitle_NotEnoughMagic</key>
-			<text>Not Enough Magic</text>
-		</string>
-		<string>
-			<key>Message_ConfirmKarmaExpense</key>
-			<text>Are you sure you want to spend Karma on improving {0} to {1} for {2} Karma?</text>
-		</string>
-		<string>
-			<key>Message_ConfirmKarmaExpenseKnowledgeSkill</key>
-			<text>Are you sure you want to spend Karma on improving {0} to {1} for {2} Karma and lock this skill's Type to {3}?</text>
-		</string>
-		<string>
-			<key>Message_ConfirmKarmaandNuyenExpense</key>
-			<text>Are you sure you want to spend Karma and Nuyen on improving {0} to {1} for {2} Karma and {3} Nuyen?</text>
-		</string>
-		<string>
-			<key>Message_ConfirmKarmaExpenseSpecialization</key>
-			<text>Are you sure you want to spend Karma on changing your Specialization to {0} for {1} Karma?</text>
-		</string>
-		<string>
-			<key>Message_ConfirmKarmaExpenseEnemy</key>
-			<text>Do you need to spend {0} Karma to remove this Enemy?</text>
-		</string>
-		<string>
-			<key>Message_ConfirmKarmaExpenseSpend</key>
-			<text>Are you sure you want to spend {1} Karma on {0}?</text>
-		</string>
-		<string>
-			<key>Message_ConfirmKarmaExpenseRemove</key>
-			<text>Are you sure you want to spend {1} Karma on removing {0}?</text>
-		</string>
-		<string>
-			<key>Message_ConfirmKarmaExpenseComplexFormOption</key>
-			<text>Are you sure you want to add this Complex Form Option for {0} Karma?</text>
-		</string>
-		<string>
-			<key>Message_ConfirmKarmaExpenseFocus</key>
-			<text>Are you sure you want to spend {0} Karma on binding {1}?</text>
-		</string>
-		<string>
-			<key>Message_ConfirmKarmaExpenseJoinGroup</key>
-			<text>Are you sure you want to spend {0} Karma on joining a Group?</text>
-		</string>
-		<string>
-			<key>Message_ConfirmKarmaExpenseSkillSpecialization</key>
-			<text>Are you sure you want to spend {0} Karma on a skill specialization?</text>
-		</string>
-		<string>
-			<key>Message_ConfirmKarmaExpenseLeaveGroup</key>
-			<text>Are you sure you want to spend {0} Karma on leaving a Group?</text>
-		</string>
-		<string>
-			<key>Message_ConfirmKarmaExpenseJoinNetwork</key>
-			<text>Are you sure you want to spend {0} Karma on joining a Network?</text>
-		</string>
-		<string>
-			<key>Message_ConfirmKarmaExpenseLeaveNetwork</key>
-			<text>Are you sure you want to spend {0} Karma on leaving a Network?</text>
-		</string>
-		<string>
-			<key>Message_ConfirmKarmaExpenseQuickeningMetamagic</key>
-			<text>Are you sure you want to spend {0} Karma on Quickening {1}?</text>
-		</string>
-		<string>
-			<key>MessageTitle_ConfirmKarmaExpense</key>
-			<text>Spend Karma</text>
-		</string>
-		<string>
-			<key>Message_NotEnoughNuyen</key>
-			<text>You do not have enough Nuyen for this expense.</text>
-		</string>
-		<string>
-			<key>MessageTitle_NotEnoughNuyen</key>
-			<text>Not Enough Nuyen</text>
-		</string>
-		<string>
-			<key>Message_BreakSkillGroup</key>
-			<text>This Active Skill currently belongs to the {0} Skill Group. Improving this Active Skill will break this Skill Group and cannot be undone.\nAre you sure you want to continue?</text>
-		</string>
-		<string>
-			<key>MessageTitle_BreakSkillGroup</key>
-			<text>Break Skill Group</text>
-		</string>
-		<string>
-			<key>Message_AddNegativeQuality</key>
-			<text>Are you sure you want to add this Negative Quality? You will not receive any Karma for adding it.</text>
-		</string>
-		<string>
-			<key>MessageTitle_AddNegativeQuality</key>
-			<text>Add Negative Quality</text>
-		</string>
-		<string>
-			<key>Message_QualitySwap</key>
-			<text>Are you sure you want to swap {0} for {1}?</text>
-		</string>
-		<string>
-			<key>Message_OutOfAmmo</key>
-			<text>Out of Ammunition!</text>
-		</string>
-		<string>
-			<key>Message_OutOfAmmoType</key>
-			<text>You do not have any {0} Ammunition remaining!</text>
-		</string>
-		<string>
-			<key>MessageTitle_OutOfAmmo</key>
-			<text>Out of Ammo</text>
-		</string>
-		<string>
-			<key>Message_NotEnoughAmmoSingleShot</key>
-			<text>Only one bullet remaining. Treat as Single Shot?</text>
-		</string>
-		<string>
-			<key>Message_NotEnoughAmmoShortBurstShort</key>
-			<text>Not enough Ammunition. Treat as shortened Short Burst?</text>
-		</string>
-		<string>
-			<key>Message_NotEnoughAmmoShortBurst</key>
-			<text>Not enough Ammunition. Treat as Short Burst?</text>
-		</string>
-		<string>
-			<key>Message_NotEnoughAmmoLongBurstShort</key>
-			<text>Not enough Ammunition. Treat as shortened Long Burst?</text>
-		</string>
-		<string>
-			<key>Message_NotEnoughAmmoFullBurst</key>
-			<text>Not enough Ammunition. Cannot fire Full Burst.</text>
-		</string>
-		<string>
-			<key>Message_NotEnoughAmmoSuppressiveFire</key>
-			<text>Not enough Ammunition. Cannot fire Suppressive Fire.</text>
-		</string>
-		<string>
-			<key>MessageTitle_NotEnoughAmmo</key>
-			<text>Not Enough Ammo</text>
-		</string>
-		<string>
-			<key>Message_UndoNoHistory</key>
-			<text>No undo history for this item.</text>
-		</string>
-		<string>
-			<key>MessageTitle_NoUndoHistory</key>
-			<text>No Undo History</text>
-		</string>
-		<string>
-			<key>Message_UndoNotHighestGrade</key>
-			<text>You must undo the the entries for initiate grades above this one first.</text>
-		</string>
-		<string>
-			<key>MessageTitle_NotHighestGrade</key>
-			<text>Cannot Undo This Entry</text>
-		</string>
-		<string>
-			<key>Message_UndoExpense</key>
-			<text>Are you sure you want to undo this Expense Entry?</text>
-		</string>
-		<string>
-			<key>MessageTitle_UndoExpense</key>
-			<text>Undo Expense</text>
-		</string>
-		<string>
-			<key>Message_ReduceQty</key>
-			<text>Are you sure you want to reduce this quantity by 1?</text>
-		</string>
-		<string>
-			<key>Message_VehicleCyberwarePlugin</key>
-			<text>This Vehicle Mod does not allow Cyberware Plugins.</text>
-		</string>
-		<string>
-			<key>Message_CloningMachineNumberRequired</key>
-			<text>You must enter the number of clones to create.</text>
-		</string>
-		<string>
-			<key>MessageTitle_CloningMachineNumberRequired</key>
-			<text>Cannot Create Clone</text>
-		</string>
-		<string>
-			<key>Message_CannotSplitGear</key>
-			<text>You cannot split a single item.</text>
-		</string>
-		<string>
-			<key>MessageTitle_CannotSplitGear</key>
-			<text>Cannot Split Gear</text>
-		</string>
-		<string>
-			<key>Message_CannotMergeGear</key>
-			<text>No exact matches for this item were found.</text>
-		</string>
-		<string>
-			<key>MessageTitle_CannotMergeGear</key>
-			<text>Cannot Merge Gear</text>
-		</string>
-		<string>
-			<key>Message_SelectLifestyleName</key>
-			<text>You must first select a Lifestyle to name.</text>
-		</string>
-		<string>
-			<key>MessageTitle_SelectLifestyle</key>
-			<text>Select Lifestyle</text>
-		</string>
-		<string>
-			<key>Message_CannotMoveWeapons</key>
-			<text>You do not have any Vehicles with Weapon Mounts or Mechanical Arms.</text>
-		</string>
-		<string>
-			<key>MessageTitle_CannotMoveWeapons</key>
-			<text>Cannot Move Weapon</text>
-		</string>
-		<string>
-			<key>Message_CannotStackFoci</key>
-			<text>You must have at least 2 un-Bonded Foci to create a Stacked Focus.</text>
-		</string>
-		<string>
-			<key>Message_StackedFocusMinimum</key>
-			<text>A Stacked Focus must contain at least 2 Foci.</text>
-		</string>
-		<string>
-			<key>Message_StackedFocusForce</key>
-			<text>A Stacked Focus cannot have a combined Force higher than 6.</text>
-		</string>
-		<string>
-			<key>MessageTitle_CannotStackFoci</key>
-			<text>Cannot Create Stacked Focus</text>
-		</string>
-		<string>
-			<key>Message_ConfirmReapplyImprovements</key>
-			<text>Chummer will attempt to re-locate your characters Improvable items and re-apply any Improvements they grant. This may result in your character's Attributes, Skills, and other numbers changing if any of the Improvements these items grant have changed. It is recommended that you save your character before performing this action in case you are not satisfied with the changes. Are you sure you want to re-apply Improvements?</text>
-		</string>
-		<string>
-			<key>MessageTitle_ConfirmReapplyImprovements</key>
-			<text>Re-apply Improvements</text>
-		</string>
-		<string>
-			<key>MessageTitle_Possession</key>
-			<text>Possession/Inhabitation</text>
-		</string>
-		<string>
-			<key>Message_VesselInCareerMode</key>
-			<text>The Vessel must be in Career Mode in order to be Possessed or Inhabited.</text>
-		</string>
-		<string>
-			<key>Message_PossessionSave</key>
-			<text>The Spirit must first be saved before it can Possess or Inhabit a Vessel. Save changes now?</text>
-		</string>
-		<string>
-			<key>String_Ambidextrous</key>
-			<text>Ambidextrous</text>
-		</string>
-		<string>
-			<key>String_Possessed</key>
-			<text>Possessed</text>
-		</string>
-		<string>
-			<key>String_WeaponName</key>
-			<text>Enter a new name for this Weapon (or blank to remove).</text>
-		</string>
-		<string>
-			<key>String_VehicleName</key>
-			<text>Enter a new name for this Vehicle (or blank to remove).</text>
-		</string>
-		<string>
-			<key>String_ArmorName</key>
-			<text>Enter a new name for this Armor (or blank to remove).</text>
-		</string>
-		<string>
-			<key>String_LifestyleName</key>
-			<text>Enter a new name for this Lifestyle (or blank to remove).</text>
-		</string>
-    <string>
-      <key>String_LifestyleFreeNuyen</key>
-      <text>Covered by Lifestyle level</text>
-    </string>
-    <string>
-			<key>String_GearName</key>
-			<text>Enter a new name for this Gear (or blank to remove).</text>
-		</string>
-		<string>
-			<key>String_InitiateGrade</key>
-			<text>Initiate Grade</text>
-		</string>
-		<string>
-			<key>String_SubmersionGrade</key>
-			<text>Submersion Grade</text>
-		</string>
-		<string>
-			<key>String_SpellLimited</key>
-			<text>Limited</text>
-		</string>
-		<string>
-			<key>String_SpellExtended</key>
-			<text>Extended</text>
-		</string>
-		<string>
-			<key>String_SpellAlchemical</key>
-			<text>Alchemical</text>
-		</string>
-		<string>
-			<key>String_AttributePilot</key>
-			<text>Pilot</text>
-		</string>
-		<string>
-			<key>String_AttributeResponse</key>
-			<text>Response</text>
-		</string>
-		<string>
-			<key>String_AttributeFirewall</key>
-			<text>Firewall</text>
-		</string>
-		<string>
-			<key>String_PowerFilterAll</key>
-			<text>Show All Powers</text>
-		</string>
-		<string>
-			<key>Power_SortAction</key>
-			<text>Action</text>
-		</string>
-		<string>
-			<key>String_PowerFilterRatingAboveZero</key>
-			<text>Show Active Powers Rating &gt; 0</text>
-		</string>
-		<string>
-			<key>String_PowerFilterRatingZero</key>
-			<text>Show Powers Rating = 0</text>
-		</string>
-		<string>
-			<key>String_SkillFilterAll</key>
-			<text>Show All Active Skills</text>
-		</string>
-		<string>
-			<key>String_SkillFilterRatingAboveZero</key>
-			<text>Show Active Skills Rating &gt; 0</text>
-		</string>
-		<string>
-			<key>String_SkillFilterTotalRatingAboveZero</key>
-			<text>Show Active Skills Total Rating &gt; 0</text>
-		</string>
-		<string>
-			<key>String_SkillFilterRatingZero</key>
-			<text>Show Active Skills Rating = 0</text>
-		</string>
-    <string>
-      <key>String_SkillFilterNoSkillGroup</key>
-      <text>Show ungrouped Active Skills</text>
-    </string>
-    <string>
-      <key>String_SkillFilterBrokenSkillGroup</key>
-      <text>Show Active Skills in broken Skill Groups</text>
-    </string>
-    
-    <string>
-			<key>String_KnowledgeSkillFilterAll</key>
-			<text>Show All Knowledge Skills</text>
-		</string>
-		<string>
-			<key>String_KnowledgeSkillFilterRatingAboveZero</key>
-			<text>Show Knowledge Skills Rating &gt; 0</text>
-		</string>
-		<string>
-			<key>String_KnowledgeSkillFilterTotalRatingAboveZero</key>
-			<text>Show Knowledge Skills Total Rating &gt; 0</text>
-		</string>
-		<string>
-			<key>String_KnowledgeSkillFilterRatingZero</key>
-			<text>Show Knowledge Skills Rating = 0</text>
-		</string>
-		<string>
-			<key>String_CyberzombieReduceAttribute</key>
-			<text>Select an Attribute to reduce (both Value and Metatype Maximum).</text>
-		</string>
-		<string>
-			<key>String_ExpenseDefault</key>
-			<text>Mission Reward</text>
-		</string>
-		<string>
-			<key>String_ExpenseAttribute</key>
-			<text>Attribute</text>
-		</string>
-		<string>
-			<key>String_ExpenseActiveSkill</key>
-			<text>Active Skill</text>
-		</string>
-		<string>
-			<key>String_ExpenseKnowledgeSkill</key>
-			<text>Knowledge Skill</text>
-		</string>
-		<string>
-			<key>String_ExpenseSpecialization</key>
-			<text>Specialization</text>
-		</string>
-		<string>
-			<key>String_ExpenseSkillGroup</key>
-			<text>Skill Group</text>
-		</string>
-		<string>
-			<key>String_ExpenseRemoveEnemy</key>
-			<text>Removed Enemy</text>
-		</string>
-		<string>
-			<key>String_ExpenseMartialArt</key>
-			<text>Martial Art</text>
-		</string>
-		<string>
-			<key>String_ExpenseLearnSpell</key>
-			<text>Learned Spell</text>
-		</string>
-		<string>
-			<key>String_ExpenseLearnSpecialization</key>
-			<text>Learned Specialization</text>
-		</string>
-		<string>
-			<key>String_ExpenseLearnTechnique</key>
-			<text>Learned Technique</text>
-		</string>
-		<string>
-			<key>String_ExpenseLearnComplexForm</key>
-			<text>Learned Complex Form</text>
-		</string>
-		<string>
-			<key>String_ExpenseComplexForm</key>
-			<text>Complex Form</text>
-		</string>
-		<string>
-			<key>String_ExpenseAddComplexFormOption</key>
-			<text>Added Complex Form Option</text>
-		</string>
-		<string>
-			<key>String_ExpenseComplexFormOption</key>
-			<text>Complex Form Option</text>
-		</string>
-		<string>
-			<key>String_ExpenseLearnProgram</key>
-			<text>Learned AI Program</text>
-		</string>
-		<string>
-			<key>String_ExpenseQuickenMetamagic</key>
-			<text>Quickened</text>
-		</string>
-		<string>
-			<key>String_ExpensePurchaseGear</key>
-			<text>Purchased Gear</text>
-		</string>
-		<string>
-			<key>String_ExpenseSoldGear</key>
-			<text>Sold Gear</text>
-		</string>
-		<string>
-			<key>String_ExpensePurchaseArmor</key>
-			<text>Purchased Armor</text>
-		</string>
-		<string>
-			<key>String_ExpenseSoldArmor</key>
-			<text>Sold Armor</text>
-		</string>
-		<string>
-			<key>String_ExpensePurchaseArmorMod</key>
-			<text>Purchased Armor Mod</text>
-		</string>
-		<string>
-			<key>String_ExpenseSoldArmorMod</key>
-			<text>Sold Armor Mod</text>
-		</string>
-		<string>
-			<key>String_ExpensePurchaseArmorGear</key>
-			<text>Purchased Armor Gear</text>
-		</string>
-		<string>
-			<key>String_ExpenseSoldArmorGear</key>
-			<text>Sold Armor Gear</text>
-		</string>
-		<string>
-			<key>String_ExpensePurchaseCyberwareSuite</key>
-			<text>Purchased Cyberware Suite</text>
-		</string>
-		<string>
-			<key>String_ExpensePurchaseWeapon</key>
-			<text>Purchased Weapon</text>
-		</string>
-		<string>
-			<key>String_ExpenseSoldWeapon</key>
-			<text>Sold Weapon</text>
-		</string>
-		<string>
-			<key>String_ExpensePurchaseWeaponAccessory</key>
-			<text>Purchased Weapon Accessory</text>
-		</string>
-		<string>
-			<key>String_ExpenseSoldWeaponAccessory</key>
-			<text>Sold Weapon Accessory</text>
-		</string>
-		<string>
-			<key>String_ExpensePurchaseWeaponMod</key>
-			<text>Purchased Weapon Mod</text>
-		</string>
-		<string>
-			<key>String_ExpenseSoldWeaponMod</key>
-			<text>Sold Weapon Mod</text>
-		</string>
-		<string>
-			<key>String_ExpensePurchaseWeaponGear</key>
-			<text>Purchased Weapon Gear</text>
-		</string>
-		<string>
-			<key>String_ExpenseSoldWeaponGear</key>
-			<text>Sold Weapon Gear</text>
-		</string>
-		<string>
-			<key>String_ExpensePurchaseVehicle</key>
-			<text>Purchased Vehicle</text>
-		</string>
-		<string>
-			<key>String_ExpenseSoldVehicle</key>
-			<text>Sold Vehicle</text>
-		</string>
-		<string>
-			<key>String_ExpensePurchaseVehicleMod</key>
-			<text>Purchased Vehicle Mod</text>
-		</string>
-		<string>
-			<key>String_ExpenseSoldVehicleMod</key>
-			<text>Sold Vehicle Mod</text>
-		</string>
-		<string>
-			<key>String_ExpensePurchaseVehicleGear</key>
-			<text>Purchased Vehicle Gear</text>
-		</string>
-		<string>
-			<key>String_ExpenseSoldVehicleGear</key>
-			<text>Sold Vehicle Gear</text>
-		</string>
-		<string>
-			<key>String_ExpensePurchaseVehicleWeapon</key>
-			<text>Purchased Vehicle Weapon</text>
-		</string>
-		<string>
-			<key>String_ExpenseSoldVehicleWeapon</key>
-			<text>Sold Vehicle Weapon</text>
-		</string>
-		<string>
-			<key>String_ExpensePurchaseVehicleWeaponAccessory</key>
-			<text>Purchased Vehicle Weapon Accessory</text>
-		</string>
-		<string>
-			<key>String_ExpenseSoldVehicleWeaponAccessory</key>
-			<text>Sold Vehicle Weapon Accessory</text>
-		</string>
-		<string>
-			<key>String_ExpensePurchaseVehicleWeaponMod</key>
-			<text>Purchased Vehicle Weapon Mod</text>
-		</string>
-		<string>
-			<key>String_ExpenseSoldVehicleWeaponMod</key>
-			<text>Sold Vehicle Weapon Mod</text>
-		</string>
-		<string>
-			<key>String_ExpensePurchaseVehicleCyberware</key>
-			<text>Purchased Vehicle Cyberware Plugin</text>
-		</string>
-		<string>
-			<key>String_ExpenseSoldVehicleCyberware</key>
-			<text>Sold Vehicle Cyberware Plugin</text>
-		</string>
-    <string>
-      <key>String_ExpensePurchaseCritterPower</key>
-      <text>Purchased Critter Power</text>
-    </string>
-		<string>
-			<key>String_ExpenseVehicleRetrofit</key>
-			<text>Retrofitted {0}</text>
-		</string>
-		<string>
-			<key>String_ExpenseLearnMartialArt</key>
-			<text>Learned Martial Art</text>
-		</string>
-		<string>
-			<key>String_ExpenseLearnManeuver</key>
-			<text>Learned Maneuver</text>
-		</string>
-		<string>
-			<key>String_ExpenseLearnMetamagic</key>
-			<text>Learned Metamagic</text>
-		</string>
-		<string>
-			<key>String_ExpenseLearnEcho</key>
-			<text>Learned Echo</text>
-		</string>
-		<string>
-			<key>String_ExpenseLifestyle</key>
-			<text>Purchased Lifestyle</text>
-		</string>
-		<string>
-			<key>String_ExpensePurchaseCyberware</key>
-			<text>Purchased Cyberware</text>
-		</string>
-		<string>
-			<key>String_ExpenseSoldCyberware</key>
-			<text>Sold Cyberware</text>
-		</string>
-		<string>
-			<key>String_ExpensePurchaseBioware</key>
-			<text>Purchased Bioware</text>
-		</string>
-		<string>
-			<key>String_ExpenseSoldBioware</key>
-			<text>Sold Bioware</text>
-		</string>
-		<string>
-			<key>String_ExpensePurchaseCyberwearGear</key>
-			<text>Purchased Cyberwear Gear</text>
-		</string>
-		<string>
-			<key>String_ExpenseSoldCyberwareGear</key>
-			<text>Sold Cyberwear Gear</text>
-		</string>
-		<string>
-			<key>String_ExpenseAddPositiveQuality</key>
-			<text>Gained Positive Quality</text>
-		</string>
-		<string>
-			<key>String_ExpenseSwapPositiveQuality</key>
-			<text>Swapped Positive Quality {0} for {1}</text>
-		</string>
-		<string>
-			<key>String_ExpenseAddNegativeQuality</key>
-			<text>Gained Negative Quality</text>
-		</string>
-		<string>
-			<key>String_ExpenseRemoveNegativeQuality</key>
-			<text>Removed Negative Quality</text>
-		</string>
-		<string>
-			<key>String_ExpenseSwapNegativeQuality</key>
-			<text>Swapped Negative Quality {0} for {1}</text>
-		</string>
-		<string>
-			<key>String_ExpenseBound</key>
-			<text>Bound</text>
-		</string>
-		<string>
-			<key>String_ExpenseInitiateGrade</key>
-			<text>Initiate Grade</text>
-		</string>
-		<string>
-			<key>String_ExpenseSubmersionGrade</key>
-			<text>Submersion Grade</text>
-		</string>
-		<string>
-			<key>String_ExpenseJoinGroup</key>
-			<text>Joined a Group</text>
-		</string>
-		<string>
-			<key>String_ExpenseLeaveGroup</key>
-			<text>Left a Group</text>
-		</string>
-		<string>
-			<key>String_ExpenseJoinNetwork</key>
-			<text>Joined a Network</text>
-		</string>
-		<string>
-			<key>String_ExpenseLeaveNetwork</key>
-			<text>Left a Network</text>
-		</string>
-    <string>
-      <key>String_ExpenseFetteredSpirit</key>
-      <text>Fettered a Spirit</text>
-    </string>
-    <string>
-			<key>String_CloningMachineNumber</key>
-			<text>How many clones would you like to create?</text>
-		</string>
-		<string>
-			<key>String_QuickeningKarma</key>
-			<text>How much Karma do you want to spend to Quicken {0}?</text>
-		</string>
-		<string>
-			<key>String_Grade</key>
-			<text>Grade</text>
-		</string>
-		<string>
-			<key>String_Network</key>
-			<text>Network</text>
-		</string>
-		<string>
-			<key>String_Group</key>
-			<text>Group</text>
-		</string>
-		<string>
-			<key>String_Task</key>
-			<text>Task</text>
-		</string>
-		<string>
-			<key>String_Ordeal</key>
-			<text>Ordeal</text>
-		</string>
-		<string>
-			<key>String_Schooling</key>
-			<text>Schooling</text>
-		</string>
-		<string>
-			<key>String_Retrofit</key>
-			<text>Retrofitting a Vehicle will cost a percentage of the Vehicle's base cost. Please select a percentage.</text>
-		</string>
-		<string>
-			<key>String_SplitGear</key>
-			<text>Enter the number of items to place in the new stack.</text>
-		</string>
-		<string>
-			<key>String_MergeGear</key>
-			<text>Enter the number of items to move to the stack.</text>
-		</string>
-		<string>
-			<key>String_MoveGear</key>
-			<text>Enter the number of items to move.</text>
-		</string>
-		<string>
-			<key>String_SingleShot</key>
-			<text>Single Shot (1 bullet)</text>
-		</string>
-		<string>
-			<key>String_ShortBurst</key>
-			<text>Short Burst (3 bullets)</text>
-		</string>
-		<string>
-			<key>String_LongBurst</key>
-			<text>Long Burst (6 bullets)</text>
-		</string>
-		<string>
-			<key>String_FullBurst</key>
-			<text>Full Burst ({0} bullets)</text>
-		</string>
-		<string>
-			<key>String_SuppressiveFire</key>
-			<text>Suppressive Fire ({0} bullets)</text>
-		</string>
-		<string>
-			<key>String_SelectVariableCost</key>
-			<text>Select a Cost for {0}.</text>
-		</string>
-		<string>
-			<key>String_SelectWeaponCategoryAmmo</key>
-			<text>Select a Weapon Category for this Ammunition.</text>
-		</string>
-		<string>
-			<key>String_APHalf</key>
-			<text>-half</text>
-		</string>
-		<string>
-			<key>String_DamageChemical</key>
-			<text>Chemical</text>
-		</string>
-		<string>
-			<key>String_DamageSpecial</key>
-			<text>Special</text>
-		</string>
-		<string>
-			<key>String_DamageElectric</key>
-			<text>(e)</text>
-		</string>
-		<string>
-			<key>String_DamageFlechette</key>
-			<text>(f)</text>
-		</string>
-		<string>
-			<key>String_DamagePOrS</key>
-			<text>P or S</text>
-		</string>
-		<string>
-			<key>String_DamageGrenade</key>
-			<text>Grenade</text>
-		</string>
-		<string>
-			<key>String_DamageMissile</key>
-			<text>Missile</text>
-		</string>
-		<string>
-			<key>String_DamageMortar</key>
-			<text>Mortar</text>
-		</string>
-		<string>
-			<key>String_DamageRocket</key>
-			<text>Rocket</text>
-		</string>
-		<string>
-			<key>String_DamageAsDrugToxin</key>
-			<text>As Drug/Toxin</text>
-		</string>
-		<string>
-			<key>String_DamageAsRound</key>
-			<text>as round</text>
-		</string>
-		<string>
-			<key>String_DamageMeter</key>
-			<text>m</text>
-		</string>
-		<string>
-			<key>String_DamageRadius</key>
-			<text>Radius</text>
-		</string>
-		<string>
-			<key>String_Or</key>
-			<text>or</text>
-		</string>
-		<string>
-			<key>String_AmmoBreakAction</key>
-			<text>b</text>
-		</string>
-		<string>
-			<key>String_AmmoBelt</key>
-			<text>belt</text>
-		</string>
-		<string>
-			<key>String_AmmoBox</key>
-			<text>box</text>
-		</string>
-		<string>
-			<key>String_AmmoClip</key>
-			<text>c</text>
-		</string>
-		<string>
-			<key>String_AmmoCylinder</key>
-			<text>cy</text>
-		</string>
-		<string>
-			<key>String_AmmoDrum</key>
-			<text>d</text>
-		</string>
-		<string>
-			<key>String_AmmoEnergy</key>
-			<text>Energy</text>
-		</string>
-		<string>
-			<key>String_AmmoExternalSource</key>
-			<text>external source</text>
-		</string>
-		<string>
-			<key>String_AmmoMagazine</key>
-			<text>m</text>
-		</string>
-		<string>
-			<key>String_AmmoMuzzleLoad</key>
-			<text>ml</text>
-		</string>
-		<string>
-			<key>String_AmmoSpecial</key>
-			<text>Special</text>
-		</string>
-		<string>
-			<key>String_ModeSingleShot</key>
-			<text>SS</text>
-		</string>
-		<string>
-			<key>String_ModeSemiAutomatic</key>
-			<text>SA</text>
-		</string>
-		<string>
-			<key>String_ModeBurstFire</key>
-			<text>BF</text>
-		</string>
-		<string>
-			<key>String_ModeFullAutomatic</key>
-			<text>FA</text>
-		</string>
-		<string>
-			<key>String_ModeSpecial</key>
-			<text>Special</text>
-		</string>
-		<string>
-			<key>String_SpellTypePhysical</key>
-			<text>P</text>
-		</string>
-		<string>
-			<key>String_SpellTypeMana</key>
-			<text>M</text>
-		</string>
-		<string>
-			<key>String_SpellDurationInstant</key>
-			<text>I</text>
-		</string>
-		<string>
-			<key>String_SpellDurationInstantLong</key>
-			<text>Instant</text>
-		</string>
-		<string>
-			<key>String_SpellDurationPermanent</key>
-			<text>P</text>
-		</string>
-		<string>
-			<key>String_SpellDurationPermanentLong</key>
-			<text>Permanent</text>
-		</string>
-		<string>
-			<key>String_SpellDurationSustained</key>
-			<text>S</text>
-		</string>
-		<string>
-			<key>String_SpellDurationSustainedLong</key>
-			<text>Sustained</text>
-		</string>
-		<string>
-			<key>String_SpellDurationAlways</key>
-			<text>Always</text>
-		</string>
-		<string>
-			<key>String_SpellDurationSpecial</key>
-			<text>Special</text>
-		</string>
-		<string>
-			<key>String_SpellRangeLineOfSight</key>
-			<text>LOS</text>
-		</string>
-		<string>
-			<key>String_SpellRangeLineOfInfluence</key>
-			<text>LOI</text>
-		</string>
-		<string>
-			<key>String_SpellRangeArea</key>
-			<text>A</text>
-		</string>
-		<string>
-			<key>String_SpellRangeTouch</key>
-			<text>T</text>
-		</string>
-		<string>
-			<key>String_SpellRangeTouchLong</key>
-			<text>Touch</text>
-		</string>
-		<string>
-			<key>String_SpellRangeSelf</key>
-			<text>Self</text>
-		</string>
-		<string>
-			<key>String_SpellSpecial</key>
-			<text>Special</text>
-		</string>
-		<string>
-			<key>String_SpellForce</key>
-			<text>F</text>
-		</string>
-		<string>
-			<key>String_SpellOverflowDamage</key>
-			<text>Overflow damage</text>
-		</string>
-		<string>
-			<key>String_SpellDamageValue</key>
-			<text>Damage Value</text>
-		</string>
-		<string>
-			<key>String_SpellToxinDV</key>
-			<text>Toxin DV</text>
-		</string>
-		<string>
-			<key>String_SpellDiseaseDV</key>
-			<text>Disease DV</text>
-		</string>
-		<string>
-			<key>String_SpellRadiationPower</key>
-			<text>Radiation Power</text>
-		</string>
-		<string>
-			<key>String_DescActive</key>
-			<text>Active</text>
-		</string>
-		<string>
-			<key>String_DescArea</key>
-			<text>Area</text>
-		</string>
-		<string>
-			<key>String_DescDirect</key>
-			<text>Direct</text>
-		</string>
-		<string>
-			<key>String_DescDirectional</key>
-			<text>Directional</text>
-		</string>
-		<string>
-			<key>String_DescElemental</key>
-			<text>Elemental</text>
-		</string>
-		<string>
-			<key>String_DescEnvironmental</key>
-			<text>Environmental</text>
-		</string>
-		<string>
-			<key>String_DescExtendedArea</key>
-			<text>Extended Area</text>
-		</string>
-		<string>
-			<key>String_DescAlchemicalPreparation</key>
-			<text>Alchemical Preparation</text>
-		</string>
-		<string>
-			<key>String_DescIndirect</key>
-			<text>Indirect</text>
-		</string>
-		<string>
-			<key>String_DescMana</key>
-			<text>Mana</text>
-		</string>
-		<string>
-			<key>String_DescAdept</key>
-			<text>Adept</text>
-		</string>
-		<string>
-			<key>String_DescAnchored</key>
-			<text>Anchored</text>
-		</string>
-		<string>
-			<key>String_DescBlood</key>
-			<text>Blood</text>
-		</string>
-		<string>
-			<key>String_DescContractual</key>
-			<text>Contractual</text>
-		</string>
-		<string>
-			<key>String_DescGeomancy</key>
-			<text>Geomancy</text>
-		</string>
-		<string>
-			<key>String_DescMaterialLink</key>
-			<text>Material Link</text>
-		</string>
-		<string>
-			<key>String_DescMinion</key>
-			<text>Minion</text>
-		</string>
-		<string>
-			<key>String_DescOrganicLink</key>
-			<text>Organic Link</text>
-		</string>
-		<string>
-			<key>String_DescSpell</key>
-			<text>Spell</text>
-		</string>
-		<string>
-			<key>String_DescSpotter</key>
-			<text>Spotter</text>
-		</string>
-		<string>
-			<key>String_DescMental</key>
-			<text>Mental</text>
-		</string>
-		<string>
-			<key>String_DescMultiSense</key>
-			<text>Multi-Sense</text>
-		</string>
-		<string>
-			<key>String_DescNegative</key>
-			<text>Negative</text>
-		</string>
-		<string>
-			<key>String_DescObvious</key>
-			<text>Obvious</text>
-		</string>
-		<string>
-			<key>String_DescPassive</key>
-			<text>Passive</text>
-		</string>
-		<string>
-			<key>String_DescPhysical</key>
-			<text>Physical</text>
-		</string>
-		<string>
-			<key>String_DescPsychic</key>
-			<text>Psychic</text>
-		</string>
-		<string>
-			<key>String_DescRealistic</key>
-			<text>Realistic</text>
-		</string>
-		<string>
-			<key>String_DescSingleSense</key>
-			<text>Single-Sense</text>
-		</string>
-		<string>
-			<key>String_DescTouch</key>
-			<text>Touch</text>
-		</string>
-		<string>
-			<key>String_ActionAutomatic</key>
-			<text>Auto</text>
-		</string>
-		<string>
-			<key>String_ActionFree</key>
-			<text>Free</text>
-		</string>
-		<string>
-			<key>String_ActionSimple</key>
-			<text>Simple</text>
-		</string>
-		<string>
-			<key>String_ActionComplex</key>
-			<text>Complex</text>
-		</string>
-    <string>
-			<key>String_ActionInterrupt</key>
-			<text>Interrupt (-5 Initiative)</text>
-		</string>
-    <string>
-      <key>String_NotSupported</key>
-      <text>"This Race/Metavariant combination is incomplete and will be completed in a future release. Attempting to create a character with this combination may result in unexpected results."</text>
-    </string>
-		<string>
-			<key>Warning_NoLimitFound</key>
-			<text>Couldn't find appropriate Limit to modify. Make sure you have selected a custom Limit Modifier.</text>
-		</string>
-		<string>
-			<key>String_Metatype</key>
-			<text>Metatype</text>
-		</string>
-		<string>
-			<key>String_Metavariant</key>
-			<text>Metavariant</text>
-		</string>
-		<string>
-			<key>String_MartialArt</key>
-			<text>Martial Art</text>
-		</string>
-		<string>
-			<key>String_SpellCategory</key>
-			<text>Spell Category</text>
-		</string>
-		<string>
-			<key>String_Tradition</key>
-			<text>Tradition</text>
-		</string>
-		<string>
-			<key>String_DamageResistance</key>
-			<text>Damage Resistance</text>
-		</string>
-		<!-- End Region -->
-		<!-- Region Common Tab -->
-		<string>
-			<key>Label_CharacterName</key>
-			<text>Name:</text>
-		</string>
-		<string>
-			<key>Label_Metatype</key>
-			<text>Metatype:</text>
-		</string>
-		<string>
-			<key>Label_Nuyen</key>
-			<text>Nuyen:</text>
-		</string>
-		<string>
-			<key>Label_Contacts</key>
-			<text>Contacts</text>
-		</string>
-		<string>
-			<key>Label_Enemies</key>
-			<text>Enemies</text>
-		</string>
-		<string>
-			<key>Label_MysticAdeptAssignment</key>
-			<text>Mystic Adept Power Points</text>
-		</string>
-		<string>
-			<key>Label_Magician</key>
-			<text>Magician</text>
-		</string>
-		<string>
-			<key>Label_Adept</key>
-			<text>Adept</text>
-		</string>
-		<string>
-			<key>Label_Attributes</key>
-			<text>Attributes</text>
-		</string>
-		<string>
-			<key>Label_Base</key>
-			<text>Base</text>
-		</string>
-		<string>
-			<key>Label_Augmented</key>
-			<text>(Aug)</text>
-		</string>
-		<string>
-			<key>Label_ValAugmented</key>
-			<text>Val (Aug)</text>
-		</string>
-		<string>
-			<key>Label_MetatypeLimits</key>
-			<text>Metatype Limits</text>
-		</string>
-		<string>
-			<key>Button_AddQuality</key>
-			<text>Add &amp;Quality</text>
-		</string>
-		<string>
-			<key>Button_SwapQuality</key>
-			<text>Swap Quality</text>
-		</string>
-		<string>
-			<key>Button_AddContact</key>
-			<text>&amp;Add Contact</text>
-		</string>
-		<string>
-			<key>Button_AddEnemy</key>
-			<text>A&amp;dd Enemy</text>
-		</string>
-		<string>
-			<key>Button_AddPet</key>
-			<text>&amp;Add Pet</text>
-		</string>
-		<string>
-			<key>Node_SelectedPositiveQualities</key>
-			<text>Selected Positive Qualities</text>
-		</string>
-		<string>
-			<key>Node_SelectedNegativeQualities</key>
-			<text>Selected Negative Qualities</text>
-		</string>
-		<string>
-			<key>Tip_CommonAttributes</key>
-			<text>Characters cannot spend more than 50% of their Karma on Primary Attributes (not including EDG, MAG, and RES).
-Only one attribute may be at its Maximum value during character creation.</text>
-		</string>
-		<string>
-			<key>Tip_CommonAttributesBase</key>
-			<text>Base Attribute value.</text>
-		</string>
-		<string>
-			<key>Tip_OptionsUnarmedSkillImprovements</key>
-			<text>Allows weapons that use the Unarmed Combat skill to benefit from bonuses that apply to unarmed attacks including DV bonuses.</text>
-		</string>
-		<string>
-			<key>Tip_OptionsIgnoreArt</key>
-			<text>Allows all metamagics, enhancements, enchantments, and rituals to ignore the Art requirement detailed in Street Grimoire.</text>
-		</string>
-		<string>
-			<key>Tip_OptionsCyberlegMovement</key>
-			<text>Allows characters with two Cyberlegs to use the Cyberlegs Agility to calculate movement rates.</text>
-		</string>
-		<string>
-			<key>Tip_OptionsDontDoubleQualityRefunds</key>
-			<text>Allows characters in Career mode to remove Negative Qualities at their normal price instead of doubling them.</text>
-		</string>
-		<string>
-			<key>Tip_OptionsDontDoubleQualityPurchases</key>
-			<text>Allows characters in Career mode to purchase Positive Qualities at their normal price instead of doubling them.</text>
-		</string>
-		<string>
-			<key>Tip_OptionsExceptionalAttribute</key>
-			<text>Allows Attribute Points to be spent on the bonus point granted by the Exceptional Attributes quality.</text>
-		</string>
-		<string>
-			<key>Tip_OptionsExceptionalNotMaxed</key>
-			<text>Allows two attributes to be at the metatype maximum rather than one if one of those attributes is improved by Exceptional Attribute.</text>
-		</string>
-		<string>
-			<key>Tip_OptionsUsePointsOnBrokenGroups</key>
-			<text>Allows Skill Points to be spent on skills belonging to a broken skill group.</text>
-		</string>
-		<string>
-			<key>Tip_OptionsAllowInitiation</key>
-			<text>Allows Initiation/Submersion using Karma in Create mode.</text>
-		</string>
-    <string>
-      <key>Tip_OptionStrictSkillGroups</key>
-      <text>Disallow breaking of skill groups with karma during create mode</text>
-    </string>
-		<string>
-			<key>Tip_CommonAttributesAug</key>
-			<text>Augmented Attribute value.</text>
-		</string>
-		<string>
-			<key>Tip_CommonAttributesMetatypeLimits</key>
-			<text>Metatype Minimum / Maximum (Augmented Maximum) values.</text>
-		</string>
-		<string>
-			<key>Tip_CommonNuyen</key>
-			<text>The amount of Nuyen your character has to purchase equipment. 1 Karma = {0}¥.</text>
-		</string>
-		<string>
-			<key>Tip_CommonAIRating</key>
-			<text>An A.I.'s Rating is the average of their CHA, INT, LOG, and WIL Attributes.</text>
-		</string>
-		<string>
-			<key>Tip_CommonAISystem</key>
-			<text>An A.I.'s System is the average of their INT and LOG Attributes.</text>
-		</string>
-		<string>
-			<key>Tip_CommonAIFirewall</key>
-			<text>An A.I.'s Firewall is the average of their CHA and WIL Attributes.</text>
-		</string>
-		<string>
-			<key>Tip_CommonAIResponse</key>
-			<text>Response of the Node the A.I. currently resides on.</text>
-		</string>
-		<string>
-			<key>Tip_CommonAISignal</key>
-			<text>Signal of the Node the A.I. currently resides on.</text>
-		</string>
-		<string>
-			<key>Tip_CommonContacts</key>
-			<text>Each point of Connection or Loyalty costs {0} Karma.</text>
-		</string>
-		<string>
-			<key>Tip_CommonEnemies</key>
-			<text>Enemies are the opposite of Contacts. Each Enemy counts towards your Negative Qualities Karma amount.</text>
-		</string>
-		<string>
-			<key>Tip_CommonBurnEdge</key>
-			<text>Burn a point of Edge</text>
-		</string>
-		<string>
-			<key>Tip_StreetCred</key>
-			<text>Street Cred is calculated as Career Karma ÷ 10, rounded down, and can be further adjusted by Game Masters.</text>
-		</string>
-		<string>
-			<key>Tip_Notoriety</key>
-			<text>Notoriety is typically gained through Qualities and can be further adjusted by Game Masters. Notoriety can be reduced by 1 point by burning 2 points of Street Cred.</text>
-		</string>
-		<string>
-			<key>Tip_PublicAwareness</key>
-			<text>Public Awareness is calculated as (Street Cred + Notoriety) ÷ 3, rounded down, and can be further adjusted by Game Masters.</text>
-		</string>
-		<string>
-			<key>Tip_BurnStreetCred</key>
-			<text>Burn 2 points of Street Cred to reduce Notoriety by 1.</text>
-		</string>
-		<!-- End Region -->
-		<!-- Region Skills Tab -->
-		<string>
-			<key>Label_SkillGroups</key>
-			<text>Skill Groups</text>
-		</string>
-    <string>
-      <key>Label_SkillGroup_Broken</key>
-      <text>Broken</text>
-    </string>
-		<string>
-			<key>Label_ActiveSkills</key>
-			<text>Active Skills</text>
-		</string>
-		<string>
-			<key>Label_KnowledgeSkills</key>
-			<text>Knowledge Skills</text>
-		</string>
-		<string>
-			<key>Label_FreeKnowledgeSkills</key>
-			<text>Free Knowledge Skill Points Remaining:</text>
-		</string>
-		<string>
-			<key>Label_CustomKnowledgeSkillsReminder</key>
-			<text>Remember, you can always write in custom skills and specializations!</text>
-		</string>
-		<string>
-			<key>Label_FreeContactPoints</key>
-			<text>Free Contact Points Remaining:</text>
-		</string>		
-		<string>
-			<key>Label_FreeSkills</key>
-			<text>Free Skill Points Remaining:</text>
-		</string>
-		<string>
-			<key>Label_FreeSkillGroups</key>
-			<text>Free Skill Groups Remaining:</text>
-		</string>
-		<string>
-			<key>Button_AddSkill</key>
-			<text>&amp;Add Skill</text>
-		</string>
-		<string>
-			<key>Button_AddExoticSkill</key>
-			<text>Add Exotic Skill</text>
-		</string>
-		<string>
-			<key>Tip_SkillsSkillGroups</key>
-			<text>Skill Groups cost {0} Karma per point.</text>
-		</string>
-		<string>
-			<key>Tip_SkillsActiveSkills</key>
-			<text>Skills cost {0} Karma per point and {1} Karma for a Specialization. Characters may have up to 1 Active Skill at Rating 6 or two at Rating 5. The rest must be at Rating 4 or lower.</text>
-		</string>
-		<string>
-			<key>Tip_SkillsKnowledgeSkills</key>
-			<text>Characters receive (INT + LOG) x {0} free points to spend on general Knowledge Skills including Languages. Additional Knowledge Skill points cost {1} Karma each. A Language with a Rating of 0 is considered to be your Native Language.</text>
-		</string>
-    <string>
-      <key>Skill_SortAlphabetical</key>
-      <text>Alphabetical</text>
-    </string>
-    <string>
-      <key>Skill_SortRating</key>
-      <text>Rating</text>
-    </string>
-    <string>
-      <key>Skill_SortDicepool</key>
-      <text>Dicepool</text>
-    </string>
-    <string>
-      <key>Skill_SortLowerDicepool</key>
-      <text>Smaller Dicepool</text>
-    </string>
-    <string>
-      <key>Skill_SortAttributeValue</key>
-      <text>Attribute Value</text>
-    </string>
-    <string>
-      <key>Skill_SortAttributeName</key>
-      <text>Attribute Name</text>
-    </string>
-    <string>
-      <key>Skill_SortGroupName</key>
-      <text>Group Name</text>
-    </string>
-    <string>
-      <key>Skill_SortGroupRating</key>
-      <text>Group Rating</text>
-    </string>
-    <string>
-      <key>Skill_SortCategory</key>
-      <text>Category</text>
-    </string>
-		<!-- End Region -->
-		<!-- Region  Martial Arts Tab -->
-		<string>
-			<key>Button_AddMartialArt</key>
-			<text>&amp;Add Martial Art</text>
-		</string>
-		<string>
-			<key>Button_AddManeuver</key>
-			<text>A&amp;dd Maneuver</text>
-		</string>
-		<string>
-			<key>Node_SelectedMartialArts</key>
-			<text>Selected Martial Arts</text>
-		</string>
-		<string>
-			<key>Node_SelectedManeuvers</key>
-			<text>Selected Maneuvers</text>
-		</string>
-		<!-- End Region -->
-		<!-- Region Spells Tab -->
-		<string>
-			<key>Label_SelectedSpells</key>
-			<text>Selected Spells</text>
-		</string>
-		<string>
-			<key>Label_Spirits</key>
-			<text>Spirits</text>
-		</string>
-		<string>
-			<key>Label_Tradition</key>
-			<text>Tradition:</text>
-		</string>
-		<string>
-			<key>Label_TraditionName</key>
-			<text>Name:</text>
-		</string>
-		<string>
-			<key>Label_SpiritCombat</key>
-			<text>Combat:</text>
-		</string>
-		<string>
-			<key>Label_SpiritDetection</key>
-			<text>Detection:</text>
-		</string>
-		<string>
-			<key>Label_SpiritHealth</key>
-			<text>Health:</text>
-		</string>
-		<string>
-			<key>Label_SpiritIllusion</key>
-			<text>Illusion:</text>
-		</string>
-		<string>
-			<key>Label_SpiritManipulation</key>
-			<text>Manipulation:</text>
-		</string>
-		<string>
-			<key>Label_ResistDrain</key>
-			<text>Resist Drain with:</text>
-		</string>
-		<string>
-			<key>Label_MentorSpirit</key>
-			<text>Mentor Spirit:</text>
-		</string>
-		<string>
-			<key>Button_AddSpell</key>
-			<text>&amp;Add Spell</text>
-		</string>
-		<string>
-			<key>Button_AddSpirit</key>
-			<text>A&amp;dd Spirit</text>
-		</string>
-		<string>
-			<key>Button_QuickenSpell</key>
-			<text>Quicken Spell</text>
-		</string>
-		<string>
-			<key>Node_SelectedCombatSpells</key>
-			<text>Selected Combat Spells</text>
-		</string>
-		<string>
-			<key>Node_SelectedDetectionSpells</key>
-			<text>Selected Detection Spells</text>
-		</string>
-		<string>
-			<key>Node_SelectedHealthSpells</key>
-			<text>Selected Health Spells</text>
-		</string>
-		<string>
-			<key>Node_SelectedIllusionSpells</key>
-			<text>Selected Illusion Spells</text>
-		</string>
-		<string>
-			<key>Node_SelectedManipulationSpells</key>
-			<text>Selected Manipulation Spells</text>
-		</string>
-		<string>
-			<key>Node_SelectedGeomancyRituals</key>
-			<text>Selected Rituals</text>
-		</string>
-		<string>
-			<key>Node_SelectedEnchantments</key>
-			<text>Selected Enchantments</text>
-		</string>
-		<string>
-			<key>Tip_SpellsSelectedSpells</key>
-			<text>Each Spell costs {0} Karma.</text>
-		</string>
-		<string>
-			<key>Tip_SpellsSpirits</key>
-			<text>Each Service a Spirit owes costs {0} Karma.</text>
-		</string>
-		<!-- End Region -->
-		<!-- Region Adept Tab -->
-		<string>
-			<key>Label_PowerPoints</key>
-			<text>Power Points:</text>
-		</string>
-		<string>
-			<key>Label_PowerLevels</key>
-			<text>Levels:</text>
-		</string>
-		<string>
-			<key>Button_AddPower</key>
-			<text>&amp;Add Power</text>
-		</string>
-		<!-- End Region -->
-		<!-- Region Technomancer Tab -->
-		<string>
-			<key>Label_ComplexForms</key>
-			<text>Complex Forms</text>
-		</string>
-		<string>
-			<key>Label_Sprites</key>
-			<text>Sprites</text>
-		</string>
-		<string>
-			<key>Label_CommonSkill</key>
-			<text>Common Skill:</text>
-		</string>
-		<string>
-			<key>Label_Stream</key>
-			<text>Stream:</text>
-		</string>
-		<string>
-			<key>Label_ResistFading</key>
-			<text>Resist Fading with:</text>
-		</string>
-		<string>
-			<key>Label_Paragon</key>
-			<text>Paragon:</text>
-		</string>
-		<string>
-			<key>Button_AddComplexForm</key>
-			<text>Add Complex Form</text>
-		</string>
-		<string>
-			<key>Button_AddSprite</key>
-			<text>&amp;Add Sprite</text>
-		</string>
-		<string>
-			<key>Node_SelectedAdvancedComplexForms</key>
-			<text>Selected Advanced Complex Forms</text>
-		</string>
-		<string>
-			<key>Node_SelectedAREComplexForms</key>
-			<text>Selected ARE Complex Forms</text>
-		</string>
-		<string>
-			<key>Node_SelectedAutosoftComplexForms</key>
-			<text>Selected Autosoft Complex Forms</text>
-		</string>
-		<string>
-			<key>Node_SelectedCommonUseComplexForms</key>
-			<text>Selected Common Use Complex Forms</text>
-		</string>
-		<string>
-			<key>Node_SelectedHackingComplexForms</key>
-			<text>Selected Hacking Complex Forms</text>
-		</string>
-		<string>
-			<key>Node_SelectedMalwareComplexForms</key>
-			<text>Selected Malware Complex Forms</text>
-		</string>
-		<string>
-			<key>Node_SelectedSensorComplexForms</key>
-			<text>Selected Sensor Complex Forms</text>
-		</string>
-		<string>
-			<key>Node_SelectedSkillsoftsComplexForms</key>
-			<text>Selected Skillsofts Complex Forms</text>
-		</string>
-		<string>
-			<key>Node_SelectedTacticalARComplexForms</key>
-			<text>Selected Tactical AR Complex Forms</text>
-		</string>
-		<string>
-			<key>Tip_TechnomancerComplexForms</key>
-			<text>Complex Forms cost {0} Karma per Rating.</text>
-		</string>
-		<string>
-			<key>Tip_TechnomancerSprites</key>
-			<text>Each Task a Sprite owes costs {0} Karma.</text>
-		</string>
-		<string>
-			<key>Tip_TechnomancerResponse</key>
-			<text>Living Persona Response is equal to INT.</text>
-		</string>
-		<string>
-			<key>Tip_TechnomancerSignal</key>
-			<text>Living Persona Signal is equal to RES / 2.</text>
-		</string>
-		<string>
-			<key>Tip_TechnomancerSystem</key>
-			<text>Living Persona System is equal to LOG.</text>
-		</string>
-		<string>
-			<key>Tip_TechnomancerFirewall</key>
-			<text>Living Persona Firewall is equal to WIL.</text>
-		</string>
-		<string>
-			<key>Tip_TechnomancerBiofeedbackFilter</key>
-			<text>Living Persona Biofeedback Filter is equal to CHA.</text>
-		</string>
-		<!-- End Region -->
-		<!-- Region Limit Tab -->
-		<string>
-			<key>Tab_Limits</key>
-			<text>Limits</text>
-		</string>
-		<string>
-			<key>String_AddLimitModifier</key>
-			<text>Add Limit Modifier</text>
-		</string>
-		<string>
-			<key>String_EnterLimitModifier</key>
-			<text>Enter a Limit Modifier</text>
-		</string>
-		<string>
-			<key>Node_Physical</key>
-			<text>Physical</text>
-		</string>
-		<string>
-			<key>Node_Mental</key>
-			<text>Mental</text>
-		</string>
-		<string>
-			<key>Node_Social</key>
-			<text>Social</text>
-		</string>
-		<string>
-			<key>Node_Astral</key>
-			<text>Astral</text>
-		</string>
-		<string>
-			<key>String_LimitPhysicalShort</key>
-			<text>Physical</text>
-		</string>
-		<string>
-			<key>String_LimitMentalShort</key>
-			<text>Mental</text>
-		</string>
-		<string>
-			<key>String_LimitSocialShort</key>
-			<text>Social</text>
-		</string>
-		<!-- End Region -->
-		<!-- Region Critter Tab -->
-		<string>
-			<key>Button_AddCritterPower</key>
-			<text>&amp;Add Power</text>
-		</string>
-		<string>
-			<key>Node_CritterPowers</key>
-			<text>Selected Critter Powers</text>
-		</string>
-		<string>
-			<key>Node_CritterWeaknesses</key>
-			<text>Selected Weaknesses</text>
-		</string>
-		<string>
-			<key>Checkbox_CritterPowerCount</key>
-			<text>Counts towards Critter Power limit</text>
-		</string>
-		<!-- End Region-->
-		<!-- Region Initiation Tab -->
-		<string>
-			<key>Label_InitiationGrade</key>
-			<text>Initiate Grade:</text>
-		</string>
-		<string>
-			<key>Label_SubmersionGrade</key>
-			<text>Submersion Grade:</text>
-		</string>
-		<string>
-			<key>Label_History</key>
-			<text>History:</text>
-		</string>
-		<string>
-			<key>Label_Group</key>
-			<text>Group:</text>
-		</string>
-		<string>
-			<key>Label_Network</key>
-			<text>Network:</text>
-		</string>
-		<string>
-			<key>Checkbox_GroupInitiation</key>
-			<text>Group Initiation (-10%)</text>
-		</string>
-		<string>
-			<key>Checkbox_InitiationOrdeal</key>
-			<text>Initiation Ordeal (-10%)</text>
-		</string>
-		<string>
-			<key>Checkbox_InitiationSchooling</key>
-			<text>Schooling (-10%)</text>
-		</string>
-		<string>
-			<key>Checkbox_NetworkSubmersion</key>
-			<text>Network Submersion (-20%)</text>
-		</string>
-		<string>
-			<key>Checkbox_SubmersionTask</key>
-			<text>Submersion Task (-20%)</text>
-		</string>
-		<string>
-			<key>Checkbox_JoinedGroup</key>
-			<text>Joined Group</text>
-		</string>
-		<string>
-			<key>Checkbox_JoinedNetwork</key>
-			<text>Joined Network</text>
-		</string>
-		<string>
-			<key>Button_AddInitiateGrade</key>
-			<text>Add Initiate Grade</text>
-		</string>
-		<string>
-			<key>Button_AddSubmersionGrade</key>
-			<text>Add Submersion Grade</text>
-		</string>
-		<string>
-			<key>Button_AddMetamagic</key>
-			<text>Add Metamagic</text>
-		</string>
-		<string>
-			<key>Button_AddEcho</key>
-			<text>Add Echo</text>
-		</string>
-		<!-- End Region-->
-		<!-- Region Cyberware Tab -->
-		<string>
-			<key>Button_AddCyberware</key>
-			<text>&amp;Add Cyberware</text>
-		</string>
-		<string>
-			<key>Button_AddBioware</key>
-			<text>A&amp;dd Bioware</text>
-		</string>
-		<string>
-			<key>Node_SelectedCyberware</key>
-			<text>Selected Cyberware</text>
-		</string>
-		<string>
-			<key>Node_SelectedBioware</key>
-			<text>Selected Bioware</text>
-		</string>
-		<string>
-			<key>Label_EssenceConsumption</key>
-			<text>Essence Consumption</text>
-		</string>
-		<string>
-			<key>Label_Cyberware</key>
-			<text>Cyberware:</text>
-		</string>
-		<string>
-			<key>Label_Bioware</key>
-			<text>Bioware:</text>
-		</string>
-		<string>
-			<key>Label_EssenceHole</key>
-			<text>Essence Hole:</text>
-		</string>
-		<!-- End Region-->
-		<!-- Region Street Gear/Lifestyle Tab -->
-		<string>
-			<key>Label_LifestyleMonths</key>
-			<text>Months (100 for Permanent)</text>
-		</string>
-		<string>
-			<key>Label_LifestyleQualities</key>
-			<text>Qualities:</text>
-		</string>
-		<string>
-			<key>Button_AddLifestyle</key>
-			<text>&amp;Add Lifestyle</text>
-		</string>
-		<string>
-			<key>Node_SelectedLifestyles</key>
-			<text>Selected Lifestyles</text>
-		</string>
-		<string>
-			<key>Tab_IncreaseLifestyleMonths</key>
-			<text>Increase the number of pre-paid months for the Lifestyle.</text>
-		</string>
-		<string>
-			<key>Tab_DecreaseLifestyleMonths</key>
-			<text>Decrease the number of pre-paid months for the Lifestyle.</text>
-		</string>
-		<string>
-			<key>String_Roommates</key>
-			<text>roommates</text>
-		</string>
-		<!-- End Region-->
-		<!-- Region Street Gear/Armor Tab -->
-		<string>
-			<key>Checkbox_Equipped</key>
-			<text>Equipped</text>
-		</string>
-		<string>
-			<key>Checkbox_SoftwareRunning</key>
-			<text>Running</text>
-		</string>
-		<string>
-			<key>Checkbox_BaseArmor</key>
-			<text>Part of base Armor</text>
-		</string>
-		<string>
-			<key>Button_AddArmor</key>
-			<text>&amp;Add Armor</text>
-		</string>
-		<string>
-			<key>Button_AddBundle</key>
-			<text>Add Armor Bundle</text>
-		</string>
-		<string>
-			<key>Button_EquipAll</key>
-			<text>Equip All</text>
-		</string>
-		<string>
-			<key>Button_UnEquipAll</key>
-			<text>Un-Equip All</text>
-		</string>
-		<string>
-			<key>Node_SelectedArmor</key>
-			<text>Selected Armor</text>
-		</string>
-		<string>
-			<key>Tip_ArmorEquipped</key>
-			<text>Equipped Armor and Armor Mods are factored into Armor Encumbrance and a character's highest Armor Ratings.</text>
-		</string>
-		<string>
-			<key>Tip_ArmorDegradationPlus</key>
-			<text>Repair Armor Rating.</text>
-		</string>
-		<string>
-			<key>Tip_ArmorDegradationMinus</key>
-			<text>Damage Armor Rating.</text>
-		</string>
-		<!-- End Region-->
-		<!-- Region Street Gear/Weapon Tab -->
-		<string>
-			<key>Label_Conceal</key>
-			<text>Conceal:</text>
-		</string>
-		<string>
-			<key>Label_ModSlots</key>
-			<text>Mod Slots:</text>
-		</string>
-		<string>
-			<key>Label_AmmoRemaining</key>
-			<text>Ammo Remaining:</text>
-		</string>
-		<string>
-			<key>Label_CurrentAmmo</key>
-			<text>Current Ammo:</text>
-		</string>
-		<string>
-			<key>Label_RangeHeading</key>
-			<text>Range</text>
-		</string>
-		<string>
-			<key>Label_RangeShort</key>
-			<text>Short (-0)</text>
-		</string>
-		<string>
-			<key>Label_RangeMedium</key>
-			<text>Medium (-1)</text>
-		</string>
-		<string>
-			<key>Label_RangeLong</key>
-			<text>Long (-3)</text>
-		</string>
-		<string>
-			<key>Label_RangeExtreme</key>
-			<text>Extreme (-6)</text>
-		</string>
-		<string>
-			<key>Label_SpellDicePool</key>
-			<text>Dice Pool:</text>
-		</string>
-		<string>
-			<key>Label_DicePool</key>
-			<text>Dice Pool</text>
-		</string>
-		<string>
-			<key>Checkbox_BaseWeapon</key>
-			<text>Part of base Weapon</text>
-		</string>
-		<string>
-			<key>Checkbox_Installed</key>
-			<text>Installed</text>
-		</string>
-		<string>
-			<key>Button_AddWeapon</key>
-			<text>&amp;Add Weapon</text>
-		</string>
-		<string>
-			<key>Button_Fire</key>
-			<text>FIRE!</text>
-		</string>
-		<string>
-			<key>Button_Reload</key>
-			<text>Reload</text>
-		</string>
-		<string>
-			<key>Tip_BuyAmmo</key>
-			<text>Buy additional Ammo for this Weapon</text>
-		</string>
-		<string>
-			<key>Node_SelectedWeapons</key>
-			<text>Selected Weapons</text>
-		</string>
-		<string>
-			<key>Tip_WeaponInstalled</key>
-			<text>Installed Weapon Accessories and Mods count towards a Weapon's stats.</text>
-		</string>
-		<string>
-			<key>String_WeaponAccessory</key>
-			<text>Weapon Accessory</text>
-		</string>
-		<string>
-			<key>String_WeaponModification</key>
-			<text>Weapon Modification</text>
-		</string>
-		<string>
-			<key>String_ExternalSource</key>
-			<text>External Source</text>
-		</string>
-		<string>
-			<key>String_SlotNumber</key>
-			<text>Slot {0}</text>
-		</string>
-		<string>
-			<key>String_Empty</key>
-			<text>Empty</text>
-		</string>
-		<string>
-			<key>String_AvailRestricted</key>
-			<text>R</text>
-		</string>
-		<string>
-			<key>String_AvailForbidden</key>
-			<text>F</text>
-		</string>
-		<string>
-			<key>String_DamageStun</key>
-			<text>S</text>
-		</string>
-		<string>
-			<key>String_DamagePhysical</key>
-			<text>P</text>
-		</string>
-		<!-- End Region-->
-		<!-- Region Street Gear/Gear Tab -->
-		<string>
-			<key>Button_AddGear</key>
-			<text>&amp;Add Gear</text>
-		</string>
-		<string>
-			<key>Button_AddLocation</key>
-			<text>Add Location</text>
-		</string>
-		<string>
-			<key>Button_CreateStackedFocus</key>
-			<text>Create Stacked Focus</text>
-		</string>
-		<string>
-			<key>Node_SelectedGear</key>
-			<text>Selected Gear</text>
-		</string>
-		<string>
-			<key>Tip_IncreaseGearQty</key>
-			<text>Purchase more of the selected Gear.</text>
-		</string>
-		<string>
-			<key>Tip_DecreaseGearQty</key>
-			<text>Reduce the quantity of the Gear by 1.</text>
-		</string>
-		<string>
-			<key>Tip_SplitGearQty</key>
-			<text>Split Gear into two stacks.</text>
-		</string>
-		<string>
-			<key>Tip_MergeGearQty</key>
-			<text>Merge stacks.</text>
-		</string>
-		<string>
-			<key>Tip_TransferToVehicle</key>
-			<text>Transfer to Vehicle.</text>
-		</string>
-		<string>
-			<key>Tip_ActiveCommlink</key>
-			<text>Mark the selected Commlink as being the one that the character is currently using. This will adjust the character's Matrix Initiative appropriately.</text>
-		</string>
-		<string>
-			<key>String_AddLocation</key>
-			<text>Enter a name for this new location.</text>
-		</string>
-		<string>
-			<key>Label_BondedFoci</key>
-			<text>Bonded Foci</text>
-		</string>
-		<string>
-			<key>Label_AdeptWayDiscount</key>
-			<text>Bonded Foci Qualifying for Adept Way Discount:</text>
-		</string>
-		<!-- End Region-->
-		<!-- Region Vehicles Tab -->
-		<string>
-			<key>Label_GearRating</key>
-			<text>Gear Rating:</text>
-		</string>
-		<string>
-			<key>Label_GearQty</key>
-			<text>Gear Qty:</text>
-		</string>
-		<string>
-			<key>Label_ConditionMonitor</key>
-			<text>Condition Monitor</text>
-		</string>
-		<string>
-			<key>Button_AddVehicle</key>
-			<text>&amp;Add Vehicle</text>
-		</string>
-		<string>
-			<key>Node_SelectedVehicles</key>
-			<text>Selected Vehicles</text>
-		</string>
-		<string>
-			<key>Tip_TransferToInventory</key>
-			<text>Transfer to Inventory.</text>
-		</string>
-		<string>
-			<key>String_VehicleModification</key>
-			<text>Vehicle Modification</text>
-		</string>
-		<string>
-			<key>String_VehicleWeapon</key>
-			<text>Vehicle Weapon</text>
-		</string>
-		<string>
-			<key>String_VehicleWeaponAccessory</key>
-			<text>Vehicle Weapon Accessory</text>
-		</string>
-		<string>
-			<key>String_VehicleWeaponModification</key>
-			<text>Vehicle Weapon Modification</text>
-		</string>
-		<string>
-			<key>Label_VehicleSeats</key>
-			<text>Seats:</text>
-		</string>
-		<!-- End Region-->
-		<!-- Region Character Info Tab -->
-		<string>
-			<key>Label_Sex</key>
-			<text>Sex:</text>
-		</string>
-		<string>
-			<key>Label_Age</key>
-			<text>Age:</text>
-		</string>
-		<string>
-			<key>Label_Eyes</key>
-			<text>Eyes:</text>
-		</string>
-		<string>
-			<key>Label_Hair</key>
-			<text>Hair:</text>
-		</string>
-		<string>
-			<key>Label_Height</key>
-			<text>Height:</text>
-		</string>
-		<string>
-			<key>Label_Weight</key>
-			<text>Weight:</text>
-		</string>
-		<string>
-			<key>Label_Skin</key>
-			<text>Skin:</text>
-		</string>
-		<string>
-			<key>Label_Alias</key>
-			<text>Alias:</text>
-		</string>
-		<string>
-			<key>Label_Player</key>
-			<text>Player:</text>
-		</string>
-		<string>
-			<key>Label_Description</key>
-			<text>Description:</text>
-		</string>    
-    <string>
-      <key>Label_Biography</key>
-      <text>Biography:</text>
-    </string>
-    <string>
-			<key>Label_Background</key>
-			<text>Background:</text>
-		</string>
-		<string>
-			<key>Label_Concept</key>
-			<text>Concept:</text>
-		</string>
-		<string>
-			<key>Label_Notes</key>
-			<text>Notes:</text>
-		</string>
-		<string>
-			<key>Label_StreetCred</key>
-			<text>Street Cred:</text>
-		</string>
-		<string>
-			<key>Label_Notoriety</key>
-			<text>Notoriety:</text>
-		</string>
-		<string>
-			<key>Label_PublicAwareness</key>
-			<text>Public Aware:</text>
-		</string>
-		<string>
-			<key>Label_Handedness</key>
-			<text>Handedness:</text>
-		</string>
-		<string>
-			<key>Label_Mugshot</key>
-			<text>Mugshot:</text>
-		</string>
-		<string>
-			<key>Label_MugshotDimensions</key>
-			<text>210px X 310px</text>
-		</string>
-		<string>
-			<key>Checkbox_Created</key>
-			<text>Mark character as Created</text>
-		</string>
-		<string>
-			<key>Button_AddMugshot</key>
-			<text>Add</text>
-		</string>
-		<string>
-			<key>Tip_CharacterCreated</key>
-			<text>Once a character has been saved as Created it cannot be further modified using the Build system. The character is put into Career mode where it can be improved with Karma and used for play.</text>
-		</string>
-		<string>
-			<key>Message_BurnStreetCred</key>
-			<text>Are you sure you want to burn 2 points of Street Cred to reduce Notoriety by 1?</text>
-		</string>
-		<string>
-			<key>MessageTitle_BurnStreetCred</key>
-			<text>Burn Street Cred</text>
-		</string>
-    <string>
-      <key>Message_KarmaNuyenExchange</key>
-      <text>Nuyen can only be exchanged in multiples of 2,000¥.</text>
-    </string>
-    <string>
-      <key>MessageTitle_KarmaNuyenExchange</key>
-      <text>Cannot Convert</text>
-    </string>
-		<string>
-			<key>String_CareerKarma</key>
-			<text>Career Karma</text>
-		</string>
-		<string>
-			<key>String_StreetCred</key>
-			<text>Street Cred</text>
-		</string>
-		<string>
-			<key>String_BurntStreetCred</key>
-			<text>Burnt Street Cred</text>
-		</string>
-		<string>
-			<key>String_Notoriety</key>
-			<text>Notoriety</text>
-		</string>
-		<!-- End Region-->
-		<!-- Region Karma and Nuyen Tab -->
-		<string>
-			<key>String_Date</key>
-			<text>Date</text>
-		</string>
-		<string>
-			<key>String_Amount</key>
-			<text>Amount</text>
-		</string>
-		<string>
-			<key>String_Reason</key>
-			<text>Reason</text>
-		</string>
-		<string>
-			<key>Button_KarmaGained</key>
-			<text>Karma Gained</text>
-		</string>
-		<string>
-			<key>Button_KarmaSpent</key>
-			<text>Karma Spent</text>
-		</string>
-		<string>
-			<key>Button_NuyenGained</key>
-			<text>Nuyen Gained</text>
-		</string>
-		<string>
-			<key>Button_NuyenSpent</key>
-			<text>Nuyen Spent</text>
-		</string>
-		<string>
-			<key>Button_EditExpense</key>
-			<text>Edit Expense</text>
-		</string>
-		<string>
-			<key>Checkbox_ShowFreeEntries</key>
-			<text>Show Free Entries</text>
-		</string>
-		<!-- End Region-->
-		<!-- Region Calendar Tab -->
-		<string>
-			<key>Button_AddWeek</key>
-			<text>Add Week</text>
-		</string>
-		<string>
-			<key>Button_EditWeek</key>
-			<text>Edit Week</text>
-		</string>
-		<string>
-			<key>Button_DeleteWeek</key>
-			<text>Delete Week</text>
-		</string>
-		<string>
-			<key>Button_ChangeStartWeek</key>
-			<text>Change Starting Date</text>
-		</string>
-		<string>
-			<key>String_WeekDisplay</key>
-			<text>{0}: Month {1}, Week {2}</text>
-		</string>
-		<!-- End Region-->
-		<!-- Region Improvements Tab -->
-		<string>
-			<key>Button_AddImproevment</key>
-			<text>&amp;Add Improvement</text>
-		</string>
-		<string>
-			<key>Button_EditImprovement</key>
-			<text>Edit Improvement</text>
-		</string>
-		<string>
-			<key>Button_AddGroup</key>
-			<text>Add Group</text>
-		</string>
-		<string>
-			<key>Button_EnableAll</key>
-			<text>Enable All</text>
-		</string>
-		<string>
-			<key>Button_DisableAll</key>
-			<text>Disable All</text>
-		</string>
-		<string>
-			<key>Node_SelectedImprovements</key>
-			<text>Selected Improvements</text>
-		</string>
-		<!-- End Region-->
-		<!-- Region Improvements Control -->
-		<string>
-			<key>Tip_Improvement_EditNotes</key>
-			<text>Edit Improvement Notes.</text>
-		</string>
-		<!-- End Region-->
-		<!-- Region Build Point Summery Tab -->
-		<string>
-			<key>Label_SummaryMetatype</key>
-			<text>Metatype</text>
-		</string>
-		<string>
-			<key>Label_SummaryPrimaryAttributes</key>
-			<text>Primary Attributes</text>
-		</string>
-		<string>
-			<key>Label_SummarySpecialAttributes</key>
-			<text>Special Attributes</text>
-		</string>
-		<string>
-			<key>Label_SummaryPositiveQualities</key>
-			<text>Positive Qualities</text>
-		</string>
-		<string>
-			<key>Label_SummaryNegativeQualities</key>
-			<text>Negative Qualities</text>
-		</string>
-		<string>
-			<key>Label_SummaryContacts</key>
-			<text>Contacts</text>
-		</string>
-		<string>
-			<key>Label_SummaryEnemies</key>
-			<text>Enemies</text>
-		</string>
-		<string>
-			<key>Label_SummaryEssence</key>
-			<text>Essence</text>
-		</string>
-		<string>
-			<key>Label_SummaryNuyen</key>
-			<text>Nuyen</text>
-		</string>
-		<string>
-			<key>Label_SummarySkillGroups</key>
-			<text>Skill Groups</text>
-		</string>
-		<string>
-			<key>Label_SummaryActiveSkills</key>
-			<text>Active Skills</text>
-		</string>
-		<string>
-			<key>Label_SummaryKnowledgeSkills</key>
-			<text>Knowledge Skills</text>
-		</string>
-		<string>
-			<key>Label_SummarySpells</key>
-			<text>Spells</text>
-		</string>
-		<string>
-			<key>Label_SummaryRituals</key>
-			<text>Rituals</text>
-		</string>
-		<string>
-			<key>Label_SummaryPreparations</key>
-			<text>Preparations</text>
-		</string>
-		<string>
-			<key>Label_SummaryFoci</key>
-			<text>Foci</text>
-		</string>
-		<string>
-			<key>Label_SummarySpirits</key>
-			<text>Spirits</text>
-		</string>
-		<string>
-			<key>Label_SummarySprites</key>
-			<text>Sprites</text>
-		</string>
-		<string>
-			<key>Label_SummaryComplexForms</key>
-			<text>Complex Forms</text>
-		</string>
-		<string>
-			<key>Label_SummaryInitiation</key>
-			<text>Initiation/Submersion</text>
-		</string>
-		<string>
-			<key>Label_SummaryManeuvers</key>
-			<text>M.A. Maneuvers</text>
-		</string>
-		<string>
-			<key>Label_SummaryAINormalPrograms</key>
-			<text>Normal Programs</text>
-		</string>
-		<string>
-			<key>Label_SummaryAIAdvancedPrograms</key>
-			<text>Advanced Programs</text>
-		</string>
-		<string>
-			<key>Tip_BuildSpecialAttributes</key>
-			<text>Special Attributes are EDG, MAG, and RES.</text>
-		</string>
-		<string>
-			<key>Tip_BuildPositiveQualities</key>
-			<text>Characters may select up to 25 Karma worth of Positive Qualities. Qualities in dark red do not count towards the 25 Karma limit.</text>
-		</string>
-		<string>
-			<key>Checkbox_Options_AllowHoverIncrement</key>
-			<text>Allow incrementing values of numericupdown controls by hovering over the control</text>
-		</string>
-		<string>
-      <key>Checkbox_Options_OmaeEnabled</key>
-      <text>Enable Omae character exchange</text>      
-    </string>
-		<string>
-			<key>Checkbox_Options_UseLifeModule</key>
-			<text>Life modules available</text>
-		</string>
-		<string>
-			<key>Checkbox_Options_Missions</key>
-			<text>Hide Qualities prohibited by Missions</text>
-		</string>
-		<string>
-			<key>Checkbox_Options_Dronemods</key>
-			<text>Use Drone Modification rules (R5 122)</text>
-		</string>
-		<string>
-			<key>Checkbox_Options_Dronemods_Pilot</key>
-			<text>Use Maximum Attribute for Pilot Attribute</text>
-		</string>
-		<string>
-			<key>Checkbox_Options_UseCalculatedPublicAwareness</key>
-			<text>Public Awareness should be (Street Cred + Notoriety /3)</text>
-		</string>
-    <string>
-      <key>Checkbox_Options_StrictSkillGroups</key>
-      <text>Strict interprentation of breaking skill groups in create mode</text>
-    </string>
-		<string>
-			<key>Checkbox_Options_UseCyberlimbCalculation</key>
-			<text>Don't use Cyberlimbs for calculating augmented Attributes</text>
-		</string>
-		<string>
-			<key>Checkbox_Options_PreferNightlyBuilds</key>
-			<text>Prefer Nightly Builds</text>
-		</string>
-    <string>
-      <key>Checkbox_Option_HideItemsOverAvailLimit</key>
-      <text>Hide items that are over the Availability Limit during character creation</text>
-    </string>
-		<string>
-			<key>String_SelectBP_LifeModuleSummary</key>
-			<text>Enter the maximum availability and karma you are allowed to create your character with (Default {0})</text>
-		</string>
-		<string>
-			<key>Checkbox_SelectLifeModule_LimitList</key>
-			<text>Show only Life Modules I can take</text>
-		</string>
-		<string>
-			<key>Tip_BuildNegativeQualities</key>
-			<text>Characters may select up to -25 Karma worth of Negative Qualities. Qualities in dark red do not count towards the -25 Karma limit.</text>
-		</string>
-    <string>
-      <key>Tip_Omae_Warning</key>
-      <text>Omae is outside the current developers control and contain old characters that may not work or crash the current version of chummer. Proceed at your own risk.
-Do you want to continue?</text>
-    </string>
-		<string>
-			<key>Tip_BuildFoci</key>
-			<text>Each bonded Focus costs {0} Karma per point of Force.</text>
-		</string>
-		<string>
-			<key>Tip_BuildManeuvers</key>
-			<text>Each Martial Art Maneuver costs {0} Karma.</text>
-		</string>
-		<!-- End Region-->
-		<!-- Region Other Info Tab -->
-		<string>
-			<key>Tip_CalculatedMovement</key>
-			<text>Walking: AGI X 2 ({0} MPCT) / ({1} KPH)\nRunning: AGI X 4 ({2} MPCT) / ({3} KPH)</text>
-		</string>
-		<string>
-			<key>Label_OtherPhysicalCM</key>
-			<text>Physical Condition Track:</text>
-		</string>
-		<string>
-			<key>Label_OtherStunCM</key>
-			<text>Stun Condition Track:</text>
-		</string>
-		<string>
-			<key>Label_OtherInit</key>
-			<text>Initiative:</text>
-		</string>
-		<string>
-			<key>Label_OtherIP</key>
-			<text>Initiative Dice:</text>
-		</string>
-		<string>
-			<key>Label_OtherMatrixInit</key>
-			<text>Matrix Initiative (AR):</text>
-		</string>
-		<string>
-			<key>Label_OtherMatrixInitVRCold</key>
-			<text>Matrix Initiative (Cold):</text>
-		</string>
-		<string>
-			<key>Label_OtherMatrixInitVRHot</key>
-			<text>Matrix Initiative (Hot):</text>
-		</string>
-		<string>
-			<key>Label_OtherRiggingInit</key>
-			<text>Rigging Initiative (AR):</text>
-		</string>
-		<string>
-			<key>Label_OtherMatrixIP</key>
-			<text>Matrix Initiative Dice:</text>
-		</string>
-		<string>
-			<key>Label_OtherAstralInit</key>
-			<text>Astral Initiative:</text>
-		</string>
-		<string>
-			<key>Label_OtherAstralIP</key>
-			<text>Astral Initiative Dice:</text>
-		</string>
-		<string>
-			<key>Label_OtherArmor</key>
-			<text>Armor:</text>
-		</string>
-		<string>
-			<key>Label_OtherEssence</key>
-			<text>Essence:</text>
-		</string>
-		<string>
-			<key>Label_OtherNuyenRemain</key>
-			<text>Nuyen Remaining:</text>
-		</string>
-		<string>
-			<key>Label_OtherCareerKarma</key>
-			<text>Career Karma:</text>
-		</string>
-		<string>
-			<key>Label_OtherCareerNuyen</key>
-			<text>Career Nuyen:</text>
-		</string>
-		<string>
-			<key>Label_OtherMovement</key>
-			<text>Movement:</text>
-		</string>
-		<string>
-			<key>Label_OtherSwim</key>
-			<text>Swim:</text>
-		</string>
-		<string>
-			<key>Label_OtherFly</key>
-			<text>Fly:</text>
-		</string>
-		<string>
-			<key>Label_OtherCmposure</key>
-			<text>Composure:</text>
-		</string>
-		<string>
-			<key>Label_OtherJudgeIntention</key>
-			<text>Judge Intentions:</text>
-		</string>
-		<string>
-			<key>Label_OtherLiftAndCarry</key>
-			<text>Lift and Carry:</text>
-		</string>
-		<string>
-			<key>Label_OtherMemory</key>
-			<text>Memory:</text>
-		</string>
-		<string>
-			<key>Tip_OtherCMPhysical</key>
-			<text>Physical CM is calculated as 8 + (BOD / 2).</text>
-		</string>
-		<string>
-			<key>Tip_OtherCMStun</key>
-			<text>Stun CM is calculated as 8 + (WIL / 2).</text>
-		</string>
-		<string>
-			<key>Tip_OtherInitiative</key>
-			<text>Initiative is calculated as REA + INT.</text>
-		</string>
-		<string>
-			<key>Tip_OtherInitiativePasses</key>
-			<text>Characters have 1 Initiative Pass unless increased through magic or gear.</text>
-		</string>
-		<string>
-			<key>Tip_OtherMatrixInitiative</key>
-			<text>Matrix Initiative is calculated as Commlink Response + INT.</text>
-		</string>
-		<string>
-			<key>Tip_OtherMatrixInitiativePasses</key>
-			<text>Characters have 1 Matrix Initiative Pass unless increased through a Cold or Hot Sim.</text>
-		</string>
-		<string>
-			<key>Tip_OtherAstralInitiative</key>
-			<text>Astral Initiative is calculated as INT x 2.</text>
-		</string>
-		<string>
-			<key>Tip_OtherAstralInitiativePasses</key>
-			<text>Characters have 3 Astral Initiative Passes.</text>
-		</string>
-		<string>
-			<key>Tip_OtherArmor</key>
-			<text>Only the highest single Armor value is used to determine your Armor Rating.</text>
-		</string>
-		<string>
-			<key>Tip_OtherEssence</key>
-			<text>Characters start with 6 Essence which is decreased by adding Cyberware and Bioware.</text>
-		</string>
-		<string>
-			<key>Tip_OtherNuyen</key>
-			<text>The amount of Nuyen you have left to purchase gear.</text>
-		</string>
-		<string>
-			<key>Tip_OtherMovement</key>
-			<text>Character's movement speed in meters.</text>
-		</string>
-		<string>
-			<key>Tip_OtherSwim</key>
-			<text>Character's swimming speed in meters.</text>
-		</string>
-		<string>
-			<key>Tip_OtherFly</key>
-			<text>Character's flying speed in meters.</text>
-		</string>
-		<string>
-			<key>Tip_OtherComposure</key>
-			<text>Composure is calculated as WIL + CHA.</text>
-		</string>
-		<string>
-			<key>Tip_OtherJudgeIntentions</key>
-			<text>Judge Intentions is calculated as INT + CHA.</text>
-		</string>
-		<string>
-			<key>Tip_OtherLiftAndCarry</key>
-			<text>Lift and Carry is calculated as STR + BOD.</text>
-		</string>
-		<string>
-			<key>Tip_OtherMemory</key>
-			<text>Memory is calculated as LOG + WIL.</text>
-		</string>
-		<string>
-			<key>Tip_OtherCareerKarma</key>
-			<text>The amount of Karma the character has accumulated over their career.</text>
-		</string>s
-		<!-- End Region-->
-		<!-- Region Condition Monitor Tab -->
-		<string>
-			<key>Label_CMCMPenalty</key>
-			<text>CM Penalty:</text>
-		</string>
-		<string>
-			<key>Label_CMArmor</key>
-			<text>Armor:</text>
-		</string>
-		<string>
-			<key>Label_CMResistancePool</key>
-			<text>Dmg Resistance Pool:</text>
-		</string>
-		<string>
-			<key>Label_CMPhysical</key>
-			<text>Physical</text>
-		</string>
-		<string>
-			<key>Label_CMStun</key>
-			<text>Stun</text>
-		</string>
-		<string>
-			<key>Label_CMEdge</key>
-			<text>Regain/Spend Edge</text>
-		</string>
-		<string>
-			<key>Tip_CMCMPenalty</key>
-			<text>Dice pool penalty from Condition Monitor damage.</text>
-		</string>
-		<string>
-			<key>Tip_CMDamageResistance</key>
-			<text>Number of dice used to make Damage Resistance Tests.</text>
-		</string>
-		<string>
-			<key>Tip_CMRegainEdge</key>
-			<text>Regain a point of Edge</text>
-		</string>
-		<string>
-			<key>Tip_CMSpendEdge</key>
-			<text>Spend a point of Edge</text>
-		</string>
-		<!-- End Region-->
-		<!-- Region Spell Defence Tab-->
-    <string>
-      <key>String_SpellResistanceDice</key>
-      <text>Spell Resistance Dice</text>
-    </string>
-		<string>
-			<key>Label_CounterspellingDice</key>
-			<text>Counterspelling Dice</text>
-		</string>
-		<string>
-			<key>Label_SpellDefenceIndirectDodge</key>
-			<text>Indirect Dodge</text>
-		</string>
-		<string>
-			<key>Label_SpellDefenceIndirect</key>
-			<text>Indirect Soak</text>
-		</string>
-		<string>
-			<key>Label_SpellDefenceDirectSoakMana</key>
-			<text>Direct Soak - Mana</text>
-		</string>
-		<string>
-			<key>Label_SpellDefenceDirectSoakPhysical</key>
-			<text>Direct Soak - Physical</text>
-		</string>
-		<string>
-			<key>Label_SpellDefenceDetection</key>
-			<text>Detection Spells</text>
-		</string>
-		<string>
-			<key>Label_SpellDefenceDecAttBOD</key>
-			<text>Decrease Attribute (BOD)</text>
-		</string>
-		<string>
-			<key>Label_SpellDefenceDecAttSTR</key>
-			<text>Decrease Attribute (STR)</text>
-		</string>
-		<string>
-			<key>Label_SpellDefenceDecAttAGI</key>
-			<text>Decrease Attribute (AGI)</text>
-		</string>
-		<string>
-			<key>Label_SpellDefenceDecAttREA</key>
-			<text>Decrease Attribute (REA)</text>
-		</string>
-		<string>
-			<key>Label_SpellDefenceDecAttLOG</key>
-			<text>Decrease Attribute (LOG)</text>
-		</string>
-		<string>
-			<key>Label_SpellDefenceDecAttWIL</key>
-			<text>Decrease Attribute (WIL)</text>
-		</string>
-		<string>
-			<key>Label_SpellDefenceDecAttINT</key>
-			<text>Decrease Attribute (INT)</text>
-		</string>
-		<string>
-			<key>Label_SpellDefenceDecAttCHA</key>
-			<text>Decrease Attribute (CHA)</text>
-		</string>
-		<string>
-			<key>Label_SpellDefenceIllusionMana</key>
-			<text>Illusion - Mana</text>
-		</string>
-		<string>
-			<key>Label_SpellDefenceIllusionPhysical</key>
-			<text>Illusion - Physical</text>
-		</string>
-		<string>
-			<key>Label_SpellDefenceManipMental</key>
-			<text>Manipulation - Mental</text>
-		</string>
-		<string>
-			<key>Label_SpellDefenceManipPhysical</key>
-			<text>Manipulation - Physical</text>
-		</string>
-		<!-- End Region -->
-		<!-- Region ToolTips -->
-		<string>
-			<key>Tip_SpellDrainBase</key>
-			<text>Base Drain for</text>
-		</string>
-		<string>
-			<key>Tip_SpellDrainSeeDescription</key>
-			<text>See Spell description</text>
-		</string>
-		<string>
-			<key>Tip_ImproveInitiateGrade</key>
-			<text>Improve Initiate Grade to {0} for {1} Karma</text>
-		</string>
-		<string>
-			<key>Tip_ImproveSubmersionGrade</key>
-			<text>Improve Submersion Grade to {0} for {1} Karma</text>
-		</string>
-		<string>
-			<key>Tip_ImproveItem</key>
-			<text>Improve to {0} for {1} Karma</text>
-		</string>
-		<string>
-			<key>Tip_Modifiers</key>
-			<text>Modifiers</text>
-		</string>
-		<string>
-			<key>Tip_CommlinkResponse</key>
-			<text>Commlink Response</text>
-		</string>
-		<string>
-			<key>Tip_Armor</key>
-			<text>Armor</text>
-		</string>
-		<string>
-			<key>Tip_LiftAndCarry</key>
-			<text>Lift: {0} kg, Carry: {1} kg</text>
-		</string>
-		<string>
-			<key>Tip_DiceRoller</key>
-			<text>Open Dice Roller</text>
-		</string>
-		<string>
-			<key>Tip_RecoilAccessories</key>
-			<text> + {0} ({1} (Deployable))</text>
-		</string>
-		<string>
-			<key>Tip_RemainingVehicleModCapacity</key>
-			<text>This shows the vehicle's capacity once the selected mod has been installed.</text>
-		</string>
-		<string>
-			<key>Tip_TotalVehicleModCapacity</key>
-			<text>This shows the vehicle's capacity as Installed/Total Capacity.</text>
-		</string>
-		<!-- End Region-->
-		<!-- Region ASDF Attributes-->
-		<string>
-			<key>String_Attack</key>
-			<text>Attack</text>
-		</string>
-		<string>
-			<key>String_Sleaze</key>
-			<text>Sleaze</text>
-		</string>
-		<string>
-			<key>String_DataProcessing</key>
-			<text>Data Processing</text>
-		</string>
-		<!-- End Region -->
-		<!-- Region Individual Form- and UserControl-specific strings below this point -->
-		<!-- Region Contacts/Enemies -->
-		<string>
-			<key>Label_Contact_Connection</key>
-			<text>Connection:</text>
-		</string>
-		<string>
-			<key>Label_Contact_Loyalty</key>
-			<text>Loyalty:</text>
-		</string>
-		<string>
-			<key>Label_Contact_Group</key>
-			<text>Group:</text>
-		</string>
-    <string>
-      <key>Label_Contact_Free</key>
-      <text>Free:</text>
-    </string>
-		<string>
-			<key>Label_Enemy_Incidence</key>
-			<text>Incidence:</text>
-		</string>
-		<string>
-			<key>Tip_Contact_OpenLinkedContact</key>
-			<text>Open the linked Contact save file.</text>
-		</string>
-		<string>
-			<key>Tip_Contact_LinkContact</key>
-			<text>Link this Contact to a Chummer save file.</text>
-		</string>
-		<string>
-			<key>Tip_Contact_EditNotes</key>
-			<text>Edit Contact Notes.</text>
-		</string>
-		<string>
-			<key>Tip_Enemy_OpenLinkedEnemy</key>
-			<text>Open the linked Enemy save file.</text>
-		</string>
-		<string>
-			<key>Tip_Enemy_LinkEnemy</key>
-			<text>Link this Enemy to a Chummer save file.</text>
-		</string>
-		<string>
-			<key>Tip_Enemy_EditNotes</key>
-			<text>Edit Enemy Notes.</text>
-		</string>
-		<string>
-			<key>Tip_Contact_OpenFile</key>
-			<text>Open the linked Contact save file.</text>
-		</string>
-		<string>
-			<key>Tip_Enemy_OpenFile</key>
-			<text>Open the linked Enemy save file.</text>
-		</string>
-		<string>
-			<key>Tip_Contact_LinkFile</key>
-			<text>Link this Contact to a Chummer save file.</text>
-		</string>
-		<string>
-			<key>Tip_Enemy_LinkFile</key>
-			<text>Link this Enemy to a Chummer save file.</text>
-		</string>
-		<string>
-			<key>MenuItem_OpenCharacter</key>
-			<text>Open Character</text>
-		</string>
-		<string>
-			<key>MenuItem_RemoveCharacter</key>
-			<text>Remove Character</text>
-		</string>
-		<string>
-			<key>MenuItem_AttachCharacter</key>
-			<text>Attach Character</text>
-		</string>
-		<string>
-			<key>MenuItem_CreateCritter</key>
-			<text>Create Critter</text>
-		</string>
-		<!-- End Region-->
-		<!-- Region Omae -->
-		<string>
-			<key>Omae_NoDescription</key>
-			<text>No description.</text>
-		</string>
-		<string>
-			<key>Omae_UpdatedDate</key>
-			<text>Updated</text>
-		</string>
-		<string>
-			<key>Omae_DownloadCount</key>
-			<text>Downloaded {0} times</text>
-		</string>
-		<string>
-			<key>Omae_Download</key>
-			<text>Download</text>
-		</string>
-		<string>
-			<key>Omae_PostUpdate</key>
-			<text>Post Update</text>
-		</string>
-		<!-- End Region-->
-		<!-- Region Adept Powers -->
-		<string>
-			<key>Label_Power_PowerRating</key>
-			<text>Power Rating:</text>
-		</string>
-		<string>
-			<key>Label_Power_DiscountedBy</key>
-			<text>Discounted by</text>
-		</string>
-		<string>
-			<key>Checkbox_Power_AdeptWay</key>
-			<text>Adept Way</text>
-		</string>
-		<string>
-			<key>Checkbox_Power_Geas</key>
-			<text>Geas</text>
-		</string>
-		<string>
-			<key>Label_Power_Level</key>
-			<text>level</text>
-		</string>
-		<string>
-			<key>Tip_Power_EditNotes</key>
-			<text>Edit Adept Power Notes.</text>
-		</string>
-		<string>
-			<key>Tip_Power_DoublePoints</key>
-			<text>The Power Point cost for this Power has been increased because it has caused the Attribute to exceed your Metatype Maximum value by {0}. This cost increase only applies to the {0} points that have exceeded the Metatype Maximum.</text>
-		</string>
-		<!-- End Region-->
-		<!-- Region Skills -->
-		<string>
-			<key>Tip_Skill_ChangeSpecialization</key>
-			<text>Change Specialization for {0} Karma</text>
-		</string>
-		<string>
-			<key>Tip_Skill_AddSpecialization</key>
-			<text>Add Specialization for {0} Karma</text>
-		</string>
-		<string>
-			<key>Tip_Skill_SkillsoftRating</key>
-			<text>Skillsoft Rating</text>
-		</string>
-		<string>
-			<key>Tip_Skill_SkillRating</key>
-			<text>Skill Rating</text>
-		</string>
-		<string>
-			<key>Tip_Skill_Defaulting</key>
-			<text>Defaulting</text>
-		</string>
-		<string>
-			<key>Tip_Skill_Smartlink</key>
-			<text>Smartlink</text>
-		</string>
-		<string>
-			<key>Tip_Skill_RatingModifiers</key>
-			<text>Rating Modifiers</text>
-		</string>
-		<string>
-			<key>Tip_Skill_DicePoolModifiers</key>
-			<text>Dice Pool Modifiers</text>
-		</string>
-		<string>
-			<key>Tip_Skill_NativeLanguage</key>
-			<text>Native Language</text>
-		</string>
-		<string>
-			<key>Tip_Skill_Wounds</key>
-			<text>Wounds</text>
-		</string>
-		<string>
-			<key>Tip_SkillGroup_Skills</key>
-			<text>Skills in this Group:</text>
-		</string>
-		<!-- End Region-->
-		<!-- Region Spirits/Sprites -->
-		<string>
-			<key>Label_Spirit_Force</key>
-			<text>Force:</text>
-		</string>
-		<string>
-			<key>Label_Spirit_ServicesOwed</key>
-			<text>Services Owed:</text>
-		</string>
-		<string>
-			<key>Checkbox_Spirit_Bound</key>
-			<text>Bound</text>
-		</string>
-    <string>
-      <key>Checkbox_Spirit_Fettered</key>
-      <text>Fettered</text>
-    </string>
-		<string>
-			<key>Label_Sprite_Rating</key>
-			<text>Rating:</text>
-		</string>
-		<string>
-			<key>Label_Sprite_Registered</key>
-			<text>Registered</text>
-		</string>
-		<string>
-			<key>Tip_Spirit_LinkSpirit</key>
-			<text>Link this Spirit to a Chummer save file.</text>
-		</string>
-		<string>
-			<key>Tip_Sprite_LinkSprite</key>
-			<text>Link this Sprite to a Chummer save file.</text>
-		</string>
-		<string>
-			<key>Tip_Spirit_OpenFile</key>
-			<text>Open the linked Spirit save file.</text>
-		</string>
-		<string>
-			<key>Tip_Sprite_OpenFile</key>
-			<text>Open the linked Sprite save file.</text>
-		</string>
-		<string>
-			<key>Tip_Spirit_EditNotes</key>
-			<text>Edit Spirit Notes.</text>
-		</string>
-		<string>
-			<key>Tip_Sprite_EditNotes</key>
-			<text>Edit Sprite Notes.</text>
-		</string>
-		<string>
-			<key>Message_SelectCritterType</key>
-			<text>You must select a Critter before you can create a character for them.</text>
-		</string>
-		<string>
-			<key>Message_UnknownCritterType</key>
-			<text>A Critter called {0} could not be found in the Critters data files.</text>
-		</string>
-		<string>
-			<key>MessageTitle_SelectCritterType</key>
-			<text>Cannot Create Critter</text>
-		</string>
-		<!-- End Region-->
-		<!-- Region Create Cyberware Suite Window -->
-		<string>
-			<key>Title_CreateCyberwareSuite</key>
-			<text>Create Cyberware Suite</text>
-		</string>
-		<string>
-			<key>Title_CreateBiowareSuite</key>
-			<text>Create Bioware Suite</text>
-		</string>
-		<string>
-			<key>Label_CyberwareSuite_SuiteName</key>
-			<text>Suite Name:</text>
-		</string>
-		<string>
-			<key>Message_CyberwareSuite_SuiteName</key>
-			<text>Please enter a name for your Suite.</text>
-		</string>
-		<string>
-			<key>MessageTitle_CyberwareSuite_SuiteName</key>
-			<text>Suite Name</text>
-		</string>
-		<string>
-			<key>Message_CyberwareSuite_FileName</key>
-			<text>Please enter a file name to save the Suite to.</text>
-		</string>
-		<string>
-			<key>MessageTitle_CyberwareSuite_FileName</key>
-			<text>File Name</text>
-		</string>
-		<string>
-			<key>Message_CyberwareSuite_InvalidFileName</key>
-			<text>File names must start with "custom" and end with "_{0}.xml"</text>
-		</string>
-		<string>
-			<key>MessageTitle_CyberwareSuite_InvalidFileName</key>
-			<text>Invalid File Name</text>
-		</string>
-		<string>
-			<key>Message_CyberwareSuite_DuplicateName</key>
-			<text>A Suite named "{0}" already exists in the "{1}" data file. Please choose a different name.</text>
-		</string>
-		<string>
-			<key>MessageTitle_CyberwareSuite_DuplicateName</key>
-			<text>Suite Already Exists</text>
-		</string>
-		<string>
-			<key>Message_CyberwareSuite_SuiteCreated</key>
-			<text>Suite "{0}" created.</text>
-		</string>
-		<string>
-			<key>MessageTitle_CyberwareSuite_SuiteCreated</key>
-			<text>Suite Created</text>
-		</string>
-		<!-- End Region-->
-		<!-- Region Create PACKS Kit Window -->
-		<string>
-			<key>Title_CreatePACKSKit</key>
-			<text>Create PACKS Kit</text>
-		</string>
-		<string>
-			<key>Label_CreatePACKSKit_KitName</key>
-			<text>Kit Name:</text>
-		</string>
-		<string>
-			<key>Checkbox_CreatePACKSKit_Attributes</key>
-			<text>Attributes</text>
-		</string>
-		<string>
-			<key>Checkbox_CreatePACKSKit_Qualities</key>
-			<text>Qualities</text>
-		</string>
-		<string>
-			<key>Checkbox_CreatePACKSKit_StartingNuyen</key>
-			<text>Starting Nuyen</text>
-		</string>
-		<string>
-			<key>Checkbox_CreatePACKSKit_ActiveSkills</key>
-			<text>Active Skills</text>
-		</string>
-		<string>
-			<key>Checkbox_CreatePACKSKit_KnowledgeSkills</key>
-			<text>Knowledge Skills</text>
-		</string>
-		<string>
-			<key>Checkbox_CreatePACKSKit_MartialArts</key>
-			<text>Martial Arts</text>
-		</string>
-		<string>
-			<key>Checkbox_CreatePACKSKit_Spells</key>
-			<text>Spells</text>
-		</string>
-		<string>
-			<key>Checkbox_CreatePACKSKit_ComplexForms</key>
-			<text>Complex Forms</text>
-		</string>
-		<string>
-			<key>Checkbox_CreatePACKSKit_Cyberware</key>
-			<text>Cyberware/Bioware</text>
-		</string>
-		<string>
-			<key>Checkbox_CreatePACKSKit_Lifestyle</key>
-			<text>Lifestyles</text>
-		</string>
-		<string>
-			<key>Checkbox_CreatePACKSKit_Armor</key>
-			<text>Armor</text>
-		</string>
-		<string>
-			<key>Checkbox_CreatePACKSKit_Weapons</key>
-			<text>Weapons</text>
-		</string>
-		<string>
-			<key>Checkbox_CreatePACKSKit_Gear</key>
-			<text>Gear</text>
-		</string>
-		<string>
-			<key>Checkbox_CreatePACKSKit_Vehicles</key>
-			<text>Vehicles</text>
-		</string>
-		<string>
-			<key>Message_CreatePACKSKit_KitName</key>
-			<text>Please enter a name for your Kit.</text>
-		</string>
-		<string>
-			<key>MessageTitle_CreatePACKSKit_KitName</key>
-			<text>Kit Name</text>
-		</string>
-		<string>
-			<key>Message_CreatePACKSKit_FileName</key>
-			<text>Please enter a file name to save the Kit to.</text>
-		</string>
-		<string>
-			<key>MessageTitle_CreatePACKSKit_FileName</key>
-			<text>File Name</text>
-		</string>
-		<string>
-			<key>Message_CreatePACKSKit_InvalidFileName</key>
-			<text>File names must start with "custom" and end with "_packs.xml"</text>
-		</string>
-		<string>
-			<key>MessageTitle_CreatePACKSKit_InvalidFileName</key>
-			<text>Invalid File Name</text>
-		</string>
-		<string>
-			<key>Message_CreatePACKSKit_DuplicateName</key>
-			<text>A Kit named "{0}" already exists in the "{1}" data file. Please choose a different name.</text>
-		</string>
-		<string>
-			<key>MessageTitle_CreatePACKSKit_DuplicateName</key>
-			<text>Kit Already Exists</text>
-		</string>
-		<string>
-			<key>Message_CreatePACKSKit_SuiteCreated</key>
-			<text>PACKS Kit "{0}" created.</text>
-		</string>
-		<string>
-			<key>MessageTitle_CreatePACKSKit_SuiteCreated</key>
-			<text>PACKS Kit Created</text>
-		</string>
-		<!-- End Region-->
-		<!-- Region Dice Hits Window -->
-		<string>
-			<key>Title_DiceHits</key>
-			<text>Dice Hits</text>
-		</string>
-		<string>
-			<key>String_DiceHits_HitsOn</key>
-			<text>Hits on</text>
-		</string>
-		<!-- End Region-->
-		<!-- Region Dice Roller Window -->
-		<string>
-			<key>Title_DiceRoller</key>
-			<text>Dice Roller</text>
-		</string>
-		<string>
-			<key>String_DiceRoller_Roll</key>
-			<text>Roll</text>
-		</string>
-		<string>
-			<key>Button_DiceRoller_Roll</key>
-			<text>&amp;Roll</text>
-		</string>
-		<string>
-			<key>Button_DiceRoller_RollMisses</key>
-			<text>Re-Roll Misses</text>
-		</string>
-		<string>
-			<key>Checkbox_DiceRoller_RuleOfSix</key>
-			<text>using Rule of 6</text>
-		</string>
-		<string>
-			<key>Checkbox_DiceRoller_CinematicGameplay</key>
-			<text>Hit on 4, 5, or 6</text>
-		</string>
-		<string>
-			<key>Checkbox_DiceRoller_RushedJob</key>
-			<text>Rushed Job (Glitch on 1 or 2)</text>
-		</string>
-		<string>
-			<key>Label_DiceRoller_Result</key>
-			<text>Result:</text>
-		</string>
-		<string>
-			<key>Label_DiceRoller_Gremlins</key>
-			<text>Gremlins:</text>
-		</string>
-		<string>
-			<key>Label_DiceRoller_Threshold</key>
-			<text>Threshold:</text>
-		</string>
-		<string>
-			<key>String_DiceRoller_Glitch</key>
-			<text>Glitch with {0} Hits</text>
-		</string>
-		<string>
-			<key>String_DiceRoller_CriticalGlitch</key>
-			<text>Critical Glitch</text>
-		</string>
-		<string>
-			<key>String_DiceRoller_Hits</key>
-			<text>{0} Hits</text>
-		</string>
-		<string>
-			<key>String_DiceRoller_Standard</key>
-			<text>Standard</text>
-		</string>
-		<string>
-			<key>String_DiceRoller_Large</key>
-			<text>Large Pool</text>
-		</string>
-		<string>
-			<key>String_DiceRoller_ReallyLarge</key>
-			<text>Really Large Pool</text>
-		</string>
-		<string>
-			<key>String_DiceRoller_Success</key>
-			<text>Success</text>
-		</string>
-		<string>
-			<key>String_DiceRoller_Failure</key>
-			<text>Failure</text>
-		</string>
-		<!-- End Region-->
-		<!-- Region Expense Window -->
-		<string>
-			<key>Title_Expense_Karma</key>
-			<text>Karmic Change</text>
-		</string>
-		<string>
-			<key>Title_Expense_Nuyen</key>
-			<text>Nuyen Change</text>
-		</string>
-		<string>
-			<key>Label_Expense_KarmaAmount</key>
-			<text>Karma Amount:</text>
-		</string>
-		<string>
-			<key>Label_Expense_NuyenAmount</key>
-			<text>Nuyen Amount:</text>
-		</string>
-		<string>
-			<key>String_Expense_Refund</key>
-			<text>Refund</text>
-		</string>
-		<string>
-			<key>Label_Expense_Date</key>
-			<text>Date:</text>
-		</string>
-		<string>
-			<key>Label_Expense_Description</key>
-			<text>Description:</text>
-		</string>
-		<string>
-			<key>Checkbox_Expense_Refund</key>
-			<text>Refund (does not count towards Total Career Karma)</text>
-		</string>
-		<string>
-			<key>Checkbox_Expense_RefundNuyen</key>
-			<text>Refund (does not count towards Total Career Nuyen)</text>
-		</string>
-		<string>
-			<key>String_WorkingForTheMan</key>
-			<text>Working for the Man</text>
-		</string>
-		<string>
-			<key>String_WorkingForThePeople</key>
-			<text>Working for the People</text>
-		</string>
-		<!-- End Region-->
-		<!-- Region History Window -->
-		<string>
-			<key>Title_History</key>
-			<text>Chummer Revision History</text>
-		</string>
-		<string>
-			<key>Message_History_FileNotFound</key>
-			<text>The revision history file could not be found.</text>
-		</string>
-		<!-- End Region-->
-		<!-- Region Starting Nuyen Window -->
-		<string>
-			<key>Title_LifestyleNuyen</key>
-			<text>Starting Nuyen</text>
-		</string>
-		<string>
-			<key>Label_LifestyleNuyen_Description</key>
-			<text>Roll the number of dice shown below and enter the result to determine your character's starting Nuyen amount.</text>
-		</string>
-		<string>
-			<key>Label_LifestyleNuyen_ResultOf</key>
-			<text>Result of</text>
-		</string>
-		<!-- End Region-->
-		<!-- Region Select Metatype Window -->
-		<string>
-			<key>Title_Metatype</key>
-			<text>Select a Metatype</text>
-		</string>
-		<string>
-			<key>Message_Metatype_SelectMetatype</key>
-			<text>You must select a Metatype before continuing.</text>
-		</string>
-		<string>
-			<key>MessageTitle_Metatype_SelectMetatype</key>
-			<text>Select a Metatype</text>
-		</string>
-		<string>
-			<key>Message_Metatype_SelectTalent</key>
-			<text>You must select a Talent before continuing.</text>
-		</string>
-		<string>
-			<key>MessageTitle_Metatype_SelectTalent</key>
-			<text>Select a Talent</text>
-		</string>
-		<string>
-			<key>Message_Metatype_SelectSkill</key>
-			<text>You must select a Skill/Skill Group before continuing.</text>
-		</string>
-		<string>
-			<key>MessageTitle_Metatype_SelectSkill</key>
-			<text>Select a Skill/Skill Group</text>
-		</string>
-		<string>
-			<key>Checkbox_Metatype_PossessionTradition</key>
-			<text>Summoned by Possession-based Tradition</text>
-		</string>
-		<string>
-			<key>Checkbox_Metatype_BloodSpirit</key>
-			<text>Blood Spirit</text>
-		</string>
-		<string>
-			<key>Tip_Metatype_PossessionTradition</key>
-			<text>Spirits summoned by practitioners of a Possession-based Tradition receive the Possession Critter Power instead of Materialization.</text>
-		</string>
-		<string>
-			<key>Tip_Metatype_BloodSpirit</key>
-			<text>Blood Spirit variants are summoned with the Invoking Blood Spirits Metamagic and gain additional Critter Powers.</text>
-		</string>
-		<!-- End Region-->
-		<!-- Region Notes Window -->
-		<string>
-			<key>Title_Notes</key>
-			<text>Notes</text>
-		</string>
-		<!-- End Region-->
-		<!-- Region Omae Window -->
-		<string>
-			<key>Title_Omae</key>
-			<text>Chummer: Omae Character Exchange</text>
-		</string>
-		<string>
-			<key>Message_Omae_CannotConnection</key>
-			<text>Could not connect to Omae. Please make sure that your computer is connected to the Matrix. If the problem persists, the Omae site may be inaccessible at the moment.</text>
-		</string>
-		<string>
-			<key>MessageTitle_Omae_CannotConnection</key>
-			<text>Could Not Connect to Omae</text>
-		</string>
-		<string>
-			<key>Message_Omae_FileExists</key>
-			<text>A file called "{0}" already exists in your Omae save directory.\nDo you want to overwrite this file by downloading the selected file?</text>
-		</string>
-		<string>
-			<key>MessageTitle_Omae_FileExists</key>
-			<text>Character Already Exists</text>
-		</string>
-		<string>
-			<key>Message_Omae_CannotFindCharacter</key>
-			<text>Could not locate the uploaded information for this character.</text>
-		</string>
-		<string>
-			<key>MessageTitle_Omae_CannotFindCharacter</key>
-			<text>Cannot Find Character</text>
-		</string>
-		<string>
-			<key>Message_Omae_CharacterDownloaded</key>
-			<text>Character downloaded. Would you like to open it now?</text>
-		</string>
-		<string>
-			<key>Message_Omae_NPCPackDownloaded</key>
-			<text>NPC Pack downloaded.</text>
-		</string>
-		<string>
-			<key>MessageTitle_Omae_CharacterDownloaded</key>
-			<text>Character Downloaded</text>
-		</string>
-		<string>
-			<key>MessageTitle_Omae_DeleteCharacter</key>
-			<text>Delete Character</text>
-		</string>
-		<string>
-			<key>Message_Omae_ConfirmDelete</key>
-			<text>Deleting this character will remove all of the character's information from Omae. Are you sure you want to delete this character?</text>
-		</string>
-		<string>
-			<key>Message_Omae_CharacterDeleted</key>
-			<text>Character deleted.</text>
-		</string>
-		<string>
-			<key>Message_Omae_CharacterDeleteError</key>
-			<text>There was an error deleting this character. Please try again later.</text>
-		</string>
-		<string>
-			<key>Message_Omae_CannotFindData</key>
-			<text>Could not locate the uploaded information for this data file.</text>
-		</string>
-		<string>
-			<key>MessageTitle_Omae_CannotFindData</key>
-			<text>Cannot Find Data File</text>
-		</string>
-		<string>
-			<key>MessageTitle_Omae_DeleteData</key>
-			<text>Delete Data</text>
-		</string>
-		<string>
-			<key>Message_Omae_ConfirmData</key>
-			<text>Deleting this data will remove all of its information from Omae. Are you sure you want to delete this data?</text>
-		</string>
-		<string>
-			<key>Message_Omae_DataDeleted</key>
-			<text>Data deleted.</text>
-		</string>
-		<string>
-			<key>Message_Omae_DataDeleteError</key>
-			<text>There was an error deleting this data. Please try again later.</text>
-		</string>
-		<string>
-			<key>Message_Omae_DataDownloaded</key>
-			<text>Data file downloaded. You will need to restart Chummer if you downloaded an override files in order for their changes to take effect.</text>
-		</string>
-		<string>
-			<key>MessageTitle_Omae_DataDownloaded</key>
-			<text>Data File Downloaded</text>
-		</string>
-		<string>
-			<key>Message_Omae_CannotFindSheet</key>
-			<text>Could not locate the uploaded information for this character sheet.</text>
-		</string>
-		<string>
-			<key>MessageTitle_Omae_CannotFindSheet</key>
-			<text>Cannot Find Character Sheet</text>
-		</string>
-		<string>
-			<key>MessageTitle_Omae_DeleteSheet</key>
-			<text>Delete Character Sheet</text>
-		</string>
-		<string>
-			<key>Message_Omae_ConfirmSheet</key>
-			<text>Deleting this character sheet will remove all of its information from Omae. Are you sure you want to delete this character sheet?</text>
-		</string>
-		<string>
-			<key>Message_Omae_SheetDeleted</key>
-			<text>Character sheet deleted.</text>
-		</string>
-		<string>
-			<key>Message_Omae_SheetDeleteError</key>
-			<text>There was an error deleting this character sheet. Please try again later.</text>
-		</string>
-		<string>
-			<key>Message_Omae_SheetDownloaded</key>
-			<text>Character sheet downloaded.</text>
-		</string>
-		<string>
-			<key>MessageTitle_Omae_SheetDownloaded</key>
-			<text>Character Sheet Downloaded</text>
-		</string>
-		<string>
-			<key>Message_Omae_ChooseUsername</key>
-			<text>Please choose a user name.</text>
-		</string>
-		<string>
-			<key>Message_Omae_EnterUsername</key>
-			<text>Please enter your user name.</text>
-		</string>
-		<string>
-			<key>MessageTitle_Omae_ChooseUsername</key>
-			<text>User Name Required</text>
-		</string>
-		<string>
-			<key>Message_Omae_ChoosePassword</key>
-			<text>Please choose a password.</text>
-		</string>
-		<string>
-			<key>Message_Omae_EnterPassword</key>
-			<text>Please enter your password.</text>
-		</string>
-		<string>
-			<key>MessageTitle_Omae_ChoosePassword</key>
-			<text>Password Required</text>
-		</string>
-		<string>
-			<key>MessageTitle_Omae_Registration</key>
-			<text>Omae Registration</text>
-		</string>
-		<string>
-			<key>Message_Omae_AccountCreated</key>
-			<text>Your Omae account has been created!</text>
-		</string>
-		<string>
-			<key>Message_Omae_AccountExists</key>
-			<text>An account with that username already exists.</text>
-		</string>
-		<string>
-			<key>MessageTitle_Omae_OmaeLogin</key>
-			<text>Omae Login</text>
-		</string>
-		<string>
-			<key>Message_Omae_CannotLogin</key>
-			<text>Could not log into Omae. Please make sure your username and password are correct.</text>
-		</string>
-		<string>
-			<key>Message_Omae_MustLogin</key>
-			<text>You must be logged into Omae in order to upload a character. Please login with your account, or register your account to upload your character.</text>
-		</string>
-		<string>
-			<key>MessageTitle_Omae_PasswordReset</key>
-			<text>Password Reset</text>
-		</string>
-		<string>
-			<key>Message_Omae_PasswordNoEmail</key>
-			<text>Your password could not be reset because you do not have an email address attached to your account.</text>
-		</string>
-		<string>
-			<key>Message_Omae_PasswordReset</key>
-			<text>Your password has been reset. An email has been sent with your new password.</text>
-		</string>
-		<string>
-			<key>Message_Omae_InfoRequiresLogin</key>
-			<text>You must be logged into Omae to retrieve your account information.</text>
-		</string>
-		<string>
-			<key>String_Omae_NoCharacters</key>
-			<text>No characters found.</text>
-		</string>
-		<string>
-			<key>String_Omae_NoData</key>
-			<text>No data files found.</text>
-		</string>
-		<string>
-			<key>String_Omae_NoSheets</key>
-			<text>No character sheets found.</text>
-		</string>
-		<string>
-			<key>Checkbox_Omae_AutoLogin</key>
-			<text>Login Automatically</text>
-		</string>
-		<string>
-			<key>Button_Omae_ClearFilter</key>
-			<text>Clear Filter</text>
-		</string>
-		<string>
-			<key>Button_Omae_ShowFilter</key>
-			<text>Show Filter</text>
-		</string>
-		<string>
-			<key>Button_Omae_HideFilter</key>
-			<text>Hide Filter</text>
-		</string>
-		<string>
-			<key>Button_Omae_Login</key>
-			<text>Login</text>
-		</string>
-		<string>
-			<key>Button_Omae_MyAccount</key>
-			<text>My Account</text>
-		</string>
-		<string>
-			<key>Button_Omae_PasswordReset</key>
-			<text>PW Reset</text>
-		</string>
-		<string>
-			<key>Button_Omae_Register</key>
-			<text>Register</text>
-		</string>
-		<string>
-			<key>Button_Omae_Search</key>
-			<text>&amp;Search</text>
-		</string>
-		<string>
-			<key>Button_Omae_Upload</key>
-			<text>&amp;Upload a Character</text>
-		</string>
-		<string>
-			<key>Button_Omae_UploadData</key>
-			<text>&amp;Upload Files</text>
-		</string>
-		<string>
-			<key>Label_Omae_Username</key>
-			<text>Username:</text>
-		</string>
-		<string>
-			<key>Label_Omae_Password</key>
-			<text>Password:</text>
-		</string>
-		<string>
-			<key>Label_Omae_SearchFor</key>
-			<text>Search for</text>
-		</string>
-		<string>
-			<key>Label_Omae_Filtering</key>
-			<text>Filtering:</text>
-		</string>
-		<string>
-			<key>Label_Omae_CurrentMode</key>
-			<text>Current Mode:</text>
-		</string>
-		<string>
-			<key>Label_Omae_Quality</key>
-			<text>Quality:</text>
-		</string>
-		<string>
-			<key>Label_Omae_OrQuality</key>
-			<text>or Quality:</text>
-		</string>
-		<string>
-			<key>Label_Omae_Creator</key>
-			<text>Creator:</text>
-		</string>
-		<string>
-			<key>Label_Omae_LoggedInAs</key>
-			<text>Logged in as {0}</text>
-		</string>
-		<string>
-			<key>Label_Omae_SortedBy</key>
-			<text>sorted by</text>
-		</string>
-		<!--End Region-->
-		<!-- Region Omae Account Window -->
-		<string>
-			<key>Title_OmaeAccount</key>
-			<text>My Omae Account</text>
-		</string>
-		<string>
-			<key>Label_OmaeAccount_EmailAddress</key>
-			<text>Email Address:</text>
-		</string>
-		<!--End Region-->
-		<!-- Region Omae Upload Window -->
-		<string>
-			<key>Title_OmaeUpload</key>
-			<text>Upload Character to Omae</text>
-		</string>
-		<string>
-			<key>Title_OmaeUploadData</key>
-			<text>Upload Custom Data to Omae</text>
-		</string>
-		<string>
-			<key>Title_OmaeUploadSheet</key>
-			<text>Upload Character Sheet to Omae</text>
-		</string>
-		<string>
-			<key>Label_OmaeUpload_FileName</key>
-			<text>File to Upload:</text>
-		</string>
-		<string>
-			<key>Label_OmaeUpload_CharacterName</key>
-			<text>Character Name:</text>
-		</string>
-		<string>
-			<key>Label_OmaeUpload_CharacterType</key>
-			<text>Character Type:</text>
-		</string>
-		<string>
-			<key>Label_OmaeUpload_Description</key>
-			<text>Description:</text>
-		</string>
-		<string>
-			<key>Button_OmaeUpload_Upload</key>
-			<text>Upload</text>
-		</string>
-		<string>
-			<key>Message_OmaeUpload_CannotUploadFile</key>
-			<text>Only Chummer character files may be uploaded.</text>
-		</string>
-		<string>
-			<key>Message_OmaeUpload_CannotUploadSheet</key>
-			<text>Only XSL and XSLT files may be uploaded.</text>
-		</string>
-		<string>
-			<key>MessageTitle_OmaeUpload_CannotUploadFile</key>
-			<text>Cannot Upload File</text>
-		</string>
-		<string>
-			<key>Message_OmaeUpload_UnnamedCharacter</key>
-			<text>You cannot upload an unnamed character.</text>
-		</string>
-		<string>
-			<key>MessageTitle_OmaeUpload_UnnamedCharacter</key>
-			<text>Cannot Upload Character</text>
-		</string>
-		<string>
-			<key>Message_OmaeUpload_SelectFile</key>
-			<text>You must select a file to upload.</text>
-		</string>
-		<string>
-			<key>MessageTitle_OmaeUpload_SelectFile</key>
-			<text>Select File to Upload</text>
-		</string>
-		<string>
-			<key>Message_OmaeUpload_CharacterDescription</key>
-			<text>Please provide a short description of the character so other users have some idea about this character.</text>
-		</string>
-		<string>
-			<key>MessageTitle_OmaeUpload_CharacterDescription</key>
-			<text>Character Description</text>
-		</string>
-		<string>
-			<key>Message_OmaeUpload_FileTooLarge</key>
-			<text>This character file is too large to submit to Omae. If this file has a mugshot, you may need to crop or remove the mugshot before attempting to submit this again.</text>
-		</string>
-		<string>
-			<key>MessageTitle_OmaeUpload_FileTooLarge</key>
-			<text>File Too Large</text>
-		</string>
-		<string>
-			<key>Message_OmaeUpload_UploadFailed</key>
-			<text>Could not upload file.</text>
-		</string>
-		<string>
-			<key>MessageTitle_OmaeUpload_UploadFailed</key>
-			<text>Upload Failed</text>
-		</string>
-		<string>
-			<key>Message_OmaeUpload_UploadComplete</key>
-			<text>File uploaded. Thanks for your submission!</text>
-		</string>
-		<string>
-			<key>MessageTitle_OmaeUpload_UploadComplete</key>
-			<text>File Uploaded</text>
-		</string>
-		<string>
-			<key>Message_OmaeUpload_DataName</key>
-			<text>You must enter a name for this data file.</text>
-		</string>
-		<string>
-			<key>MessageTitle_OmaeUpload_DataName</key>
-			<text>Data File Name</text>
-		</string>
-		<string>
-			<key>Message_OameUpload_DataDescription</key>
-			<text>Please provide a short description of what this data file contains.</text>
-		</string>
-		<string>
-			<key>MessageTitle_OmaeUpload_DataDescription</key>
-			<text>Data File Description</text>
-		</string>
-		<string>
-			<key>Message_OmaeUpload_DataSelectFiles</key>
-			<text>You must include at least 1 file in your data file upload.</text>
-		</string>
-		<string>
-			<key>Message_OmaeUpload_SheetName</key>
-			<text>You must enter a name for this character sheet.</text>
-		</string>
-		<string>
-			<key>MessageTitle_OmaeUpload_SheetName</key>
-			<text>Character Sheet Name</text>
-		</string>
-		<string>
-			<key>Message_OameUpload_SheetDescription</key>
-			<text>Please provide a short description of what this character sheet contains.</text>
-		</string>
-		<string>
-			<key>MessageTitle_OmaeUpload_SheetDescription</key>
-			<text>Character Sheet Description</text>
-		</string>
-		<string>
-			<key>Message_OmaeUpload_SheetSelectFiles</key>
-			<text>You must include at least 1 file in your character sheet upload.</text>
-		</string>
-		<!-- End Region-->
-		<!-- Region Options Window -->
-		<string>
-			<key>Title_Options</key>
-			<text>Options</text>
-		</string>
-		<string>
-			<key>Label_Options_SettingsFile</key>
-			<text>Settings File:</text>
-		</string>
-		<string>
-			<key>Label_Options_SettingName</key>
-			<text>Setting Name:</text>
-		</string>
-		<string>
-			<key>Label_Options_Language</key>
-			<text>Language:</text>
-		</string>
-		<string>
-			<key>Label_Options_DefaultCharacterSheet</key>
-			<text>Default Character Sheet:</text>
-		</string>
-		<string>
-			<key>Tab_Options_General</key>
-			<text>General</text>
-		</string>
-		<string>
-			<key>Tab_Options_BPCosts</key>
-			<text>BP Costs</text>
-		</string>
-		<string>
-			<key>Tab_Options_KarmaCosts</key>
-			<text>Karma Costs</text>
-		</string>
-		<string>
-			<key>Tab_Options_OptionalRules</key>
-			<text>Optional Rules</text>
-		</string>
-		<string>
-			<key>Tab_Options_HouseRules</key>
-			<text>House Rules</text>
-		</string>
-		<string>
-			<key>Tab_Options_Global</key>
-			<text>Global</text>
-		</string>
-		<string>
-			<key>Tab_Options_Character</key>
-			<text>Character and Printing</text>
-		</string>
-		<string>
-			<key>Tab_Options_Miscellaneous</key>
-			<text>Miscellaneous</text>
-		</string>
-		<string>
-			<key>Label_Options_AdditionalBooks</key>
-			<text>Additional Sourcebooks to Use</text>
-		</string>
-		<string>
-			<key>Label_Options_Defaults</key>
-			<text>Defaults for New Characters</text>
-		</string>
-		<string>
-			<key>Label_Options_CyberlimbCount</key>
-			<text>Limbs for Standard Characters:</text>
-		</string>
-		<string>
-			<key>String_LimbCount4</key>
-			<text>4 (2 arms, 2 legs)</text>
-		</string>
-		<string>
-			<key>String_LimbCount6</key>
-			<text>6 (2 arms, 2 legs, torso, skull)</text>
-		</string>
-		<string>
-			<key>String_LimbCount5Torso</key>
-			<text>5 (2 arms, 2 legs, torso)</text>
-		</string>
-		<string>
-			<key>String_LimbCount5Skull</key>
-			<text>5 (2 arms, 2 legs, skull)</text>
-		</string>
-		<string>
-			<key>Label_Options_NuyenPerBP</key>
-			<text>Nuyen per Build Point:</text>
-		</string>
-		<string>
-			<key>Checkbox_Options_MayBuyQualities</key>
-			<text>May buy Qualities (RC 40)</text>
-		</string>
-		<string>
-			<key>Checkbox_Options_KnowledgeMultiplier</key>
-			<text>Free Knowledge Points equal to (INT+LOG)</text>
-		</string>
-		<string>
-			<key>Checkbox_Options_ContactMultiplier</key>
-			<text>Free Contact Points equal to Charisma</text>
-		</string>
-		<string>
-			<key>Checkbox_Options_ContactPoints</key>
-			<text>Contact points instead of fixed Contacts (RC 40)</text>
-		</string>
-		<string>
-			<key>Checkbox_Options_AutomaticUpdates</key>
-			<text>Automatic Updates</text>
-		</string>
-		<string>
-			<key>Checkbox_Options_Live_CustomData</key>
-			<text>Allow Live Data Updates from customdata Directory</text>
-		</string>
-		<string>
-			<key>Checkbox_Options_UseLogging</key>
-			<text>Use Debug Logging</text>
-		</string>
-		<string>
-			<key>Checkbox_Options_LocalisedUpdatesOnly</key>
-			<text>Only download updates in my selected language</text>
-		</string>
-		<string>
-			<key>Checkbox_Options_ConfirmDelete</key>
-			<text>Ask for confirmation when deleting items</text>
-		</string>
-		<string>
-			<key>Checkbox_Options_ConfirmKarmaExpense</key>
-			<text>Ask for confirmation for Karma expenses</text>
-		</string>
-		<string>
-			<key>Checkbox_Options_EnforceSkillRating</key>
-			<text>Enforce maximum Skill modified Rating</text>
-		</string>
-		<string>
-			<key>Checkbox_Options_LicenseRestricted</key>
-			<text>License each Restricted item</text>
-		</string>
-		<string>
-			<key>Checkbox_Options_PrintAllSkills</key>
-			<text>Print all Active Skills with total score higher than 0</text>
-		</string>
-		<string>
-			<key>Checkbox_Options_UseTotalValueForFreeKnowledge</key>
-			<text>Free Knowledge Skill Points are calculated with augmented LOG+INT values.</text>
-		</string>
-		<string>
-			<key>Checkbox_Options_UseTotalValueForFreeContacts</key>
-			<text>Free Contact Points are calculated with augmented CHA values.</text>
-		</string>
-		<string>
-			<key>Checkbox_Options_PrintExpenses</key>
-			<text>Print Karma and Nuyen Expenses</text>
-		</string>
-		<string>
-			<key>Label_Options_BPAttribute</key>
-			<text>Attribute</text>
-		</string>
-		<string>
-			<key>Label_Options_BPAttributeMax</key>
-			<text>Additional for Metatype Maximum</text>
-		</string>
-		<string>
-			<key>Label_Options_BPContact</key>
-			<text>Contacts</text>
-		</string>
-		<string>
-			<key>Label_Options_BPMartialArt</key>
-			<text>Martial Art Rating</text>
-		</string>
-		<string>
-			<key>Label_Options_BPMartialArtManeuver</key>
-			<text>Martial Art Maneuver</text>
-		</string>
-		<string>
-			<key>Label_Options_BPSkillGroup</key>
-			<text>Skill Group Rating</text>
-		</string>
-		<string>
-			<key>Label_Options_BPActiveSkill</key>
-			<text>Active Skill Rating</text>
-		</string>
-		<string>
-			<key>Label_Options_BPSkillSpecialization</key>
-			<text>Active Skill Specialization</text>
-		</string>
-		<string>
-			<key>Label_Options_BPKnowledgeSkill</key>
-			<text>Knowledge Skill Rating</text>
-		</string>
-		<string>
-			<key>Label_Options_BPSpell</key>
-			<text>Spell</text>
-		</string>
-		<string>
-			<key>Label_Options_BPFocus</key>
-			<text>Focus Rating</text>
-		</string>
-		<string>
-			<key>Label_Options_BPSpirit</key>
-			<text>Spirit/Sprite Service</text>
-		</string>
-		<string>
-			<key>Label_Options_BPComplexForm</key>
-			<text>Complex Form Rating</text>
-		</string>
-		<string>
-			<key>Label_Options_BPComplexFormOption</key>
-			<text>Complex Form Option Rating</text>
-		</string>
-		<string>
-			<key>Label_Options_NewSpecialization</key>
-			<text>New Specialization</text>
-		</string>
-		<string>
-			<key>Label_Options_NewKnowledgeSkill</key>
-			<text>New Knowledge Skill</text>
-		</string>
-		<string>
-			<key>Label_Options_NewActiveSkill</key>
-			<text>New Active Skill</text>
-		</string>
-		<string>
-			<key>Label_Options_NewSkillGroup</key>
-			<text>New Skill Group</text>
-		</string>
-		<string>
-			<key>Label_Options_NewRating</key>
-			<text>x New Rating</text>
-		</string>
-		<string>
-			<key>Label_Options_NewRatingTen</key>
-			<text>x New Rating) + 10</text>
-		</string>
-		<string>
-			<key>Label_Options_BPCost</key>
-			<text>x Karma Cost</text>
-		</string>
-		<string>
-			<key>Label_Options_Rating</key>
-			<text>x Rating</text>
-		</string>
-		<string>
-			<key>Label_Options_Force</key>
-			<text>x Force</text>
-		</string>
-		<string>
-			<key>Label_Options_ServicesOwed</key>
-			<text>x Services Owed</text>
-		</string>
-		<string>
-			<key>Label_Options_PerKarma</key>
-			<text>per Karma</text>
-		</string>
-		<string>
-			<key>Label_Options_ConnectionLoyalty</key>
-			<text> x (Connection + Loyalty)</text>
-		</string>
-		<string>
-			<key>Label_Options_Maximum</key>
-			<text>Maximum</text>
-		</string>
-		<string>
-			<key>Label_Options_ImproveKnowledgeSkill</key>
-			<text>Improve Knowledge Skill by 1</text>
-		</string>
-		<string>
-			<key>Label_Options_ImproveActiveSkill</key>
-			<text>Improve Active Skill by 1</text>
-		</string>
-		<string>
-			<key>Label_Options_ImproveSkillGroup</key>
-			<text>Improve Skill Group by 1</text>
-		</string>
-		<string>
-			<key>Label_Options_ImproveAttribute</key>
-			<text>Improve Attribute by 1</text>
-		</string>
-		<string>
-			<key>Label_Options_Qualities</key>
-			<text>Positive/Negative Quality</text>
-		</string>
-		<string>
-			<key>Label_Options_NewSpell</key>
-			<text>New Spell</text>
-		</string>
-		<string>
-			<key>Label_Options_NewComplexForm</key>
-			<text>New Complex Form</text>
-		</string>
-		<string>
-			<key>Label_Options_ImproveComplexForm</key>
-			<text>Improve Complex Form by 1</text>
-		</string>
-		<string>
-			<key>Label_Options_ComplexFormOptions</key>
-			<text>Complex Form Options</text>
-		</string>
-		<string>
-			<key>Label_Options_ComplexFormSkillsoft</key>
-			<text>Complex Form Skillsoft</text>
-		</string>
-		<string>
-			<key>Label_Options_Spirit</key>
-			<text>Spirit</text>
-		</string>
-		<string>
-			<key>Label_Options_CombatManeuver</key>
-			<text>Combat Maneuver</text>
-		</string>
-		<string>
-			<key>Label_Options_Nuyen</key>
-			<text>Nuyen</text>
-		</string>
-		<string>
-			<key>Label_Options_Contacts</key>
-			<text>Contacts</text>
-		</string>
-    <string>
-      <key>Label_Options_Enemies</key>
-      <text>Enemies</text>
-    </string>
-		<string>
-			<key>Label_Options_Carryover</key>
-			<text>Carryover for New Character</text>
-		</string>
-		<string>
-			<key>Label_Options_Initiation</key>
-			<text>Initiation/Submersion</text>
-		</string>
-		<string>
-			<key>Label_Options_Metamagics</key>
-			<text>Additional Metamagics/Echoes</text>
-		</string>
-		<string>
-			<key>Label_Options_JoinGroup</key>
-			<text>Join Group/Network</text>
-		</string>
-		<string>
-			<key>Label_Options_LeaveGroup</key>
-			<text>Leave Group/Network</text>
-		</string>
-		<string>
-			<key>Label_Options_AnchoringFocus</key>
-			<text>Anchoring Focus</text>
-		</string>
-		<string>
-			<key>Label_Options_BanishingFocus</key>
-			<text>Banishing Focus</text>
-		</string>
-		<string>
-			<key>Label_Options_BindingFocus</key>
-			<text>Binding Focus</text>
-		</string>
-		<string>
-			<key>Label_Options_CenteringFocus</key>
-			<text>Centering Focus</text>
-		</string>
-		<string>
-			<key>Label_Options_CounterspellingFocus</key>
-			<text>Counterspelling Focus</text>
-		</string>
-		<string>
-			<key>Label_Options_DiviningFocus</key>
-			<text>Divining Focus</text>
-		</string>
-		<string>
-			<key>Label_Options_DowsingFocus</key>
-			<text>Dowsing Focus</text>
-		</string>
-		<string>
-			<key>Label_Options_InfusionFocus</key>
-			<text>Infusion Focus</text>
-		</string>
-		<string>
-			<key>Label_Options_MaskingFocus</key>
-			<text>Masking Focus</text>
-		</string>
-		<string>
-			<key>Label_Options_PowerFocus</key>
-			<text>Power Focus</text>
-		</string>
-		<string>
-			<key>Label_Options_ShieldingFocus</key>
-			<text>Shielding Focus</text>
-		</string>
-		<string>
-			<key>Label_Options_SpellcastingFocus</key>
-			<text>Spellcasting Focus</text>
-		</string>
-		<string>
-			<key>Label_Options_SummoningFocus</key>
-			<text>Summoning Focus</text>
-		</string>
-		<string>
-			<key>Label_Options_SustainingFocus</key>
-			<text>Sustaining Focus</text>
-		</string>
-		<string>
-			<key>Label_Options_SymbolicLinkFocus</key>
-			<text>Symbolic Link Focus</text>
-		</string>
-		<string>
-			<key>Label_Options_WeaponFocus</key>
-			<text>Weapon Focus</text>
-		</string>
-		<string>
-			<key>Label_Options_NewAIProgram</key>
-			<text>New Program (AI)</text>
-		</string>
-		<string>
-			<key>Label_Options_NewAIAdvancedProgram</key>
-			<text>New Advanced Program (AI)</text>
-		</string>
-		<string>
-			<key>Button_Options_RestoreDefaults</key>
-			<text>Restore Defaults</text>
-		</string>
-		<string>
-			<key>Checkbox_Options_UnarmedSkillImprovements</key>
-			<text>Unarmed Combat-based Weapons Benefit from Unarmed Attack Bonuses</text>
-		</string>
-		<string>
-			<key>Checkbox_Options_DontDoubleNegativeQualityRefunds</key>
-			<text>Don't double the cost of refunding Negative Qualities in Career Mode</text>
-		</string>
-		<string>
-			<key>Checkbox_Options_DontDoubleQualityPurchases</key>
-			<text>Don't double the cost of purchasing Positive Qualities in Career Mode</text>
-		</string>
-		<string>
-			<key>Checkbox_Options_IgnoreArt</key>
-			<text>Ignore Art Requirements from Street Grimoire</text>
-		</string>
-		<string>
-			<key>Checkbox_Options_CyberlegMovement</key>
-			<text>Use Cyberleg Stats for Movement</text>
-		</string>
-		<string>
-			<key>Checkbox_Options_ExceptionalAttributes</key>
-			<text>Attribute Points may be spent on Exceptional Attributes</text>
-		</string>
-		<string>
-			<key>Checkbox_Options_ExceptionalNotMaxed</key>
-			<text>Exceptional Attributes not at cap, are not maxed</text>
-		</string>
-		<string>
-			<key>Checkbox_Options_PointsOnBrokenGroups</key>
-			<text>Use Skill Points on broken groups</text>
-		</string>
-		<string>
-			<key>Checkbox_Options_AllowInitiation</key>
-			<text>Allow Initiation/Submersion in Create mode</text>
-		</string>
-		<string>
-			<key>Checkbox_Options_SingleArmorEncumbrance</key>
-			<text>No Armor Encumbrance when wearing only one piece of Armor (AR 44)</text>
-		</string>
-		<string>
-			<key>Checkbox_Options_MoreLethalGameplace</key>
-			<text>More Lethal Gameplay (SR4 75)</text>
-		</string>
-		<string>
-			<key>Checkbox_Options_LimitSkills</key>
-			<text>Limit Skills to 20 dice or 2 x (Natural Attribute + Skill Rating), whichever is higher</text>
-		</string>
-		<string>
-			<key>Checkbox_Options_SkillRegroup</key>
-			<text>Allow Skills to be re-Grouped if all Ratings are the same</text>
-		</string>
-		<string>
-			<key>Checkbox_Options_MetatypesCostKarma</key>
-			<text>Metatypes cost Karma equal to their Karma</text>
-		</string>
-		<string>
-			<key>Checkbox_Options_FreeContactPointsKarma</key>
-			<text>Free Contact Points: CHA x</text>
-		</string>
-		<string>
-			<key>Checkbox_Options_FreeContactPointsBP</key>
-			<text>Free Contact Points Karma:</text>
-		</string>
-		<string>
-			<key>Checkbox_Options_FreeKarmaContacts</key>
-			<text>Karma Build: Free Contacts like Priority Build</text>
-		</string>
-		<string>
-			<key>Checkbox_Options_FreeKnowledgeSkills</key>
-			<text>Karma Build: Free Knowledge Skills like Priority Build</text>
-		</string>
-		<string>
-			<key>Checkbox_Options_MaxSpiritForce</key>
-			<text>Max. Spirit Force and Mystic Adept Power Levels based on total MAG Attribute</text>
-		</string>
-		<string>
-			<key>Checkbox_Options_DefaultIncludeModifiers</key>
-			<text>Skill Defaulting includes Modifiers</text>
-		</string>
-		<string>
-			<key>Checkbox_Options_EssenceLossReducesMaximum</key>
-			<text>Essence loss only reduces MAG/RES maximum</text>
-		</string>
-		<string>
-			<key>Checkbox_Options_NoArmorEncumbrance</key>
-			<text>No Armor Encumbrance</text>
-		</string>
-		<string>
-			<key>Checkbox_Options_AlternateArmorEncumbrance</key>
-			<text>Alternate Armor Encumbrance Threshold (BOD+STR)</text>
-		</string>
-		<string>
-			<key>Checkbox_Options_AllowCyberwareESSDiscounts</key>
-			<text>Allow Cyber/Bioware Essence costs to be customized</text>
-		</string>
-		<string>
-			<key>Checkbox_Options_StrengthAffectsRecoil</key>
-			<text>High Strength affects Weapon Recoil</text>
-		</string>
-		<string>
-			<key>Checkbox_Options_MaximumArmorModifications</key>
-			<text>Use Maximum Armor Modifications</text>
-		</string>
-		<string>
-			<key>Checkbox_Options_ArmorSuitCapacity</key>
-			<text>Use Armor Suit Capacity</text>
-		</string>
-		<string>
-			<key>Checkbox_Options_ArmorDegradation</key>
-			<text>Allow Armor Degradation</text>
-		</string>
-		<string>
-			<key>Checkbox_Options_UseCalculatedVehicleSensorRatings</key>
-			<text>Use calculated Vehicle Sensor Ratings</text>
-		</string>
-		<string>
-			<key>Checkbox_Options_AlternateMatrixAttribute</key>
-			<text>Use alternate Matrix Attribute</text>
-		</string>
-		<string>
-			<key>Checkbox_Options_AlternateComplexFormCost</key>
-			<text>Use alternate Complex Forms costs</text>
-		</string>
-		<string>
-			<key>Checkbox_Options_AllowCustomTransgenics</key>
-			<text>Allow any Bioware to be converted to Transgenic</text>
-		</string>
-		<string>
-			<key>Checkbox_Options_BreakSkillGroupsInCreateMode</key>
-			<text>Allow Skill Groups to be broken during character creation</text>
-		</string>
-		<string>
-			<key>Checkbox_Options_ExtendAnyDetectionSpell</key>
-			<text>Allow any Detection Spell to be taken as Extended range version</text>
-		</string>
-		<string>
-			<key>Checkbox_Options_ErgonomicProgramLimit</key>
-			<text>Ergonomic Programs do not affect a Commlink's effective Response</text>
-		</string>
-		<string>
-			<key>Checkbox_Options_SpecialKarmaCost</key>
-			<text>Karma cost for increasing Special Attributes is not reduced with Essence Loss</text>
-		</string>
-		<string>
-			<key>Checkbox_Options_UseRestrictionsToRecoilCompensation</key>
-			<text>Use Restrictions to Recoil Compensation (RG 53)</text>
-		</string>		
-		<string>
-			<key>Checkbox_Options_AutomaticCopyProtection</key>
-			<text>Automatically add Copy Protection plugin to Matrix Programs (requires Unwired)</text>
-		</string>
-		<string>
-			<key>Checkbox_Options_AutomaticRegistration</key>
-			<text>Automatically add Registration plugin to Matrix Programs (requires Unwired)</text>
-		</string>
-		<string>
-			<key>Checkbox_Options_ExceedPositiveQualities</key>
-			<text>Allow characters to exceed their Positive Quality limit</text>
-		</string>
-		<string>
-			<key>Checkbox_Options_ExceedNegativeQualities</key>
-			<text>Allow characters to exceed their Negative Quality limit</text>
-		</string>
-		<string>
-			<key>Checkbox_Options_ExceedNegativeQualitiesLimit</key>
-			<text>Characters do not gain Karma from taking Negative Qualities in excess of their Gameplay Option's limit</text>
-		</string>
-		<string>
-			<key>Checkbox_Options_StartupFullscreen</key>
-			<text>Start Chummer in fullscreen mode</text>
-		</string>
-		<string>
-			<key>Checkbox_Options_SingleDiceRoller</key>
-			<text>Use a single instance of the Dice Roller window</text>
-		</string>
-		<string>
-			<key>Checkbox_Options_DatesIncludeTime</key>
-			<text>Expense dates should include time</text>
-		</string>
-		<string>
-			<key>Checkbox_Options_MultiplyRestrictedCost</key>
-			<text>Multiply the cost of Restricted items by</text>
-		</string>
-		<string>
-			<key>Checkbox_Options_MultiplyForbiddenCost</key>
-			<text>Multiply the cost of Forbidden items by</text>
-		</string>
-    <string>
-      <key>Checkbox_Options_ReverseAttributePriorityOrder</key>
-      <text>Spend Karma on Attributes before Priority Points</text>
-    </string>
-    <string>
-      <key>Checkbox_Option_AllowMysadPowerPointCareer</key>
-      <text>Allow Mystic Adepts to buy power points during career</text>
-    </string>
-		<string>
-			<key>Checkbox_Option_FreeMartialArtSpecialization</key>
-			<text>Allow Martial Arts to grant a free specialisation in a skill</text>
-		</string>
-		<string>
-			<key>Checkbox_Option_PrioritySpellsAsAdeptPowers</key>
-			<text>Allow spending of free spells from Magic Priority as power points</text>
-		</string>
-		<string>
-			<key>Checkbox_Option_EducationQualitiesApplyOnChargenKarma</key>
-			<text>Education qualities give karma discount for knowledge skills in create mode</text>
-		</string>
-		<string>
-			<key>Checkbox_Option_EnforceCapacity</key>
-			<text>Enforce Capacity limits</text>
-		</string>
-		<string>
-			<key>Checkbox_Option_CalculateCommlinkResponse</key>
-			<text>Calculate Commlink Response based on number of running programs</text>
-		</string>
-		<string>
-			<key>Checkbox_Option_AllowSkillDiceRolling</key>
-			<text>Allow dice rolling for dice pools</text>
-		</string>
-		<string>
-			<key>Checkbox_Option_CreateBackupOnCareer</key>
-			<text>Create backup of character before moving them to Career Mode</text>
-		</string>
-		<string>
-			<key>Checkbox_Option_AllowExceedAttributeBP</key>
-			<text>Allow characters to exceed 50% of points in Attributes</text>
-		</string>
-		<string>
-			<key>Checkbox_Option_UnrestrictedNuyen</key>
-			<text>Characters can spend any number of points on Nuyen</text>
-		</string>
-		<string>
-			<key>Checkbox_Option_AllowHigherStackedFoci</key>
-			<text>Allow the combined Force of Stacked Foci to exceed 6</text>
-		</string>
-		<string>
-			<key>Checkbox_Option_AllowEditPartOfBaseWeapon</key>
-			<text>Allow Weapon Accessories and Mods to change their Part of Base Weapon status</text>
-		</string>
-		<string>
-			<key>Checkbox_Option_AlternateMetatypeAttributeKarma</key>
-			<text>Treat Metatype Attribute Minimum as 1 for the purpose of determining Karma costs</text>
-		</string>
-		<string>
-			<key>Checkbox_Option_PrintLeadershipAlternates</key>
-			<text>Print Leadership variation Skills (from War!)</text>
-		</string>
-		<string>
-			<key>Checkbox_Option_PrintArcanaAlternates</key>
-			<text>Print Arcana variation Skills (from Street Magic)</text>
-		</string>
-		<string>
-			<key>Checkbox_Option_AllowObsolescentUpgrade</key>
-			<text>Allow Obsolescent to be removed/upgraded in the same way as Obsolete</text>
-		</string>
-		<string>
-			<key>Checkbox_Option_AllowBiowareSuites</key>
-			<text>Allow Bioware Suites</text>
-		</string>
-		<string>
-			<key>Checkbox_Option_PrintNotes</key>
-			<text>Print Notes</text>
-		</string>
-		<string>
-			<key>Checkbox_Option_PrintToFileFirst</key>
-			<text>Apply Linux printing fix</text>
-		</string>
-    <string>
-			<key>Label_Options_EssenceDecimals</key>
-			<text>Number of decimal places to round Essence to:</text>
-		</string>
-		<string>
-			<key>Checkbox_Option_FreeSpiritPowerPointsMAG</key>
-			<text>Free Spirits receive Power Points based on MAG instead of EDG</text>
-		</string>
-		<string>
-			<key>Checkbox_Option_SpecialAttributeKarmaLimit</key>
-			<text>Special Attributes do not count towards 50% Karma limit during character creation</text>
-		</string>
-		<string>
-			<key>Checkbox_Option_TechnomancerAllowAutosoft</key>
-			<text>Technomancers may select Autosofts as Complex Forms</text>
-		</string>
-		<string>
-			<key>Checkbox_Options_DroneArmorMultiplier</key>
-			<text>Limit Drone Armor Enhance ment to Drone Armor</text>
-		</string>
-		<string>
-			<key>Message_Options_Restart</key>
-			<text>Are you sure you want to restart?</text>
-		</string>
-		<string>
-			<key>Message_Options_CloseForms</key>
-			<text>Options are only enumerated on character load. Should we restart the application?</text>
-		</string>
-		<string>
-			<key>Message_Options_SaveForms</key>
-			<text>Would you like to save any changes made to your options?</text>
-		</string>
-		<string>
-			<key>MessageTitle_Options_CloseForms</key>
-			<text>Close Forms</text>
-		</string>		
-		<string>
-			<key>Message_Options_RestoreDefaults</key>
-			<text>This will reset the totals on this tab back to their default value. Are you sure you want to do this?</text>
-		</string>
-		<string>
-			<key>MessageTitle_Options_RestoreDefaults</key>
-			<text>Restore Defaults</text>
-		</string>
-		<string>
-			<key>Label_Options_PDFApplicationPath</key>
-			<text>Location of PDF application:</text>
-		</string>
-		<string>
-			<key>Label_Options_PDFParameters</key>
-			<text>PDF Parameters:</text>
-		</string>	
-		<string>
-			<key>Label_Options_URLApplicationPath</key>
-			<text>Location of Web Browser:</text>
-		</string>	
-		<string>
-			<key>Label_Options_PDFLocation</key>
-			<text>PDF Location:</text>
-		</string>
-		<string>
-			<key>Label_Options_PDFOffset</key>
-			<text>Page Offset:</text>
-		</string>
-		<string>
-			<key>Button_Options_PDFTest</key>
-			<text>Test - Open to Page 5</text>
-		</string>
-		<string>
-			<key>Checkbox_Options_OpenPDFsAsURLs</key>
-			<text>Open PDFs as URLs (For use in browsers)</text>
-		</string>
-		<string>
-			<key>Checkbox_Options_OpenPDFsAsUnix</key>
-			<text>Use Unix-Style Parameters when opening PDFs</text>
-		</string>
-		<string>
-			<key>Button_ToggleSourcebooks</key>
-			<text>Toggle all Sourcebooks On/Off</text>
-		</string>
-		<string>
-			<key>Label_Options_CharacterRoster</key>
-			<text>Character Roster Watch Folder</text>
-		</string>
-		<!-- End Region-->
-		<!-- Region Print Multiple Window -->
-		<string>
-			<key>Title_PrintMultiple</key>
-			<text>Select Characters to Print</text>
-		</string>
-		<string>
-			<key>Button_PrintMultiple_AddCharacter</key>
-			<text>&amp;Add Character</text>
-		</string>
-		<string>
-			<key>Button_PrintMultiple_RemoveCharacter</key>
-			<text>Remove Character</text>
-		</string>
-		<string>
-			<key>Button_PrintMultiple_PrintCharacter</key>
-			<text>&amp;Print Characters</text>
-		</string>
-		<!-- End Region-->
-		<!-- Region Reload Window -->
-		<string>
-			<key>Title_Reload</key>
-			<text>Reload Weapon</text>
-		</string>
-		<!-- End Region-->
-		<!-- Region Advanced Lifestyle Window -->
-		<string>
-			<key>Title_SelectAdvancedLifestyle</key>
-			<text>Build Lifestyle</text>
-		</string>
-		<string>
-			<key>Label_SelectAdvancedLifestyle_Qualities</key>
-			<text>Qualities</text>
-		</string>
-		<string>
-			<key>Label_SelectAdvancedLifestyle_Lifestyle</key>
-			<text>Lifestyle:</text>
-		</string>		
-		<string>
-			<key>Label_SelectAdvancedLifestyle_Base_Lifestyle</key>
-			<text>Lifestyle:</text>
-		</string>
-		<string>
-			<key>Label_SelectAdvancedLifestyle_PositiveQualities</key>
-			<text>Positive Qualities</text>
-		</string>
-		<string>
-			<key>Label_SelectAdvancedLifestyle_NegativeQualities</key>
-			<text>Negative Qualities</text>
-		</string>
-		<string>
-			<key>Label_SelectAdvancedLifestyle_Base_Comforts</key>
-			<text>Comforts: [{0}/{1}]</text>
-		</string>
-		<string>
-			<key>Label_SelectAdvancedLifestyle_Comforts</key>
-			<text>Comforts:</text>
-		</string>
-		<string>
-			<key>Node_SelectAdvancedLifestyle_Entertainments</key>
-			<text>Entertainments</text>
-		</string>
-		<string>
-			<key>Node_SelectAdvancedLifestyle_FreeMatrixGrids</key>
-			<text>Free Matrix Grids</text>
-		</string>
-		<string>
-			<key>Label_SelectAdvancedLifestyle_Entertainment</key>
-			<text>Entertainment:</text>
-		</string>
-		<string>
-			<key>Label_SelectAdvancedLifestyle_Rating</key>
-			<text>Rating:</text>
-		</string>		
-		<string>
-			<key>Label_SelectAdvancedLifestyle_Necessities</key>
-			<text>Necessities:</text>
-		</string>
-		<string>
-			<key>Label_SelectAdvancedLifestyle_Base_Area</key>
-			<text>Area: [{0}/{1}]</text>
-		</string>
-		<string>
-			<key>Label_SelectAdvancedLifestyle_Base_Security</key>
-			<text>Security: [{0}/{1}]</text>
-		</string>
-		<string>
-			<key>Label_SelectAdvancedLifestyle_Security</key>
-			<text>Security:</text>
-		</string>
-		<string>
-			<key>Label_SelectAdvancedLifestyle_UnusedLP</key>
-			<text>Unused LP:</text>
-		</string>
-		<string>
-			<key>Message_SelectAdvancedLifestyle_LifestyleName</key>
-			<text>Please give your new Lifestyle a name.</text>
-		</string>
-		<string>
-			<key>MessageTitle_SelectAdvancedLifestyle_LifestyleName</key>
-			<text>Lifestyle Name</text>
-		</string>
-		<!-- End Region-->
-		<!-- Region Select Armor Window -->
-		<string>
-			<key>Title_SelectArmor</key>
-			<text>Select Armor</text>
-		</string>
-		<!-- End Region-->
-		<!-- Region Select Armor Mod Window -->
-		<string>
-			<key>Title_SelectArmorMod</key>
-			<text>Select an Armor Mod</text>
-		</string>
-		<!-- End Region-->
-		<!-- Region Select Attribute Window -->
-		<string>
-			<key>Title_SelectAttribute</key>
-			<text>Choose an Attribute</text>
-		</string>
-		<string>
-			<key>Checkbox_DoNotAffectMaximum</key>
-			<text>Do not affect Metatype Maximum</text>
-		</string>
-		<!-- End Region-->
-		<!-- Region Select BP Window -->
-		<string>
-			<key>Title_SelectBP</key>
-			<text>Select Build Method</text>
-		</string>
-		<string>
-			<key>Label_SelectBP_MaxAvail</key>
-			<text>Maximum\nAvailability</text>
-		</string>
-		<string>
-			<key>Label_SelectBP_StartingKarma</key>
-			<text>Starting\nKarma</text>
-		</string>
-		<string>
-			<key>Label_SelectBP_SumToX</key>
-			<text>Sum to Ten</text>
-		</string>
-		<string>
-			<key>Checkbox_SelectBP_IgnoreRules</key>
-			<text>Ignore Character Creation Rules</text>
-		</string>
-		<string>
-			<key>String_SelectBP_BPSummary</key>
-			<text>Enter the amount of Build Points you are allowed to create your character with (Default {0}).</text>
-		</string>
-		<string>
-			<key>String_SelectBP_KarmaSummary</key>
-			<text>Enter the amount of Karma you are allowed to create your character with (Default {0}).</text>
-		</string>
-		<string>
-			<key>String_SelectBP_PrioritySummary</key>
-			<text>Enter the maxiumum availability you are allowed to create your character with.</text>
-		</string>
-		<string>
-			<key>Tip_SelectKarma_IgnoreRules</key>
-			<text>When checked, all Karma and Attribute/Skill maximum rules will be ignored. Intended for Game Master/NPC use only.</text>
-		</string>
-		<!-- End Region-->
-		<!-- Region Advanced Contact Options Window -->
-		<string>
-			<key>Title_SelectContactConnection</key>
-			<text>Advanced Contact Options</text>
-		</string>
-		<string>
-			<key>Label_SelectContactConnection_GroupName</key>
-			<text>Group Name/Occupation:</text>
-		</string>
-		<string>
-			<key>Label_SelectContactConnection_Membership</key>
-			<text>Membership:</text>
-		</string>
-		<string>
-			<key>Label_SelectContactConnection_AreaOfInfluence</key>
-			<text>Area of Influence:</text>
-		</string>
-		<string>
-			<key>Label_SelectContactConnection_MagicalResources</key>
-			<text>Magical Resources:</text>
-		</string>
-		<string>
-			<key>Label_SelectContactConnection_MatrixResources</key>
-			<text>Matrix Resources:</text>
-		</string>
-		<string>
-			<key>Label_SelectContactConnection_TotalModifier</key>
-			<text>Total Connection Modifier:</text>
-		</string>
-		<string>
-			<key>Checkbox_SelectContactConnection_FreeContact</key>
-			<text>Free Contact</text>
-		</string>
-		<string>
-			<key>Button_SelectContactConnection_ChangeColor</key>
-			<text>Change Color</text>
-		</string>
-		<string>
-			<key>String_SelectContactConnection_Members</key>
-			<text>{0} Members</text>
-		</string>
-		<string>
-			<key>String_SelectContactConnection_AreaDistrict</key>
-			<text>District</text>
-		</string>
-		<string>
-			<key>String_SelectContactConnection_AreaSprawlwide</key>
-			<text>Sprawl-wide</text>
-		</string>
-		<string>
-			<key>String_SelectContactConnection_AreaNational</key>
-			<text>National</text>
-		</string>
-		<string>
-			<key>String_SelectContactConnection_AreaGlobal</key>
-			<text>Global</text>
-		</string>
-		<string>
-			<key>String_SelectContactConnection_MagicalMinority</key>
-			<text>A minority have limited magical assets</text>
-		</string>
-		<string>
-			<key>String_SelectContactConnection_MagicalMost</key>
-			<text>Most members have magical talents</text>
-		</string>
-		<string>
-			<key>String_SelectContactConnection_MagicalVast</key>
-			<text>Vast magical resources</text>
-		</string>
-		<string>
-			<key>String_SelectContactConnection_MatrixActive</key>
-			<text>Active Matrix presence</text>
-		</string>
-		<string>
-			<key>String_SelectContactConnection_MatrixBroad</key>
-			<text>Broad reaching resources</text>
-		</string>
-		<string>
-			<key>String_SelectContactConnection_MatrixPervasive</key>
-			<text>Pervasive Matrix integration</text>
-		</string>
-		<!-- End Region-->
-		<!-- Region Select Critter Power Window -->
-		<string>
-			<key>Title_SelectCritterPower</key>
-			<text>Select a Critter Power</text>
-		</string>
-		<!-- End Region-->
-		<!-- Region Select Cyberware Window -->
-		<string>
-			<key>Title_SelectCyberware</key>
-			<text>Select Cyberware</text>
-		</string>
-		<string>
-			<key>Title_SelectCyberware_Bioware</key>
-			<text>Select Bioware</text>
-		</string>
-		<string>
-			<key>Label_SelectCyberware_ESSDiscount</key>
-			<text>Essence Discount:</text>
-		</string>
-		<string>
-			<key>Checkbox_Transgenic</key>
-			<text>Add as Transgenic</text>
-		</string>
-		<string>
-			<key>Message_SelectCyberware_CyberwareRestriction</key>
-			<text>You cannot select this Cyberware/Bioware because of the following forbidden items you have already taken.</text>
-		</string>
-		<!-- End Region-->
-		<!-- Region Select Cyberware Suite Window -->
-		<string>
-			<key>Title_SelectCyberwareSuite</key>
-			<text>Select a Cyberware Suite</text>
-		</string>
-		<string>
-			<key>Title_SelectBiowareSuite</key>
-			<text>Select a Bioware Suite</text>
-		</string>
-		<string>
-			<key>Label_SelectCyberwareSuite_PartsInSuite</key>
-			<text>Parts in this Cyberware Suite:</text>
-		</string>
-		<string>
-			<key>Label_SelectBiowareSuite_PartsInSuite</key>
-			<text>Parts in this Bioware Suite:</text>
-		</string>
-		<!-- End Region-->
-		<!-- Region Select Exotic Skill Window -->
-		<string>
-			<key>Title_SelectExoticSkill</key>
-			<text>Select an Exotic Active Skill</text>
-		</string>
-		<string>
-			<key>Label_SelectExoticSkill_Description</key>
-			<text>Select an Exotic Active Skill to add to your character.</text>
-		</string>
-		<!-- End Region-->
-		<!-- Region Select Gear Window -->
-    <!-- Select Skill Specialisation Window -->
- 		<string>
-			<key>Title_SelectSkillSpecialization</key>
- 			<text>Select a Skill Specialization</text>
-		</string>
-		<string>
-			<key>Label_SelectSkillSpecialization_Description</key>
-			<text>Select a Skill Specialization to add to your character.</text>
-		</string>
-		<!-- End Region-->
-		<!-- Region Select Gear Window -->
-		<string>
-			<key>Title_SelectGear</key>
-			<text>Select Gear</text>
-		</string>
-		<string>
-			<key>Label_SelectGear_DoItYourself</key>
-			<text>Do It Yourself</text>
-		</string>
-		<string>
-			<key>Label_SelectGear_Hacked</key>
-			<text>Hacked</text>
-		</string>
-		<string>
-			<key>Label_SelectGear_InherentProgram</key>
-			<text>Inherent Program</text>
-		</string>
-		<string>
-			<key>Label_SelectGear_Stack</key>
-			<text>S&amp;tack</text>
-		</string>
-		<string>
-			<key>Label_SelectGear_Markup</key>
-			<text>Markup:</text>
-		</string>
-		<string>
-			<key>Checkbox_Aerodynamic</key>
-			<text>Aerodynamic</text>
-		</string>
-		<!-- End Region-->
-		<!-- Region Select Item Window -->
-		<string>
-			<key>Title_SelectItem</key>
-			<text>Select an Item</text>
-		</string>
-		<string>
-			<key>String_SelectItemFocus</key>
-			<text>Select a Focus to add to the Stacked Focus. Click Cancel if you are done adding Foci to the Stacked Focus.</text>
-		</string>
-    <string>
-      <key>String_CannotFindLifestyleQuality</key>
-      <text>The quality {0} could not be found. Please select the appropriate quality from the below list.</text>
-    </string>
-    <!-- End Region-->
-		<!-- Region Select Lifestyle Window -->
-		<string>
-			<key>Title_SelectLifestyle</key>
-			<text>Select a Lifestyle</text>
-		</string>
-		<string>
-			<key>Label_SelectLifestyle_CostPerMonth</key>
-			<text>Cost/Month:</text>
-		</string>
-		<string>
-			<key>Label_SelectLifestyle_CostPerWeek</key>
-			<text>Cost/Week:</text>
-		</string>
-		<string>
-			<key>Label_SelectLifestyle_StartingNuyen</key>
-			<text>Starting Nuyen:</text>
-		</string>
-		<string>
-			<key>Label_SelectLifestyle_PercentToPay</key>
-			<text>% to Pay:</text>
-		</string>
-		<string>
-			<key>Label_SelectLifestyle_Roommates</key>
-			<text>Roommates:</text>
-		</string>
-		<!-- End Region-->
-		<!-- Region Select Martial Art Window -->
-		<string>
-			<key>Title_SelectMartialArt</key>
-			<text>Select a Martial Art</text>
-		</string>
-		<!-- End Region-->
-		<!-- Region Select Martial Art Advantage Window -->
-		<string>
-			<key>Title_SelectMartialArtAdvantage</key>
-			<text>Select an Advantage</text>
-		</string>
-		<!-- End Region-->
-		<!-- Region Select Martial Art Maneuver Window -->
-		<string>
-			<key>Title_SelectMartialArtManeuver</key>
-			<text>Select a Maneuver</text>
-		</string>
-		<!-- End Region-->
-		<!-- Region Select Mentor Spirit Window -->
-		<string>
-			<key>Title_SelectMentorSpirit</key>
-			<text>Select a Mentor Spirit</text>
-		</string>
-		<string>
-			<key>Title_SelectMentorSpirit_Paragon</key>
-			<text>Select a Paragon</text>
-		</string>
-		<string>
-			<key>Label_SelectMentorSpirit_Advantage</key>
-			<text>Advantage:</text>
-		</string>
-		<string>
-			<key>Label_SelectMetamagic_Disadvantage</key>
-			<text>Disadvantage:</text>
-		</string>
-		<string>
-			<key>Label_SelectMentor_ChooseOne</key>
-			<text>Choose One:</text>
-		</string>
-		<!-- End Region-->
-		<!-- Region Select Generic -->
-		<string>
-			<key>Title_SelectGeneric</key>
-			<text>Select {0}</text>
-		</string>
-		<string>
-			<key>Message_SelectGeneric_Requirement</key>
-			<text>You do not meet the requirements for this {0}. You must meet all of the following criteria:</text>
-		</string>
-		<string>
-			<key>MessageTitle_SelectGeneric_Requirement</key>
-			<text>{0} Requirement</text>
-		</string>
-    <string>
-      <key>Message_SelectGeneric_Restriction</key>
-      <text>You cannot select this {0} because of the following Forbidden items you have already taken.</text>
-    </string>
-    <string>
-      <key>MessageTitle_SelectGeneric_Restriction</key>
-      <text>{0} Restriction</text>
-    </string>
-		<string>
-			<key>Message_SelectGeneric_Limit</key>
-			<text>This {0} cannot be taken more than {1} times.</text>
-		</string>
-		<string>
-			<key>MessageTitle_SelectGeneric_Limit</key>
-			<text>{0} Limit</text>
-		</string>
-		<string>
-			<key>Checkbox_SelectGeneric_LimitList</key>
-			<text>Show only {0} I can take</text>
-		</string>
-		<!-- End Region-->
-		<!-- Region Select Nexus Window -->
-		<string>
-			<key>Title_SelectNexus</key>
-			<text>Build Nexus</text>
-		</string>
-		<string>
-			<key>String_SelectNexus_Nexus</key>
-			<text>Nexus</text>
-		</string>
-		<string>
-			<key>Label_SelectNexus_Processor</key>
-			<text>Processor:</text>
-		</string>
-		<string>
-			<key>String_SelectNexus_Processor</key>
-			<text>Processor</text>
-		</string>
-		<string>
-			<key>Label_SelectNexus_PersonaLimit</key>
-			<text>Persona Limit:</text>
-		</string>
-		<string>
-			<key>String_SelectNexus_PersonaLimit</key>
-			<text>Persona Limit</text>
-		</string>
-		<!-- End Region-->
-		<!-- Region Select Number Window -->
-		<string>
-			<key>Title_SelectNumber</key>
-			<text>Select a Number</text>
-		</string>
-		<!-- End Region-->
-		<!-- Region Select PACKS Kit Window -->
-		<string>
-			<key>Title_SelectPACKSKit</key>
-			<text>Select a PACKS Kit</text>
-		</string>
-		<string>
-			<key>Label_SelectPACKSKit_Contents</key>
-			<text>Contents:</text>
-		</string>
-		<string>
-			<key>String_SelectPACKSKit_Attributes</key>
-			<text>Attributes</text>
-		</string>
-		<string>
-			<key>String_SelectPACKSKit_Qualities</key>
-			<text>Qualities</text>
-		</string>
-		<string>
-			<key>String_SelectPACKSKit_Nuyen</key>
-			<text>Nuyen</text>
-		</string>
-		<string>
-			<key>String_SelectPACKSKit_Skills</key>
-			<text>Skills</text>
-		</string>
-		<string>
-			<key>String_SelectPACKSKit_KnowledgeSkills</key>
-			<text>Knowledge Skills</text>
-		</string>
-		<string>
-			<key>String_SelectPACKSKit_SelectMartialArt</key>
-			<text>Select Martial Art</text>
-		</string>
-		<string>
-			<key>String_SelectPACKSKit_MartialArts</key>
-			<text>Martial Arts</text>
-		</string>
-		<string>
-			<key>String_SelectPACKSKit_Powers</key>
-			<text>Powers</text>
-		</string>
-		<string>
-			<key>String_SelectPACKSKit_Programs</key>
-			<text>Programs</text>
-		</string>
-		<string>
-			<key>String_SelectPACKSKit_Spells</key>
-			<text>Spells</text>
-		</string>
-		<string>
-			<key>String_SelectPACKSKit_Spirits</key>
-			<text>Spirits</text>
-		</string>
-		<string>
-			<key>String_SelectPACKSKit_Sprites</key>
-			<text>Sprites</text>
-		</string>
-		<string>
-			<key>String_SelectPACKSKit_Lifestyles</key>
-			<text>Lifestyles</text>
-		</string>
-		<string>
-			<key>String_SelectPACKSKit_Cyberware</key>
-			<text>Cyberware</text>
-		</string>
-		<string>
-			<key>String_SelectPACKSKit_Bioware</key>
-			<text>Bioware</text>
-		</string>
-		<string>
-			<key>String_SelectPACKSKit_Armor</key>
-			<text>Armor</text>
-		</string>
-		<string>
-			<key>String_SelectPACKSKit_Weapons</key>
-			<text>Weapons</text>
-		</string>
-		<string>
-			<key>String_SelectPACKSKit_Gear</key>
-			<text>Gear</text>
-		</string>
-		<string>
-			<key>String_SelectPACKSKit_Vehicles</key>
-			<text>Vehicles</text>
-		</string>
-		<string>
-			<key>String_SelectPACKSKit_StartingNuyenBP</key>
-			<text>Starting Nuyen Karma:</text>
-		</string>
-		<string>
-			<key>String_SelectPACKSKit_Group</key>
-			<text>Group</text>
-		</string>
-		<string>
-			<key>Message_DeletePACKSKit</key>
-			<text>Are you sure you want to delete the custom PACKS Kit {0}?</text>
-		</string>
-		<!-- End Region-->
-		<!-- Region Select Power Window -->
-		<string>
-			<key>Title_SelectPower</key>
-			<text>Select a Power</text>
-		</string>
-		<string>
-			<key>Label_SelectPower_PowerPoints</key>
-			<text>Power Points:</text>
-		</string>
-		<string>
-			<key>String_PowerPoint</key>
-			<text>Power Point</text>
-		</string>
-		<string>
-			<key>Message_SelectPower_PowerRequirement</key>
-			<text>You do not meet the requirements for this Power. You must meet all of the following criteria:</text>
-		</string>
-		<string>
-			<key>MessageTitle_SelectPower_PowerRequirement</key>
-			<text>Power Requirement</text>
-		</string>
-		<!-- End Region-->
-		<!-- Region Select Program Window -->
-		<string>
-			<key>Title_SelectProgram</key>
-			<text>Select a Program</text>
-		</string>
-		<string>
-			<key>Label_SelectProgram_Target</key>
-			<text>Target:</text>
-		</string>
-		<string>
-			<key>Label_SelectProgram_Duration</key>
-			<text>Duration:</text>
-		</string>
-		<string>
-			<key>Label_SelectProgram_FV</key>
-			<text>FV:</text>
-		</string>
-		<!-- End Region-->
-		<!-- Region Select Program Option Window -->
-		<string>
-			<key>Title_SelectProgramOption</key>
-			<text>Select a Program Option</text>
-		</string>
-		<!-- End Region-->
-		<!-- Region Advanced Programs Tab -->
-		<string>
-			<key>Tab_AdvancedPrograms</key>
-			<text>Advanced Programs</text>
-		</string>
-		<string>
-			<key>Label_AIProgramsAdvancedPrograms</key>
-			<text>AI Programs and Advanced Programs</text>
-		</string>
-		<string>
-			<key>Button_AddProgram</key>
-			<text>Add Program</text>
-		</string>
-		<string>
-			<key>String_Requires</key>
-			<text>Requires:</text>
-		</string>
-		<string>
-			<key>Node_SelectedAIPrograms</key>
-			<text>Selected AI Programs and Advanced Programs</text>
-		</string>
-		<!-- End Region-->
-		<!-- Region Select AI Program Window -->
-		<string>
-			<key>Title_SelectAIProgram</key>
-			<text>Select AI Program or Advanced Program</text>
-		</string>
-		<string>
-			<key>Message_SelectAIProgram_AdvancedProgramRequirement</key>
-			<text>You do not meet the requirements for this Advanced Program. You must know the following Program: </text>
-		</string>
-		<string>
-			<key>MessageTitle_SelectAIProgram_AdvancedProgramRequirement</key>
-			<text>Advanced Program Requirement</text>
-		</string>
-		<string>
-			<key>Checkbox_SelectAIProgram_LimitList</key>
-			<text>Show only Advanced Programs I can take</text>
-		</string>
-		<string>
-			<key>Message_DeleteAIProgram</key>
-			<text>Are you sure you want to delete this AI Program?</text>
-		</string>
-		<!-- End Region -->
-		<!-- Region Select Quality Window -->
-		<string>
-			<key>Title_SelectQuality</key>
-			<text>Select a Quality</text>
-		</string>
-		<string>
-			<key>Checkbox_SelectQuality_LimitList</key>
-			<text>Show only Qualities I can take</text>
-		</string>
-		<string>
-			<key>Checkbox_SelectQuality_Metagenetic</key>
-			<text>Show only Metagenetic Qualities</text>
-		</string>
-		<string>
-			<key>Checkbox_SelectQuality_Not_Metagenetic</key>
-			<text>Don't show Metagenetic Qualities</text>
-		</string>
-		<string>
-			<key>Message_SelectQuality_QualityLimit</key>
-			<text>This Quality cannot be taken more than once.</text>
-		</string>
-		<string>
-			<key>MessageTitle_SelectQuality_QualityLimit</key>
-			<text>Quality Limit</text>
-		</string>
-		<string>
-			<key>Message_SelectQuality_QualityRestriction</key>
-			<text>You cannot select this Quality because of the following Forbidden items you have already taken.</text>
-		</string>
-		<string>
-			<key>MessageTitle_SelectQuality_QualityRestriction</key>
-			<text>Quality Restriction</text>
-		</string>
-		<string>
-			<key>Message_SelectQuality_Inherit</key>
-			<text>Must be gained through Metatype</text>
-		</string>
-		<string>
-			<key>Message_SelectQuality_RequireKarma</key>
-			<text>At least {0} Career Karma</text>
-		</string>
-		<string>
-			<key>Message_SelectQuality_AllOf</key>
-			<text>All of:</text>
-		</string>
-		<string>
-			<key>Message_SelectQuality_OneOf</key>
-			<text>One of:</text>
-		</string>
-		<string>
-			<key>Message_SelectQuality_QualityRequirement</key>
-			<text>You do not meet the requirements for this Quality. You must meet at least one of the following criteria:</text>
-		</string>
-		<string>
-      <key>Message_SelectQuality_RequireESSBelow</key>
-      <text>Essence below {0}: You have {1}</text>
-    </string>
-    <string>
-      <key>Message_SelectQuality_RequireESSAbove</key>
-      <text>Essence above {0}: You have {1}</text>
-    </string>
-    <string>
-      <key>Message_SelectQuality_RequireESSGradeBelow</key>
-      <text>Less then {0} Essence consumed by {1} Grade: You have {2}</text>
-    </string>
-    <string>
-      <key>Message_SelectQuality_RequireESSGradeAbove</key>
-      <text>At least {0} Essence consumed by {1} Grade: You have {2}</text>
-    </string>
-    <string>
-			<key>MessageTitle_SelectQuality_QualityRequirement</key>
-			<text>Quality Requirement</text>
-		</string>
-		<!-- End Region-->
-		<!-- Region Select Setting Window -->
-		<string>
-			<key>Title_SelectSetting</key>
-			<text>Select Setting</text>
-		</string>
-		<string>
-			<key>Label_SelectSetting_SettingsDescription</key>
-			<text>Select a Settings file to use. Settings determine the default build method, number of build points, maximum Availability, and optional and house rules that will be used when building your character.</text>
-		</string>
-		<!-- End Region-->
-		<!-- Region Select Side Window -->
-		<string>
-			<key>Title_SelectSide</key>
-			<text>Select a Side</text>
-		</string>
-		<string>
-			<key>Label_SelectSide</key>
-			<text>Select a side to install {0} on.</text>
-		</string>
-		<!-- End Region-->
-		<!-- Region Select Skill Window -->
-		<string>
-			<key>Title_SelectSkill</key>
-			<text>Choose a Skill</text>
-		</string>
-		<!-- End Region-->
-		<!-- Region Select Skill Group Window -->
-		<string>
-			<key>Title_SelectSkillGroup</key>
-			<text>Choose a Skill Group</text>
-		</string>
-		<!-- End Region-->
-		<!-- Region Select Spell Window -->
-		<string>
-			<key>Title_SelectSpell</key>
-			<text>Select a Spell</text>
-		</string>
-		<string>
-			<key>Checkbox_SelectSpell_LimitedSpell</key>
-			<text>Limited Spell</text>
-		</string>
-		<string>
-			<key>Tip_SelectSpell_LimitedSpell</key>
-			<text>Limited Spells require a Fetish to cast but reduce the Drain Value of the spell by 2.</text>
-		</string>
-		<string>
-			<key>Checkbox_SelectSpell_ExtendedSpell</key>
-			<text>Extended Spell</text>
-		</string>
-		<string>
-			<key>Checkbox_SelectSpell_Alchemical</key>
-			<text>Alchemical Preparation</text>
-		</string>
-		<string>
-			<key>Tip_SelectSpell_ExtendedSpell</key>
-			<text>Extended range Spells have a range of (Force x MAG x 10) meters but have their DV increased by +2.</text>
-		</string>
-		<!-- End Region-->
-		<!-- Region Select Text Window -->
-		<string>
-			<key>Title_SelectText</key>
-			<text>Select a Value</text>
-		</string>
-		<!-- End Region-->
-		<!-- Region Select Vehicle Widow -->
-		<string>
-			<key>Title_SelectVehicle</key>
-			<text>Select a Vehicle</text>
-		</string>
-		<string>
-			<key>Checkbox_SelectVehicle_UsedVehicle</key>
-			<text>Used Vehicle</text>
-		</string>
-		<string>
-			<key>Label_SelectVehicle_Discount</key>
-			<text>Discount:</text>
-		</string>
-		<!-- End Region-->
-		<!-- Region Select Vehicle Mod Window -->
-		<string>
-			<key>Title_SelectVehicleMod</key>
-			<text>Select a Vehicle Modification</text>
-		</string>
-		<string>
-			<key>Title_SelectVehicleMod_Weapon</key>
-			<text>Select Weapon Modification</text>
-		</string>
-		<!-- End Region-->
-		<!-- Region Select Weapon Window -->
-    <string>
-      <key>Title_Browse</key>
-      <text>Browse</text>
-    </string>
-    <string>
-      <key>Title_ListView</key>
-      <text>List View</text>
-    </string>    
-    <string>
-			<key>Title_SelectWeapon</key>
-			<text>Select Weapon</text>
-		</string>
-		<string>
-			<key>Label_SelectWeapon_IncludedItems</key>
-			<text>Included Accessories and Modifications:</text>
-		</string>
-		<!-- End Region-->
-		<!-- Region Select Weapon Accessory Window -->
-		<string>
-			<key>Title_SelectWeaponAccessory</key>
-			<text>Select a Weapon Accessory</text>
-		</string>
-		<!-- End Region-->
-		<!-- Region Select Weapon Category Window -->
-		<string>
-			<key>Title_SelectWeaponCategory</key>
-			<text>Select a Weapon Category</text>
-		</string>
-		<!-- End Region-->
-		<!-- Region Select Spell Category Window -->
-		<string>
-			<key>Title_SelectSpellCategory</key>
-			<text>Select a Spell Category</text>
-		</string>
-		<!-- End Region-->
-		<!-- Region Select Skill Category Window -->
-		<string>
-			<key>Title_SelectSkillCategory</key>
-			<text>Select a Skill Category</text>
-		</string>
-		<!-- End Region-->
-		<!-- Region Sell Item Window -->
-		<string>
-			<key>Title_SellItem</key>
-			<text>Sell Item</text>
-		</string>
-		<string>
-			<key>Label_SellItem_SellItemFor</key>
-			<text>Sell Item for</text>
-		</string>
-		<!-- End Region-->
-		<!-- Region Calendar Window -->
-		<string>
-			<key>Title_CalendarStart</key>
-			<text>Calendar</text>
-		</string>
-		<string>
-			<key>Label_CalendarStart</key>
-			<text>Enter the year, month, and week number to start the calendar at.</text>
-		</string>
-		<string>
-			<key>Label_Year</key>
-			<text>Year:</text>
-		</string>
-		<string>
-			<key>Label_Month</key>
-			<text>Month:</text>
-		</string>
-		<string>
-			<key>Label_Week</key>
-			<text>Week:</text>
-		</string>
-		<!-- End Region-->
-		<!-- Region Update Window -->
-		<string>
-			<key>Title_Update</key>
-			<text>Chummer Update</text>
-		</string>
-		<string>
-			<key>Button_Update_DownloadSelectedUpdates</key>
-			<text>&amp;Download Selected Updates</text>
-		</string>
-		<string>
-			<key>Button_Update_SelectAll</key>
-			<text>Select &amp;All</text>
-		</string>
-		<string>
-			<key>Button_Update_RestartChummer</key>
-			<text>Restart Chummer</text>
-		</string>
-		<string>
-			<key>Label_Update_OverallProgress</key>
-			<text>Overall Progress:</text>
-		</string>
-		<string>
-			<key>Label_Update_FileProgress</key>
-			<text>File Progress:</text>
-		</string>
-		<string>
-			<key>Label_Update_DownloadComplete</key>
-			<text>Download Complete</text>
-		</string>
-		<string>
-			<key>Message_Update_NoUpdatesSelected</key>
-			<text>No updates selected.</text>
-		</string>
-		<string>
-			<key>Message_Update_CannotConnect</key>
-			<text>Unable to retrieve update information. Please try again later.</text>
-		</string>
-		<string>
-			<key>Message_Update_NoNewUpdates</key>
-			<text>No new updates are available at this time.</text>
-		</string>
-		<string>
-			<key>Message_Update_MultipleInstances</key>
-			<text>Chummer cannot be updated while there is more than 1 instance of the application running. Please close the other instances of Chummer then run the update again.</text>
-		</string>
-		<string>
-			<key>String_No_Update_Found</key>
-			<text>Error</text>
-		</string>
-		<string>
-			<key>Warning_Update_CouldNotConnect</key>
-			<text>Chummer was unable to connect to the update server. Please check your firewall and proxy settings.</text>
-		</string>
-		<!-- End Region-->
-		<!-- Region Character Viewer Window -->
-		<string>
-			<key>Title_CharacterViewer</key>
-			<text>Character Viewer</text>
-		</string>
-		<string>
-			<key>Button_Viewer_PrintCharacter</key>
-			<text>Print Character</text>
-		</string>
-		<string>
-			<key>Button_Viewer_SaveAsHtml</key>
-			<text>Save as HTML</text>
-		</string>
-    <string>
-      <key>Button_Viewer_SaveAsPdf</key>
-      <text>Save as PDF</text>
-    </string>
-		<string>
-			<key>Button_Viewer_SaveAsXml</key>
-			<text>Save as XML</text>
-		</string>
-		<string>
-			<key>Label_Viewer_CharacterSheet</key>
-			<text>Character Sheet:</text>
-		</string>
-		<!-- End Region-->
-		<!-- Region Create Improvement Window -->
-		<string>
-			<key>Title_CreateImprovement</key>
-			<text>Create Improvement</text>
-		</string>
-		<string>
-			<key>Label_ImprovementType</key>
-			<text>Improvement Type:</text>
-		</string>
-		<string>
-			<key>Label_CreateImprovementValue</key>
-			<text>Value:</text>
-		</string>
-		<string>
-			<key>Label_CreateImprovementMinimum</key>
-			<text>Minimum:</text>
-		</string>
-		<string>
-			<key>Label_CreateImprovementMaximum</key>
-			<text>Maximum:</text>
-		</string>
-		<string>
-			<key>Label_CreateImprovementAugmented</key>
-			<text>Augmented:</text>
-		</string>
-		<string>
-			<key>Label_CreateImprovementSelectedValue</key>
-			<text>Selected Value:</text>
-		</string>
-		<string>
-			<key>Checkbox_CreateImprovementApplyToRating</key>
-			<text>Apply to Rating</text>
-		</string>
-		<string>
-			<key>Button_ChangeSelection</key>
-			<text>Select Value</text>
-		</string>
-		<string>
-			<key>Message_SelectItem</key>
-			<text>You must select an item by clicking the Select Value button.</text>
-		</string>
-		<string>
-			<key>MessageTitle_SelectItem</key>
-			<text>Value Required</text>
-		</string>
-		<string>
-			<key>Message_ImprovementName</key>
-			<text>Please enter a name for this Improvement.</text>
-		</string>
-		<string>
-			<key>MessageTitle_ImprovementName</key>
-			<text>Improvement Name</text>
-		</string>
-		<!-- End Region-->
-		<!-- Region Improvement Control Strings -->
-		<string>
-			<key>Checkbox_Active</key>
-			<text>Active</text>
-		</string>
-		<!-- End Region-->
-		<!-- Region Export Window -->
-		<string>
-			<key>Title_ExportCharacter</key>
-			<text>Export Character</text>
-		</string>
-		<string>
-			<key>Label_ExportTo</key>
-			<text>Export to:</text>
-		</string>
-		<!-- End Region-->
-		<!-- Region Create Spell Window -->
-		<string>
-			<key>Title_CreateSpell</key>
-			<text>Create Spell</text>
-		</string>
-		<string>
-			<key>Label_SpellOptions</key>
-			<text>Spell Options:</text>
-		</string>
-		<string>
-			<key>Checkbox_RestrictedTarget</key>
-			<text>Restricted Target</text>
-		</string>
-		<string>
-			<key>Checkbox_VeryRestrictedTarget</key>
-			<text>Very Restricted Target</text>
-		</string>
-		<string>
-			<key>Checkbox_CombatSpell1</key>
-			<text>Direct</text>
-		</string>
-		<string>
-			<key>Checkbox_CombatSpell2</key>
-			<text>Indirect</text>
-		</string>
-		<string>
-			<key>Checkbox_CombatSpell3</key>
-			<text>Element effects</text>
-		</string>
-		<string>
-			<key>Checkbox_CombatSpell4</key>
-			<text>Physical damage</text>
-		</string>
-		<string>
-			<key>Checkbox_CombatSpell5</key>
-			<text>Stun damage</text>
-		</string>
-		<string>
-			<key>Checkbox_DetectionSpell1</key>
-			<text>Directional</text>
-		</string>
-		<string>
-			<key>Checkbox_DetectionSpell2</key>
-			<text>Area</text>
-		</string>
-		<string>
-			<key>Checkbox_DetectionSpell3</key>
-			<text>Psychic</text>
-		</string>
-		<string>
-			<key>Checkbox_DetectionSpell4</key>
-			<text>Active</text>
-		</string>
-		<string>
-			<key>Checkbox_DetectionSpell5</key>
-			<text>Passive</text>
-		</string>
-		<string>
-			<key>Checkbox_DetectionSpell6</key>
-			<text>Basic Detection (ex: Detect Life)</text>
-		</string>
-		<string>
-			<key>Checkbox_DetectionSpell7</key>
-			<text>Complex Detection (ex: Detect Enemies)</text>
-		</string>
-		<string>
-			<key>Checkbox_DetectionSpell8</key>
-			<text>Basic Analyze (ex: Analyze Device)</text>
-		</string>
-		<string>
-			<key>Checkbox_DetectionSpell9</key>
-			<text>Complex Analyze (ex: Analyze Truth)</text>
-		</string>
-		<string>
-			<key>Checkbox_DetectionSpell10</key>
-			<text>Invasive Analyze (ex: Mind Probe)</text>
-		</string>
-		<string>
-			<key>Checkbox_DetectionSpell11</key>
-			<text>Improved Sense</text>
-		</string>
-		<string>
-			<key>Checkbox_DetectionSpell12</key>
-			<text>New Sense</text>
-		</string>
-		<string>
-			<key>Checkbox_DetectionSpell13</key>
-			<text>Psychic Sense (ie, telepathy, precognition)</text>
-		</string>
-		<string>
-			<key>Checkbox_DetectionSpell14</key>
-			<text>Extended Area</text>
-		</string>
-		<string>
-			<key>Checkbox_HealthSpell1</key>
-			<text>Curative</text>
-		</string>
-		<string>
-			<key>Checkbox_HealthSpell2</key>
-			<text>Increases Initiative Passes</text>
-		</string>
-		<string>
-			<key>Checkbox_HealthSpell3</key>
-			<text>Cosmetic Effect</text>
-		</string>
-		<string>
-			<key>Checkbox_HealthSpell4</key>
-			<text>Negative Health Spell</text>
-		</string>
-		<string>
-			<key>Checkbox_HealthSpell5</key>
-			<text>Restricted Effect (ie, Symptoms Only)</text>
-		</string>
-		<string>
-			<key>Checkbox_IllusionSpell1</key>
-			<text>Obvious</text>
-		</string>
-		<string>
-			<key>Checkbox_IllusionSpell2</key>
-			<text>Realistic</text>
-		</string>
-		<string>
-			<key>Checkbox_IllusionSpell3</key>
-			<text>Single-Sense</text>
-		</string>
-		<string>
-			<key>Checkbox_IllusionSpell4</key>
-			<text>Multi-Sense</text>
-		</string>
-		<string>
-			<key>Checkbox_IllusionSpell5</key>
-			<text>Illusion Hides or Conceals</text>
-		</string>
-		<string>
-			<key>Checkbox_ManipulationSpell1</key>
-			<text>Environmental</text>
-		</string>
-		<string>
-			<key>Checkbox_ManipulationSpell2</key>
-			<text>Mental</text>
-		</string>
-		<string>
-			<key>Checkbox_ManipulationSpell3</key>
-			<text>Physical</text>
-		</string>
-		<string>
-			<key>Checkbox_ManipulationSpell4</key>
-			<text>Minor Change</text>
-		</string>
-		<string>
-			<key>Checkbox_ManipulationSpell5</key>
-			<text>Major Change</text>
-		</string>
-		<string>
-			<key>Checkbox_ManipulationSpell6</key>
-			<text>Elemental effect</text>
-		</string>
-		<string>
-			<key>Message_SpellName</key>
-			<text>You must enter a name for your new Spell.</text>
-		</string>
-		<string>
-			<key>Message_SpellRestricted</key>
-			<text>You must specify how your Spell is restricted.</text>
-		</string>
-		<string>
-			<key>Message_CombatSpellRequirement1</key>
-			<text>You must select either Direct or Indirect from the Spell Options.</text>
-		</string>
-		<string>
-			<key>Message_CombatSpellRequirement2</key>
-			<text>You must select either Physical damage or Stun damage from the Spell Options.</text>
-		</string>
-		<string>
-			<key>Message_DetectionSpellRequirement1</key>
-			<text>You must select at least 1 of Directional, Area, or Psychic from the Spell Options.</text>
-		</string>
-		<string>
-			<key>Message_DetectionSpellRequirement2</key>
-			<text>You must select either Active or Passive from the Spell Options.</text>
-		</string>
-		<string>
-			<key>Message_IllusionSpellRequirement1</key>
-			<text>You must select either Obvious or Realistic from the Spell Options.</text>
-		</string>
-		<string>
-			<key>Message_IllusionSpellRequirement2</key>
-			<text>You must select either Single-Sense or Multi-Sense from the Spell Options.</text>
-		</string>
-		<string>
-			<key>Message_ManipulationSpellRequirement1</key>
-			<text>You must select either Environmental, Mental, or Physical from the Spell Options.</text>
-		</string>
-		<string>
-			<key>Message_ManipulationSpellRequirement2</key>
-			<text>You must select either Minor Change or Major Change from the Spell Options.</text>
-		</string>
-		<!-- End Region-->
-		<!-- Region Create Natural Weapon Window -->
-		<string>
-			<key>Title_CreateNaturalWeapon</key>
-			<text>Create Natural Weapon</text>
-		</string>
-		<!-- End Region-->
-		<!-- Region ImprovementManager Strings -->
-		<string>
-			<key>String_Improvement_SelectSkillNamed</key>
-			<text>Choose an Active Skill for {0} to affect.</text>
-		</string>
-		<string>
-			<key>String_Improvement_SelectSkill</key>
-			<text>Choose an Active Skill to affect.</text>
-		</string>
-		<string>
-			<key>String_Improvement_SelectSkillGroupName</key>
-			<text>Choose a Skill Group for {0} to affect.</text>
-		</string>
-		<string>
-			<key>String_Improvement_SelectSkillGroup</key>
-			<text>Choose a Skill Group to affect.</text>
-		</string>
-		<string>
-			<key>String_Improvement_SelectAttributeNamed</key>
-			<text>Choose an Attribute for {0} to affect.</text>
-		</string>
-		<string>
-			<key>String_Improvement_SelectOptionalPower</key>
-			<text>Choose a Power to gain.</text>
-		</string>
-		<string>
-			<key>String_Improvement_SelectAttribute</key>
-			<text>Choose an Attribute to affect.</text>
-		</string>
-		<string>
-			<key>String_Improvement_SelectLimitNamed</key>
-			<text>Choose a Limit for {0} to affect.</text>
-		</string>
-		<string>
-			<key>String_Improvement_SelectLimit</key>
-			<text>Choose a Limit to affect.</text>
-		</string>
-		<string>
-			<key>String_Improvement_SideLeft</key>
-			<text>Left</text>
-		</string>
-		<string>
-			<key>String_Improvement_SideRight</key>
-			<text>Right</text>
-		</string>
-		<string>
-			<key>String_Improvement_SelectText</key>
-			<text>Enter a value for {0}.</text>
-		</string>
-		<string>
-			<key>String_CustomItem_SelectText</key>
-			<text>Enter a name for this custom item.</text>
-		</string>
-		<!-- End Region-->
-		<!-- Region CharacterOptions Messages -->
-		<string>
-			<key>Message_CharacterOptions_OpenOptions</key>
-			<text>This seems to be the first time loading Chummer, as no settings file is present. Would you like to open the Options menu now?</text>
-		</string>
-		<string>
-			<key>MessageTitle_CharacterOptions_OpenOptions</key>
-			<text>No Settings File Found</text>
-		</string>
-		<string>
-			<key>Message_CharacterOptions_CannotLoadSetting</key>
-			<text>The character's settings file ({0}) could not be found. Use default settings instead?</text>
-		</string>
-		<string>
-			<key>MessageTitle_CharacterOptions_CannotLoadSetting</key>
-			<text>Cannot Find Settings File</text>
-		</string>
-		<string>
-			<key>Message_CharacterOptions_CannotLoadCharacter</key>
-			<text>Cannot load a character without a settings file.</text>
-		</string>
-		<string>
-			<key>MessageText_CharacterOptions_CannotLoadCharacter</key>
-			<text>Cannot Load Character</text>
-		</string>
-		<!-- End Region-->
-		<!-- Region Special Strings -->
-		<string>
-			<key>String_SkillCommand</key>
-			<text>Command</text>
-		</string>
-		<string>
-			<key>String_SkillDirectFire</key>
-			<text>Direct Fire</text>
-		</string>
-		<string>
-			<key>String_SkillArtificing</key>
-			<text>Artificing</text>
-		</string>
-		<string>
-			<key>String_SkillMetamagic</key>
-			<text>Metamagic</text>
-		</string>
-		<string>
-			<key>String_MetamagicSkillBase</key>
-			<text>Based on your talent selection, you may choose {0}.</text>
-		</string>
-		<string>
-			<key>String_MetamagicSkills</key>
-			<text>{0} {1} skill(s) to start at rating {2}</text>
-		</string>
-		<string>
-			<key>Message_Metatype_Duplicate</key>
-			<text>You may not select the same skill twice.</text>
-		</string>
-		<string>
-			<key>MessageTitle_Metatype_Duplicate</key>
-			<text>Duplicate Selection</text>
-		</string>
-		<string>
-			<key>Label_Condition</key>
-			<text>Condition:</text>
-		</string>
-		<string>
-			<key>Message_InvalidCharacters</key>
-			<text>This text contains one or more invalid characters. Invalid character(s): "\n Please remove any invalid characters and try again.</text>
-		</string>
-		<!-- End Region -->
-		<!-- End Region -->
-		<string>
-			<key>Message_DroneIllegalDowngrade</key>
-			<text>The following {0} drones have downgrades which decrease their attributes too far:</text>
-		</string>
-    <string>
-      <key>Message_DuplicateGuidWarning</key>
-      <text>{0} items were found in the file {1} with the same GUID. If you are using custom content, please ensure that you use a new GUID for each item you add. Duplicate GUIDs found:\n{2}</text>
-    </string>
-	</strings>
-=======
     <string>
       <key>Message_OverCapacityLimit</key>
       <text>This item's capacity is too high for the parent item: Maximum Capacity {0}, {1} needed</text>
@@ -17690,5 +9284,4 @@
       <text>{0} items were found in the file {1} with IDs that are not parsable as GUIDs. If you are using custom content, please ensure that ID fields are always filled with a unique GUID and only a unique GUID.\n\nItems with non-GUID ID fields:\n{2}</text>
     </string>
   </strings>
->>>>>>> 260a47e0
 </chummer>