<?xml version="1.0" encoding="utf-8"?>
<!--This file is part of Chummer5a.

    Chummer5a is free software: you can redistribute it and/or modify
    it under the terms of the GNU General Public License as published by
    the Free Software Foundation, either version 3 of the License, or
    (at your option) any later version.

    Chummer5a is distributed in the hope that it will be useful,
    but WITHOUT ANY WARRANTY; without even the implied warranty of
    MERCHANTABILITY or FITNESS FOR A PARTICULAR PURPOSE.  See the
    GNU General Public License for more details.

    You should have received a copy of the GNU General Public License
    along with Chummer5a.  If not, see <http://www.gnu.org/licenses/>.

    You can obtain the full source code for Chummer5a at
    https://github.com/chummer5a/chummer5a
-->
<chummer>
  <name>English (en-US)</name>
  <righttoleft>False</righttoleft>
  <strings>
    <!-- Region Meta Strings -->
    <string>
      <key>Message_Insufficient_Permissions_Warning</key>
      <text>Chummer5 is currently not being run with proper permissions! If you are not running Chummer5 as an administrator, please move it to a folder owned by your user.</text>
    </string>
    <string>
      <key>Message_Save_Error_Warning</key>
      <text>Chummer5 encountered an error while saving the character.</text>
    </string>
    <string>
      <key>Message_File_Cannot_Be_Accessed</key>
      <text>Chummer5 cannot access the file for writing. Please make sure it has permission to write to the location and that the file is not currently in use.</text>
    </string>
    <string>
      <key>Message_File_Cannot_Be_Read_Accessed</key>
      <text>Chummer5 cannot access the file {0}. Please make sure that the file exists and that Chummer5 has permission to read from the location.</text>
    </string>
    <string>
      <key>Message_Files_Cannot_Be_Removed</key>
      <text>Chummer5 could not remove the below files during update as they were inaccessible:</text>
    </string>
    <!-- End Region -->
    <!-- Region File Dialog Filter Strings -->
    <string>
      <key>DialogFilter_Chum5</key>
      <text>Chummer5 Files (*.chum5)|*.chum5</text>
    </string>
    <string>
      <key>DialogFilter_Xml</key>
      <text>XML Files (*.xml)|*.xml</text>
    </string>
    <string>
      <key>DialogFilter_Html</key>
      <text>HTML Files (*.htm;*.html)|*.htm;*.html</text>
    </string>
    <string>
      <key>DialogFilter_Pdf</key>
      <text>PDF Files (*.pdf)|*.pdf</text>
    </string>
    <string>
      <key>DialogFilter_Exe</key>
      <text>Executable Files (*.exe)|*.exe</text>
    </string>
    <string>
      <key>DialogFilter_Json</key>
      <text>JSON Files (*.json)|*.json</text>
    </string>
    <string>
      <key>DialogFilter_HeroLab</key>
      <text>Hero Lab Files (*.por)|*.por</text>
    </string>
    <string>
      <key>DialogFilter_ImagesPrefix</key>
      <text>All Image Files </text> <!-- Prefix only, actual file extensions depend on what codecs the user's computer supports -->
    </string>
    <string>
      <key>DialogFilter_All</key>
      <text>All Files (*.*)|*.*</text>
    </string>
    <!-- End Region -->
    <!-- Region Common Strings -->
    <string>
      <key>String_NotApplicable</key>
      <text>N/A</text>
    </string>
    <string>
      <key>String_Wireless</key>
      <text>Wireless</text>
    </string>
    <string>
      <key>String_Version</key>
      <text>Version</text>
    </string>
    <string>
      <key>String_Error</key>
      <text>Error</text>
    </string>
    <string>
      <key>String_Unknown</key>
      <text>Unknown</text>
    </string>
    <string>
      <key>String_D6</key>
      <text>D6</text>
    </string>
    <string>
      <key>String_Search</key>
      <text>Search:</text>
    </string>
    <string>
      <key>String_Limit</key>
      <text>Limit:</text>
    </string>
    <string>
      <key>String_All</key>
      <text>All</text>
    </string>
    <string>
      <key>String_LifeModule</key>
      <text>Life Module</text>
    </string>
    <string>
      <key>Label_Stage</key>
      <text>Stage:</text>
    </string>
    <string>
      <key>Tip_CombineItems</key>
      <text>You have multiple skills with the same name. You can combine those to one</text>
    </string>
    <string>
      <key>Tip_SplitItems</key>
      <text>This item is made up of multiple combined skills. Press here to separate them</text>
    </string>
    <string>
      <key>String_PushTheLimit</key>
      <text>Push the Limit</text>
    </string>
    <string>
      <key>String_SecondChance</key>
      <text>Second Chance</text>
    </string>
    <string>
      <key>String_SeizeTheInit</key>
      <text>Seize the Initiative</text>
    </string>
    <string>
      <key>String_Blitz</key>
      <text>Blitz</text>
    </string>
    <string>
      <key>String_CloseCall</key>
      <text>Close Call</text>
    </string>
    <string>
      <key>String_DeadManTrigger</key>
      <text>Dead Man's Trigger</text>
    </string>
    <string>
      <key>Main_Menu_GM_Dash</key>
      <text>GM Dashboard</text>
    </string>
    <string>
      <key>Main_Menu_Player_Dash</key>
      <text>Player Dashboard</text>
    </string>
    <string>
      <key>String_Dashboard</key>
      <text>Dashboard</text>
    </string>
    <string>
      <key>Label_StartingInit</key>
      <text>Starting Initiative</text>
    </string>
    <string>
      <key>AddToken_Header</key>
      <text>Add Token Player</text>
    </string>
    <string>
      <key>Button_Add</key>
      <text>Add</text>
    </string>
    <string>
      <key>Button_Remove</key>
      <text>Remove</text>
    </string>
    <string>
      <key>String_Name</key>
      <text>Name</text>
    </string>
    <string>
      <key>Label_Open</key>
      <text>Open</text>
    </string>
    <string>
      <key>Label_InitiativeDice</key>
      <text>Initiative Dice</text>
    </string>
    <string>
      <key>Label_AutoRollInit</key>
      <text>Auto Roll Initiative</text>
    </string>
    <string>
      <key>Button_Next</key>
      <text>Next</text>
    </string>
    <string>
      <key>Button_Sort</key>
      <text>Sort</text>
    </string>
    <string>
      <key>Button_Delay</key>
      <text>Delay</text>
    </string>
    <string>
      <key>Button_Reset</key>
      <text>Reset</text>
    </string>
    <string>
      <key>Button_ApplyManeuver</key>
      <text>Apply Maneuver</text>
    </string>
    <string>
      <key>Label_InitiativeManeuvers</key>
      <text>Initiative Maneuvers</text>
    </string>
    <string>
      <key>Label_Round</key>
      <text>Round</text>
    </string>
    <string>
      <key>Label_Vehicles</key>
      <text>Vehicles</text>
    </string>
    <string>
      <key>Label_File</key>
      <text>File</text>
    </string>
    <string>
      <key>Label_Exit</key>
      <text>Exit</text>
    </string>
    <string>
      <key>Label_Help</key>
      <text>Help</text>
    </string>
    <string>
      <key>Label_About</key>
      <text>About</text>
    </string>
    <string>
      <key>InitRoller_Header</key>
      <text>Initiative Dice Results</text>
    </string>
    <string>
      <key>InitRoller_Description</key>
      <text>Please input the total of the results of the d6.</text>
    </string>
    <string>
      <key>Label_InitRoller_ResultOf</key>
      <text>Result of {0}D6:</text>
    </string>
    <string>
      <key>String_BP</key>
      <text>BP</text>
    </string>
    <string>
      <key>String_Karma</key>
      <text>Karma</text>
    </string>
    <string>
      <key>String_SumtoTen</key>
      <text>Sum to Ten</text>
    </string>
    <string>
      <key>Label_SumtoTenHeritage</key>
      <text>Metatype:</text>
    </string>
    <string>
      <key>Label_SumtoTenTalent</key>
      <text>Magic or Resonance:</text>
    </string>
    <string>
      <key>Label_SumtoTenAttributes</key>
      <text>Attributes:</text>
    </string>
    <string>
      <key>Label_SumtoTenSkills</key>
      <text>Skills:</text>
    </string>
    <string>
      <key>Label_SumtoTenResources</key>
      <text>Resources:</text>
    </string>
    <string>
      <key>Message_SumtoTenSpellLimit</key>
      <text>You cannot have more spells than allowed by your selected Talent priority.</text>
    </string>
    <string>
      <key>Message_SumtoTenComplexFormLimit</key>
      <text>Your number of Complex Forms cannot exceed the number defined by your selected Talent priority.</text>
    </string>
    <string>
      <key>Message_FailedLoad</key>
      <text>This file failed to load with the following XML error:\n{0}</text>
    </string>
    <string>
      <key>MessageTitle_FailedLoad</key>
      <text>Could Not Load</text>
    </string>
    <string>
      <key>Message_FailedSave</key>
      <text>This file failed to save with the following XML error:\n{0}</text>
    </string>
    <string>
      <key>MessageTitle_FailedSave</key>
      <text>Could Not Save</text>
    </string>
    <string>
      <key>Message_OverCapacityLimit</key>
      <text>This item's capacity is too high for the parent item: Maximum Capacity {0}, {1} needed</text>
    </string>
    <string>
      <key>MessageTitle_OverCapacityLimit</key>
      <text>Over Capacity Limit</text>
    </string>
    <string>
      <key>String_BuyWithKarma</key>
      <text>Buy with Karma</text>
    </string>
    <string>
      <key>String_Points</key>
      <text>Points</text>
    </string>
    <string>
      <key>String_Priority</key>
      <text>Priority</text>
    </string>
    <string>
      <key>String_Special</key>
      <text>Special</text>
    </string>
    <string>
      <key>String_SpecialAttributes</key>
      <text>Special Attributes</text>
    </string>
    <string>
      <key>Label_SpecialAttributes</key>
      <text>Special Attributes:</text>
    </string>
    <string>
      <key>String_SpecialAttributePoints</key>
      <text>Special Attribute Points</text>
    </string>
    <string>
      <key>String_AttributePoints</key>
      <text>Attribute Points</text>
    </string>
    <string>
      <key>String_Metamagic</key>
      <text>Metamagic</text>
    </string>
    <string>
      <key>String_Echo</key>
      <text>Echo</text>
    </string>
    <string>
      <key>String_Art</key>
      <text>Art</text>
    </string>
    <string>
      <key>String_Ritual</key>
      <text>Ritual</text>
    </string>
    <string>
      <key>String_Enchantment</key>
      <text>Enchantment</text>
    </string>
    <string>
      <key>String_Enhancement</key>
      <text>Enhancement</text>
    </string>
    <string>
      <key>Label_Metamagic</key>
      <text>Metamagic:</text>
    </string>
    <string>
      <key>Label_Echo</key>
      <text>Echo:</text>
    </string>
    <string>
      <key>Label_Art</key>
      <text>Art:</text>
    </string>
    <string>
      <key>Label_Ritual</key>
      <text>Ritual:</text>
    </string>
    <string>
      <key>Label_Enchantment</key>
      <text>Enchantment:</text>
    </string>
    <string>
      <key>Label_Enhancement</key>
      <text>Enhancement:</text>
    </string>
    <string>
      <key>String_MartialArtsCount</key>
      <text>Martial Arts</text>
    </string>
    <string>
      <key>String_TechniquesCount</key>
      <text>Techniques</text>
    </string>
    <string>
      <key>String_SkillPoints</key>
      <text>Skill Points</text>
    </string>
    <string>
      <key>String_SkillGroupPoints</key>
      <text>Skill Group Points</text>
    </string>
    <string>
      <key>String_Spells</key>
      <text>Spells</text>
    </string>
    <string>
      <key>String_ComplexForms</key>
      <text>Complex Form Rating Points</text>
    </string>
    <string>
      <key>String_Page</key>
      <text>page</text>
    </string>
    <string>
      <key>String_OverPriorityPoints</key>
      <text>{0} of {1}: {2} Karma</text>
    </string>
    <string>
      <key>String_Of</key>
      <text xml:space="preserve"> of </text>
    </string>
    <string>
      <key>String_Space</key>
      <text xml:space="preserve"> </text>
    </string>
    <string>
      <key>String_Colon</key>
      <text>:</text>
    </string>
    <string>
      <key>String_Remaining</key>
      <text>remaining</text>
    </string>
    <string>
      <key>String_OK</key>
      <text>OK</text>
    </string>
    <string>
      <key>String_Cancel</key>
      <text>Cancel</text>
    </string>
    <string>
      <key>String_Delete</key>
      <text>Delete</text>
    </string>
    <string>
      <key>String_AddMore</key>
      <text>&amp;Add &amp;&amp; More</text>
    </string>
    <string>
      <key>String_Rating</key>
      <text>Rating</text>
    </string>
    <string>
      <key>String_TotalRating</key>
      <text>Total Rating</text>
    </string>
    <string>
      <key>String_UpgradedRating</key>
      <text>Upgraded Rating</text>
    </string>
    <string>
      <key>String_System</key>
      <text>System</text>
    </string>
    <string>
      <key>String_Response</key>
      <text>Response</text>
    </string>
    <string>
      <key>String_Firewall</key>
      <text>Firewall</text>
    </string>
    <string>
      <key>String_Signal</key>
      <text>Signal</text>
    </string>
    <string>
      <key>String_UnnamedCharacter</key>
      <text>Unnamed Character</text>
    </string>
    <string>
      <key>Checkbox_Free</key>
      <text>Free!</text>
    </string>
    <string>
      <key>Checkbox_BlackMarketDiscount</key>
      <text>Black Market Discount (10%)</text>
    </string>
    <string>
      <key>Checkbox_HomeNode</key>
      <text>Home Node</text>
    </string>
    <string>
      <key>Checkbox_Wireless</key>
      <text>Wireless Enabled</text>
    </string>
    <string>
      <key>Checkbox_Commlinks</key>
      <text>Only show Commlinks</text>
    </string>
    <string>
      <key>Checkbox_ActiveCommlink</key>
      <text>Active Commlink</text>
    </string>
    <string>
      <key>Label_BP</key>
      <text>BP:</text>
    </string>
    <string>
      <key>Label_BPRemaining</key>
      <text>BP Remaining:</text>
    </string>
    <string>
      <key>Label_Karma</key>
      <text>Karma:</text>
    </string>
    <string>
      <key>Label_LP</key>
      <text>LP:</text>
    </string>
    <string>
      <key>Label_BonusLP</key>
      <text>Bonus LP:</text>
    </string>
    <string>
      <key>Label_QualityLP</key>
      <text>Quality LP:</text>
    </string>
    <string>
      <key>Label_QualityCost</key>
      <text>Quality Cost:</text>
    </string>
    <string>
      <key>Label_QualitySource</key>
      <text>Quality Source:</text>
    </string>
    <string>
      <key>Checkbox_Randomize1D6</key>
      <text>Randomize 1D6</text>
    </string>
    <string>
      <key>String_KarmaRemaining</key>
      <text>Karma Remaining</text>
    </string>
    <string>
      <key>Label_KarmaRemaining</key>
      <text>Karma Remaining:</text>
    </string>
    <string>
      <key>Label_Source</key>
      <text>Source:</text>
    </string>
    <string>
      <key>Label_Name</key>
      <text>Name:</text>
    </string>
    <string>
      <key>Label_Bonus</key>
      <text>Bonus:</text>
    </string>
    <string>
      <key>Label_Category</key>
      <text>Category:</text>
    </string>
    <string>
      <key>Label_Handling</key>
      <text>Handling:</text>
    </string>
    <string>
      <key>Label_Accel</key>
      <text>Accel:</text>
    </string>
    <string>
      <key>Label_Speed</key>
      <text>Speed:</text>
    </string>
    <string>
      <key>String_Handling</key>
      <text>Handling</text>
    </string>
    <string>
      <key>Label_Response</key>
      <text>Response:</text>
    </string>
    <string>
      <key>Label_Device</key>
      <text>Device:</text>
    </string>
    <string>
      <key>Label_Pilot</key>
      <text>Pilot:</text>
    </string>
    <string>
      <key>Label_Body</key>
      <text>Body:</text>
    </string>
    <string>
      <key>String_VehicleBody</key>
      <text>Body</text>
    </string>
    <string>
      <key>Label_Armor</key>
      <text>Armor:</text>
    </string>
    <string>
      <key>Label_Dodge</key>
      <text>Defense Test:</text>
    </string>
    <string>
      <key>Label_Seats</key>
      <text>Seats:</text>
    </string>
    <string>
      <key>Label_Sensor</key>
      <text>Sensor:</text>
    </string>
    <string>
      <key>String_Sensor</key>
      <text>Sensor</text>
    </string>
    <string>
      <key>Label_Avail</key>
      <text>Avail:</text>
    </string>
    <string>
      <key>Label_Cost</key>
      <text>Cost:</text>
    </string>
    <string>
      <key>Label_Accuracy</key>
      <text>Accuracy:</text>
    </string>
    <string>
      <key>Label_Slots</key>
      <text>Slots:</text>
    </string>
    <string>
      <key>Label_Weapons</key>
      <text>Weapons:</text>
    </string>
    <string>
      <key>Label_Protection</key>
      <text>Prot:</text>
    </string>
    <string>
      <key>Label_Powertrain</key>
      <text>Power:</text>
    </string>
    <string>
      <key>Label_Bodymod</key>
      <text>Body Mods:</text>
    </string>
    <string>
      <key>Label_Electromagnetic</key>
      <text>Elec:</text>
    </string>
    <string>
      <key>Label_Cosmetic</key>
      <text>Cosmetic:</text>
    </string>
    <string>
      <key>Label_DroneModSlots</key>
      <text>Mod Slots:</text>
    </string>
    <string>
      <key>Label_Rating</key>
      <text>Rating:</text>
    </string>
    <string>
      <key>Label_Qty</key>
      <text>Qty:</text>
    </string>
    <string>
      <key>Label_Grade</key>
      <text>Grade:</text>
    </string>
    <string>
      <key>Label_Essence</key>
      <text>Essence:</text>
    </string>
    <string>
      <key>Label_Type</key>
      <text>Type:</text>
    </string>
    <string>
      <key>Label_Action</key>
      <text>Action:</text>
    </string>
    <string>
      <key>Label_Range</key>
      <text>Range:</text>
    </string>
    <string>
      <key>Label_Duration</key>
      <text>Duration:</text>
    </string>
    <string>
      <key>Label_Points</key>
      <text>Points:</text>
    </string>
    <string>
      <key>Label_Descriptors</key>
      <text>Descriptors:</text>
    </string>
    <string>
      <key>Label_Damage</key>
      <text>Damage:</text>
    </string>
    <string>
      <key>Label_DV</key>
      <text>DV:</text>
    </string>
    <string>
      <key>Label_RC</key>
      <text>RC:</text>
    </string>
    <string>
      <key>Label_AP</key>
      <text>AP:</text>
    </string>
    <string>
      <key>Label_Ammo</key>
      <text>Ammo:</text>
    </string>
    <string>
      <key>Label_Reach</key>
      <text>Reach:</text>
    </string>
    <string>
      <key>Label_Mode</key>
      <text>Mode:</text>
    </string>
    <string>
      <key>Label_Mount</key>
      <text>Mount:</text>
    </string>
    <string>
      <key>Label_ExtraMount</key>
      <text>Extra Mount:</text>
    </string>
    <string>
      <key>Label_DataFile</key>
      <text>Data File:</text>
    </string>
    <string>
      <key>Label_Search</key>
      <text>&amp;Search:</text>
    </string>
    <string>
      <key>Label_Capacity</key>
      <text>Capacity:</text>
    </string>
    <string>
      <key>Label_DeviceRating</key>
      <text>Device Rating:</text>
    </string>
    <string>
      <key>Label_Signal</key>
      <text>Signal:</text>
    </string>
    <string>
      <key>Label_System</key>
      <text>System:</text>
    </string>
    <string>
      <key>Label_Attack</key>
      <text>Attack:</text>
    </string>
    <string>
      <key>Label_Sleaze</key>
      <text>Sleaze:</text>
    </string>
    <string>
      <key>Label_DataProcessing</key>
      <text>Data Proc:</text>
    </string>
    <string>
      <key>Label_Firewall</key>
      <text>Firewall:</text>
    </string>
    <string>
      <key>Label_BiofeedbackFilter</key>
      <text>Biofeedback Filter:</text>
    </string>
    <string>
      <key>Label_MaximumCapacityAllowed</key>
      <text>Maximum Capacity allowed:</text>
    </string>
    <string>
      <key>Label_ArmorShort</key>
      <text>Name:</text>
    </string>
    <string>
      <key>Label_ArmorValueShort</key>
      <text>Armor:</text>
    </string>
    <string>
      <key>Label_ArmorLong</key>
      <text>Armor:</text>
    </string>
    <string>
      <key>Label_Test</key>
      <text>Test:</text>
    </string>
    <string>
      <key>String_None</key>
      <text>None</text>
    </string>
    <string>
      <key>String_Varies</key>
      <text>Varies</text>
    </string>
    <string>
      <key>String_Qualities</key>
      <text>Qualities</text>
    </string>
    <string>
      <key>Label_Qualities</key>
      <text>Qualities:</text>
    </string>
    <string>
      <key>String_Quality</key>
      <text>Quality</text>
    </string>
    <string>
      <key>Label_Metavariant</key>
      <text>Metavariant:</text>
    </string>
    <string>
      <key>Title_ChooseCharacterPriorities</key>
      <text>Choose Character Priorities</text>
    </string>
    <string>
      <key>Label_PriorityHeritage</key>
      <text>Metatype:</text>
    </string>
    <string>
      <key>Label_PriorityTalent</key>
      <text>Magic or Resonance:</text>
    </string>
    <string>
      <key>Label_PriorityAttributes</key>
      <text>Attributes:</text>
    </string>
    <string>
      <key>Label_PrioritySkills</key>
      <text>Skills:</text>
    </string>
    <string>
      <key>Label_PriorityResources</key>
      <text>Resources:</text>
    </string>
    <string>
      <key>Label_ActiveSkill</key>
      <text>Active Skill:</text>
    </string>
    <string>
      <key>String_Force</key>
      <text>Force</text>
    </string>
    <string>
      <key>String_Level</key>
      <text>Level</text>
    </string>
    <string>
      <key>String_CyberlimbAttributeModifier</key>
      <text>affected by Cyberlimb Attributes</text>
    </string>
    <string>
      <key>String_Contact</key>
      <text>Contact</text>
    </string>
    <string>
      <key>Label_Location</key>
      <text>Location:</text>
    </string>
    <string>
      <key>Label_Archetype</key>
      <text>Archetype:</text>
    </string>
    <string>
      <key>String_Contacts</key>
      <text>Contacts</text>
    </string>
    <string>
      <key>String_Enemy</key>
      <text>Enemy</text>
    </string>
    <string>
      <key>String_Pet</key>
      <text>Pet</text>
    </string>
    <string>
      <key>String_Immediate</key>
      <text>Immediate</text>
    </string>
    <string>
      <key>String_Second</key>
      <text>second</text>
    </string>
    <string>
      <key>String_Seconds</key>
      <text>seconds</text>
    </string>
    <string>
      <key>String_CombatTurn</key>
      <text>combat turn</text>
    </string>
    <string>
      <key>String_CombatTurns</key>
      <text>combat turns</text>
    </string>
    <string>
      <key>String_Minute</key>
      <text>minute</text>
    </string>
    <string>
      <key>String_Minutes</key>
      <text>minutes</text>
    </string>
    <string>
      <key>String_Day</key>
      <text>day</text>
    </string>
    <string>
      <key>String_Days</key>
      <text>days</text>
    </string>
    <string>
      <key>String_Week</key>
      <text>week</text>
    </string>
    <string>
      <key>String_Weeks</key>
      <text>weeks</text>
    </string>
    <string>
      <key>String_Month</key>
      <text>month</text>
    </string>
    <string>
      <key>String_Months</key>
      <text>months</text>
    </string>
    <string>
      <key>String_Hour</key>
      <text>hour</text>
    </string>
    <string>
      <key>String_Hours</key>
      <text>hours</text>
    </string>
    <string>
      <key>String_ArmorEncumbrance</key>
      <text>Armor Encumbrance</text>
    </string>
    <string>
      <key>String_StackedFocus</key>
      <text>Stacked Focus</text>
    </string>
    <string>
      <key>String_Initiative</key>
      <text>{0} +{1}d6</text>
    </string>
    <string>
      <key>String_MatrixInitiative</key>
      <text>{0} + DP +{1}d6</text>
    </string>
    <string>
      <key>String_MatrixInitiativeLong</key>
      <text>{0} + Data Processing +{1}d6</text>
    </string>
    <string>
      <key>Checkbox_HideOverAvailLimit</key>
      <text>Hide Items Over Avail Limit ({0})</text>
    </string>
    <string>
      <key>Checkbox_ShowOnlyAffordItems</key>
      <text>Show Only Items I Can Afford</text>
    </string>
    <string>
      <key>String_Immune</key>
      <text>Immune</text>
    </string>
    <string>
      <key>String_LifeModules</key>
      <text>Life Modules</text>
    </string>
    <string>
      <key>String_Armor</key>
      <text>Armor</text>
    </string>
    <string>
      <key>String_Info</key>
      <text>Info</text>
    </string>
    <string>
      <key>String_Matrix</key>
      <text>Matrix</text>
    </string>
    <string>
      <key>String_Paragon</key>
      <text>Paragon</text>
    </string>
    <string>
      <key>String_Stream</key>
      <text>Stream</text>
    </string>
    <string>
      <key>String_Vehicle</key>
      <text>Vehicle</text>
    </string>
    <string>
      <key>String_Weapon</key>
      <text>Weapon</text>
    </string>
    <string>
<<<<<<< HEAD
      <key>String_ContactPoints</key>
      <text>Contact Points</text>
    </string>
    <string>
      <key>String_KnowledgePoints</key>
      <text>Knowledge Points</text>
    </string>
    <string>
      <key>String_Skull</key>
      <text>Skull</text>
    </string>
    <string>
      <key>String_Torso</key>
      <text>Torso</text>
    </string>
    <string>
      <key>String_Arms</key>
      <text>Arms</text>
    </string>
    <string>
      <key>String_Legs</key>
      <text>Legs</text>
=======
      <key>String_Automatic</key>
      <text>Automatic</text>
    </string>
    <string>
      <key>String_Light</key>
      <text>Light</text>
    </string>
    <string>
      <key>String_Dark</key>
      <text>Dark</text>
>>>>>>> f12638fd
    </string>
    <!-- End Region -->
    <!-- Region Printout Strings -->
    <string>
      <key>String_UnarmedAttack</key>
      <text>Unarmed Attack</text>
    </string>
    <string>
      <key>String_Unarmed</key>
      <text>Unarmed</text>
    </string>
    <string>
      <key>String_LivingPersona</key>
      <text>Living Persona</text>
    </string>
    <string>
      <key>String_BiofeedbackFilter</key>
      <text>Biofeedback Filter</text>
    </string>
    <string>
      <key>String_Commlink</key>
      <text>Commlink</text>
    </string>
    <string>
      <key>String_CommlinkOperatingSystem</key>
      <text>Commlink Operating System</text>
    </string>
    <string>
      <key>String_LivingPersonaGear</key>
      <text>Living Persona Gear</text>
    </string>
    <string>
      <key>String_MountNone</key>
      <text>None</text>
    </string>
    <string>
      <key>String_MountTop</key>
      <text>Top</text>
    </string>
    <string>
      <key>String_MountUnder</key>
      <text>Under</text>
    </string>
    <string>
      <key>String_MountBarrel</key>
      <text>Barrel</text>
    </string>
    <string>
      <key>String_MountSide</key>
      <text>Side</text>
    </string>
    <string>
      <key>String_MountInternal</key>
      <text>Internal</text>
    </string>
    <string>
      <key>String_MountStock</key>
      <text>Stock</text>
    </string>
    <!-- End Region-->
    <!-- Region Common Message Boxes -->
    <string>
      <key>Message_FileNotFound</key>
      <text>The save file {0} could not be found.</text>
    </string>
    <string>
      <key>MessageTitle_FileNotFound</key>
      <text>File Not Found</text>
    </string>
    <string>
      <key>Message_RemoveCharacterAssociation</key>
      <text>Are you sure you want to remove this Character association?\nThe save file will NOT be deleted.</text>
    </string>
    <string>
      <key>MessageTitle_RemoveCharacterAssociation</key>
      <text>Remove Character Association</text>
    </string>
    <string>
      <key>Message_OutdatedChummerSave</key>
      <text>This save file was created in a later version of Chummer ({0}) than your current version of Chummer ({1}). \nThis file may not load properly, and it is strongly suggested you update to the latest version of Chummer.\nAre you sure you want to continue loading this character?</text>
    </string>
    <string>
      <key>Message_IncorrectGameVersion_SR4</key>
      <text>This save file is intended to be used with Shadowrun 4th Edition while this version of Chummer is for Shadowrun 5th Edition. Please use the Shadowrun 4th Edition version of Chummer to open this file.</text>
    </string>
    <string>
      <key>Message_IncorrectGameVersion_SR5</key>
      <text>This save file is intended to be used with Shadowrun 5th Edition while this version of Chummer is for Shadowrun 4th Edition. Please use the Shadowrun 5th Edition version of Chummer to open this file.</text>
    </string>
    <string>
      <key>MessageTitle_IncorrectGameVersion</key>
      <text>Incorrect Game Version</text>
    </string>
    <!-- End Region -->
    <!-- Region Attributes -->
    <string>
      <key>String_AttributeBODLong</key>
      <text>Body</text>
    </string>
    <string>
      <key>String_AttributeBODShort</key>
      <text>BOD</text>
    </string>
    <string>
      <key>String_AttributeAGILong</key>
      <text>Agility</text>
    </string>
    <string>
      <key>String_AttributeAGIShort</key>
      <text>AGI</text>
    </string>
    <string>
      <key>String_AttributeREALong</key>
      <text>Reaction</text>
    </string>
    <string>
      <key>String_AttributeREAShort</key>
      <text>REA</text>
    </string>
    <string>
      <key>String_AttributeSTRLong</key>
      <text>Strength</text>
    </string>
    <string>
      <key>String_AttributeSTRShort</key>
      <text>STR</text>
    </string>
    <string>
      <key>String_AttributeCHALong</key>
      <text>Charisma</text>
    </string>
    <string>
      <key>String_AttributeCHAShort</key>
      <text>CHA</text>
    </string>
    <string>
      <key>String_AttributeINTLong</key>
      <text>Intuition</text>
    </string>
    <string>
      <key>String_AttributeINTShort</key>
      <text>INT</text>
    </string>
    <string>
      <key>String_AttributeLOGLong</key>
      <text>Logic</text>
    </string>
    <string>
      <key>String_AttributeLOGShort</key>
      <text>LOG</text>
    </string>
    <string>
      <key>String_AttributeWILLong</key>
      <text>Willpower</text>
    </string>
    <string>
      <key>String_AttributeWILShort</key>
      <text>WIL</text>
    </string>
    <string>
      <key>String_AttributeEDGLong</key>
      <text>Edge</text>
    </string>
    <string>
      <key>String_AttributeEDGShort</key>
      <text>EDG</text>
    </string>
    <string>
      <key>String_AttributeMAGLong</key>
      <text>Magic</text>
    </string>
    <string>
      <key>String_AttributeMAGShort</key>
      <text>MAG</text>
    </string>
    <string>
      <key>String_AttributeRESLong</key>
      <text>Resonance</text>
    </string>
    <string>
      <key>String_AttributeRESShort</key>
      <text>RES</text>
    </string>
    <string>
      <key>String_AttributeDEPLong</key>
      <text>Depth</text>
    </string>
    <string>
      <key>String_AttributeDEPShort</key>
      <text>DEP</text>
    </string>
    <string>
      <key>String_AttributeINILong</key>
      <text>Initiative</text>
    </string>
    <string>
      <key>String_AttributeINIShort</key>
      <text>INI</text>
    </string>
    <string>
      <key>String_AttributeESSLong</key>
      <text>Essence</text>
    </string>
    <string>
      <key>String_AttributeESSShort</key>
      <text>ESS</text>
    </string>
    <!-- End Region -->
    <!-- Region Main Window -->
    <string>
      <key>Title_CreateNewCharacter</key>
      <text>Create New Character</text>
    </string>
    <string>
      <key>String_CharacterRoster</key>
      <text>Character Roster</text>
    </string>
    <string>
      <key>Title_CareerMode</key>
      <text>Career Mode</text>
    </string>
    <string>
      <key>Title_CreateMode</key>
      <text>Create Mode</text>
    </string>
    <string>
      <key>Message_Main_RunningWild</key>
      <text>Critter Creation is currently disabled, as there is no version of Running Wild for Shadowrun 5.</text>
    </string>
    <string>
      <key>MessageTitle_Main_RunningWild</key>
      <text>Sourcebook Required</text>
    </string>
    <string>
      <key>Menu_Main_IssueTracker</key>
      <text>Issue Tracker</text>
    </string>
    <string>
      <key>Menu_Main_File</key>
      <text>&amp;File</text>
    </string>
    <string>
      <key>Menu_Main_ClearUnpinnedItems</key>
      <text>&amp;Clear Unpinned Items</text>
    </string>
    <string>
      <key>Menu_Main_Edit</key>
      <text>&amp;Edit</text>
    </string>
    <string>
      <key>Menu_Main_Tools</key>
      <text>&amp;Tools</text>
    </string>
    <string>
      <key>Menu_Main_Window</key>
      <text>&amp;Window</text>
    </string>
    <string>
      <key>Menu_Main_Help</key>
      <text>&amp;Help</text>
    </string>
    <string>
      <key>Menu_Main_NewCharacter</key>
      <text>&amp;New Character</text>
    </string>
    <string>
      <key>Menu_Main_NewCritter</key>
      <text>New &amp;Critter</text>
    </string>
    <string>
      <key>Menu_Main_Open</key>
      <text>&amp;Open</text>
    </string>
    <string>
      <key>Menu_Main_PrintMultiple</key>
      <text>Print &amp;Multiple</text>
    </string>
    <string>
      <key>Menu_Main_Exit</key>
      <text>E&amp;xit</text>
    </string>
    <string>
      <key>Menu_Main_DiceRoller</key>
      <text>&amp;Dice Roller</text>
    </string>
    <string>
      <key>Menu_Main_Options</key>
      <text>&amp;Options</text>
    </string>
    <string>
      <key>Menu_Main_Update</key>
      <text>Check for Updates</text>
    </string>
    <string>
      <key>Menu_Main_Omae</key>
      <text>Omae</text>
    </string>
    <string>
      <key>Menu_Main_NewWindow</key>
      <text>&amp;New Window</text>
    </string>
    <string>
      <key>Menu_Main_CloseAll</key>
      <text>C&amp;lose All</text>
    </string>
    <string>
      <key>Menu_Main_ChummerWiki</key>
      <text>Chummer Wiki</text>
    </string>
    <string>
      <key>Menu_Main_ChummerDiscord</key>
      <text>Chummer Discord</text>
    </string>
    <string>
      <key>Menu_Main_RevisionHistory</key>
      <text>&amp;Revision History</text>
    </string>
    <string>
      <key>Menu_Main_DumpshockThread</key>
      <text>&amp;Dumpshock Thread</text>
    </string>
    <string>
      <key>Menu_Main_About</key>
      <text>&amp;About...</text>
    </string>
    <string>
      <key>Menu_Main_Translator</key>
      <text>Translator</text>
    </string>
    <string>
      <key>Menu_Main_HeroLabImporter</key>
      <text>Hero Lab Importer</text>
    </string>
    <string>
      <key>String_MetatypeLoadError</key>
      <text>Error with Loading Metatype!</text>
    </string>
    <!-- End Region -->
    <!-- Region Master Index -->
    <string>
      <key>Title_MasterIndex</key>
      <text>Master Index</text>
    </string>
    <string>
      <key>Label_MasterIndex_SourceClickReminder</key>
      <text>&lt;- Click to Open Linked PDF</text>
    </string>
    <!-- End Region -->
    <!-- Region About -->
    <string>
      <key>About_Description_Text</key>
      <text>Character generator for Shadowrun 5th Edition\n\r\n\rThank you to Keith for all of the amazing work he put into creating and maintaining Chummer for 4th edition. Without him, none of this would be possible.\n\r\n\rBig thanks to everyone in the Dumpshock community for supporting this project with all of their valuable feedback, great ideas, bug reports, and pointing out of my silly mistakes. Also a big thanks to everyone who has volunteered their time to translate Chummer in other languages!</text>
    </string>
    <string>
      <key>About_Company_Text</key>
      <text>Original Chummer for 4th edition by Keith Rudolph.\n\rChummer5 update by Adam Schmidt: srchummer5@gmail.com\n\rChummer5a update by Anonymous fa/tg/uy: chummer5isalive@gmail.com\n\rAdditional 5a updates by Johannes Elgaard: joha4270@gmail.com</text>
    </string>
    <string>
      <key>About_Copyright_Text</key>
      <text>Copyright © Keith Rudolph 2013</text>
    </string>
    <string>
      <key>About_Label_Contributors</key>
      <text>Thank You to All GitHub Contributors!</text>
    </string>
    <string>
      <key>About_Label_Disclaimer</key>
      <text>Disclaimer</text>
    </string>
    <string>
      <key>About_Label_Disclaimer_Text</key>
      <text>Chummer is completely unofficial and is in no way endorsed by The Topps Company, Inc. or Catalyst Game Labs. The Topps Company, Inc. has sole ownership of the names, logo, artwork, marks, photographs, sounds, audio, video and/or any proprietary material used in connection with the game Shadowrun.\n\r\n\rUnless agreed to in writing, the developer provides the Work (and each Contributor provides its Contributions) on an "AS IS" BASIS, WITHOUT WARRANTIES OR CONDITIONS OF ANY KIND, either expressed or implied, including, without limitation, any warranties or conditions of TITLE, NON-INFRINGEMENT, MERCHANTABILITY, or FITNESS FOR A PARTICULAR PURPOSE.\n\r\n\rBy using Chummer You agree that You legally own a copy of the Shadowrun rulebook and any sourcebook whose information you select to use. You are solely responsible for determining the appropriateness of using or redistributing the content You create and assume any risks associated with Your exercise of permissions under this License.\n\r\n\rChummer uses icons from the Silk icon set made by Mark James which is available at www.famfamfam.com.</text>
    </string>
    <!-- End Region -->
    <!-- Region Character Roster -->
    <string>
      <key>Label_Roster_File_Name</key>
      <text>File Name:</text>
    </string>
    <string>
      <key>Label_Roster_Settings_File</key>
      <text>Settings File:</text>
    </string>
    <string>
      <key>Tab_Roster_Description</key>
      <text>Description</text>
    </string>
    <string>
      <key>Tab_Roster_Concept</key>
      <text>Concept</text>
    </string>
    <string>
      <key>Tab_Roster_Background</key>
      <text>Background</text>
    </string>
    <string>
      <key>Tab_Roster_CharacterNotes</key>
      <text>Character Notes</text>
    </string>
    <string>
      <key>Tab_Roster_GameNotes</key>
      <text>Game Notes</text>
    </string>
    <string>
      <key>Treenode_Roster_RecentCharacters</key>
      <text>Recent Characters</text>
    </string>
    <string>
      <key>Treenode_Roster_WatchFolder</key>
      <text>Watch Folder</text>
    </string>
    <string>
      <key>Treenode_Roster_FavoriteCharacters</key>
      <text>Favorite Characters</text>
    </string>
    <string>
      <key>Menu_Delete</key>
      <text>&amp;Delete from this list</text>
    </string>
    <string>
      <key>Menu_Sort</key>
      <text>&amp;Sort this list Alphabetically</text>
    </string>
    <string>
      <key>Menu_ToggleFavorite</key>
      <text>&amp;Toggle Favorite</text>
    </string>
    <string>
      <key>Menu_Close</key>
      <text>&amp;Close this character</text>
    </string>
    <!-- End Region -->
    <!-- Region Create/Career Window -->
    <string>
      <key>Menu_Special</key>
      <text>&amp;Special</text>
    </string>
    <string>
      <key>Menu_FileSave</key>
      <text>&amp;Save</text>
    </string>
    <string>
      <key>Menu_FileSaveAs</key>
      <text>Save &amp;As</text>
    </string>
    <string>
      <key>String_Save</key>
      <text>Save</text>
    </string>
    <string>
      <key>String_SaveAs</key>
      <text>Save As...</text>
    </string>
    <string>
      <key>Menu_FileSaveAsCreated</key>
      <text>Save As &amp;Created</text>
    </string>
    <string>
      <key>Menu_FileExport</key>
      <text>Export</text>
    </string>
    <string>
      <key>Menu_FilePrint</key>
      <text>&amp;Print</text>
    </string>
    <string>
      <key>Menu_FilePrintPreview</key>
      <text>&amp;Print Preview</text>
    </string>
    <string>
      <key>Menu_FileClose</key>
      <text>Close</text>
    </string>
    <string>
      <key>Menu_SpecialAddCyberwareSuite</key>
      <text>Add &amp;Cyberware Suite</text>
    </string>
    <string>
      <key>Menu_SpecialAddBiowareSuite</key>
      <text>Add &amp;Bioware Suite</text>
    </string>
    <string>
      <key>Menu_SpecialCreateCyberwareSuite</key>
      <text>Create Cyberware Suite</text>
    </string>
    <string>
      <key>Menu_SpecialCreateBiowareSuite</key>
      <text>Create Bioware Suite</text>
    </string>
    <string>
      <key>Menu_SpecialAddPACKSKit</key>
      <text>Add &amp;PACKS Kit</text>
    </string>
    <string>
      <key>Menu_SpecialCreatePACKSKit</key>
      <text>Create PACKS Kit</text>
    </string>
    <string>
      <key>Menu_SpecialChangePriorities</key>
      <text>Change &amp;Priority Selection</text>
    </string>
    <string>
      <key>Menu_SpecialChangeMetatype</key>
      <text>Change &amp;Metatype</text>
    </string>
    <string>
      <key>Menu_SpecialChangeOptions</key>
      <text>Change &amp;Options File</text>
    </string>
    <string>
      <key>Menu_SpecialConvertToMutantCritter</key>
      <text>Convert to Mutant Critter</text>
    </string>
    <string>
      <key>Menu_SpecialConvertToToxicCritter</key>
      <text>Convert to Toxic Critter</text>
    </string>
    <string>
      <key>Menu_SpecialConvertToCyberzombie</key>
      <text>Convert to Cyberzombie</text>
    </string>
    <string>
      <key>String_MutantCritter</key>
      <text>Mutant Critter</text>
    </string>
    <string>
      <key>Menu_SpecialReduceAttribute</key>
      <text>Reduce Attribute</text>
    </string>
    <string>
      <key>Menu_SpecialCloningMachine</key>
      <text>Cloning Machine</text>
    </string>
    <string>
      <key>Menu_SpecialReapplyImprovements</key>
      <text>Re-apply Improvements</text>
    </string>
    <string>
      <key>Menu_SpecialPossessLiving</key>
      <text>Possess/Inhabit Living Vessel</text>
    </string>
    <string>
      <key>Menu_SpecialPossessInanimate</key>
      <text>Possess/Inhabit Inanimate Vessel</text>
    </string>
    <string>
      <key>Menu_SpecialBPAvailLimit</key>
      <text>Change BP/Avail Limit</text>
    </string>
    <string>
      <key>Menu_SpecialConvertToFreeSprite</key>
      <text>Convert to Free Sprite</text>
    </string>
    <string>
      <key>Menu_AddAsPlugin</key>
      <text>&amp;Add as Plugin</text>
    </string>
    <string>
      <key>Menu_AddNaturalWeapon</key>
      <text>Create Natural Weapon</text>
    </string>
    <string>
      <key>Menu_AddAccessory</key>
      <text>&amp;Add Accessory</text>
    </string>
    <string>
      <key>Menu_AddModification</key>
      <text>A&amp;dd Modification</text>
    </string>
    <string>
      <key>Menu_AddUnderbarrelWeapon</key>
      <text>Add Underbarrel Weapon</text>
    </string>
    <string>
      <key>Menu_NameWeapon</key>
      <text>Name Weapon</text>
    </string>
    <string>
      <key>Menu_NameVehicle</key>
      <text>Name Vehicle</text>
    </string>
    <string>
      <key>Menu_NameArmor</key>
      <text>Name Armor</text>
    </string>
    <string>
      <key>Menu_NameLifestyle</key>
      <text>Name Lifestyle</text>
    </string>
    <string>
      <key>Menu_NameGear</key>
      <text>Name Gear</text>
    </string>
    <string>
      <key>Menu_AddArmorMod</key>
      <text>&amp;Add Armor Mod</text>
    </string>
    <string>
      <key>Menu_AddGear</key>
      <text>A&amp;dd Gear</text>
    </string>
    <string>
      <key>Menu_AddNexus</key>
      <text>Add &amp;Nexus</text>
    </string>
    <string>
      <key>Menu_AddWeapon</key>
      <text>Add &amp;Weapon</text>
    </string>
    <string>
      <key>Menu_AddAdvantage</key>
      <text>&amp;Add Technique</text>
    </string>
    <string>
      <key>Menu_Notes</key>
      <text>&amp;Notes</text>
    </string>
    <string>
      <key>Menu_Gear</key>
      <text>&amp;Gear</text>
    </string>
    <string>
      <key>Menu_Weapons</key>
      <text>&amp;Weapons</text>
    </string>
    <string>
      <key>Menu_AdvancedLifestyle</key>
      <text>&amp;Advanced Lifestyle</text>
    </string>
    <string>
      <key>Menu_BoltHole</key>
      <text>&amp;Bolt Hole</text>
    </string>
    <string>
      <key>Menu_Safehouse</key>
      <text>&amp;Safehouse</text>
    </string>
    <string>
      <key>Menu_EditAdvancedLifestyle</key>
      <text>&amp;Edit Advanced Lifestyle</text>
    </string>
    <string>
      <key>Menu_EditLifestyle</key>
      <text>&amp;Edit Lifestyle</text>
    </string>
    <string>
      <key>Menu_AddOption</key>
      <text>&amp;Add Option</text>
    </string>
    <string>
      <key>Menu_SellItem</key>
      <text>&amp;Sell Item</text>
    </string>
    <string>
      <key>Menu_UndoExpense</key>
      <text>Undo Expense</text>
    </string>
    <string>
      <key>Menu_AddCyberwarePlugin</key>
      <text>Add Cyberware Plugin</text>
    </string>
    <string>
      <key>Menu_RenameLocation</key>
      <text>&amp;Rename Location</text>
    </string>
    <string>
      <key>Menu_CreateSpell</key>
      <text>&amp;Create Spell</text>
    </string>
    <string>
      <key>Menu_EditCopy</key>
      <text>&amp;Copy</text>
    </string>
    <string>
      <key>Menu_EditPaste</key>
      <text>&amp;Paste</text>
    </string>
    <string>
      <key>Menu_AddFromFile</key>
      <text>&amp;Add from File</text>
    </string>
    <string>
      <key>Tab_Common</key>
      <text>Common</text>
    </string>
    <string>
      <key>Tab_Skills</key>
      <text>Skills</text>
    </string>
    <string>
      <key>Tab_MartialArts</key>
      <text>Martial Arts</text>
    </string>
    <string>
      <key>Tab_Magician</key>
      <text>Spells and Spirits</text>
    </string>
    <string>
      <key>Tab_Adept</key>
      <text>Adept Powers</text>
    </string>
    <string>
      <key>Tab_Technomancer</key>
      <text>Complex Forms and Sprites</text>
    </string>
    <string>
      <key>Tab_Critter</key>
      <text>Critter Powers</text>
    </string>
    <string>
      <key>Tab_Initiation</key>
      <text>Initiation</text>
    </string>
    <string>
      <key>Tab_Submersion</key>
      <text>Submersion</text>
    </string>
    <string>
      <key>Tab_Cyberware</key>
      <text>Cyberware and Bioware</text>
    </string>
    <string>
      <key>Tab_StreetGear</key>
      <text>Street Gear</text>
    </string>
    <string>
      <key>Tab_Vehicles</key>
      <text>Vehicles &amp;&amp; Drones</text>
    </string>
    <string>
      <key>Tab_CharacterInfo</key>
      <text>Character Info</text>
    </string>
    <string>
      <key>Tab_Karma</key>
      <text>Karma and Nuyen</text>
    </string>
    <string>
      <key>Tab_Improvements</key>
      <text>Improvements</text>
    </string>
    <string>
      <key>Tab_Notes</key>
      <text>Notes</text>
    </string>
    <string>
      <key>Tab_Calendar</key>
      <text>Calendar</text>
    </string>
    <string>
      <key>Tab_BPSummary</key>
      <text>Build Point Summary</text>
    </string>
    <string>
      <key>Tab_BPSummary_Karma</key>
      <text>Karma Summary</text>
    </string>
    <string>
      <key>Tab_OtherInfo</key>
      <text>Other Info</text>
    </string>
    <string>
      <key>Tab_Lifestyle</key>
      <text>Lifestyle</text>
    </string>
    <string>
      <key>Tab_Armor</key>
      <text>Clothing and Armor</text>
    </string>
    <string>
      <key>Tab_Weapons</key>
      <text>Weapons</text>
    </string>
    <string>
      <key>Tab_Gear</key>
      <text>Gear</text>
    </string>
    <string>
      <key>Tab_Pets</key>
      <text>Pets and Cohorts</text>
    </string>
    <string>
      <key>Tab_ConditionMonitor</key>
      <text>Condition Monitor</text>
    </string>
    <string>
      <key>Tab_PhysicalConditionMonitor</key>
      <text>Physical Condition Monitor</text>
    </string>
    <string>
      <key>Tab_MatrixConditionMonitor</key>
      <text>Matrix Condition Monitor</text>
    </string>
    <string>
      <key>MessageTitle_DeleteGrade</key>
      <text>Cannot Delete</text>
    </string>
    <string>
      <key>Message_DeleteGrade</key>
      <text>You must delete the highest grade first.</text>
    </string>
    <string>
      <key>Message_UnsavedChanges</key>
      <text>There are unsaved changes to {0}. Would you like to save your character before closing this window?</text>
    </string>
    <string>
      <key>MessageTitle_UnsavedChanges</key>
      <text>Unsaved Changes</text>
    </string>
    <string>
      <key>Message_CyberzombieRequirements</key>
      <text>This character does not meet the following requirements for becoming a Cyberzombie:</text>
    </string>
    <string>
      <key>Message_CyberzombieRequirementsEssence</key>
      <text>Must have an Essence lower than 0.</text>
    </string>
    <string>
      <key>Message_CyberzombieRequirementsImprovement</key>
      <text>Must have an Improvement that allows becoming a cyberzombie.</text>
    </string>
    <string>
      <key>MessageTitle_CyberzombieRequirements</key>
      <text>Cyberzombie Requirements</text>
    </string>
    <string>
      <key>MessageTitle_NoValidWeaponMount</key>
      <text>No Valid Weapon Mount Found</text>
    </string>
    <string>
      <key>Message_NoValidWeaponMount</key>
      <text>The selected vehicle does not have any valid weapon mounts to add this weapon to.</text>
    </string>
    <string>
      <key>MessageTitle_NoValidModularMount</key>
      <text>No Valid Modular Mount Found</text>
    </string>
    <string>
      <key>Message_NoValidModularMount</key>
      <text>Couldn't find a valid modular connector to attach this cyberware to.</text>
    </string>
    <string>
      <key>Message_CyberzombieConfirm</key>
      <text>Are you sure you want to convert this character to a Cyberzombie?</text>
    </string>
    <string>
      <key>MessageTitle_CyberzombieConfirm</key>
      <text>Convert to Cyberzombie</text>
    </string>
    <string>
      <key>String_Cyberzombie</key>
      <text>Cyberzombie</text>
    </string>
    <string>
      <key>String_CyberzombieWILText</key>
      <text>WIL Test</text>
    </string>
    <string>
      <key>String_CyberzombieWILDescription</key>
      <text>Roll the number of dice shown and enter the number of hits in the space provided. This will determine the value of Negative Qualities you must pick for becoming a Cyberzombie.</text>
    </string>
    <string>
      <key>Message_EnemyLimit</key>
      <text>You cannot gain more than {0} from Enemies.</text>
    </string>
    <string>
      <key>MessageTitle_EnemyLimit</key>
      <text>Enemies</text>
    </string>
    <string>
      <key>Menu_ValidCharacter</key>
      <text>Check Character Validity</text>
    </string>
    <string>
      <key>Message_ValidCharacter</key>
      <text>The character is valid and can move to career mode.</text>
    </string>
    <string>
      <key>MessageTitle_ValidCharacter</key>
      <text>Confirm Character Validity</text>
    </string>
    <string>
      <key>Message_NegativeQualityLimit</key>
      <text>You cannot gain more than {0} from Negative Qualities.</text>
    </string>
    <string>
      <key>Message_NegativeQualityAndMetatypeLimit</key>
      <text>You cannot gain more than {0} from Negative Qualities and Metatype.</text>
    </string>
    <string>
      <key>MessageTitle_NegativeQualityLimit</key>
      <text>Negative Qualities</text>
    </string>
    <string>
      <key>MessageTitle_Delete</key>
      <text>Delete Item</text>
    </string>
    <string>
      <key>Message_DeleteContact</key>
      <text>Are you sure you want to delete this Contact?</text>
    </string>
    <string>
      <key>MessageTitle_NoContactFound</key>
      <text>No Available Contacts Found</text>
    </string>
    <string>
      <key>Message_NoContactFound</key>
      <text>No selectable contacts found. Please create a contact and try again.</text>
    </string>
    <string>
      <key>Message_DeleteEnemy</key>
      <text>Are you sure you want to delete this Enemy?</text>
    </string>
    <string>
      <key>Message_DeleteSpirit</key>
      <text>Are you sure you want to delete this Spirit?</text>
    </string>
    <string>
      <key>Message_DeleteSprite</key>
      <text>Are you sure you want to delete this Sprite?</text>
    </string>
    <string>
      <key>Message_DeletePower</key>
      <text>Are you sure you want to delete this Power?</text>
    </string>
    <string>
      <key>Message_DeleteSpell</key>
      <text>Are you sure you want to delete this Spell?</text>
    </string>
    <string>
      <key>Message_DeleteCyberware</key>
      <text>Are you sure you want to delete this Cyberware?</text>
    </string>
    <string>
      <key>Message_DeleteBioware</key>
      <text>Are you sure you want to delete this Bioware?</text>
    </string>
    <string>
      <key>Message_DeleteArmor</key>
      <text>Are you sure you want to delete this Armor/Plugin?</text>
    </string>
    <string>
      <key>Message_DeleteArmorLocation</key>
      <text>Are you sure you want to delete this Armor Bundle? All of the Armor in this bundle will be moved to the Selected Armor container.</text>
    </string>
    <string>
      <key>Message_DeleteWeapon</key>
      <text>Are you sure you want to delete this Weapon/Plugin?</text>
    </string>
    <string>
      <key>Message_DeleteWeaponLocation</key>
      <text>Are you sure you want to delete this Weapon location? All of the Weapons in this location will be moved to the Selected Weapons container.</text>
    </string>
    <string>
      <key>Message_DeleteWeaponMount</key>
      <text>Are you sure you want to delete this Weapon Mount?</text>
    </string>
    <string>
      <key>Message_DeleteLifestyle</key>
      <text>Are you sure you want to delete this Lifestyle?</text>
    </string>
    <string>
      <key>Message_DeleteGear</key>
      <text>Are you sure you want to delete this Gear?</text>
    </string>
    <string>
      <key>Message_DeleteGearLocation</key>
      <text>Are you sure you want to delete this Gear location? All of the Gear in this location will be moved to the Selected Gear container.</text>
    </string>
    <string>
      <key>Message_DeleteVehicleLocationBase</key>
      <text>Are you sure you want to delete this Vehicle location? All of the Vehicles in this location will be moved to the Selected Vehicle container.</text>
    </string>
    <string>
      <key>Message_DeleteVehicle</key>
      <text>Are you sure you want to delete this Vehicle?</text>
    </string>
    <string>
      <key>Message_DeleteVehicleMod</key>
      <text>Are you sure you want to delete this Vehicle Modification?</text>
    </string>
    <string>
      <key>Message_DeleteVehicleLocation</key>
      <text>Are you sure you want to delete this Vehicle location? All of the Gear in this location will be moved to the Vehicle itself.</text>
    </string>
    <string>
      <key>Message_DeleteLimitModifier</key>
      <text>Are you sure you want to delete this Limit Modifier?</text>
    </string>
    <string>
      <key>Message_DeleteMartialArt</key>
      <text>Are you sure you want to delete this Martial Art/Maneuver?</text>
    </string>
    <string>
      <key>Message_DeleteMetamagic</key>
      <text>Are you sure you want to delete this Metamagic?</text>
    </string>
    <string>
      <key>Message_DeleteEcho</key>
      <text>Are you sure you want to delete this Echo?</text>
    </string>
    <string>
      <key>Message_DeleteInitiateGrade</key>
      <text>Are you sure you want to delete this Initiate Grade and all of its bonuses?</text>
    </string>
    <string>
      <key>Message_DeleteSubmersionGrade</key>
      <text>Are you sure you want to delete this Submersion Grade and all of its bonuses?</text>
    </string>
    <string>
      <key>Message_DeleteArt</key>
      <text>Are you sure you want to delete this Art?</text>
    </string>
    <string>
      <key>Message_DeleteEnhancement</key>
      <text>Are you sure you want to delete this Enhancement?</text>
    </string>
    <string>
      <key>Message_DeleteCritterPower</key>
      <text>Are you sure you want to delete this Critter Power?</text>
    </string>
    <string>
      <key>Message_DeleteComplexForm</key>
      <text>Are you sure you want to delete this Complex Form?</text>
    </string>
    <string>
      <key>Message_DeleteComplexFormOption</key>
      <text>Are you sure you want to delete this Complex Form Option?</text>
    </string>
    <string>
      <key>Message_DeleteQuality</key>
      <text>Are you sure you want to delete this Quality?</text>
    </string>
    <string>
      <key>Message_LowerQualityLevel</key>
      <text>Are you sure you want to remove a level from this Quality?</text>
    </string>
    <string>
      <key>Message_DeleteMetatypeQuality</key>
      <text>Are you sure you want to remove this Metatype Quality for {0}?</text>
    </string>
    <string>
      <key>Message_LowerMetatypeQualityLevel</key>
      <text>Are you sure you want to remove a level from this Metatype Quality for {0}?</text>
    </string>
    <string>
      <key>Message_DeleteKnowledgeSkill</key>
      <text>Are you sure you want to delete this Knowledge Skill?</text>
    </string>
    <string>
      <key>Message_DeleteExoticSkill</key>
      <text>Are you sure you want to delete this Exotic Skill?</text>
    </string>
    <string>
      <key>Message_DeleteSkill</key>
      <text>Are you sure you want to delete this Skill?</text>
    </string>
    <string>
      <key>Message_DeletePositiveQualityCareer</key>
      <text>Are you sure you want to delete this Positive Quality? You will not receive any Karma for removing it.</text>
    </string>
    <string>
      <key>Message_DeleteDrug</key>
      <text>Are you sure you want to delete this drug recipe?</text>
    </string>
    <string>
      <key>Message_LowerPositiveQualityLevelCareer</key>
      <text>Are you sure you want to remove a level from this Positive Quality? You will not receive any Karma for removing it.</text>
    </string>
    <string>
      <key>Message_DeleteImprovement</key>
      <text>Are you sure you want to delete this Improvement?</text>
    </string>
    <string>
      <key>Message_DeleteImprovementGroup</key>
      <text>Are you sure you want to delete this Improvement Group? All of the Improvements in this group will be moved to the Selected Improvements container.</text>
    </string>
    <string>
      <key>Message_DeleteStackedFocus</key>
      <text>Are you sure you want to delete this Stacked Focus?</text>
    </string>
    <string>
      <key>Message_DeleteCalendarWeek</key>
      <text>Are you sure you want to delete this Calendar Entry?</text>
    </string>
    <string>
      <key>Message_SpiritServices</key>
      <text>A Spirit cannot owe more services than your current Summoning Skill Rating.</text>
    </string>
    <string>
      <key>MessageTitle_SpiritServices</key>
      <text>Services Owed</text>
    </string>
    <string>
      <key>Message_SpriteServices</key>
      <text>A Sprite cannot owe more tasks than your current Compiling Skill Rating.</text>
    </string>
    <string>
      <key>MessageTitle_SpriteServices</key>
      <text>Tasks Owed</text>
    </string>
    <string>
      <key>Message_PowerLevel</key>
      <text>Your Power Level cannot exceed your MAG score.</text>
    </string>
    <string>
      <key>MessageTitle_PowerLevel</key>
      <text>Power Level</text>
    </string>
    <string>
      <key>Message_CannotDeleteLimitModifier</key>
      <text>You must delete the source of this modifier to delete this item.</text>
    </string>
    <string>
      <key>MessageTitle_CannotDeleteLimitModifier</key>
      <text>Cannot Delete</text>
    </string>
    <string>
      <key>Message_MartialArtManeuverLimit</key>
      <text>You may only have 2 Maneuvers per Martial Art Rating.</text>
    </string>
    <string>
      <key>MessageTitle_MartialArtManeuverLimit</key>
      <text>Maximum Number of Maneuvers</text>
    </string>
    <string>
      <key>Message_SelectMartialArtTechnique</key>
      <text>You must select a Martial Art to which to add a Technique.</text>
    </string>
    <string>
      <key>MessageTitle_SelectMartialArtTechnique</key>
      <text>Select Martial Art</text>
    </string>
    <string>
      <key>MessageTitle_SelectLimitModifier</key>
      <text>Select Limit Modifier</text>
    </string>
    <string>
      <key>Message_PositiveQualityLimit</key>
      <text>You cannot spend more than {0} on Positive Qualities and Group Contacts.</text>
    </string>
    <string>
      <key>Message_PositiveQualityMoreThanNegativeQuality</key>
      <text>You cannot spend more on Positive Qualities than Negative Qualities.</text>
    </string>
    <string>
      <key>MessageTitle_PositiveQualityLimit</key>
      <text>Positive Qualities</text>
    </string>
    <string>
      <key>Message_MetavariantQuality</key>
      <text>You cannot remove Qualities that come from your Metatype/Metavariant.</text>
    </string>
    <string>
      <key>Message_ImprovementQuality</key>
      <text>This Quality was added by {0}. You must remove it in order to remove this quality.</text>
    </string>
    <string>
      <key>MessageTitle_MetavariantQuality</key>
      <text>Cannot Remove Quality</text>
    </string>
    <string>
      <key>Message_MetavariantQualitySwap</key>
      <text>You cannot swap Qualities that come from your Metatype/Metavariant.</text>
    </string>
    <string>
      <key>MessageTitle_MetavariantQualitySwap</key>
      <text>Cannot Swap Quality</text>
    </string>
    <string>
      <key>Message_SpellLimit</key>
      <text>You cannot have more spells, rituals or alchemical preparations than twice your MAG score. Ref: Page 69, SR5 Core.</text>
    </string>
    <string>
      <key>Message_PrioritySpellLimit</key>
      <text>You cannot have more spells than allowed by your selected Talent priority.</text>
    </string>
    <string>
      <key>MessageTitle_SpellLimit</key>
      <text>Spell Limit</text>
    </string>
    <string>
      <key>Message_BoundSpiritLimit</key>
      <text>Your number of bound Spirits cannot exceed your CHA score.</text>
    </string>
    <string>
      <key>MessageTitle_BoundSpiritLimit</key>
      <text>Bound Spirit Limit</text>
    </string>
    <string>
      <key>Message_UnregisteredSpriteLimit</key>
      <text>You cannot have more than one unregistered Sprite at a time.</text>
    </string>
    <string>
      <key>MessageTitle_UnregisteredSpriteLimit</key>
      <text>Unregistered Sprite Limit</text>
    </string>
    <string>
      <key>Message_RegisteredSpriteLimit</key>
      <text>Your number of registered Sprites cannot exceed your LOG score.</text>
    </string>
    <string>
      <key>MessageTitle_RegisteredSpriteLimit</key>
      <text>Registered Sprite Limit</text>
    </string>
    <string>
      <key>Message_CannotRemoveCyberware</key>
      <text>This item cannot be removed because it is included as a base feature for a piece of Cyberware.</text>
    </string>
    <string>
      <key>MessageTitle_CannotRemoveCyberware</key>
      <text>Cannot Remove Cyberware</text>
    </string>
    <string>
      <key>Message_ComplexFormLimit</key>
      <text>You cannot have more complex forms than twice your RES score. Ref: Page 98, SR5 Core (Errata).</text>
    </string>
    <string>
      <key>Message_PriorityComplexFormLimit</key>
      <text>You cannot have more complex forms than allowed by your selected Talent priority.</text>
    </string>
    <string>
      <key>MessageTitle_ComplexFormLimit</key>
      <text>Complex Form Limit</text>
    </string>
    <string>
      <key>Message_CannotRemoveQualityWeapon</key>
      <text>You cannot remove a Quality Weapon from here. You must remove the Quality from the Common tab instead.</text>
    </string>
    <string>
      <key>MessageTitle_CannotRemoveQualityWeapon</key>
      <text>Cannot Remove Quality Weapon</text>
    </string>
    <string>
      <key>Message_CannotRemoveCyberweapon</key>
      <text>You cannot remove a Cyberweapon from here. You must remove the Cyberweapon from the Cyberware tab instead.</text>
    </string>
    <string>
      <key>MessageTitle_CannotRemoveCyberweapon</key>
      <text>Cannot Remove Cyberweapon</text>
    </string>
    <string>
      <key>Message_CannotRemoveGearWeapon</key>
      <text>You cannot remove a Weapon created by Gear from here. You must remove the Gear from the Gear tab instead.</text>
    </string>
    <string>
      <key>Message_CannotRemoveGearWeaponVehicle</key>
      <text>You cannot remove a Weapon created by Gear from here. You must remove the Gear from the Vehicle instead.</text>
    </string>
    <string>
      <key>MessageTitle_CannotRemoveGearWeapon</key>
      <text>Cannot Remove Gear Weapon</text>
    </string>
    <string>
      <key>Message_CannotRemoveVehicleMod</key>
      <text>You cannot remove a Modification that comes with a Vehicle.</text>
    </string>
    <string>
      <key>MessageTitle_CannotRemoveVehicleMod</key>
      <text>Cannot Remove Modification</text>
    </string>
    <string>
      <key>Message_CannotSelectMetamagic</key>
      <text>Your Initiate Grade must be higher than 0 to select Metamagics.</text>
    </string>
    <string>
      <key>MessageTitle_CannotSelectMetamagic</key>
      <text>Cannot Select Metamagic</text>
    </string>
    <string>
      <key>Message_CannotSelectEcho</key>
      <text>Your Submersion Grade must be higher than 0 to select Echoes.</text>
    </string>
    <string>
      <key>MessageTitle_CannotSelectEcho</key>
      <text>Cannot Select Echo</text>
    </string>
    <string>
      <key>Message_AdditionalMetamagic</key>
      <text>An additional Metamagic will cost {0} Karma. Are you sure you want to add a new Metamagic?</text>
    </string>
    <string>
      <key>Message_AdditionalMetamagicLimit</key>
      <text>You may only have a number of Metamagics equal to your MAG + Initiate Grade.</text>
    </string>
    <string>
      <key>MessageTitle_AdditionalMetamagic</key>
      <text>Add Metamagic</text>
    </string>
    <string>
      <key>Message_AdditionalEcho</key>
      <text>An additional Echo will cost you {0} Karma. Are you sure you want to add a new Echo?</text>
    </string>
    <string>
      <key>Message_AdditionalEchoLimit</key>
      <text>You may only have a number of Echoes equal to your RES + Submersion Grade.</text>
    </string>
    <string>
      <key>MessageTitle_AdditionalEcho</key>
      <text>Add Echo</text>
    </string>
    <string>
      <key>Message_CannotIncreaseInitiateGrade</key>
      <text>Your Initiate Grade cannot exceed your MAG Attribute.</text>
    </string>
    <string>
      <key>MessageTitle_CannotIncreaseInitiateGrade</key>
      <text>Cannot Increase Initiate Grade</text>
    </string>
    <string>
      <key>Message_CannotIncreaseSubmersionGrade</key>
      <text>Your Submersion Grade cannot exceed your RES Attribute.</text>
    </string>
    <string>
      <key>MessageTitle_CannotIncreaseSubmersionGrade</key>
      <text>Cannot Increase Submersion Grade</text>
    </string>
    <string>
      <key>Message_HighContact</key>
      <text>You cannot have a contact worth more than 7 points at character generation.</text>
    </string>
    <string>
      <key>Message_SelectCyberware</key>
      <text>You must first select a piece of Cyberware to add a plugin to.</text>
    </string>
    <string>
      <key>MessageTitle_SelectCyberware</key>
      <text>Select Cyberware</text>
    </string>
    <string>
      <key>Message_SelectWeaponAccessory</key>
      <text>You must first select a Weapon to add an Accessory to.</text>
    </string>
    <string>
      <key>Message_SelectWeaponMod</key>
      <text>You must first select a Weapon to add a Modification to.</text>
    </string>
    <string>
      <key>Message_SelectWeaponName</key>
      <text>You must first select a Weapon to name.</text>
    </string>
    <string>
      <key>Message_SelectWeaponUnderbarrel</key>
      <text>You must first select a Weapon to add an Underbarrel Weapon to.</text>
    </string>
    <string>
      <key>MessageTitle_SelectWeapon</key>
      <text>Select Weapon</text>
    </string>
    <string>
      <key>Message_CyberwareUnderbarrel</key>
      <text>Underbarrel Weapons cannot be added to Cyberweapons.</text>
    </string>
    <string>
      <key>MessageTitle_WeaponUnderbarrel</key>
      <text>Cannot Add Underbarrel Weapon</text>
    </string>
    <string>
      <key>Message_CannotFindWeapon</key>
      <text>Weapon was not found. Please remove the weapon and re-add it, as the name or other details may have been changed.</text>
    </string>
    <string>
      <key>Message_CannotModifyWeapon</key>
      <text>Accessories cannot be added to this Weapon.</text>
    </string>
    <string>
      <key>Message_CannotModifyWeaponMod</key>
      <text>Modifications cannot be added to this Weapon.</text>
    </string>
    <string>
      <key>MessageTitle_CannotModifyWeapon</key>
      <text>Cannot Modify Weapon</text>
    </string>
    <string>
      <key>Message_WeaponGear</key>
      <text>Gear cannot be added to this Weapon Accessory.</text>
    </string>
    <string>
      <key>Message_CyberweaponNoAccessory</key>
      <text>Accessories cannot be added to Cyberweapons.</text>
    </string>
    <string>
      <key>MessageTitle_CyberweaponNoAccessory</key>
      <text>Cannot Add Accessory</text>
    </string>
    <string>
      <key>Message_CyberwareGear</key>
      <text>Gear cannot be added to this piece of Cyberware.</text>
    </string>
    <string>
      <key>MessageTitle_CyberwareGear</key>
      <text>Cannot Add Gear</text>
    </string>
    <string>
      <key>Message_SelectArmor</key>
      <text>You must first select a piece of Armor to modify.</text>
    </string>
    <string>
      <key>Message_SelectArmorName</key>
      <text>You must first select a piece of Armor to name.</text>
    </string>
    <string>
      <key>MessageTitle_SelectArmor</key>
      <text>Select Armor</text>
    </string>
    <string>
      <key>Message_SelectGear</key>
      <text>You must first select a piece of Gear to add a plugin to.</text>
    </string>
    <string>
      <key>Message_SelectGearName</key>
      <text>You must first select a piece of Gear to name.</text>
    </string>
    <string>
      <key>MessageTitle_SelectGear</key>
      <text>Select Gear</text>
    </string>
    <string>
      <key>Message_SelectVehicle</key>
      <text>You must first select a Vehicle to add a modification to.</text>
    </string>
    <string>
      <key>Message_SelectVehicleName</key>
      <text>You must first select a Vehicle to name.</text>
    </string>
    <string>
      <key>Message_SelectVehicleLocation</key>
      <text>You must first select a Vehicle to add a Location to.</text>
    </string>
    <string>
      <key>MessageTitle_SelectVehicle</key>
      <text>Select Vehicle</text>
    </string>
    <string>
      <key>Message_CannotAddWeapon</key>
      <text>Weapons can only be added to Weapon Mounts.</text>
    </string>
    <string>
      <key>MessageTitle_CannotAddWeapon</key>
      <text>Cannot Add Weapon</text>
    </string>
    <string>
      <key>Message_VehicleWeaponAccessories</key>
      <text>Weapon Accessories can only be added to Vehicle Weapons.</text>
    </string>
    <string>
      <key>MessageTitle_VehicleWeaponAccessories</key>
      <text>Cannot Add Weapon Accessory</text>
    </string>
    <string>
      <key>Message_VehicleWeaponMods</key>
      <text>Weapon Modifications can only be added to Vehicle Weapons.</text>
    </string>
    <string>
      <key>MessageTitle_VehicleWeaponMods</key>
      <text>Cannot Add Weapon Modification</text>
    </string>
    <string>
      <key>Message_VehicleWeaponUnderbarrel</key>
      <text>Underbarrel Weapons can only be added to Vehicle Weapons.</text>
    </string>
    <string>
      <key>MessageTitle_VehicleWeaponUnderbarrel</key>
      <text>Cannot Add Underbarrel Weapon</text>
    </string>
    <string>
      <key>Message_SelectGearVehicle</key>
      <text>You must first select a Vehicle to add Gear to.</text>
    </string>
    <string>
      <key>MessageTitle_SelectGearVehicle</key>
      <text>Select Vehicle</text>
    </string>
    <string>
      <key>Message_ModifyVehicleGear</key>
      <text>You must first select a piece of Gear to modify.</text>
    </string>
    <string>
      <key>MessageTitle_ModifyVehicleGear</key>
      <text>Select Vehicle Gear</text>
    </string>
    <string>
      <key>Message_SelectComplexForm</key>
      <text>You must first select a Complex Form to add an Option to.</text>
    </string>
    <string>
      <key>MessageTitle_SelectComplexForm</key>
      <text>Select Complex Form</text>
    </string>
    <string>
      <key>Message_CannotAddComplexFormOption</key>
      <text>This Complex Form does not allow Options.</text>
    </string>
    <string>
      <key>Message_CannotAddComplexFormOptionLimit</key>
      <text>This Complex Form cannot have more than {0} Options because of its Rating.</text>
    </string>
    <string>
      <key>MessageTitle_CannotAddComplexFormOption</key>
      <text>Cannot Add Option</text>
    </string>
    <string>
      <key>Message_FocusMaximumForce</key>
      <text>The total Force of all bonded Foci may not exceed five times your MAG score.</text>
    </string>
    <string>
      <key>Message_FocusMaximumNumber</key>
      <text>Characters may only bond a number of Foci equal to their MAG score.</text>
    </string>
    <string>
      <key>MessageTitle_FocusMaximum</key>
      <text>Cannot Bond Focus</text>
    </string>
    <string>
      <key>Message_UnbindFocus</key>
      <text>Are you sure you want to un-bind this Focus?</text>
    </string>
    <string>
      <key>MessageTitle_UnbindFocus</key>
      <text>Un-bind Focus</text>
    </string>
    <string>
      <key>Message_AttributeMaximum</key>
      <text>You cannot have more than one Attribute at its maximum value during character creation.</text>
    </string>
    <string>
      <key>Message_AttributeBuildPoints</key>
      <text>You cannot spend more than {0} on Attributes.</text>
    </string>
    <string>
      <key>MessageTitle_Attribute</key>
      <text>Attribute Rule</text>
    </string>
    <string>
      <key>Message_CapacityReached</key>
      <text>This item has reached its Capacity limit.</text>
    </string>
    <string>
      <key>Message_CapacityReachedValidate</key>
      <text>The following {0} items are over their Capacity:</text>
    </string>
    <string>
      <key>MessageTitle_CapacityReached</key>
      <text>Capacity Reached</text>
    </string>
    <string>
      <key>Message_InvalidBeginning</key>
      <text>This character is not valid and breaks the following rules:</text>
    </string>
    <string>
      <key>Message_InvalidAttributeExcess</key>
      <text>{0} over allotted Attribute point limit</text>
    </string>
    <string>
      <key>Message_InvalidSpecialExcess</key>
      <text>{0} over allotted Special Attribute point limit</text>
    </string>
    <string>
      <key>Message_InvalidSkillGroupExcess</key>
      <text>{0} over allotted Skill Group point limit</text>
    </string>
    <string>
      <key>Message_InvalidActiveSkillExcess</key>
      <text>{0} over allotted Active Skill point limit</text>
    </string>
    <string>
      <key>Message_InvalidActiveSkillExcessSpecializations</key>
      <text>One or more Active Skills have more than one Specialization:</text>
    </string>
    <string>
      <key>Message_InvalidKnowledgeSkillExcess</key>
      <text>{0} over allotted Knowledge Skill point limit</text>
    </string>
    <string>
      <key>Message_InvalidPointExcess</key>
      <text>{0} over allotted limit</text>
    </string>
    <string>
      <key>Message_InvalidNuyenExcess</key>
      <text>{0} over your Nuyen total</text>
    </string>
    <string>
      <key>Message_InvalidStolenNuyenExcess</key>
      <text>{0} over your Nuyen total for Stolen Gear</text>
    </string>
    <string>
      <key>Message_InvalidEssenceExcess</key>
      <text>{0} over the Essence limit</text>
    </string>
    <string>
      <key>Message_InvalidNoTradition</key>
      <text>No Magic Tradition has been selected</text>
    </string>
    <string>
      <key>Message_InvalidNoStream</key>
      <text>No Technomancer Stream has been selected</text>
    </string>
    <string>
      <key>Message_InvalidAvail</key>
      <text>{0} more items with Avail higher than {1} than allowed</text>
    </string>
    <string>
      <key>Message_RestrictedGearUsed</key>
      <text>Restricted Gear was used on:\n{0}</text>
    </string>
    <string>
      <key>Message_InvalidCyberwareGrades</key>
      <text>Cyber/Bioware Grade limit exceeded for the following items:</text>
    </string>
    <string>
      <key>Message_InvalidPowerPoints</key>
      <text>{0} over your Adept Power Point maximum ({1})</text>
    </string>
    <string>
      <key>Checkbox_PrototypeTranshuman</key>
      <text>Prototype Transhuman</text>
    </string>
    <string>
      <key>Label_CyberlimbAGI</key>
      <text>Agility (AGI):</text>
    </string>
    <string>
      <key>Label_CyberlimbSTR</key>
      <text>Strength (STR):</text>
    </string>
    <string>
      <key>Label_Overclocker</key>
      <text>Overclocker:</text>
    </string>
    <string>
      <key>Label_Visibility</key>
      <text>Visibility:</text>
    </string>
    <string>
      <key>Label_Control</key>
      <text>Control:</text>
    </string>
    <string>
      <key>Label_Size</key>
      <text>Size:</text>
    </string>
    <string>
      <key>Label_Flexibility</key>
      <text>Flexibility:</text>
    </string>
    <string>
      <key>Button_AddMod</key>
      <text>Add Mod</text>
    </string>
    <string>
      <key>Button_DeleteMod</key>
      <text>Delete Mod</text>
    </string>
    <string>
      <key>Node_AdditionalMods</key>
      <text>Additional Mods</text>
    </string>
    <string>
      <key>Title_CreateWeaponMount</key>
      <text>Create Weapon Mount</text>
    </string>
    <string>
      <key>Message_OverPrototypeLimit</key>
      <text>Bioware limit exceeded for Prototype Transhuman. Current: {0} Maximum: {1}</text>
    </string>
    <string>
      <key>Message_InvalidExConWare</key>
      <text>The following pieces of restricted Cyber/Bioware are not allowed on an ExCon:</text>
    </string>
    <string>
      <key>Message_OverLanguageLimit</key>
      <text>Too many Language Knowledge Skills listed as Native. Current: {0} Maximum: {1}</text>
    </string>
    <string>
      <key>Message_UnderLanguageLimit</key>
      <text>Too few Language Knowledge Skills listed as Native. Current: {0} Minimum: {1}</text>
    </string>
    <string>
      <key>Message_OverPositiveMetagenicQualities</key>
      <text>Too many positive Metagenic qualities. Current: {0} Maximum: {1}</text>
    </string>
    <string>
      <key>Label_MetagenicKarmaValue</key>
      <text>{0}P/{1}N - Max {2}</text>
    </string>
    <string>
      <key>Label_MetagenicKarmaValueAppend</key>
      <text> (1 Karma)</text>
    </string>
    <string>
      <key>Label_SummaryMetagenicQualities</key>
      <text>Metagenic Qualities</text>
    </string>
    <string>
      <key>Message_OverNegativeMetagenicQualities</key>
      <text>Too many negative Metagenic qualities. Current: {0} Maximum: {1}</text>
    </string>
    <string>
      <key>Message_MetagenicQualitiesUnbalanced</key>
      <text>Negative Metagenic Qualities are unbalanced. Current: {0} Expected: {1} or {2}</text>
    </string>
    <string>
      <key>Message_MetagenicQualitiesInsufficientKarma</key>
      <text>1 Karma is required to balance Negative and Positive Metagenic Qualities. Currently available: {0}</text>
    </string>
    <string>
      <key>Message_MetagenicQualitiesSubtractingKarma</key>
      <text>1 Karma is required to balance Negative and Positive Metagenic Qualities. Currently available: {0}.\nIs it okay to spend this karma?</text>
    </string>
    <string>
      <key>MessageTitle_Invalid</key>
      <text>Invalid Character</text>
    </string>
    <string>
      <key>Message_ExtraKarma</key>
      <text>You have {0} Karma remaining but are only allowed to carry {1} over to your career.\nAre you sure you want to lose this extra Karma?</text>
    </string>
    <string>
      <key>MessageTitle_ExtraPoints</key>
      <text>Extra Points</text>
    </string>
    <string>
      <key>Message_ExtraPoints</key>
      <text>You have {0} points to spend on {1}.\nAre you sure you want to lose these extra points?</text>
    </string>
    <string>
      <key>Message_NoExtraKarma</key>
      <text>You have {0} Karma remaining but are not allowed to carry any over to your career.\nAre you sure you want to lose this extra Karma?</text>
    </string>
    <string>
      <key>Message_SumtoTen</key>
      <text>Your Priority selection must equal {0}. It is currently {1}.</text>
    </string>
    <string>
      <key>MessageTitle_ExtraKarma</key>
      <text>Extra Karma</text>
    </string>
    <string>
      <key>Message_ExtraNuyen</key>
      <text>You have {0} remaining but are only allowed to carry {1} over to your career.\nAre you sure you want to lose these extra nuyen?</text>
    </string>
    <string>
      <key>MessageTitle_ExtraNuyen</key>
      <text>Extra Nuyen</text>
    </string>
    <string>
      <key>Message_ConfirmCreate</key>
      <text>Once a character has been saved as Created it cannot be modified further using the Build system. The character is put into Career mode where they can be improved with Karma and are ready for play.\n\nAre you sure you want to save your character as Created?</text>
    </string>
    <string>
      <key>MessageTitle_ConfirmCreate</key>
      <text>Confirm Created Status</text>
    </string>
    <string>
      <key>Message_CannotChangeMetatype</key>
      <text>You cannot change your Metatype until the following Metatype-dependent Qualities have been removed.</text>
    </string>
    <string>
      <key>MessageTitle_CannotChangeMetatype</key>
      <text>Cannot Change Metatype</text>
    </string>
    <string>
      <key>Message_CyberwareGradeMismatch</key>
      <text>All of a character's Cyberware must be of the same Grade to create a Cyberware Suite.</text>
    </string>
    <string>
      <key>MessageTitle_CyberwareGradeMismatch</key>
      <text>Cyberware Grade Mismatch</text>
    </string>
    <string>
      <key>Message_NoCyberware</key>
      <text>This character does not have any Cyberware.</text>
    </string>
    <string>
      <key>MessageTitle_NoCyberware</key>
      <text>No Cyberware</text>
    </string>
    <string>
      <key>Message_CannotBurnEdge</key>
      <text>You do not have any Edge left to Burn.</text>
    </string>
    <string>
      <key>MessageTitle_CannotBurnEdge</key>
      <text>Cannot Burn Edge</text>
    </string>
    <string>
      <key>Message_BurnEdge</key>
      <text>Are you sure you want to Burn this point of Edge?</text>
    </string>
    <string>
      <key>MessageTitle_BurnEdge</key>
      <text>Burn Edge</text>
    </string>
    <string>
      <key>Message_CannotSpendEdge</key>
      <text>You do not have any Edge left to spend.</text>
    </string>
    <string>
      <key>MessageTitle_CannotSpendEdge</key>
      <text>Cannot Spend Edge</text>
    </string>
    <string>
      <key>Message_CannotRegainEdge</key>
      <text>You cannot exceed your Edge Attribute.</text>
    </string>
    <string>
      <key>MessageTitle_CannotRegainEdge</key>
      <text>Cannot Regain Edge</text>
    </string>
    <string>
      <key>String_EdgeUse</key>
      <text>Edge Use</text>
    </string>
    <string>
      <key>Message_NotEnoughKarma</key>
      <text>You do not have enough Karma for this expense.</text>
    </string>
    <string>
      <key>MessageTitle_NotEnoughKarma</key>
      <text>Not Enough Karma</text>
    </string>
    <string>
      <key>Message_NotEnoughMagic</key>
      <text>You do not have enough Magic for this improvement.</text>
    </string>
    <string>
      <key>MessageTitle_NotEnoughMagic</key>
      <text>Not Enough Magic</text>
    </string>
    <string>
      <key>String_EssenceLoss</key>
      <text>Essence Loss</text>
    </string>
    <string>
      <key>String_EssenceLossChargen</key>
      <text>Essence Loss (Character Generation)</text>
    </string>
    <string>
      <key>String_SpiritFettering</key>
      <text>Spirit Fettering</text>
    </string>
    <string>
      <key>Message_ConfirmKarmaExpense</key>
      <text>Are you sure you want to spend Karma on improving {0} to {1} for {2} Karma?</text>
    </string>
    <string>
      <key>Message_ConfirmKarmaExpenseKnowledgeSkill</key>
      <text>Are you sure you want to spend Karma on improving {0} to {1} for {2} Karma and lock this skill's Type to {3}?</text>
    </string>
    <string>
      <key>Message_ConfirmKarmaandNuyenExpense</key>
      <text>Are you sure you want to spend Karma and Nuyen on improving {0} to {1} for {2} Karma and {3} Nuyen?</text>
    </string>
    <string>
      <key>Message_ConfirmKarmaExpenseSpecialization</key>
      <text>Are you sure you want to spend Karma on changing your Specialization to {0} for {1} Karma?</text>
    </string>
    <string>
      <key>Message_ConfirmKarmaExpenseEnemy</key>
      <text>Do you need to spend {0} Karma to remove this Enemy?</text>
    </string>
    <string>
      <key>Message_ConfirmKarmaExpenseSpend</key>
      <text>Are you sure you want to spend {1} Karma on {0}?</text>
    </string>
    <string>
      <key>Message_ConfirmKarmaExpenseRemove</key>
      <text>Are you sure you want to spend {1} Karma on removing {0}?</text>
    </string>
    <string>
      <key>Message_ConfirmKarmaExpenseLowerLevel</key>
      <text>Are you sure you want to spend {1} Karma on removing a level from {0}?</text>
    </string>
    <string>
      <key>Message_ConfirmKarmaExpenseComplexFormOption</key>
      <text>Are you sure you want to add this Complex Form Option for {0} Karma?</text>
    </string>
    <string>
      <key>Message_ConfirmKarmaExpenseFocus</key>
      <text>Are you sure you want to spend {0} Karma on binding {1}?</text>
    </string>
    <string>
      <key>Message_ConfirmKarmaExpenseJoinGroup</key>
      <text>Are you sure you want to spend {0} Karma on joining a Group?</text>
    </string>
    <string>
      <key>Message_ConfirmKarmaExpenseSkillSpecialization</key>
      <text>Are you sure you want to spend {0} Karma on a skill specialization?</text>
    </string>
    <string>
      <key>Message_ConfirmKarmaExpenseLeaveGroup</key>
      <text>Are you sure you want to spend {0} Karma on leaving a Group?</text>
    </string>
    <string>
      <key>Message_ConfirmKarmaExpenseJoinNetwork</key>
      <text>Are you sure you want to spend {0} Karma on joining a Network?</text>
    </string>
    <string>
      <key>Message_ConfirmKarmaExpenseLeaveNetwork</key>
      <text>Are you sure you want to spend {0} Karma on leaving a Network?</text>
    </string>
    <string>
      <key>Message_ConfirmKarmaExpenseQuickeningMetamagic</key>
      <text>Are you sure you want to spend {0} Karma on Quickening {1}?</text>
    </string>
    <string>
      <key>MessageTitle_ConfirmKarmaExpense</key>
      <text>Spend Karma</text>
    </string>
    <string>
      <key>Message_NotEnoughNuyen</key>
      <text>You do not have enough Nuyen for this expense.</text>
    </string>
    <string>
      <key>MessageTitle_NotEnoughNuyen</key>
      <text>Not Enough Nuyen</text>
    </string>
    <string>
      <key>Message_BreakSkillGroup</key>
      <text>This Active Skill currently belongs to the {0} Skill Group. Improving this Active Skill will break this Skill Group and cannot be undone.\nAre you sure you want to continue?</text>
    </string>
    <string>
      <key>MessageTitle_BreakSkillGroup</key>
      <text>Break Skill Group</text>
    </string>
    <string>
      <key>Message_AddNegativeQuality</key>
      <text>Are you sure you want to add this Negative Quality? You will not receive any Karma for adding it.</text>
    </string>
    <string>
      <key>MessageTitle_AddNegativeQuality</key>
      <text>Add Negative Quality</text>
    </string>
    <string>
      <key>Message_QualitySwap</key>
      <text>Are you sure you want to swap {0} for {1}?</text>
    </string>
    <string>
      <key>Message_OutOfAmmo</key>
      <text>Out of Ammunition!</text>
    </string>
    <string>
      <key>Message_OutOfAmmoType</key>
      <text>You do not have any {0} Ammunition remaining!</text>
    </string>
    <string>
      <key>MessageTitle_OutOfAmmo</key>
      <text>Out of Ammo</text>
    </string>
    <string>
      <key>Message_NotEnoughAmmoSingleShot</key>
      <text>Not enough Ammunition. Treat as Single Shot?</text>
    </string>
    <string>
      <key>Message_NotEnoughAmmoShortBurstShort</key>
      <text>Not enough Ammunition. Treat as shortened Short Burst?</text>
    </string>
    <string>
      <key>Message_NotEnoughAmmoShortBurst</key>
      <text>Not enough Ammunition. Treat as Short Burst?</text>
    </string>
    <string>
      <key>Message_NotEnoughAmmoLongBurstShort</key>
      <text>Not enough Ammunition. Treat as shortened Long Burst?</text>
    </string>
    <string>
      <key>Message_NotEnoughAmmoFullBurst</key>
      <text>Not enough Ammunition. Cannot fire Full Burst.</text>
    </string>
    <string>
      <key>Message_NotEnoughAmmoSuppressiveFire</key>
      <text>Not enough Ammunition. Cannot fire Suppressive Fire.</text>
    </string>
    <string>
      <key>MessageTitle_NotEnoughAmmo</key>
      <text>Not Enough Ammo</text>
    </string>
    <string>
      <key>Message_UndoNoHistory</key>
      <text>No undo history for this item.</text>
    </string>
    <string>
      <key>MessageTitle_NoUndoHistory</key>
      <text>No Undo History</text>
    </string>
    <string>
      <key>Message_UndoNotHighestGrade</key>
      <text>You must undo the entries for initiate grades above this one first.</text>
    </string>
    <string>
      <key>MessageTitle_NotHighestGrade</key>
      <text>Cannot Undo This Entry</text>
    </string>
    <string>
      <key>Message_UndoExpense</key>
      <text>Are you sure you want to undo this Expense Entry?</text>
    </string>
    <string>
      <key>MessageTitle_UndoExpense</key>
      <text>Undo Expense</text>
    </string>
    <string>
      <key>Message_ReduceQty</key>
      <text>Are you sure you want to reduce this quantity by {0}?</text>
    </string>
    <string>
      <key>Message_VehicleCyberwarePlugin</key>
      <text>This Vehicle Mod does not allow Cyberware Plugins.</text>
    </string>
    <string>
      <key>Message_CloningMachineNumberRequired</key>
      <text>You must enter the number of clones to create.</text>
    </string>
    <string>
      <key>MessageTitle_CloningMachineNumberRequired</key>
      <text>Cannot Create Clone</text>
    </string>
    <string>
      <key>Message_CannotSplitGear</key>
      <text>You cannot split a single item.</text>
    </string>
    <string>
      <key>MessageTitle_CannotSplitGear</key>
      <text>Cannot Split Gear</text>
    </string>
    <string>
      <key>Message_CannotMergeGear</key>
      <text>No exact matches for this item were found.</text>
    </string>
    <string>
      <key>MessageTitle_CannotMergeGear</key>
      <text>Cannot Merge Gear</text>
    </string>
    <string>
      <key>Message_SelectLifestyleName</key>
      <text>You must first select a Lifestyle to name.</text>
    </string>
    <string>
      <key>MessageTitle_SelectLifestyle</key>
      <text>Select Lifestyle</text>
    </string>
    <string>
      <key>Message_CannotMoveWeapons</key>
      <text>You do not have any Vehicles with Weapon Mounts or Mechanical Arms.</text>
    </string>
    <string>
      <key>MessageTitle_CannotMoveWeapons</key>
      <text>Cannot Move Weapon</text>
    </string>
    <string>
      <key>Message_CannotStackFoci</key>
      <text>You must have at least 2 un-Bonded Foci to create a Stacked Focus.</text>
    </string>
    <string>
      <key>Message_StackedFocusMinimum</key>
      <text>A Stacked Focus must contain at least 2 Foci.</text>
    </string>
    <string>
      <key>Message_StackedFocusForce</key>
      <text>A Stacked Focus cannot have a combined Force higher than 6.</text>
    </string>
    <string>
      <key>MessageTitle_CannotStackFoci</key>
      <text>Cannot Create Stacked Focus</text>
    </string>
    <string>
      <key>Message_ConfirmReapplyImprovements</key>
      <text>Chummer will attempt to re-locate your characters Improvable items and re-apply any Improvements they grant. This may result in your character's Attributes, Skills, and other numbers changing if any of the Improvements these items grant have changed. It is recommended that you save your character before performing this action in case you are not satisfied with the changes. Are you sure you want to re-apply Improvements?</text>
    </string>
    <string>
      <key>MessageTitle_ConfirmReapplyImprovements</key>
      <text>Re-apply Improvements</text>
    </string>
    <string>
      <key>Message_ReapplyImprovementsFoundOutdatedItems_Top</key>
      <text>While reapplying improvements, the following items were found to not have data file entries:\n\n</text>
    </string>
    <string>
      <key>Message_ReapplyImprovementsFoundOutdatedItems_Bottom</key>
      <text>\nAny improvements they granted could not be added back. Please manually remove and replace these items and/or make sure any custom data files used when creating this character are still present and active.</text>
    </string>
    <string>
      <key>MessageTitle_Possession</key>
      <text>Possession/Inhabitation</text>
    </string>
    <string>
      <key>Message_VesselInCareerMode</key>
      <text>The Vessel must be in Career Mode in order to be Possessed or Inhabited.</text>
    </string>
    <string>
      <key>Message_PossessionSave</key>
      <text>The Spirit must first be saved before it can Possess or Inhabit a Vessel. Save changes now?</text>
    </string>
    <string>
      <key>String_Ambidextrous</key>
      <text>Ambidextrous</text>
    </string>
    <string>
      <key>String_Possessed</key>
      <text>Possessed</text>
    </string>
    <string>
      <key>String_WeaponName</key>
      <text>Enter a new name for this Weapon (or blank to remove).</text>
    </string>
    <string>
      <key>String_VehicleName</key>
      <text>Enter a new name for this Vehicle (or blank to remove).</text>
    </string>
    <string>
      <key>String_ArmorName</key>
      <text>Enter a new name for this Armor (or blank to remove).</text>
    </string>
    <string>
      <key>String_LifestyleName</key>
      <text>Enter a new name for this Lifestyle (or blank to remove).</text>
    </string>
    <string>
      <key>String_LifestyleFreeNuyen</key>
      <text>Covered by Lifestyle level</text>
    </string>
    <string>
      <key>String_GearName</key>
      <text>Enter a new name for this Gear (or blank to remove).</text>
    </string>
    <string>
      <key>String_InitiateGrade</key>
      <text>Initiate Grade</text>
    </string>
    <string>
      <key>String_SubmersionGrade</key>
      <text>Submersion Grade</text>
    </string>
    <string>
      <key>String_SpellLimited</key>
      <text>Limited</text>
    </string>
    <string>
      <key>String_SpellExtended</key>
      <text>Extended</text>
    </string>
    <string>
      <key>String_SpellAlchemical</key>
      <text>Alchemical</text>
    </string>
    <string>
      <key>String_Pilot</key>
      <text>Pilot</text>
    </string>
    <string>
      <key>String_AttributeResponse</key>
      <text>Response</text>
    </string>
    <string>
      <key>String_AttributeFirewall</key>
      <text>Firewall</text>
    </string>
    <string>
      <key>String_PowerFilterAll</key>
      <text>Show All Powers</text>
    </string>
    <string>
      <key>Power_SortAction</key>
      <text>Action</text>
    </string>
    <string>
      <key>String_PowerFilterRatingAboveZero</key>
      <text>Show Active Powers Rating &gt; 0</text>
    </string>
    <string>
      <key>String_PowerFilterRatingZero</key>
      <text>Show Powers Rating = 0</text>
    </string>
    <string>
      <key>String_SkillFilterAll</key>
      <text>Show All Active Skills</text>
    </string>
    <string>
      <key>String_SkillFilterRatingAboveZero</key>
      <text>Show Active Skills Rating &gt; 0</text>
    </string>
    <string>
      <key>String_SkillFilterTotalRatingAboveZero</key>
      <text>Show Active Skills Total Rating &gt; 0</text>
    </string>
    <string>
      <key>String_SkillFilterRatingZero</key>
      <text>Show Active Skills Rating = 0</text>
    </string>
    <string>
      <key>String_SkillFilterNoSkillGroup</key>
      <text>Show un-grouped Active Skills</text>
    </string>
    <string>
      <key>String_SkillFilterBrokenSkillGroup</key>
      <text>Show Active Skills in broken Skill Groups</text>
    </string>

    <string>
      <key>String_KnowledgeSkillFilterAll</key>
      <text>Show All Knowledge Skills</text>
    </string>
    <string>
      <key>String_KnowledgeSkillFilterRatingAboveZero</key>
      <text>Show Knowledge Skills Rating &gt; 0</text>
    </string>
    <string>
      <key>String_KnowledgeSkillFilterTotalRatingAboveZero</key>
      <text>Show Knowledge Skills Total Rating &gt; 0</text>
    </string>
    <string>
      <key>String_KnowledgeSkillFilterRatingZero</key>
      <text>Show Knowledge Skills Rating = 0</text>
    </string>
    <string>
      <key>String_CyberzombieReduceAttribute</key>
      <text>Select an Attribute to reduce (both Value and Metatype Maximum).</text>
    </string>
    <string>
      <key>String_AttributeLoss</key>
      <text>Attribute Loss</text>
    </string>
    <string>
      <key>String_ExpenseDefault</key>
      <text>Mission Reward</text>
    </string>
    <string>
      <key>String_ExpenseAttribute</key>
      <text>Attribute</text>
    </string>
    <string>
      <key>String_ExpenseActiveSkill</key>
      <text>Active Skill</text>
    </string>
    <string>
      <key>String_ExpenseKnowledgeSkill</key>
      <text>Knowledge Skill</text>
    </string>
    <string>
      <key>String_ExpenseSpecialization</key>
      <text>Specialization</text>
    </string>
    <string>
      <key>String_ExpenseSkillGroup</key>
      <text>Skill Group</text>
    </string>
    <string>
      <key>String_ExpenseRemoveEnemy</key>
      <text>Removed Enemy</text>
    </string>
    <string>
      <key>String_ExpenseMartialArt</key>
      <text>Martial Art</text>
    </string>
    <string>
      <key>String_ExpenseLearnSpell</key>
      <text>Learned Spell</text>
    </string>
    <string>
      <key>String_ExpenseLearnSpecialization</key>
      <text>Learned Specialization</text>
    </string>
    <string>
      <key>String_ExpenseLearnTechnique</key>
      <text>Learned Technique</text>
    </string>
    <string>
      <key>String_ExpenseLearnComplexForm</key>
      <text>Learned Complex Form</text>
    </string>
    <string>
      <key>String_ExpenseComplexForm</key>
      <text>Complex Form</text>
    </string>
    <string>
      <key>String_ExpenseAddComplexFormOption</key>
      <text>Added Complex Form Option</text>
    </string>
    <string>
      <key>String_ExpenseComplexFormOption</key>
      <text>Complex Form Option</text>
    </string>
    <string>
      <key>String_ExpenseLearnProgram</key>
      <text>Learned AI Program</text>
    </string>
    <string>
      <key>String_ExpenseQuickenMetamagic</key>
      <text>Quickened</text>
    </string>
    <string>
      <key>String_ExpensePurchaseDrug</key>
      <text>Purchased Drug</text>
    </string>
    <string>
      <key>String_ExpensePurchaseGear</key>
      <text>Purchased Gear</text>
    </string>
    <string>
      <key>String_ExpenseSoldGear</key>
      <text>Sold Gear</text>
    </string>
    <string>
      <key>String_ExpensePurchaseArmor</key>
      <text>Purchased Armor</text>
    </string>
    <string>
      <key>String_ExpenseSoldArmor</key>
      <text>Sold Armor</text>
    </string>
    <string>
      <key>String_ExpensePurchaseArmorMod</key>
      <text>Purchased Armor Mod</text>
    </string>
    <string>
      <key>String_ExpenseSoldArmorMod</key>
      <text>Sold Armor Mod</text>
    </string>
    <string>
      <key>String_ExpensePurchaseArmorGear</key>
      <text>Purchased Armor Gear</text>
    </string>
    <string>
      <key>String_ExpenseSoldArmorGear</key>
      <text>Sold Armor Gear</text>
    </string>
    <string>
      <key>String_ExpensePurchaseCyberwareSuite</key>
      <text>Purchased Cyberware Suite</text>
    </string>
    <string>
      <key>String_ExpenseUpgradedCyberware</key>
      <text>Upgraded Cyberware</text>
    </string>
    <string>
      <key>String_ExpensePurchaseWeapon</key>
      <text>Purchased Weapon</text>
    </string>
    <string>
      <key>String_ExpenseSoldWeapon</key>
      <text>Sold Weapon</text>
    </string>
    <string>
      <key>String_ExpensePurchaseWeaponAccessory</key>
      <text>Purchased Weapon Accessory</text>
    </string>
    <string>
      <key>String_ExpenseSoldWeaponAccessory</key>
      <text>Sold Weapon Accessory</text>
    </string>
    <string>
      <key>String_ExpensePurchaseWeaponMod</key>
      <text>Purchased Weapon Mod</text>
    </string>
    <string>
      <key>String_ExpenseSoldWeaponMod</key>
      <text>Sold Weapon Mod</text>
    </string>
    <string>
      <key>String_ExpensePurchaseWeaponGear</key>
      <text>Purchased Weapon Gear</text>
    </string>
    <string>
      <key>String_ExpenseSoldWeaponGear</key>
      <text>Sold Weapon Gear</text>
    </string>
    <string>
      <key>String_ExpensePurchaseVehicle</key>
      <text>Purchased Vehicle</text>
    </string>
    <string>
      <key>String_ExpenseSoldVehicle</key>
      <text>Sold Vehicle</text>
    </string>
    <string>
      <key>String_ExpensePurchaseVehicleMod</key>
      <text>Purchased Vehicle Mod</text>
    </string>
    <string>
      <key>String_ExpenseSoldVehicleMod</key>
      <text>Sold Vehicle Mod</text>
    </string>
    <string>
      <key>String_ExpensePurchaseVehicleGear</key>
      <text>Purchased Vehicle Gear</text>
    </string>
    <string>
      <key>String_ExpenseSoldVehicleGear</key>
      <text>Sold Vehicle Gear</text>
    </string>
    <string>
      <key>String_ExpensePurchaseVehicleWeapon</key>
      <text>Purchased Vehicle Weapon</text>
    </string>
    <string>
      <key>String_ExpenseSoldVehicleWeapon</key>
      <text>Sold Vehicle Weapon</text>
    </string>
    <string>
      <key>String_ExpensePurchaseVehicleWeaponAccessory</key>
      <text>Purchased Vehicle Weapon Accessory</text>
    </string>
    <string>
      <key>String_ExpenseSoldVehicleWeaponAccessory</key>
      <text>Sold Vehicle Weapon Accessory</text>
    </string>
    <string>
      <key>String_ExpensePurchaseVehicleWeaponMod</key>
      <text>Purchased Vehicle Weapon Mod</text>
    </string>
    <string>
      <key>String_ExpenseSoldVehicleWeaponMod</key>
      <text>Sold Vehicle Weapon Mod</text>
    </string>
    <string>
      <key>String_ExpensePurchaseVehicleCyberware</key>
      <text>Purchased Vehicle Cyberware Plugin</text>
    </string>
    <string>
      <key>String_ExpenseSoldVehicleCyberware</key>
      <text>Sold Vehicle Cyberware Plugin</text>
    </string>
    <string>
      <key>String_ExpensePurchaseCritterPower</key>
      <text>Purchased Critter Power</text>
    </string>
    <string>
      <key>String_ExpenseVehicleRetrofit</key>
      <text>Retrofitted {0}</text>
    </string>
    <string>
      <key>String_ExpenseLearnMartialArt</key>
      <text>Learned Martial Art</text>
    </string>
    <string>
      <key>String_ExpenseLearnManeuver</key>
      <text>Learned Maneuver</text>
    </string>
    <string>
      <key>String_ExpenseLearnMetamagic</key>
      <text>Learned Metamagic</text>
    </string>
    <string>
      <key>String_ExpenseLearnEcho</key>
      <text>Learned Echo</text>
    </string>
    <string>
      <key>String_ExpenseLifestyle</key>
      <text>Purchased Lifestyle</text>
    </string>
    <string>
      <key>String_ExpenseDecreaseLifestyle</key>
      <text>Decremented Lifestyle</text>
    </string>
    <string>
      <key>String_ExpenseModifiedLifestyle</key>
      <text>Modified Lifestyle</text>
    </string>
    <string>
      <key>String_ExpensePurchaseCyberware</key>
      <text>Purchased Cyberware</text>
    </string>
    <string>
      <key>String_ExpenseSoldCyberware</key>
      <text>Sold Cyberware</text>
    </string>
    <string>
      <key>String_ExpensePurchaseBioware</key>
      <text>Purchased Bioware</text>
    </string>
    <string>
      <key>String_ExpenseSoldBioware</key>
      <text>Sold Bioware</text>
    </string>
    <string>
      <key>String_ExpensePurchaseCyberwareGear</key>
      <text>Purchased Cyberware Gear</text>
    </string>
    <string>
      <key>String_ExpenseSoldCyberwareGear</key>
      <text>Sold Cyberware Gear</text>
    </string>
    <string>
      <key>String_ExpenseAddPositiveQuality</key>
      <text>Gained Positive Quality</text>
    </string>
    <string>
      <key>String_ExpenseRemovePositiveQuality</key>
      <text>Removed Positive Quality</text>
    </string>
    <string>
      <key>String_ExpenseSwapPositiveQuality</key>
      <text>Swapped Positive Quality {0} for {1}</text>
    </string>
    <string>
      <key>String_ExpenseAddNegativeQuality</key>
      <text>Gained Negative Quality</text>
    </string>
    <string>
      <key>String_ExpenseRemoveNegativeQuality</key>
      <text>Removed Negative Quality</text>
    </string>
    <string>
      <key>String_ExpenseSwapNegativeQuality</key>
      <text>Swapped Negative Quality {0} for {1}</text>
    </string>
    <string>
      <key>String_ExpenseBound</key>
      <text>Bound</text>
    </string>
    <string>
      <key>String_ExpenseInitiateGrade</key>
      <text>Initiate Grade</text>
    </string>
    <string>
      <key>String_ExpenseSubmersionGrade</key>
      <text>Submersion Grade</text>
    </string>
    <string>
      <key>String_ExpenseJoinGroup</key>
      <text>Joined a Group</text>
    </string>
    <string>
      <key>String_ExpenseLeaveGroup</key>
      <text>Left a Group</text>
    </string>
    <string>
      <key>String_ExpenseJoinNetwork</key>
      <text>Joined a Submersion Group</text>
    </string>
    <string>
      <key>String_ExpenseLeaveNetwork</key>
      <text>Left a Network</text>
    </string>
    <string>
      <key>String_ExpenseFetteredSpirit</key>
      <text>Fettered a Spirit</text>
    </string>
    <string>
      <key>String_CloningMachineNumber</key>
      <text>How many clones would you like to create?</text>
    </string>
    <string>
      <key>String_QuickeningKarma</key>
      <text>How much Karma do you want to spend to Quicken {0}?</text>
    </string>
    <string>
      <key>String_Grade</key>
      <text>Grade</text>
    </string>
    <string>
      <key>String_Network</key>
      <text>Network</text>
    </string>
    <string>
      <key>String_Group</key>
      <text>Group</text>
    </string>
    <string>
      <key>String_Task</key>
      <text>Task</text>
    </string>
    <string>
      <key>String_Ordeal</key>
      <text>Ordeal</text>
    </string>
    <string>
      <key>String_Schooling</key>
      <text>Schooling</text>
    </string>
    <string>
      <key>String_Retrofit</key>
      <text>Retrofitting a Vehicle will cost a percentage of the Vehicle's base cost. Please select a percentage.</text>
    </string>
    <string>
      <key>String_ReduceGear</key>
      <text>Enter the number of items to remove.</text>
    </string>
    <string>
      <key>String_SplitGear</key>
      <text>Enter the number of items to place in the new stack.</text>
    </string>
    <string>
      <key>String_MergeGear</key>
      <text>Enter the number of items to move to the stack.</text>
    </string>
    <string>
      <key>String_MoveGear</key>
      <text>Enter the number of items to move.</text>
    </string>
    <string>
      <key>String_Bullet</key>
      <text>Bullet</text>
    </string>
    <string>
      <key>String_Bullets</key>
      <text>Bullets</text>
    </string>
    <string>
      <key>String_SingleShot</key>
      <text>Single Shot ({0} {1})</text>
    </string>
    <string>
      <key>String_ShortBurst</key>
      <text>Short Burst ({0} {1})</text>
    </string>
    <string>
      <key>String_LongBurst</key>
      <text>Long Burst ({0} {1})</text>
    </string>
    <string>
      <key>String_FullBurst</key>
      <text>Full Burst ({0} {1})</text>
    </string>
    <string>
      <key>String_SuppressiveFire</key>
      <text>Suppressive Fire ({0} {1})</text>
    </string>
    <string>
      <key>String_SingleShotNA</key>
      <text>Single Shot (N/A)</text>
    </string>
    <string>
      <key>String_ShortBurstNA</key>
      <text>Short Burst (N/A)</text>
    </string>
    <string>
      <key>String_LongBurstNA</key>
      <text>Long Burst (N/A)</text>
    </string>
    <string>
      <key>String_FullBurstNA</key>
      <text>Full Burst (N/A)</text>
    </string>
    <string>
      <key>String_SuppressiveFireNA</key>
      <text>Suppressive Fire (N/A)</text>
    </string>
    <string>
      <key>String_SelectVariableCost</key>
      <text>Select a Cost for {0}.</text>
    </string>
    <string>
      <key>String_SelectWeaponCategoryAmmo</key>
      <text>Select a Weapon Category for this Ammunition.</text>
    </string>
    <string>
      <key>String_APHalf</key>
      <text>-half</text>
    </string>
    <string>
      <key>String_DamageChemical</key>
      <text>Chemical</text>
    </string>
    <string>
      <key>String_DamageSpecial</key>
      <text>Special</text>
    </string>
    <string>
      <key>String_DamageElectric</key>
      <text>(e)</text>
    </string>
    <string>
      <key>String_DamageFlechette</key>
      <text>(f)</text>
    </string>
    <string>
      <key>String_DamagePOrS</key>
      <text>P or S</text>
    </string>
    <string>
      <key>String_DamageGrenade</key>
      <text>Grenade</text>
    </string>
    <string>
      <key>String_DamageMissile</key>
      <text>Missile</text>
    </string>
    <string>
      <key>String_DamageMortar</key>
      <text>Mortar</text>
    </string>
    <string>
      <key>String_DamageRocket</key>
      <text>Rocket</text>
    </string>
    <string>
      <key>String_DamageAsDrugToxin</key>
      <text>As Drug/Toxin</text>
    </string>
    <string>
      <key>String_DamageAsRound</key>
      <text>as round</text>
    </string>
    <string>
      <key>String_DamageMeter</key>
      <text>m</text>
    </string>
    <string>
      <key>String_DamageRadius</key>
      <text>Radius</text>
    </string>
    <string>
      <key>String_Or</key>
      <text>or</text>
    </string>
    <string>
      <key>String_AmmoBreakAction</key>
      <text>b</text>
    </string>
    <string>
      <key>String_AmmoBelt</key>
      <text>belt</text>
    </string>
    <string>
      <key>String_AmmoBox</key>
      <text>box</text>
    </string>
    <string>
      <key>String_AmmoClip</key>
      <text>c</text>
    </string>
    <string>
      <key>String_AmmoCylinder</key>
      <text>cy</text>
    </string>
    <string>
      <key>String_AmmoDrum</key>
      <text>d</text>
    </string>
    <string>
      <key>String_AmmoEnergy</key>
      <text>Energy</text>
    </string>
    <string>
      <key>String_AmmoExternalSource</key>
      <text>external source</text>
    </string>
    <string>
      <key>String_AmmoMagazine</key>
      <text>m</text>
    </string>
    <string>
      <key>String_AmmoMuzzleLoad</key>
      <text>ml</text>
    </string>
    <string>
      <key>String_AmmoSpecial</key>
      <text>Special</text>
    </string>
    <string>
      <key>String_ModeSingleShot</key>
      <text>SS</text>
    </string>
    <string>
      <key>String_ModeSemiAutomatic</key>
      <text>SA</text>
    </string>
    <string>
      <key>String_ModeBurstFire</key>
      <text>BF</text>
    </string>
    <string>
      <key>String_ModeFullAutomatic</key>
      <text>FA</text>
    </string>
    <string>
      <key>String_ModeSpecial</key>
      <text>Special</text>
    </string>
    <string>
      <key>String_SpellTypePhysical</key>
      <text>P</text>
    </string>
    <string>
      <key>String_SpellTypeMana</key>
      <text>M</text>
    </string>
    <string>
      <key>String_SpellDurationInstant</key>
      <text>I</text>
    </string>
    <string>
      <key>String_SpellDurationInstantLong</key>
      <text>Instant</text>
    </string>
    <string>
      <key>String_SpellDurationPermanent</key>
      <text>P</text>
    </string>
    <string>
      <key>String_SpellDurationPermanentLong</key>
      <text>Permanent</text>
    </string>
    <string>
      <key>String_SpellDurationSustained</key>
      <text>S</text>
    </string>
    <string>
      <key>String_SpellDurationSustainedLong</key>
      <text>Sustained</text>
    </string>
    <string>
      <key>String_SpellDurationAlways</key>
      <text>Always</text>
    </string>
    <string>
      <key>String_SpellDurationSpecial</key>
      <text>Special</text>
    </string>
    <string>
      <key>String_SpellRangeLineOfSight</key>
      <text>LOS</text>
    </string>
    <string>
      <key>String_SpellRangeLineOfInfluence</key>
      <text>LOI</text>
    </string>
    <string>
      <key>String_SpellRangeArea</key>
      <text>A</text>
    </string>
    <string>
      <key>String_SpellRangeTouch</key>
      <text>T</text>
    </string>
    <string>
      <key>String_SpellRangeTouchLong</key>
      <text>Touch</text>
    </string>
    <string>
      <key>String_SpellRangeSelf</key>
      <text>Self</text>
    </string>
    <string>
      <key>String_SpellSpecial</key>
      <text>Special</text>
    </string>
    <string>
      <key>String_SpellForce</key>
      <text>F</text>
    </string>
    <string>
      <key>String_SpellOverflowDamage</key>
      <text>Overflow damage</text>
    </string>
    <string>
      <key>String_SpellDamageValue</key>
      <text>Damage Value</text>
    </string>
    <string>
      <key>String_SpellToxinDV</key>
      <text>Toxin DV</text>
    </string>
    <string>
      <key>String_SpellDiseaseDV</key>
      <text>Disease DV</text>
    </string>
    <string>
      <key>String_SpellRadiationPower</key>
      <text>Radiation Power</text>
    </string>
    <string>
      <key>String_DescActive</key>
      <text>Active</text>
    </string>
    <string>
      <key>String_DescArea</key>
      <text>Area</text>
    </string>
    <string>
      <key>String_DescDirect</key>
      <text>Direct</text>
    </string>
    <string>
      <key>String_DescDirectional</key>
      <text>Directional</text>
    </string>
    <string>
      <key>String_DescElemental</key>
      <text>Elemental</text>
    </string>
    <string>
      <key>String_DescEnvironmental</key>
      <text>Environmental</text>
    </string>
    <string>
      <key>String_DescEssence</key>
      <text>Essence</text>
    </string>
    <string>
      <key>String_DescExtendedArea</key>
      <text>Extended Area</text>
    </string>
    <string>
      <key>String_DescAlchemicalPreparation</key>
      <text>Alchemical Preparation</text>
    </string>
    <string>
      <key>String_DescIndirect</key>
      <text>Indirect</text>
    </string>
    <string>
      <key>String_DescDamaging</key>
      <text>Damaging</text>
    </string>
    <string>
      <key>String_DescMana</key>
      <text>Mana</text>
    </string>
    <string>
      <key>String_DescAdept</key>
      <text>Adept</text>
    </string>
    <string>
      <key>String_DescAnchored</key>
      <text>Anchored</text>
    </string>
    <string>
      <key>String_DescBlood</key>
      <text>Blood</text>
    </string>
    <string>
      <key>String_DescContractual</key>
      <text>Contractual</text>
    </string>
    <string>
      <key>String_DescGeomancy</key>
      <text>Geomancy</text>
    </string>
    <string>
      <key>String_DescMaterialLink</key>
      <text>Material Link</text>
    </string>
    <string>
      <key>String_DescMinion</key>
      <text>Minion</text>
    </string>
    <string>
      <key>String_DescOrganicLink</key>
      <text>Organic Link</text>
    </string>
    <string>
      <key>String_DescSpell</key>
      <text>Spell</text>
    </string>
    <string>
      <key>String_DescSpotter</key>
      <text>Spotter</text>
    </string>
    <string>
      <key>String_DescMental</key>
      <text>Mental</text>
    </string>
    <string>
      <key>String_DescMultiSense</key>
      <text>Multi-Sense</text>
    </string>
    <string>
      <key>String_DescNegative</key>
      <text>Negative</text>
    </string>
    <string>
      <key>String_DescObject</key>
      <text>Object</text>
    </string>
    <string>
      <key>String_DescObvious</key>
      <text>Obvious</text>
    </string>
    <string>
      <key>String_DescPassive</key>
      <text>Passive</text>
    </string>
    <string>
      <key>String_DescPhysical</key>
      <text>Physical</text>
    </string>
    <string>
      <key>String_DescPsychic</key>
      <text>Psychic</text>
    </string>
    <string>
      <key>String_DescRealistic</key>
      <text>Realistic</text>
    </string>
    <string>
      <key>String_DescSingleSense</key>
      <text>Single-Sense</text>
    </string>
    <string>
      <key>String_DescTouch</key>
      <text>Touch</text>
    </string>
    <string>
      <key>String_ComplexFormLevel</key>
      <text>L</text>
    </string>
    <string>
      <key>String_ComplexFormTargetPersona</key>
      <text>Persona</text>
    </string>
    <string>
      <key>String_ComplexFormTargetDevice</key>
      <text>Device</text>
    </string>
    <string>
      <key>String_ComplexFormTargetFile</key>
      <text>File</text>
    </string>
    <string>
      <key>String_ComplexFormTargetSprite</key>
      <text>Sprite</text>
    </string>
    <string>
      <key>String_ComplexFormTargetHost</key>
      <text>Host</text>
    </string>
    <string>
      <key>String_ComplexFormTargetIC</key>
      <text>IC</text>
    </string>
    <string>
      <key>String_ActionAutomatic</key>
      <text>Auto</text>
    </string>
    <string>
      <key>String_ActionFree</key>
      <text>Free</text>
    </string>
    <string>
      <key>String_ActionSimple</key>
      <text>Simple</text>
    </string>
    <string>
      <key>String_ActionComplex</key>
      <text>Complex</text>
    </string>
    <string>
      <key>String_ActionInterrupt</key>
      <text>Interrupt (-5 Initiative)</text>
    </string>
    <string>
      <key>String_NotSupported</key>
      <text>"This Race/Metavariant combination is incomplete and will be completed in a future release. Attempting to create a character with this combination may result in unexpected results."</text>
    </string>
    <string>
      <key>Warning_NoLimitFound</key>
      <text>Couldn't find appropriate Limit to modify. Make sure you have selected a custom Limit Modifier.</text>
    </string>
    <string>
      <key>String_Metatype</key>
      <text>Metatype</text>
    </string>
    <string>
      <key>String_Metavariant</key>
      <text>Metavariant</text>
    </string>
    <string>
      <key>String_MartialArt</key>
      <text>Martial Art</text>
    </string>
    <string>
      <key>String_SpellCategory</key>
      <text>Spell Category</text>
    </string>
    <string>
      <key>String_Tradition</key>
      <text>Tradition</text>
    </string>
    <string>
      <key>String_DamageResistance</key>
      <text>Damage Resistance</text>
    </string>
    <string>
      <key>String_AstralReputation</key>
      <text>Astral Reputation</text>
    </string>
    <string>
      <key>String_WildReputation</key>
      <text>Wild Reputation</text>
    </string>
    <!-- End Region -->
    <!-- Region Common Tab -->
    <string>
      <key>Label_CharacterName</key>
      <text>Name:</text>
    </string>
    <string>
      <key>Label_Metatype</key>
      <text>Metatype:</text>
    </string>
    <string>
      <key>Label_Nuyen</key>
      <text>Nuyen:</text>
    </string>
    <string>
      <key>Label_StolenGearNuyen</key>
      <text>Nuyen (Stolen):</text>
    </string>
    <string>
      <key>Node_SelectedQualities</key>
      <text>Selected Qualities</text>
    </string>
    <string>
      <key>Label_Contacts</key>
      <text>Contacts</text>
    </string>
    <string>
      <key>Label_GroupContacts</key>
      <text>Group Contacts</text>
    </string>
    <string>
      <key>Label_Enemies</key>
      <text>Enemies</text>
    </string>
    <string>
      <key>Label_MysticAdeptAssignment</key>
      <text>Mystic Adept Power Points</text>
    </string>
    <string>
      <key>Label_Magician</key>
      <text>Magician</text>
    </string>
    <string>
      <key>Label_Adept</key>
      <text>Adept</text>
    </string>
    <string>
      <key>Label_Attributes</key>
      <text>Attributes</text>
    </string>
    <string>
      <key>Label_Base</key>
      <text>Base</text>
    </string>
    <string>
      <key>Label_Augmented</key>
      <text>(Aug)</text>
    </string>
    <string>
      <key>Label_ValAugmented</key>
      <text>Val (Aug)</text>
    </string>
    <string>
      <key>Label_MetatypeLimits</key>
      <text>Metatype Limits</text>
    </string>
    <string>
      <key>Button_AddQuality</key>
      <text>Add &amp;Quality</text>
    </string>
    <string>
      <key>Button_SwapQuality</key>
      <text>Swap Quality</text>
    </string>
    <string>
      <key>Button_DeleteQuality</key>
      <text>Delete Quality</text>
    </string>
    <string>
      <key>Label_QualityLevel</key>
      <text>Quality Level:</text>
    </string>
    <string>
      <key>Button_AddContact</key>
      <text>&amp;Add Contact</text>
    </string>
    <string>
      <key>Button_AddEnemy</key>
      <text>A&amp;dd Enemy</text>
    </string>
    <string>
      <key>Button_AddPet</key>
      <text>&amp;Add Pet</text>
    </string>
    <string>
      <key>Node_SelectedPositiveQualities</key>
      <text>Positive Qualities</text>
    </string>
    <string>
      <key>Node_SelectedNegativeQualities</key>
      <text>Negative Qualities</text>
    </string>
    <string>
      <key>Tip_CommonAttributes</key>
      <text>
        Characters cannot spend more than 50% of their Karma on Primary Attributes (not including EDG, MAG, and RES).
        Only one attribute may be at its Maximum value during character creation.
      </text>
    </string>
    <string>
      <key>Tip_CommonAttributesBase</key>
      <text>Base Attribute value.</text>
    </string>
    <string>
      <key>Tip_OptionsUnarmedSkillImprovements</key>
      <text>Allows weapons that use the Unarmed Combat skill to benefit from bonuses that apply to unarmed attacks including DV bonuses.</text>
    </string>
    <string>
      <key>Tip_OptionsIgnoreArt</key>
      <text>Allows all metamagics, enhancements, enchantments, and rituals to ignore the Art requirement detailed in Street Grimoire.</text>
    </string>
    <string>
      <key>Tip_OptionsCyberlegMovement</key>
      <text>Allows characters with two Cyberlegs to use the Cyberlegs Agility to calculate movement rates.</text>
    </string>
    <string>
      <key>Tip_OptionsDontDoubleQualityRefunds</key>
      <text>Allows characters in Career mode to remove Negative Qualities at their normal price instead of doubling them.</text>
    </string>
    <string>
      <key>Tip_OptionsDontDoubleQualityPurchases</key>
      <text>Allows characters in Career mode to purchase Positive Qualities at their normal price instead of doubling them.</text>
    </string>
    <string>
      <key>Tip_OptionsExceptionalNotMaxed</key>
      <text>Allows two attributes to be at the metatype maximum rather than one if one of those attributes is improved by Exceptional Attribute.</text>
    </string>
    <string>
      <key>Tip_OptionsUsePointsOnBrokenGroups</key>
      <text>Allows Skill Points to be spent on skills belonging to a broken skill group.</text>
    </string>
    <string>
      <key>Tip_OptionsAllowInitiation</key>
      <text>Allows Initiation/Submersion using Karma in Create mode.</text>
    </string>
    <string>
      <key>Tip_OptionStrictSkillGroups</key>
      <text>Disallow breaking of skill groups with karma during create mode</text>
    </string>
    <string>
      <key>Tip_CommonAttributesAug</key>
      <text>Augmented Attribute value.</text>
    </string>
    <string>
      <key>Tip_CommonAttributesMetatypeLimits</key>
      <text>Metatype Minimum / Maximum (Augmented Maximum) values.</text>
    </string>
    <string>
      <key>Tip_CommonNuyen</key>
      <text>The amount of Nuyen your character has to purchase equipment. 1 Karma = {0}¥.</text>
    </string>
    <string>
      <key>Tip_CommonAIRating</key>
      <text>An A.I.'s Rating is the average of their CHA, INT, LOG, and WIL Attributes.</text>
    </string>
    <string>
      <key>Tip_CommonAISystem</key>
      <text>An A.I.'s System is the average of their INT and LOG Attributes.</text>
    </string>
    <string>
      <key>Tip_CommonAIFirewall</key>
      <text>An A.I.'s Firewall is the average of their CHA and WIL Attributes.</text>
    </string>
    <string>
      <key>Tip_CommonAIResponse</key>
      <text>Response of the Node the A.I. currently resides on.</text>
    </string>
    <string>
      <key>Tip_CommonAISignal</key>
      <text>Signal of the Node the A.I. currently resides on.</text>
    </string>
    <string>
      <key>Tip_CommonContacts</key>
      <text>Each point of Connection or Loyalty costs {0} Karma.</text>
    </string>
    <string>
      <key>Tip_CommonEnemies</key>
      <text>Enemies are the opposite of Contacts. Each Enemy counts towards your Negative Qualities Karma amount.</text>
    </string>
    <string>
      <key>Tip_CommonBurnEdge</key>
      <text>Burn a point of Edge</text>
    </string>
    <string>
      <key>Tip_StreetCred</key>
      <text>Street Cred is calculated as Career Karma ÷ 10, rounded down, and can be further adjusted by Game Masters.</text>
    </string>
    <string>
      <key>Tip_Notoriety</key>
      <text>Notoriety is typically gained through Qualities and can be further adjusted by Game Masters. Notoriety can be reduced by 1 point by burning 2 points of Street Cred.</text>
    </string>
    <string>
      <key>Tip_PublicAwareness</key>
      <text>Public Awareness is calculated as (Street Cred + Notoriety) ÷ 3, rounded down, and can be further adjusted by Game Masters.</text>
    </string>
    <string>
      <key>Tip_BurnStreetCred</key>
      <text>Burn 2 points of Street Cred to reduce Notoriety by 1.</text>
    </string>
    <!-- End Region -->
    <!-- Region Skills Tab -->
    <string>
      <key>Label_SkillGroups</key>
      <text>Skill Groups</text>
    </string>
    <string>
      <key>Label_SkillGroup_Broken</key>
      <text>Broken</text>
    </string>
    <string>
      <key>Label_ActiveSkills</key>
      <text>Active Skills</text>
    </string>
    <string>
      <key>Label_KnowledgeSkills</key>
      <text>Knowledge Skills</text>
    </string>
    <string>
      <key>Label_FreeKnowledgeSkills</key>
      <text>Free Knowledge Skill Points Remaining:</text>
    </string>
    <string>
      <key>String_PlusSkillPointsSpent</key>
      <text>, Plus {0} Skill Point(s) Spent</text>
    </string>
    <string>
      <key>Label_CustomKnowledgeSkillsReminder</key>
      <text>Remember, you can always write in custom skills and specializations!</text>
    </string>
    <string>
      <key>Label_FreeContactPoints</key>
      <text>Free Contact Points Remaining:</text>
    </string>
    <string>
      <key>Label_FreeSkills</key>
      <text>Free Skill Points Remaining:</text>
    </string>
    <string>
      <key>Label_FreeSkillGroups</key>
      <text>Free Skill Groups Remaining:</text>
    </string>
    <string>
      <key>Button_AddSkill</key>
      <text>&amp;Add Skill</text>
    </string>
    <string>
      <key>Button_AddExoticSkill</key>
      <text>Add Exotic Skill</text>
    </string>
    <string>
      <key>Button_ResetAll</key>
      <text>Reset Add</text>
    </string>
    <string>
      <key>Tip_SkillsSkillGroups</key>
      <text>Skill Groups cost {0} Karma per new rating.</text>
    </string>
    <string>
      <key>Tip_SkillsActiveSkills</key>
      <text>Skills cost {0} Karma per new rating and {1} Karma for a Specialization.</text>
    </string>
    <string>
      <key>Tip_SkillsKnowledgeSkills</key>
      <text>Characters receive some free points (amount depends on the gameplay option chosen) to spend on general Knowledge Skills, including Languages. Additional Knowledge Skills cost {0} Karma per new rating  and {1} Karma for a Specialization. A Language with a Rating of 0 is considered to be your Native Language.</text>
    </string>
    <string>
      <key>Skill_SortAlphabetical</key>
      <text>Alphabetical</text>
    </string>
    <string>
      <key>Skill_SortRating</key>
      <text>Rating</text>
    </string>
    <string>
      <key>Skill_SortDicepool</key>
      <text>Dicepool</text>
    </string>
    <string>
      <key>Skill_SortLowerDicepool</key>
      <text>Smaller Dicepool</text>
    </string>
    <string>
      <key>Skill_SortAttributeValue</key>
      <text>Attribute Value</text>
    </string>
    <string>
      <key>Skill_SortAttributeName</key>
      <text>Attribute Name</text>
    </string>
    <string>
      <key>Skill_SortGroupName</key>
      <text>Group Name</text>
    </string>
    <string>
      <key>Skill_SortGroupRating</key>
      <text>Group Rating</text>
    </string>
    <string>
      <key>Skill_SortCategory</key>
      <text>Category</text>
    </string>
    <string>
      <key>Skill_NativeLanguageShort</key>
      <text>N</text>
    </string>
    <string>
      <key>Skill_NativeLanguageLong</key>
      <text>Native</text>
    </string>
    <string>
      <key>Message_NewNativeLanguageSkill</key>
      <text>This character has room for {0} more Native Language skill(s). Do you wish to set the {1} skill as a Native Language skill?</text>
    </string>
    <!-- End Region -->
    <!-- Region  Martial Arts Tab -->
    <string>
      <key>Button_AddMartialArt</key>
      <text>&amp;Add Martial Art</text>
    </string>
    <string>
      <key>Button_AddManeuver</key>
      <text>A&amp;dd Maneuver</text>
    </string>
    <string>
      <key>Node_SelectedMartialArts</key>
      <text>Martial Arts</text>
    </string>
    <string>
      <key>Node_SelectedManeuvers</key>
      <text>Selected Maneuvers</text>
    </string>
    <string>
      <key>Label_SelectMartialArt_IncludedTechniques</key>
      <text>Enables Learning the Following Techniques:</text>
    </string>
    <!-- End Region -->
    <!-- Region Spells Tab -->
    <string>
      <key>Label_SelectedSpells</key>
      <text>Spells</text>
    </string>
    <string>
      <key>Label_Spirits</key>
      <text>Spirits</text>
    </string>
    <string>
      <key>Label_Tradition</key>
      <text>Tradition:</text>
    </string>
    <string>
      <key>Label_TraditionName</key>
      <text>Name:</text>
    </string>
    <string>
      <key>Label_SpiritCombat</key>
      <text>Combat:</text>
    </string>
    <string>
      <key>Label_SpiritDetection</key>
      <text>Detection:</text>
    </string>
    <string>
      <key>Label_SpiritHealth</key>
      <text>Health:</text>
    </string>
    <string>
      <key>Label_SpiritIllusion</key>
      <text>Illusion:</text>
    </string>
    <string>
      <key>Label_SpiritManipulation</key>
      <text>Manipulation:</text>
    </string>
    <string>
      <key>Label_ResistDrain</key>
      <text>Resist Drain with:</text>
    </string>
    <string>
      <key>Label_MentorSpirit</key>
      <text>Mentor Spirit:</text>
    </string>
    <string>
      <key>Button_AddSpell</key>
      <text>&amp;Add Spell</text>
    </string>
    <string>
      <key>Button_AddSpirit</key>
      <text>A&amp;dd Spirit</text>
    </string>
    <string>
      <key>Button_QuickenSpell</key>
      <text>Quicken Spell</text>
    </string>
    <string>
      <key>Node_SelectedCombatSpells</key>
      <text>Combat Spells</text>
    </string>
    <string>
      <key>Node_SelectedDetectionSpells</key>
      <text>Detection Spells</text>
    </string>
    <string>
      <key>Node_SelectedHealthSpells</key>
      <text>Health Spells</text>
    </string>
    <string>
      <key>Node_SelectedIllusionSpells</key>
      <text>Illusion Spells</text>
    </string>
    <string>
      <key>Node_SelectedManipulationSpells</key>
      <text>Manipulation Spells</text>
    </string>
    <string>
      <key>Node_SelectedGeomancyRituals</key>
      <text>Rituals</text>
    </string>
    <string>
      <key>Node_SelectedEnchantments</key>
      <text>Enchantments</text>
    </string>
    <string>
      <key>Tip_SpellsSelectedSpells</key>
      <text>Each Spell costs {0} Karma.</text>
    </string>
    <string>
      <key>Tip_SpellsSpirits</key>
      <text>Each Service a Spirit owes costs {0} Karma.</text>
    </string>
    <!-- End Region -->
    <!-- Region Adept Tab -->
    <string>
      <key>Label_PowerPoints</key>
      <text>Power Points:</text>
    </string>
    <string>
      <key>Label_PowerLevels</key>
      <text>Levels:</text>
    </string>
    <string>
      <key>Button_AddPower</key>
      <text>&amp;Add Power</text>
    </string>
    <string>
      <key>ColumnHeader_Action</key>
      <text>Action</text>
    </string>
    <string>
      <key>ColumnHeader_Power_Points</key>
      <text>Power Points</text>
    </string>
    <string>
      <key>ColumnHeader_Notes</key>
      <text>Notes</text>
    </string>
    <!-- End Region -->
    <!-- Region Technomancer Tab -->
    <string>
      <key>Label_ComplexForms</key>
      <text>Complex Forms</text>
    </string>
    <string>
      <key>Label_Sprites</key>
      <text>Sprites</text>
    </string>
    <string>
      <key>Label_CommonSkill</key>
      <text>Common Skill:</text>
    </string>
    <string>
      <key>Label_Stream</key>
      <text>Stream:</text>
    </string>
    <string>
      <key>Label_ResistFading</key>
      <text>Resist Fading with:</text>
    </string>
    <string>
      <key>Label_Paragon</key>
      <text>Paragon:</text>
    </string>
    <string>
      <key>Button_AddComplexForm</key>
      <text>Add Complex Form</text>
    </string>
    <string>
      <key>Button_AddSprite</key>
      <text>&amp;Add Sprite</text>
    </string>
    <string>
      <key>Node_SelectedAdvancedComplexForms</key>
      <text>Selected Advanced Complex Forms</text>
    </string>
    <string>
      <key>Node_SelectedAREComplexForms</key>
      <text>Selected ARE Complex Forms</text>
    </string>
    <string>
      <key>Node_SelectedAutosoftComplexForms</key>
      <text>Selected Autosoft Complex Forms</text>
    </string>
    <string>
      <key>Node_SelectedCommonUseComplexForms</key>
      <text>Selected Common Use Complex Forms</text>
    </string>
    <string>
      <key>Node_SelectedHackingComplexForms</key>
      <text>Selected Hacking Complex Forms</text>
    </string>
    <string>
      <key>Node_SelectedMalwareComplexForms</key>
      <text>Selected Malware Complex Forms</text>
    </string>
    <string>
      <key>Node_SelectedSensorComplexForms</key>
      <text>Selected Sensor Complex Forms</text>
    </string>
    <string>
      <key>Node_SelectedSkillsoftsComplexForms</key>
      <text>Selected Skillsofts Complex Forms</text>
    </string>
    <string>
      <key>Node_SelectedTacticalARComplexForms</key>
      <text>Selected Tactical AR Complex Forms</text>
    </string>
    <string>
      <key>Tip_TechnomancerComplexForms</key>
      <text>Complex Forms cost {0} Karma per Rating.</text>
    </string>
    <string>
      <key>Tip_TechnomancerSprites</key>
      <text>Each Task a Sprite owes costs {0} Karma.</text>
    </string>
    <string>
      <key>Tip_TechnomancerResponse</key>
      <text>Living Persona Response is equal to INT.</text>
    </string>
    <string>
      <key>Tip_TechnomancerSignal</key>
      <text>Living Persona Signal is equal to RES / 2.</text>
    </string>
    <string>
      <key>Tip_TechnomancerSystem</key>
      <text>Living Persona System is equal to LOG.</text>
    </string>
    <string>
      <key>Tip_TechnomancerFirewall</key>
      <text>Living Persona Firewall is equal to WIL.</text>
    </string>
    <string>
      <key>Tip_TechnomancerBiofeedbackFilter</key>
      <text>Living Persona Biofeedback Filter is equal to CHA.</text>
    </string>
    <!-- End Region -->
    <!-- Region Limit Tab -->
    <string>
      <key>Tab_Limits</key>
      <text>Limits</text>
    </string>
    <string>
      <key>String_AddLimitModifier</key>
      <text>Add Limit Modifier</text>
    </string>
    <string>
      <key>String_EnterLimitModifier</key>
      <text>Enter a Limit Modifier</text>
    </string>
    <string>
      <key>Node_Physical</key>
      <text>Physical</text>
    </string>
    <string>
      <key>Node_Mental</key>
      <text>Mental</text>
    </string>
    <string>
      <key>Node_Social</key>
      <text>Social</text>
    </string>
    <string>
      <key>Node_Astral</key>
      <text>Astral</text>
    </string>
    <string>
      <key>String_LimitPhysicalShort</key>
      <text>Physical</text>
    </string>
    <string>
      <key>String_LimitMentalShort</key>
      <text>Mental</text>
    </string>
    <string>
      <key>String_LimitSocialShort</key>
      <text>Social</text>
    </string>
    <!-- End Region -->
    <!-- Region Critter Tab -->
    <string>
      <key>Button_AddCritterPower</key>
      <text>&amp;Add Power</text>
    </string>
    <string>
      <key>Node_CritterPowers</key>
      <text>Critter Powers</text>
    </string>
    <string>
      <key>Node_CritterWeaknesses</key>
      <text>Weaknesses</text>
    </string>
    <string>
      <key>Checkbox_CritterPowerCount</key>
      <text>Counts towards Critter Power limit</text>
    </string>
    <!-- End Region-->
    <!-- Region Initiation Tab -->
    <string>
      <key>Label_InitiationGrade</key>
      <text>Initiate Grade:</text>
    </string>
    <string>
      <key>Label_SubmersionGrade</key>
      <text>Submersion Grade:</text>
    </string>
    <string>
      <key>Label_History</key>
      <text>History:</text>
    </string>
    <string>
      <key>Label_Group</key>
      <text>Group:</text>
    </string>
    <string>
      <key>String_InitiationGroup</key>
      <text>Group for New Initiation</text>
    </string>
    <string>
      <key>String_InitiationType</key>
      <text>New Initiation Type</text>
    </string>
    <string>
      <key>Label_Network</key>
      <text>Network:</text>
    </string>
    <string>
      <key>String_SubmersionNetwork</key>
      <text>Network for New Submersion</text>
    </string>
    <string>
      <key>String_SubmersionType</key>
      <text>New Submersion Type</text>
    </string>
    <string>
      <key>Checkbox_InitiationGroup</key>
      <text>Group Initiation (-{0})</text>
    </string>
    <string>
      <key>Checkbox_InitiationOrdeal</key>
      <text>Initiation Ordeal (-{0})</text>
    </string>
    <string>
      <key>Checkbox_InitiationSchooling</key>
      <text>Schooling (-{0})</text>
    </string>
    <string>
      <key>Checkbox_NetworkSubmersion</key>
      <text>Group Submersion (-{0})</text>
    </string>
    <string>
      <key>Checkbox_SubmersionTask</key>
      <text>Submersion Task (-{0})</text>
    </string>
    <string>
      <key>Checkbox_JoinedGroup</key>
      <text>Joined Group</text>
    </string>
    <string>
      <key>Checkbox_JoinedNetwork</key>
      <text>Joined Submersion Group</text>
    </string>
    <string>
      <key>Button_AddInitiateGrade</key>
      <text>Add Initiate Grade</text>
    </string>
    <string>
      <key>Button_RemoveInitiateGrade</key>
      <text>Remove Initiate Grade</text>
    </string>
    <string>
      <key>Button_AddSubmersionGrade</key>
      <text>Add Submersion Grade</text>
    </string>
    <string>
      <key>Button_RemoveSubmersionGrade</key>
      <text>Remove Submersion Grade</text>
    </string>
    <string>
      <key>Button_AddMetamagic</key>
      <text>Add Metamagic</text>
    </string>
    <string>
      <key>Button_RemoveMetamagic</key>
      <text>Remove Metamagic</text>
    </string>
    <string>
      <key>Button_AddEcho</key>
      <text>Add Echo</text>
    </string>
    <string>
      <key>Button_RemoveEcho</key>
      <text>Remove Echo</text>
    </string>
    <!-- End Region-->
    <!-- Region Cyberware Tab -->
    <string>
      <key>Button_AddCyberware</key>
      <text>&amp;Add Cyberware</text>
    </string>
    <string>
      <key>Button_AddBioware</key>
      <text>A&amp;dd Bioware</text>
    </string>
    <string>
      <key>Node_SelectedCyberware</key>
      <text>Cyberware</text>
    </string>
    <string>
      <key>Node_SelectedBioware</key>
      <text>Bioware</text>
    </string>
    <string>
      <key>Node_UnequippedModularCyberware</key>
      <text>Unequipped Modular Cyberware</text>
    </string>
    <string>
      <key>Label_EssenceConsumption</key>
      <text>Essence Consumption</text>
    </string>
    <string>
      <key>Label_Cyberware</key>
      <text>Cyberware:</text>
    </string>
    <string>
      <key>Label_Bioware</key>
      <text>Bioware:</text>
    </string>
    <string>
      <key>Label_EssenceHole</key>
      <text>Essence Hole:</text>
    </string>
    <string>
      <key>Label_PrototypeTranshuman</key>
      <text>Prototype Transhuman:</text>
    </string>
    <string>
      <key>Button_ChangeMountedLocation</key>
      <text>Change Mounted Location</text>
    </string>
    <!-- End Region-->
    <!-- Region Street Gear/Lifestyle Tab -->
    <string>
      <key>Label_LifestylePermanent</key>
      <text> ({0} for Permanent)</text>
    </string>
    <string>
      <key>Label_LifestyleQualities</key>
      <text>Qualities:</text>
    </string>
    <string>
      <key>Button_AddLifestyle</key>
      <text>&amp;Add Lifestyle</text>
    </string>
    <string>
      <key>Node_SelectedLifestyles</key>
      <text>Selected Lifestyles</text>
    </string>
    <string>
      <key>Tab_IncreaseLifestyleMonths</key>
      <text>Increase the number of pre-paid {0} for the Lifestyle.</text>
    </string>
    <string>
      <key>Tab_DecreaseLifestyleMonths</key>
      <text>Decrease the number of pre-paid {0} for the Lifestyle.</text>
    </string>
    <string>
      <key>String_Roommates</key>
      <text>roommates</text>
    </string>
    <!-- End Region-->
    <!-- Region Street Gear/Armor Tab -->
    <string>
      <key>Checkbox_Stolen</key>
      <text>Stolen</text>
    </string>
    <string>
      <key>Checkbox_Equipped</key>
      <text>Equipped</text>
    </string>
    <string>
      <key>Checkbox_SoftwareRunning</key>
      <text>Running</text>
    </string>
    <string>
      <key>Checkbox_BaseArmor</key>
      <text>Part of base Armor</text>
    </string>
    <string>
      <key>Button_AddArmor</key>
      <text>&amp;Add Armor</text>
    </string>
    <string>
      <key>Button_AddBundle</key>
      <text>Add Armor Bundle</text>
    </string>
    <string>
      <key>Button_EquipAll</key>
      <text>Equip All</text>
    </string>
    <string>
      <key>Button_UnEquipAll</key>
      <text>Un-Equip All</text>
    </string>
    <string>
      <key>Node_SelectedArmor</key>
      <text>Selected Armor</text>
    </string>
    <string>
      <key>Tip_ArmorEquipped</key>
      <text>Equipped Armor and Armor Mods are factored into Armor Encumbrance and a character's highest Armor Ratings.</text>
    </string>
    <string>
      <key>Tip_ArmorDegradationPlus</key>
      <text>Repair Armor Rating.</text>
    </string>
    <string>
      <key>Tip_ArmorDegradationMinus</key>
      <text>Damage Armor Rating.</text>
    </string>
    <!-- End Region-->
    <!-- Region Street Gear/Weapon Tab -->
    <string>
      <key>Label_Conceal</key>
      <text>Conceal:</text>
    </string>
    <string>
      <key>Label_ModSlots</key>
      <text>Mod Slots:</text>
    </string>
    <string>
      <key>Label_AmmoRemaining</key>
      <text>Ammo Remaining:</text>
    </string>
    <string>
      <key>Label_CurrentAmmo</key>
      <text>Current Ammo:</text>
    </string>
    <string>
      <key>Label_RangeHeading</key>
      <text>Range</text>
    </string>
    <string>
      <key>Label_RangeShort</key>
      <text>Short ({0})</text>
    </string>
    <string>
      <key>Label_RangeMedium</key>
      <text>Medium ({0})</text>
    </string>
    <string>
      <key>Label_RangeLong</key>
      <text>Long ({0})</text>
    </string>
    <string>
      <key>Label_RangeExtreme</key>
      <text>Extreme ({0})</text>
    </string>
    <string>
      <key>Label_DicePool</key>
      <text>Dice Pool:</text>
    </string>
    <string>
      <key>Checkbox_BaseWeapon</key>
      <text>Part of base Weapon</text>
    </string>
    <string>
      <key>Checkbox_Installed</key>
      <text>Installed</text>
    </string>
    <string>
      <key>Button_AddWeapon</key>
      <text>&amp;Add Weapon</text>
    </string>
    <string>
      <key>Button_Fire</key>
      <text>FIRE!</text>
    </string>
    <string>
      <key>Button_Reload</key>
      <text>Reload</text>
    </string>
    <string>
      <key>Tip_BuyAmmo</key>
      <text>Buy additional Ammo for this Weapon</text>
    </string>
    <string>
      <key>Node_SelectedWeapons</key>
      <text>Selected Weapons</text>
    </string>
    <string>
      <key>Tip_WeaponInstalled</key>
      <text>Installed Weapon Accessories and Mods count towards a Weapon's stats.</text>
    </string>
    <string>
      <key>String_WeaponAccessory</key>
      <text>Weapon Accessory</text>
    </string>
    <string>
      <key>String_WeaponModification</key>
      <text>Weapon Modification</text>
    </string>
    <string>
      <key>String_ExternalSource</key>
      <text>External Source</text>
    </string>
    <string>
      <key>String_SlotNumber</key>
      <text>Slot {0}</text>
    </string>
    <string>
      <key>String_Empty</key>
      <text>Empty</text>
    </string>
    <string>
      <key>String_AvailRestricted</key>
      <text>R</text>
    </string>
    <string>
      <key>String_AvailForbidden</key>
      <text>F</text>
    </string>
    <string>
      <key>String_DamageStun</key>
      <text>S</text>
    </string>
    <string>
      <key>String_DamagePhysical</key>
      <text>P</text>
    </string>
    <!-- End Region-->
    <!-- Region Street Gear/Drugs Tab-->
    <string>
      <key>Tab_Drugs</key>
      <text>Drugs</text>
    </string>
    <string>
      <key>Node_Foundation</key>
      <text>Foundations</text>
    </string>
    <string>
      <key>Node_Block</key>
      <text>Blocks</text>
    </string>
    <string>
      <key>Node_Enhancer</key>
      <text>Enhancers</text>
    </string>
    <string>
      <key>Label_AddictionRating</key>
      <text>Addiction Rating:</text>
    </string>
    <string>
      <key>Label_AddictionThreshold</key>
      <text>Addiction Threshold:</text>
    </string>
    <string>
      <key>Label_DrugEffects</key>
      <text>Effects:</text>
    </string>
    <string>
      <key>Label_DrugComponents</key>
      <text>Components:</text>
    </string>
    <string>
      <key>Button_CreateCustomDrug</key>
      <text>Create Custom Drug</text>
    </string>
    <string>
      <key>Node_SelectedDrugs</key>
      <text>Selected Drugs</text>
    </string>
    <string>
      <key>Message_DuplicateDrugComponentWarning</key>
      <text>You cannot add the same component more than {0} time(s).</text>
    </string>
    <string>
      <key>Message_DuplicateDrugFoundationWarning</key>
      <text>You cannot add more than one Foundation to a drug.</text>
    </string>
    <string>
      <key>String_MaximumDrugBlockLevel</key>
      <text>The maximum level of a block that positively modifies an Attribute that the chosen foundation negatively modifies is Level 2. (CF 191)</text>
    </string>
    <string>
      <key>Message_CustomDrug_Name</key>
      <text>Please enter a name for your Drug.</text>
    </string>
    <string>
      <key>MessageTitle_CustomDrug_Name</key>
      <text>Drug Name</text>
    </string>
    <string>
      <key>Message_CustomDrug_MissingFoundation</key>
      <text>Drugs must have have a Foundation block.</text>
    </string>
    <string>
      <key>MessageTitle_CustomDrug_MissingFoundation</key>
      <text>Missing Foundation</text>
    </string>
    <string>
      <key>Label_CrashEffect</key>
      <text>Crash Effect:</text>
    </string>
    <string>
      <key>String_DamageUnresisted</key>
      <text>Damage, Unresisted</text>
    </string>
    <string>
      <key>String_PerLevel</key>
      <text>Per Level</text>
    </string>
    <!-- End Region -->
    <!-- Region Street Gear/Gear Tab -->
    <string>
      <key>Button_AddGear</key>
      <text>&amp;Add Gear</text>
    </string>
    <string>
      <key>Button_AddLocation</key>
      <text>Add Location</text>
    </string>
    <string>
      <key>Button_CreateStackedFocus</key>
      <text>Create Stacked Focus</text>
    </string>
    <string>
      <key>Node_SelectedGear</key>
      <text>Selected Gear</text>
    </string>
    <string>
      <key>Tip_IncreaseGearQty</key>
      <text>Purchase more of the selected Gear.</text>
    </string>
    <string>
      <key>Tip_DecreaseGearQty</key>
      <text>Reduce the quantity of the Gear by 1.</text>
    </string>
    <string>
      <key>Tip_SplitGearQty</key>
      <text>Split Gear into two stacks.</text>
    </string>
    <string>
      <key>Tip_MergeGearQty</key>
      <text>Merge stacks.</text>
    </string>
    <string>
      <key>Tip_TransferToVehicle</key>
      <text>Transfer to Vehicle.</text>
    </string>
    <string>
      <key>Tip_ActiveCommlink</key>
      <text>Mark the selected Commlink as being the one that the character is currently using. This will adjust the character's Matrix Initiative appropriately.</text>
    </string>
    <string>
      <key>String_AddLocation</key>
      <text>Enter a name for this new location.</text>
    </string>
    <string>
      <key>Label_BondedFoci</key>
      <text>Bonded Foci</text>
    </string>
    <string>
      <key>Label_AdeptWayDiscount</key>
      <text>Bonded Foci Qualifying for Adept Way Discount:</text>
    </string>
    <string>
      <key>Menu_RenameExtraText</key>
      <text>&amp;Rename Extra Text</text>
    </string>
    <!-- End Region-->
    <!-- Region Vehicles Tab -->
    <string>
      <key>Label_GearRating</key>
      <text>Gear Rating:</text>
    </string>
    <string>
      <key>Label_GearQty</key>
      <text>Gear Qty:</text>
    </string>
    <string>
      <key>Label_ConditionMonitor</key>
      <text>Condition Monitor</text>
    </string>
    <string>
      <key>Button_AddVehicle</key>
      <text>&amp;Add Vehicle</text>
    </string>
    <string>
      <key>Node_SelectedVehicles</key>
      <text>Selected Vehicles</text>
    </string>
    <string>
      <key>Tip_TransferToInventory</key>
      <text>Transfer to Inventory.</text>
    </string>
    <string>
      <key>String_VehicleModification</key>
      <text>Vehicle Modification</text>
    </string>
    <string>
      <key>String_VehicleWeapon</key>
      <text>Vehicle Weapon</text>
    </string>
    <string>
      <key>String_VehicleWeaponAccessory</key>
      <text>Vehicle Weapon Accessory</text>
    </string>
    <string>
      <key>String_VehicleWeaponModification</key>
      <text>Vehicle Weapon Modification</text>
    </string>
    <string>
      <key>Label_VehicleSeats</key>
      <text>Seats:</text>
    </string>
    <string>
      <key>Menu_AddWeaponMount</key>
      <text>Add Weapon Mount</text>
    </string>
    <string>
      <key>Menu_EditWeaponMount</key>
      <text>&amp;Edit Weapon Mount</text>
    </string>
    <string>
      <key>String_WeaponMounts</key>
      <text>Weapon Mounts</text>
    </string>
    <string>
      <key>Label_FiringMode</key>
      <text>Firing Mode:</text>
    </string>
    <!-- Region Firing Mode Enums-->
    <!-- End Region -->
    <string>
      <key>Enum_Skill</key>
      <text>Character Skill</text>
    </string>
    <string>
      <key>Enum_GunneryCommandDevice</key>
      <text>Command Device - Gunnery[AGI]</text>
    </string>
    <string>
      <key>Enum_RemoteOperated</key>
      <text>Remote Operation - Gunnery[LOG]</text>
    </string>
    <string>
      <key>Enum_DogBrain</key>
      <text>Drone-Controlled</text>
    </string>
    <string>
      <key>Enum_ManualOperation</key>
      <text>Manual Operation</text>
    </string>
    <!-- End Region-->
    <!-- Region Character Info Tab -->
    <string>
      <key>Label_Sex</key>
      <text>Sex:</text>
    </string>
    <string>
      <key>Label_Gender</key>
      <text>Gender:</text>
    </string>
    <string>
      <key>Label_Age</key>
      <text>Age:</text>
    </string>
    <string>
      <key>Label_Eyes</key>
      <text>Eyes:</text>
    </string>
    <string>
      <key>Label_Hair</key>
      <text>Hair:</text>
    </string>
    <string>
      <key>Label_Height</key>
      <text>Height:</text>
    </string>
    <string>
      <key>Label_Weight</key>
      <text>Weight:</text>
    </string>
    <string>
      <key>Label_Skin</key>
      <text>Skin:</text>
    </string>
    <string>
      <key>Label_Alias</key>
      <text>Alias:</text>
    </string>
    <string>
      <key>Label_Player</key>
      <text>Player:</text>
    </string>
    <string>
      <key>Label_Description</key>
      <text>Description:</text>
    </string>
    <string>
      <key>Label_Biography</key>
      <text>Biography:</text>
    </string>
    <string>
      <key>Label_Background</key>
      <text>Background:</text>
    </string>
    <string>
      <key>Label_Concept</key>
      <text>Concept:</text>
    </string>
    <string>
      <key>Label_Notes</key>
      <text>Notes:</text>
    </string>
    <string>
      <key>Label_StreetCred</key>
      <text>Street Cred:</text>
    </string>
    <string>
      <key>Label_Notoriety</key>
      <text>Notoriety:</text>
    </string>
    <string>
      <key>Label_PublicAwareness</key>
      <text>Public Aware:</text>
    </string>
    <string>
      <key>Label_AstralReputation</key>
      <text>Astral Reputation:</text>
    </string>
    <string>
      <key>Label_WildReputation</key>
      <text>Wild Reputation:</text>
    </string>
    <string>
      <key>Label_Handedness</key>
      <text>Handedness:</text>
    </string>
    <string>
      <key>Label_Mugshot</key>
      <text>Mugshot:</text>
    </string>
    <string>
      <key>Checkbox_IsMainMugshot</key>
      <text>Is Main Mugshot</text>
    </string>
    <string>
      <key>Checkbox_Created</key>
      <text>Mark character as Created</text>
    </string>
    <string>
      <key>Button_AddMugshot</key>
      <text>Add</text>
    </string>
    <string>
      <key>Tip_CharacterCreated</key>
      <text>Once a character has been saved as Created it cannot be further modified using the Build system. The character is put into Career mode where it can be improved with Karma and used for play.</text>
    </string>
    <string>
      <key>Message_BurnStreetCred</key>
      <text>Are you sure you want to burn 2 points of Street Cred to reduce Notoriety by 1?</text>
    </string>
    <string>
      <key>MessageTitle_BurnStreetCred</key>
      <text>Burn Street Cred</text>
    </string>
    <string>
      <key>Message_KarmaNuyenExchange</key>
      <text>Nuyen can only be exchanged in multiples of 2,000¥.</text>
    </string>
    <string>
      <key>MessageTitle_KarmaNuyenExchange</key>
      <text>Cannot Convert</text>
    </string>
    <string>
      <key>String_CareerKarma</key>
      <text>Career Karma</text>
    </string>
    <string>
      <key>String_StreetCred</key>
      <text>Street Cred</text>
    </string>
    <string>
      <key>String_BurntStreetCred</key>
      <text>Burnt Street Cred</text>
    </string>
    <string>
      <key>String_Notoriety</key>
      <text>Notoriety</text>
    </string>
    <!-- End Region-->
    <!-- Region Karma and Nuyen Tab -->
    <string>
      <key>String_Date</key>
      <text>Date</text>
    </string>
    <string>
      <key>String_Amount</key>
      <text>Amount</text>
    </string>
    <string>
      <key>String_Reason</key>
      <text>Reason</text>
    </string>
    <string>
      <key>Button_KarmaGained</key>
      <text>Karma Gained</text>
    </string>
    <string>
      <key>Button_KarmaSpent</key>
      <text>Karma Spent</text>
    </string>
    <string>
      <key>Button_NuyenGained</key>
      <text>Nuyen Gained</text>
    </string>
    <string>
      <key>Button_NuyenSpent</key>
      <text>Nuyen Spent</text>
    </string>
    <string>
      <key>Button_EditExpense</key>
      <text>Edit Expense</text>
    </string>
    <string>
      <key>Checkbox_ShowFreeEntries</key>
      <text>Show Free Entries</text>
    </string>
    <string>
      <key>Checkbox_ShowChart</key>
      <text>Show Chart</text>
    </string>
    <!-- End Region-->
    <!-- Region Calendar Tab -->
    <string>
      <key>Button_AddWeek</key>
      <text>Add Week</text>
    </string>
    <string>
      <key>Button_EditWeek</key>
      <text>Edit Week</text>
    </string>
    <string>
      <key>Button_DeleteWeek</key>
      <text>Delete Week</text>
    </string>
    <string>
      <key>Button_ChangeStartWeek</key>
      <text>Change Starting Date</text>
    </string>
    <string>
      <key>String_WeekDisplay</key>
      <text>{0}: Month {1}, Week {2}</text>
    </string>
    <!-- End Region-->
    <!-- Region Improvements Tab -->
    <string>
      <key>Button_AddImprovement</key>
      <text>&amp;Add Improvement</text>
    </string>
    <string>
      <key>Button_EditImprovement</key>
      <text>Edit Improvement</text>
    </string>
    <string>
      <key>Button_AddGroup</key>
      <text>Add Group</text>
    </string>
    <string>
      <key>Button_EnableAll</key>
      <text>Enable All</text>
    </string>
    <string>
      <key>Button_DisableAll</key>
      <text>Disable All</text>
    </string>
    <string>
      <key>Node_SelectedImprovements</key>
      <text>Selected Improvements</text>
    </string>
    <!-- End Region-->
    <!-- Region Improvements Control -->
    <string>
      <key>Tip_Improvement_EditNotes</key>
      <text>Edit Improvement Notes.</text>
    </string>
    <!-- End Region-->
    <!-- Region Build Point Summery Tab -->
    <string>
      <key>Label_SummaryMetatype</key>
      <text>Metatype</text>
    </string>
    <string>
      <key>Label_SummaryPrimaryAttributes</key>
      <text>Primary Attributes</text>
    </string>
    <string>
      <key>Label_SummarySpecialAttributes</key>
      <text>Special Attributes</text>
    </string>
    <string>
      <key>Label_SummaryPositiveQualities</key>
      <text>Positive Qualities</text>
    </string>
    <string>
      <key>Label_SummaryNegativeQualities</key>
      <text>Negative Qualities</text>
    </string>
    <string>
      <key>Label_SummaryContacts</key>
      <text>Contacts</text>
    </string>
    <string>
      <key>Label_SummaryEnemies</key>
      <text>Enemies</text>
    </string>
    <string>
      <key>Label_SummaryEssence</key>
      <text>Essence</text>
    </string>
    <string>
      <key>Label_SummaryNuyen</key>
      <text>Nuyen</text>
    </string>
    <string>
      <key>Label_SummarySkillGroups</key>
      <text>Skill Groups</text>
    </string>
    <string>
      <key>Label_SummaryActiveSkills</key>
      <text>Active Skills</text>
    </string>
    <string>
      <key>Label_SummaryKnowledgeSkills</key>
      <text>Knowledge Skills</text>
    </string>
    <string>
      <key>Label_SummarySpells</key>
      <text>Spells</text>
    </string>
    <string>
      <key>Label_SummaryRituals</key>
      <text>Rituals</text>
    </string>
    <string>
      <key>Label_SummaryPreparations</key>
      <text>Preparations</text>
    </string>
    <string>
      <key>Label_SummaryFoci</key>
      <text>Foci</text>
    </string>
    <string>
      <key>Label_SummarySpirits</key>
      <text>Spirits</text>
    </string>
    <string>
      <key>Label_SummarySprites</key>
      <text>Sprites</text>
    </string>
    <string>
      <key>Label_SummaryComplexForms</key>
      <text>Complex Forms</text>
    </string>
    <string>
      <key>Label_SummaryInitiation</key>
      <text>Initiation/Submersion</text>
    </string>
    <string>
      <key>Label_SummaryAINormalPrograms</key>
      <text>Normal Programs</text>
    </string>
    <string>
      <key>Label_SummaryAIAdvancedPrograms</key>
      <text>Advanced Programs</text>
    </string>
    <string>
      <key>Tip_BuildSpecialAttributes</key>
      <text>Special Attributes are EDG, MAG, and RES.</text>
    </string>
    <string>
      <key>Tip_BuildPositiveQualities</key>
      <text>Characters may select up to 25 Karma worth of Positive Qualities. Qualities in dark red do not count towards the 25 Karma limit.</text>
    </string>
    <string>
      <key>Checkbox_Options_CustomTimeFormat</key>
      <text>Custom Time Format</text>
    </string>
    <string>
      <key>Label_Options_DateFormat</key>
      <text>Date Format</text>
    </string>
    <string>
      <key>Label_Options_TimeFormat</key>
      <text>Time Format</text>
    </string>
    <string>
      <key>Checkbox_Options_AllowHoverIncrement</key>
      <text>Allow incrementing values of NumericUpDown controls by hovering over the control</text>
    </string>
    <string>
      <key>Checkbox_Options_OmaeEnabled</key>
      <text>Enable Omae character exchange</text>
    </string>
    <string>
      <key>Checkbox_Options_UseLifeModule</key>
      <text>Life modules available</text>
    </string>
    <string>
      <key>Checkbox_Options_Missions</key>
      <text>Hide Qualities prohibited by Missions</text>
    </string>
    <string>
      <key>Checkbox_Options_Dronemods</key>
      <text>Use Drone Modification rules (R5 122)</text>
    </string>
    <string>
      <key>Checkbox_Options_Dronemods_Pilot</key>
      <text>Use Maximum Attribute for Pilot Attribute</text>
    </string>
    <string>
      <key>Checkbox_Options_UseCalculatedPublicAwareness</key>
      <text>Public Awareness should be (Street Cred + Notoriety /3)</text>
    </string>
    <string>
      <key>Checkbox_Options_StrictSkillGroups</key>
      <text>Strict interpretation of breaking skill groups in create mode</text>
    </string>
    <string>
      <key>Checkbox_Options_UseCyberlimbCalculation</key>
      <text>Do not use Cyberlimbs when calculating augmented Attributes</text>
    </string>
    <string>
      <key>Checkbox_Options_PreferNightlyBuilds</key>
      <text>Prefer Nightly Builds</text>
    </string>
    <string>
      <key>Checkbox_Option_HideItemsOverAvailLimit</key>
      <text>Hide items that are over the Availability Limit during character creation</text>
    </string>
    <string>
      <key>Checkbox_Options_AllowPointBuySpecializationsOnKarmaSkills</key>
      <text>Allow skill points to be used to buy specializations for karma-bought skills</text>
    </string>
    <string>
      <key>Checkbox_Options_MysAdeptSecondMAGAttribute</key>
      <text>Mystic Adepts use second MAG attribute for Adept abilities instead of special PP rules</text>
    </string>
    <string>
      <key>Checkbox_Options_CompensateSkillGroupKarmaDifference</key>
      <text>Compensate for higher karma costs when raising the rating of the last skill in a skill group</text>
    </string>
    <string>
      <key>Checkbox_Options_EnemyKarmaQualityLimit</key>
      <text>Karma spent on enemies counts towards negative Quality limit in create mode</text>
    </string>
    <string>
      <key>Checkbox_Options_EnablePlugins</key>
      <text>Enable Plugins (experimental)</text>
    </string>
    <string>
      <key>Checkbox_Options_HideMasterIndex</key>
      <text>Hide the Master Index</text>
    </string>
    <string>
      <key>Checkbox_Options_HideCharacterRoster</key>
      <text>Hide the Character Roster</text>
    </string>
    <string>
      <key>Checkbox_Options_AllowEasterEggs</key>
      <text>Allow Easter Eggs</text>
    </string>
    <string>
      <key>Checkbox_Options_IncreasedImprovedAbilityModifier</key>
      <text>Improved Ability is capped by Learned Rating x 1.5 instead of 0.5</text>
    </string>
    <string>
      <key>String_SelectBP_LifeModuleSummary</key>
      <text>Enter the maximum availability and karma you are allowed to create your character with (Default {0})</text>
    </string>
    <string>
      <key>Checkbox_SelectLifeModule_LimitList</key>
      <text>Show only Life Modules I can take</text>
    </string>
    <string>
      <key>Tip_BuildNegativeQualities</key>
      <text>Characters may select up to -25 Karma worth of Negative Qualities. Qualities in dark red do not count towards the -25 Karma limit.</text>
    </string>
    <string>
      <key>Tip_Omae_Warning</key>
      <text>Omae is outside the current developers control and contain old characters that may not work or crash the current version of Chummer. Proceed at your own risk.\nDo you want to continue?</text>
    </string>
    <string>
      <key>Tip_LifeModule_Warning</key>
      <text>Life Modules are currently an experimental system with limited features; it is present exclusively for testing purposes. See https://github.com/chummer5a/chummer5a/issues/2000 for details about the existing issues. Proceed at your own risk.\nDo you want to continue?</text>
    </string>
    <string> <!-- Note: worded to be as close to a GDPR privacy notice as possible, just in case -->
      <key>Message_Options_ConfirmTelemetry</key>
      <text>If this option is enabled, your Chummer logs and usage metrics will be sent to the Chummer Dev-Team. These contain data that help give us insight on what needs to be improved and how things should be fixed, with more detailed levels giving us more information.\nWe also always collect information about what operating system you use and in what municipality you are located; the former helps with crashes and performance data, while the latter gives us insight into what locales we should support and/or add to the program.\nThese and all other data are anonymized before collection, will be securely stored on a Microsoft Azure server for a period of up to 2 years, and will not be shared with any parties outside of a few, core Chummer contributors. Data will be uploaded whenever you start Chummer, exit Chummer, or load in a new character.\n\nYou have full rights to any data you send to us. If you wish to request all data we have on you or have your data permanently removed, please contact the current administrator of this service, MegalonArchon (archon.megalon@gmail.com), and we will try to fulfill your request as soon as possible.\n\nDo you wish to proceed and enable telemetry?</text>
    </string>
    <string>
      <key>MessageTitle_Options_ConfirmTelemetry</key>
      <text>Confirm Enable Telemetry</text>
    </string>
    <string>
      <key>Message_Options_ConfirmDetailedTelemetry</key>
      <text>We greatly appreciate people sending us highly detailed logging information because it lets us really find places to improve the program that otherwise would have been overlooked. However, such highly detailed logging makes your data significantly less anonymous, and for those on metered internet connections who use the program a lot, it may end causing non-insignificant amounts of interent traffic.\n\nDo you wish to proceed and enable highly detailed telemetry?</text>
    </string>
    <string>
      <key>MessageTitle_Options_ConfirmDetailedTelemetry</key>
      <text>Confirm Detailed Telemetry</text>
    </string>
    <string>
      <key>Tip_Options_TelemetryId</key>
      <text>Installation: {0}</text>
    </string>
    <!-- End Region-->
    <!-- Region Other Info Tab -->
    <string>
      <key>Tip_CalculatedMovement</key>
      <text>Walking: AGI × 2 ({0} MPCT) / ({1} KPH)\nRunning: AGI × 4 ({2} MPCT) / ({3} KPH)</text>
    </string>
    <string>
      <key>Label_OtherCoreCM</key>
      <text>Core Condition Track:</text>
    </string>
    <string>
      <key>Label_OtherMatrixCM</key>
      <text>Matrix Condition Track:</text>
    </string>
    <string>
      <key>Label_OtherPhysicalCM</key>
      <text>Physical Condition Track:</text>
    </string>
    <string>
      <key>Label_OtherStunCM</key>
      <text>Stun Condition Track:</text>
    </string>
    <string>
      <key>Label_OtherInit</key>
      <text>Initiative:</text>
    </string>
    <string>
      <key>Label_OtherIP</key>
      <text>Initiative Dice:</text>
    </string>
    <string>
      <key>Label_OtherMatrixInit</key>
      <text>Matrix Initiative (AR):</text>
    </string>
    <string>
      <key>Label_OtherMatrixInitVRCold</key>
      <text>Matrix Initiative (Cold):</text>
    </string>
    <string>
      <key>Label_OtherMatrixInitVRHot</key>
      <text>Matrix Initiative (Hot):</text>
    </string>
    <string>
      <key>Label_OtherRiggingInit</key>
      <text>Rigging Initiative (AR):</text>
    </string>
    <string>
      <key>Label_OtherMatrixIP</key>
      <text>Matrix Initiative Dice:</text>
    </string>
    <string>
      <key>Label_OtherAstralInit</key>
      <text>Astral Initiative:</text>
    </string>
    <string>
      <key>Label_OtherAstralIP</key>
      <text>Astral Initiative Dice:</text>
    </string>
    <string>
      <key>Label_OtherArmor</key>
      <text>Armor:</text>
    </string>
    <string>
      <key>Label_OtherEssence</key>
      <text>Essence:</text>
    </string>
    <string>
      <key>String_NuyenRemaining</key>
      <text>Nuyen Remaining</text>
    </string>
    <string>
      <key>Label_OtherNuyenRemain</key>
      <text>Nuyen Remaining:</text>
    </string>
    <string>
      <key>Label_OtherCareerKarma</key>
      <text>Career Karma:</text>
    </string>
    <string>
      <key>Label_OtherCareerNuyen</key>
      <text>Career Nuyen:</text>
    </string>
    <string>
      <key>Label_OtherMovement</key>
      <text>Movement:</text>
    </string>
    <string>
      <key>Label_OtherSwim</key>
      <text>Swim:</text>
    </string>
    <string>
      <key>Label_OtherFly</key>
      <text>Fly:</text>
    </string>
    <string>
      <key>Label_OtherComposure</key>
      <text>Composure:</text>
    </string>
    <string>
      <key>Label_OtherSurprise</key>
      <text>Surprise:</text>
    </string>
    <string>
      <key>Label_OtherJudgeIntention</key>
      <text>Judge Intentions:</text>
    </string>
    <string>
      <key>Label_OtherLiftAndCarry</key>
      <text>Lift and Carry:</text>
    </string>
    <string>
      <key>Label_OtherMemory</key>
      <text>Memory:</text>
    </string>
    <string>
      <key>Tip_OtherCMPhysical</key>
      <text>Physical CM is calculated as 8 + (BOD / 2).</text>
    </string>
    <string>
      <key>Tip_OtherCMStun</key>
      <text>Stun CM is calculated as 8 + (WIL / 2).</text>
    </string>
    <string>
      <key>Tip_OtherInitiative</key>
      <text>Initiative is calculated as REA + INT.</text>
    </string>
    <string>
      <key>Tip_OtherInitiativePasses</key>
      <text>Characters have 1 Initiative Pass unless increased through magic or gear.</text>
    </string>
    <string>
      <key>Tip_OtherMatrixInitiative</key>
      <text>Matrix Initiative is calculated as Commlink Response + INT.</text>
    </string>
    <string>
      <key>Tip_OtherMatrixInitiativePasses</key>
      <text>Characters have 1 Matrix Initiative Pass unless increased through a Cold or Hot Sim.</text>
    </string>
    <string>
      <key>Tip_OtherAstralInitiative</key>
      <text>Astral Initiative is calculated as INT × 2.</text>
    </string>
    <string>
      <key>Tip_OtherAstralInitiativePasses</key>
      <text>Characters have 3 Astral Initiative Passes.</text>
    </string>
    <string>
      <key>Tip_OtherArmor</key>
      <text>Only the highest single Armor value is used to determine your Armor Rating.</text>
    </string>
    <string>
      <key>Tip_OtherEssence</key>
      <text>Characters start with 6 Essence which is decreased by adding Cyberware and Bioware.</text>
    </string>
    <string>
      <key>Tip_OtherNuyen</key>
      <text>The amount of Nuyen you have left to purchase gear.</text>
    </string>
    <string>
      <key>Tip_OtherMovement</key>
      <text>Character's movement speed in meters.</text>
    </string>
    <string>
      <key>Tip_OtherSwim</key>
      <text>Character's swimming speed in meters.</text>
    </string>
    <string>
      <key>Tip_OtherFly</key>
      <text>Character's flying speed in meters.</text>
    </string>
    <string>
      <key>Tip_OtherComposure</key>
      <text>Composure is calculated as WIL + CHA.</text>
    </string>
    <string>
      <key>Tip_OtherJudgeIntentions</key>
      <text>Judge Intentions is calculated as INT + CHA.</text>
    </string>
    <string>
      <key>Tip_OtherLiftAndCarry</key>
      <text>Lift and Carry is calculated as STR + BOD.</text>
    </string>
    <string>
      <key>Tip_OtherMemory</key>
      <text>Memory is calculated as LOG + WIL.</text>
    </string>
    <string>
      <key>Tip_OtherSurprise</key>
      <text>Surprise is calculated as REA + INT.</text>
    </string>
    <string>
      <key>Tip_OtherCareerKarma</key>
      <text>The amount of Karma the character has accumulated over their career.</text>
    </string>s
    <!-- End Region-->
    <!-- Region Condition Monitor Tab -->
    <string>
      <key>Label_CMCMPenalty</key>
      <text>CM Penalty:</text>
    </string>
    <string>
      <key>Label_CMArmor</key>
      <text>Armor:</text>
    </string>
    <string>
      <key>Label_CMResistancePool</key>
      <text>Dmg Resistance Pool:</text>
    </string>
    <string>
      <key>Label_CMPhysical</key>
      <text>Physical</text>
    </string>
    <string>
      <key>Label_CMStun</key>
      <text>Stun</text>
    </string>
    <string>
      <key>Label_CMRecovery</key>
      <text>Recovery:</text>
    </string>
    <string>
      <key>Label_CMEdge</key>
      <text>Regain/Spend Edge</text>
    </string>
    <string>
      <key>Tip_CMPenalty</key>
      <text>Dice pool penalty from Condition Monitor damage.</text>
    </string>
    <string>
      <key>Tip_CMDamageResistance</key>
      <text>Number of dice used to make Damage Resistance Tests.</text>
    </string>
    <string>
      <key>Tip_CMRegainEdge</key>
      <text>Regain a point of Edge</text>
    </string>
    <string>
      <key>Tip_CMSpendEdge</key>
      <text>Spend a point of Edge</text>
    </string>
    <string>
      <key>String_CMDown</key>
      <text>D</text>
    </string>
    <!-- End Region-->
    <!-- Region Spell Defense Tab-->
    <string>
      <key>String_SpellDefense</key>
      <text>Spell Defense</text>
    </string>
    <string>
      <key>String_SpellResistanceDice</key>
      <text>Spell Resistance Dice</text>
    </string>
    <string>
      <key>Label_CounterspellingDice</key>
      <text>Counterspelling Dice</text>
    </string>
    <string>
      <key>Label_SpellDefenseIndirectDodge</key>
      <text>Indirect Defense Test</text>
    </string>
    <string>
      <key>Label_SpellDefenseIndirect</key>
      <text>Indirect Soak</text>
    </string>
    <string>
      <key>Label_SpellDefenseDirectSoakMana</key>
      <text>Direct Soak - Mana</text>
    </string>
    <string>
      <key>Label_SpellDefenseDirectSoakPhysical</key>
      <text>Direct Soak - Physical</text>
    </string>
    <string>
      <key>Label_SpellDefenseDetection</key>
      <text>Detection Spells</text>
    </string>
    <string>
      <key>Label_SpellDefenseDecAttBOD</key>
      <text>Decrease Attribute (BOD)</text>
    </string>
    <string>
      <key>Label_SpellDefenseDecAttSTR</key>
      <text>Decrease Attribute (STR)</text>
    </string>
    <string>
      <key>Label_SpellDefenseDecAttAGI</key>
      <text>Decrease Attribute (AGI)</text>
    </string>
    <string>
      <key>Label_SpellDefenseDecAttREA</key>
      <text>Decrease Attribute (REA)</text>
    </string>
    <string>
      <key>Label_SpellDefenseDecAttLOG</key>
      <text>Decrease Attribute (LOG)</text>
    </string>
    <string>
      <key>Label_SpellDefenseDecAttWIL</key>
      <text>Decrease Attribute (WIL)</text>
    </string>
    <string>
      <key>Label_SpellDefenseDecAttINT</key>
      <text>Decrease Attribute (INT)</text>
    </string>
    <string>
      <key>Label_SpellDefenseDecAttCHA</key>
      <text>Decrease Attribute (CHA)</text>
    </string>
    <string>
      <key>Label_SpellDefenseIllusionMana</key>
      <text>Illusion - Mana</text>
    </string>
    <string>
      <key>Label_SpellDefenseIllusionPhysical</key>
      <text>Illusion - Physical</text>
    </string>
    <string>
      <key>Label_SpellDefenseManipMental</key>
      <text>Manipulation - Mental</text>
    </string>
    <string>
      <key>Label_SpellDefenseManipPhysical</key>
      <text>Manipulation - Physical</text>
    </string>
    <!-- End Region -->
    <!-- Region ToolTips -->
    <string>
      <key>Tip_SpellDrainBase</key>
      <text>Base Drain for</text>
    </string>
    <string>
      <key>Tip_SpellDrainSeeDescription</key>
      <text>See Spell Description</text>
    </string>
    <string>
      <key>Tip_ComplexFormFadingBase</key>
      <text>Base Fading for</text>
    </string>
    <string>
      <key>Tip_ComplexFormFadingSeeDescription</key>
      <text>See Complex Form Description</text>
    </string>
    <string>
      <key>Tip_ImproveInitiateGrade</key>
      <text>Improve Initiate Grade to {0} for {1} Karma</text>
    </string>
    <string>
      <key>Tip_ImproveSubmersionGrade</key>
      <text>Improve Submersion Grade to {0} for {1} Karma</text>
    </string>
    <string>
      <key>Tip_ImproveItem</key>
      <text>Improve to {0} for {1} Karma</text>
    </string>
    <string>
      <key>Tip_ImproveItemAtMaximum</key>
      <text>Cannot Improve, at Maximum</text>
    </string>
    <string>
      <key>Tip_Modifiers</key>
      <text>Modifiers</text>
    </string>
    <string>
      <key>Tip_CommlinkResponse</key>
      <text>Commlink Response</text>
    </string>
    <string>
      <key>Tip_Armor</key>
      <text>Armor</text>
    </string>
    <string>
      <key>Tip_LiftAndCarry</key>
      <text>Lift: {0} kg, Carry: {1} kg</text>
    </string>
    <string>
      <key>Tip_DiceRoller</key>
      <text>Open Dice Roller</text>
    </string>
    <string>
      <key>Tip_RecoilAccessories</key>
      <text>{0} ({1} (Deployable))</text>
    </string>
    <string>
      <key>Tip_RemainingVehicleModCapacity</key>
      <text>This shows the vehicle's capacity once the selected mod has been installed.</text>
    </string>
    <string>
      <key>Tip_TotalVehicleModCapacity</key>
      <text>This shows the vehicle's capacity as Installed/Total Capacity.</text>
    </string>
    <!-- End Region-->
    <!-- Region ASDF Attributes-->
    <string>
      <key>String_DeviceRating</key>
      <text>Device Rating</text>
    </string>
    <string>
      <key>String_Attack</key>
      <text>Attack</text>
    </string>
    <string>
      <key>String_Sleaze</key>
      <text>Sleaze</text>
    </string>
    <string>
      <key>String_DataProcessing</key>
      <text>Data Processing</text>
    </string>
    <!-- End Region -->
    <!-- Region Individual Form- and UserControl-specific strings below this point -->
    <!-- Region Contacts/Enemies -->
    <string>
      <key>String_Relationships</key>
      <text>Relationships</text>
    </string>
    <string>
      <key>Button_SwapOrdering</key>
      <text>&amp;Swap Ordering</text>
    </string>
    <string>
      <key>Label_Contact_Connection</key>
      <text>Connection:</text>
    </string>
    <string>
      <key>Label_Contact_Loyalty</key>
      <text>Loyalty:</text>
    </string>
    <string>
      <key>Label_Contact_PersonalLife</key>
      <text>Personal Life:</text>
    </string>
    <string>
      <key>Label_Contact_PreferredPayment</key>
      <text>Preferred Payment:</text>
    </string>
    <string>
      <key>Label_Contact_HobbiesVice</key>
      <text>Hobbies/Vice:</text>
    </string>
    <string>
      <key>Checkbox_Contact_Group</key>
      <text>Group</text>
    </string>
    <string>
      <key>Checkbox_Contact_Free</key>
      <text>Free</text>
    </string>
    <string>
      <key>Checkbox_Contact_Blackmail</key>
      <text>Blackmail</text>
    </string>
    <string>
      <key>Checkbox_Contact_Family</key>
      <text>Family</text>
    </string>
    <string>
      <key>Label_Enemy_Incidence</key>
      <text>Incidence:</text>
    </string>
    <string>
      <key>Tip_Contact_OpenLinkedContact</key>
      <text>Open the linked Contact save file.</text>
    </string>
    <string>
      <key>Tip_Contact_LinkContact</key>
      <text>Link this Contact to a Chummer save file.</text>
    </string>
    <string>
      <key>Tip_Contact_EditNotes</key>
      <text>Edit Contact Notes.</text>
    </string>
    <string>
      <key>Tip_Enemy_OpenLinkedEnemy</key>
      <text>Open the linked Enemy save file.</text>
    </string>
    <string>
      <key>Tip_Enemy_LinkEnemy</key>
      <text>Link this Enemy to a Chummer save file.</text>
    </string>
    <string>
      <key>Tip_Enemy_EditNotes</key>
      <text>Edit Enemy Notes.</text>
    </string>
    <string>
      <key>Tip_Contact_OpenFile</key>
      <text>Open the linked Contact save file.</text>
    </string>
    <string>
      <key>Tip_Enemy_OpenFile</key>
      <text>Open the linked Enemy save file.</text>
    </string>
    <string>
      <key>Tip_Contact_LinkFile</key>
      <text>Link this Contact to a Chummer save file.</text>
    </string>
    <string>
      <key>Tip_Enemy_LinkFile</key>
      <text>Link this Enemy to a Chummer save file.</text>
    </string>
    <string>
      <key>MenuItem_OpenCharacter</key>
      <text>Open Character</text>
    </string>
    <string>
      <key>MenuItem_RemoveCharacter</key>
      <text>Remove Character</text>
    </string>
    <string>
      <key>MenuItem_AttachCharacter</key>
      <text>Attach Character</text>
    </string>
    <string>
      <key>MenuItem_CreateCritter</key>
      <text>Create Critter</text>
    </string>
    <string>
      <key>Button_ContactsExpansionToggle</key>
      <text>&amp;Expand/Collapse All</text>
    </string>
    <!-- End Region-->
    <!-- Region Omae -->
    <string>
      <key>Omae_NoDescription</key>
      <text>No description.</text>
    </string>
    <string>
      <key>Omae_UpdatedDate</key>
      <text>Updated</text>
    </string>
    <string>
      <key>Omae_DownloadCount</key>
      <text>Downloaded {0} times</text>
    </string>
    <string>
      <key>Omae_Download</key>
      <text>Download</text>
    </string>
    <string>
      <key>Omae_PostUpdate</key>
      <text>Post Update</text>
    </string>
    <!-- End Region-->
    <!-- Region Adept Powers -->
    <string>
      <key>String_Power</key>
      <text>Power</text>
    </string>
    <string>
      <key>Label_Power_PowerRating</key>
      <text>Power Rating:</text>
    </string>
    <string>
      <key>Label_Power_DiscountedBy</key>
      <text>Discounted by</text>
    </string>
    <string>
      <key>Checkbox_Power_AdeptWay</key>
      <text>Adept Way</text>
    </string>
    <string>
      <key>Checkbox_Power_Geas</key>
      <text>Geas</text>
    </string>
    <string>
      <key>Label_Power_Level</key>
      <text>level</text>
    </string>
    <string>
      <key>Tip_Power_EditNotes</key>
      <text>Edit Adept Power Notes.</text>
    </string>
    <string>
      <key>Tip_Power_DoublePoints</key>
      <text>The Power Point cost for this Power has been increased because it has caused the Attribute to exceed your Metatype Maximum value by {0}. This cost increase only applies to the {0} points that have exceeded the Metatype Maximum.</text>
    </string>
    <!-- End Region-->
    <!-- Region Skills -->
    <string>
      <key>Tip_Skill_ChangeSpecialization</key>
      <text>Change Specialization for {0} Karma</text>
    </string>
    <string>
      <key>Tip_Skill_AddSpecialization</key>
      <text>Add Specialization for {0} Karma</text>
    </string>
    <string>
      <key>Tip_Skill_SkillsoftRating</key>
      <text>Skillsoft Rating</text>
    </string>
    <string>
      <key>Tip_Skill_SkillRating</key>
      <text>Skill Rating</text>
    </string>
    <string>
      <key>Tip_Skill_Defaulting</key>
      <text>Defaulting</text>
    </string>
    <string>
      <key>Tip_Skill_Smartlink</key>
      <text>Smartlink</text>
    </string>
    <string>
      <key>Tip_Skill_RatingModifiers</key>
      <text>Rating Modifiers</text>
    </string>
    <string>
      <key>Tip_Skill_DicePoolModifiers</key>
      <text>Dice Pool Modifiers</text>
    </string>
    <string>
      <key>Tip_Skill_NativeLanguage</key>
      <text>Native Language</text>
    </string>
    <string>
      <key>Tip_Skill_Wounds</key>
      <text>Wounds</text>
    </string>
    <string>
      <key>Tip_Skill_OffHand</key>
      <text>Off Hand</text>
    </string>
    <string>
      <key>Tip_Skill_Cannot_Default</key>
      <text>You cannot default in this skill.</text>
    </string>
    <string>
      <key>Tip_SkillGroup_Skills</key>
      <text>Skills in this Group:</text>
    </string>
    <!-- End Region-->
    <!-- Region Spirits/Sprites -->
    <string>
      <key>Label_Spirit_Force</key>
      <text>Force:</text>
    </string>
    <string>
      <key>Label_Spirit_ServicesOwed</key>
      <text>Services Owed:</text>
    </string>
    <string>
      <key>Label_Sprite_TasksOwed</key>
      <text>Tasks Owed:</text>
    </string>
    <string>
      <key>Checkbox_Spirit_Bound</key>
      <text>Bound</text>
    </string>
    <string>
      <key>Checkbox_Spirit_Fettered</key>
      <text>Fettered</text>
    </string>
    <string>
      <key>Checkbox_Sprite_Pet</key>
      <text>Sprite Pet</text>
    </string>
    <string>
      <key>Label_Sprite_Rating</key>
      <text>Rating:</text>
    </string>
    <string>
      <key>Label_Sprite_Registered</key>
      <text>Registered</text>
    </string>
    <string>
      <key>Tip_Spirit_LinkSpirit</key>
      <text>Link this Spirit to a Chummer save file.</text>
    </string>
    <string>
      <key>Tip_Sprite_LinkSprite</key>
      <text>Link this Sprite to a Chummer save file.</text>
    </string>
    <string>
      <key>Tip_Spirit_OpenFile</key>
      <text>Open the linked Spirit save file.</text>
    </string>
    <string>
      <key>Tip_Sprite_OpenFile</key>
      <text>Open the linked Sprite save file.</text>
    </string>
    <string>
      <key>Tip_Spirit_EditNotes</key>
      <text>Edit Spirit Notes.</text>
    </string>
    <string>
      <key>Tip_Sprite_EditNotes</key>
      <text>Edit Sprite Notes.</text>
    </string>
    <string>
      <key>Message_SelectCritterType</key>
      <text>You must select a Critter before you can create a character for them.</text>
    </string>
    <string>
      <key>Message_UnknownCritterType</key>
      <text>A Critter called {0} could not be found in the Critters data files.</text>
    </string>
    <string>
      <key>MessageTitle_SelectCritterType</key>
      <text>Cannot Create Critter</text>
    </string>
    <!-- End Region-->
    <!-- Region Create Cyberware Suite Window -->
    <string>
      <key>Title_CreateCyberwareSuite</key>
      <text>Create Cyberware Suite</text>
    </string>
    <string>
      <key>Title_CreateBiowareSuite</key>
      <text>Create Bioware Suite</text>
    </string>
    <string>
      <key>Label_CyberwareSuite_SuiteName</key>
      <text>Suite Name:</text>
    </string>
    <string>
      <key>Message_CyberwareSuite_SuiteName</key>
      <text>Please enter a name for your Suite.</text>
    </string>
    <string>
      <key>MessageTitle_CyberwareSuite_SuiteName</key>
      <text>Suite Name</text>
    </string>
    <string>
      <key>Message_CyberwareSuite_FileName</key>
      <text>Please enter a file name to save the Suite to.</text>
    </string>
    <string>
      <key>MessageTitle_CyberwareSuite_FileName</key>
      <text>File Name</text>
    </string>
    <string>
      <key>Message_CyberwareSuite_InvalidFileName</key>
      <text>File names must start with "custom" and end with "_{0}.xml"</text>
    </string>
    <string>
      <key>MessageTitle_CyberwareSuite_InvalidFileName</key>
      <text>Invalid File Name</text>
    </string>
    <string>
      <key>Message_CyberwareSuite_DuplicateName</key>
      <text>A Suite named "{0}" already exists in a data file. Please choose a different name.</text>
    </string>
    <string>
      <key>MessageTitle_CyberwareSuite_DuplicateName</key>
      <text>Suite Already Exists</text>
    </string>
    <string>
      <key>Message_CyberwareSuite_SuiteCreated</key>
      <text>Suite "{0}" created.</text>
    </string>
    <string>
      <key>MessageTitle_CyberwareSuite_SuiteCreated</key>
      <text>Suite Created</text>
    </string>
    <!-- End Region-->
    <!-- Region Create PACKS Kit Window -->
    <string>
      <key>Title_CreatePACKSKit</key>
      <text>Create PACKS Kit</text>
    </string>
    <string>
      <key>Label_CreatePACKSKit_KitName</key>
      <text>Kit Name:</text>
    </string>
    <string>
      <key>Checkbox_CreatePACKSKit_Attributes</key>
      <text>Attributes</text>
    </string>
    <string>
      <key>Checkbox_CreatePACKSKit_Qualities</key>
      <text>Qualities</text>
    </string>
    <string>
      <key>Checkbox_CreatePACKSKit_StartingNuyen</key>
      <text>Starting Nuyen</text>
    </string>
    <string>
      <key>Checkbox_CreatePACKSKit_ActiveSkills</key>
      <text>Active Skills</text>
    </string>
    <string>
      <key>Checkbox_CreatePACKSKit_KnowledgeSkills</key>
      <text>Knowledge Skills</text>
    </string>
    <string>
      <key>Checkbox_CreatePACKSKit_MartialArts</key>
      <text>Martial Arts</text>
    </string>
    <string>
      <key>Checkbox_CreatePACKSKit_Spells</key>
      <text>Spells</text>
    </string>
    <string>
      <key>Checkbox_CreatePACKSKit_ComplexForms</key>
      <text>Complex Forms</text>
    </string>
    <string>
      <key>Checkbox_CreatePACKSKit_Cyberware</key>
      <text>Cyberware/Bioware</text>
    </string>
    <string>
      <key>Checkbox_CreatePACKSKit_Lifestyle</key>
      <text>Lifestyles</text>
    </string>
    <string>
      <key>Checkbox_CreatePACKSKit_Armor</key>
      <text>Armor</text>
    </string>
    <string>
      <key>Checkbox_CreatePACKSKit_Weapons</key>
      <text>Weapons</text>
    </string>
    <string>
      <key>Checkbox_CreatePACKSKit_Gear</key>
      <text>Gear</text>
    </string>
    <string>
      <key>Checkbox_CreatePACKSKit_Vehicles</key>
      <text>Vehicles</text>
    </string>
    <string>
      <key>Message_CreatePACKSKit_KitName</key>
      <text>Please enter a name for your Kit.</text>
    </string>
    <string>
      <key>MessageTitle_CreatePACKSKit_KitName</key>
      <text>Kit Name</text>
    </string>
    <string>
      <key>Message_CreatePACKSKit_FileName</key>
      <text>Please enter a file name to save the Kit to.</text>
    </string>
    <string>
      <key>MessageTitle_CreatePACKSKit_FileName</key>
      <text>File Name</text>
    </string>
    <string>
      <key>Message_CreatePACKSKit_InvalidFileName</key>
      <text>File names must start with "custom" and end with "_packs.xml"</text>
    </string>
    <string>
      <key>MessageTitle_CreatePACKSKit_InvalidFileName</key>
      <text>Invalid File Name</text>
    </string>
    <string>
      <key>Message_CreatePACKSKit_DuplicateName</key>
      <text>A Kit named "{0}" already exists in a data file. Please choose a different name.</text>
    </string>
    <string>
      <key>MessageTitle_CreatePACKSKit_DuplicateName</key>
      <text>Kit Already Exists</text>
    </string>
    <string>
      <key>Message_CreatePACKSKit_SuiteCreated</key>
      <text>PACKS Kit "{0}" created.</text>
    </string>
    <string>
      <key>MessageTitle_CreatePACKSKit_SuiteCreated</key>
      <text>PACKS Kit Created</text>
    </string>
    <!-- End Region-->
    <!-- Region Dice Hits Window -->
    <string>
      <key>Title_DiceHits</key>
      <text>Dice Hits</text>
    </string>
    <string>
      <key>String_DiceHits_HitsOn</key>
      <text>Hits on</text>
    </string>
    <!-- End Region-->
    <!-- Region Dice Roller Window -->
    <string>
      <key>Title_DiceRoller</key>
      <text>Dice Roller</text>
    </string>
    <string>
      <key>String_DiceRoller_Roll</key>
      <text>Roll</text>
    </string>
    <string>
      <key>Button_DiceRoller_Roll</key>
      <text>&amp;Roll</text>
    </string>
    <string>
      <key>Button_DiceRoller_RollMisses</key>
      <text>Re-Roll Misses</text>
    </string>
    <string>
      <key>Checkbox_DiceRoller_RuleOfSix</key>
      <text>using Rule of 6</text>
    </string>
    <string>
      <key>Checkbox_DiceRoller_CinematicGameplay</key>
      <text>Hit on 4, 5, or 6</text>
    </string>
    <string>
      <key>Checkbox_DiceRoller_RushedJob</key>
      <text>Rushed Job (Glitch on 1 or 2)</text>
    </string>
    <string>
      <key>Checkbox_DiceRoller_BubbleDie</key>
      <text>Bubble Die (Fix Even Dicepool Glitch Chances)</text>
    </string>
    <string>
      <key>Checkbox_DiceRoller_VariableGlitch</key>
      <text>Glitch on More 1's than Hits, Not Half Dicepool</text>
    </string>
    <string>
      <key>String_BubbleDie</key>
      <text>Only for Glitching:</text>
    </string>
    <string>
      <key>Label_DiceRoller_Result</key>
      <text>Result:</text>
    </string>
    <string>
      <key>Label_DiceRoller_Gremlins</key>
      <text>Gremlins:</text>
    </string>
    <string>
      <key>Label_DiceRoller_Threshold</key>
      <text>Threshold:</text>
    </string>
    <string>
      <key>String_DiceRoller_Glitch</key>
      <text>Glitch with {0} Hits</text>
    </string>
    <string>
      <key>String_DiceRoller_CriticalGlitch</key>
      <text>Critical Glitch</text>
    </string>
    <string>
      <key>String_DiceRoller_Hits</key>
      <text>{0} Hits</text>
    </string>
    <string>
      <key>String_DiceRoller_Standard</key>
      <text>Standard</text>
    </string>
    <string>
      <key>String_DiceRoller_Large</key>
      <text>Large Pool</text>
    </string>
    <string>
      <key>String_DiceRoller_ReallyLarge</key>
      <text>Really Large Pool</text>
    </string>
    <string>
      <key>String_DiceRoller_Success</key>
      <text>Success</text>
    </string>
    <string>
      <key>String_DiceRoller_Failure</key>
      <text>Failure</text>
    </string>
    <string>
      <key>Label_DiceRoller_Sum</key>
      <text>Sum:</text>
    </string>
    <!-- End Region-->
    <!-- Region Expense Window -->
    <string>
      <key>Title_Expense_Karma</key>
      <text>Karmic Change</text>
    </string>
    <string>
      <key>Title_Expense_Nuyen</key>
      <text>Nuyen Change</text>
    </string>
    <string>
      <key>Label_Expense_KarmaAmount</key>
      <text>Karma Amount:</text>
    </string>
    <string>
      <key>Label_Expense_NuyenAmount</key>
      <text>Nuyen Amount:</text>
    </string>
    <string>
      <key>String_Expense_Refund</key>
      <text>Refund</text>
    </string>
    <string>
      <key>Label_Expense_Date</key>
      <text>Date:</text>
    </string>
    <string>
      <key>Label_Expense_Description</key>
      <text>Description:</text>
    </string>
    <string>
      <key>Checkbox_Expense_Refund</key>
      <text>Refund (does not count towards Total Career Karma)</text>
    </string>
    <string>
      <key>Checkbox_Expense_RefundNuyen</key>
      <text>Refund (does not count towards Total Career Nuyen)</text>
    </string>
    <string>
      <key>Checkbox_Expense_ForceCareerVisible</key>
      <text>Show in Career Karma/Nuyen</text>
    </string>
    <string>
      <key>String_WorkingForTheMan</key>
      <text>Working for the Man</text>
    </string>
    <string>
      <key>String_WorkingForThePeople</key>
      <text>Working for the People</text>
    </string>
    <string>
      <key>String_WorkingForTheManPeople</key>
      <text>Working for the Man/People</text>
    </string>
    <!-- End Region-->
    <!-- Region History Window -->
    <string>
      <key>Title_History</key>
      <text>Chummer Revision History</text>
    </string>
    <string>
      <key>Message_History_FileNotFound</key>
      <text>The revision history file could not be found.</text>
    </string>
    <!-- End Region-->
    <!-- Region Starting Nuyen Window -->
    <string>
      <key>Title_LifestyleNuyen</key>
      <text>Starting Nuyen</text>
    </string>
    <string>
      <key>Label_LifestyleNuyen_Description</key>
      <text>Roll the number of dice shown below and enter the result to determine your character's starting Nuyen amount.</text>
    </string>
    <string>
      <key>Label_LifestyleNuyen_ResultOf</key>
      <text>Result of {0}D6: (</text>
    </string>
    <!-- End Region-->
    <!-- Region Select Metatype Window -->
    <string>
      <key>Title_Metatype</key>
      <text>Select a Metatype</text>
    </string>
    <string>
      <key>Message_Metatype_SelectMetatype</key>
      <text>You must select a Metatype before continuing.</text>
    </string>
    <string>
      <key>MessageTitle_Metatype_SelectMetatype</key>
      <text>Select a Metatype</text>
    </string>
    <string>
      <key>Message_Metatype_SelectTalent</key>
      <text>You must select a Talent before continuing.</text>
    </string>
    <string>
      <key>MessageTitle_Metatype_SelectTalent</key>
      <text>Select a Talent</text>
    </string>
    <string>
      <key>Message_Metatype_SelectSkill</key>
      <text>You must select a Skill/Skill Group before continuing.</text>
    </string>
    <string>
      <key>MessageTitle_Metatype_SelectSkill</key>
      <text>Select a Skill/Skill Group</text>
    </string>
    <string>
      <key>Checkbox_Metatype_PossessionTradition</key>
      <text>Summoned by Possession-based Tradition</text>
    </string>
    <string>
      <key>Checkbox_Metatype_BloodSpirit</key>
      <text>Blood Spirit</text>
    </string>
    <string>
      <key>Tip_Metatype_PossessionTradition</key>
      <text>Spirits summoned by practitioners of a Possession-based Tradition receive the Possession Critter Power instead of Materialization.</text>
    </string>
    <string>
      <key>Tip_Metatype_BloodSpirit</key>
      <text>Blood Spirit variants are summoned with the Invoking Blood Spirits Metamagic and gain additional Critter Powers.</text>
    </string>
    <!-- End Region-->
    <!-- Region Notes Window -->
    <string>
      <key>Title_Notes</key>
      <text>Notes</text>
    </string>
    <!-- End Region-->
    <!-- Region Omae Window -->
    <string>
      <key>Title_Omae</key>
      <text>Chummer: Omae Character Exchange</text>
    </string>
    <string>
      <key>Message_Omae_CannotConnection</key>
      <text>Could not connect to Omae. Please make sure that your computer is connected to the Matrix. If the problem persists, the Omae site may be inaccessible at the moment.</text>
    </string>
    <string>
      <key>MessageTitle_Omae_CannotConnection</key>
      <text>Could Not Connect to Omae</text>
    </string>
    <string>
      <key>Message_Omae_FileExists</key>
      <text>A file called "{0}" already exists in your Omae save directory.\nDo you want to overwrite this file by downloading the selected file?</text>
    </string>
    <string>
      <key>MessageTitle_Omae_FileExists</key>
      <text>Character Already Exists</text>
    </string>
    <string>
      <key>Message_Omae_CannotFindCharacter</key>
      <text>Could not locate the uploaded information for this character.</text>
    </string>
    <string>
      <key>MessageTitle_Omae_CannotFindCharacter</key>
      <text>Cannot Find Character</text>
    </string>
    <string>
      <key>Message_Omae_CharacterDownloaded</key>
      <text>Character downloaded. Would you like to open it now?</text>
    </string>
    <string>
      <key>Message_Omae_NPCPackDownloaded</key>
      <text>NPC Pack downloaded.</text>
    </string>
    <string>
      <key>MessageTitle_Omae_CharacterDownloaded</key>
      <text>Character Downloaded</text>
    </string>
    <string>
      <key>MessageTitle_Omae_DeleteCharacter</key>
      <text>Delete Character</text>
    </string>
    <string>
      <key>Message_Omae_ConfirmDelete</key>
      <text>Deleting this character will remove all of the character's information from Omae. Are you sure you want to delete this character?</text>
    </string>
    <string>
      <key>Message_Omae_CharacterDeleted</key>
      <text>Character deleted.</text>
    </string>
    <string>
      <key>Message_Omae_CharacterDeleteError</key>
      <text>There was an error deleting this character. Please try again later.</text>
    </string>
    <string>
      <key>Message_Omae_CannotFindData</key>
      <text>Could not locate the uploaded information for this data file.</text>
    </string>
    <string>
      <key>MessageTitle_Omae_CannotFindData</key>
      <text>Cannot Find Data File</text>
    </string>
    <string>
      <key>MessageTitle_Omae_DeleteData</key>
      <text>Delete Data</text>
    </string>
    <string>
      <key>Message_Omae_ConfirmData</key>
      <text>Deleting this data will remove all of its information from Omae. Are you sure you want to delete this data?</text>
    </string>
    <string>
      <key>Message_Omae_DataDeleted</key>
      <text>Data deleted.</text>
    </string>
    <string>
      <key>Message_Omae_DataDeleteError</key>
      <text>There was an error deleting this data. Please try again later.</text>
    </string>
    <string>
      <key>Message_Omae_DataDownloaded</key>
      <text>Data file downloaded. You will need to restart Chummer if you downloaded an override files in order for their changes to take effect.</text>
    </string>
    <string>
      <key>MessageTitle_Omae_DataDownloaded</key>
      <text>Data File Downloaded</text>
    </string>
    <string>
      <key>Message_Omae_CannotFindSheet</key>
      <text>Could not locate the uploaded information for this character sheet.</text>
    </string>
    <string>
      <key>MessageTitle_Omae_CannotFindSheet</key>
      <text>Cannot Find Character Sheet</text>
    </string>
    <string>
      <key>MessageTitle_Omae_DeleteSheet</key>
      <text>Delete Character Sheet</text>
    </string>
    <string>
      <key>Message_Omae_ConfirmSheet</key>
      <text>Deleting this character sheet will remove all of its information from Omae. Are you sure you want to delete this character sheet?</text>
    </string>
    <string>
      <key>Message_Omae_SheetDeleted</key>
      <text>Character sheet deleted.</text>
    </string>
    <string>
      <key>Message_Omae_SheetDeleteError</key>
      <text>There was an error deleting this character sheet. Please try again later.</text>
    </string>
    <string>
      <key>Message_Omae_SheetDownloaded</key>
      <text>Character sheet downloaded.</text>
    </string>
    <string>
      <key>MessageTitle_Omae_SheetDownloaded</key>
      <text>Character Sheet Downloaded</text>
    </string>
    <string>
      <key>Message_Omae_ChooseUsername</key>
      <text>Please choose a user name.</text>
    </string>
    <string>
      <key>Message_Omae_EnterUsername</key>
      <text>Please enter your user name.</text>
    </string>
    <string>
      <key>MessageTitle_Omae_ChooseUsername</key>
      <text>User Name Required</text>
    </string>
    <string>
      <key>Message_Omae_ChoosePassword</key>
      <text>Please choose a password.</text>
    </string>
    <string>
      <key>Message_Omae_EnterPassword</key>
      <text>Please enter your password.</text>
    </string>
    <string>
      <key>MessageTitle_Omae_ChoosePassword</key>
      <text>Password Required</text>
    </string>
    <string>
      <key>MessageTitle_Omae_Registration</key>
      <text>Omae Registration</text>
    </string>
    <string>
      <key>Message_Omae_AccountCreated</key>
      <text>Your Omae account has been created!</text>
    </string>
    <string>
      <key>Message_Omae_AccountExists</key>
      <text>An account with that username already exists.</text>
    </string>
    <string>
      <key>MessageTitle_Omae_OmaeLogin</key>
      <text>Omae Login</text>
    </string>
    <string>
      <key>Message_Omae_CannotLogin</key>
      <text>Could not log into Omae. Please make sure your username and password are correct.</text>
    </string>
    <string>
      <key>Message_Omae_MustLogin</key>
      <text>You must be logged into Omae in order to upload a character. Please login with your account, or register your account to upload your character.</text>
    </string>
    <string>
      <key>MessageTitle_Omae_PasswordReset</key>
      <text>Password Reset</text>
    </string>
    <string>
      <key>Message_Omae_PasswordNoEmail</key>
      <text>Your password could not be reset because you do not have an email address attached to your account.</text>
    </string>
    <string>
      <key>Message_Omae_PasswordReset</key>
      <text>Your password has been reset. An email has been sent with your new password.</text>
    </string>
    <string>
      <key>Message_Omae_InfoRequiresLogin</key>
      <text>You must be logged into Omae to retrieve your account information.</text>
    </string>
    <string>
      <key>String_Omae_NoCharacters</key>
      <text>No characters found.</text>
    </string>
    <string>
      <key>String_Omae_NoData</key>
      <text>No data files found.</text>
    </string>
    <string>
      <key>String_Omae_NoSheets</key>
      <text>No character sheets found.</text>
    </string>
    <string>
      <key>Checkbox_Omae_AutoLogin</key>
      <text>Login Automatically</text>
    </string>
    <string>
      <key>Button_Omae_ClearFilter</key>
      <text>Clear Filter</text>
    </string>
    <string>
      <key>Button_Omae_ShowFilter</key>
      <text>Show Filter</text>
    </string>
    <string>
      <key>Button_Omae_HideFilter</key>
      <text>Hide Filter</text>
    </string>
    <string>
      <key>Button_Omae_Login</key>
      <text>Login</text>
    </string>
    <string>
      <key>Button_Omae_MyAccount</key>
      <text>My Account</text>
    </string>
    <string>
      <key>Button_Omae_PasswordReset</key>
      <text>PW Reset</text>
    </string>
    <string>
      <key>Button_Omae_Register</key>
      <text>Register</text>
    </string>
    <string>
      <key>Button_Omae_Search</key>
      <text>&amp;Search</text>
    </string>
    <string>
      <key>Button_Omae_Upload</key>
      <text>&amp;Upload a Character</text>
    </string>
    <string>
      <key>Button_Omae_UploadData</key>
      <text>&amp;Upload Files</text>
    </string>
    <string>
      <key>Label_Omae_Username</key>
      <text>Username:</text>
    </string>
    <string>
      <key>Label_Omae_Password</key>
      <text>Password:</text>
    </string>
    <string>
      <key>Label_Omae_SearchFor</key>
      <text>Search for</text>
    </string>
    <string>
      <key>Label_Omae_Filtering</key>
      <text>Filtering:</text>
    </string>
    <string>
      <key>Label_Omae_CurrentMode</key>
      <text>Current Mode:</text>
    </string>
    <string>
      <key>Label_Omae_Quality</key>
      <text>Quality:</text>
    </string>
    <string>
      <key>Label_Omae_OrQuality</key>
      <text>or Quality:</text>
    </string>
    <string>
      <key>Label_Omae_Creator</key>
      <text>Creator:</text>
    </string>
    <string>
      <key>Label_Omae_LoggedInAs</key>
      <text>Logged in as {0}</text>
    </string>
    <string>
      <key>Label_Omae_SortedBy</key>
      <text>sorted by</text>
    </string>
    <!--End Region-->
    <!-- Region Omae Account Window -->
    <string>
      <key>Title_OmaeAccount</key>
      <text>My Omae Account</text>
    </string>
    <string>
      <key>Label_OmaeAccount_EmailAddress</key>
      <text>Email Address:</text>
    </string>
    <!--End Region-->
    <!-- Region Omae Upload Window -->
    <string>
      <key>Title_OmaeUpload</key>
      <text>Upload Character to Omae</text>
    </string>
    <string>
      <key>Title_OmaeUploadData</key>
      <text>Upload Custom Data to Omae</text>
    </string>
    <string>
      <key>Title_OmaeUploadSheet</key>
      <text>Upload Character Sheet to Omae</text>
    </string>
    <string>
      <key>Label_OmaeUpload_FileName</key>
      <text>File to Upload:</text>
    </string>
    <string>
      <key>Label_OmaeUpload_CharacterName</key>
      <text>Character Name:</text>
    </string>
    <string>
      <key>Label_OmaeUpload_CharacterType</key>
      <text>Character Type:</text>
    </string>
    <string>
      <key>Label_OmaeUpload_Description</key>
      <text>Description:</text>
    </string>
    <string>
      <key>Button_OmaeUpload_Upload</key>
      <text>Upload</text>
    </string>
    <string>
      <key>Message_OmaeUpload_CannotUploadFile</key>
      <text>Only Chummer character files may be uploaded.</text>
    </string>
    <string>
      <key>Message_OmaeUpload_CannotUploadSheet</key>
      <text>Only XSL and XSLT files may be uploaded.</text>
    </string>
    <string>
      <key>MessageTitle_OmaeUpload_CannotUploadFile</key>
      <text>Cannot Upload File</text>
    </string>
    <string>
      <key>Message_OmaeUpload_UnnamedCharacter</key>
      <text>You cannot upload an unnamed character.</text>
    </string>
    <string>
      <key>MessageTitle_OmaeUpload_UnnamedCharacter</key>
      <text>Cannot Upload Character</text>
    </string>
    <string>
      <key>Message_OmaeUpload_SelectFile</key>
      <text>You must select a file to upload.</text>
    </string>
    <string>
      <key>MessageTitle_OmaeUpload_SelectFile</key>
      <text>Select File to Upload</text>
    </string>
    <string>
      <key>Message_OmaeUpload_CharacterDescription</key>
      <text>Please provide a short description of the character so other users have some idea about this character.</text>
    </string>
    <string>
      <key>MessageTitle_OmaeUpload_CharacterDescription</key>
      <text>Character Description</text>
    </string>
    <string>
      <key>Message_OmaeUpload_FileTooLarge</key>
      <text>This character file is too large to submit to Omae. If this file has a mugshot, you may need to crop or remove the mugshot before attempting to submit this again.</text>
    </string>
    <string>
      <key>MessageTitle_OmaeUpload_FileTooLarge</key>
      <text>File Too Large</text>
    </string>
    <string>
      <key>Message_OmaeUpload_UploadFailed</key>
      <text>Could not upload file.</text>
    </string>
    <string>
      <key>MessageTitle_OmaeUpload_UploadFailed</key>
      <text>Upload Failed</text>
    </string>
    <string>
      <key>Message_OmaeUpload_UploadComplete</key>
      <text>File uploaded. Thanks for your submission!</text>
    </string>
    <string>
      <key>MessageTitle_OmaeUpload_UploadComplete</key>
      <text>File Uploaded</text>
    </string>
    <string>
      <key>Message_OmaeUpload_DataName</key>
      <text>You must enter a name for this data file.</text>
    </string>
    <string>
      <key>MessageTitle_OmaeUpload_DataName</key>
      <text>Data File Name</text>
    </string>
    <string>
      <key>Message_OmaeUpload_DataDescription</key>
      <text>Please provide a short description of what this data file contains.</text>
    </string>
    <string>
      <key>MessageTitle_OmaeUpload_DataDescription</key>
      <text>Data File Description</text>
    </string>
    <string>
      <key>Message_OmaeUpload_DataSelectFiles</key>
      <text>You must include at least 1 file in your data file upload.</text>
    </string>
    <string>
      <key>Message_OmaeUpload_SheetName</key>
      <text>You must enter a name for this character sheet.</text>
    </string>
    <string>
      <key>MessageTitle_OmaeUpload_SheetName</key>
      <text>Character Sheet Name</text>
    </string>
    <string>
      <key>Message_OmaeUpload_SheetDescription</key>
      <text>Please provide a short description of what this character sheet contains.</text>
    </string>
    <string>
      <key>MessageTitle_OmaeUpload_SheetDescription</key>
      <text>Character Sheet Description</text>
    </string>
    <string>
      <key>Message_OmaeUpload_SheetSelectFiles</key>
      <text>You must include at least 1 file in your character sheet upload.</text>
    </string>
    <!-- End Region-->
    <!-- Region Options Window -->
    <string>
      <key>Title_Options</key>
      <text>Options</text>
    </string>
    <string>
      <key>Label_Options_SettingsFile</key>
      <text>Settings File:</text>
    </string>
    <string>
      <key>Label_Options_SettingName</key>
      <text>Setting Name:</text>
    </string>
    <string>
      <key>Label_Options_Language</key>
      <text>Language:</text>
    </string>
    <string>
      <key>Label_Options_DefaultCharacterSheet</key>
      <text>Default Character Sheet:</text>
    </string>
    <string>
      <key>Tab_Options_General</key>
      <text>General</text>
    </string>
    <string>
      <key>Tab_Options_BPCosts</key>
      <text>BP Costs</text>
    </string>
    <string>
      <key>Tab_Options_KarmaCosts</key>
      <text>Karma Costs</text>
    </string>
    <string>
      <key>Tab_Options_OptionalRules</key>
      <text>Optional Rules</text>
    </string>
    <string>
      <key>Tab_Options_CustomData</key>
      <text>Custom Data</text>
    </string>
    <string>
      <key>Tab_Options_HouseRules</key>
      <text>House Rules</text>
    </string>
    <string>
      <key>Tab_Options_Global</key>
      <text>Global Options</text>
    </string>
    <string>
      <key>Tab_Options_Character</key>
      <text>Character Options</text>
    </string>
    <string>
      <key>Tab_Options_GitHubIssues</key>
      <text>GitHub Issues</text>
    </string>
    <string>
      <key>Tab_Options_Miscellaneous</key>
      <text>Miscellaneous</text>
    </string>
    <string>
      <key>Tab_Options_Plugins</key>
      <text>Plugins</text>
    </string>
    <string>
      <key>Tab_Options_CustomDataDirectories</key>
      <text>Custom Data Directories</text>
    </string>
    <string>
      <key>Tab_Options_Basic</key>
      <text>Basic Options</text>
    </string>
    <string>
      <key>Label_Options_EditSourcebookInfo</key>
      <text>Edit Sourcebook Info</text>
    </string>
    <string>
      <key>Label_Options_SourcebooksToUse</key>
      <text>Sourcebooks to Use</text>
    </string>
    <string>
      <key>Label_Options_SelectedSourcebook</key>
      <text>Selected Sourcebook:</text>
    </string>
    <string>
      <key>Label_Options_CustomDataDirectories</key>
      <text>Custom Data Directory Entries (Changes Are Only Applied After a Restart)</text>
    </string>
    <string>
      <key>Button_Options_UploadPastebin</key>
      <text>Upload file to Pastebin</text>
    </string>
    <string>
      <key>Label_Options_Defaults</key>
      <text>Defaults for New Characters:</text>
    </string>
    <string>
      <key>Label_Options_CyberlimbCount</key>
      <text>Limb Count for Cyberlimbs:</text>
    </string>
    <string>
      <key>Label_Options_NuyenPerBP</key>
      <text>Nuyen per Karma</text>
    </string>
    <string>
      <key>Label_Options_ColorMode</key>
      <text>Color Mode:</text>
    </string>
    <string>
      <key>Checkbox_Options_MayBuyQualities</key>
      <text>May buy Qualities (RC 40)</text>
    </string>
    <string>
      <key>Checkbox_Options_KnowledgeMultiplier</key>
      <text>Override Knowledge Points (INT + LOG) Multiplier</text>
    </string>
    <string>
      <key>Checkbox_Options_ContactMultiplier</key>
      <text>Override Contact Points Charisma Multiplier</text>
    </string>
    <string>
      <key>Checkbox_Options_ContactPoints</key>
      <text>Contact points instead of fixed Contacts (RC 40)</text>
    </string>
    <string>
      <key>Checkbox_Options_AutomaticUpdates</key>
      <text>Automatic Updates</text>
    </string>
    <string>
      <key>Checkbox_Options_Live_CustomData</key>
      <text>Allow Live Data Updates from customdata Directory</text>
    </string>
    <string>
      <key>Checkbox_Options_LiveUpdateCleanCharacterFiles</key>
      <text>Automatically load changes from open characters' save\nfiles if there are no pending changes to be saved</text>
    </string>
    <string>
      <key>Checkbox_Options_UseLogging</key>
      <text>Use Logging</text>
    </string>
    <string>
      <key>Checkbox_Options_LocalisedUpdatesOnly</key>
      <text>Only download updates in my selected language</text>
    </string>
    <string>
      <key>Checkbox_Options_ConfirmDelete</key>
      <text>Ask for confirmation when deleting items</text>
    </string>
    <string>
      <key>Checkbox_Options_ConfirmKarmaExpense</key>
      <text>Ask for confirmation for Karma expenses</text>
    </string>
    <string>
      <key>Checkbox_Options_EnforceSkillRating</key>
      <text>Enforce maximum Skill modified Rating</text>
    </string>
    <string>
      <key>Checkbox_Options_LicenseRestricted</key>
      <text>License each Restricted item</text>
    </string>
    <string>
      <key>Checkbox_Options_PrintAllSkills</key>
      <text>Print all Active Skills with Rating 0 or higher</text>
    </string>
    <string>
      <key>Checkbox_Options_UseTotalValueForFreeKnowledge</key>
      <text>Free Knowledge Skill Points are calculated with augmented LOG+INT values.</text>
    </string>
    <string>
      <key>Checkbox_Options_UseTotalValueForFreeContacts</key>
      <text>Free Contact Points are calculated with augmented CHA values.</text>
    </string>
    <string>
      <key>Checkbox_Options_PrintExpenses</key>
      <text>Print Karma and Nuyen Expenses</text>
    </string>
    <string>
      <key>Checkbox_Options_PrintFreeExpenses</key>
      <text>Print Free Karma and Nuyen Expenses</text>
    </string>
    <string>
      <key>Label_Options_DefaultCharacterOption</key>
      <text>Default Setting for New Characters:</text>
    </string>
    <string>
      <key>Label_Options_BPAttribute</key>
      <text>Attribute</text>
    </string>
    <string>
      <key>Label_Options_BPAttributeMax</key>
      <text>Additional for Metatype Maximum</text>
    </string>
    <string>
      <key>Label_Options_BPContact</key>
      <text>Contacts</text>
    </string>
    <string>
      <key>Label_Options_BPMartialArt</key>
      <text>Martial Art Rating</text>
    </string>
    <string>
      <key>Label_Options_BPMartialArtManeuver</key>
      <text>Martial Art Maneuver</text>
    </string>
    <string>
      <key>Label_Options_BPSkillGroup</key>
      <text>Skill Group Rating</text>
    </string>
    <string>
      <key>Label_Options_BPActiveSkill</key>
      <text>Active Skill Rating</text>
    </string>
    <string>
      <key>Label_Options_BPSkillSpecialization</key>
      <text>Active Skill Specialization</text>
    </string>
    <string>
      <key>Label_Options_BPKnowledgeSkill</key>
      <text>Knowledge Skill Rating</text>
    </string>
    <string>
      <key>Label_Options_BPSpell</key>
      <text>Spell</text>
    </string>
    <string>
      <key>Label_Options_BPFocus</key>
      <text>Focus Rating</text>
    </string>
    <string>
      <key>Label_Options_BPSpirit</key>
      <text>Spirit/Sprite Service</text>
    </string>
    <string>
      <key>Label_Options_BPComplexForm</key>
      <text>Complex Form Rating</text>
    </string>
    <string>
      <key>Label_Options_BPComplexFormOption</key>
      <text>Complex Form Option Rating</text>
    </string>
    <string>
      <key>Label_Options_NewSpecialization</key>
      <text>New Active Skill Specialization</text>
    </string>
    <string>
      <key>Label_Options_NewKnoSpecialization</key>
      <text>New Knowledge Skill Specialization</text>
    </string>
    <string>
      <key>Label_Options_NewKnowledgeSkill</key>
      <text>New Knowledge Skill</text>
    </string>
    <string>
      <key>Label_Options_NewActiveSkill</key>
      <text>New Active Skill</text>
    </string>
    <string>
      <key>Label_Options_NewSkillGroup</key>
      <text>New Skill Group</text>
    </string>
    <string>
      <key>Label_Options_NewRating</key>
      <text>× New Rating</text>
    </string>
    <string>
      <key>Label_Options_NewRatingPlus</key>
      <text>× New Rating) +</text>
    </string>
    <string>
      <key>Label_Options_BPCost</key>
      <text>× Karma Cost</text>
    </string>
    <string>
      <key>Label_Options_Rating</key>
      <text>× Rating</text>
    </string>
    <string>
      <key>Label_Options_Force</key>
      <text>× Force</text>
    </string>
    <string>
      <key>Label_Options_ServicesOwed</key>
      <text>× Services Owed</text>
    </string>
    <string>
      <key>Label_Options_PerKarma</key>
      <text>per Karma</text>
    </string>
    <string>
      <key>Label_Options_ConnectionLoyalty</key>
      <text> × (Connection + Loyalty)</text>
    </string>
    <string>
      <key>Label_Options_Maximum</key>
      <text>Maximum</text>
    </string>
    <string>
      <key>Label_Options_ImproveKnowledgeSkill</key>
      <text>Improve Knowledge Skill by 1</text>
    </string>
    <string>
      <key>Label_Options_ImproveActiveSkill</key>
      <text>Improve Active Skill by 1</text>
    </string>
    <string>
      <key>Label_Options_ImproveSkillGroup</key>
      <text>Improve Skill Group by 1</text>
    </string>
    <string>
      <key>Label_Options_ImproveAttribute</key>
      <text>Improve Attribute by 1</text>
    </string>
    <string>
      <key>Label_Options_Qualities</key>
      <text>Positive/Negative Quality</text>
    </string>
    <string>
      <key>Label_Options_NewSpell</key>
      <text>New Spell</text>
    </string>
    <string>
      <key>Label_Options_NewComplexForm</key>
      <text>New Complex Form</text>
    </string>
    <string>
      <key>Label_Options_ImproveComplexForm</key>
      <text>Improve Complex Form by 1</text>
    </string>
    <string>
      <key>Label_Options_ComplexFormOptions</key>
      <text>Complex Form Options</text>
    </string>
    <string>
      <key>Label_Options_ComplexFormSkillsoft</key>
      <text>Complex Form Skillsoft</text>
    </string>
    <string>
      <key>Label_Options_Spirit</key>
      <text>Spirit</text>
    </string>
    <string>
      <key>Label_Options_CombatManeuver</key>
      <text>Combat Maneuver</text>
    </string>
    <string>
      <key>Label_Options_Nuyen</key>
      <text>Nuyen</text>
    </string>
    <string>
      <key>Label_Options_Contacts</key>
      <text>Contacts</text>
    </string>
    <string>
      <key>Label_Options_Enemies</key>
      <text>Enemies</text>
    </string>
    <string>
      <key>Label_Options_Carryover</key>
      <text>Carryover for New Character</text>
    </string>
    <string>
      <key>Label_Options_Initiation</key>
      <text>Initiation/Submersion</text>
    </string>
    <string>
      <key>Label_Options_Metamagics</key>
      <text>Additional Metamagics/Echoes</text>
    </string>
    <string>
      <key>Label_Options_JoinGroup</key>
      <text>Join Group/Network</text>
    </string>
    <string>
      <key>Label_Options_LeaveGroup</key>
      <text>Leave Group/Network</text>
    </string>
    <string>
      <key>Label_Options_AlchemicalFocus</key>
      <text>Alchemical Focus</text>
    </string>
    <string>
      <key>Label_Options_AnchoringFocus</key>
      <text>Anchoring Focus</text>
    </string>
    <string>
      <key>Label_Options_BanishingFocus</key>
      <text>Banishing Focus</text>
    </string>
    <string>
      <key>Label_Options_BindingFocus</key>
      <text>Binding Focus</text>
    </string>
    <string>
      <key>Label_Options_CenteringFocus</key>
      <text>Centering Focus</text>
    </string>
    <string>
      <key>Label_Options_CounterspellingFocus</key>
      <text>Counterspelling Focus</text>
    </string>
    <string>
      <key>Label_Options_DisenchantingFocus</key>
      <text>Disenchanting Focus</text>
    </string>
    <string>
      <key>Label_Options_FlexibleSignatureFocus</key>
      <text>Flexible Signature Focus</text>
    </string>
    <string>
      <key>Label_Options_InfusionFocus</key>
      <text>Infusion Focus</text>
    </string>
    <string>
      <key>Label_Options_MaskingFocus</key>
      <text>Masking Focus</text>
    </string>
    <string>
      <key>Label_Options_PowerFocus</key>
      <text>Power Focus</text>
    </string>
    <string>
      <key>Label_Options_QiFocus</key>
      <text>Qi Focus</text>
    </string>
    <string>
      <key>Label_Options_RitualSpellcastingFocus</key>
      <text>Ritual Spellcasting Focus</text>
    </string>
    <string>
      <key>Label_Options_SpellcastingFocus</key>
      <text>Spellcasting Focus</text>
    </string>
    <string>
      <key>Label_Options_SpellShapingFocus</key>
      <text>Spell Shaping Focus</text>
    </string>
    <string>
      <key>Label_Options_SummoningFocus</key>
      <text>Summoning Focus</text>
    </string>
    <string>
      <key>Label_Options_SustainingFocus</key>
      <text>Sustaining Focus</text>
    </string>
    <string>
      <key>Label_Options_SymbolicLinkFocus</key>
      <text>Symbolic Link Focus</text>
    </string>
    <string>
      <key>Label_Options_WeaponFocus</key>
      <text>Weapon Focus</text>
    </string>
    <string>
      <key>Label_Options_NewAIProgram</key>
      <text>New Program (AI)</text>
    </string>
    <string>
      <key>Label_Options_NewAIAdvancedProgram</key>
      <text>New Advanced Program (AI)</text>
    </string>
    <string>
      <key>Label_Options_MetatypesCostKarma</key>
      <text>Metatype Karma Cost Multiplier</text>
    </string>
    <string>
      <key>Button_Options_RestoreDefaults</key>
      <text>Restore Defaults</text>
    </string>
    <string>
      <key>Checkbox_Options_UnarmedSkillImprovements</key>
      <text>Unarmed Combat-based Weapons Benefit from Unarmed Attack Bonuses</text>
    </string>
    <string>
      <key>Checkbox_Options_DontDoubleNegativeQualityRefunds</key>
      <text>Don't double the cost of refunding Negative Qualities in Career Mode</text>
    </string>
    <string>
      <key>Checkbox_Options_DontDoubleQualityPurchases</key>
      <text>Don't double the cost of purchasing Positive Qualities in Career Mode</text>
    </string>
    <string>
      <key>Checkbox_Options_IgnoreArt</key>
      <text>Ignore Art Requirements from Street Grimoire</text>
    </string>
    <string>
      <key>Checkbox_Options_AllowFreeGrids</key>
      <text>Allow Free Grid Subscription Qualities for lifestyles even if Hard Targets is not an active book</text>
    </string>
    <string>
      <key>Checkbox_Options_CyberlegMovement</key>
      <text>Use Cyberleg Stats for Movement</text>
    </string>
    <string>
      <key>Checkbox_Options_ExceptionalAttributes</key>
      <text>Attribute Points may be spent on Exceptional Attributes</text>
    </string>
    <string>
      <key>Checkbox_Options_ExceptionalNotMaxed</key>
      <text>Exceptional Attributes not at cap, are not maxed</text>
    </string>
    <string>
      <key>Checkbox_Options_PointsOnBrokenGroups</key>
      <text>Use Skill Points on broken groups</text>
    </string>
    <string>
      <key>Checkbox_Options_AllowInitiation</key>
      <text>Allow Initiation/Submersion in Create mode</text>
    </string>
    <string>
      <key>Checkbox_Options_SingleArmorEncumbrance</key>
      <text>No Armor Encumbrance when wearing only one piece of Armor (AR 44)</text>
    </string>
    <string>
      <key>Checkbox_Options_MoreLethalGameplace</key>
      <text>Use 4th Edition Rules for More Lethal Gameplay (SR4 75)</text>
    </string>
    <string>
      <key>Checkbox_Options_LimitSkills</key>
      <text>Limit Skills to 20 dice or 2 × (Natural Attribute + Skill Rating), whichever is higher</text>
    </string>
    <string>
      <key>Checkbox_Options_SkillRegroup</key>
      <text>Allow Skills to be re-Grouped if all Ratings are the same</text>
    </string>
    <string>
      <key>Checkbox_Options_FreeContactPointsKarma</key>
      <text>Free Contact Points: CHA ×</text>
    </string>
    <string>
      <key>Checkbox_Options_FreeContactPointsBP</key>
      <text>Free Contact Points Karma:</text>
    </string>
    <string>
      <key>Checkbox_Options_FreeKarmaContacts</key>
      <text>Karma Build: Free Contacts like Priority Build</text>
    </string>
    <string>
      <key>Checkbox_Options_FreeKnowledgeSkills</key>
      <text>Karma Build: Free Knowledge Skills like Priority Build</text>
    </string>
    <string>
      <key>Checkbox_Options_MaxSpiritForce</key>
      <text>Max. Spirit Force and Mystic Adept Power Levels based on total MAG Attribute</text>
    </string>
    <string>
      <key>Checkbox_Options_DefaultIncludeModifiers</key>
      <text>Skill Defaulting includes Modifiers</text>
    </string>
    <string>
      <key>Checkbox_Options_EssenceLossReducesMaximum</key>
      <text>Essence loss only reduces MAG/RES maximum</text>
    </string>
    <string>
      <key>Checkbox_Options_NoArmorEncumbrance</key>
      <text>No Armor Encumbrance</text>
    </string>
    <string>
      <key>Checkbox_Options_AlternateArmorEncumbrance</key>
      <text>Alternate Armor Encumbrance Threshold (BOD+STR)</text>
    </string>
    <string>
      <key>Checkbox_Options_AllowCyberwareESSDiscounts</key>
      <text>Allow Cyber/Bioware Essence costs to be customized</text>
    </string>
    <string>
      <key>Checkbox_Options_StrengthAffectsRecoil</key>
      <text>High Strength affects Weapon Recoil</text>
    </string>
    <string>
      <key>Checkbox_Options_MaximumArmorModifications</key>
      <text>Use Maximum Armor Modifications</text>
    </string>
    <string>
      <key>Checkbox_Options_ArmorSuitCapacity</key>
      <text>Use Armor Suit Capacity</text>
    </string>
    <string>
      <key>Checkbox_Options_ArmorDegradation</key>
      <text>Allow Armor Degradation</text>
    </string>
    <string>
      <key>Checkbox_Options_UseCalculatedVehicleSensorRatings</key>
      <text>Use calculated Vehicle Sensor Ratings</text>
    </string>
    <string>
      <key>Checkbox_Options_AlternateMatrixAttribute</key>
      <text>Use alternate Matrix Attribute</text>
    </string>
    <string>
      <key>Checkbox_Options_AlternateComplexFormCost</key>
      <text>Use alternate Complex Forms costs</text>
    </string>
    <string>
      <key>Checkbox_Options_AllowCustomTransgenics</key>
      <text>Allow any Bioware to be converted to Transgenic</text>
    </string>
    <string>
      <key>Checkbox_Options_BreakSkillGroupsInCreateMode</key>
      <text>Allow Skill Groups to be broken during character creation</text>
    </string>
    <string>
      <key>Checkbox_Options_ExtendAnyDetectionSpell</key>
      <text>Allow any Detection Spell to be taken as Extended range version</text>
    </string>
    <string>
      <key>Checkbox_Options_ErgonomicProgramLimit</key>
      <text>Ergonomic Programs do not affect a Commlink's effective Response</text>
    </string>
    <string>
      <key>Checkbox_Options_SpecialKarmaCost</key>
      <text>Karma cost for increasing Special Attributes is not reduced with Essence Loss</text>
    </string>
    <string>
      <key>Checkbox_Options_IgnoreComplexFormLimit</key>
      <text>Ignore 2*RES Complex Form limit in Career Mode</text>
    </string>
    <string>
      <key>Checkbox_Options_UseRestrictionsToRecoilCompensation</key>
      <text>Use Restrictions to Recoil Compensation (RG 53)</text>
    </string>
    <string>
      <key>Checkbox_Options_AutomaticCopyProtection</key>
      <text>Automatically add Copy Protection plugin to Matrix Programs (requires Unwired)</text>
    </string>
    <string>
      <key>Checkbox_Options_AutomaticRegistration</key>
      <text>Automatically add Registration plugin to Matrix Programs (requires Unwired)</text>
    </string>
    <string>
      <key>Checkbox_Options_ExceedPositiveQualities</key>
      <text>Allow characters to exceed their Positive Quality limit</text>
    </string>
    <string>
      <key>Checkbox_Options_ExceedPositiveQualitiesCostDoubled</key>
      <text>Use Career costs for all Positive Quality karma costs in excess of the limit</text>
    </string>
    <string>
      <key>Checkbox_Options_ExceedNegativeQualities</key>
      <text>Allow characters to exceed their Negative Quality limit</text>
    </string>
    <string>
      <key>Checkbox_Options_ExceedNegativeQualitiesLimit</key>
      <text>Characters do not gain Karma from taking Negative Qualities in excess of their Gameplay Option's limit</text>
    </string>
    <string>
      <key>Checkbox_Options_StartupFullscreen</key>
      <text>Start Chummer in fullscreen mode</text>
    </string>
    <string>
      <key>Checkbox_Options_SingleDiceRoller</key>
      <text>Use a single instance of the Dice Roller window</text>
    </string>
    <string>
      <key>Checkbox_Options_DatesIncludeTime</key>
      <text>Expense dates should include time</text>
    </string>
    <string>
      <key>Checkbox_Options_MultiplyRestrictedCost</key>
      <text>Multiply the cost of Restricted items by</text>
    </string>
    <string>
      <key>Checkbox_Options_MultiplyForbiddenCost</key>
      <text>Multiply the cost of Forbidden items by</text>
    </string>
    <string>
      <key>Checkbox_Options_ReverseAttributePriorityOrder</key>
      <text>Spend Karma on Attributes before Priority Points</text>
    </string>
    <string>
      <key>Checkbox_Option_AllowMysadPowerPointCareer</key>
      <text>Allow Mystic Adepts to buy power points during career</text>
    </string>
    <string>
      <key>Checkbox_Option_FreeMartialArtSpecialization</key>
      <text>Allow Martial Arts to grant a free specialisation in a skill</text>
    </string>
    <string>
      <key>Checkbox_Option_PrioritySpellsAsAdeptPowers</key>
      <text>Allow spending of free spells from Magic Priority as power points</text>
    </string>
    <string>
      <key>Checkbox_Option_EducationQualitiesApplyOnChargenKarma</key>
      <text>Education qualities give karma discount for knowledge skills in create mode</text>
    </string>
    <string>
      <key>Checkbox_Option_EnforceCapacity</key>
      <text>Enforce Capacity limits</text>
    </string>
    <string>
      <key>Checkbox_Option_CalculateCommlinkResponse</key>
      <text>Calculate Commlink Response based on number of running programs</text>
    </string>
    <string>
      <key>Checkbox_Option_AllowSkillDiceRolling</key>
      <text>Allow dice rolling for dice pools</text>
    </string>
    <string>
      <key>Checkbox_Option_CreateBackupOnCareer</key>
      <text>Create backup of characters before moving them to Career Mode</text>
    </string>
    <string>
      <key>Checkbox_Option_AllowExceedAttributeBP</key>
      <text>Allow characters to exceed 50% of points in Attributes</text>
    </string>
    <string>
      <key>Checkbox_Option_UnrestrictedNuyen</key>
      <text>Characters can spend any number of points on Nuyen</text>
    </string>
    <string>
      <key>Checkbox_Option_AllowHigherStackedFoci</key>
      <text>Allow the combined Force of Stacked Foci to exceed 6</text>
    </string>
    <string>
      <key>Checkbox_Option_AllowEditPartOfBaseWeapon</key>
      <text>Allow Weapon Accessories and Mods to change their Part of Base Weapon status</text>
    </string>
    <string>
      <key>Checkbox_Option_AlternateMetatypeAttributeKarma</key>
      <text>Treat Metatype Attribute Minimum as 1 for the purpose of determining Karma costs</text>
    </string>
    <string>
      <key>Checkbox_Option_PrintLeadershipAlternates</key>
      <text>Print Leadership variation Skills (from War!)</text>
    </string>
    <string>
      <key>Checkbox_Option_PrintArcanaAlternates</key>
      <text>Print Arcana variation Skills (from Street Magic)</text>
    </string>
    <string>
      <key>Checkbox_Option_AllowObsolescentUpgrade</key>
      <text>Allow Obsolescent to be removed/upgraded in the same way as Obsolete</text>
    </string>
    <string>
      <key>Checkbox_Option_AllowBiowareSuites</key>
      <text>Allow Bioware Suites</text>
    </string>
    <string>
      <key>Checkbox_Option_PrintNotes</key>
      <text>Print Notes</text>
    </string>
    <string>
      <key>Checkbox_Option_PrintToFileFirst</key>
      <text>Apply Linux printing fix</text>
    </string>
    <string>
      <key>Label_Options_BrowserVersion</key>
      <text>Preview uses Internet Explorer version:</text>
    </string>
    <string>
      <key>Label_Options_EssenceDecimals</key>
      <text>Number of decimal places to round Essence to:</text>
    </string>
    <string>
      <key>Checkbox_Option_DontRoundEssenceInternally</key>
      <text>Only round Essence for display purposes, not for internal calculations</text>
    </string>
    <string>
      <key>Checkbox_Option_FreeSpiritPowerPointsMAG</key>
      <text>Free Spirits receive Power Points based on MAG instead of EDG</text>
    </string>
    <string>
      <key>Checkbox_Option_SpecialAttributeKarmaLimit</key>
      <text>Special Attributes do not count towards 50% Karma limit during character creation</text>
    </string>
    <string>
      <key>Checkbox_Option_TechnomancerAllowAutosoft</key>
      <text>Technomancers may select Autosofts as Complex Forms</text>
    </string>
    <string>
      <key>Checkbox_Options_DroneArmorMultiplier</key>
      <text>Limit Drone Armor Enhance ment to Drone Armor</text>
    </string>
    <string>
      <key>Message_Options_Restart</key>
      <text>Are you sure you want to restart?</text>
    </string>
    <string>
      <key>Message_Options_CloseForms</key>
      <text>Options are only enumerated on character load. Should we restart the application?</text>
    </string>
    <string>
      <key>Message_Options_SaveForms</key>
      <text>Would you like to save any changes made to your options?</text>
    </string>
    <string>
      <key>MessageTitle_Options_CloseForms</key>
      <text>Close Forms</text>
    </string>
    <string>
      <key>Message_Options_SettingsName</key>
      <text>You must give your settings file a name.</text>
    </string>
    <string>
      <key>MessageTitle_Options_SettingsName</key>
      <text>Chummer Settings</text>
    </string>
    <string>
      <key>Message_Options_RestoreDefaults</key>
      <text>This will reset the totals on this tab back to their default value. Are you sure you want to do this?</text>
    </string>
    <string>
      <key>MessageTitle_Options_ValidationResults</key>
      <text>Validation Results</text>
    </string>
    <string>
      <key>Message_Options_ValidationResults</key>
      <text>Results were written to {0}.</text>
    </string>
    <string>
      <key>MessageTitle_Options_RestoreDefaults</key>
      <text>Restore Defaults</text>
    </string>
    <string>
      <key>Label_Options_PDFApplicationPath</key>
      <text>Location of PDF application:</text>
    </string>
    <string>
      <key>Label_Options_PDFParameters</key>
      <text>PDF Parameters:</text>
    </string>
    <string>
      <key>Label_Options_URLApplicationPath</key>
      <text>Location of Web Browser:</text>
    </string>
    <string>
      <key>Label_Options_PDFLocation</key>
      <text>PDF Location:</text>
    </string>
    <string>
      <key>Label_Options_PDFOffset</key>
      <text>Page Offset:</text>
    </string>
    <string>
      <key>Button_Options_PDFTest</key>
      <text>Test - Open to Page 5</text>
    </string>
    <string>
      <key>Checkbox_Options_OpenPDFsAsURLs</key>
      <text>Open PDFs as URLs (For use in browsers)</text>
    </string>
    <string>
      <key>Checkbox_Options_OpenPDFsAsUnix</key>
      <text>Use Unix-Style Parameters when opening PDFs</text>
    </string>
    <string>
      <key>Checkbox_Options_SearchInCategoryOnly</key>
      <text>Searching in selection forms is restricted to the current Category</text>
    </string>
    <string>
      <key>Checkbox_Options_AllowTechnomancerSchooling</key>
      <text>Technomancer: Allow \'Schooling\' Initiation discounts</text>
    </string>
    <string>
      <key>Checkbox_Options_CyberlimbAttributeBonusCap</key>
      <text>Maximum bonus to Strength or Agility that cyberlimbs can have (still subject to Augmented Maximum)</text>
    </string>
    <string>
      <key>Checkbox_Options_UnclampAttributeMinimum</key>
      <text>Attribute values are allowed to go below 0 due to Essence Loss.</text>
    </string>
    <string>
      <key>Button_ToggleSourcebooks</key>
      <text>Toggle all Sourcebooks On/Off</text>
    </string>
    <string>
      <key>Label_Options_CharacterRoster</key>
      <text>Character Roster Watch Folder:</text>
    </string>
    <string>
      <key>Label_Options_NuyenDecimalsMinimum</key>
      <text>Minimum number of Nuyen decimal places to display:</text>
    </string>
    <string>
      <key>Label_Options_NuyenDecimalsMaximum</key>
      <text>Maximum number of Nuyen decimal places to display:</text>
    </string>
    <string>
      <key>String_AvailablePlugins</key>
      <text>Available Plugins</text>
    </string>
    <string>
      <key>Label_Options_MugshotCompression</key>
      <text>Mugshot Storage Format:</text>
    </string>
    <string>
      <key>Label_Options_ImageQuality</key>
      <text>Image Quality:</text>
    </string>
    <string>
      <key>String_Lossless_Compression_Option</key>
      <text>Lossless (PNG)</text>
    </string>
    <string>
      <key>String_Lossy_Compression_Option</key>
      <text>Lossy (JPG)</text>
    </string>
    <!-- End Region-->
    <!-- Region Character Options -->
    <string>
      <key>Title_CharacterOptions</key>
      <text>Character Settings</text>
    </string>
    <string>
      <key>String_Rename</key>
      <text>Rename</text>
    </string>
    <string>
      <key>Label_CharacterOptions_CharacterCreationSettings</key>
      <text>Character Creation Settings</text>
    </string>
    <string>
      <key>Label_CharacterOptions_Printing</key>
      <text>Printing</text>
    </string>
    <string>
      <key>Label_CharacterOptions_OptionsOfficialRules</key>
      <text>Options for Official Rules</text>
    </string>
    <string>
      <key>Label_CharacterOptions_Cyberlimbs</key>
      <text>Cyberlimbs</text>
    </string>
    <string>
      <key>Label_CharacterOptions_DecimalsAndRounding</key>
      <text>Decimals and Rounding</text>
    </string>
    <string>
      <key>Label_CharacterOptions_CustomData</key>
      <text>Custom Data Directories to Use</text>
    </string>
    <string>
      <key>Button_ChangeCustomDataEntries</key>
      <text>Change Custom Data Entries</text>
    </string>
    <string>
      <key>Label_CharacterOptions_Combat</key>
      <text>Combat</text>
    </string>
    <string>
      <key>Label_CharacterOptions_MagicAndResonance</key>
      <text>Magic and Resonance</text>
    </string>
    <string>
      <key>Label_CharacterOptions_PriorityTable</key>
      <text>Priority Table</text>
    </string>
    <string>
      <key>Label_CharacterOptions_AllowedCyberwareGrades</key>
      <text>Allowed Cyberware Grades</text>
    </string>
    <string>
      <key>Label_CharacterOptions_RedlinerLimbs</key>
      <text>Limbs Considered by Redliner:</text>
    </string>
    <string>
      <key>Message_CharacterOptions_UnsavedDirty</key>
      <text>You currently have unsaved changes in your currently selected setting. Are you sure you want to lose your changes?</text>
    </string>
    <string>
      <key>MessageTitle_CharacterOptions_UnsavedDirty</key>
      <text>Unsaved Changes</text>
    </string>
    <string>
      <key>Message_CharacterOptions_ConfirmDelete</key>
      <text>This action will permanently delete the setting {0}. Are you sure that you wish to proceed?</text>
    </string>
    <string>
      <key>MessageTitle_CharacterOptions_ConfirmDelete</key>
      <text>Confirm Delete</text>
    </string>
    <string>
      <key>Message_CharacterOptions_SettingRename</key>
      <text>Enter a new name for your setting.</text>
    </string>
    <string>
      <key>Message_CharacterOptions_DuplicateSettingFileName</key>
      <text>A setting with a file name of {0} already exists. Please select a different file name.</text>
    </string>
    <string>
      <key>MessageTitle_CharacterOptions_DuplicateSettingFileName</key>
      <text>Duplicate Setting File Name</text>
    </string>
    <string>
      <key>Message_CharacterOptions_SelectSettingFileName</key>
      <text>Enter a file name for your setting.</text>
    </string>
    <!-- End Region -->
    <!-- Region Print Multiple Window -->
    <string>
      <key>Title_PrintMultiple</key>
      <text>Select Characters to Print</text>
    </string>
    <string>
      <key>Button_PrintMultiple_AddCharacter</key>
      <text>&amp;Add Character</text>
    </string>
    <string>
      <key>Button_PrintMultiple_RemoveCharacter</key>
      <text>Remove Character</text>
    </string>
    <string>
      <key>Button_PrintMultiple_PrintCharacter</key>
      <text>&amp;Print Characters</text>
    </string>
    <!-- End Region-->
    <!-- Region Reload Window -->
    <string>
      <key>Title_Reload</key>
      <text>Reload Weapon</text>
    </string>
    <!-- End Region-->
    <!-- Region Advanced Lifestyle Window -->
    <string>
      <key>Title_SelectAdvancedLifestyle</key>
      <text>Build Lifestyle</text>
    </string>
    <string>
      <key>Label_SelectAdvancedLifestyle_Qualities</key>
      <text>Qualities</text>
    </string>
    <string>
      <key>Label_SelectAdvancedLifestyle_Lifestyle</key>
      <text>Lifestyle:</text>
    </string>
    <string>
      <key>Label_SelectAdvancedLifestyle_Base_Lifestyle</key>
      <text>[{0}/{1}]</text>
    </string>
    <string>
      <key>Node_SelectAdvancedLifestyle_PositiveQualities</key>
      <text>Positive Qualities</text>
    </string>
    <string>
      <key>Node_SelectAdvancedLifestyle_NegativeQualities</key>
      <text>Negative Qualities</text>
    </string>
    <string>
      <key>Label_SelectAdvancedLifestyle_Comforts</key>
      <text>Comforts:</text>
    </string>
    <string>
      <key>Node_SelectAdvancedLifestyle_Entertainments</key>
      <text>Entertainments</text>
    </string>
    <string>
      <key>Node_SelectAdvancedLifestyle_FreeMatrixGrids</key>
      <text>Free Matrix Grids</text>
    </string>
    <string>
      <key>Label_SelectAdvancedLifestyle_Entertainment</key>
      <text>Entertainment:</text>
    </string>
    <string>
      <key>Label_SelectAdvancedLifestyle_Rating</key>
      <text>Rating:</text>
    </string>
    <string>
      <key>Label_SelectAdvancedLifestyle_Necessities</key>
      <text>Necessities:</text>
    </string>
    <string>
      <key>Label_SelectAdvancedLifestyle_Base</key>
      <text>[{0}/{1}]</text>
    </string>
    <string>
      <key>Label_SelectAdvancedLifestyle_Neighborhood</key>
      <text>Neighborhood:</text>
    </string>
    <string>
      <key>Label_SelectAdvancedLifestyle_Security</key>
      <text>Security:</text>
    </string>
    <string>
      <key>Label_SelectAdvancedLifestyle_UnusedLP</key>
      <text>Unused LP:</text>
    </string>
    <string>
      <key>Message_SelectAdvancedLifestyle_LifestyleName</key>
      <text>Please give your new Lifestyle a name.</text>
    </string>
    <string>
      <key>MessageTitle_SelectAdvancedLifestyle_LifestyleName</key>
      <text>Lifestyle Name</text>
    </string>
    <string>
      <key>Message_SelectAdvancedLifestyle_OverLPLimit</key>
      <text>Too many Lifestyle Points have been spent to allow this lifestyle.</text>
    </string>
    <string>
      <key>MessageTitle_SelectAdvancedLifestyle_OverLPLimit</key>
      <text>Over LP Limit</text>
    </string>
    <string>
      <key>Label_SelectAdvancedLifestyle_TrustFund</key>
      <text>Trust Fund</text>
    </string>
    <string>
      <key>Label_SelectAdvancedLifestyle_Tenant</key>
      <text>Primary Tenant</text>
    </string>
    <string>
      <key>Label_SelectAdvancedLifestyle_LPContribution</key>
      <text>Contributes to Lifestyle Points</text>
    </string>
    <string>
      <key>Label_Options_KarmaMysticAdeptPowerPoint</key>
      <text>Mystic Adept Power Point</text>
    </string>
    <!-- End Region-->
    <!-- Region Generic Selection Window -->
    <string>
      <key>String_RestrictedItemsHidden</key>
      <text>* {0} item(s) are hidden by Cost or Availability limits *</text>
    </string>
    <!-- End Region -->
    <!-- Region Select Armor Window -->
    <string>
      <key>Title_SelectArmor</key>
      <text>Select Armor</text>
    </string>
    <!-- End Region-->
    <!-- Region Select Armor Mod Window -->
    <string>
      <key>Title_SelectArmorMod</key>
      <text>Select an Armor Mod</text>
    </string>
    <!-- End Region-->
    <!-- Region Select Attribute Window -->
    <string>
      <key>Title_SelectAttribute</key>
      <text>Choose an Attribute</text>
    </string>
    <string>
      <key>Checkbox_DoNotAffectMaximum</key>
      <text>Do not affect Metatype Maximum</text>
    </string>
    <!-- End Region-->
    <!-- Region Select BP Window -->
    <string>
      <key>Title_SelectBP</key>
      <text>Select Build Method</text>
    </string>
    <string>
      <key>Label_SelectBP_BuildMethod</key>
      <text>Build Method</text>
    </string>
    <string>
      <key>Label_SelectBP_MaxAvail</key>
      <text>Maximum Availability</text>
    </string>
    <string>
      <key>Label_SelectBP_StartingKarma</key>
      <text>Starting Karma</text>
    </string>
    <string>
      <key>Label_SelectBP_Priorities</key>
      <text>Priorities</text>
    </string>
    <string>
      <key>Label_SelectBP_SumToX</key>
      <text>Sum to Ten</text>
    </string>
    <string>
      <key>Label_SelectBP_MaxNuyen</key>
      <text>Nuyen Karma Max</text>
    </string>
    <string>
      <key>Label_SelectBP_QualityKarmaLimit</key>
      <text>Quality Karma Limit</text>
    </string>
    <string>
      <key>Label_SelectBP_EnabledBooks</key>
      <text>Enabled Books</text>
    </string>
    <string>
      <key>Label_SelectBP_CustomData</key>
      <text>Custom Data</text>
    </string>
    <string>
      <key>Checkbox_SelectBP_IgnoreRules</key>
      <text>Ignore Character Creation Rules</text>
    </string>
    <string>
      <key>String_SelectBP_Summary</key>
      <text>Brief Summary of Selected Gameplay Option:</text>
    </string>
    <string>
      <key>Tip_SelectKarma_IgnoreRules</key>
      <text>When checked, all Karma and Attribute/Skill maximum rules will be ignored. Intended for Game Master/NPC use only.</text>
    </string>
    <!-- End Region-->
    <!-- Region Advanced Contact Options Window -->
    <string>
      <key>Title_SelectContactConnection</key>
      <text>Advanced Contact Options</text>
    </string>
    <string>
      <key>Label_SelectContactConnection_GroupName</key>
      <text>Group Name/Occupation:</text>
    </string>
    <string>
      <key>Label_SelectContactConnection_Membership</key>
      <text>Membership:</text>
    </string>
    <string>
      <key>Label_SelectContactConnection_AreaOfInfluence</key>
      <text>Area of Influence:</text>
    </string>
    <string>
      <key>Label_SelectContactConnection_MagicalResources</key>
      <text>Magical Resources:</text>
    </string>
    <string>
      <key>Label_SelectContactConnection_MatrixResources</key>
      <text>Matrix Resources:</text>
    </string>
    <string>
      <key>Label_SelectContactConnection_TotalModifier</key>
      <text>Total Connection Modifier:</text>
    </string>
    <string>
      <key>Checkbox_SelectContactConnection_FreeContact</key>
      <text>Free Contact</text>
    </string>
    <string>
      <key>Button_SelectContactConnection_ChangeColor</key>
      <text>Change Color</text>
    </string>
    <string>
      <key>String_SelectContactConnection_Members</key>
      <text>{0} Members</text>
    </string>
    <string>
      <key>String_SelectContactConnection_AreaDistrict</key>
      <text>District</text>
    </string>
    <string>
      <key>String_SelectContactConnection_AreaSprawlwide</key>
      <text>Sprawl-wide</text>
    </string>
    <string>
      <key>String_SelectContactConnection_AreaNational</key>
      <text>National</text>
    </string>
    <string>
      <key>String_SelectContactConnection_AreaGlobal</key>
      <text>Global</text>
    </string>
    <string>
      <key>String_SelectContactConnection_MagicalMinority</key>
      <text>A minority have limited magical assets</text>
    </string>
    <string>
      <key>String_SelectContactConnection_MagicalMost</key>
      <text>Most members have magical talents</text>
    </string>
    <string>
      <key>String_SelectContactConnection_MagicalVast</key>
      <text>Vast magical resources</text>
    </string>
    <string>
      <key>String_SelectContactConnection_MatrixActive</key>
      <text>Active Matrix presence</text>
    </string>
    <string>
      <key>String_SelectContactConnection_MatrixBroad</key>
      <text>Broad reaching resources</text>
    </string>
    <string>
      <key>String_SelectContactConnection_MatrixPervasive</key>
      <text>Pervasive Matrix integration</text>
    </string>
    <!-- End Region-->
    <!-- Region Select Critter Power Window -->
    <string>
      <key>Title_SelectCritterPower</key>
      <text>Select a Critter Power</text>
    </string>
    <!-- End Region-->
    <!-- Region Select Cyberware Window -->
    <string>
      <key>Title_SelectCyberware</key>
      <text>Select Cyberware</text>
    </string>
    <string>
      <key>Title_SelectCyberware_Bioware</key>
      <text>Select Bioware</text>
    </string>
    <string>
      <key>Label_SelectCyberware_ESSDiscount</key>
      <text>Essence Discount:</text>
    </string>
    <string>
      <key>Checkbox_Transgenic</key>
      <text>Add as Transgenic</text>
    </string>
    <string>
      <key>Message_SelectCyberware_CyberwareRestriction</key>
      <text>You cannot select this Cyberware/Bioware because of the following forbidden items you have already taken.</text>
    </string>
    <string>
      <key>Checkbox_HideBannedCyberwareGrades</key>
      <text>Hide Banned Cyberware Grades</text>
    </string>
    <string>
      <key>MessageTitle_BannedGrade</key>
      <text>Banned Grade!</text>
    </string>
    <string>
      <key>Message_BannedGrade</key>
      <text>You've selected a Grade that is banned by your gameplay options. Please select a valid Grade.</text>
    </string>
    <!-- End Region-->
    <!-- Region Select Cyberware Suite Window -->
    <string>
      <key>Title_SelectCyberwareSuite</key>
      <text>Select a Cyberware Suite</text>
    </string>
    <string>
      <key>Title_SelectBiowareSuite</key>
      <text>Select a Bioware Suite</text>
    </string>
    <string>
      <key>Label_SelectCyberwareSuite_PartsInSuite</key>
      <text>Parts in this Cyberware Suite:</text>
    </string>
    <string>
      <key>Label_SelectBiowareSuite_PartsInSuite</key>
      <text>Parts in this Bioware Suite:</text>
    </string>
    <!-- End Region-->
    <!-- Region Select Exotic Skill Window -->
    <string>
      <key>Title_SelectExoticSkill</key>
      <text>Select an Exotic Active Skill</text>
    </string>
    <string>
      <key>Label_SelectExoticSkill_Description</key>
      <text>Select an Exotic Active Skill to add to your character.</text>
    </string>
    <!-- End Region-->
    <!-- Region Select Gear Window -->
    <!-- Select Skill Specialisation Window -->
    <string>
      <key>Title_SelectSkillSpecialization</key>
      <text>Select a Skill Specialization</text>
    </string>
    <string>
      <key>Label_SelectSkillSpecialization_Description</key>
      <text>Select a Skill Specialization to add to your character.</text>
    </string>
    <!-- End Region-->
    <!-- Region Select Gear Window -->
    <string>
      <key>Title_SelectGear</key>
      <text>Select Gear</text>
    </string>
    <string>
      <key>Label_SelectGear_DoItYourself</key>
      <text>Do It Yourself</text>
    </string>
    <string>
      <key>Label_SelectGear_Hacked</key>
      <text>Hacked</text>
    </string>
    <string>
      <key>Label_SelectGear_InherentProgram</key>
      <text>Inherent Program</text>
    </string>
    <string>
      <key>Label_SelectGear_Stack</key>
      <text>S&amp;tack</text>
    </string>
    <string>
      <key>Label_SelectGear_Markup</key>
      <text>Markup:</text>
    </string>
    <string>
      <key>Checkbox_Aerodynamic</key>
      <text>Aerodynamic</text>
    </string>
    <!-- End Region-->
    <!-- Region Select Item Window -->
    <string>
      <key>Title_SelectItem</key>
      <text>Select an Item</text>
    </string>
    <string>
      <key>String_SelectItemFocus</key>
      <text>Select a Focus to add to the Stacked Focus. Click Cancel if you are done adding Foci to the Stacked Focus.</text>
    </string>
    <string>
      <key>String_CannotFindLifestyleQuality</key>
      <text>The quality {0} could not be found. Please select the appropriate quality from the below list.</text>
    </string>
    <string>
      <key>String_CannotFindLifestyle</key>
      <text>The base lifestyle name for lifestyle {0} could not be found. Please select the appropriate name from the below list.</text>
    </string>
    <!-- End Region-->
    <!-- Region Select Lifestyle Window -->
    <string>
      <key>Title_SelectLifestyle</key>
      <text>Select a Lifestyle</text>
    </string>
    <string>
      <key>Label_SelectLifestyle_CostPerMonth</key>
      <text>Cost/Month:</text>
    </string>
    <string>
      <key>Label_SelectLifestyle_CostPerWeek</key>
      <text>Cost/Week:</text>
    </string>
    <string>
      <key>Label_SelectLifestyle_CostPerDay</key>
      <text>Cost/Day:</text>
    </string>
    <string>
      <key>Label_SelectLifestyle_StartingNuyen</key>
      <text>Starting Nuyen:</text>
    </string>
    <string>
      <key>Label_SelectLifestyle_PercentToPay</key>
      <text>% to Pay:</text>
    </string>
    <string>
      <key>Label_SelectLifestyle_Roommates</key>
      <text>Roommates:</text>
    </string>
    <!-- End Region-->
    <!-- Region Select Martial Art Window -->
    <string>
      <key>Title_SelectMartialArt</key>
      <text>Select a Martial Art</text>
    </string>
    <!-- End Region-->
    <!-- Region Select Martial Art Technique Window -->
    <string>
      <key>Title_SelectMartialArtTechnique</key>
      <text>Select a Technique</text>
    </string>
    <!-- End Region-->
    <!-- Region Select Martial Art Maneuver Window -->
    <string>
      <key>Title_SelectMartialArtManeuver</key>
      <text>Select a Maneuver</text>
    </string>
    <!-- End Region-->
    <!-- Region Select Mentor Spirit Window -->
    <string>
      <key>Title_SelectMentorSpirit</key>
      <text>Select a Mentor Spirit</text>
    </string>
    <string>
      <key>Title_SelectMentorSpirit_Paragon</key>
      <text>Select a Paragon</text>
    </string>
    <string>
      <key>Label_SelectMentorSpirit_Advantage</key>
      <text>Advantage:</text>
    </string>
    <string>
      <key>Label_SelectMetamagic_Disadvantage</key>
      <text>Disadvantage:</text>
    </string>
    <string>
      <key>Label_SelectMentor_ChooseOne</key>
      <text>Choose One:</text>
    </string>
    <!-- End Region-->
    <!-- Region Select Generic -->
    <string>
      <key>Title_SelectGeneric</key>
      <text>Select {0}</text>
    </string>
    <string>
      <key>Message_SelectGeneric_Requirement</key>
      <text>You do not meet the requirements for this {0}. You must meet all of the following criteria:</text>
    </string>
    <string>
      <key>MessageTitle_SelectGeneric_Requirement</key>
      <text>{0} Requirement</text>
    </string>
    <string>
      <key>Message_SelectGeneric_Restriction</key>
      <text>You cannot select this {0} because of the following Forbidden items you have already taken.</text>
    </string>
    <string>
      <key>MessageTitle_SelectGeneric_Restriction</key>
      <text>{0} Restriction</text>
    </string>
    <string>
      <key>Message_SelectGeneric_Limit</key>
      <text>This {0} cannot be taken more than {1} times.</text>
    </string>
    <string>
      <key>MessageTitle_SelectGeneric_Limit</key>
      <text>{0} Limit</text>
    </string>
    <string>
      <key>Checkbox_SelectGeneric_LimitList</key>
      <text>Show only {0} I can take</text>
    </string>
    <string>
      <key>Message_SelectGeneric_ChargenRestriction</key>
      <text>You cannot select this {0} because your character has already been created.</text>
    </string>
    <string>
      <key>Message_SelectGeneric_PriorityRestriction</key>
      <text>You cannot select this {0} because your character's build method does not allow you to buy this {0}.</text>
    </string>
    <string>
      <key>Message_SelectGeneric_CareerOnlyRestriction</key>
      <text>You cannot select this {0} because your character has not been created yet.</text>
    </string>
    <!-- End Region-->
    <!-- Region Select Nexus Window -->
    <string>
      <key>Title_SelectNexus</key>
      <text>Build Nexus</text>
    </string>
    <string>
      <key>String_SelectNexus_Nexus</key>
      <text>Nexus</text>
    </string>
    <string>
      <key>Label_SelectNexus_Processor</key>
      <text>Processor:</text>
    </string>
    <string>
      <key>String_SelectNexus_Processor</key>
      <text>Processor</text>
    </string>
    <string>
      <key>Label_SelectNexus_PersonaLimit</key>
      <text>Persona Limit:</text>
    </string>
    <string>
      <key>String_SelectNexus_PersonaLimit</key>
      <text>Persona Limit</text>
    </string>
    <!-- End Region-->
    <!-- Region Select Number Window -->
    <string>
      <key>Title_SelectNumber</key>
      <text>Select a Number</text>
    </string>
    <!-- End Region-->
    <!-- Region Select PACKS Kit Window -->
    <string>
      <key>Title_SelectPACKSKit</key>
      <text>Select a PACKS Kit</text>
    </string>
    <string>
      <key>Label_SelectPACKSKit_Contents</key>
      <text>Contents:</text>
    </string>
    <string>
      <key>String_SelectPACKSKit_Attributes</key>
      <text>Attributes</text>
    </string>
    <string>
      <key>String_SelectPACKSKit_Qualities</key>
      <text>Qualities</text>
    </string>
    <string>
      <key>String_SelectPACKSKit_Nuyen</key>
      <text>Nuyen</text>
    </string>
    <string>
      <key>String_SelectPACKSKit_Skills</key>
      <text>Skills</text>
    </string>
    <string>
      <key>String_SelectPACKSKit_KnowledgeSkills</key>
      <text>Knowledge Skills</text>
    </string>
    <string>
      <key>String_SelectPACKSKit_SelectMartialArt</key>
      <text>Select Martial Art</text>
    </string>
    <string>
      <key>String_SelectPACKSKit_MartialArts</key>
      <text>Martial Arts</text>
    </string>
    <string>
      <key>String_SelectPACKSKit_Powers</key>
      <text>Powers</text>
    </string>
    <string>
      <key>String_SelectPACKSKit_Programs</key>
      <text>Programs</text>
    </string>
    <string>
      <key>String_SelectPACKSKit_Spells</key>
      <text>Spells</text>
    </string>
    <string>
      <key>String_SelectPACKSKit_Spirits</key>
      <text>Spirits</text>
    </string>
    <string>
      <key>String_SelectPACKSKit_Sprites</key>
      <text>Sprites</text>
    </string>
    <string>
      <key>String_SelectPACKSKit_Lifestyles</key>
      <text>Lifestyles</text>
    </string>
    <string>
      <key>String_SelectPACKSKit_Cyberware</key>
      <text>Cyberware</text>
    </string>
    <string>
      <key>String_SelectPACKSKit_Bioware</key>
      <text>Bioware</text>
    </string>
    <string>
      <key>String_SelectPACKSKit_Armor</key>
      <text>Armor</text>
    </string>
    <string>
      <key>String_SelectPACKSKit_Weapons</key>
      <text>Weapons</text>
    </string>
    <string>
      <key>String_SelectPACKSKit_Gear</key>
      <text>Gear</text>
    </string>
    <string>
      <key>String_SelectPACKSKit_Vehicles</key>
      <text>Vehicles</text>
    </string>
    <string>
      <key>String_SelectPACKSKit_StartingNuyenBP</key>
      <text>Starting Nuyen Karma:</text>
    </string>
    <string>
      <key>String_SelectPACKSKit_Group</key>
      <text>Group</text>
    </string>
    <string>
      <key>Message_DeletePACKSKit</key>
      <text>Are you sure you want to delete the custom PACKS Kit {0}?</text>
    </string>
    <!-- End Region-->
    <!-- Region Select Power Window -->
    <string>
      <key>Title_SelectPower</key>
      <text>Select a Power</text>
    </string>
    <string>
      <key>Label_SelectPower_PowerPoints</key>
      <text>Power Points:</text>
    </string>
    <string>
      <key>String_PowerPoint</key>
      <text>Power Point</text>
    </string>
    <string>
      <key>Message_SelectPower_PowerRequirement</key>
      <text>You do not meet the requirements for this Power. You must meet all of the following criteria:</text>
    </string>
    <string>
      <key>MessageTitle_SelectPower_PowerRequirement</key>
      <text>Power Requirement</text>
    </string>
    <!-- End Region-->
    <!-- Region Select Program Window -->
    <string>
      <key>Title_SelectComplexForm</key>
      <text>Select a Complex Form</text>
    </string>
    <string>
      <key>Label_SelectComplexForm_Target</key>
      <text>Target:</text>
    </string>
    <string>
      <key>Label_SelectComplexForm_Duration</key>
      <text>Duration:</text>
    </string>
    <string>
      <key>Label_SelectComplexForm_FV</key>
      <text>FV:</text>
    </string>
    <!-- End Region-->
    <!-- Region Select Program Option Window -->
    <string>
      <key>Title_SelectProgramOption</key>
      <text>Select a Program Option</text>
    </string>
    <!-- End Region-->
    <!-- Region Advanced Programs Tab -->
    <string>
      <key>Tab_AdvancedPrograms</key>
      <text>Advanced Programs</text>
    </string>
    <string>
      <key>Label_AIProgramsAdvancedPrograms</key>
      <text>AI Programs and Advanced Programs</text>
    </string>
    <string>
      <key>Button_AddProgram</key>
      <text>Add Program</text>
    </string>
    <string>
      <key>String_Requires</key>
      <text>Requires:</text>
    </string>
    <string>
      <key>Node_SelectedAIPrograms</key>
      <text>Selected AI Programs and Advanced Programs</text>
    </string>
    <!-- End Region-->
    <!-- Region Select AI Program Window -->
    <string>
      <key>Title_SelectAIProgram</key>
      <text>Select AI Program or Advanced Program</text>
    </string>
    <string>
      <key>String_Program</key>
      <text>Program</text>
    </string>
    <string>
      <key>MessageTitle_SelectAIProgram_AdvancedProgramRequirement</key>
      <text>Advanced Program Requirement</text>
    </string>
    <string>
      <key>Checkbox_SelectAIProgram_LimitList</key>
      <text>Show only Advanced Programs I can take</text>
    </string>
    <string>
      <key>Message_DeleteAIProgram</key>
      <text>Are you sure you want to delete this AI Program?</text>
    </string>
    <!-- End Region -->
    <!-- Region Select Quality Window -->
    <string>
      <key>Title_SelectQuality</key>
      <text>Select a Quality</text>
    </string>
    <string>
      <key>Label_FilterByKarma</key>
      <text>Filter by Karma:</text>
    </string>
    <string>
      <key>Checkbox_SelectQuality_LimitList</key>
      <text>Show only Qualities I can take</text>
    </string>
    <string>
      <key>Checkbox_SelectQuality_Metagenic</key>
      <text>Show only Metagenic Qualities</text>
    </string>
    <string>
      <key>Checkbox_SelectQuality_Not_Metagenic</key>
      <text>Don't show Metagenic Qualities</text>
    </string>
    <string>
      <key>Message_SelectQuality_QualityLimit</key>
      <text>This Quality cannot be taken more than once.</text>
    </string>
    <string>
      <key>MessageTitle_SelectQuality_QualityLimit</key>
      <text>Quality Limit</text>
    </string>
    <string>
      <key>Message_SelectQuality_QualityRestriction</key>
      <text>You cannot select this Quality because of the following Forbidden items you have already taken.</text>
    </string>
    <string>
      <key>MessageTitle_SelectQuality_QualityRestriction</key>
      <text>Quality Restriction</text>
    </string>
    <string>
      <key>Message_SelectQuality_Inherit</key>
      <text>Must be gained through Metatype</text>
    </string>
    <string>
      <key>Message_SelectQuality_RequireKarma</key>
      <text>At least {0} Career Karma</text>
    </string>
    <string>
      <key>Message_SelectQuality_AllOf</key>
      <text>All of:</text>
    </string>
    <string>
      <key>Message_SelectQuality_OneOf</key>
      <text>One of:</text>
    </string>
    <string>
      <key>Message_SelectQuality_QualityRequirement</key>
      <text>You do not meet the requirements for this Quality. You must meet at least one of the following criteria:</text>
    </string>
    <string>
      <key>Message_SelectQuality_RequireESSBelow</key>
      <text>Essence below {0}: You have {1}</text>
    </string>
    <string>
      <key>Message_SelectQuality_RequireESSAbove</key>
      <text>Essence above {0}: You have {1}</text>
    </string>
    <string>
      <key>Message_SelectQuality_RequireESSGradeBelow</key>
      <text>Less than {0} Essence consumed by {1} Grade: You have {2}</text>
    </string>
    <string>
      <key>Message_SelectQuality_RequireESSGradeAbove</key>
      <text>At least {0} Essence consumed by {1} Grade: You have {2}</text>
    </string>
    <string>
      <key>MessageTitle_SelectQuality_QualityRequirement</key>
      <text>Quality Requirement</text>
    </string>
    <!-- End Region-->
    <!-- Region Select Setting Window -->
    <string>
      <key>Title_SelectSetting</key>
      <text>Select Setting</text>
    </string>
    <string>
      <key>Label_SelectSetting_SettingsDescription</key>
      <text>Select a Settings file to use. Settings determine the default build method, number of build points, maximum Availability, and optional and house rules that will be used when building your character.</text>
    </string>
    <!-- End Region-->
    <!-- Region Select Side Window -->
    <string>
      <key>Title_SelectSide</key>
      <text>Select a Side</text>
    </string>
    <string>
      <key>Label_SelectSide</key>
      <text>Select a side to install {0} on.</text>
    </string>
    <!-- End Region-->
    <!-- Region Select Skill Window -->
    <string>
      <key>Title_SelectSkill</key>
      <text>Choose a Skill</text>
    </string>
    <!-- End Region-->
    <!-- Region Select Skill Group Window -->
    <string>
      <key>Title_SelectSkillGroup</key>
      <text>Choose a Skill Group</text>
    </string>
    <!-- End Region-->
    <!-- Region Select Spell Window -->
    <string>
      <key>Title_SelectSpell</key>
      <text>Select a Spell</text>
    </string>
    <string>
      <key>Checkbox_SelectSpell_LimitedSpell</key>
      <text>Limited Spell (SG 212)</text>
    </string>
    <string>
      <key>Tip_SelectSpell_LimitedSpell</key>
      <text>Limited Spells require a Fetish to cast but reduce the Drain Value of the spell by 2.</text>
    </string>
    <string>
      <key>Checkbox_SelectSpell_ExtendedSpell</key>
      <text>Extended Spell (SR5 285)</text>
    </string>
    <string>
      <key>Checkbox_SelectSpell_Alchemical</key>
      <text>Alchemical Preparation (SR5 305)</text>
    </string>
    <string>
      <key>Tip_SelectSpell_ExtendedSpell</key>
      <text>Extended range Spells have a range of (Force × MAG × 10) meters but have their DV increased by +2.</text>
    </string>
    <string>
      <key>String_SpellPoints</key>
      <text>Spell Points</text>
    </string>
    <string>
      <key>Tip_SelectSpell_MasteryQuality</key>
      <text>Mastery Qualities will spend Spell Points before they spend Karma. [FA 31]</text>
    </string>
    <!-- End Region-->
    <!-- Region Select Text Window -->
    <string>
      <key>Title_SelectText</key>
      <text>Select a Value</text>
    </string>
    <!-- End Region-->
    <!-- Region Select Vehicle Widow -->
    <string>
      <key>Title_SelectVehicle</key>
      <text>Select a Vehicle</text>
    </string>
    <string>
      <key>Checkbox_SelectVehicle_UsedVehicle</key>
      <text>Used Vehicle</text>
    </string>
    <string>
      <key>Label_SelectVehicle_Discount</key>
      <text>Discount:</text>
    </string>
    <!-- End Region-->
    <!-- Region Select Vehicle Mod Window -->
    <string>
      <key>Title_SelectVehicleMod</key>
      <text>Select a Vehicle Modification</text>
    </string>
    <string>
      <key>Title_SelectVehicleMod_Weapon</key>
      <text>Select Weapon Modification</text>
    </string>
    <!-- End Region-->
    <!-- Region Select Weapon Window -->
    <string>
      <key>Title_Browse</key>
      <text>Browse</text>
    </string>
    <string>
      <key>Title_ListView</key>
      <text>List View</text>
    </string>
    <string>
      <key>Title_SelectWeapon</key>
      <text>Select Weapon</text>
    </string>
    <string>
      <key>Label_SelectWeapon_IncludedItems</key>
      <text>Included Accessories and Modifications:</text>
    </string>
    <!-- End Region-->
    <!-- Region Select Weapon Accessory Window -->
    <string>
      <key>Title_SelectWeaponAccessory</key>
      <text>Select a Weapon Accessory</text>
    </string>
    <!-- End Region-->
    <!-- Region Select Weapon Category Window -->
    <string>
      <key>Title_SelectWeaponCategory</key>
      <text>Select a Weapon Category</text>
    </string>
    <!-- End Region-->
    <!-- Region Select Spell Category Window -->
    <string>
      <key>Title_SelectSpellCategory</key>
      <text>Select a Spell Category</text>
    </string>
    <!-- End Region-->
    <!-- Region Select Skill Category Window -->
    <string>
      <key>Title_SelectSkillCategory</key>
      <text>Select a Skill Category</text>
    </string>
    <!-- End Region-->
    <!-- Region Sell Item Window -->
    <string>
      <key>Title_SellItem</key>
      <text>Sell Item</text>
    </string>
    <string>
      <key>Label_SellItem_SellItemFor</key>
      <text>Sell Item for</text>
    </string>
    <!-- End Region-->
    <!-- Region Calendar Window -->
    <string>
      <key>Title_CalendarStart</key>
      <text>Calendar</text>
    </string>
    <string>
      <key>Label_CalendarStart</key>
      <text>Enter the year, month, and week number to start the calendar at.</text>
    </string>
    <string>
      <key>Label_Year</key>
      <text>Year:</text>
    </string>
    <string>
      <key>Label_Month</key>
      <text>Month:</text>
    </string>
    <string>
      <key>Label_Week</key>
      <text>Week:</text>
    </string>
    <!-- End Region-->
    <!-- Region Update Window -->
    <string>
      <key>Title_Update</key>
      <text>Chummer Update</text>
    </string>
    <string>
      <key>Button_Update_DownloadSelectedUpdates</key>
      <text>&amp;Download Selected Updates</text>
    </string>
    <string>
      <key>Button_Update_SelectAll</key>
      <text>Select &amp;All</text>
    </string>
    <string>
      <key>Button_Update_RestartChummer</key>
      <text>Restart Chummer</text>
    </string>
    <string>
      <key>Label_Update_OverallProgress</key>
      <text>Overall Progress:</text>
    </string>
    <string>
      <key>Label_Update_FileProgress</key>
      <text>File Progress:</text>
    </string>
    <string>
      <key>Label_Update_DownloadComplete</key>
      <text>Download Complete</text>
    </string>
    <string>
      <key>Message_Update_NoUpdatesSelected</key>
      <text>No updates selected.</text>
    </string>
    <string>
      <key>Message_Update_CannotConnect</key>
      <text>Unable to retrieve update information. Please try again later.</text>
    </string>
    <string>
      <key>Message_Update_NoNewUpdates</key>
      <text>No new updates are available at this time.</text>
    </string>
    <string>
      <key>Message_Update_MultipleInstances</key>
      <text>Chummer cannot be updated while there is more than 1 instance of the application running. Please close the other instances of Chummer then run the update again.</text>
    </string>
    <string>
      <key>Warning_Update_CouldNotConnect</key>
      <text>Chummer was unable to connect to the update server. Please check your firewall and proxy settings.</text>
    </string>
    <string>
      <key>Warning_Update_CouldNotConnectException</key>
      <text>Chummer was unable to connect to the update server. Please check your firewall and proxy settings.\n\nError Message:\n{0}.</text>
    </string>
    <string>
      <key>Button_Download</key>
      <text>Download</text>
    </string>
    <string>
      <key>Button_Redownload</key>
      <text>Re-Download</text>
    </string>
    <string>
      <key>Button_Up_To_Date</key>
      <text>Already Up-to-Date</text>
    </string>
    <string>
      <key>Button_Install_Restart</key>
      <text>Install and Restart</text>
    </string>
    <string>
      <key>Button_Clean_Reinstall</key>
      <text>Clean Reinstall</text>
    </string>
    <string>
      <key>MessageTitle_Updater_CleanReinstallPrompt</key>
      <text>Clean Reinstall?</text>
    </string>
    <string>
      <key>Message_Updater_CleanReinstallPrompt</key>
      <text>Performing a clean reinstall will delete all files in the Chummer5a directory that are not part of the main download. This includes custom data files, autosaves, custom sheet files, custom localizations, and any settings different from the default.\n\nAre you sure you wish to perform a clean reinstall?</text>
    </string>
    <string>
      <key>Label_Updater_Status</key>
      <text>Updater Status:</text>
    </string>
    <string>
      <key>String_Up_To_Date</key>
      <text>Chummer5 is up-to-date.</text>
    </string>
    <string>
      <key>String_Nightly_Changelog_Warning</key>
      <text>Versions in the nightly changelog are temporary.</text>
    </string>
    <string>
      <key>String_Stable</key>
      <text>stable</text>
    </string>
    <string>
      <key>String_Nightly</key>
      <text>nightly</text>
    </string>
    <string>
      <key>String_Update_Available</key>
      <text>Update available to version {0}!</text>
    </string>
    <string>
      <key>String_Currently_Installed_Version</key>
      <text>Currently installed version is {0}.</text>
    </string>
    <string>
      <key>String_Latest_Version</key>
      <text>Latest {0} version of Chummer5 is {1}.</text>
    </string>
    <string>
      <key>String_Checking_For_Update</key>
      <text>Checking for Updates...</text>
    </string>
    <string>
      <key>Message_Update_CloseForms</key>
      <text>A newer version of Chummer5a has been automatically downloaded. Should we apply it and restart the application?</text>
    </string>
    <!-- End Region-->
    <!-- Region Character Viewer Window -->
    <string>
      <key>Title_CharacterViewer</key>
      <text>Character Viewer</text>
    </string>
    <string>
      <key>Button_Viewer_PrintCharacter</key>
      <text>Print Character</text>
    </string>
    <string>
      <key>Button_Viewer_SaveAsHtml</key>
      <text>Save as HTML</text>
    </string>
    <string>
      <key>Button_Viewer_SaveAsPdf</key>
      <text>Save as PDF</text>
    </string>
    <string>
      <key>Button_Viewer_SaveAsXml</key>
      <text>Save as XML</text>
    </string>
    <string>
      <key>Label_Viewer_CharacterSheet</key>
      <text>Character Sheet:</text>
    </string>
    <string>
      <key>String_Loading_Characters</key>
      <text>Loading Characters...</text>
    </string>
    <string>
      <key>String_Generating_Sheet</key>
      <text>Generating Sheet...</text>
    </string>
    <!-- End Region-->
    <!-- Region Create Improvement Window -->
    <string>
      <key>Title_CreateImprovement</key>
      <text>Create Improvement</text>
    </string>
    <string>
      <key>Label_ImprovementType</key>
      <text>Improvement Type:</text>
    </string>
    <string>
      <key>Label_CreateImprovementValue</key>
      <text>Value:</text>
    </string>
    <string>
      <key>Label_CreateImprovementExactly</key>
      <text>Exactly:</text>
    </string>
    <string>
      <key>Label_CreateImprovementMinimum</key>
      <text>Minimum:</text>
    </string>
    <string>
      <key>Label_CreateImprovementMaximum</key>
      <text>Maximum:</text>
    </string>
    <string>
      <key>Label_CreateImprovementAugmented</key>
      <text>Augmented:</text>
    </string>
    <string>
      <key>Label_CreateImprovementSelectedValue</key>
      <text>Selected Value:</text>
    </string>
    <string>
      <key>Checkbox_CreateImprovementApplyToRating</key>
      <text>Apply to Rating</text>
    </string>
    <string>
      <key>Checkbox_CreateImprovementIgnoreLimits</key>
      <text>Ignore Limits</text>
    </string>
    <string>
      <key>Button_ChangeSelection</key>
      <text>Select Value</text>
    </string>
    <string>
      <key>Message_SelectItem</key>
      <text>You must select an item by clicking the Select Value button.</text>
    </string>
    <string>
      <key>MessageTitle_SelectItem</key>
      <text>Value Required</text>
    </string>
    <string>
      <key>Message_ImprovementName</key>
      <text>Please enter a name for this Improvement.</text>
    </string>
    <string>
      <key>MessageTitle_ImprovementName</key>
      <text>Improvement Name</text>
    </string>
    <!-- End Region-->
    <!-- Region Improvement Control Strings -->
    <string>
      <key>Checkbox_Active</key>
      <text>Active</text>
    </string>
    <!-- End Region-->
    <!-- Region Export Window -->
    <string>
      <key>Title_ExportCharacter</key>
      <text>Export Character</text>
    </string>
    <string>
      <key>Label_ExportTo</key>
      <text>Export to:</text>
    </string>
    <string>
      <key>Button_Export_SaveJsonAs</key>
      <text>Save JSON as</text>
    </string>
    <!-- End Region-->
    <!-- Region Create Spell Window -->
    <string>
      <key>Title_CreateSpell</key>
      <text>Create Spell</text>
    </string>
    <string>
      <key>Label_SpellOptions</key>
      <text>Spell Options:</text>
    </string>
    <string>
      <key>Checkbox_RestrictedTarget</key>
      <text>Restricted Target</text>
    </string>
    <string>
      <key>Checkbox_VeryRestrictedTarget</key>
      <text>Very Restricted Target</text>
    </string>
    <string>
      <key>Checkbox_CombatSpell1</key>
      <text>Direct</text>
    </string>
    <string>
      <key>Checkbox_CombatSpell2</key>
      <text>Indirect</text>
    </string>
    <string>
      <key>Checkbox_CombatSpell3</key>
      <text>Element effects</text>
    </string>
    <string>
      <key>Checkbox_CombatSpell4</key>
      <text>Physical damage</text>
    </string>
    <string>
      <key>Checkbox_CombatSpell5</key>
      <text>Stun damage</text>
    </string>
    <string>
      <key>Checkbox_DetectionSpell1</key>
      <text>Directional</text>
    </string>
    <string>
      <key>Checkbox_DetectionSpell2</key>
      <text>Area</text>
    </string>
    <string>
      <key>Checkbox_DetectionSpell3</key>
      <text>Psychic</text>
    </string>
    <string>
      <key>Checkbox_DetectionSpell4</key>
      <text>Active</text>
    </string>
    <string>
      <key>Checkbox_DetectionSpell5</key>
      <text>Passive</text>
    </string>
    <string>
      <key>Checkbox_DetectionSpell6</key>
      <text>Basic Detection (ex: Detect Life)</text>
    </string>
    <string>
      <key>Checkbox_DetectionSpell7</key>
      <text>Complex Detection (ex: Detect Enemies)</text>
    </string>
    <string>
      <key>Checkbox_DetectionSpell8</key>
      <text>Basic Analyze (ex: Analyze Device)</text>
    </string>
    <string>
      <key>Checkbox_DetectionSpell9</key>
      <text>Complex Analyze (ex: Analyze Truth)</text>
    </string>
    <string>
      <key>Checkbox_DetectionSpell10</key>
      <text>Invasive Analyze (ex: Mind Probe)</text>
    </string>
    <string>
      <key>Checkbox_DetectionSpell11</key>
      <text>Improved Sense</text>
    </string>
    <string>
      <key>Checkbox_DetectionSpell12</key>
      <text>New Sense</text>
    </string>
    <string>
      <key>Checkbox_DetectionSpell13</key>
      <text>Psychic Sense (e.g. telepathy, precognition)</text>
    </string>
    <string>
      <key>Checkbox_DetectionSpell14</key>
      <text>Extended Area</text>
    </string>
    <string>
      <key>Checkbox_HealthSpell1</key>
      <text>Curative</text>
    </string>
    <string>
      <key>Checkbox_HealthSpell2</key>
      <text>Increases Initiative Passes</text>
    </string>
    <string>
      <key>Checkbox_HealthSpell3</key>
      <text>Cosmetic Effect</text>
    </string>
    <string>
      <key>Checkbox_HealthSpell4</key>
      <text>Negative Health Spell</text>
    </string>
    <string>
      <key>Checkbox_HealthSpell5</key>
      <text>Restricted Effect (e.g. Symptoms Only)</text>
    </string>
    <string>
      <key>Checkbox_IllusionSpell1</key>
      <text>Obvious</text>
    </string>
    <string>
      <key>Checkbox_IllusionSpell2</key>
      <text>Realistic</text>
    </string>
    <string>
      <key>Checkbox_IllusionSpell3</key>
      <text>Single-Sense</text>
    </string>
    <string>
      <key>Checkbox_IllusionSpell4</key>
      <text>Multi-Sense</text>
    </string>
    <string>
      <key>Checkbox_IllusionSpell5</key>
      <text>Illusion Hides or Conceals</text>
    </string>
    <string>
      <key>Checkbox_ManipulationSpell1</key>
      <text>Environmental</text>
    </string>
    <string>
      <key>Checkbox_ManipulationSpell2</key>
      <text>Mental</text>
    </string>
    <string>
      <key>Checkbox_ManipulationSpell3</key>
      <text>Physical</text>
    </string>
    <string>
      <key>Checkbox_ManipulationSpell4</key>
      <text>Minor Change</text>
    </string>
    <string>
      <key>Checkbox_ManipulationSpell5</key>
      <text>Major Change</text>
    </string>
    <string>
      <key>Checkbox_ManipulationSpell6</key>
      <text>Elemental effect</text>
    </string>
    <string>
      <key>Message_SpellName</key>
      <text>You must enter a name for your new Spell.</text>
    </string>
    <string>
      <key>Message_SpellRestricted</key>
      <text>You must specify how your Spell is restricted.</text>
    </string>
    <string>
      <key>Message_CombatSpellRequirement1</key>
      <text>You must select either Direct or Indirect from the Spell Options.</text>
    </string>
    <string>
      <key>Message_CombatSpellRequirement2</key>
      <text>You must select either Physical damage or Stun damage from the Spell Options.</text>
    </string>
    <string>
      <key>Message_DetectionSpellRequirement1</key>
      <text>You must select at least 1 of Directional, Area, or Psychic from the Spell Options.</text>
    </string>
    <string>
      <key>Message_DetectionSpellRequirement2</key>
      <text>You must select either Active or Passive from the Spell Options.</text>
    </string>
    <string>
      <key>Message_IllusionSpellRequirement1</key>
      <text>You must select either Obvious or Realistic from the Spell Options.</text>
    </string>
    <string>
      <key>Message_IllusionSpellRequirement2</key>
      <text>You must select either Single-Sense or Multi-Sense from the Spell Options.</text>
    </string>
    <string>
      <key>Message_ManipulationSpellRequirement1</key>
      <text>You must select either Environmental, Mental, or Physical from the Spell Options.</text>
    </string>
    <string>
      <key>Message_ManipulationSpellRequirement2</key>
      <text>You must select either Minor Change or Major Change from the Spell Options.</text>
    </string>
    <!-- End Region-->
    <!-- Region Create Natural Weapon Window -->
    <string>
      <key>Title_CreateNaturalWeapon</key>
      <text>Create Natural Weapon</text>
    </string>
    <!-- End Region-->
    <!-- Region ImprovementManager Strings -->
    <string>
      <key>String_Improvement_SelectSkillNamed</key>
      <text>Choose an Active Skill for {0} to affect.</text>
    </string>
    <string>
      <key>String_Improvement_SelectSkill</key>
      <text>Choose an Active Skill to affect.</text>
    </string>
    <string>
      <key>String_Improvement_SelectSkillGroupName</key>
      <text>Choose a Skill Group for {0} to affect.</text>
    </string>
    <string>
      <key>String_Improvement_SelectSkillGroup</key>
      <text>Choose a Skill Group to affect.</text>
    </string>
    <string>
      <key>String_Improvement_SelectAttributeNamed</key>
      <text>Choose an Attribute for {0} to affect.</text>
    </string>
    <string>
      <key>String_Improvement_SelectOptionalPower</key>
      <text>Choose a Power to gain.</text>
    </string>
    <string>
      <key>String_Improvement_SelectAttribute</key>
      <text>Choose an Attribute to affect.</text>
    </string>
    <string>
      <key>String_Improvement_SelectLimitNamed</key>
      <text>Choose a Limit for {0} to affect.</text>
    </string>
    <string>
      <key>String_Improvement_SelectLimit</key>
      <text>Choose a Limit to affect.</text>
    </string>
    <string>
      <key>String_Improvement_SideLeft</key>
      <text>Left</text>
    </string>
    <string>
      <key>String_Improvement_SideRight</key>
      <text>Right</text>
    </string>
    <string>
      <key>String_Improvement_SelectText</key>
      <text>Enter a value for {0}.</text>
    </string>
    <string>
      <key>String_CustomItem_SelectText</key>
      <text>Enter a name for this custom item.</text>
    </string>
    <string>
      <key>Message_Improvement_EmptySelectionList</key>
      <text>No eligible items could be selected for this effect!</text>
    </string>
    <string>
      <key>Message_Improvement_EmptySelectionListNamed</key>
      <text>No eligible items could be selected for {0} to affect!</text>
    </string>
    <!-- End Region-->
    <!-- Region CharacterOptions Messages -->
    <string>
      <key>Message_CharacterOptions_DesyncBuildMethod</key>
      <text>The settings file present that matches with the character's settings file ({0}) has a different build method.\n\nSelect a different settings file with the same build method instead?</text>
    </string>
    <string>
      <key>MessageTitle_CharacterOptions_DesyncBuildMethod</key>
      <text>Loaded Settings File Has Different Build Method</text>
    </string>
    <string>
      <key>Message_CharacterOptions_CannotLoadSetting</key>
      <text>The character's settings file ({0}) could not be found.\n\nSelect an existing settings file with the same build method instead?</text>
    </string>
    <string>
      <key>MessageTitle_CharacterOptions_CannotLoadSetting</key>
      <text>Cannot Find Settings File</text>
    </string>
    <string>
      <key>Message_CharacterOptions_CannotLoadCharacter</key>
      <text>Cannot load a character without a settings file.</text>
    </string>
    <string>
      <key>MessageText_CharacterOptions_CannotLoadCharacter</key>
      <text>Cannot Load Character</text>
    </string>
    <string>
      <key>Message_CharacterOptions_DesyncBooksOrCustomData</key>
      <text>This character was saved in an older version of Chummer5a, and the settings file present that matches with the character's settings file ({0}) has a different set of enabled sourcebooks and/or custom data directories.\n\nModify the settings file that this character will use?</text>
    </string>
    <string>
      <key>MessageTitle_CharacterOptions_DesyncBooksOrCustomData</key>
      <text>Loaded Settings File Has Different Books and/or Custom Data Directories</text>
    </string>
    <!-- End Region-->
    <!-- Region Karma Value Strings -->
    <string>
      <key>MessageTitle_KarmaValue</key>
      <text>Character Karma Value</text>
    </string>
    <string>
      <key>Message_KarmaValue</key>
      <text>Besides knowledge points from life modules, and ignoring metatype effects for which karma value cannot be objectively judged, this character has the following karma value:</text>
    </string>
    <string>
      <key>Menu_KarmaValue</key>
      <text>Calculate Karma Value</text>
    </string>
    <string>
      <key>String_Total</key>
      <text>Total</text>
    </string>
    <string>
      <key>String_TotalComparisonWithPointBuy</key>
      <text>Total (For Comparison with Point Buy)</text>
    </string>
    <string>
      <key>String_FreeSpells</key>
      <text>Free Spells</text>
    </string>
    <string>
      <key>String_FreeCFs</key>
      <text>Free Complex Forms</text>
    </string>
    <!-- End Region-->
    <!-- Region Special Strings -->
    <string>
      <key>String_SkillCommand</key>
      <text>Command</text>
    </string>
    <string>
      <key>String_SkillDirectFire</key>
      <text>Direct Fire</text>
    </string>
    <string>
      <key>String_SkillArtificing</key>
      <text>Artificing</text>
    </string>
    <string>
      <key>String_SkillMetamagic</key>
      <text>Metamagic</text>
    </string>
    <string>
      <key>String_MetamagicSkillBase</key>
      <text>Based on your talent selection, you may choose {0}.</text>
    </string>
    <string>
      <key>String_MetamagicSkills</key>
      <text>{0} {1} to start at rating {2}</text>
    </string>
    <string>
      <key>String_MetamagicSkillType_magic</key>
      <text>magic skill(s)</text>
    </string>
    <string>
      <key>String_MetamagicSkillType_resonance</key>
      <text>resonance skill(s)</text>
    </string>
    <string>
      <key>String_MetamagicSkillType_matrix</key>
      <text>matrix skill(s)</text>
    </string>
    <string>
      <key>String_MetamagicSkillType_active</key>
      <text>active skill(s)</text>
    </string>
    <string>
      <key>String_MetamagicSkillType_specific</key>
      <text>specific skill(s)</text>
    </string>
    <string>
      <key>String_MetamagicSkillType_grouped</key>
      <text>skill group(s)</text>
    </string>
    <string>
      <key>Message_Metatype_Duplicate</key>
      <text>You may not select the same skill twice.</text>
    </string>
    <string>
      <key>MessageTitle_Metatype_Duplicate</key>
      <text>Duplicate Selection</text>
    </string>
    <string>
      <key>Label_Condition</key>
      <text>Condition:</text>
    </string>
    <string>
      <key>Message_InvalidCharacters</key>
      <text>This text contains one or more invalid characters. Invalid character(s): "\n Please remove any invalid characters and try again.</text>
    </string>
    <string>
      <key>String_DealerConnection_Drones</key>
      <text>Drones</text>
    </string>
    <string>
      <key>String_DealerConnection_Groundcraft</key>
      <text>Groundcraft</text>
    </string>
    <string>
      <key>String_DealerConnection_Watercraft</key>
      <text>Watercraft</text>
    </string>
    <string>
      <key>String_DealerConnection_Aircraft</key>
      <text>Aircraft</text>
    </string>
    <string>
      <key>Message_MissingSourceBooks</key>
      <text>This character was created with the following books that are not enabled:\n\n{0}\n\nThis may cause issues. Do you want to continue loading the character?</text>
    </string>
    <string>
      <key>Message_MissingSourceBooks_Title</key>
      <text>Missing Books</text>
    </string>
    <string>
      <key>Message_MissingCustomDataDirectories</key>
      <text>This character was created with the following custom data directories that are not enabled:\n\n{0}\n\nThis may cause issues. Do you want to continue loading the character?</text>
    </string>
    <string>
      <key>Message_MissingCustomDataDirectories_Title</key>
      <text>Missing Custom Data Directories</text>
    </string>
    <string>
      <key>Message_MissingGameplayOption</key>
      <text>This character was created with the following gameplay option:\n\n{0}\n\nThis gameplay option could not be found in the current data files. In order to continue loading this character, a new gameplay option must be selected for them.</text>
    </string>
    <string>
      <key>Message_MissingGameplayOption_Title</key>
      <text>Missing Gameplay Option</text>
    </string>
    <string>
      <key>Message_Duplicate_CustomDataDirectoryName</key>
      <text>Custom data directory of this name already exists.</text>
    </string>
    <string>
      <key>Message_Duplicate_CustomDataDirectoryName_Title</key>
      <text>Duplicate Custom Data Directory Name</text>
    </string>
    <string>
      <key>Label_CustomDataDirectories</key>
      <text>Custom Data Directories to Use (Changes Are Only Applied After a Restart)</text>
    </string>
    <string>
      <key>Button_AddCustomDirectory</key>
      <text>Add Directory</text>
    </string>
    <string>
      <key>Button_RenameCustomDataDirectory</key>
      <text>Rename Entry</text>
    </string>
    <string>
      <key>Button_RemoveCustomDirectory</key>
      <text>Remove Directory</text>
    </string>
    <string>
      <key>Button_IncreaseCustomDirectoryLoadOrder</key>
      <text>Increase Load Order</text>
    </string>
    <string>
      <key>Button_DecreaseCustomDirectoryLoadOrder</key>
      <text>Decrease Load Order</text>
    </string>
    <string>
      <key>String_ShowAll</key>
      <text>Show All</text>
    </string>
    <string>
      <key>MessageTitle_ImprovementLoadError</key>
      <text>Error Encountered While Loading Improvements</text>
    </string>
    <string>
      <key>Message_ImprovementLoadError</key>
      <text>Chummer5a encountered an error when loading one or more improvements for this character. This is likely because a certain improvement present in an older version of Chummer has been significantly altered in a later version.\n\nThe issue can be fixed by re-applying only the improvements that caused issues.\n\nDo you wish to re-apply the problematic issues right now? If you do not, the issues can still be fixed by re-applying all improvements via Special > Re-apply Improvements.</text>
    </string>
    <string>
      <key>String_SpecialModificationLimit</key>
      <text>Special Modification Limit</text>
    </string>
    <string>
      <key>String_MetersPerHit</key>
      <text>m/ hit</text>
    </string>
    <string>
      <key>String_SuppressedBy</key>
      <text>Suppressed by {0}</text>
    </string>
    <!-- End Region -->
    <!-- Region Text Editor -->
    <string>
      <key>String_Bold</key>
      <text>Bold</text>
    </string>
    <string>
      <key>String_Italic</key>
      <text>Italic</text>
    </string>
    <string>
      <key>String_Underline</key>
      <text>Underline</text>
    </string>
    <string>
      <key>String_Strikethrough</key>
      <text>Strikethrough</text>
    </string>
    <string>
      <key>String_Font</key>
      <text>Font</text>
    </string>
    <string>
      <key>String_ForeColor</key>
      <text>Foreground Color</text>
    </string>
    <string>
      <key>String_BackColor</key>
      <text>Background Color</text>
    </string>
    <string>
      <key>String_AlignLeft</key>
      <text>Align Left</text>
    </string>
    <string>
      <key>String_AlignCenter</key>
      <text>Align Center</text>
    </string>
    <string>
      <key>String_AlignRight</key>
      <text>Align Right</text>
    </string>
    <string>
      <key>String_UnorderedList</key>
      <text>Toggle List</text>
    </string>
    <string>
      <key>String_IncreaseIndent</key>
      <text>Increase Indent</text>
    </string>
    <string>
      <key>String_DecreaseIndent</key>
      <text>Decrease Indent</text>
    </string>
    <!-- End Region -->
    <!-- Region Loading Form -->
    <string>
      <key>String_Loading</key>
      <text>Loading...</text>
    </string>
    <string>
      <key>String_Loading_Pattern</key>
      <text>Loading {0}...</text>
    </string>
    <string>
      <key>String_Initializing</key>
      <text>Initializing...</text>
    </string>
    <string>
      <key>String_Settings</key>
      <text>Settings</text>
    </string>
    <string>
      <key>String_MentorSpirit</key>
      <text>Mentor Spirit</text>
    </string>
    <string>
      <key>String_Locations</key>
      <text>Locations</text>
    </string>
    <string>
      <key>String_Metamagics</key>
      <text>Metamagics</text>
    </string>
    <string>
      <key>String_Arts</key>
      <text>Arts</text>
    </string>
    <string>
      <key>String_Enhancements</key>
      <text>Enhancements</text>
    </string>
    <string>
      <key>String_Expenses</key>
      <text>Expenses</text>
    </string>
    <string>
      <key>String_LegacyFixes</key>
      <text>Legacy Fixes</text>
    </string>
    <string>
      <key>String_GeneratedImprovements</key>
      <text>Generated Improvements</text>
    </string>
    <string>
      <key>String_UI</key>
      <text>UI</text>
    </string>
    <string>
      <key>Message_OrphanedImprovements</key>
      <text>Orphaned Improvements were found in your character file. In most cases it should be safe to load this character, but you may want to make a backup copy of this character file.\n\n Do you want to continue loading and remove these improvements?</text>
    </string>
    <string>
      <key>MessageTitle_OrphanedImprovements</key>
      <text>Orphaned Improvements Found</text>
    </string>
    <!-- End Region -->
    <!-- Region HeroLab Importer -->
    <string>
      <key>Title_HeroLabImporter</key>
      <text>Hero Lab Importer</text>
    </string>
    <string>
      <key>Message_HeroLabImporterWarning_Title</key>
      <text>Hero Lab Importer Issues</text>
    </string>
    <string>
      <key>Message_HeroLabImporterWarning</key>
      <text>Due to the differences between how Hero Lab and Chummer5a handle save files, certain items will import incorrectly into Chummer5a, especially concerning karma allocation for characters at character creation.\n\nIn addition, the following items will not be properly imported:\n - Martial Arts\n - Anything related to Initiations and Submersions\n - Mystic Adept PPs\n - Spirits and Sprites\n - Vehicles\n - AI Advanced Programs\n\nNon-mundane characters in Priority or Sum-to-Ten character creation mode will also need to re-apply their priorities after importing is complete (Special &gt; Change Priority Selection &gt; Press OK).\n\nAre you sure you wish to use this tool?</text>
    </string>
    <string>
      <key>Label_HeroLabTrademarks</key>
      <text>Hero Lab and the Hero Lab logo are Registered Trademarks of LWD Technology, Inc.</text>
    </string>
    <string>
      <key>String_SelectPORFile</key>
      <text>Select POR File</text>
    </string>
    <string>
      <key>String_ImportCharacter</key>
      <text>Import Character</text>
    </string>
    <!-- End Region -->
    <string>
      <key>Message_DroneIllegalDowngrade</key>
      <text>The following {0} drones have downgrades which decrease their attributes too far:</text>
    </string>
    <string>
      <key>Message_DuplicateGuidWarning</key>
      <text>{0} items were found in the file {1} with the same GUID. If you are using custom content, please ensure that you use a new GUID for each item you add.\n\nItems with duplicate IDs:\n{2}</text>
    </string>
    <string>
      <key>Message_NonGuidIdWarning</key>
      <text>{0} items were found in the file {1} with IDs that are not parsable as GUIDs. If you are using custom content, please ensure that ID fields are always filled with a unique GUID and only a unique GUID.\n\nItems with non-GUID ID fields:\n{2}</text>
    </string>
    <!-- End Region -->
    <!-- Region SINners Plugin -->
    <string>
      <key>String_online</key>
      <text>Online</text>
    </string>
    <string>
      <key>Menu_Main_SINnerSearch</key>
      <text>Search SIN Database</text>
    </string>
    <string>
      <key>Menu_Main_SINners</key>
      <text>SINners</text>
    </string>
    <!-- End Region SINners Plugin-->
    <string>
      <key>String_ApplicationInsights_OnlyLocal</key>
      <text>only local logging</text>
    </string>
    <string>
      <key>String_ApplicationInsights_OnlyMetric</key>
      <text>upload statistical data</text>
    </string>
    <string>
      <key>String_ApplicationInsights_Crashes</key>
      <text>upload crashes</text>
    </string>
    <string>
      <key>String_ApplicationInsights_Info</key>
      <text>upload some logs</text>
    </string>
    <string>
      <key>String_ApplicationInsights_Trace</key>
      <text>upload detailed logs</text>
    </string>
    <string>
      <key>String_ApplicationInsights_NotSet</key>
      <text>let chummer decide</text>
    </string>
    <string>
      <key>Chummy_Intro</key>
      <text>Hi! I'm Chummy, the Chummer AI Assistant! I've got plenty of helpful tips and advice about your characters!</text>
    </string>
    <string>
      <key>Menu_Tools_SINners</key>
      <text>SINner Groups</text>
    </string>
    <string>
      <key>Menu_Tools_SINnersArchetypes</key>
      <text>Archetypes</text>
    </string>
    <string>
      <key>Menu_Tools_SINnerSearch</key>
      <text>SINner search</text>
    </string>
    <string>
      <key>Menu_ShareChummer</key>
      <text>Share Chummer</text>
    </string>
    <string>
      <key>Menu_ShowMySINners</key>
      <text>Show all my data</text>
    </string>
    <string>
      <key>Menu_RemovePinnedChummer</key>
      <text>Remove Chummer from pinned</text>
    </string>
    <string>
      <key>Menu_RemovePinnedGroup</key>
      <text>Remove Group from pinned</text>
    </string>
    <string>
      <key>Menu_AddPinnedChummer</key>
      <text>Pin Chummer</text>
    </string>
    <string>
      <key>Menu_DeleteFromSINners</key>
      <text>Delete Chummer from SINners registry</text>
    </string>
    <string>
      <key>Menu_AddPinnedGroup</key>
      <text>Pin Group</text>
    </string>
    <string>
      <key>Menu_ShareChummerGroup</key>
      <text>Share Chummer Group</text>
    </string>
    <!-- Region Rating Strings -->
    <string>
      <key>Label_RatingFormat</key>
      <text>{0}:</text>
    </string>
    <string>
      <key>Rating_LengthInCmBy10</key>
      <text>Length (cm)x10</text>
    </string>
    <string>
      <key>Rating_Meters</key>
      <text>Meters</text>
    </string>
    <!-- End Region -->
    <string>
      <key>String_SINners_HowToGroupParentDescription</key>
      <text>A group can be appointed as sub-group per drag'n'drop after its creation.</text>
    </string>
    <string>
      <key>String_SINners_EnterGroupPassword</key>
      <text>This group is password protected. Please enter its password:</text>
    </string>
    <string>
      <key>String_SINners_EnterGroupPasswordTitle</key>
      <text>Enter Password</text>
    </string>
    <string>
      <key>String_DisableSkillGroupPrompt</key>
      <text>Choose one Skill Group to disable.</text>
    </string>
    <!-- Region Select Armor Window -->
    <string>
      <key>String_Avail</key>
      <text>Avail</text>
    </string>
    <string>
      <key>String_Capacity</key>
      <text>Capacity</text>
    </string>
    <string>
      <key>String_Cost</key>
      <text>Cost</text>
    </string>
    <string>
      <key>String_Source</key>
      <text>Source</text>
    </string>
    <!-- End Region -->
    <!-- Region Select Weapon Window -->
    <string>
      <key>String_Accessories</key>
      <text>Accessories</text>
    </string>
    <string>
      <key>String_Accuracy</key>
      <text>Accuracy</text>
    </string>
    <string>
      <key>String_Ammo</key>
      <text>Ammo</text>
    </string>
    <string>
      <key>String_AP</key>
      <text>AP</text>
    </string>
    <string>
      <key>String_Damage</key>
      <text>Damage</text>
    </string>
    <string>
      <key>String_Dicepool</key>
      <text>Dicepool</text>
    </string>
    <string>
      <key>String_Mode</key>
      <text>Mode</text>
    </string>
    <string>
      <key>String_RC</key>
      <text>RC</text>
    </string>
    <string>
      <key>String_Reach</key>
      <text>Reach</text>
    </string>
    <string>
      <key>String_Concealability</key>
      <text>Concealability</text>
    </string>
    <!-- End Region -->
    <!-- Region Limit Condition Translations -->
    <string>
      <key>LimitCondition_ExcludeIntimidation</key>
      <text>Does not include Intimidation</text>
    </string>
    <string>
      <key>LimitCondition_ExcludeFansGangers</key>
      <text>Except for Urban Brawl Fans and Gangers</text>
    </string>
    <string>
      <key>LimitCondition_SportsFans</key>
      <text>Fans of Sports Team</text>
    </string>
    <string>
      <key>LimitCondition_ShieldPhysicalPenalty</key>
      <text>For actions where Shield might get in the way.</text>
    </string>
    <string>
      <key>LimitCondition_ExcludeIntimidationVisible</key>
      <text>For all tests except Intimidation, Must be visible.</text>
    </string>
    <string>
      <key>LimitCondition_ClimbingTests</key>
      <text>For climbing only</text>
    </string>
    <string>
      <key>LimitCondition_GangVisible</key>
      <text>Gang members only, Must be visible.</text>
    </string>
    <string>
      <key>LimitCondition_PublicVisible</key>
      <text>General public only, Must be visible.</text>
    </string>
    <string>
      <key>LimitCondition_Megacorp</key>
      <text>Limited to Single Megacorp</text>
    </string>
    <string>
      <key>LimitCondition_Sprawl</key>
      <text>Limited to Single Sprawl</text>
    </string>
    <string>
      <key>LimitCondition_Visible</key>
      <text>Must be visible</text>
    </string>
    <string>
      <key>LimitCondition_NationalLanguageRanks</key>
      <text>Must have 4+ Ranks in National Language</text>
    </string>
    <string>
      <key>LimitCondition_BunkerGearVisible</key>
      <text>Only during emergency situations, Must be visible</text>
    </string>
    <string>
      <key>LimitCondition_TestAttribAGI</key>
      <text>Only for Agility-linked Tests</text>
    </string>
    <string>
      <key>LimitCondition_SkillsKnowledgeAcademic</key>
      <text>Only for Academic Knowledge Skills</text>
    </string>
    <string>
      <key>LimitCondition_SkillsActiveContortion</key>
      <text>Only for Contortion</text>
    </string>
    <string>
      <key>LimitCondition_SkillsActiveDisguiseImpersonation</key>
      <text>Only for Disguise and Impersonation</text>
    </string>
    <string>
      <key>LimitCondition_SkillsActiveEscapeArtistGrappleLoose</key>
      <text>Only for Escape Artist and Grappling, Must be loosened</text>
    </string>
    <string>
      <key>LimitCondition_SkillsActiveEscapeArtist</key>
      <text>Only for Escape Artist</text>
    </string>
    <string>
      <key>LimitCondition_SkillsActiveFirstAidMedicine</key>
      <text>Only for First Aid and Medicine</text>
    </string>
    <string>
      <key>LimitCondition_CyberwareBalanceTail</key>
      <text>Only for Gymnastics (Climbing), Gymnastics (Jumping), Running, and knockdown resist</text>
    </string>
    <string>
      <key>LimitCondition_SkillsActiveGymnasticsClimbing</key>
      <text>Only for Gymnastics (Climbing)</text>
    </string>
    <string>
      <key>LimitCondition_CyberwareHydraulicJacks</key>
      <text>Only for Gymnastics (Jumping) and Running (Sprinting)</text>
    </string>
    <string>
      <key>LimitCondition_IntimidationVisible</key>
      <text>Only for Intimidation, Must be visible.</text>
    </string>
    <string>
      <key>LimitCondition_Intimidation</key>
      <text>Only for Intimidation</text>
    </string>
    <string>
      <key>LimitCondition_SkillsActiveNavigation</key>
      <text>Only for Navigation</text>
    </string>
    <string>
      <key>LimitCondition_SkillsActivePerceptionHearing</key>
      <text>Only for Perception (Hearing)</text>
    </string>
    <string>
      <key>LimitCondition_SkillsActivePerceptionVisual</key>
      <text>Only for Perception (Visual)</text>
    </string>
    <string>
      <key>LimitCondition_SkillsActivePerceptionSpatialRecognizer</key>
      <text>Only for Perception to find the source of a sound</text>
    </string>
    <string>
      <key>LimitCondition_SkillsActivePerception</key>
      <text>Only for Perception</text>
    </string>
    <string>
      <key>LimitCondition_SkillsActivePerformanceSinging</key>
      <text>Only for Performance (Singing)</text>
    </string>
    <string>
      <key>LimitCondition_SkillsActivePerformanceSynthtrument</key>
      <text>Only for Performance, Must use linked synthtrument</text>
    </string>
    <string>
      <key>LimitCondition_SkillsActivePerformance</key>
      <text>Only for Performance</text>
    </string>
    <string>
      <key>LimitCondition_SkillsKnowledgeScientificTechnical</key>
      <text>Only for Scientific or Technical Knowledge Skills</text>
    </string>
    <string>
      <key>LimitCondition_Skillwires</key>
      <text>Only for Skillwires</text>
    </string>
    <string>
      <key>LimitCondition_TestSneakingThermal</key>
      <text>Only for Sneaking against Thermographic Vision or thermal sensors.</text>
    </string>
    <string>
      <key>LimitCondition_SkillsActiveSneaking</key>
      <text>Only for Sneaking against Thermographic Vision or thermal sensors.</text>
    </string>
    <string>
      <key>LimitCondition_SkillsActiveSneakingNaked</key>
      <text>Only for Sneaking, Must be completely naked</text>
    </string>
    <string>
      <key>LimitCondition_SkillsActiveSneakingVisible</key>
      <text>Only for Sneaking, Must be visible</text>
    </string>
    <string>
      <key>LimitCondition_SkillGroupStealthNaked</key>
      <text>Only for Stealth group, Must be completely naked</text>
    </string>
    <string>
      <key>LimitCondition_SkillGroupStealth</key>
      <text>Only for Stealth group</text>
    </string>
    <string>
      <key>LimitCondition_SkillsActiveSwimming</key>
      <text>Only for Swimming</text>
    </string>
    <string>
      <key>LimitCondition_KnockdownResistanceFootAnchor</key>
      <text>Only for knockdown resist, Must be engaged.</text>
    </string>
    <string>
      <key>LimitCondition_CyberwareCyberfins</key>
      <text>Only for making repairs, typing, dancing etc., Must be engaged</text>
    </string>
    <string>
      <key>LimitCondition_GearAutopicker</key>
      <text>Only for picking mechanical locks</text>
    </string>
    <string>
      <key>LimitCondition_QualityTrustworthy</key>
      <text>Only for situations involving trust.</text>
    </string>
    <string>
      <key>LimitCondition_TestSpeech</key>
      <text>Only for test involving speaking</text>
    </string>
    <string>
      <key>LimitCondition_TestsEndurance</key>
      <text>Only for tests involving endurance, Must be tightened</text>
    </string>
    <string>
      <key>LimitCondition_CyberwareRaptorFoot</key>
      <text>Only when attacking with the legs</text>
    </string>
    <string>
      <key>LimitCondition_QualityChatty</key>
      <text>Only when communicating via AR or VR.</text>
    </string>
    <string>
      <key>LimitCondition_InUse</key>
      <text>Only when in use</text>
    </string>
    <string>
      <key>LimitCondition_CyberwareMonkeyFoot</key>
      <text>Only when used as hand</text>
    </string>
    <string>
      <key>LimitCondition_TestAttribINT</key>
      <text>Only with Intuition Tests</text>
    </string>
    <string>
      <key>LimitCondition_AttribSkillINT</key>
      <text>Only with Intuition-linked skills</text>
    </string>
    <string>
      <key>LimitCondition_TestAttribLOG</key>
      <text>Only with Logic Tests</text>
    </string>
    <string>
      <key>LimitCondition_AttribSkillLOG</key>
      <text>Only with Logic-linked skills</text>
    </string>
    <string>
      <key>LimitCondition_CorporationVisible</key>
      <text>Only with appropriate corp, Must be visible</text>
    </string>
    <string>
      <key>LimitCondition_CyberwareSnakeFingers</key>
      <text>Only with manual dexterity</text>
    </string>
    <string>
      <key>LimitCondition_SportsRivals</key>
      <text>Rivals of Sports Team</text>
    </string>
    <!-- End Region -->
    <string>
      <key>String_CapacityRemaining</key>
      <text>{0} ({1} remaining)</text>
    </string>
  </strings>
</chummer><|MERGE_RESOLUTION|>--- conflicted
+++ resolved
@@ -1039,7 +1039,18 @@
       <text>Weapon</text>
     </string>
     <string>
-<<<<<<< HEAD
+      <key>String_Automatic</key>
+      <text>Automatic</text>
+    </string>
+    <string>
+      <key>String_Light</key>
+      <text>Light</text>
+    </string>
+    <string>
+      <key>String_Dark</key>
+      <text>Dark</text>
+    </string>
+    <string>
       <key>String_ContactPoints</key>
       <text>Contact Points</text>
     </string>
@@ -1062,18 +1073,6 @@
     <string>
       <key>String_Legs</key>
       <text>Legs</text>
-=======
-      <key>String_Automatic</key>
-      <text>Automatic</text>
-    </string>
-    <string>
-      <key>String_Light</key>
-      <text>Light</text>
-    </string>
-    <string>
-      <key>String_Dark</key>
-      <text>Dark</text>
->>>>>>> f12638fd
     </string>
     <!-- End Region -->
     <!-- Region Printout Strings -->
