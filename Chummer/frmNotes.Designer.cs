﻿namespace Chummer
{
<<<<<<< HEAD
	partial class frmNotes
	{
		/// <summary>
		/// Required designer variable.
		/// </summary>
		private System.ComponentModel.IContainer components = null;

		/// <summary>
		/// Clean up any resources being used.
		/// </summary>
		/// <param name="disposing">true if managed resources should be disposed; otherwise, false.</param>
		protected override void Dispose(bool disposing)
		{
			if (disposing && (components != null))
			{
				components.Dispose();
			}
			base.Dispose(disposing);
		}

		#region Windows Form Designer generated code

		/// <summary>
		/// Required method for Designer support - do not modify
		/// the contents of this method with the code editor.
		/// </summary>
		private void InitializeComponent()
		{
			this.txtNotes = new System.Windows.Forms.TextBox();
			this.SuspendLayout();
			// 
			// txtNotes
			// 
			this.txtNotes.Anchor = ((System.Windows.Forms.AnchorStyles)((((System.Windows.Forms.AnchorStyles.Top | System.Windows.Forms.AnchorStyles.Bottom) 
            | System.Windows.Forms.AnchorStyles.Left) 
            | System.Windows.Forms.AnchorStyles.Right)));
			this.txtNotes.Location = new System.Drawing.Point(3, 3);
			this.txtNotes.Multiline = true;
			this.txtNotes.Name = "txtNotes";
			this.txtNotes.ScrollBars = System.Windows.Forms.ScrollBars.Vertical;
			this.txtNotes.Size = new System.Drawing.Size(512, 237);
			this.txtNotes.TabIndex = 0;
			this.txtNotes.KeyDown += new System.Windows.Forms.KeyEventHandler(this.txtNotes_KeyDown);
			// 
			// frmNotes
			// 
			this.AutoScaleDimensions = new System.Drawing.SizeF(6F, 13F);
			this.AutoScaleMode = System.Windows.Forms.AutoScaleMode.Font;
			this.ClientSize = new System.Drawing.Size(518, 244);
			this.Controls.Add(this.txtNotes);
			this.FormBorderStyle = System.Windows.Forms.FormBorderStyle.SizableToolWindow;
			this.MinimumSize = new System.Drawing.Size(534, 278);
			this.Name = "frmNotes";
			this.ShowIcon = false;
			this.ShowInTaskbar = false;
			this.StartPosition = System.Windows.Forms.FormStartPosition.CenterParent;
			this.Tag = "Title_Notes";
			this.Text = "Notes";
			this.FormClosing += new System.Windows.Forms.FormClosingEventHandler(this.frmNotes_FormClosing);
			this.Resize += new System.EventHandler(this.frmNotes_Resize);
			this.ResumeLayout(false);
			this.PerformLayout();

		}

		#endregion

		private System.Windows.Forms.TextBox txtNotes;
	}
=======
    partial class frmNotes
    {
        /// <summary>
        /// Required designer variable.
        /// </summary>
        private System.ComponentModel.IContainer components = null;

        /// <summary>
        /// Clean up any resources being used.
        /// </summary>
        /// <param name="disposing">true if managed resources should be disposed; otherwise, false.</param>
        protected override void Dispose(bool disposing)
        {
            if (disposing && (components != null))
            {
                components.Dispose();
            }
            base.Dispose(disposing);
        }

        #region Windows Form Designer generated code

        /// <summary>
        /// Required method for Designer support - do not modify
        /// the contents of this method with the code editor.
        /// </summary>
        private void InitializeComponent()
        {
            this.txtNotes = new System.Windows.Forms.TextBox();
            this.SuspendLayout();
            // 
            // txtNotes
            // 
            this.txtNotes.Anchor = ((System.Windows.Forms.AnchorStyles)((((System.Windows.Forms.AnchorStyles.Top | System.Windows.Forms.AnchorStyles.Bottom) 
            | System.Windows.Forms.AnchorStyles.Left) 
            | System.Windows.Forms.AnchorStyles.Right)));
            this.txtNotes.Location = new System.Drawing.Point(3, 3);
            this.txtNotes.Multiline = true;
            this.txtNotes.Name = "txtNotes";
            this.txtNotes.ScrollBars = System.Windows.Forms.ScrollBars.Vertical;
            this.txtNotes.Size = new System.Drawing.Size(512, 237);
            this.txtNotes.TabIndex = 0;
            this.txtNotes.KeyDown += new System.Windows.Forms.KeyEventHandler(this.txtNotes_KeyDown);
            // 
            // frmNotes
            // 
            this.AutoScaleDimensions = new System.Drawing.SizeF(6F, 13F);
            this.AutoScaleMode = System.Windows.Forms.AutoScaleMode.Font;
            this.ClientSize = new System.Drawing.Size(518, 244);
            this.Controls.Add(this.txtNotes);
            this.FormBorderStyle = System.Windows.Forms.FormBorderStyle.SizableToolWindow;
            this.MinimumSize = new System.Drawing.Size(534, 278);
            this.Name = "frmNotes";
            this.ShowIcon = false;
            this.ShowInTaskbar = false;
            this.StartPosition = System.Windows.Forms.FormStartPosition.CenterParent;
            this.Tag = "Title_Notes";
            this.Text = "Notes";
            this.FormClosing += new System.Windows.Forms.FormClosingEventHandler(this.frmNotes_FormClosing);
            this.Resize += new System.EventHandler(this.frmNotes_Resize);
            this.ResumeLayout(false);
            this.PerformLayout();

        }

        #endregion

        private System.Windows.Forms.TextBox txtNotes;
    }
>>>>>>> 260a47e0
}<|MERGE_RESOLUTION|>--- conflicted
+++ resolved
@@ -1,76 +1,5 @@
 ﻿namespace Chummer
 {
-<<<<<<< HEAD
-	partial class frmNotes
-	{
-		/// <summary>
-		/// Required designer variable.
-		/// </summary>
-		private System.ComponentModel.IContainer components = null;
-
-		/// <summary>
-		/// Clean up any resources being used.
-		/// </summary>
-		/// <param name="disposing">true if managed resources should be disposed; otherwise, false.</param>
-		protected override void Dispose(bool disposing)
-		{
-			if (disposing && (components != null))
-			{
-				components.Dispose();
-			}
-			base.Dispose(disposing);
-		}
-
-		#region Windows Form Designer generated code
-
-		/// <summary>
-		/// Required method for Designer support - do not modify
-		/// the contents of this method with the code editor.
-		/// </summary>
-		private void InitializeComponent()
-		{
-			this.txtNotes = new System.Windows.Forms.TextBox();
-			this.SuspendLayout();
-			// 
-			// txtNotes
-			// 
-			this.txtNotes.Anchor = ((System.Windows.Forms.AnchorStyles)((((System.Windows.Forms.AnchorStyles.Top | System.Windows.Forms.AnchorStyles.Bottom) 
-            | System.Windows.Forms.AnchorStyles.Left) 
-            | System.Windows.Forms.AnchorStyles.Right)));
-			this.txtNotes.Location = new System.Drawing.Point(3, 3);
-			this.txtNotes.Multiline = true;
-			this.txtNotes.Name = "txtNotes";
-			this.txtNotes.ScrollBars = System.Windows.Forms.ScrollBars.Vertical;
-			this.txtNotes.Size = new System.Drawing.Size(512, 237);
-			this.txtNotes.TabIndex = 0;
-			this.txtNotes.KeyDown += new System.Windows.Forms.KeyEventHandler(this.txtNotes_KeyDown);
-			// 
-			// frmNotes
-			// 
-			this.AutoScaleDimensions = new System.Drawing.SizeF(6F, 13F);
-			this.AutoScaleMode = System.Windows.Forms.AutoScaleMode.Font;
-			this.ClientSize = new System.Drawing.Size(518, 244);
-			this.Controls.Add(this.txtNotes);
-			this.FormBorderStyle = System.Windows.Forms.FormBorderStyle.SizableToolWindow;
-			this.MinimumSize = new System.Drawing.Size(534, 278);
-			this.Name = "frmNotes";
-			this.ShowIcon = false;
-			this.ShowInTaskbar = false;
-			this.StartPosition = System.Windows.Forms.FormStartPosition.CenterParent;
-			this.Tag = "Title_Notes";
-			this.Text = "Notes";
-			this.FormClosing += new System.Windows.Forms.FormClosingEventHandler(this.frmNotes_FormClosing);
-			this.Resize += new System.EventHandler(this.frmNotes_Resize);
-			this.ResumeLayout(false);
-			this.PerformLayout();
-
-		}
-
-		#endregion
-
-		private System.Windows.Forms.TextBox txtNotes;
-	}
-=======
     partial class frmNotes
     {
         /// <summary>
@@ -140,5 +69,4 @@
 
         private System.Windows.Forms.TextBox txtNotes;
     }
->>>>>>> 260a47e0
 }