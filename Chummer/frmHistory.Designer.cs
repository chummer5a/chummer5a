--- conflicted
+++ resolved
@@ -1,73 +1,5 @@
 ﻿namespace Chummer
 {
-<<<<<<< HEAD
-	partial class frmHistory
-	{
-		/// <summary>
-		/// Required designer variable.
-		/// </summary>
-		private System.ComponentModel.IContainer components = null;
-
-		/// <summary>
-		/// Clean up any resources being used.
-		/// </summary>
-		/// <param name="disposing">true if managed resources should be disposed; otherwise, false.</param>
-		protected override void Dispose(bool disposing)
-		{
-			if (disposing && (components != null))
-			{
-				components.Dispose();
-			}
-			base.Dispose(disposing);
-		}
-
-		#region Windows Form Designer generated code
-
-		/// <summary>
-		/// Required method for Designer support - do not modify
-		/// the contents of this method with the code editor.
-		/// </summary>
-		private void InitializeComponent()
-		{
-			this.txtRevisionHistory = new System.Windows.Forms.TextBox();
-			this.SuspendLayout();
-			// 
-			// txtRevisionHistory
-			// 
-			this.txtRevisionHistory.BackColor = System.Drawing.Color.White;
-			this.txtRevisionHistory.Location = new System.Drawing.Point(12, 12);
-			this.txtRevisionHistory.Multiline = true;
-			this.txtRevisionHistory.Name = "txtRevisionHistory";
-			this.txtRevisionHistory.ReadOnly = true;
-			this.txtRevisionHistory.ScrollBars = System.Windows.Forms.ScrollBars.Vertical;
-			this.txtRevisionHistory.Size = new System.Drawing.Size(760, 438);
-			this.txtRevisionHistory.TabIndex = 0;
-			// 
-			// frmHistory
-			// 
-			this.AutoScaleDimensions = new System.Drawing.SizeF(6F, 13F);
-			this.AutoScaleMode = System.Windows.Forms.AutoScaleMode.Font;
-			this.ClientSize = new System.Drawing.Size(784, 462);
-			this.Controls.Add(this.txtRevisionHistory);
-			this.FormBorderStyle = System.Windows.Forms.FormBorderStyle.FixedDialog;
-			this.MaximizeBox = false;
-			this.MinimizeBox = false;
-			this.Name = "frmHistory";
-			this.ShowInTaskbar = false;
-			this.StartPosition = System.Windows.Forms.FormStartPosition.CenterParent;
-			this.Tag = "Title_History";
-			this.Text = "Chummer Revision History";
-			this.Load += new System.EventHandler(this.frmHistory_Load);
-			this.ResumeLayout(false);
-			this.PerformLayout();
-
-		}
-
-		#endregion
-
-		private System.Windows.Forms.TextBox txtRevisionHistory;
-	}
-=======
     partial class frmHistory
     {
         /// <summary>
@@ -134,5 +66,4 @@
 
         private System.Windows.Forms.TextBox txtRevisionHistory;
     }
->>>>>>> 260a47e0
 }