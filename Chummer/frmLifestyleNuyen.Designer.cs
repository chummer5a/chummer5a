﻿namespace Chummer
{
<<<<<<< HEAD
	partial class frmLifestyleNuyen
	{
		/// <summary>
		/// Required designer variable.
		/// </summary>
		private System.ComponentModel.IContainer components = null;

		/// <summary>
		/// Clean up any resources being used.
		/// </summary>
		/// <param name="disposing">true if managed resources should be disposed; otherwise, false.</param>
		protected override void Dispose(bool disposing)
		{
			if (disposing && (components != null))
			{
				components.Dispose();
			}
			base.Dispose(disposing);
		}

		#region Windows Form Designer generated code

		/// <summary>
		/// Required method for Designer support - do not modify
		/// the contents of this method with the code editor.
		/// </summary>
		private void InitializeComponent()
		{
			this.lblDescription = new System.Windows.Forms.Label();
			this.cmdOK = new System.Windows.Forms.Button();
			this.lblDice = new System.Windows.Forms.Label();
			this.lblResult = new System.Windows.Forms.Label();
			this.nudDiceResult = new System.Windows.Forms.NumericUpDown();
			((System.ComponentModel.ISupportInitialize)(this.nudDiceResult)).BeginInit();
			this.SuspendLayout();
			// 
			// lblDescription
			// 
			this.lblDescription.Location = new System.Drawing.Point(12, 9);
			this.lblDescription.Name = "lblDescription";
			this.lblDescription.Size = new System.Drawing.Size(362, 45);
			this.lblDescription.TabIndex = 0;
			this.lblDescription.Tag = "Label_LifestyleNuyen_Description";
			this.lblDescription.Text = "Roll the number of dice shown below and enter the result to determine your charac" +
    "ter\'s starting Nueyn amount.";
			// 
			// cmdOK
			// 
			this.cmdOK.Location = new System.Drawing.Point(156, 83);
			this.cmdOK.Name = "cmdOK";
			this.cmdOK.Size = new System.Drawing.Size(75, 23);
			this.cmdOK.TabIndex = 4;
			this.cmdOK.Tag = "String_OK";
			this.cmdOK.Text = "OK";
			this.cmdOK.UseVisualStyleBackColor = true;
			this.cmdOK.Click += new System.EventHandler(this.cmdOK_Click);
			// 
			// lblDice
			// 
			this.lblDice.AutoSize = true;
			this.lblDice.Location = new System.Drawing.Point(69, 59);
			this.lblDice.Name = "lblDice";
			this.lblDice.Size = new System.Drawing.Size(81, 13);
			this.lblDice.TabIndex = 1;
			this.lblDice.Tag = "Label_LifestyleNuyen_ResultOf";
			this.lblDice.Text = "Result of 4D6: (";
			this.lblDice.TextAlign = System.Drawing.ContentAlignment.TopRight;
			// 
			// lblResult
			// 
			this.lblResult.AutoSize = true;
			this.lblResult.Location = new System.Drawing.Point(205, 59);
			this.lblResult.Name = "lblResult";
			this.lblResult.Size = new System.Drawing.Size(37, 13);
			this.lblResult.TabIndex = 3;
			this.lblResult.Tag = "Label_LifestyleNuyen_ResultOf";
			this.lblResult.Text = "Result";
			// 
			// nudDiceResult
			// 
			this.nudDiceResult.Location = new System.Drawing.Point(156, 57);
			this.nudDiceResult.Name = "nudDiceResult";
			this.nudDiceResult.Size = new System.Drawing.Size(43, 20);
			this.nudDiceResult.TabIndex = 2;
			this.nudDiceResult.ValueChanged += new System.EventHandler(this.nudDiceResult_ValueChanged);
			// 
			// frmLifestyleNuyen
			// 
			this.AcceptButton = this.cmdOK;
			this.AutoScaleDimensions = new System.Drawing.SizeF(6F, 13F);
			this.AutoScaleMode = System.Windows.Forms.AutoScaleMode.Font;
			this.ClientSize = new System.Drawing.Size(386, 112);
			this.Controls.Add(this.nudDiceResult);
			this.Controls.Add(this.lblResult);
			this.Controls.Add(this.lblDice);
			this.Controls.Add(this.cmdOK);
			this.Controls.Add(this.lblDescription);
			this.FormBorderStyle = System.Windows.Forms.FormBorderStyle.FixedDialog;
			this.MaximizeBox = false;
			this.MinimizeBox = false;
			this.Name = "frmLifestyleNuyen";
			this.ShowInTaskbar = false;
			this.StartPosition = System.Windows.Forms.FormStartPosition.CenterParent;
			this.Tag = "Title_LifestyleNuyen";
			this.Text = "Starting Nuyen";
			this.Load += new System.EventHandler(this.frmLifestyleNuyen_Load);
			((System.ComponentModel.ISupportInitialize)(this.nudDiceResult)).EndInit();
			this.ResumeLayout(false);
			this.PerformLayout();

		}

		#endregion

		private System.Windows.Forms.Label lblDescription;
		private System.Windows.Forms.Button cmdOK;
		private System.Windows.Forms.Label lblDice;
		private System.Windows.Forms.Label lblResult;
		private System.Windows.Forms.NumericUpDown nudDiceResult;
	}
=======
    partial class frmLifestyleNuyen
    {
        /// <summary>
        /// Required designer variable.
        /// </summary>
        private System.ComponentModel.IContainer components = null;

        /// <summary>
        /// Clean up any resources being used.
        /// </summary>
        /// <param name="disposing">true if managed resources should be disposed; otherwise, false.</param>
        protected override void Dispose(bool disposing)
        {
            if (disposing && (components != null))
            {
                components.Dispose();
            }
            base.Dispose(disposing);
        }

        #region Windows Form Designer generated code

        /// <summary>
        /// Required method for Designer support - do not modify
        /// the contents of this method with the code editor.
        /// </summary>
        private void InitializeComponent()
        {
            this.lblDescription = new System.Windows.Forms.Label();
            this.cmdOK = new System.Windows.Forms.Button();
            this.lblDice = new System.Windows.Forms.Label();
            this.lblResult = new System.Windows.Forms.Label();
            this.nudDiceResult = new System.Windows.Forms.NumericUpDown();
            ((System.ComponentModel.ISupportInitialize)(this.nudDiceResult)).BeginInit();
            this.SuspendLayout();
            // 
            // lblDescription
            // 
            this.lblDescription.Location = new System.Drawing.Point(12, 9);
            this.lblDescription.Name = "lblDescription";
            this.lblDescription.Size = new System.Drawing.Size(362, 45);
            this.lblDescription.TabIndex = 0;
            this.lblDescription.Tag = "Label_LifestyleNuyen_Description";
            this.lblDescription.Text = "Roll the number of dice shown below and enter the result to determine your charac" +
    "ter\'s starting Nueyn amount.";
            // 
            // cmdOK
            // 
            this.cmdOK.Location = new System.Drawing.Point(156, 83);
            this.cmdOK.Name = "cmdOK";
            this.cmdOK.Size = new System.Drawing.Size(75, 23);
            this.cmdOK.TabIndex = 4;
            this.cmdOK.Tag = "String_OK";
            this.cmdOK.Text = "OK";
            this.cmdOK.UseVisualStyleBackColor = true;
            this.cmdOK.Click += new System.EventHandler(this.cmdOK_Click);
            // 
            // lblDice
            // 
            this.lblDice.AutoSize = true;
            this.lblDice.Location = new System.Drawing.Point(69, 59);
            this.lblDice.Name = "lblDice";
            this.lblDice.Size = new System.Drawing.Size(81, 13);
            this.lblDice.TabIndex = 1;
            this.lblDice.Tag = "Label_LifestyleNuyen_ResultOf";
            this.lblDice.Text = "Result of 4D6: (";
            this.lblDice.TextAlign = System.Drawing.ContentAlignment.TopRight;
            // 
            // lblResult
            // 
            this.lblResult.AutoSize = true;
            this.lblResult.Location = new System.Drawing.Point(205, 59);
            this.lblResult.Name = "lblResult";
            this.lblResult.Size = new System.Drawing.Size(37, 13);
            this.lblResult.TabIndex = 3;
            this.lblResult.Tag = "Label_LifestyleNuyen_ResultOf";
            this.lblResult.Text = "Result";
            // 
            // nudDiceResult
            // 
            this.nudDiceResult.Location = new System.Drawing.Point(156, 57);
            this.nudDiceResult.Name = "nudDiceResult";
            this.nudDiceResult.Size = new System.Drawing.Size(43, 20);
            this.nudDiceResult.TabIndex = 2;
            this.nudDiceResult.ValueChanged += new System.EventHandler(this.nudDiceResult_ValueChanged);
            // 
            // frmLifestyleNuyen
            // 
            this.AcceptButton = this.cmdOK;
            this.AutoScaleDimensions = new System.Drawing.SizeF(6F, 13F);
            this.AutoScaleMode = System.Windows.Forms.AutoScaleMode.Font;
            this.ClientSize = new System.Drawing.Size(386, 112);
            this.Controls.Add(this.nudDiceResult);
            this.Controls.Add(this.lblResult);
            this.Controls.Add(this.lblDice);
            this.Controls.Add(this.cmdOK);
            this.Controls.Add(this.lblDescription);
            this.FormBorderStyle = System.Windows.Forms.FormBorderStyle.FixedDialog;
            this.MaximizeBox = false;
            this.MinimizeBox = false;
            this.Name = "frmLifestyleNuyen";
            this.ShowInTaskbar = false;
            this.StartPosition = System.Windows.Forms.FormStartPosition.CenterParent;
            this.Tag = "Title_LifestyleNuyen";
            this.Text = "Starting Nuyen";
            this.Load += new System.EventHandler(this.frmLifestyleNuyen_Load);
            ((System.ComponentModel.ISupportInitialize)(this.nudDiceResult)).EndInit();
            this.ResumeLayout(false);
            this.PerformLayout();

        }

        #endregion

        private System.Windows.Forms.Label lblDescription;
        private System.Windows.Forms.Button cmdOK;
        private System.Windows.Forms.Label lblDice;
        private System.Windows.Forms.Label lblResult;
        private System.Windows.Forms.NumericUpDown nudDiceResult;
    }
>>>>>>> 260a47e0
}<|MERGE_RESOLUTION|>--- conflicted
+++ resolved
@@ -1,127 +1,5 @@
 ﻿namespace Chummer
 {
-<<<<<<< HEAD
-	partial class frmLifestyleNuyen
-	{
-		/// <summary>
-		/// Required designer variable.
-		/// </summary>
-		private System.ComponentModel.IContainer components = null;
-
-		/// <summary>
-		/// Clean up any resources being used.
-		/// </summary>
-		/// <param name="disposing">true if managed resources should be disposed; otherwise, false.</param>
-		protected override void Dispose(bool disposing)
-		{
-			if (disposing && (components != null))
-			{
-				components.Dispose();
-			}
-			base.Dispose(disposing);
-		}
-
-		#region Windows Form Designer generated code
-
-		/// <summary>
-		/// Required method for Designer support - do not modify
-		/// the contents of this method with the code editor.
-		/// </summary>
-		private void InitializeComponent()
-		{
-			this.lblDescription = new System.Windows.Forms.Label();
-			this.cmdOK = new System.Windows.Forms.Button();
-			this.lblDice = new System.Windows.Forms.Label();
-			this.lblResult = new System.Windows.Forms.Label();
-			this.nudDiceResult = new System.Windows.Forms.NumericUpDown();
-			((System.ComponentModel.ISupportInitialize)(this.nudDiceResult)).BeginInit();
-			this.SuspendLayout();
-			// 
-			// lblDescription
-			// 
-			this.lblDescription.Location = new System.Drawing.Point(12, 9);
-			this.lblDescription.Name = "lblDescription";
-			this.lblDescription.Size = new System.Drawing.Size(362, 45);
-			this.lblDescription.TabIndex = 0;
-			this.lblDescription.Tag = "Label_LifestyleNuyen_Description";
-			this.lblDescription.Text = "Roll the number of dice shown below and enter the result to determine your charac" +
-    "ter\'s starting Nueyn amount.";
-			// 
-			// cmdOK
-			// 
-			this.cmdOK.Location = new System.Drawing.Point(156, 83);
-			this.cmdOK.Name = "cmdOK";
-			this.cmdOK.Size = new System.Drawing.Size(75, 23);
-			this.cmdOK.TabIndex = 4;
-			this.cmdOK.Tag = "String_OK";
-			this.cmdOK.Text = "OK";
-			this.cmdOK.UseVisualStyleBackColor = true;
-			this.cmdOK.Click += new System.EventHandler(this.cmdOK_Click);
-			// 
-			// lblDice
-			// 
-			this.lblDice.AutoSize = true;
-			this.lblDice.Location = new System.Drawing.Point(69, 59);
-			this.lblDice.Name = "lblDice";
-			this.lblDice.Size = new System.Drawing.Size(81, 13);
-			this.lblDice.TabIndex = 1;
-			this.lblDice.Tag = "Label_LifestyleNuyen_ResultOf";
-			this.lblDice.Text = "Result of 4D6: (";
-			this.lblDice.TextAlign = System.Drawing.ContentAlignment.TopRight;
-			// 
-			// lblResult
-			// 
-			this.lblResult.AutoSize = true;
-			this.lblResult.Location = new System.Drawing.Point(205, 59);
-			this.lblResult.Name = "lblResult";
-			this.lblResult.Size = new System.Drawing.Size(37, 13);
-			this.lblResult.TabIndex = 3;
-			this.lblResult.Tag = "Label_LifestyleNuyen_ResultOf";
-			this.lblResult.Text = "Result";
-			// 
-			// nudDiceResult
-			// 
-			this.nudDiceResult.Location = new System.Drawing.Point(156, 57);
-			this.nudDiceResult.Name = "nudDiceResult";
-			this.nudDiceResult.Size = new System.Drawing.Size(43, 20);
-			this.nudDiceResult.TabIndex = 2;
-			this.nudDiceResult.ValueChanged += new System.EventHandler(this.nudDiceResult_ValueChanged);
-			// 
-			// frmLifestyleNuyen
-			// 
-			this.AcceptButton = this.cmdOK;
-			this.AutoScaleDimensions = new System.Drawing.SizeF(6F, 13F);
-			this.AutoScaleMode = System.Windows.Forms.AutoScaleMode.Font;
-			this.ClientSize = new System.Drawing.Size(386, 112);
-			this.Controls.Add(this.nudDiceResult);
-			this.Controls.Add(this.lblResult);
-			this.Controls.Add(this.lblDice);
-			this.Controls.Add(this.cmdOK);
-			this.Controls.Add(this.lblDescription);
-			this.FormBorderStyle = System.Windows.Forms.FormBorderStyle.FixedDialog;
-			this.MaximizeBox = false;
-			this.MinimizeBox = false;
-			this.Name = "frmLifestyleNuyen";
-			this.ShowInTaskbar = false;
-			this.StartPosition = System.Windows.Forms.FormStartPosition.CenterParent;
-			this.Tag = "Title_LifestyleNuyen";
-			this.Text = "Starting Nuyen";
-			this.Load += new System.EventHandler(this.frmLifestyleNuyen_Load);
-			((System.ComponentModel.ISupportInitialize)(this.nudDiceResult)).EndInit();
-			this.ResumeLayout(false);
-			this.PerformLayout();
-
-		}
-
-		#endregion
-
-		private System.Windows.Forms.Label lblDescription;
-		private System.Windows.Forms.Button cmdOK;
-		private System.Windows.Forms.Label lblDice;
-		private System.Windows.Forms.Label lblResult;
-		private System.Windows.Forms.NumericUpDown nudDiceResult;
-	}
-=======
     partial class frmLifestyleNuyen
     {
         /// <summary>
@@ -242,5 +120,4 @@
         private System.Windows.Forms.Label lblResult;
         private System.Windows.Forms.NumericUpDown nudDiceResult;
     }
->>>>>>> 260a47e0
 }