<<<<<<< HEAD
﻿using System;

namespace Chummer
{
	partial class frmViewer
	{
		/// <summary>
		/// Required designer variable.
		/// </summary>
		private System.ComponentModel.IContainer components = null;

		/// <summary>
		/// Clean up any resources being used.
		/// </summary>
		/// <param name="disposing">true if managed resources should be disposed; otherwise, false.</param>
		protected override void Dispose(bool disposing)
		{
			if (disposing && (components != null))
			{
				components.Dispose();
			}
			base.Dispose(disposing);
		}

		#region Windows Form Designer generated code

		/// <summary>
		/// Required method for Designer support - do not modify
		/// the contents of this method with the code editor.
		/// </summary>
		private void InitializeComponent()
		{
            this.components = new System.ComponentModel.Container();
            this.cmdSaveHTML = new SplitButton();
            this.cmsSaveButton = new System.Windows.Forms.ContextMenuStrip(this.components);
            this.tsSaveAsXml = new System.Windows.Forms.ToolStripMenuItem();
            this.tsSaveAsPdf = new System.Windows.Forms.ToolStripMenuItem();
=======
using System;

namespace Chummer
{
    partial class frmViewer
    {
        /// <summary>
        /// Required designer variable.
        /// </summary>
        private System.ComponentModel.IContainer components = null;

        /// <summary>
        /// Clean up any resources being used.
        /// </summary>
        /// <param name="disposing">true if managed resources should be disposed; otherwise, false.</param>
        protected override void Dispose(bool disposing)
        {
            if (disposing && (components != null))
            {
                components.Dispose();
            }
            base.Dispose(disposing);
        }

        #region Windows Form Designer generated code

        /// <summary>
        /// Required method for Designer support - do not modify
        /// the contents of this method with the code editor.
        /// </summary>
        private void InitializeComponent()
        {
            this.components = new System.ComponentModel.Container();
            this.tsSaveAsHtml = new System.Windows.Forms.ToolStripMenuItem();
            this.cmsSaveButton = new System.Windows.Forms.ContextMenuStrip(this.components);
            this.tsSaveAsXml = new System.Windows.Forms.ToolStripMenuItem();
            this.cmdSaveAsPdf = new SplitButton();
>>>>>>> 260a47e0
            this.cmsPrintButton = new System.Windows.Forms.ContextMenuStrip(this.components);
            this.tsPrintPreview = new System.Windows.Forms.ToolStripMenuItem();
            this.cmdPrint = new SplitButton();
            this.SaveFileDialog1 = new System.Windows.Forms.SaveFileDialog();
<<<<<<< HEAD
            this.cboXSLT = new System.Windows.Forms.ComboBox();
            this.lblCharacterSheet = new System.Windows.Forms.Label();
            this.webBrowser1 = new System.Windows.Forms.WebBrowser();
=======
            this.cboXSLT = new Chummer.ElasticComboBox();
            this.lblCharacterSheet = new System.Windows.Forms.Label();
            this.webBrowser1 = new System.Windows.Forms.WebBrowser();
            this.cboLanguage = new Chummer.ElasticComboBox();
>>>>>>> 260a47e0
            this.cmsSaveButton.SuspendLayout();
            this.cmsPrintButton.SuspendLayout();
            this.SuspendLayout();
            // 
<<<<<<< HEAD
            // cmdSaveHTML
            // 
            this.cmdSaveHTML.AutoSize = true;
            this.cmdSaveHTML.ContextMenuStrip = this.cmsSaveButton;
            this.cmdSaveHTML.ImageAlign = System.Drawing.ContentAlignment.MiddleLeft;
            this.cmdSaveHTML.Location = new System.Drawing.Point(98, 12);
            this.cmdSaveHTML.Name = "cmdSaveHTML";
            this.cmdSaveHTML.Size = new System.Drawing.Size(107, 23);
            this.cmdSaveHTML.SplitMenuStrip = this.cmsSaveButton;
            this.cmdSaveHTML.TabIndex = 1;
            this.cmdSaveHTML.Tag = "Button_Viewer_SaveAsHtml";
            this.cmdSaveHTML.Text = "Save as HTML";
            this.cmdSaveHTML.UseVisualStyleBackColor = true;
            this.cmdSaveHTML.Click += new System.EventHandler(this.cmdSaveHTML_Click);
=======
            // tsSaveAsHtml
            // 
            this.tsSaveAsHtml.Enabled = false;
            this.tsSaveAsHtml.Name = "tsSaveAsHtml";
            this.tsSaveAsHtml.Size = new System.Drawing.Size(139, 22);
            this.tsSaveAsHtml.Tag = "Button_Viewer_SaveAsHtml";
            this.tsSaveAsHtml.Text = "Save as &HTML";
            this.tsSaveAsHtml.Click += new System.EventHandler(this.tsSaveAsHTML_Click);
>>>>>>> 260a47e0
            // 
            // cmsSaveButton
            // 
            this.cmsSaveButton.Items.AddRange(new System.Windows.Forms.ToolStripItem[] {
            this.tsSaveAsXml,
<<<<<<< HEAD
            this.tsSaveAsPdf});
=======
            this.tsSaveAsHtml});
>>>>>>> 260a47e0
            this.cmsSaveButton.Name = "cmsPrintButton";
            this.cmsSaveButton.Size = new System.Drawing.Size(140, 48);
            // 
            // tsSaveAsXml
            // 
<<<<<<< HEAD
=======
            this.tsSaveAsXml.Enabled = false;
>>>>>>> 260a47e0
            this.tsSaveAsXml.Name = "tsSaveAsXml";
            this.tsSaveAsXml.Size = new System.Drawing.Size(139, 22);
            this.tsSaveAsXml.Tag = "Button_Viewer_SaveAsXml";
            this.tsSaveAsXml.Text = "Save as XML";
<<<<<<< HEAD
            this.tsSaveAsXml.Click += new EventHandler(this.tsSaveAsXml_Click);
            // 
            // tsSaveAsPdf
            // 
            this.tsSaveAsPdf.Name = "tsSaveAsPdf";
            this.tsSaveAsPdf.Size = new System.Drawing.Size(139, 22);
            this.tsSaveAsPdf.Tag = "Button_Viewer_SaveAsPdf";
            this.tsSaveAsPdf.Text = "Save as PDF";
            this.tsSaveAsPdf.Click += new EventHandler(this.tsSaveAsPdf_Click);
=======
            this.tsSaveAsXml.Click += new System.EventHandler(this.tsSaveAsXml_Click);
            // 
            // cmdSaveAsPdf
            // 
            this.cmdSaveAsPdf.AutoSize = true;
            this.cmdSaveAsPdf.ContextMenuStrip = this.cmsSaveButton;
            this.cmdSaveAsPdf.Enabled = false;
            this.cmdSaveAsPdf.ImageAlign = System.Drawing.ContentAlignment.MiddleLeft;
            this.cmdSaveAsPdf.Location = new System.Drawing.Point(98, 12);
            this.cmdSaveAsPdf.Name = "cmdSaveAsPdf";
            this.cmdSaveAsPdf.Size = new System.Drawing.Size(107, 23);
            this.cmdSaveAsPdf.SplitMenuStrip = this.cmsSaveButton;
            this.cmdSaveAsPdf.TabIndex = 1;
            this.cmdSaveAsPdf.Tag = "Button_Viewer_SaveAsPdf";
            this.cmdSaveAsPdf.Text = "&Save as PDF";
            this.cmdSaveAsPdf.UseVisualStyleBackColor = true;
            this.cmdSaveAsPdf.Click += new System.EventHandler(this.cmdSaveAsPdf_Click);
>>>>>>> 260a47e0
            // 
            // cmsPrintButton
            // 
            this.cmsPrintButton.Items.AddRange(new System.Windows.Forms.ToolStripItem[] {
            this.tsPrintPreview});
            this.cmsPrintButton.Name = "cmsPrintButton";
            this.cmsPrintButton.Size = new System.Drawing.Size(144, 26);
<<<<<<< HEAD
            this.cmsPrintButton.Opening += new System.ComponentModel.CancelEventHandler(this.ContextMenu_Opening);
            // 
            // tsPrintPreview
            // 
=======
            // 
            // tsPrintPreview
            // 
            this.tsPrintPreview.Enabled = false;
>>>>>>> 260a47e0
            this.tsPrintPreview.Name = "tsPrintPreview";
            this.tsPrintPreview.Size = new System.Drawing.Size(143, 22);
            this.tsPrintPreview.Tag = "Menu_FilePrintPreview";
            this.tsPrintPreview.Text = "&Print Preview";
            this.tsPrintPreview.Click += new System.EventHandler(this.tsPrintPreview_Click);
            // 
            // cmdPrint
            // 
            this.cmdPrint.AutoSize = true;
            this.cmdPrint.ContextMenuStrip = this.cmsPrintButton;
<<<<<<< HEAD
=======
            this.cmdPrint.Enabled = false;
>>>>>>> 260a47e0
            this.cmdPrint.Location = new System.Drawing.Point(12, 12);
            this.cmdPrint.Name = "cmdPrint";
            this.cmdPrint.Size = new System.Drawing.Size(80, 23);
            this.cmdPrint.SplitMenuStrip = this.cmsPrintButton;
            this.cmdPrint.TabIndex = 103;
            this.cmdPrint.Tag = "Menu_FilePrint";
            this.cmdPrint.Text = "&Print";
            this.cmdPrint.UseVisualStyleBackColor = true;
            this.cmdPrint.Click += new System.EventHandler(this.cmdPrint_Click);
            // 
            // cboXSLT
            // 
<<<<<<< HEAD
            this.cboXSLT.DropDownStyle = System.Windows.Forms.ComboBoxStyle.DropDownList;
            this.cboXSLT.FormattingEnabled = true;
            this.cboXSLT.Location = new System.Drawing.Point(509, 14);
            this.cboXSLT.Name = "cboXSLT";
            this.cboXSLT.Size = new System.Drawing.Size(216, 21);
            this.cboXSLT.TabIndex = 4;
=======
            this.cboXSLT.Anchor = ((System.Windows.Forms.AnchorStyles)((System.Windows.Forms.AnchorStyles.Top | System.Windows.Forms.AnchorStyles.Right)));
            this.cboXSLT.DropDownStyle = System.Windows.Forms.ComboBoxStyle.DropDownList;
            this.cboXSLT.FormattingEnabled = true;
            this.cboXSLT.Location = new System.Drawing.Point(518, 14);
            this.cboXSLT.Name = "cboXSLT";
            this.cboXSLT.Size = new System.Drawing.Size(254, 21);
            this.cboXSLT.TabIndex = 4;
            this.cboXSLT.TooltipText = "";
>>>>>>> 260a47e0
            this.cboXSLT.SelectedIndexChanged += new System.EventHandler(this.cboXSLT_SelectedIndexChanged);
            // 
            // lblCharacterSheet
            // 
<<<<<<< HEAD
            this.lblCharacterSheet.AutoSize = true;
            this.lblCharacterSheet.Location = new System.Drawing.Point(416, 17);
=======
            this.lblCharacterSheet.Anchor = ((System.Windows.Forms.AnchorStyles)((System.Windows.Forms.AnchorStyles.Top | System.Windows.Forms.AnchorStyles.Right)));
            this.lblCharacterSheet.AutoSize = true;
            this.lblCharacterSheet.Location = new System.Drawing.Point(257, 17);
>>>>>>> 260a47e0
            this.lblCharacterSheet.Name = "lblCharacterSheet";
            this.lblCharacterSheet.Size = new System.Drawing.Size(87, 13);
            this.lblCharacterSheet.TabIndex = 3;
            this.lblCharacterSheet.Tag = "Label_Viewer_CharacterSheet";
            this.lblCharacterSheet.Text = "Character Sheet:";
<<<<<<< HEAD
=======
            this.lblCharacterSheet.TextAlign = System.Drawing.ContentAlignment.MiddleRight;
>>>>>>> 260a47e0
            // 
            // webBrowser1
            // 
            this.webBrowser1.Anchor = ((System.Windows.Forms.AnchorStyles)((((System.Windows.Forms.AnchorStyles.Top | System.Windows.Forms.AnchorStyles.Bottom) 
            | System.Windows.Forms.AnchorStyles.Left) 
            | System.Windows.Forms.AnchorStyles.Right)));
            this.webBrowser1.Location = new System.Drawing.Point(12, 41);
            this.webBrowser1.MinimumSize = new System.Drawing.Size(20, 20);
            this.webBrowser1.Name = "webBrowser1";
            this.webBrowser1.ScriptErrorsSuppressed = true;
            this.webBrowser1.Size = new System.Drawing.Size(761, 583);
            this.webBrowser1.TabIndex = 5;
            this.webBrowser1.WebBrowserShortcutsEnabled = false;
            // 
<<<<<<< HEAD
=======
            // cboLanguage
            // 
            this.cboLanguage.Anchor = ((System.Windows.Forms.AnchorStyles)((System.Windows.Forms.AnchorStyles.Top | System.Windows.Forms.AnchorStyles.Right)));
            this.cboLanguage.DropDownStyle = System.Windows.Forms.ComboBoxStyle.DropDownList;
            this.cboLanguage.FormattingEnabled = true;
            this.cboLanguage.Location = new System.Drawing.Point(350, 14);
            this.cboLanguage.Name = "cboLanguage";
            this.cboLanguage.Size = new System.Drawing.Size(162, 21);
            this.cboLanguage.TabIndex = 104;
            this.cboLanguage.TooltipText = "";
            this.cboLanguage.SelectedIndexChanged += new System.EventHandler(this.cboLanguage_SelectedIndexChanged);
            // 
>>>>>>> 260a47e0
            // frmViewer
            // 
            this.AutoScaleDimensions = new System.Drawing.SizeF(6F, 13F);
            this.AutoScaleMode = System.Windows.Forms.AutoScaleMode.Font;
            this.ClientSize = new System.Drawing.Size(784, 637);
<<<<<<< HEAD
            this.Controls.Add(this.lblCharacterSheet);
            this.Controls.Add(this.cboXSLT);
            this.Controls.Add(this.cmdSaveHTML);
=======
            this.Controls.Add(this.cboLanguage);
            this.Controls.Add(this.lblCharacterSheet);
            this.Controls.Add(this.cboXSLT);
            this.Controls.Add(this.cmdSaveAsPdf);
>>>>>>> 260a47e0
            this.Controls.Add(this.webBrowser1);
            this.Controls.Add(this.cmdPrint);
            this.Name = "frmViewer";
            this.ShowIcon = false;
            this.StartPosition = System.Windows.Forms.FormStartPosition.CenterParent;
            this.Tag = "Title_CharacterViewer";
            this.Text = "Character Viewer";
            this.FormClosing += new System.Windows.Forms.FormClosingEventHandler(this.frmViewer_FormClosing);
            this.Load += new System.EventHandler(this.frmViewer_Load);
            this.cmsSaveButton.ResumeLayout(false);
            this.cmsPrintButton.ResumeLayout(false);
            this.ResumeLayout(false);
            this.PerformLayout();

<<<<<<< HEAD
		}

		#endregion
		internal SplitButton cmdPrint;
		private System.Windows.Forms.ContextMenuStrip cmsPrintButton;
		private System.Windows.Forms.ToolStripMenuItem tsPrintPreview;
		internal System.Windows.Forms.SaveFileDialog SaveFileDialog1;
		private System.Windows.Forms.ComboBox cboXSLT;
		private System.Windows.Forms.Label lblCharacterSheet;
		private System.Windows.Forms.ContextMenuStrip cmsSaveButton;
		internal SplitButton cmdSaveHTML;
		private System.Windows.Forms.ToolStripMenuItem tsSaveAsXml;
		private System.Windows.Forms.ToolStripMenuItem tsSaveAsPdf;
        private System.Windows.Forms.WebBrowser webBrowser1;
=======
        }

        #endregion
        internal SplitButton cmdPrint;
        private System.Windows.Forms.ContextMenuStrip cmsPrintButton;
        private System.Windows.Forms.ToolStripMenuItem tsPrintPreview;
        internal System.Windows.Forms.SaveFileDialog SaveFileDialog1;
        private ElasticComboBox cboXSLT;
        private System.Windows.Forms.Label lblCharacterSheet;
        private System.Windows.Forms.ContextMenuStrip cmsSaveButton;
        internal System.Windows.Forms.ToolStripMenuItem tsSaveAsHtml;
        private System.Windows.Forms.ToolStripMenuItem tsSaveAsXml;
        private SplitButton cmdSaveAsPdf;
        private System.Windows.Forms.WebBrowser webBrowser1;
        private ElasticComboBox cboLanguage;
>>>>>>> 260a47e0
    }

}<|MERGE_RESOLUTION|>--- conflicted
+++ resolved
@@ -1,42 +1,3 @@
-<<<<<<< HEAD
-﻿using System;
-
-namespace Chummer
-{
-	partial class frmViewer
-	{
-		/// <summary>
-		/// Required designer variable.
-		/// </summary>
-		private System.ComponentModel.IContainer components = null;
-
-		/// <summary>
-		/// Clean up any resources being used.
-		/// </summary>
-		/// <param name="disposing">true if managed resources should be disposed; otherwise, false.</param>
-		protected override void Dispose(bool disposing)
-		{
-			if (disposing && (components != null))
-			{
-				components.Dispose();
-			}
-			base.Dispose(disposing);
-		}
-
-		#region Windows Form Designer generated code
-
-		/// <summary>
-		/// Required method for Designer support - do not modify
-		/// the contents of this method with the code editor.
-		/// </summary>
-		private void InitializeComponent()
-		{
-            this.components = new System.ComponentModel.Container();
-            this.cmdSaveHTML = new SplitButton();
-            this.cmsSaveButton = new System.Windows.Forms.ContextMenuStrip(this.components);
-            this.tsSaveAsXml = new System.Windows.Forms.ToolStripMenuItem();
-            this.tsSaveAsPdf = new System.Windows.Forms.ToolStripMenuItem();
-=======
 using System;
 
 namespace Chummer
@@ -74,41 +35,18 @@
             this.cmsSaveButton = new System.Windows.Forms.ContextMenuStrip(this.components);
             this.tsSaveAsXml = new System.Windows.Forms.ToolStripMenuItem();
             this.cmdSaveAsPdf = new SplitButton();
->>>>>>> 260a47e0
             this.cmsPrintButton = new System.Windows.Forms.ContextMenuStrip(this.components);
             this.tsPrintPreview = new System.Windows.Forms.ToolStripMenuItem();
             this.cmdPrint = new SplitButton();
             this.SaveFileDialog1 = new System.Windows.Forms.SaveFileDialog();
-<<<<<<< HEAD
-            this.cboXSLT = new System.Windows.Forms.ComboBox();
-            this.lblCharacterSheet = new System.Windows.Forms.Label();
-            this.webBrowser1 = new System.Windows.Forms.WebBrowser();
-=======
             this.cboXSLT = new Chummer.ElasticComboBox();
             this.lblCharacterSheet = new System.Windows.Forms.Label();
             this.webBrowser1 = new System.Windows.Forms.WebBrowser();
             this.cboLanguage = new Chummer.ElasticComboBox();
->>>>>>> 260a47e0
             this.cmsSaveButton.SuspendLayout();
             this.cmsPrintButton.SuspendLayout();
             this.SuspendLayout();
             // 
-<<<<<<< HEAD
-            // cmdSaveHTML
-            // 
-            this.cmdSaveHTML.AutoSize = true;
-            this.cmdSaveHTML.ContextMenuStrip = this.cmsSaveButton;
-            this.cmdSaveHTML.ImageAlign = System.Drawing.ContentAlignment.MiddleLeft;
-            this.cmdSaveHTML.Location = new System.Drawing.Point(98, 12);
-            this.cmdSaveHTML.Name = "cmdSaveHTML";
-            this.cmdSaveHTML.Size = new System.Drawing.Size(107, 23);
-            this.cmdSaveHTML.SplitMenuStrip = this.cmsSaveButton;
-            this.cmdSaveHTML.TabIndex = 1;
-            this.cmdSaveHTML.Tag = "Button_Viewer_SaveAsHtml";
-            this.cmdSaveHTML.Text = "Save as HTML";
-            this.cmdSaveHTML.UseVisualStyleBackColor = true;
-            this.cmdSaveHTML.Click += new System.EventHandler(this.cmdSaveHTML_Click);
-=======
             // tsSaveAsHtml
             // 
             this.tsSaveAsHtml.Enabled = false;
@@ -117,41 +55,22 @@
             this.tsSaveAsHtml.Tag = "Button_Viewer_SaveAsHtml";
             this.tsSaveAsHtml.Text = "Save as &HTML";
             this.tsSaveAsHtml.Click += new System.EventHandler(this.tsSaveAsHTML_Click);
->>>>>>> 260a47e0
             // 
             // cmsSaveButton
             // 
             this.cmsSaveButton.Items.AddRange(new System.Windows.Forms.ToolStripItem[] {
             this.tsSaveAsXml,
-<<<<<<< HEAD
-            this.tsSaveAsPdf});
-=======
             this.tsSaveAsHtml});
->>>>>>> 260a47e0
             this.cmsSaveButton.Name = "cmsPrintButton";
             this.cmsSaveButton.Size = new System.Drawing.Size(140, 48);
             // 
             // tsSaveAsXml
             // 
-<<<<<<< HEAD
-=======
             this.tsSaveAsXml.Enabled = false;
->>>>>>> 260a47e0
             this.tsSaveAsXml.Name = "tsSaveAsXml";
             this.tsSaveAsXml.Size = new System.Drawing.Size(139, 22);
             this.tsSaveAsXml.Tag = "Button_Viewer_SaveAsXml";
             this.tsSaveAsXml.Text = "Save as XML";
-<<<<<<< HEAD
-            this.tsSaveAsXml.Click += new EventHandler(this.tsSaveAsXml_Click);
-            // 
-            // tsSaveAsPdf
-            // 
-            this.tsSaveAsPdf.Name = "tsSaveAsPdf";
-            this.tsSaveAsPdf.Size = new System.Drawing.Size(139, 22);
-            this.tsSaveAsPdf.Tag = "Button_Viewer_SaveAsPdf";
-            this.tsSaveAsPdf.Text = "Save as PDF";
-            this.tsSaveAsPdf.Click += new EventHandler(this.tsSaveAsPdf_Click);
-=======
             this.tsSaveAsXml.Click += new System.EventHandler(this.tsSaveAsXml_Click);
             // 
             // cmdSaveAsPdf
@@ -169,7 +88,6 @@
             this.cmdSaveAsPdf.Text = "&Save as PDF";
             this.cmdSaveAsPdf.UseVisualStyleBackColor = true;
             this.cmdSaveAsPdf.Click += new System.EventHandler(this.cmdSaveAsPdf_Click);
->>>>>>> 260a47e0
             // 
             // cmsPrintButton
             // 
@@ -177,17 +95,10 @@
             this.tsPrintPreview});
             this.cmsPrintButton.Name = "cmsPrintButton";
             this.cmsPrintButton.Size = new System.Drawing.Size(144, 26);
-<<<<<<< HEAD
-            this.cmsPrintButton.Opening += new System.ComponentModel.CancelEventHandler(this.ContextMenu_Opening);
             // 
             // tsPrintPreview
             // 
-=======
-            // 
-            // tsPrintPreview
-            // 
             this.tsPrintPreview.Enabled = false;
->>>>>>> 260a47e0
             this.tsPrintPreview.Name = "tsPrintPreview";
             this.tsPrintPreview.Size = new System.Drawing.Size(143, 22);
             this.tsPrintPreview.Tag = "Menu_FilePrintPreview";
@@ -198,10 +109,7 @@
             // 
             this.cmdPrint.AutoSize = true;
             this.cmdPrint.ContextMenuStrip = this.cmsPrintButton;
-<<<<<<< HEAD
-=======
             this.cmdPrint.Enabled = false;
->>>>>>> 260a47e0
             this.cmdPrint.Location = new System.Drawing.Point(12, 12);
             this.cmdPrint.Name = "cmdPrint";
             this.cmdPrint.Size = new System.Drawing.Size(80, 23);
@@ -214,14 +122,6 @@
             // 
             // cboXSLT
             // 
-<<<<<<< HEAD
-            this.cboXSLT.DropDownStyle = System.Windows.Forms.ComboBoxStyle.DropDownList;
-            this.cboXSLT.FormattingEnabled = true;
-            this.cboXSLT.Location = new System.Drawing.Point(509, 14);
-            this.cboXSLT.Name = "cboXSLT";
-            this.cboXSLT.Size = new System.Drawing.Size(216, 21);
-            this.cboXSLT.TabIndex = 4;
-=======
             this.cboXSLT.Anchor = ((System.Windows.Forms.AnchorStyles)((System.Windows.Forms.AnchorStyles.Top | System.Windows.Forms.AnchorStyles.Right)));
             this.cboXSLT.DropDownStyle = System.Windows.Forms.ComboBoxStyle.DropDownList;
             this.cboXSLT.FormattingEnabled = true;
@@ -230,28 +130,19 @@
             this.cboXSLT.Size = new System.Drawing.Size(254, 21);
             this.cboXSLT.TabIndex = 4;
             this.cboXSLT.TooltipText = "";
->>>>>>> 260a47e0
             this.cboXSLT.SelectedIndexChanged += new System.EventHandler(this.cboXSLT_SelectedIndexChanged);
             // 
             // lblCharacterSheet
             // 
-<<<<<<< HEAD
-            this.lblCharacterSheet.AutoSize = true;
-            this.lblCharacterSheet.Location = new System.Drawing.Point(416, 17);
-=======
             this.lblCharacterSheet.Anchor = ((System.Windows.Forms.AnchorStyles)((System.Windows.Forms.AnchorStyles.Top | System.Windows.Forms.AnchorStyles.Right)));
             this.lblCharacterSheet.AutoSize = true;
             this.lblCharacterSheet.Location = new System.Drawing.Point(257, 17);
->>>>>>> 260a47e0
             this.lblCharacterSheet.Name = "lblCharacterSheet";
             this.lblCharacterSheet.Size = new System.Drawing.Size(87, 13);
             this.lblCharacterSheet.TabIndex = 3;
             this.lblCharacterSheet.Tag = "Label_Viewer_CharacterSheet";
             this.lblCharacterSheet.Text = "Character Sheet:";
-<<<<<<< HEAD
-=======
             this.lblCharacterSheet.TextAlign = System.Drawing.ContentAlignment.MiddleRight;
->>>>>>> 260a47e0
             // 
             // webBrowser1
             // 
@@ -266,8 +157,6 @@
             this.webBrowser1.TabIndex = 5;
             this.webBrowser1.WebBrowserShortcutsEnabled = false;
             // 
-<<<<<<< HEAD
-=======
             // cboLanguage
             // 
             this.cboLanguage.Anchor = ((System.Windows.Forms.AnchorStyles)((System.Windows.Forms.AnchorStyles.Top | System.Windows.Forms.AnchorStyles.Right)));
@@ -280,22 +169,15 @@
             this.cboLanguage.TooltipText = "";
             this.cboLanguage.SelectedIndexChanged += new System.EventHandler(this.cboLanguage_SelectedIndexChanged);
             // 
->>>>>>> 260a47e0
             // frmViewer
             // 
             this.AutoScaleDimensions = new System.Drawing.SizeF(6F, 13F);
             this.AutoScaleMode = System.Windows.Forms.AutoScaleMode.Font;
             this.ClientSize = new System.Drawing.Size(784, 637);
-<<<<<<< HEAD
-            this.Controls.Add(this.lblCharacterSheet);
-            this.Controls.Add(this.cboXSLT);
-            this.Controls.Add(this.cmdSaveHTML);
-=======
             this.Controls.Add(this.cboLanguage);
             this.Controls.Add(this.lblCharacterSheet);
             this.Controls.Add(this.cboXSLT);
             this.Controls.Add(this.cmdSaveAsPdf);
->>>>>>> 260a47e0
             this.Controls.Add(this.webBrowser1);
             this.Controls.Add(this.cmdPrint);
             this.Name = "frmViewer";
@@ -310,22 +192,6 @@
             this.ResumeLayout(false);
             this.PerformLayout();
 
-<<<<<<< HEAD
-		}
-
-		#endregion
-		internal SplitButton cmdPrint;
-		private System.Windows.Forms.ContextMenuStrip cmsPrintButton;
-		private System.Windows.Forms.ToolStripMenuItem tsPrintPreview;
-		internal System.Windows.Forms.SaveFileDialog SaveFileDialog1;
-		private System.Windows.Forms.ComboBox cboXSLT;
-		private System.Windows.Forms.Label lblCharacterSheet;
-		private System.Windows.Forms.ContextMenuStrip cmsSaveButton;
-		internal SplitButton cmdSaveHTML;
-		private System.Windows.Forms.ToolStripMenuItem tsSaveAsXml;
-		private System.Windows.Forms.ToolStripMenuItem tsSaveAsPdf;
-        private System.Windows.Forms.WebBrowser webBrowser1;
-=======
         }
 
         #endregion
@@ -341,7 +207,6 @@
         private SplitButton cmdSaveAsPdf;
         private System.Windows.Forms.WebBrowser webBrowser1;
         private ElasticComboBox cboLanguage;
->>>>>>> 260a47e0
     }
 
 }