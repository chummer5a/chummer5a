<?xml version="1.0" encoding="utf-8"?>
<<<<<<< HEAD
=======

>>>>>>> 260a47e0
<!--This file is part of Chummer5a.

    Chummer5a is free software: you can redistribute it and/or modify
    it under the terms of the GNU General Public License as published by
    the Free Software Foundation, either version 3 of the License, or
    (at your option) any later version.

    Chummer5a is distributed in the hope that it will be useful,
    but WITHOUT ANY WARRANTY; without even the implied warranty of
    MERCHANTABILITY or FITNESS FOR A PARTICULAR PURPOSE.  See the
    GNU General Public License for more details.

    You should have received a copy of the GNU General Public License
    along with Chummer5a.  If not, see <http://www.gnu.org/licenses/>.

    You can obtain the full source code for Chummer5a at
    https://github.com/chummer5a/chummer5a
-->
<<<<<<< HEAD
<chummer xmlns="" xmlns:xsi="http://www.w3.org/2001/XMLSchema-instance" xsi:schemaLocation="http://www.w3.org/2001/XMLSchema ranges.xsd">
	<version>0</version>
	<ranges>
		<range>
			<category>Tasers</category>
			<min>0</min>
			<short>5</short>
			<medium>10</medium>
			<long>15</long>
			<extreme>20</extreme>
		</range>
		<range>
			<category>Holdouts</category>
			<min>0</min>
			<short>5</short>
			<medium>15</medium>
			<long>30</long>
			<extreme>50</extreme>
		</range>
		<range>
			<category>Light Pistols</category>
			<min>0</min>
			<short>5</short>
			<medium>15</medium>
			<long>30</long>
			<extreme>50</extreme>
		</range>
		<range>
			<category>Heavy Pistols</category>
			<min>0</min>
			<short>5</short>
			<medium>20</medium>
			<long>40</long>
			<extreme>60</extreme>
		</range>
		<range>
			<category>Machine Pistols</category>
			<min>0</min>
			<short>5</short>
			<medium>15</medium>
			<long>30</long>
			<extreme>50</extreme>
		</range>
		<range>
			<category>Submachine Guns</category>
			<min>0</min>
			<short>10</short>
			<medium>40</medium>
			<long>80</long>
			<extreme>150</extreme>
		</range>
		<range>
			<category>Assault Rifles</category>
			<min>0</min>
			<short>25</short>
			<medium>150</medium>
			<long>350</long>
			<extreme>550</extreme>
		</range>
		<range>
			<category>Shotguns</category>
			<min>0</min>
			<short>15</short>
			<medium>30</medium>
			<long>45</long>
			<extreme>60</extreme>
		</range>
		<range>
			<category>Shotguns (slug)</category>
			<min>0</min>
			<short>10</short>
			<medium>40</medium>
			<long>80</long>
			<extreme>150</extreme>
		</range>
		<range>
			<category>Shotguns (flechette)</category>
			<min>0</min>
			<short>15</short>
			<medium>30</medium>
			<long>45</long>
			<extreme>60</extreme>
		</range>
		<range>
			<category>Sniper Rifles</category>
			<min>0</min>
			<short>50</short>
			<medium>350</medium>
			<long>800</long>
			<extreme>1500</extreme>
		</range>
		<range>
			<category>Sporting Rifles</category>
			<min>0</min>
			<short>50</short>
			<medium>250</medium>
			<long>500</long>
			<extreme>750</extreme>
		</range>
		<range>
			<category>Light Machine Guns</category>
			<min>0</min>
			<short>25</short>
			<medium>200</medium>
			<long>400</long>
			<extreme>800</extreme>
		</range>
		<range>
			<category>Medium/Heavy Machinegun</category>
			<min>0</min>
			<short>40</short>
			<medium>250</medium>
			<long>750</long>
			<extreme>1200</extreme>
		</range>
		<range>
			<category>Assault Cannons</category>
			<min>0</min>
			<short>50</short>
			<medium>300</medium>
			<long>750</long>
			<extreme>1500</extreme>
		</range>
		<range>
			<category>Grenade Launcher</category>
			<min>5</min>
			<short>50</short>
			<medium>100</medium>
			<long>150</long>
			<extreme>500</extreme>
		</range>
		<range>
			<category>Missile Launcher</category>
			<min>20</min>
			<short>70</short>
			<medium>150</medium>
			<long>450</long>
			<extreme>1500</extreme>
		</range>
		<range>
			<category>Bows</category>
			<min>0</min>
			<short>STR</short>
			<medium>STR*10</medium>
			<long>STR*30</long>
			<extreme>STR*60</extreme>
		</range>
		<range>
			<category>Light Crossbows</category>
			<min>0</min>
			<short>6</short>
			<medium>24</medium>
			<long>60</long>
			<extreme>120</extreme>
		</range>
		<range>
			<category>Medium Crossbows</category>
			<min>0</min>
			<short>9</short>
			<medium>36</medium>
			<long>90</long>
			<extreme>150</extreme>
		</range>
		<range>
			<category>Heavy Crossbows</category>
			<min>0</min>
			<short>15</short>
			<medium>45</medium>
			<long>120</long>
			<extreme>180</extreme>
		</range>
		<range>
			<category>Thrown Knife</category>
			<min>0</min>
			<short>STR</short>
			<medium>STR*2</medium>
			<long>STR*3</long>
			<extreme>STR*5</extreme>
		</range>
		<range>
			<category>Net</category>
			<min>0</min>
			<short>STR/2</short>
			<medium>STR</medium>
			<long>STR*1.5</long>
			<extreme>STR*2.5</extreme>
		</range>
		<range>
			<category>Shuriken</category>
			<min>0</min>
			<short>STR</short>
			<medium>STR*2</medium>
			<long>STR*5</long>
			<extreme>STR*7</extreme>
		</range>
		<range>
			<category>Standard Grenade</category>
			<min>0</min>
			<short>STR*2</short>
			<medium>STR*4</medium>
			<long>STR*6</long>
			<extreme>STR*10</extreme>
		</range>
		<range>
			<category>Aerodynamic Grenade</category>
			<min>0</min>
			<short>STR*2</short>
			<medium>STR*4</medium>
			<long>STR*8</long>
			<extreme>STR*15</extreme>
		</range>
	</ranges>
=======
<chummer xmlns="" xmlns:xsi="http://www.w3.org/2001/XMLSchema-instance"
         xsi:schemaLocation="http://www.w3.org/2001/XMLSchema ranges.xsd">
  <version>0</version>
  <ranges>
    <range>
      <name>Tasers</name>
      <min>0</min>
      <short>5</short>
      <medium>10</medium>
      <long>15</long>
      <extreme>20</extreme>
    </range>
    <range>
      <name>Holdouts</name>
      <min>0</min>
      <short>5</short>
      <medium>15</medium>
      <long>30</long>
      <extreme>50</extreme>
    </range>
    <range>
      <name>Light Pistols</name>
      <min>0</min>
      <short>5</short>
      <medium>15</medium>
      <long>30</long>
      <extreme>50</extreme>
    </range>
    <range>
      <name>Heavy Pistols</name>
      <min>0</min>
      <short>5</short>
      <medium>20</medium>
      <long>40</long>
      <extreme>60</extreme>
    </range>
    <range>
      <name>Machine Pistols</name>
      <min>0</min>
      <short>5</short>
      <medium>15</medium>
      <long>30</long>
      <extreme>50</extreme>
    </range>
    <range>
      <name>Submachine Guns</name>
      <min>0</min>
      <short>10</short>
      <medium>40</medium>
      <long>80</long>
      <extreme>150</extreme>
    </range>
    <range>
      <name>Assault Rifles</name>
      <min>0</min>
      <short>25</short>
      <medium>150</medium>
      <long>350</long>
      <extreme>550</extreme>
    </range>
    <range>
      <name>Shotguns</name>
      <min>0</min>
      <short>10</short>
      <medium>40</medium>
      <long>80</long>
      <extreme>150</extreme>
    </range>
    <range>
      <name>Shotguns (slug)</name>
      <min>0</min>
      <short>10</short>
      <medium>40</medium>
      <long>80</long>
      <extreme>150</extreme>
    </range>
    <range>
      <name>Shotguns (flechette)</name>
      <min>0</min>
      <short>15</short>
      <medium>30</medium>
      <long>45</long>
      <extreme>60</extreme>
    </range>
    <range>
      <name>Sniper Rifles</name>
      <min>0</min>
      <short>50</short>
      <medium>350</medium>
      <long>800</long>
      <extreme>1500</extreme>
    </range>
    <range>
      <name>Sporting Rifles</name>
      <min>0</min>
      <short>50</short>
      <medium>250</medium>
      <long>500</long>
      <extreme>750</extreme>
    </range>
    <range>
      <name>Light Machine Guns</name>
      <min>0</min>
      <short>25</short>
      <medium>200</medium>
      <long>400</long>
      <extreme>800</extreme>
    </range>
    <range>
      <name>Medium/Heavy Machinegun</name>
      <min>0</min>
      <short>40</short>
      <medium>250</medium>
      <long>750</long>
      <extreme>1200</extreme>
    </range>
    <range>
      <name>Assault Cannons</name>
      <min>0</min>
      <short>50</short>
      <medium>300</medium>
      <long>750</long>
      <extreme>1500</extreme>
    </range>
    <range>
      <name>Grenade Launchers</name>
      <min>5</min>
      <short>50</short>
      <medium>100</medium>
      <long>150</long>
      <extreme>500</extreme>
    </range>
    <range>
      <name>Missile Launchers</name>
      <min>20</min>
      <short>70</short>
      <medium>150</medium>
      <long>450</long>
      <extreme>1500</extreme>
    </range>
    <range>
      <name>Bows</name>
      <min>0</min>
      <short>STR</short>
      <medium>STR*10</medium>
      <long>STR*30</long>
      <extreme>STR*60</extreme>
    </range>
    <range>
      <name>Light Crossbows</name>
      <min>0</min>
      <short>6</short>
      <medium>24</medium>
      <long>60</long>
      <extreme>120</extreme>
    </range>
    <range>
      <name>Medium Crossbows</name>
      <min>0</min>
      <short>9</short>
      <medium>36</medium>
      <long>90</long>
      <extreme>150</extreme>
    </range>
    <range>
      <name>Heavy Crossbows</name>
      <min>0</min>
      <short>15</short>
      <medium>45</medium>
      <long>120</long>
      <extreme>180</extreme>
    </range>
    <range>
      <name>Thrown Knife</name>
      <min>0</min>
      <short>STR</short>
      <medium>STR*2</medium>
      <long>STR*3</long>
      <extreme>STR*5</extreme>
    </range>
    <range>
      <name>Net</name>
      <min>0</min>
      <short>STR/2</short>
      <medium>STR</medium>
      <long>STR*1.5</long>
      <extreme>STR*2.5</extreme>
    </range>
    <range>
      <name>Shuriken</name>
      <min>0</min>
      <short>STR</short>
      <medium>STR*2</medium>
      <long>STR*5</long>
      <extreme>STR*7</extreme>
    </range>
    <range>
      <name>Standard Grenade</name>
      <min>0</min>
      <short>STR*2</short>
      <medium>STR*4</medium>
      <long>STR*6</long>
      <extreme>STR*10</extreme>
    </range>
    <range>
      <name>Aerodynamic Grenade</name>
      <min>0</min>
      <short>STR*2</short>
      <medium>STR*4</medium>
      <long>STR*8</long>
      <extreme>STR*15</extreme>
    </range>
    <range>
      <name>Harpoon Gun</name>
      <min>0</min>
      <short>5</short>
      <medium>20</medium>
      <long>40</long>
      <extreme>60</extreme>
    </range>
    <range>
      <name>Harpoon Gun (Underwater)</name>
      <min>0</min>
      <short>6</short>
      <medium>24</medium>
      <long>60</long>
      <extreme>120</extreme>
    </range>
    <range>
      <name>Flamethrowers</name>
      <min>0</min>
      <short>15</short>
      <medium>20</medium>
      <long>-1</long>
      <extreme>-1</extreme>
    </range>
  </ranges>
>>>>>>> 260a47e0
</chummer><|MERGE_RESOLUTION|>--- conflicted
+++ resolved
@@ -1,8 +1,5 @@
 <?xml version="1.0" encoding="utf-8"?>
-<<<<<<< HEAD
-=======
-
->>>>>>> 260a47e0
+
 <!--This file is part of Chummer5a.
 
     Chummer5a is free software: you can redistribute it and/or modify
@@ -21,220 +18,6 @@
     You can obtain the full source code for Chummer5a at
     https://github.com/chummer5a/chummer5a
 -->
-<<<<<<< HEAD
-<chummer xmlns="" xmlns:xsi="http://www.w3.org/2001/XMLSchema-instance" xsi:schemaLocation="http://www.w3.org/2001/XMLSchema ranges.xsd">
-	<version>0</version>
-	<ranges>
-		<range>
-			<category>Tasers</category>
-			<min>0</min>
-			<short>5</short>
-			<medium>10</medium>
-			<long>15</long>
-			<extreme>20</extreme>
-		</range>
-		<range>
-			<category>Holdouts</category>
-			<min>0</min>
-			<short>5</short>
-			<medium>15</medium>
-			<long>30</long>
-			<extreme>50</extreme>
-		</range>
-		<range>
-			<category>Light Pistols</category>
-			<min>0</min>
-			<short>5</short>
-			<medium>15</medium>
-			<long>30</long>
-			<extreme>50</extreme>
-		</range>
-		<range>
-			<category>Heavy Pistols</category>
-			<min>0</min>
-			<short>5</short>
-			<medium>20</medium>
-			<long>40</long>
-			<extreme>60</extreme>
-		</range>
-		<range>
-			<category>Machine Pistols</category>
-			<min>0</min>
-			<short>5</short>
-			<medium>15</medium>
-			<long>30</long>
-			<extreme>50</extreme>
-		</range>
-		<range>
-			<category>Submachine Guns</category>
-			<min>0</min>
-			<short>10</short>
-			<medium>40</medium>
-			<long>80</long>
-			<extreme>150</extreme>
-		</range>
-		<range>
-			<category>Assault Rifles</category>
-			<min>0</min>
-			<short>25</short>
-			<medium>150</medium>
-			<long>350</long>
-			<extreme>550</extreme>
-		</range>
-		<range>
-			<category>Shotguns</category>
-			<min>0</min>
-			<short>15</short>
-			<medium>30</medium>
-			<long>45</long>
-			<extreme>60</extreme>
-		</range>
-		<range>
-			<category>Shotguns (slug)</category>
-			<min>0</min>
-			<short>10</short>
-			<medium>40</medium>
-			<long>80</long>
-			<extreme>150</extreme>
-		</range>
-		<range>
-			<category>Shotguns (flechette)</category>
-			<min>0</min>
-			<short>15</short>
-			<medium>30</medium>
-			<long>45</long>
-			<extreme>60</extreme>
-		</range>
-		<range>
-			<category>Sniper Rifles</category>
-			<min>0</min>
-			<short>50</short>
-			<medium>350</medium>
-			<long>800</long>
-			<extreme>1500</extreme>
-		</range>
-		<range>
-			<category>Sporting Rifles</category>
-			<min>0</min>
-			<short>50</short>
-			<medium>250</medium>
-			<long>500</long>
-			<extreme>750</extreme>
-		</range>
-		<range>
-			<category>Light Machine Guns</category>
-			<min>0</min>
-			<short>25</short>
-			<medium>200</medium>
-			<long>400</long>
-			<extreme>800</extreme>
-		</range>
-		<range>
-			<category>Medium/Heavy Machinegun</category>
-			<min>0</min>
-			<short>40</short>
-			<medium>250</medium>
-			<long>750</long>
-			<extreme>1200</extreme>
-		</range>
-		<range>
-			<category>Assault Cannons</category>
-			<min>0</min>
-			<short>50</short>
-			<medium>300</medium>
-			<long>750</long>
-			<extreme>1500</extreme>
-		</range>
-		<range>
-			<category>Grenade Launcher</category>
-			<min>5</min>
-			<short>50</short>
-			<medium>100</medium>
-			<long>150</long>
-			<extreme>500</extreme>
-		</range>
-		<range>
-			<category>Missile Launcher</category>
-			<min>20</min>
-			<short>70</short>
-			<medium>150</medium>
-			<long>450</long>
-			<extreme>1500</extreme>
-		</range>
-		<range>
-			<category>Bows</category>
-			<min>0</min>
-			<short>STR</short>
-			<medium>STR*10</medium>
-			<long>STR*30</long>
-			<extreme>STR*60</extreme>
-		</range>
-		<range>
-			<category>Light Crossbows</category>
-			<min>0</min>
-			<short>6</short>
-			<medium>24</medium>
-			<long>60</long>
-			<extreme>120</extreme>
-		</range>
-		<range>
-			<category>Medium Crossbows</category>
-			<min>0</min>
-			<short>9</short>
-			<medium>36</medium>
-			<long>90</long>
-			<extreme>150</extreme>
-		</range>
-		<range>
-			<category>Heavy Crossbows</category>
-			<min>0</min>
-			<short>15</short>
-			<medium>45</medium>
-			<long>120</long>
-			<extreme>180</extreme>
-		</range>
-		<range>
-			<category>Thrown Knife</category>
-			<min>0</min>
-			<short>STR</short>
-			<medium>STR*2</medium>
-			<long>STR*3</long>
-			<extreme>STR*5</extreme>
-		</range>
-		<range>
-			<category>Net</category>
-			<min>0</min>
-			<short>STR/2</short>
-			<medium>STR</medium>
-			<long>STR*1.5</long>
-			<extreme>STR*2.5</extreme>
-		</range>
-		<range>
-			<category>Shuriken</category>
-			<min>0</min>
-			<short>STR</short>
-			<medium>STR*2</medium>
-			<long>STR*5</long>
-			<extreme>STR*7</extreme>
-		</range>
-		<range>
-			<category>Standard Grenade</category>
-			<min>0</min>
-			<short>STR*2</short>
-			<medium>STR*4</medium>
-			<long>STR*6</long>
-			<extreme>STR*10</extreme>
-		</range>
-		<range>
-			<category>Aerodynamic Grenade</category>
-			<min>0</min>
-			<short>STR*2</short>
-			<medium>STR*4</medium>
-			<long>STR*8</long>
-			<extreme>STR*15</extreme>
-		</range>
-	</ranges>
-=======
 <chummer xmlns="" xmlns:xsi="http://www.w3.org/2001/XMLSchema-instance"
          xsi:schemaLocation="http://www.w3.org/2001/XMLSchema ranges.xsd">
   <version>0</version>
@@ -472,5 +255,4 @@
       <extreme>-1</extreme>
     </range>
   </ranges>
->>>>>>> 260a47e0
 </chummer>