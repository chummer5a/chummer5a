<?xml version="1.0" encoding="utf-8"?>
<!--This file is part of Chummer5a.

    Chummer5a is free software: you can redistribute it and/or modify
    it under the terms of the GNU General Public License as published by
    the Free Software Foundation, either version 3 of the License, or
    (at your option) any later version.

    Chummer5a is distributed in the hope that it will be useful,
    but WITHOUT ANY WARRANTY; without even the implied warranty of
    MERCHANTABILITY or FITNESS FOR A PARTICULAR PURPOSE.  See the
    GNU General Public License for more details.

    You should have received a copy of the GNU General Public License
    along with Chummer5a.  If not, see <http://www.gnu.org/licenses/>.

    You can obtain the full source code for Chummer5a at
    https://github.com/chummer5a/chummer5a
-->
<<<<<<< HEAD
<chummer>
=======
<chummer xmlns="" xmlns:xsi="http://www.w3.org/2001/XMLSchema-instance" xsi:schemaLocation="http://www.w3.org/2001/XMLSchema armor.xsd">
>>>>>>> 59b780a7
	<version>0</version>
	<categories>
		<category>Armor</category>
		<category>Clothing</category>
		<category>Cloaks</category>
		<category>High-Fashion Armor Clothing</category>
		<category>Specialty Armor</category>
	</categories>
	<armors>
		<!-- Region Shadowrun 5 -->
		<armor>
			<id>31c68476-6328-476a-ae8a-94f65d505a04</id>
			<name>Clothing</name>
			<category>Clothing</category>
			<armor>0</armor>
			<armorcapacity>0</armorcapacity>
			<avail>0</avail>
			<cost>Variable(20-100000)</cost>
			<source>SR5</source>
			<page>437</page>
		</armor>
		<armor>
			<id>5a650844-8f24-48e7-829f-0443d9ff5cf7</id>
			<name>Actioneer Business Clothes</name>
			<category>Armor</category>
			<armor>8</armor>
			<armorcapacity>8</armorcapacity>
			<avail>8</avail>
			<cost>1500</cost>
			<source>SR5</source>
			<page>437</page>
		</armor>
		<armor>
			<id>40826eaa-c22a-43da-8730-bc1867ea65a1</id>
			<name>Armor Clothing</name>
			<category>Armor</category>
			<armor>6</armor>
			<armorcapacity>6</armorcapacity>
			<avail>2</avail>
			<cost>450</cost>
			<source>SR5</source>
			<page>437</page>
		</armor>
		<armor>
			<id>36a4cd30-c32c-44d0-847a-0c15fb51072a</id>
			<name>Armor Jacket</name>
			<category>Armor</category>
			<armor>12</armor>
			<armorcapacity>12</armorcapacity>
			<avail>2</avail>
			<cost>1000</cost>
			<source>SR5</source>
			<page>437</page>
		</armor>
		<armor>
			<id>4ad1eeab-daf3-4495-a73d-fbb0ce89be5b</id>
			<name>Armor Vest</name>
			<category>Armor</category>
			<armor>9</armor>
			<armorcapacity>9</armorcapacity>
			<avail>4</avail>
			<cost>500</cost>
			<source>SR5</source>
			<page>437</page>
		</armor>
		<armor>
			<id>aacafde3-ff9a-4de0-85ac-3870645a9197</id>
			<name>Chameleon Suit</name>
			<category>Armor</category>
			<armor>9</armor>
			<armorcapacity>9</armorcapacity>
			<avail>10R</avail>
			<cost>1700</cost>
			<bonus>
				<limitmodifier>
					<limit>Physical</limit>
					<value>2</value>
					<condition>Only for Sneaking, Must be visible</condition>
				</limitmodifier>
			</bonus>
			<source>SR5</source>
			<page>437</page>
		</armor>
		<armor>
			<id>9ee80c97-9197-4dd5-baed-f77cfd2cee17</id>
			<name>Full Body Armor</name>
			<category>Armor</category>
			<armor>15</armor>
			<armorcapacity>15</armorcapacity>
			<avail>14R</avail>
			<cost>2000</cost>
			<addmodcategory>Full Body Mods</addmodcategory>
			<source>SR5</source>
			<page>437</page>
		</armor>
		<armor>
			<id>71c20b15-de11-49eb-93fe-f4d7491283e3</id>
			<name>Full Body Armor: Helmet</name>
			<category>Armor</category>
			<armor>+3</armor>
			<armorcapacity>6</armorcapacity>
			<avail>0</avail>
			<cost>500</cost>
			<source>SR5</source>
			<page>437</page>
		</armor>
		<armor>
			<id>013b9f3f-533b-4545-aa51-c6cf8d50f3b6</id>
			<name>Lined Coat</name>
			<category>Armor</category>
			<armor>9</armor>
			<armorcapacity>9</armorcapacity>
			<avail>4</avail>
			<cost>900</cost>
			<source>SR5</source>
			<page>437</page>
		</armor>
		<armor>
			<id>d8d9154d-c8d3-4593-a408-9f5b259f0363</id>
			<name>Urban Explorer Jumpsuit</name>
			<category>Armor</category>
			<armor>9</armor>
			<armorcapacity>9</armorcapacity>
			<avail>8</avail>
			<cost>650</cost>
			<gears>
				<usegear>Biomonitor</usegear>
			</gears>
			<source>SR5</source>
			<page>437</page>
		</armor>
		<armor>
			<id>812a7926-3980-4c26-9935-5f1b66abacda</id>
			<name>Urban Explorer Jumpsuit: Helmet</name>
			<category>Armor</category>
			<armor>+2</armor>
			<armorcapacity>2</armorcapacity>
			<avail>0</avail>
			<cost>100</cost>
			<source>SR5</source>
			<page>437</page>
		</armor>
		<armor>
			<id>fd6e194b-89ea-4030-9203-87341442eadb</id>
			<name>Helmet</name>
			<category>Armor</category>
			<armor>+2</armor>
			<armorcapacity>6</armorcapacity>
			<avail>2</avail>
			<cost>100</cost>
			<source>SR5</source>
			<page>438</page>
		</armor>
		<armor>
			<id>943d19f7-ee6b-4ce9-8a43-93d3fe5100f2</id>
			<name>Ballistic Shield</name>
			<category>Armor</category>
			<armor>+6</armor>
			<armorcapacity>6</armorcapacity>
			<addweapon>Ballistic Shield</addweapon>
			<avail>12R</avail>
			<cost>1200</cost>
			<bonus>
				<limitmodifier>
					<limit>Physical</limit>
					<value>-1</value>
				</limitmodifier>
			</bonus>
			<source>SR5</source>
			<page>438</page>
		</armor>
		<armor>
			<id>b0d6d8a6-b74a-4ea3-9c04-cc0d057e51b6</id>
			<name>Riot Shield</name>
			<category>Armor</category>
			<armor>+6</armor>
			<armorcapacity>6</armorcapacity>
			<addweapon>Riot Shield</addweapon>
			<avail>10R</avail>
			<cost>1500</cost>
			<bonus>
				<limitmodifier>
					<limit>Physical</limit>
					<value>-1</value>
				</limitmodifier>
			</bonus>
			<source>SR5</source>
			<page>438</page>
		</armor>
		<!-- End Region -->
		<!-- Region Run & Gun -->
		<armor>
			<id>ef42a5ce-3423-4018-b84f-5cc84238ccaf</id>
			<name>Armanté Suit</name>
			<category>High-Fashion Armor Clothing</category>
			<armor>8</armor>
			<armorcapacity>4</armorcapacity>
			<avail>8</avail>
			<cost>2500</cost>
			<bonus>
				<limitmodifier>
					<limit>Social</limit>
					<value>2</value>
					<condition>Must be visible</condition>
				</limitmodifier>
			</bonus>
			<source>RG</source>
			<page>57</page>
		</armor>
		<armor>
			<id>d2d13b9e-dcc9-4427-96e5-65348f4f2766</id>
			<name>Armanté Dress</name>
			<category>High-Fashion Armor Clothing</category>
			<armor>8</armor>
			<armorcapacity>4</armorcapacity>
			<avail>8</avail>
			<cost>2500</cost>
			<bonus>
				<limitmodifier>
					<limit>Social</limit>
					<value>2</value>
					<condition>Must be visible</condition>
				</limitmodifier>
			</bonus>
			<source>RG</source>
			<page>57</page>
		</armor>
		<armor>
			<id>e95b254f-c95d-41c4-b618-7c68c3456112</id>
			<name>Mortimer of London: Berwick Suit</name>
			<category>High-Fashion Armor Clothing</category>
			<armor>9</armor>
			<armorcapacity>5</armorcapacity>
			<avail>9</avail>
			<cost>2600</cost>
			<bonus>
				<limitmodifier>
					<limit>Social</limit>
					<value>1</value>
					<condition>Must be visible</condition>
				</limitmodifier>
			</bonus>
			<mods>
				<name>Custom Fit</name>
				<name>Concealability</name>
			</mods>
			<source>RG</source>
			<page>58</page>
		</armor>
		<armor>
			<id>998a55b0-2307-45db-99fc-ae2d1501f6dc</id>
			<name>Mortimer of London: Berwick Dress</name>
			<category>High-Fashion Armor Clothing</category>
			<armor>8</armor>
			<armorcapacity>4</armorcapacity>
			<avail>8</avail>
			<cost>2300</cost>
			<bonus>
				<limitmodifier>
					<limit>Social</limit>
					<value>1</value>
					<condition>Must be visible</condition>
				</limitmodifier>
			</bonus>
			<mods>
				<name>Custom Fit</name>
				<name>Concealability</name>
			</mods>
			<source>RG</source>
			<page>58</page>
		</armor>
		<armor>
			<id>39a446e4-694a-44e2-bc47-bbfe722c7c68</id>
			<name>Mortimer of London: Crimson Sky Suit</name>
			<category>High-Fashion Armor Clothing</category>
			<armor>8</armor>
			<armorcapacity>5</armorcapacity>
			<avail>6</avail>
			<cost>2400</cost>
			<bonus>
				<limitmodifier>
					<limit>Social</limit>
					<value>1</value>
					<condition>Must be visible</condition>
				</limitmodifier>
			</bonus>
			<mods>
				<name>Custom Fit</name>
				<name>Concealability</name>
			</mods>
			<source>RG</source>
			<page>58</page>
		</armor>
		<armor>
			<id>328fb32e-9c69-49ea-a15d-aa50dd169209</id>
			<name>Mortimer of London: Summit Suit</name>
			<category>High-Fashion Armor Clothing</category>
			<armor>8</armor>
			<armorcapacity>6</armorcapacity>
			<avail>7</avail>
			<cost>2500</cost>
			<bonus>
				<limitmodifier>
					<limit>Social</limit>
					<value>1</value>
					<condition>Must be visible</condition>
				</limitmodifier>
			</bonus>
			<mods>
				<name>Custom Fit</name>
				<name>Concealability</name>
			</mods>
			<source>RG</source>
			<page>58</page>
		</armor>
		<armor>
			<id>de7aa792-a274-46dc-a89a-970d08afa814</id>
			<name>Mortimer of London: Summit Dress</name>
			<category>High-Fashion Armor Clothing</category>
			<armor>7</armor>
			<armorcapacity>5</armorcapacity>
			<avail>7</avail>
			<cost>2200</cost>
			<bonus>
				<limitmodifier>
					<limit>Social</limit>
					<value>1</value>
					<condition>Must be visible</condition>
				</limitmodifier>
			</bonus>
			<mods>
				<name>Custom Fit</name>
				<name>Concealability</name>
			</mods>
			<source>RG</source>
			<page>58</page>
		</armor>
		<armor>
			<id>446ec9ad-9a52-46fe-8f27-873a51ef6291</id>
			<name>Mortimer of London: Greatcoat Coat</name>
			<category>High-Fashion Armor Clothing</category>
			<armor>10</armor>
			<armoroverride>+3</armoroverride>
			<armorcapacity>10</armorcapacity>
			<avail>8</avail>
			<cost>3000</cost>
			<bonus>
				<limitmodifier>
					<limit>Social</limit>
					<value>1</value>
					<condition>Must be visible</condition>
				</limitmodifier>
			</bonus>
			<mods>
				<name>Custom Fit (Stack)</name>
				<name>Concealability</name>
			</mods>
			<source>RG</source>
			<page>58</page>
		</armor>
		<armor>
			<id>994c7cfb-54a1-4a47-8ca5-9d5381ba2994</id>
			<name>Mortimer of London: Ulysses Coat</name>
			<category>High-Fashion Armor Clothing</category>
			<armor>10</armor>
			<armoroverride>+3</armoroverride>
			<armorcapacity>12</armorcapacity>
			<avail>8</avail>
			<cost>3100</cost>
			<bonus>
				<limitmodifier>
					<limit>Social</limit>
					<value>1</value>
					<condition>Must be visible</condition>
				</limitmodifier>
			</bonus>
			<mods>
				<name>Custom Fit (Stack)</name>
				<name>Concealability</name>
			</mods>
			<source>RG</source>
			<page>58</page>
		</armor>
		<armor>
			<id>dceda713-a138-4161-8bd2-b909ffed7f85</id>
			<name>Mortimer of London: Argentum Coat</name>
			<category>High-Fashion Armor Clothing</category>
			<armor>12</armor>
			<armoroverride>+4</armoroverride>
			<armorcapacity>14</armorcapacity>
			<avail>10</avail>
			<cost>3600</cost>
			<bonus>
				<limitmodifier>
					<limit>Social</limit>
					<value>1</value>
					<condition>Must be visible</condition>
				</limitmodifier>
			</bonus>
			<mods>
				<name>Custom Fit (Stack)</name>
				<name>Concealability</name>
			</mods>
			<source>RG</source>
			<page>58</page>
		</armor>
		<armor>
			<id>bedcc69e-1b7b-44bf-b916-22821696c3b0</id>
			<name>Vashon Island: Ace of Cups</name>
			<category>High-Fashion Armor Clothing</category>
			<armor>9</armor>
			<armorcapacity>8</armorcapacity>
			<avail>6</avail>
			<cost>1600</cost>
			<bonus>
				<limitmodifier>
					<limit>Social</limit>
					<value>1</value>
					<condition>Must be visible</condition>
				</limitmodifier>
			</bonus>
			<source>RG</source>
			<page>60</page>
		</armor>
		<armor>
			<id>4b2502ef-03e4-4cf5-b8f5-375b7aa4ddb9</id>
			<name>Vashon Island: Ace of Swords</name>
			<category>High-Fashion Armor Clothing</category>
			<armor>7</armor>
			<armorcapacity>8</armorcapacity>
			<avail>6</avail>
			<cost>1300</cost>
			<gears>
				<usegear>Holster</usegear>
			</gears>
			<source>RG</source>
			<page>60</page>
		</armor>
		<armor>
			<id>87f81743-37ca-4030-a588-07d109a31f75</id>
			<name>Vashon Island: Ace of Wands</name>
			<category>High-Fashion Armor Clothing</category>
			<armor>6</armor>
			<armorcapacity>8</armorcapacity>
			<avail>6</avail>
			<cost>1200</cost>
			<mods>
				<name>Gear Access</name>
			</mods>
			<source>RG</source>
			<page>60</page>
		</armor>
		<armor>
			<id>cf582ec4-0e5d-4ddb-a38e-4c6be954c514</id>
			<name>Vashon Island: Ace of Coins</name>
			<category>High-Fashion Armor Clothing</category>
			<armor>7</armor>
			<armorcapacity>10</armorcapacity>
			<avail>4</avail>
			<cost>2100</cost>
			<bonus>
				<limitmodifier>
					<limit>Social</limit>
					<value>3</value>
					<condition>Must be visible</condition>
				</limitmodifier>
			</bonus>
			<source>RG</source>
			<page>60</page>
		</armor>
		<armor>
			<id>00ca9c50-383c-47ed-9347-b7733d62c3bd</id>
			<name>Vashon Island: Ace of Spades</name>
			<category>High-Fashion Armor Clothing</category>
			<armor>7</armor>
			<armorcapacity>6</armorcapacity>
			<avail>6</avail>
			<cost>1000</cost>
			<gears>
				<usegear>Holster</usegear>
			</gears>
			<source>RG</source>
			<page>60</page>
		</armor>
		<armor>
			<id>f12794c9-3600-4fc6-aeae-748eb3b324a0</id>
			<name>Vashon Island: Ace of Clubs</name>
			<category>High-Fashion Armor Clothing</category>
			<armor>7</armor>
			<armorcapacity>6</armorcapacity>
			<avail>6</avail>
			<cost>1000</cost>
			<gears>
				<usegear>Holster</usegear>
			</gears>
			<source>RG</source>
			<page>60</page>
		</armor>
		<armor>
			<id>7d046fdf-5c71-462d-bd51-e6ed718dd4fb</id>
			<name>Vashon Island: Ace of Hearts</name>
			<category>High-Fashion Armor Clothing</category>
			<armor>7</armor>
			<armorcapacity>6</armorcapacity>
			<avail>6</avail>
			<cost>1000</cost>
			<gears>
				<usegear>Holster</usegear>
			</gears>
			<source>RG</source>
			<page>60</page>
		</armor>
		<armor>
			<id>f90b52b6-1a4e-400f-b32f-9af5d7d932cd</id>
			<name>Vashon Island: Ace of Diamonds</name>
			<category>High-Fashion Armor Clothing</category>
			<armor>8</armor>
			<armorcapacity>6</armorcapacity>
			<avail>8</avail>
			<cost>1400</cost>
			<mods>
				<name>Concealability</name>
			</mods>
			<source>RG</source>
			<page>60</page>
		</armor>
		<armor>
			<id>164ad072-4e3a-4398-9d43-b47d9ee9083b</id>
			<name>Vashon Island: Steampunk</name>
			<category>High-Fashion Armor Clothing</category>
			<armor>10</armor>
			<armorcapacity>14</armorcapacity>
			<avail>7</avail>
			<cost>2250</cost>
			<bonus>
				<limitmodifier>
					<limit>Social</limit>
					<value>1</value>
					<condition>Must be visible</condition>
				</limitmodifier>
			</bonus>
			<mods>
				<name>Custom Fit</name>
			</mods>
			<source>RG</source>
			<page>61</page>
		</armor>
		<armor>
			<id>6db86bf0-0d3f-4e51-88cb-867b7247dbfb</id>
			<name>Vashon Island: Synergist Business Line</name>
			<category>High-Fashion Armor Clothing</category>
			<armor>9</armor>
			<armorcapacity>5</armorcapacity>
			<avail>8</avail>
			<cost>1500</cost>
			<bonus>
				<limitmodifier>
					<limit>Social</limit>
					<value>1</value>
					<condition>Must be visible</condition>
				</limitmodifier>
			</bonus>
			<mods>
				<name>Custom Fit</name>
			</mods>
			<gears>
				<usegear>Holster</usegear>
			</gears>
			<source>RG</source>
			<page>61</page>
		</armor>
		<armor>
			<id>cb1e1f7e-a711-44a7-8ed7-a8fc50802c62</id>
			<name>Vashon Island: Synergist Business Line Longcoat</name>
			<category>High-Fashion Armor Clothing</category>
			<armor>10</armor>
			<armoroverride>+3</armoroverride>
			<armorcapacity>6</armorcapacity>
			<avail>8</avail>
			<cost>2300</cost>
			<bonus>
				<limitmodifier>
					<limit>Social</limit>
					<value>1</value>
					<condition>Must be visible</condition>
				</limitmodifier>
			</bonus>
			<mods>
				<name>Custom Fit (Stack)</name>
			</mods>
			<gears>
				<usegear>Holster</usegear>
			</gears>
			<source>RG</source>
			<page>61</page>
		</armor>
		<armor>
			<id>fc8fd2e8-4856-4830-b241-a5128a08f902</id>
			<name>Vashon Island: Sleeping Tiger</name>
			<category>High-Fashion Armor Clothing</category>
			<armor>13</armor>
			<armorcapacity>10</armorcapacity>
			<avail>10</avail>
			<cost>13500</cost>
			<bonus>
				<limitmodifier>
					<limit>Social</limit>
					<value>1</value>
					<condition>Must be visible</condition>
				</limitmodifier>
			</bonus>
			<mods>
				<name>Custom Fit</name>
				<name>Newest Model</name>
				<name rating="3">Ruthenium Polymer Coating</name>
			</mods>
			<gears>
				<usegear>Holster</usegear>
			</gears>
			<source>RG</source>
			<page>61</page>
		</armor>
		<armor>
			<id>5341cfd0-5cd7-49d5-8a95-0266355f391a</id>
			<name>Zoé: Executive Suite</name>
			<category>High-Fashion Armor Clothing</category>
			<armor>12</armor>
			<armorcapacity>4</armorcapacity>
			<avail>12</avail>
			<cost>2000</cost>
			<bonus>
				<limitmodifier>
					<limit>Social</limit>
					<value>1</value>
					<condition>Must be visible</condition>
				</limitmodifier>
			</bonus>
			<mods>
				<name>Custom Fit</name>
				<name>Newest Model</name>
			</mods>
			<source>RG</source>
			<page>61</page>
		</armor>
		<armor>
			<id>30d98329-8e2b-46f4-bf2d-d36a2b5fa702</id>
			<name>Zoé: Heritage 4</name>
			<category>High-Fashion Armor Clothing</category>
			<armor>4</armor>
			<armorcapacity>2</armorcapacity>
			<avail>16</avail>
			<cost>4000</cost>
			<bonus>
				<limitmodifier>
					<limit>Social</limit>
					<value>2</value>
					<condition>Must be visible</condition>
				</limitmodifier>
			</bonus>
			<mods>
				<name>Custom Fit</name>
				<name>Newest Model</name>
			</mods>
			<source>RG</source>
			<page>62</page>
		</armor>
		<armor>
			<id>7863f434-df16-46ab-9aeb-eba1d4e9f036</id>
			<name>Zoé: Heritage 6</name>
			<category>High-Fashion Armor Clothing</category>
			<armor>6</armor>
			<armorcapacity>3</armorcapacity>
			<avail>16</avail>
			<cost>5000</cost>
			<bonus>
				<limitmodifier>
					<limit>Social</limit>
					<value>2</value>
					<condition>Must be visible</condition>
				</limitmodifier>
			</bonus>
			<mods>
				<name>Custom Fit</name>
				<name>Newest Model</name>
			</mods>
			<source>RG</source>
			<page>62</page>
		</armor>
		<armor>
			<id>cd5144e6-cad3-45ba-85c1-fb5edf2a8074</id>
			<name>Zoé: Heritage 8</name>
			<category>High-Fashion Armor Clothing</category>
			<armor>8</armor>
			<armorcapacity>4</armorcapacity>
			<avail>16</avail>
			<cost>6000</cost>
			<bonus>
				<limitmodifier>
					<limit>Social</limit>
					<value>2</value>
					<condition>Must be visible</condition>
				</limitmodifier>
			</bonus>
			<mods>
				<name>Custom Fit</name>
				<name>Newest Model</name>
			</mods>
			<source>RG</source>
			<page>62</page>
		</armor>
		<armor>
			<id>35598cd3-17cb-4d9e-b02f-3f5b00f1f140</id>
			<name>Zoé: Heritage 10</name>
			<category>High-Fashion Armor Clothing</category>
			<armor>10</armor>
			<armorcapacity>5</armorcapacity>
			<avail>16</avail>
			<cost>7000</cost>
			<bonus>
				<limitmodifier>
					<limit>Social</limit>
					<value>2</value>
					<condition>Must be visible</condition>
				</limitmodifier>
			</bonus>
			<mods>
				<name>Custom Fit</name>
				<name>Newest Model</name>
			</mods>
			<source>RG</source>
			<page>62</page>
		</armor>
		<armor>
			<id>d4804f1b-4443-4e97-a7d2-9c1659732c6b</id>
			<name>Zoé: Heritage 12</name>
			<category>High-Fashion Armor Clothing</category>
			<armor>12</armor>
			<armorcapacity>6</armorcapacity>
			<avail>16</avail>
			<cost>8000</cost>
			<bonus>
				<limitmodifier>
					<limit>Social</limit>
					<value>2</value>
					<condition>Must be visible</condition>
				</limitmodifier>
			</bonus>
			<mods>
				<name>Custom Fit</name>
				<name>Newest Model</name>
			</mods>
			<source>RG</source>
			<page>62</page>
		</armor>
		<armor>
			<id>1bb248fd-7a8f-4e5c-8aea-222546e70282</id>
			<name>Zoé: Nightshade/Moonsilver</name>
			<category>High-Fashion Armor Clothing</category>
			<armor>7</armor>
			<armorcapacity>2</armorcapacity>
			<avail>10</avail>
			<cost>8500</cost>
			<bonus>
				<limitmodifier>
					<limit>Social</limit>
					<value>1</value>
					<condition>Must be visible</condition>
				</limitmodifier>
			</bonus>
			<addmodcategory>Nightshade IR</addmodcategory>
			<mods>
				<name>Custom Fit</name>
			</mods>
			<source>RG</source>
			<page>62</page>
		</armor>
		<armor>
			<id>739b029d-b2a0-48cb-ac2e-51636fc495c2</id>
			<name>Zoé: Second Skin</name>
			<category>High-Fashion Armor Clothing</category>
			<armor>6</armor>
			<armoroverride>+2</armoroverride>
			<armorcapacity>2</armorcapacity>
			<avail>14</avail>
			<cost>12000</cost>
			<mods>
				<name>Custom Fit (Stack)</name>
				<name>Newest Model</name>
				<name rating="4">Ruthenium Polymer Coating</name>
			</mods>
			<source>RG</source>
			<page>63</page>
		</armor>
		<armor>
			<id>90b0ab96-661b-417c-9933-8113ab6d52d2</id>
			<name>Ares Victory: Globetrotter Jacket</name>
			<category>High-Fashion Armor Clothing</category>
			<armor>12</armor>
			<armorcapacity>10</armorcapacity>
			<avail>10</avail>
			<cost>1300</cost>
			<selectmodsfromcategory>
				<category>Globetrotter Jacket Liners</category>
			</selectmodsfromcategory>
			<gears>
				<usegear>Holster</usegear>
			</gears>
			<source>RG</source>
			<page>63</page>
		</armor>
		<armor>
			<id>21c8ae9d-3d08-4908-814f-ae195e4ea03d</id>
			<name>Ares Victory: Globetrotter Vest</name>
			<category>High-Fashion Armor Clothing</category>
			<armor>9</armor>
			<armorcapacity>10</armorcapacity>
			<avail>7</avail>
			<cost>900</cost>
			<selectmodsfromcategory>
				<category>Globetrotter Jacket Liners</category>
			</selectmodsfromcategory>
			<source>RG</source>
			<page>63</page>
		</armor>
		<armor>
			<id>2de9a781-0b44-43a4-bfdf-2ca3c1e90bc0</id>
			<name>Ares Victory: Globetrotter Clothing</name>
			<category>High-Fashion Armor Clothing</category>
			<armor>7</armor>
			<armorcapacity>10</armorcapacity>
			<avail>6</avail>
			<cost>600</cost>
			<selectmodsfromcategory>
				<category>Globetrotter Jacket Liners</category>
			</selectmodsfromcategory>
			<mods>
				<name>Gear Access</name>
			</mods>
			<source>RG</source>
			<page>63</page>
		</armor>
		<armor>
			<id>401891e4-293c-4308-bd95-bdfb1eb08a72</id>
			<name>Ares Victory: Wild Hunt</name>
			<category>High-Fashion Armor Clothing</category>
			<armor>12</armor>
			<armorcapacity>10</armorcapacity>
			<avail>12</avail>
			<cost>3000</cost>
			<selectmodsfromcategory>
				<category>Victory Liners</category>
			</selectmodsfromcategory>
			<mods>
				<name>Gear Access</name>
			</mods>
			<gears>
				<usegear>Holster</usegear>
			</gears>
			<source>RG</source>
			<page>63</page>
		</armor>
		<armor>
			<id>3d0f09b9-2e73-4c10-9d44-184395be7aa2</id>
			<name>Ares Victory: Industrious</name>
			<category>High-Fashion Armor Clothing</category>
			<armor>9</armor>
			<armorcapacity>6</armorcapacity>
			<avail>6</avail>
			<cost>1100</cost>
			<bonus>
				<limitmodifier>
					<limit>Social</limit>
					<value>1</value>
					<condition>Only with appropriate corp, Must be visible</condition>
				</limitmodifier>
			</bonus>
			<mods>
				<name>Gear Access</name>
			</mods>
			<source>RG</source>
			<page>64</page>
		</armor>
		<armor>
			<id>a71e62ca-bf6f-43d0-bacf-454908d92fbb</id>
			<name>Ares Victory: Big Game Hunter</name>
			<category>High-Fashion Armor Clothing</category>
			<armor>14</armor>
			<armorcapacity>12</armorcapacity>
			<avail>12</avail>
			<cost>5000</cost>
			<selectmodsfromcategory>
				<category>Victory Liners</category>
			</selectmodsfromcategory>
			<mods>
				<name>Custom Fit</name>
				<name>Gear Access</name>
			</mods>
			<gears>
				<usegear>Holster</usegear>
			</gears>
			<source>RG</source>
			<page>64</page>
		</armor>
		<armor>
			<id>e6c9f9cb-fa30-445f-b6c7-b2017f63cbdd</id>
			<name>Ares Victory: Rapid Transit</name>
			<category>High-Fashion Armor Clothing</category>
			<armor>9</armor>
			<armorcapacity>6</armorcapacity>
			<avail>10</avail>
			<cost>400</cost>
			<addmodcategory>Rapid Transit Detailing</addmodcategory>
			<source>RG</source>
			<page>65</page>
		</armor>
		<armor>
			<id>790918b5-93fe-461e-8973-23d445bfaf93</id>
			<name>Form-Fitting Body Armor</name>
			<category>Specialty Armor</category>
			<armor>8</armor>
			<armorcapacity>3</armorcapacity>
			<avail>8</avail>
			<cost>1300</cost>
			<mods>
				<name>Custom Fit</name>
				<name>Concealability</name>
			</mods>
			<source>RG</source>
			<page>65</page>
		</armor>
		<armor>
			<id>e11b7746-40e2-493a-b35d-87b0dec5f3ca</id>
			<name>Hardened Mil-Spec Battle Armor: Light</name>
			<category>Specialty Armor</category>
			<armor>15</armor>
			<armorcapacity>15</armorcapacity>
			<avail>16F</avail>
			<cost>15000</cost>
			<bonus>
				<limitmodifier>
					<limit>Social</limit>
					<value>2</value>
					<condition>Only for intimidation, Must be visible</condition>
				</limitmodifier>
			</bonus>
			<mods>
				<name>Custom Fit</name>
				<name>Gear Access</name>
				<name>Restrictive</name>
			</mods>
			<source>RG</source>
			<page>66</page>
		</armor>
		<armor>
			<id>1c5ad9bc-35af-4079-b27c-f29a75ffe02f</id>
			<name>Hardened Mil-Spec Battle Armor: Medium</name>
			<category>Specialty Armor</category>
			<armor>18</armor>
			<armorcapacity>18</armorcapacity>
			<avail>18F</avail>
			<cost>20000</cost>
			<bonus>
				<limitmodifier>
					<limit>Social</limit>
					<value>2</value>
					<condition>Only for intimidation, Must be visible</condition>
				</limitmodifier>
			</bonus>
			<mods>
				<name>Custom Fit</name>
				<name>Gear Access</name>
				<name>Restrictive</name>
			</mods>
			<source>RG</source>
			<page>66</page>
		</armor>
		<armor>
			<id>5542ff34-3eb7-4482-806f-d5a1cd56064f</id>
			<name>Hardened Mil-Spec Battle Armor: Heavy</name>
			<category>Specialty Armor</category>
			<armor>20</armor>
			<armorcapacity>20</armorcapacity>
			<avail>22F</avail>
			<cost>25000</cost>
			<bonus>
				<limitmodifier>
					<limit>Social</limit>
					<value>2</value>
					<condition>Only for intimidation, Must be visible</condition>
				</limitmodifier>
			</bonus>
			<mods>
				<name>Custom Fit</name>
				<name>Gear Access</name>
				<name>Restrictive</name>
			</mods>
			<source>RG</source>
			<page>66</page>
		</armor>
		<armor>
			<id>eba04b96-c253-4fe0-8431-988d5a45d456</id>
			<name>Hardened Mil-Spec Battle Armor: Helmet</name>
			<category>Specialty Armor</category>
			<armor>+3</armor>
			<armorcapacity>8</armorcapacity>
			<avail>8F</avail>
			<cost>10000</cost>
			<source>RG</source>
			<page>66</page>
		</armor>
		<armor>
			<id>2c5b1217-c36a-4386-8f98-6657518ba91d</id>
			<name>Security Armor: Light</name>
			<category>Specialty Armor</category>
			<armor>15</armor>
			<armorcapacity>12</armorcapacity>
			<avail>14R</avail>
			<cost>8000</cost>
			<bonus>
				<limitmodifier>
					<limit>Social</limit>
					<value>1</value>
					<condition>Only for intimidation, Must be visible</condition>
				</limitmodifier>
			</bonus>
			<mods>
				<name>Custom Fit</name>
				<name>Gear Access</name>
				<name>Restrictive</name>
			</mods>
			<gears>
				<usegear>Holster</usegear>
			</gears>
			<source>RG</source>
			<page>67</page>
		</armor>
		<armor>
			<id>20606e03-592a-4bb8-938b-3985054505fa</id>
			<name>Security Armor: Medium</name>
			<category>Specialty Armor</category>
			<armor>18</armor>
			<armorcapacity>14</armorcapacity>
			<avail>16R</avail>
			<cost>14000</cost>
			<bonus>
				<limitmodifier>
					<limit>Social</limit>
					<value>1</value>
					<condition>Only for intimidation, Must be visible</condition>
				</limitmodifier>
			</bonus>
			<mods>
				<name>Custom Fit</name>
				<name>Gear Access</name>
				<name>Restrictive</name>
			</mods>
			<gears>
				<usegear>Holster</usegear>
			</gears>
			<source>RG</source>
			<page>67</page>
		</armor>
		<armor>
			<id>d553f4be-85cb-48b9-b7bd-4eea8a67418d</id>
			<name>Security Armor: Heavy</name>
			<category>Specialty Armor</category>
			<armor>20</armor>
			<armorcapacity>16</armorcapacity>
			<avail>18R</avail>
			<cost>20000</cost>
			<bonus>
				<limitmodifier>
					<limit>Social</limit>
					<value>1</value>
					<condition>Only for intimidation, Must be visible</condition>
				</limitmodifier>
			</bonus>
			<mods>
				<name>Custom Fit</name>
				<name>Gear Access</name>
				<name>Restrictive</name>
			</mods>
			<gears>
				<usegear>Holster</usegear>
			</gears>
			<source>RG</source>
			<page>67</page>
		</armor>
		<armor>
			<id>7270c272-fef6-4b93-ae78-aa4906d9dbd5</id>
			<name>Security Armor: Helmet</name>
			<category>Specialty Armor</category>
			<armor>+3</armor>
			<armorcapacity>5</armorcapacity>
			<avail>8R</avail>
			<cost>5000</cost>
			<source>RG</source>
			<page>67</page>
		</armor>
		<armor>
			<id>8f0c06ee-9915-415f-bf5b-26a4e3e517ea</id>
			<name>Bike Racing Armor</name>
			<category>Specialty Armor</category>
			<armor>8</armor>
			<armorcapacity>8</armorcapacity>
			<avail>6</avail>
			<cost>500</cost>
			<source>RG</source>
			<page>68</page>
		</armor>
		<armor>
			<id>43119c33-3c4a-4c71-acf4-71a277aa8118</id>
			<name>Bike Racing Helmet</name>
			<category>Specialty Armor</category>
			<armor>+2</armor>
			<armorcapacity>6</armorcapacity>
			<avail>6</avail>
			<cost>200</cost>
			<source>RG</source>
			<page>68</page>
		</armor>
		<armor>
			<id>acc71656-e891-4bb2-a8ef-fb077bb5eefd</id>
			<name>Bunker Gear</name>
			<category>Specialty Armor</category>
			<armor>6</armor>
			<armorcapacity>6</armorcapacity>
			<avail>6</avail>
			<cost>3000</cost>
			<bonus>
				<limitmodifier>
					<limit>Social</limit>
					<value>2</value>
					<condition>Only in emergency situations, Must be visible</condition>
				</limitmodifier>
			</bonus>
			<mods>
				<name rating="8">Fire Resistance</name>
				<name>Restrictive</name>
			</mods>
			<source>RG</source>
			<page>69</page>
		</armor>
		<armor>
			<id>5116893c-8102-4397-b7b8-f568f50560ab</id>
			<name>Bunker Gear Helmet</name>
			<category>Specialty Armor</category>
			<armor>+2</armor>
			<armorcapacity>3</armorcapacity>
			<avail>6</avail>
			<cost>750</cost>
			<source>RG</source>
			<page>69</page>
		</armor>
		<armor>
			<id>4cf22984-065a-4959-ab6c-2bf1b826f493</id>
			<name>Riot Control Armor</name>
			<category>Specialty Armor</category>
			<armor>14</armor>
			<armorcapacity>8</armorcapacity>
			<avail>10R</avail>
			<cost>5000</cost>
			<bonus>
				<limitmodifier>
					<limit>Social</limit>
					<value>1</value>
					<condition>Only for intimidation, Must be visible</condition>
				</limitmodifier>
			</bonus>
			<mods>
				<name>Padded</name>
				<name>Restrictive</name>
			</mods>
			<source>RG</source>
			<page>69</page>
		</armor>
		<armor>
			<id>9c03e0c2-251a-496b-902b-d0c6743568fd</id>
			<name>Riot Control Helmet</name>
			<category>Specialty Armor</category>
			<armor>+2</armor>
			<armorcapacity>6</armorcapacity>
			<avail>6R</avail>
			<cost>1000</cost>
			<source>RG</source>
			<page>69</page>
		</armor>
		<armor>
			<id>c6b7ed25-c5ff-464c-a6e1-776d9cdb7ac7</id>
			<name>SWAT Armor</name>
			<category>Specialty Armor</category>
			<armor>15</armor>
			<armorcapacity>15</armorcapacity>
			<avail>16R</avail>
			<cost>8000</cost>
			<bonus>
				<limitmodifier>
					<limit>Social</limit>
					<value>2</value>
					<condition>Only for intimidation, Must be visible; reduce by 1 in all other tests</condition>
				</limitmodifier>
			</bonus>
			<mods>
				<name>Gear Access</name>
			</mods>
			<source>RG</source>
			<page>70</page>
		</armor>
		<armor>
			<id>8408b3e7-87ff-4b6e-bfdc-19433ba356da</id>
			<name>SWAT Helmet</name>
			<category>Specialty Armor</category>
			<armor>+3</armor>
			<armorcapacity>8</armorcapacity>
			<avail>10R</avail>
			<cost>1500</cost>
			<source>RG</source>
			<page>70</page>
		</armor>
		<armor>
			<id>0997c43e-d59b-433f-b213-4de1cc5ab83a</id>
			<name>Securetech PPP: Arms Kit</name>
			<category>Specialty Armor</category>
			<armor>+1</armor>
			<armorcapacity>1</armorcapacity>
			<avail>6</avail>
			<cost>250</cost>
			<bonus>
				<limitmodifier>
					<limit>Social</limit>
					<value>-1</value>
					<condition>Must be visible</condition>
				</limitmodifier>
			</bonus>
			<source>RG</source>
			<page>70</page>
		</armor>
		<armor>
			<id>9bf19d62-ff32-49df-8e70-f1b1f8e8d769</id>
			<name>Securetech PPP: Legs Kit</name>
			<category>Specialty Armor</category>
			<armor>+1</armor>
			<armorcapacity>1</armorcapacity>
			<avail>6</avail>
			<cost>300</cost>
			<bonus>
				<limitmodifier>
					<limit>Social</limit>
					<value>-1</value>
					<condition>Must be visible</condition>
				</limitmodifier>
			</bonus>
			<source>RG</source>
			<page>70</page>
		</armor>
		<armor>
			<id>f3e262d5-c6ec-4e2e-9081-21d160d8c21b</id>
			<name>Securetech PPP: Vitals Kit</name>
			<category>Specialty Armor</category>
			<armor>+1</armor>
			<armorcapacity>1</armorcapacity>
			<avail>6</avail>
			<cost>350</cost>
			<bonus>
				<limitmodifier>
					<limit>Social</limit>
					<value>-1</value>
					<condition>Must be visible</condition>
				</limitmodifier>
			</bonus>
			<source>RG</source>
			<page>70</page>
		</armor>
		<armor>
			<id>b4a000b6-b256-48c1-a008-541eb13acf4b</id>
			<name>Body Armor Bag</name>
			<category>Specialty Armor</category>
			<armor>8</armor>
			<armorcapacity>4</armorcapacity>
			<avail>8</avail>
			<cost>750</cost>
			<bonus>
				<limitmodifier>
					<limit>Social</limit>
					<value>-1</value>
					<condition>Must be visible</condition>
				</limitmodifier>
			</bonus>
			<mods>
				<name>Concealability</name>
				<name>Restrictive</name>
			</mods>
			<source>RG</source>
			<page>70</page>
		</armor>
		<armor>
			<id>3134bbd7-350b-4d10-8902-25cb156e094f</id>
			<name>Chain Mail</name>
			<category>Specialty Armor</category>
			<armor>8</armor>
			<armorcapacity>2</armorcapacity>
			<avail>8</avail>
			<cost>900</cost>
			<bonus>
				<limitmodifier>
					<limit>Social</limit>
					<value>-1</value>
					<condition>Must be visible, general public only; increase by 1 with gang members</condition>
				</limitmodifier>
				<limitmodifier>
					<limit>Social</limit>
					<value>1</value>
					<condition>Must be visible, gang members only</condition>
				</limitmodifier>
			</bonus>
			<source>RG</source>
			<page>71</page>
		</armor>
		<armor>
			<id>deef9bf9-b4a5-4084-baea-98045cdb4389</id>
			<name>Padded Leather</name>
			<category>Specialty Armor</category>
			<armor>7</armor>
			<armorcapacity>2</armorcapacity>
			<avail>8</avail>
			<cost>600</cost>
			<bonus>
				<limitmodifier>
					<limit>Social</limit>
					<value>-1</value>
					<condition>Must be visible, general public only; increase by 1 with gang members</condition>
				</limitmodifier>
				<limitmodifier>
					<limit>Social</limit>
					<value>1</value>
					<condition>Must be visible, gang members only</condition>
				</limitmodifier>
			</bonus>
			<mods>
				<name>Custom Fit</name>
				<name>Padded</name>
			</mods>
			<source>RG</source>
			<page>72</page>
		</armor>
		<armor>
			<id>d90a8823-7387-4c50-bc47-3d63f0ffd543</id>
			<name>Ares Flashield</name>
			<category>Specialty Armor</category>
			<armor>+6</armor>
			<armorcapacity>4</armorcapacity>
			<avail>12R</avail>
			<cost>4000</cost>
			<gears>
				<usegear>Grenade: Flash-Pak</usegear>
			</gears>
			<source>RG</source>
			<page>72</page>
		</armor>
		<armor>
			<id>31675672-3476-4a2f-8acf-605702ae4c66</id>
			<name>Murder Armor</name>
			<category>Specialty Armor</category>
			<armor>13</armor>
			<armorcapacity>4</armorcapacity>
			<avail>12R</avail>
			<cost>5000</cost>
			<mods>
				<name>Custom Fit</name>
			</mods>
			<gears>
				<usegear>Biomonitor</usegear>
				<usegear>Holster</usegear>
			</gears>
			<source>RG</source>
			<page>72</page>
		</armor>
		<armor>
			<id>1c5f484a-996c-4518-bf23-677a506b2ea5</id>
			<name>Forearm Guards</name>
			<category>Specialty Armor</category>
			<armor>+1</armor>
			<armorcapacity>3</armorcapacity>
			<avail>6</avail>
			<cost>300</cost>
			<source>RG</source>
			<page>73</page>
		</armor>
		<armor>
			<id>9f88a210-9ec6-4fc5-ad91-ffb7e7051447</id>
			<name>Ballistic Mask</name>
			<category>Specialty Armor</category>
			<armor>+2</armor>
			<armorcapacity>8</armorcapacity>
			<avail>6</avail>
			<cost>150</cost>
			<bonus>
				<limitmodifier>
					<limit>Social</limit>
					<value>1</value>
					<condition>Only for intimidation, Must be visible</condition>
				</limitmodifier>
			</bonus>
			<addmodcategory>Ballistic Mask</addmodcategory>
			<source>RG</source>
			<page>74</page>
		</armor>
		<armor>
			<id>608d5c68-aba1-40e5-8100-d2615a39a2f3</id>
			<name>Custom Ballistic Mask</name>
			<category>Specialty Armor</category>
			<armor>+2</armor>
			<armorcapacity>8</armorcapacity>
			<avail>6</avail>
			<cost>300</cost>
			<bonus>
				<limitmodifier>
					<limit>Social</limit>
					<value>2</value>
					<condition>Only for intimidation, Must be visible</condition>
				</limitmodifier>
			</bonus>
			<addmodcategory>Ballistic Mask</addmodcategory>
			<source>RG</source>
			<page>74</page>
		</armor>
		<armor>
			<id>3b4717da-bdbf-4ca6-8399-85399afeafa6</id>
			<name>Ghillie Suit</name>
			<category>Specialty Armor</category>
			<armor>4</armor>
			<armorcapacity>4</armorcapacity>
			<avail>6</avail>
			<cost>600</cost>
			<mods>
				<name>Restrictive</name>
			</mods>
			<source>RG</source>
			<page>75</page>
		</armor>
		<armor>
			<id>54ce4431-5cbe-461b-bd52-16e9236f0694</id>
			<name>Ares Armored Survivalist</name>
			<category>Specialty Armor</category>
			<armor>8</armor>
			<armorcapacity>6</armorcapacity>
			<avail>10</avail>
			<cost>1500</cost>
<<<<<<< HEAD
			<bonus>
				<limitmodifier>
					<limit>Social</limit>
					<value>-1</value>
					<condition>Must be visible</condition>
				</limitmodifier>
			</bonus>
			<selectmodsfromcategory>
				<category>Globetrotter Jacket Liners</category>
			</selectmodsfromcategory>
=======
      <selectmodsfromcategory>
        <category>Globetrotter Jacket Liners</category>
      </selectmodsfromcategory>
      <bonus>
        <limitmodifier>
          <limit>Social</limit>
          <value>-1</value>
          <condition>Must be visible</condition>
        </limitmodifier>
      </bonus>
>>>>>>> 59b780a7
			<source>RG</source>
			<page>75</page>
		</armor>
		<armor>
			<id>984a0c2e-d3e1-4137-bbc7-8a7f9009eac4</id>
			<name>Desert Suit</name>
			<category>Specialty Armor</category>
			<armor>3</armor>
			<armorcapacity>2</armorcapacity>
			<avail>8</avail>
			<cost>1000</cost>
			<mods>
				<name>Custom Fit</name>
			</mods>
			<gears>
				<usegear>Flare Compensation</usegear>
			</gears>
			<source>RG</source>
			<page>75</page>
		</armor>
		<armor>
			<id>541acec2-bd2f-4684-b0f8-c85bb45d1e8d</id>
			<name>Snake Mesh Socks</name>
			<category>Specialty Armor</category>
			<armor>+0</armor>
			<armorcapacity>0</armorcapacity>
			<avail>6</avail>
			<cost>50</cost>
			<source>RG</source>
			<page>76</page>
		</armor>
		<armor>
			<id>a13859be-0889-4554-84b4-7f62a513233e</id>
			<name>Coldsuit</name>
			<category>Specialty Armor</category>
			<armor>0</armor>
			<armorcapacity>4</armorcapacity>
			<avail>4</avail>
			<cost>800</cost>
			<mods>
				<name rating="4">Insulation</name>
			</mods>
			<gears>
				<usegear>Flare Compensation</usegear>
			</gears>
			<source>RG</source>
			<page>76</page>
		</armor>
		<armor>
			<id>fa5c069b-416c-4938-adf5-62e155455161</id>
			<name>Polar Survival Suit</name>
			<category>Specialty Armor</category>
			<armor>6</armor>
			<armorcapacity>6</armorcapacity>
			<avail>8</avail>
			<cost>2000</cost>
			<mods>
				<name rating="6">Insulation</name>
				<name rating="4">Thermal Damping</name>
			</mods>
			<gears>
				<usegear>Flare Compensation</usegear>
			</gears>
			<source>RG</source>
			<page>76</page>
		</armor>
		<armor>
			<id>28c1d806-5db7-4d22-8ce2-66bc8778a29b</id>
			<name>Ares Arctic Forces Suit</name>
			<category>Specialty Armor</category>
			<armor>15</armor>
			<armorcapacity>14</armorcapacity>
			<avail>16R</avail>
			<cost>11000</cost>
			<bonus>
				<limitmodifier>
					<limit>Physical</limit>
					<value>1</value>
					<condition>Only for climbing tests</condition>
				</limitmodifier>
			</bonus>
			<mods>
				<name>Custom Fit</name>
				<name rating="5">Insulation</name>
				<name rating="4">Thermal Damping</name>
				<name>Gear Access</name>
			</mods>
			<gears>
				<usegear>Gas Mask</usegear>
				<usegear>Flare Compensation</usegear>
			</gears>
			<source>RG</source>
			<page>77</page>
		</armor>
		<armor>
			<id>e76e2b43-e81e-49df-90a6-6f1a466a4009</id>
			<name>Ares Armored Coldsuit</name>
			<category>Specialty Armor</category>
			<armor>9</armor>
			<armorcapacity>6</armorcapacity>
			<avail>6</avail>
			<cost>1200</cost>
			<mods>
				<name>Custom Fit</name>
				<name rating="4">Insulation</name>
				<name>Restrictive</name>
			</mods>
			<gears>
				<usegear>Flare Compensation</usegear>
			</gears>
			<source>RG</source>
			<page>78</page>
		</armor>
		<armor>
			<id>1b1c717f-740a-41e0-b0fc-605e38575c91</id>
			<name>Ares Polar Sneak Suit</name>
			<category>Specialty Armor</category>
			<armor>6</armor>
			<armorcapacity>4</armorcapacity>
			<avail>16F</avail>
			<cost>10000</cost>
			<mods>
				<name>Custom Fit</name>
				<name rating="3">Ruthenium Polymer Coating</name>
			</mods>
			<gears>
				<usegear>Flare Compensation</usegear>
			</gears>
			<source>RG</source>
			<page>78</page>
		</armor>
		<armor>
			<id>025f360f-f143-46a5-bfc7-e4e7ec5af37c</id>
			<name>Enclosed Breathing Helmet</name>
			<category>Specialty Armor</category>
			<armor>+0</armor>
			<armorcapacity>6</armorcapacity>
			<avail>8</avail>
			<cost>900</cost>
			<gears>
				<usegear>Low Light</usegear>
			</gears>
			<source>RG</source>
			<page>79</page>
		</armor>
		<armor>
			<id>feb98de4-5e5b-473f-a31a-a73ca36d0e1d</id>
			<name>Full Face Mask</name>
			<category>Specialty Armor</category>
			<armor>+0</armor>
			<armorcapacity>4</armorcapacity>
			<avail>8</avail>
			<cost>300</cost>
			<gears>
				<usegear>Gas Mask</usegear>
			</gears>
			<source>RG</source>
			<page>79</page>
		</armor>
		<armor>
			<id>b53bd60a-2687-4554-ae10-8309ee3c2991</id>
			<name>Drysuit</name>
			<category>Specialty Armor</category>
			<armor>+0</armor>
			<armorcapacity>4</armorcapacity>
			<avail>6</avail>
			<cost>2500</cost>
			<mods>
				<name>Chemical Seal</name>
				<name rating="4">Insulation</name>
			</mods>
			<source>RG</source>
			<page>79</page>
		</armor>
		<armor>
			<id>f2aab6fa-645a-4d39-a612-91d3ee9e6bce</id>
			<name>Diving Armor</name>
			<category>Specialty Armor</category>
			<armor>7</armor>
			<armorcapacity>4</armorcapacity>
			<avail>6</avail>
			<cost>1750</cost>
			<mods>
				<name rating="4">Chemical Protection</name>
			</mods>
			<source>RG</source>
			<page>80</page>
		</armor>
		<armor>
			<id>321a8d8f-5bbd-46cf-b6f9-3c79e662c311</id>
			<name>Arctic Diving Suit</name>
			<category>Specialty Armor</category>
			<armor>1</armor>
			<armorcapacity>4</armorcapacity>
			<avail>8</avail>
			<cost>3000</cost>
			<mods>
				<name rating="8">Insulation</name>
			</mods>
			<source>RG</source>
			<page>80</page>
		</armor>
		<armor>
			<id>81fdc8a3-7106-4b08-a1f4-c72140bc90fc</id>
			<name>Evo Hel Suit</name>
			<category>Specialty Armor</category>
			<armor>8</armor>
			<armorcapacity>5</armorcapacity>
			<avail>10</avail>
			<cost>3000</cost>
			<mods>
				<name rating="4">Insulation</name>
				<name rating="2">Fire Resistance</name>
				<name rating="3">Radiation Shielding</name>
				<name rating="2">Chemical Protection</name>
				<name>Custom Fit</name>
			</mods>
			<gears>
				<usegear>Gas Mask</usegear>
			</gears>
			<source>RG</source>
			<page>81</page>
		</armor>
		<armor>
			<id>ff733b15-c489-467d-b8cf-ac5e24639ed3</id>
			<name>Spacesuit</name>
			<category>Specialty Armor</category>
			<armor>12</armor>
			<armorcapacity>6</armorcapacity>
			<avail>16</avail>
			<cost>12000</cost>
			<mods>
				<name>Chemical Seal</name>
				<name rating="6">Insulation</name>
				<name rating="4">Thermal Damping</name>
				<name>Custom Fit</name>
			</mods>
			<gears>
				<usegear>Renraku Sensei</usegear>
				<usegear>Flare Compensation</usegear>
				<usegear>Biomonitor</usegear>
			</gears>
			<source>RG</source>
			<page>81</page>
		</armor>
		<armor>
			<id>ed958de6-17e6-47e6-8374-815ae2cba02a</id>
			<name>Security Spacesuit</name>
			<category>Specialty Armor</category>
			<armor>15</armor>
			<armorcapacity>10</armorcapacity>
			<avail>24</avail>
			<cost>25000</cost>
			<mods>
				<name>Chemical Seal</name>
				<name rating="6">Insulation</name>
				<name rating="4">Thermal Damping</name>
				<name>Custom Fit</name>
			</mods>
			<gears>
				<usegear>Renraku Sensei</usegear>
				<usegear>Flare Compensation</usegear>
				<usegear>Biomonitor</usegear>
			</gears>
			<source>RG</source>
			<page>81</page>
		</armor>
		<armor>
			<id>8c47595f-b22c-44b7-8191-a5fd04f6a07a</id>
			<name>Evo Armadillo Armored Spacesuit</name>
			<category>Specialty Armor</category>
			<armor>16</armor>
			<armorcapacity>10</armorcapacity>
			<avail>24R</avail>
			<cost>35000</cost>
			<mods>
				<name>Chemical Seal</name>
				<name rating="6">Insulation</name>
				<name rating="4">Fire Resistance</name>
				<name rating="4">Thermal Damping</name>
				<name>Custom Fit</name>
			</mods>
			<gears>
				<usegear>Renraku Sensei</usegear>
				<usegear>Biomonitor</usegear>
			</gears>
			<source>RG</source>
			<page>82</page>
		</armor>
		<armor>
			<id>5f6058e9-d026-492e-8f3f-0da6a54d90d6</id>
			<name>Magnetic Boots</name>
			<category>Specialty Armor</category>
			<armor>+0</armor>
			<armorcapacity>4</armorcapacity>
			<avail>12</avail>
			<cost>2500</cost>
			<mods>
				<name>Custom Fit</name>
			</mods>
			<source>RG</source>
			<page>83</page>
		</armor>
		<armor>
			<id>6189e85c-e944-40bf-bad7-4e2c2eb881cd</id>
			<name>Survival Bubble, Rating 1</name>
			<category>Specialty Armor</category>
			<armor>4</armor>
			<armorcapacity>4</armorcapacity>
			<avail>3</avail>
			<cost>2000</cost>
			<source>RG</source>
			<page>83</page>
		</armor>
		<armor>
			<id>05c38a2d-237d-49ba-94b8-e549bdfb5f84</id>
			<name>Survival Bubble, Rating 2</name>
			<category>Specialty Armor</category>
			<armor>4</armor>
			<armorcapacity>4</armorcapacity>
			<avail>6</avail>
			<cost>2000</cost>
			<source>RG</source>
			<page>83</page>
		</armor>
		<armor>
			<id>6f23a99f-40a1-41e0-ac15-f768c04beb82</id>
			<name>Survival Bubble, Rating 3</name>
			<category>Specialty Armor</category>
			<armor>4</armor>
			<armorcapacity>4</armorcapacity>
			<avail>9</avail>
			<cost>2000</cost>
			<source>RG</source>
			<page>83</page>
		</armor>
		<armor>
			<id>cbce4c66-d75e-4fea-8b6a-0564f5ef01c0</id>
			<name>Survival Bubble, Rating 4</name>
			<category>Specialty Armor</category>
			<armor>4</armor>
			<armorcapacity>4</armorcapacity>
			<avail>12</avail>
			<cost>2000</cost>
			<source>RG</source>
			<page>83</page>
		</armor>
		<armor>
			<id>6c773f91-8be3-4610-94f9-bfef1bc1c91d</id>
			<name>Survival Bubble, Rating 5</name>
			<category>Specialty Armor</category>
			<armor>4</armor>
			<armorcapacity>4</armorcapacity>
			<avail>15</avail>
			<cost>2000</cost>
			<source>RG</source>
			<page>83</page>
		</armor>
		<armor>
			<id>5b95ee2b-2e3c-405a-8f56-ee1d78ad4d51</id>
			<name>Survival Bubble, Rating 6</name>
			<category>Specialty Armor</category>
			<armor>4</armor>
			<armorcapacity>4</armorcapacity>
			<avail>18</avail>
			<cost>2000</cost>
			<source>RG</source>
			<page>83</page>
		</armor>
		<armor>
			<id>c9861472-4784-44bf-ab25-8d71c03954e6</id>
			<name>MCT EE Suit</name>
			<category>Specialty Armor</category>
			<armor>6</armor>
			<armorcapacity>5</armorcapacity>
			<avail>10</avail>
			<cost>2500</cost>
			<mods>
				<name>Chemical Seal</name>
				<name rating="4">Fire Resistance</name>
				<name rating="6">Radiation Shielding</name>
			</mods>
			<source>RG</source>
			<page>83</page>
		</armor>
		<!-- End Region -->
		<!-- Region Bullets & Bandages -->
		<armor>
			<id>93d7a7d9-02d7-418d-a30e-e31cbb21c103</id>
			<name>Pneumatic Anti-Shock Garments</name>
			<category>Specialty Armor</category>
			<armor>3</armor>
			<armorcapacity>4</armorcapacity>
			<avail>6</avail>
			<cost>500</cost>
			<source>BB</source>
			<page>23</page>
		</armor>
		<!-- End Region -->
		<!-- Region Hard Targets -->
		<armor>
			<id>e3ab6aec-a4ef-4a04-92fe-ffca02ebd92a</id>
			<name>Shiawase Arms Simoom</name>
			<category>Specialty Armor</category>
			<armor>+1</armor>
			<armorcapacity>0</armorcapacity>
			<addweapon>Shiawase Arms Simoom</addweapon>
			<avail>14R</avail>
			<cost>1500</cost>
			<source>HT</source>
			<page>184</page>
		</armor>
		<armor>
			<id>6a50c63e-f6a9-4023-9ee9-d4b13ded6a9e</id>
			<name>Cloak</name>
			<category>Cloaks</category>
			<rating>6</rating>
			<armor>0</armor>
			<armorcapacity>Rating</armorcapacity>
			<avail>1</avail>
			<cost>100 * Rating</cost>
			<bonus>
				<limitmodifier>
					<limit>Social</limit>
					<value>-1</value>
				</limitmodifier>
			</bonus>
			<source>HT</source>
			<page>184</page>
		</armor>
		<armor>
			<id>fc4074b5-b48a-43d4-8d9c-25a11da2a6a8</id>
			<name>Designer Cloak</name>
			<category>Cloaks</category>
			<rating>6</rating>
			<armor>0</armor>
			<armorcapacity>Rating</armorcapacity>
			<avail>1</avail>
			<cost>(100 * Rating) + 300</cost>
			<source>HT</source>
			<page>184</page>
		</armor>
		<armor>
			<id>678353a1-b697-442a-aa3a-6e34b9178c4b</id>
			<name>Ruthenium Polymer Cloak</name>
			<category>Cloaks</category>
			<rating>4</rating>
			<armor>0</armor>
			<armorcapacity>Rating</armorcapacity>
			<avail>14F</avail>
			<cost>4000 * Rating</cost>
			<source>HT</source>
			<page>184</page>
		</armor>
		<!-- End Region -->
		<!-- Region Run Faster -->
		<armor>
			<id>76770acb-ec35-4e8b-ba8c-f757c34ca47f</id>
			<name>One-Use Shoes</name>
			<category>Clothing</category>
			<armor>0</armor>
			<armorcapacity>0</armorcapacity>
			<avail>0</avail>
			<cost>2</cost>
			<source>RF</source>
			<page>253</page>
		</armor>
		<armor>
			<id>7fdd5a97-2608-4f5e-b377-744b8001942e</id>
			<name>One-Use Pants</name>
			<category>Clothing</category>
			<armor>0</armor>
			<armorcapacity>0</armorcapacity>
			<avail>0</avail>
			<cost>2</cost>
			<source>RF</source>
			<page>253</page>
		</armor>
		<armor>
			<id>cd46bf71-1cc1-4a0c-af75-60f1c91d7daf</id>
			<name>One-Use Shirt</name>
			<category>Clothing</category>
			<armor>0</armor>
			<armorcapacity>0</armorcapacity>
			<avail>0</avail>
			<cost>2</cost>
			<source>RF</source>
			<page>253</page>
		</armor>
		<armor>
			<id>d34a47eb-6f2d-449a-ac81-5a450c776c4a</id>
			<name>One-Use Skirt</name>
			<category>Clothing</category>
			<armor>0</armor>
			<armorcapacity>0</armorcapacity>
			<avail>0</avail>
			<cost>2</cost>
			<source>RF</source>
			<page>253</page>
		</armor>
		<armor>
			<id>dc78601d-7171-470e-8d7d-2e772cbcbfb2</id>
			<name>Cheap Shoes</name>
			<category>Clothing</category>
			<armor>0</armor>
			<armorcapacity>0</armorcapacity>
			<avail>0</avail>
			<cost>10</cost>
			<source>RF</source>
			<page>253</page>
		</armor>
		<armor>
			<id>024cca53-0d3a-4c89-bb73-a885b7d6111e</id>
			<name>Cheap Pants</name>
			<category>Clothing</category>
			<armor>0</armor>
			<armorcapacity>0</armorcapacity>
			<avail>0</avail>
			<cost>10</cost>
			<source>RF</source>
			<page>253</page>
		</armor>
		<armor>
			<id>fe363b10-a801-4049-9d5b-1908c6a6b9fc</id>
			<name>Cheap Shirt</name>
			<category>Clothing</category>
			<armor>0</armor>
			<armorcapacity>0</armorcapacity>
			<avail>0</avail>
			<cost>10</cost>
			<source>RF</source>
			<page>253</page>
		</armor>
		<armor>
			<id>9a680b0f-adcc-42a1-9ab5-417f51cf6b2f</id>
			<name>Cheap Skirt</name>
			<category>Clothing</category>
			<armor>0</armor>
			<armorcapacity>0</armorcapacity>
			<avail>0</avail>
			<cost>10</cost>
			<source>RF</source>
			<page>253</page>
		</armor>
		<armor>
			<id>99912fac-51df-4afb-88d1-1ff1a2c6fd2a</id>
			<name>Good Shoes</name>
			<category>Clothing</category>
			<armor>0</armor>
			<armorcapacity>0</armorcapacity>
			<avail>0</avail>
			<cost>50</cost>
			<source>RF</source>
			<page>253</page>
		</armor>
		<armor>
			<id>da996700-0e80-48a0-88fa-407828efc902</id>
			<name>Good Pants</name>
			<category>Clothing</category>
			<armor>0</armor>
			<armorcapacity>0</armorcapacity>
			<avail>0</avail>
			<cost>50</cost>
			<source>RF</source>
			<page>253</page>
		</armor>
		<armor>
			<id>f07da344-b605-4756-9a2e-ec6a40520d09</id>
			<name>Good Shirt</name>
			<category>Clothing</category>
			<armor>0</armor>
			<armorcapacity>0</armorcapacity>
			<avail>0</avail>
			<cost>50</cost>
			<source>RF</source>
			<page>253</page>
		</armor>
		<armor>
			<id>f354f55c-17c2-480b-88d2-f2b84ddd5b6f</id>
			<name>Good Skirt</name>
			<category>Clothing</category>
			<armor>0</armor>
			<armorcapacity>0</armorcapacity>
			<avail>0</avail>
			<cost>50</cost>
			<source>RF</source>
			<page>253</page>
		</armor>
		<armor>
			<id>b7d83159-2840-4a10-985f-4ef346715c80</id>
			<name>Nice Shoes</name>
			<category>Clothing</category>
			<armor>0</armor>
			<armorcapacity>0</armorcapacity>
			<avail>0</avail>
			<cost>200</cost>
			<source>RF</source>
			<page>253</page>
		</armor>
		<armor>
			<id>4f17f85d-1dbb-446c-b531-56b2b12997f4</id>
			<name>Nice Pants</name>
			<category>Clothing</category>
			<armor>0</armor>
			<armorcapacity>0</armorcapacity>
			<avail>0</avail>
			<cost>200</cost>
			<source>RF</source>
			<page>253</page>
		</armor>
		<armor>
			<id>473a06bb-e675-439b-bf60-51849402662d</id>
			<name>Nice Shirt</name>
			<category>Clothing</category>
			<armor>0</armor>
			<armorcapacity>0</armorcapacity>
			<avail>0</avail>
			<cost>200</cost>
			<source>RF</source>
			<page>253</page>
		</armor>
		<armor>
			<id>2665c5dd-cb7b-40f6-afc3-ea820136948b</id>
			<name>Nice Skirt</name>
			<category>Clothing</category>
			<armor>0</armor>
			<armorcapacity>0</armorcapacity>
			<avail>0</avail>
			<cost>200</cost>
			<source>RF</source>
			<page>253</page>
		</armor>
		<armor>
			<id>d0ff6dbc-e089-4ad0-88e3-79db8ff9f5b1</id>
			<name>Cheap Dress</name>
			<category>Clothing</category>
			<armor>0</armor>
			<armorcapacity>0</armorcapacity>
			<avail>0</avail>
			<cost>200</cost>
			<source>RF</source>
			<page>253</page>
		</armor>
		<armor>
			<id>a2deaf94-855d-4d90-a711-07d590e22618</id>
			<name>Cheap Suit</name>
			<category>Clothing</category>
			<armor>0</armor>
			<armorcapacity>0</armorcapacity>
			<avail>0</avail>
			<cost>200</cost>
			<source>RF</source>
			<page>253</page>
		</armor>
		<armor>
			<id>fdcdc666-a830-4b5c-8215-c61aae183d95</id>
			<name>Good Dress</name>
			<category>Clothing</category>
			<armor>0</armor>
			<armorcapacity>0</armorcapacity>
			<avail>4</avail>
			<cost>1000</cost>
			<source>RF</source>
			<page>253</page>
		</armor>
		<armor>
			<id>3a2a9343-7c56-480a-90c8-e510be2ea80f</id>
			<name>Good Suit</name>
			<category>Clothing</category>
			<armor>0</armor>
			<armorcapacity>0</armorcapacity>
			<avail>4</avail>
			<cost>1000</cost>
			<source>RF</source>
			<page>253</page>
		</armor>
		<armor>
			<id>0f452a31-054c-48f2-9021-9b430c07301e</id>
			<name>Nice Dress</name>
			<category>Clothing</category>
			<armor>0</armor>
			<armorcapacity>0</armorcapacity>
			<avail>8</avail>
			<cost>10000</cost>
			<source>RF</source>
			<page>253</page>
		</armor>
		<armor>
			<id>9414386d-cc22-4dd9-9a0a-ce94c79d4f09</id>
			<name>Nice Suit</name>
			<category>Clothing</category>
			<armor>0</armor>
			<armorcapacity>0</armorcapacity>
			<avail>8</avail>
			<cost>10000</cost>
			<source>RF</source>
			<page>253</page>
		</armor>
		<armor>
			<id>7c2bb0b3-ae60-4c27-a720-561ad6953e83</id>
			<name>Tuxedo Rental</name>
			<category>Clothing</category>
			<armor>0</armor>
			<armorcapacity>0</armorcapacity>
			<avail>0</avail>
			<cost>75</cost>
			<source>RF</source>
			<page>253</page>
		</armor>
		<armor>
			<id>2b09566c-ece5-497d-bafd-600f9cec9763</id>
			<name>Hat</name>
			<category>Clothing</category>
			<armor>0</armor>
			<armorcapacity>0</armorcapacity>
			<avail>0</avail>
			<cost>20</cost>
			<source>RF</source>
			<page>253</page>
		</armor>
		<armor>
			<id>ec3b8987-f7d2-470d-ab08-72325b2c6a12</id>
			<name>Ski Mask</name>
			<category>Clothing</category>
			<armor>0</armor>
			<armorcapacity>0</armorcapacity>
			<avail>0</avail>
			<cost>5</cost>
			<source>RF</source>
			<page>253</page>
		</armor>
		<armor>
			<id>040b3f4b-014c-46fa-bdf8-1a96334ecc27</id>
			<name>Coveralls</name>
			<category>Clothing</category>
			<armor>0</armor>
			<armorcapacity>0</armorcapacity>
			<avail>0</avail>
			<cost>50</cost>
			<source>RF</source>
			<page>253</page>
		</armor>
		<armor>
			<id>1e440489-b800-4e5f-904b-98ef1591402b</id>
			<name>Cheap Socks</name>
			<category>Clothing</category>
			<armor>0</armor>
			<armorcapacity>0</armorcapacity>
			<avail>0</avail>
			<cost>2</cost>
			<source>RF</source>
			<page>253</page>
		</armor>
		<armor>
			<id>7e13ee6d-5698-4b1e-bf93-7735bec4c0bc</id>
			<name>Cheap Undergarments</name>
			<category>Clothing</category>
			<armor>0</armor>
			<armorcapacity>0</armorcapacity>
			<avail>0</avail>
			<cost>2</cost>
			<source>RF</source>
			<page>253</page>
		</armor>
		<armor>
			<id>079d6bd6-d778-4bff-a2fb-23e849e74ec4</id>
			<name>Good Socks</name>
			<category>Clothing</category>
			<armor>0</armor>
			<armorcapacity>0</armorcapacity>
			<avail>0</avail>
			<cost>10</cost>
			<source>RF</source>
			<page>253</page>
		</armor>
		<armor>
			<id>68eabf76-7e06-41a7-8717-2fdce3be8082</id>
			<name>Good Undergarments</name>
			<category>Clothing</category>
			<armor>0</armor>
			<armorcapacity>0</armorcapacity>
			<avail>0</avail>
			<cost>10</cost>
			<source>RF</source>
			<page>253</page>
		</armor>
		<armor>
			<id>5293b8a8-32fd-4df4-ae86-6b909b952432</id>
			<name>Nice Socks</name>
			<category>Clothing</category>
			<armor>0</armor>
			<armorcapacity>0</armorcapacity>
			<avail>0</avail>
			<cost>50</cost>
			<source>RF</source>
			<page>253</page>
		</armor>
		<armor>
			<id>675b4735-227e-4395-8f62-bd9a62670474</id>
			<name>Nice Undergarments</name>
			<category>Clothing</category>
			<armor>0</armor>
			<armorcapacity>0</armorcapacity>
			<avail>0</avail>
			<cost>50</cost>
			<source>RF</source>
			<page>253</page>
		</armor>
		<armor>
			<id>bc259ccc-e96b-48b4-a3ac-0ff67b35b24f</id>
			<name>One-Use Gloves</name>
			<category>Clothing</category>
			<armor>0</armor>
			<armorcapacity>0</armorcapacity>
			<avail>0</avail>
			<cost>2</cost>
			<source>RF</source>
			<page>253</page>
		</armor>
		<armor>
			<id>d8016291-050d-413d-8896-0ee1bc1063a6</id>
			<name>Cheap Gloves</name>
			<category>Clothing</category>
			<armor>0</armor>
			<armorcapacity>0</armorcapacity>
			<avail>0</avail>
			<cost>10</cost>
			<source>RF</source>
			<page>253</page>
		</armor>
		<armor>
			<id>f93ceb9d-1736-4e51-b550-0275822c4d3e</id>
			<name>Cheap Watch</name>
			<category>Clothing</category>
			<armor>0</armor>
			<armorcapacity>0</armorcapacity>
			<avail>0</avail>
			<cost>10</cost>
			<source>RF</source>
			<page>253</page>
		</armor>
		<armor>
			<id>fd904a19-c1d3-4926-90a8-697dc77ea42b</id>
			<name>Cheap Jewelry</name>
			<category>Clothing</category>
			<armor>0</armor>
			<armorcapacity>0</armorcapacity>
			<avail>0</avail>
			<cost>10</cost>
			<source>RF</source>
			<page>253</page>
		</armor>
		<armor>
			<id>feff1c2b-deab-4280-bc98-55e9b856bb42</id>
			<name>Good Gloves</name>
			<category>Clothing</category>
			<armor>0</armor>
			<armorcapacity>0</armorcapacity>
			<avail>0</avail>
			<cost>50</cost>
			<source>RF</source>
			<page>253</page>
		</armor>
		<armor>
			<id>86a9692a-ad7c-4c37-bd52-aac1680c91a0</id>
			<name>Good Watch</name>
			<category>Clothing</category>
			<armor>0</armor>
			<armorcapacity>0</armorcapacity>
			<avail>0</avail>
			<cost>50</cost>
			<source>RF</source>
			<page>253</page>
		</armor>
		<armor>
			<id>4a2e90f7-487a-4fa2-a51d-1d9695e0f66f</id>
			<name>Good Jewelry</name>
			<category>Clothing</category>
			<armor>0</armor>
			<armorcapacity>0</armorcapacity>
			<avail>0</avail>
			<cost>50</cost>
			<source>RF</source>
			<page>253</page>
		</armor>
		<armor>
			<id>e98c2113-306a-4596-abcb-46607c432cfb</id>
			<name>Nice Gloves</name>
			<category>Clothing</category>
			<armor>0</armor>
			<armorcapacity>0</armorcapacity>
			<avail>0</avail>
			<cost>200</cost>
			<source>RF</source>
			<page>253</page>
		</armor>
		<armor>
			<id>7e081824-e64e-4d7a-8621-eba30197362a</id>
			<name>Nice Watch</name>
			<category>Clothing</category>
			<armor>0</armor>
			<armorcapacity>0</armorcapacity>
			<avail>0</avail>
			<cost>200</cost>
			<source>RF</source>
			<page>253</page>
		</armor>
		<armor>
			<id>9fc5642a-1670-4907-82cb-179a441d11f0</id>
			<name>Nice Jewelry</name>
			<category>Clothing</category>
			<armor>0</armor>
			<armorcapacity>0</armorcapacity>
			<avail>0</avail>
			<cost>200</cost>
			<source>RF</source>
			<page>253</page>
		</armor>
		<armor>
			<id>f3cc02db-5049-462c-957b-75859e852408</id>
			<name>Decent Diamond Ring</name>
			<category>Clothing</category>
			<armor>0</armor>
			<armorcapacity>0</armorcapacity>
			<avail>0</avail>
			<cost>500</cost>
			<source>RF</source>
			<page>253</page>
		</armor>
		<armor>
			<id>5bdb85d7-41b9-4885-a37c-fc27f6b2c2e0</id>
			<name>Large Diamond Ring</name>
			<category>Clothing</category>
			<armor>0</armor>
			<armorcapacity>0</armorcapacity>
			<avail>0</avail>
			<cost>5000</cost>
			<source>RF</source>
			<page>253</page>
		</armor>
		<!-- End Region -->
		<!-- Region Howling Shadows -->
		<armor>
			<id>beae253f-bd4f-495e-89ab-63a07ef8d82a</id>
			<name>Sensor Collar</name>
			<category>Specialty Armor</category>
			<armor>0</armor>
			<armorcapacity>0</armorcapacity>
			<avail>2</avail>
			<cost>200</cost>
			<gears>
				<usegear>Camera</usegear>
				<usegear>Microphone, Omni-Directional</usegear>
			</gears>
			<source>HS</source>
			<page>185</page>
		</armor>
		<armor>
			<id>39ba5cd4-01f2-4202-8ed2-fba09f490fbb</id>
			<name>Critter Body Armor</name>
			<category>Specialty Armor</category>
			<rating>24</rating>
			<armor>0</armor>
			<armorcapacity>Rating</armorcapacity>
			<avail>6</avail>
			<cost>50 * Rating</cost>
			<source>HS</source>
			<page>185</page>
		</armor>
		<!-- End Region -->
		<!-- Region Cutting Aces -->
		<armor>
			<id>c38ca685-f333-4529-93e8-a8248df52e64</id>
			<name>Team Jersey (Licensed)</name>
			<category>Specialty Armor</category>
			<armor>8</armor>
			<armorcapacity>8</armorcapacity>
			<avail>4</avail>
			<cost>750</cost>
			<bonus>
<<<<<<< HEAD
				<selecttext />
				<limitmodifier>
					<limit>Social</limit>
					<value>1</value>
					<condition>Fans of Sports Team</condition>
				</limitmodifier>
				<limitmodifier>
					<limit>Social</limit>
					<value>-1</value>
					<condition>Rivals of Sports Team</condition>
				</limitmodifier>
=======
        <limitmodifier>
          <limit>Social</limit>
          <value>1</value>
          <condition>Fans of Sports Team</condition>
        </limitmodifier>
        <limitmodifier>
          <limit>Social</limit>
          <value>-1</value>
          <condition>Rivals of Sports Team</condition>
        </limitmodifier>
        <selecttext />
>>>>>>> 59b780a7
			</bonus>
			<source>CA</source>
			<page>136</page>
		</armor>
		<armor>
			<id>6adcc6aa-cb83-434f-b9a4-2c263f738829</id>
			<name>Team Jersey (Unlicensed)</name>
			<category>Specialty Armor</category>
			<armor>6</armor>
			<armorcapacity>6</armorcapacity>
			<avail>2</avail>
			<cost>500</cost>
			<bonus>
<<<<<<< HEAD
				<selecttext />
=======
>>>>>>> 59b780a7
				<limitmodifier>
					<limit>Social</limit>
					<value>1</value>
					<condition>Fans of Sports Team</condition>
				</limitmodifier>
				<limitmodifier>
					<limit>Social</limit>
					<value>-1</value>
					<condition>Rivals of Sports Team</condition>
				</limitmodifier>
<<<<<<< HEAD
=======
        <selecttext />
>>>>>>> 59b780a7
			</bonus>
			<source>CA</source>
			<page>136</page>
		</armor>
		<armor>
			<id>b9554fe8-fc04-4746-8f5f-32d5ee9053be</id>
			<name>Ares Briefcase Shield</name>
			<category>Armor</category>
			<armor>+4</armor>
			<armorcapacity>0</armorcapacity>
<<<<<<< HEAD
			<avail>14R</avail>
			<cost>1800</cost>
			<addweapon>Ares Briefcase Shield</addweapon>
=======
      <addweapon>Ares Briefcase Shield</addweapon>
			<avail>14R</avail>
      <cost>1800</cost>
>>>>>>> 59b780a7
			<source>CA</source>
			<page>136</page>
		</armor>
		<armor>
			<id>c9424dfb-1e01-4073-995a-7935efc1894d</id>
			<name>Catsuit</name>
			<category>Specialty Armor</category>
			<armor>9</armor>
			<armorcapacity>10</armorcapacity>
			<avail>6</avail>
			<cost>900</cost>
			<source>CA</source>
			<page>136</page>
		</armor>
		<armor>
			<id>f22a86ba-e660-4c32-a998-d04def23d287</id>
			<name>Scout's Tux</name>
			<category>Specialty Armor</category>
			<armor>8</armor>
			<armorcapacity>6</armorcapacity>
			<avail>10</avail>
<<<<<<< HEAD
			<bonus>
				<sociallimit>1</sociallimit>
			</bonus>
			<cost>2000</cost>
=======
			<cost>2000</cost>
      <bonus>
        <sociallimit>1</sociallimit>
      </bonus>
>>>>>>> 59b780a7
			<source>CA</source>
			<page>136</page>
		</armor>
		<!-- End Region -->
<!-- 2050 SR5 Clothing and Armor -->
		<armor>
			<id>134e6912-d3b8-47cc-8804-fc02e66a0ee6</id>
			<name>Form Fitting, Shirt (2050)</name>
			<category>Armor</category>
			<armor>+1</armor>
			<armorcapacity>0</armorcapacity>
			<avail>3</avail>
			<cost>150</cost>
			<source>2050</source>
			<page>192</page>
		</armor>
		<armor>
			<id>6747e88b-b884-4400-aa33-3ccbbe71f135</id>
			<name>Form Fitting, Half Suit (2050)</name>
			<category>Armor</category>
			<armor>+2</armor>
			<armorcapacity>0</armorcapacity>
			<avail>4</avail>
			<cost>250</cost>
			<source>2050</source>
			<page>192</page>
		</armor>
		<armor>
			<id>40544ce0-eee7-4273-80fe-ffa111fa9c35</id>
			<name>Form Fitting, Full Suit (2050)</name>
			<category>Armor</category>
			<armor>+3</armor>
			<armorcapacity>0</armorcapacity>
			<avail>5</avail>
			<cost>500</cost>
			<source>2050</source>
			<page>192</page>
		</armor>
		<armor>
			<id>5cc0962f-a803-46a1-b077-a22528da13f6</id>
			<name>Lined Coat (2050)</name>
			<category>Armor</category>
			<armor>9</armor>
			<armorcapacity>9</armorcapacity>
			<avail>2</avail>
			<cost>700</cost>
			<source>2050</source>
			<page>192</page>
		</armor>
		<armor>
			<id>cd1e1725-6c1f-4e15-83ad-e6f30d3d0b6e</id>
			<name>Helmet (2050)</name>
			<category>Armor</category>
			<armor>+2</armor>
			<armorcapacity>9</armorcapacity>
			<avail>12</avail>
			<cost>200</cost>
			<source>2050</source>
			<page>192</page>
		</armor>
		<armor>
			<id>27b0f29c-87e0-44f1-bff4-00e733b367fb</id>
			<name>Clothing, Ordinary (2050)</name>
			<category>Clothing</category>
			<armor>0</armor>
			<armorcapacity>0</armorcapacity>
			<avail>0</avail>
			<cost>50</cost>
			<source>2050</source>
			<page>192</page>
		</armor>
		<armor>
			<id>c4a7c60c-d2e0-419c-bdc8-efabdfa114c1</id>
			<name>Clothing, Fine (2050)</name>
			<category>Clothing</category>
			<armor>0</armor>
			<armorcapacity>0</armorcapacity>
			<avail>0</avail>
			<cost>500</cost>
			<source>2050</source>
			<page>192</page>
		</armor>
		<armor>
			<id>84cf66ad-15e7-48cc-a587-f0716e4b9d4b</id>
			<name>Clothing, Tres Chic (2050)</name>
			<category>Clothing</category>
			<armor>0</armor>
			<armorcapacity>0</armorcapacity>
			<avail>0</avail>
			<cost>Variable(1000-100000)</cost>
			<source>2050</source>
			<page>192</page>
		</armor>
		<armor>
			<id>11986c47-c928-4a5b-9667-ae4860caeacc</id>
			<name>Leather, Synthetic (2050)</name>
			<category>Armor</category>
			<armor>3</armor>
			<armorcapacity>3</armorcapacity>
			<avail>0</avail>
			<cost>250</cost>
			<source>2050</source>
			<page>192</page>
		</armor>
		<armor>
			<id>7df0bbe3-b616-4942-816d-2b5e57617a38</id>
			<name>Leather, Real (2050)</name>
			<category>Armor</category>
			<armor>4</armor>
			<armorcapacity>4</armorcapacity>
			<avail>0</avail>
			<cost>750</cost>
			<source>2050</source>
			<page>192</page>
		</armor>
		<armor>
			<id>811d9335-d784-4d69-a7de-6551bac37ea8</id>
			<name>Armor Jacket (2050)</name>
			<category>Armor</category>
			<armor>12</armor>
			<armorcapacity>12</armorcapacity>
			<avail>3</avail>
			<cost>900</cost>
			<source>2050</source>
			<page>192</page>
		</armor>
		<armor>
			<id>52f8cc10-655b-4813-b038-f135d6a24786</id>
			<name>Armor Clothing (2050)</name>
			<category>Armor</category>
			<armor>6</armor>
			<armorcapacity>6</armorcapacity>
			<avail>2</avail>
			<cost>500</cost>
			<source>2050</source>
			<page>192</page>
		</armor>
		<armor>
			<id>bd6dd017-c6b8-4df2-a96f-eb920fc5499d</id>
			<name>Armor Vest (2050)</name>
			<category>Armor</category>
			<armor>9</armor>
			<armorcapacity>9</armorcapacity>
			<avail>2</avail>
			<cost>200</cost>
			<source>2050</source>
			<page>192</page>
		</armor>
		<armor>
			<id>4ca1e01b-24bb-42f9-a27d-b284a13e739b</id>
			<name>Heavy Armor, Full (2050)</name>
			<category>Armor</category>
			<armor>18</armor>
			<armorcapacity>18</armorcapacity>
<<<<<<< HEAD
			<addmodcategory>Full Body Mods</addmodcategory>
			<avail>16R</avail>
			<cost>20000</cost>
=======
      <avail>16R</avail>
      <cost>20000</cost>
      <addmodcategory>Full Body Mods</addmodcategory>
>>>>>>> 59b780a7
			<source>2050</source>
			<page>192</page>
		</armor>
		<armor>
			<id>fc36610c-5a0a-4757-852c-062e59b1a568</id>
			<name>Heavy Armor, Partial (2050)</name>
			<category>Armor</category>
			<armor>15</armor>
			<armorcapacity>15</armorcapacity>
			<avail>8R</avail>
			<cost>10000</cost>
			<source>2050</source>
			<page>192</page>
		</armor>
		<!-- End Region -->
<<<<<<< HEAD
=======
		<!-- Region SotA ADL -->
		<armor>
			<id>7f87a60e-67f8-4952-8c3a-8de22fd76a06</id>
			<name>E'lyzée Elio: Bra's Suit</name>
			<category>High-Fashion Armor Clothing</category>
			<armor>8</armor>
			<armorcapacity>4</armorcapacity>
			<avail>8</avail>
			<cost>3500</cost>
			<bonus>
				<limitmodifier>
					<limit>Social</limit>
					<value>1</value>
					<condition>Must be visible</condition>
				</limitmodifier>
			</bonus>
			<mods>
				<name>Custom Fit</name>
			</mods>
			<source>SAG</source>
			<page>91</page>
		</armor>
		<armor>
			<id>1af8a121-e0b6-4ea1-bcb1-a51e200d05a1</id>
			<name>E'lyzée Elio: Tha'il Dress</name>
			<category>High-Fashion Armor Clothing</category>
			<armor>6</armor>
			<armorcapacity>2</armorcapacity>
			<avail>10</avail>
			<cost>4500</cost>
			<bonus>
				<limitmodifier>
					<limit>Social</limit>
					<value>1</value>
					<condition>Must be visible</condition>
				</limitmodifier>
			</bonus>
			<mods>
				<name>Custom Fit</name>
			</mods>
			<source>SAG</source>
			<page>91</page>
		</armor>
		<armor>
			<id>7418141b-ec31-4334-a642-6acf469c0e5f</id>
			<name>E'lyzée Elio: Bra's Cloak</name>
			<category>High-Fashion Armor Clothing</category>
			<armor>10</armor>
			<armoroverride>+2</armoroverride>
			<armorcapacity>12</armorcapacity>
			<avail>10</avail>
			<cost>4000</cost>
			<mods>
				<name>Custom Fit (Stack)</name>
			</mods>
			<source>SAG</source>
			<page>91</page>
		</armor>
		<armor>
			<id>7cc0ee32-7f67-495c-91d1-2ab9e19ec54b</id>
			<name>E'lyzée Elio: Tha'il Cloak</name>
			<category>High-Fashion Armor Clothing</category>
			<armor>8</armor>
			<armoroverride>+2</armoroverride>
			<armorcapacity>4</armorcapacity>
			<avail>8</avail>
			<cost>1500</cost>
			<mods>
				<name>Custom Fit (Stack)</name>
			</mods>
			<source>SAG</source>
			<page>91</page>
		</armor>
		<armor>
			<id>60c7a349-d3a9-4a5c-a9cc-6e9d473c1e20</id>
			<name>Franzinger Fashion Tenor: Tailcoat Combination</name>
			<category>High-Fashion Armor Clothing</category>
			<armor>8</armor>
			<armorcapacity>5</armorcapacity>
			<avail>8</avail>
			<cost>2400</cost>
			<bonus>
				<limitmodifier>
					<limit>Social</limit>
					<value>1</value>
					<condition>Must be visible</condition>
				</limitmodifier>
			</bonus>
			<mods>
				<name>Custom Fit</name>
			</mods>
			<source>SAG</source>
			<page>92</page>
		</armor>
		<armor>
			<id>6dad32b2-8714-4dab-a9e7-0692f233a2e7</id>
			<name>Franzinger Fashion Tenor: Coat</name>
			<category>High-Fashion Armor Clothing</category>
			<armor>10</armor>
			<armoroverride>+2</armoroverride>
			<armorcapacity>8</armorcapacity>
			<avail>8</avail>
			<cost>3200</cost>
			<mods>
				<name>Custom Fit (Stack)</name>
			</mods>
			<source>SAG</source>
			<page>92</page>
		</armor>
		<armor>
			<id>afa5351a-8da5-48f4-90c3-5baf04178534</id>
			<name>Rheingold Pro Tec Plus: Suit</name>
			<category>High-Fashion Armor Clothing</category>
			<armor>9</armor>
			<armorcapacity>5</armorcapacity>
			<avail>8</avail>
			<cost>2700</cost>
			<mods>
				<name>Custom Fit</name>
			</mods>
			<source>SAG</source>
			<page>92</page>
		</armor>
		<armor>
			<id>92123f54-66ae-4945-a4c5-c0baf36801fa</id>
			<name>Rheingold Pro Tec Plus: Coat</name>
			<category>High-Fashion Armor Clothing</category>
			<armor>10</armor>
			<armoroverride>+3</armoroverride>
			<armorcapacity>10</armorcapacity>
			<avail>10</avail>
			<cost>3500</cost>
			<mods>
				<name>Custom Fit (Stack)</name>
			</mods>
			<source>SAG</source>
			<page>92</page>
		</armor>
		<armor>
			<id>afbd4fed-07ef-4ff2-ba8e-b5a6696d4b6b</id>
			<name>StattKrieg: Armor Vest</name>
			<category>High-Fashion Armor Clothing</category>
			<armor>8</armor>
			<armorcapacity>4</armorcapacity>
			<avail>4</avail>
			<cost>550</cost>
			<bonus>
				<limitmodifier>
					<limit>Social</limit>
					<value>-1</value>
					<condition>Except for Urban Brawl Fans and Gangers</condition>
				</limitmodifier>
			</bonus>
			<source>SAG</source>
			<page>93</page>
		</armor>
		<armor>
			<id>81a3db95-9248-4645-bc9d-b65e422455a5</id>
			<name>StattKrieg: Armor Jacket</name>
			<category>High-Fashion Armor Clothing</category>
			<armor>10</armor>
			<armorcapacity>5</armorcapacity>
			<avail>4</avail>
			<cost>800</cost>
			<bonus>
				<limitmodifier>
					<limit>Social</limit>
					<value>-1</value>
					<condition>Except for Urban Brawl Fans and Gangers</condition>
				</limitmodifier>
			</bonus>
			<source>SAG</source>
			<page>93</page>
		</armor>
		<armor>
			<id>2d77e609-b848-468d-bac0-ed3ae296f2dd</id>
			<name>StattKrieg: Padded Overall</name>
			<category>High-Fashion Armor Clothing</category>
			<armor>8</armor>
			<armorcapacity>8</armorcapacity>
			<avail>6</avail>
			<cost>550</cost>
			<bonus>
				<limitmodifier>
					<limit>Social</limit>
					<value>-1</value>
					<condition>Except for Urban Brawl Fans and Gangers</condition>
				</limitmodifier>
			</bonus>
			<source>SAG</source>
			<page>93</page>
		</armor>
		<armor>
			<id>369adf84-0fe4-41b4-a837-ad2a34201f81</id>
			<name>StattKrieg: Helmet</name>
			<category>High-Fashion Armor Clothing</category>
			<armor>+2</armor>
			<armorcapacity>2</armorcapacity>
			<avail>4</avail>
			<cost>150</cost>
			<bonus>
				<limitmodifier>
					<limit>Social</limit>
					<value>-1</value>
					<condition>Except for Urban Brawl Fans and Gangers</condition>
				</limitmodifier>
			</bonus>
			<source>SAG</source>
			<page>93</page>
		</armor>
		<!-- End Region -->
>>>>>>> 59b780a7
	</armors>
	<mods>
		<!-- Region Shadowrun 5 -->
		<mod>
			<id>9ee8e6ad-2472-485d-ae42-d1978749b456</id>
			<name>Electrochromic Clothing</name>
			<category>General</category>
			<armor>0</armor>
			<maxrating>1</maxrating>
			<armorcapacity>[0]</armorcapacity>
			<avail>+2</avail>
			<cost>500</cost>
			<source>SR5</source>
			<page>437</page>
		</mod>
		<mod>
			<id>3fdd4706-9052-4c6b-8c2c-61dbb5c1f16f</id>
			<name>Feedback Clothing</name>
			<category>General</category>
			<armor>0</armor>
			<maxrating>1</maxrating>
			<armorcapacity>[3]</armorcapacity>
			<avail>8</avail>
			<cost>500</cost>
			<source>SR5</source>
			<page>437</page>
		</mod>
		<mod>
			<id>142031f9-ab13-4dd0-a5a4-2cc4d06055ea</id>
			<name>(Synth)Leather</name>
			<category>Clothing</category>
			<armor>4</armor>
			<maxrating>1</maxrating>
			<armorcapacity>[0]</armorcapacity>
			<avail>0</avail>
			<cost>200</cost>
			<source>SR5</source>
			<page>437</page>
		</mod>
		<mod>
			<id>480b7c5d-758b-4833-8bfd-9487e2455f7d</id>
			<name>Chemical Protection</name>
			<category>General</category>
			<armor>0</armor>
			<maxrating>6</maxrating>
			<armorcapacity>FixedValues([1],[2],[3],[4],[5],[6])</armorcapacity>
			<avail>6</avail>
			<cost>Rating * 250</cost>
			<source>SR5</source>
			<page>437</page>
		</mod>
		<mod>
			<id>1e002d2e-cd93-4cef-a666-b6c6449f4e9f</id>
			<name>Chemical Seal</name>
			<category>General</category>
			<armor>0</armor>
			<maxrating>1</maxrating>
			<armorcapacity>[6]</armorcapacity>
			<avail>12R</avail>
			<cost>3000</cost>
			<source>SR5</source>
			<page>437</page>
		</mod>
		<mod>
			<id>dd246520-7306-40fb-88b4-c9cb031208fc</id>
			<name>Fire Resistance</name>
			<category>General</category>
			<armor>0</armor>
			<maxrating>6</maxrating>
			<armorcapacity>FixedValues([1],[2],[3],[4],[5],[6])</armorcapacity>
			<avail>6</avail>
			<cost>Rating * 250</cost>
			<source>SR5</source>
			<page>437</page>
		</mod>
		<mod>
			<id>497b5d6b-df0c-401d-91de-42a224b1fa87</id>
			<name>Insulation</name>
			<category>General</category>
			<armor>0</armor>
			<maxrating>6</maxrating>
			<armorcapacity>FixedValues([1],[2],[3],[4],[5],[6])</armorcapacity>
			<avail>6</avail>
			<cost>Rating * 250</cost>
			<source>SR5</source>
			<page>437</page>
		</mod>
		<mod>
			<id>0cfb049a-a1bd-4daa-96be-9468c37d9c3c</id>
			<name>Nonconductivity</name>
			<category>General</category>
			<armor>0</armor>
			<maxrating>6</maxrating>
			<armorcapacity>FixedValues([1],[2],[3],[4],[5],[6])</armorcapacity>
			<avail>6</avail>
			<cost>Rating * 250</cost>
			<source>SR5</source>
			<page>438</page>
		</mod>
		<mod>
			<id>ba32a6e9-4e6f-47fe-8fd7-c3194a5174d6</id>
			<name>Thermal Damping</name>
			<category>General</category>
			<armor>0</armor>
			<maxrating>6</maxrating>
			<armorcapacity>FixedValues([1],[2],[3],[4],[5],[6])</armorcapacity>
			<avail>10R</avail>
			<cost>Rating * 500</cost>
			<source>SR5</source>
			<page>438</page>
		</mod>
		<mod>
			<id>dbdaf817-9bfa-4938-a195-b53c63b53e7c</id>
			<name>Shock Frills</name>
			<category>General</category>
			<armor>0</armor>
			<maxrating>1</maxrating>
			<armorcapacity>[2]</armorcapacity>
			<avail>6R</avail>
			<cost>250</cost>
			<source>SR5</source>
			<page>438</page>
		</mod>
		<mod>
			<id>b3965c7d-3e19-4aad-9dc0-1ec5b62daea5</id>
			<name>Liner - Fire Resistance (4)</name>
			<category>Globetrotter Jacket Liners</category>
			<armor>0</armor>
			<maxrating>1</maxrating>
			<armorcapacity>[0]</armorcapacity>
			<avail>0</avail>
			<cost>0</cost>
			<source>SR5</source>
			<page>437</page>
		</mod>
		<mod>
			<id>ca385470-fdfb-4ac2-bb4d-f88de768541b</id>
			<name>Liner - Chemical Protection (4)</name>
			<category>Globetrotter Jacket Liners</category>
			<armor>0</armor>
			<maxrating>1</maxrating>
			<armorcapacity>[0]</armorcapacity>
			<avail>0</avail>
			<cost>0</cost>
			<source>SR5</source>
			<page>437</page>
		</mod>
		<mod>
			<id>a0043353-1825-42cb-94b2-ddf35b3089b5</id>
			<name>Liner - Insulation (4)</name>
			<category>Globetrotter Jacket Liners</category>
			<armor>0</armor>
			<maxrating>1</maxrating>
			<armorcapacity>[0]</armorcapacity>
			<avail>0</avail>
			<cost>0</cost>
			<source>SR5</source>
			<page>437</page>
		</mod>
		<mod>
			<id>f22cd9de-78ce-4ec1-9485-932c47638f52</id>
			<name>Liner - Fire Resistance (3)</name>
			<category>Globetrotter Vest Liners</category>
			<armor>0</armor>
			<maxrating>1</maxrating>
			<armorcapacity>[0]</armorcapacity>
			<avail>0</avail>
			<cost>0</cost>
			<source>SR5</source>
			<page>437</page>
		</mod>
		<mod>
			<id>ba6e7ab8-9e19-41ea-b124-bad6c8d1a515</id>
			<name>Liner - Chemical Protection (3)</name>
			<category>Globetrotter Vest Liners</category>
			<armor>0</armor>
			<maxrating>1</maxrating>
			<armorcapacity>[0]</armorcapacity>
			<avail>0</avail>
			<cost>0</cost>
			<source>SR5</source>
			<page>437</page>
		</mod>
		<mod>
			<id>cee9f035-3668-4736-b0f2-7607d7156995</id>
			<name>Liner - Insulation (3)</name>
			<category>Globetrotter Vest Liners</category>
			<armor>0</armor>
			<maxrating>1</maxrating>
			<armorcapacity>[0]</armorcapacity>
			<avail>0</avail>
			<cost>0</cost>
			<source>SR5</source>
			<page>437</page>
		</mod>
		<mod>
			<id>8a119129-4c6f-40ab-9832-a61295ee715f</id>
			<name>Liner - Fire Resistance (2)</name>
			<category>Globetrotter Clothing Liners</category>
			<armor>0</armor>
			<maxrating>1</maxrating>
			<armorcapacity>[0]</armorcapacity>
			<avail>0</avail>
			<cost>0</cost>
			<source>SR5</source>
			<page>437</page>
		</mod>
		<mod>
			<id>fed9e56c-c1b8-4c68-a16a-4bceb011bc62</id>
			<name>Liner - Chemical Protection (2)</name>
			<category>Globetrotter Clothing Liners</category>
			<armor>0</armor>
			<maxrating>1</maxrating>
			<armorcapacity>[0]</armorcapacity>
			<avail>0</avail>
			<cost>0</cost>
			<source>SR5</source>
			<page>437</page>
		</mod>
		<mod>
			<id>1bff09e4-ea20-4705-ac7b-5bea4a03d925</id>
			<name>Liner - Insulation (2)</name>
			<category>Globetrotter Clothing Liners</category>
			<armor>0</armor>
			<maxrating>1</maxrating>
			<armorcapacity>[0]</armorcapacity>
			<avail>0</avail>
			<cost>0</cost>
			<source>SR5</source>
			<page>437</page>
		</mod>
		<mod>
			<id>84c3dbd2-6d47-4045-a5d6-7dc926b3ff42</id>
			<name>Liner - Fire Resistance (6)</name>
			<category>Victory Liners</category>
			<armor>0</armor>
			<maxrating>1</maxrating>
			<armorcapacity>[0]</armorcapacity>
			<avail>0</avail>
			<cost>0</cost>
			<source>SR5</source>
			<page>437</page>
		</mod>
		<mod>
			<id>0cbf733c-1fd0-48ae-be2c-b3afe0036fd0</id>
			<name>Liner - Chemical Protection (6)</name>
			<category>Victory Liners</category>
			<armor>0</armor>
			<maxrating>1</maxrating>
			<armorcapacity>[0]</armorcapacity>
			<avail>0</avail>
			<cost>0</cost>
			<source>SR5</source>
			<page>437</page>
		</mod>
		<mod>
			<id>af3208a9-05b5-47bb-92a1-f3d2ea82f6f0</id>
			<name>Liner - Insulation (6)</name>
			<category>Victory Liners</category>
			<armor>0</armor>
			<maxrating>1</maxrating>
			<armorcapacity>[0]</armorcapacity>
			<avail>0</avail>
			<cost>0</cost>
			<source>SR5</source>
			<page>437</page>
		</mod>
		<!-- End Region -->
		<!-- Region Run & Gun -->
		<mod>
			<id>38168e21-833e-4ab3-8e5c-186468b70ef9</id>
			<name>Custom Fit</name>
			<category>General</category>
			<armor>0</armor>
			<hide>yes</hide>
			<maxrating>0</maxrating>
			<armorcapacity>[0]</armorcapacity>
			<avail>0</avail>
			<cost>0</cost>
			<source>RG</source>
			<page>59</page>
		</mod>
		<mod>
			<id>0d74f2f6-74bf-4c7e-afdf-d44f24c3ac12</id>
			<name>Custom Fit (Stack)</name>
			<category>General</category>
			<armor>0</armor>
			<hide>yes</hide>
			<maxrating>0</maxrating>
			<armorcapacity>[0]</armorcapacity>
			<avail>0</avail>
			<cost>0</cost>
			<bonus>
				<selectarmor />
			</bonus>
			<source>RG</source>
			<page>59</page>
		</mod>
		<mod>
			<id>6a4274bb-307d-433d-a1a7-75be52eacb93</id>
			<name>Gear Access</name>
			<category>General</category>
			<armor>0</armor>
			<hide>yes</hide>
			<maxrating>0</maxrating>
			<armorcapacity>[0]</armorcapacity>
			<avail>0</avail>
			<cost>0</cost>
			<source>RG</source>
			<page>59</page>
		</mod>
		<mod>
			<id>13835ff2-7b9e-47c3-9d8b-7b9a2dbe499d</id>
			<name>Newest Model</name>
			<category>General</category>
			<armor>0</armor>
			<hide>yes</hide>
			<maxrating>0</maxrating>
			<armorcapacity>[0]</armorcapacity>
			<avail>0</avail>
			<cost>0</cost>
			<source>RG</source>
			<page>59</page>
		</mod>
		<mod>
			<id>a164ac4e-4225-4d82-9785-02ffd39f6566</id>
			<name>Illuminating</name>
			<category>General</category>
			<armor>0</armor>
			<maxrating>0</maxrating>
			<armorcapacity>[0]</armorcapacity>
			<avail>0</avail>
			<cost>0</cost>
			<source>RG</source>
			<page>59</page>
		</mod>
		<mod>
			<id>8be2bd6a-5fe5-4931-8d6e-9cb95a0b959f</id>
			<name>Restrictive</name>
			<category>General</category>
			<armor>0</armor>
			<hide>yes</hide>
			<maxrating>0</maxrating>
			<armorcapacity>[0]</armorcapacity>
			<avail>0</avail>
			<cost>0</cost>
			<source>RG</source>
			<page>59</page>
		</mod>
		<mod>
			<id>ebabbd5f-6fd9-4b9a-9350-a251e8652b4b</id>
			<name>Padded</name>
			<category>General</category>
			<armor>0</armor>
			<hide>yes</hide>
			<maxrating>0</maxrating>
			<armorcapacity>[0]</armorcapacity>
			<avail>0</avail>
			<cost>0</cost>
			<source>RG</source>
			<page>59</page>
		</mod>
		<mod>
			<id>6226742c-d950-46af-af1a-fc483e14be5c</id>
			<name>Concealability</name>
			<category>General</category>
			<armor>0</armor>
			<hide>yes</hide>
			<maxrating>0</maxrating>
			<armorcapacity>[0]</armorcapacity>
			<avail>0</avail>
			<cost>0</cost>
			<source>RG</source>
			<page>59</page>
		</mod>
		<mod>
			<id>53a61bf1-65c3-4c28-b47f-026de40973a4</id>
			<name>Rapid Transit: Elite</name>
			<category>Rapid Transit Detailing</category>
			<armor>0</armor>
			<maxrating>1</maxrating>
			<armorcapacity>[0]</armorcapacity>
			<avail>0</avail>
			<cost>600</cost>
			<bonus>
				<limitmodifier>
					<limit>Social</limit>
					<value>1</value>
					<condition>Must be visible</condition>
				</limitmodifier>
			</bonus>
			<source>RG</source>
			<page>65</page>
		</mod>
		<mod>
			<id>a071b454-8a50-4c76-a162-8e086b0ec001</id>
			<name>Rapid Transit: Platinum</name>
			<category>Rapid Transit Detailing</category>
			<armor>0</armor>
			<maxrating>1</maxrating>
			<armorcapacity>[0]</armorcapacity>
			<avail>0</avail>
			<cost>1100</cost>
			<bonus>
				<limitmodifier>
					<limit>Social</limit>
					<value>2</value>
					<condition>Must be visible</condition>
				</limitmodifier>
			</bonus>
			<source>RG</source>
			<page>65</page>
		</mod>
		<mod>
			<id>69423033-a7f8-4b80-96c6-0c4a91cd32aa</id>
			<name>Full Body Armor: Chemical Seal</name>
			<category>Full Body Mods</category>
			<armor>0</armor>
			<maxrating>1</maxrating>
			<armorcapacity>[0]</armorcapacity>
			<avail>+6</avail>
			<cost>6000</cost>
			<source>SR5</source>
			<page>437</page>
		</mod>
		<mod>
			<id>ab16b276-00b3-402e-8629-b38e2905e12f</id>
			<name>Full Body Armor: Environment Adaptation</name>
			<category>Full Body Mods</category>
			<armor>0</armor>
			<maxrating>1</maxrating>
			<armorcapacity>[0]</armorcapacity>
			<avail>+3</avail>
			<cost>1000</cost>
			<source>SR5</source>
			<page>437</page>
		</mod>
		<mod>
			<id>9a1a569f-4c0c-4291-af5b-89e1334e95b4</id>
			<name>Rapid Transit: Diamond</name>
			<category>Rapid Transit Detailing</category>
			<armor>0</armor>
			<maxrating>1</maxrating>
			<armorcapacity>[0]</armorcapacity>
			<avail>0</avail>
			<cost>2400</cost>
			<bonus>
				<limitmodifier>
					<limit>Social</limit>
					<value>3</value>
					<condition>Must be visible</condition>
				</limitmodifier>
			</bonus>
			<source>RG</source>
			<page>65</page>
		</mod>
		<mod>
			<id>a7d97d66-1f6e-4521-a283-907ca1cd7436</id>
			<name>Nightshade IR and Contacts</name>
			<category>Nightshade IR</category>
			<armor>0</armor>
			<maxrating>1</maxrating>
			<armorcapacity>[0]</armorcapacity>
			<avail>0</avail>
			<cost>1500</cost>
			<source>RG</source>
			<page>62</page>
		</mod>
		<mod>
			<id>8b1bc34c-4de9-4111-a5f6-bae7fa35b8af</id>
			<name>Ballistic Mask</name>
			<category>Customized Ballistic Mask</category>
			<armor>0</armor>
			<maxrating>1</maxrating>
			<armorcapacity>[0]</armorcapacity>
			<avail>0</avail>
			<cost>150</cost>
			<source>RG</source>
			<page>62</page>
		</mod>
		<mod>
			<id>5a0965bd-759c-4e41-8c47-2b87c9de06d6</id>
			<name>Auto-Injector</name>
			<category>General</category>
			<armor>0</armor>
			<maxrating>1</maxrating>
			<armorcapacity>[2]</armorcapacity>
			<avail>4</avail>
			<cost>1500</cost>
			<source>RG</source>
			<page>84</page>
		</mod>
		<mod>
			<id>1a76f859-9511-42cc-85a7-560b813f6a92</id>
			<name>Fresnel Fabric</name>
			<category>General</category>
			<armor>0</armor>
			<maxrating>6</maxrating>
			<armorcapacity>[2]</armorcapacity>
			<avail>14R</avail>
			<cost>Rating * 1000</cost>
			<source>RG</source>
			<page>84</page>
		</mod>
		<mod>
			<id>6c18ff9b-7b46-4311-ac4b-a57733d01df7</id>
			<name>Pulse Weave</name>
			<category>General</category>
			<armor>0</armor>
			<maxrating>6</maxrating>
			<armorcapacity>[3]</armorcapacity>
			<avail>+8R</avail>
			<cost>Rating * 3000</cost>
			<source>RG</source>
			<page>84</page>
		</mod>
		<mod>
			<id>13047906-3ea3-425c-a3ff-4666cb1a05f5</id>
			<name>Shock Weave</name>
			<category>General</category>
			<armor>0</armor>
			<maxrating>1</maxrating>
			<armorcapacity>[3]</armorcapacity>
			<avail>8</avail>
			<cost>1000</cost>
			<source>RG</source>
			<page>84</page>
		</mod>
		<mod>
			<id>c5a66977-3a0b-489f-b7e5-e30965171f8b</id>
			<name>Universal Mirror Material</name>
			<category>General</category>
			<armor>0</armor>
			<maxrating>6</maxrating>
			<armorcapacity>[3]</armorcapacity>
			<avail>4</avail>
			<cost>Rating * 250</cost>
			<source>RG</source>
			<page>84</page>
		</mod>
		<mod>
			<id>cf8accf5-4117-4419-ab73-957489038ab9</id>
			<name>YNT Softweave Armor</name>
			<category>General</category>
			<armor>0</armor>
<<<<<<< HEAD
			<bonus>
				<softweave />
			</bonus>
			<maxrating>1</maxrating>
			<armorcapacity>[-Capacity * 0.5]</armorcapacity>
			<avail>+4</avail>
			<cost>Armor Cost</cost>
=======
			<maxrating>1</maxrating>
			<armorcapacity>[-Capacity * 0.5]</armorcapacity>
			<avail>+4</avail>
      <cost>Armor Cost</cost>
      <bonus>
        <softweave />
      </bonus>
>>>>>>> 59b780a7
			<source>RG</source>
			<page>84</page>
		</mod>
		<mod>
			<id>63f94362-9778-47a6-8317-f306b199277e</id>
			<name>Ruthenium Polymer Coating</name>
			<category>General</category>
			<armor>0</armor>
			<maxrating>4</maxrating>
			<armorcapacity>[4]</armorcapacity>
			<avail>16F</avail>
			<cost>Rating * 5000</cost>
			<source>RG</source>
			<page>85</page>
		</mod>
		<mod>
			<id>b5283cb0-3676-44d3-a7e9-dee099416295</id>
			<name>Radiation Shielding</name>
			<category>General</category>
			<armor>0</armor>
			<maxrating>6</maxrating>
			<armorcapacity>FixedValues([1],[2],[3],[4],[5],[6])</armorcapacity>
			<avail>Rating * 2</avail>
			<cost>Rating * 200</cost>
			<source>RG</source>
			<page>84</page>
		</mod>
		<mod>
			<id>ed43ded4-1b2f-410a-9322-166c39306d03</id>
			<name>Gel Packs</name>
			<category>General</category>
			<armor>+2</armor>
			<maxrating>1</maxrating>
			<armorcapacity>[0]</armorcapacity>
			<avail>6</avail>
			<cost>1500</cost>
			<source>RG</source>
			<page>85</page>
		</mod>
		<mod>
			<id>a523fbcf-58d5-4727-9dd5-6fbe6b4acbdf</id>
			<name>Responsive Interface Gear: Armor</name>
			<category>General</category>
			<armor>0</armor>
			<maxrating>1</maxrating>
			<armorcapacity>[4]</armorcapacity>
			<avail>8</avail>
			<cost>2500</cost>
			<source>RG</source>
			<page>85</page>
		</mod>
		<mod>
			<id>a9c0aeb2-e7c5-4cc3-819e-f865545c7b66</id>
			<name>Responsive Interface Gear: Helmet</name>
			<category>General</category>
			<armor>0</armor>
			<maxrating>1</maxrating>
			<armorcapacity>[2]</armorcapacity>
			<avail>8</avail>
			<cost>2500</cost>
			<source>RG</source>
			<page>85</page>
		</mod>
		<!-- End Region -->
		<!-- Region Bullets & Bandages -->
		<mod>
			<id>9e96176f-1a4d-45dd-94d4-fba00ccffcf2</id>
			<name>Pneumatic Anti-Shock Garment</name>
			<category>General</category>
			<armor>0</armor>
			<maxrating>1</maxrating>
			<armorcapacity>[6]</armorcapacity>
			<avail>6</avail>
			<cost>500</cost>
			<source>BB</source>
			<page>23</page>
		</mod>
		<mod>
			<id>aec187e5-5eca-4f27-9181-b39991579d76</id>
			<name>Drag Handle</name>
			<category>General</category>
			<armor>0</armor>
			<maxrating>1</maxrating>
			<armorcapacity>[1]</armorcapacity>
			<avail>0</avail>
			<cost>50</cost>
			<source>BB</source>
			<page>23</page>
		</mod>
		<!-- End Region -->
		<!-- Region Hard Targets -->
		<mod>
			<id>4e673143-6a61-4075-95c6-1950b9eda8e0</id>
			<name>Concealed Pocket</name>
			<category>General</category>
			<armor>0</armor>
			<maxrating>1</maxrating>
			<armorcapacity>[1]</armorcapacity>
			<avail>4</avail>
			<cost>40</cost>
			<source>HT</source>
			<page>185</page>
		</mod>
		<mod>
			<id>49addc2c-ee9b-4f97-9c4b-4d49259734bc</id>
			<name>Attachable Gear Access</name>
			<category>General</category>
			<armor>0</armor>
			<maxrating>1</maxrating>
			<armorcapacity>[4]</armorcapacity>
			<avail>4</avail>
			<cost>150</cost>
			<source>HT</source>
			<page>185</page>
		</mod>
		<mod>
			<id>c3ea670b-45e7-4b75-a85d-1801c91d1c8c</id>
			<name>Faraday Pocket</name>
			<category>General</category>
			<armor>0</armor>
			<maxrating>1</maxrating>
			<armorcapacity>[1]</armorcapacity>
			<avail>7R</avail>
			<cost>50</cost>
			<source>HT</source>
			<page>185</page>
		</mod>
		<mod>
			<id>ff4c87d4-da62-4b85-b1a3-8de9a0d2838a</id>
			<name>Biofiber Pocket</name>
			<category>General</category>
			<armor>0</armor>
			<maxrating>1</maxrating>
			<armorcapacity>[2]</armorcapacity>
			<avail>10F</avail>
			<cost>700</cost>
			<source>HT</source>
			<page>185</page>
		</mod>
		<!-- End Region -->
		<!-- Region Cutting Aces -->
		<mod>
			<id>151d8957-aeb1-4fda-af19-35f4c9c602e1</id>
			<name>Voidblack Coating</name>
			<category>General</category>
			<armor>0</armor>
			<maxrating>1</maxrating>
			<armorcapacity>[6]</armorcapacity>
			<avail>14F</avail>
			<cost>3000</cost>
			<source>CA</source>
			<page>138</page>
		</mod>
		<mod>
			<id>851f226f-2116-4001-8937-408d4570396e</id>
			<name>AR Fashion</name>
			<category>General</category>
			<armor>0</armor>
			<maxrating>1</maxrating>
			<armorcapacity>[0]</armorcapacity>
			<avail>0</avail>
			<cost>50</cost>
			<source>CA</source>
			<page>138</page>
		</mod>
		<!-- End Region -->
	</mods>
</chummer><|MERGE_RESOLUTION|>--- conflicted
+++ resolved
@@ -17,11 +17,7 @@
     You can obtain the full source code for Chummer5a at
     https://github.com/chummer5a/chummer5a
 -->
-<<<<<<< HEAD
-<chummer>
-=======
 <chummer xmlns="" xmlns:xsi="http://www.w3.org/2001/XMLSchema-instance" xsi:schemaLocation="http://www.w3.org/2001/XMLSchema armor.xsd">
->>>>>>> 59b780a7
 	<version>0</version>
 	<categories>
 		<category>Armor</category>
@@ -1470,18 +1466,6 @@
 			<armorcapacity>6</armorcapacity>
 			<avail>10</avail>
 			<cost>1500</cost>
-<<<<<<< HEAD
-			<bonus>
-				<limitmodifier>
-					<limit>Social</limit>
-					<value>-1</value>
-					<condition>Must be visible</condition>
-				</limitmodifier>
-			</bonus>
-			<selectmodsfromcategory>
-				<category>Globetrotter Jacket Liners</category>
-			</selectmodsfromcategory>
-=======
       <selectmodsfromcategory>
         <category>Globetrotter Jacket Liners</category>
       </selectmodsfromcategory>
@@ -1492,7 +1476,6 @@
           <condition>Must be visible</condition>
         </limitmodifier>
       </bonus>
->>>>>>> 59b780a7
 			<source>RG</source>
 			<page>75</page>
 		</armor>
@@ -2473,19 +2456,6 @@
 			<avail>4</avail>
 			<cost>750</cost>
 			<bonus>
-<<<<<<< HEAD
-				<selecttext />
-				<limitmodifier>
-					<limit>Social</limit>
-					<value>1</value>
-					<condition>Fans of Sports Team</condition>
-				</limitmodifier>
-				<limitmodifier>
-					<limit>Social</limit>
-					<value>-1</value>
-					<condition>Rivals of Sports Team</condition>
-				</limitmodifier>
-=======
         <limitmodifier>
           <limit>Social</limit>
           <value>1</value>
@@ -2497,7 +2467,6 @@
           <condition>Rivals of Sports Team</condition>
         </limitmodifier>
         <selecttext />
->>>>>>> 59b780a7
 			</bonus>
 			<source>CA</source>
 			<page>136</page>
@@ -2511,10 +2480,6 @@
 			<avail>2</avail>
 			<cost>500</cost>
 			<bonus>
-<<<<<<< HEAD
-				<selecttext />
-=======
->>>>>>> 59b780a7
 				<limitmodifier>
 					<limit>Social</limit>
 					<value>1</value>
@@ -2525,10 +2490,7 @@
 					<value>-1</value>
 					<condition>Rivals of Sports Team</condition>
 				</limitmodifier>
-<<<<<<< HEAD
-=======
         <selecttext />
->>>>>>> 59b780a7
 			</bonus>
 			<source>CA</source>
 			<page>136</page>
@@ -2539,15 +2501,9 @@
 			<category>Armor</category>
 			<armor>+4</armor>
 			<armorcapacity>0</armorcapacity>
-<<<<<<< HEAD
-			<avail>14R</avail>
-			<cost>1800</cost>
-			<addweapon>Ares Briefcase Shield</addweapon>
-=======
       <addweapon>Ares Briefcase Shield</addweapon>
 			<avail>14R</avail>
       <cost>1800</cost>
->>>>>>> 59b780a7
 			<source>CA</source>
 			<page>136</page>
 		</armor>
@@ -2569,17 +2525,10 @@
 			<armor>8</armor>
 			<armorcapacity>6</armorcapacity>
 			<avail>10</avail>
-<<<<<<< HEAD
-			<bonus>
-				<sociallimit>1</sociallimit>
-			</bonus>
-			<cost>2000</cost>
-=======
 			<cost>2000</cost>
       <bonus>
         <sociallimit>1</sociallimit>
       </bonus>
->>>>>>> 59b780a7
 			<source>CA</source>
 			<page>136</page>
 		</armor>
@@ -2734,15 +2683,9 @@
 			<category>Armor</category>
 			<armor>18</armor>
 			<armorcapacity>18</armorcapacity>
-<<<<<<< HEAD
-			<addmodcategory>Full Body Mods</addmodcategory>
-			<avail>16R</avail>
-			<cost>20000</cost>
-=======
       <avail>16R</avail>
       <cost>20000</cost>
       <addmodcategory>Full Body Mods</addmodcategory>
->>>>>>> 59b780a7
 			<source>2050</source>
 			<page>192</page>
 		</armor>
@@ -2758,8 +2701,6 @@
 			<page>192</page>
 		</armor>
 		<!-- End Region -->
-<<<<<<< HEAD
-=======
 		<!-- Region SotA ADL -->
 		<armor>
 			<id>7f87a60e-67f8-4952-8c3a-8de22fd76a06</id>
@@ -2971,7 +2912,6 @@
 			<page>93</page>
 		</armor>
 		<!-- End Region -->
->>>>>>> 59b780a7
 	</armors>
 	<mods>
 		<!-- Region Shadowrun 5 -->
@@ -3517,15 +3457,6 @@
 			<name>YNT Softweave Armor</name>
 			<category>General</category>
 			<armor>0</armor>
-<<<<<<< HEAD
-			<bonus>
-				<softweave />
-			</bonus>
-			<maxrating>1</maxrating>
-			<armorcapacity>[-Capacity * 0.5]</armorcapacity>
-			<avail>+4</avail>
-			<cost>Armor Cost</cost>
-=======
 			<maxrating>1</maxrating>
 			<armorcapacity>[-Capacity * 0.5]</armorcapacity>
 			<avail>+4</avail>
@@ -3533,7 +3464,6 @@
       <bonus>
         <softweave />
       </bonus>
->>>>>>> 59b780a7
 			<source>RG</source>
 			<page>84</page>
 		</mod>
