<<<<<<< HEAD
﻿<?xml version="1.0" encoding="utf-8"?>
=======
<?xml version="1.0" encoding="utf-8"?>
>>>>>>> 260a47e0
<xs:schema id="NewDataSet" xmlns="" xmlns:xs="http://www.w3.org/2001/XMLSchema" xmlns:msdata="urn:schemas-microsoft-com:xml-msdata">
  <xs:element name="chummer">
    <xs:complexType>
      <xs:sequence>
        <xs:element name="version" type="xs:string" minOccurs="0" />
        <xs:element name="traditions" minOccurs="0" maxOccurs="unbounded">
          <xs:complexType>
            <xs:sequence>
              <xs:element name="tradition" minOccurs="0" maxOccurs="unbounded">
                <xs:complexType>
                  <xs:sequence>
<<<<<<< HEAD
										<xs:element name="id" type="xs:string" minOccurs="1" maxOccurs="1" />
                    <xs:element name="name" type="xs:string" minOccurs="1" maxOccurs="1" />
=======
                    <xs:element name="id" type="xs:string" minOccurs="1" maxOccurs="1" />
                    <xs:element name="name" type="xs:string" minOccurs="1" maxOccurs="1" />
                    <xs:element name="hide" type="xs:string" minOccurs="0" maxOccurs="1" />
>>>>>>> 260a47e0
                    <xs:element name="drain" type="xs:string" minOccurs="1" maxOccurs="1" />
                    <xs:element name="spirits" minOccurs="0" maxOccurs="1">
                      <xs:complexType>
                        <xs:sequence>
                          <xs:element name="spirit" nillable="true" minOccurs="0" maxOccurs="unbounded">
                            <xs:complexType>
                              <xs:simpleContent msdata:ColumnName="spirit_Text" msdata:Ordinal="0">
                                <xs:extension base="xs:string">
                                </xs:extension>
                              </xs:simpleContent>
                            </xs:complexType>
                          </xs:element>
                        </xs:sequence>
                      </xs:complexType>
                    </xs:element>
                    <xs:element name="source" type="xs:string" minOccurs="1" maxOccurs="1" />
                    <xs:element name="page" type="xs:string" minOccurs="1" maxOccurs="1" />
                  </xs:sequence>
                </xs:complexType>
              </xs:element>
            </xs:sequence>
          </xs:complexType>
        </xs:element>
<<<<<<< HEAD
				<xs:element name="spirits">
					<xs:complexType>
						<xs:sequence>
							<xs:element maxOccurs="unbounded" name="spirit">
								<xs:complexType>
									<xs:sequence>
										<xs:element name="id" type="xs:string" />
										<xs:element name="name" type="xs:string" />
										<xs:element name="page" type="xs:unsignedShort" />
										<xs:element name="source" type="xs:string" />
										<xs:element name="bod" type="xs:string" />
										<xs:element name="agi" type="xs:string" />
										<xs:element name="rea" type="xs:string" />
										<xs:element name="str" type="xs:string" />
										<xs:element name="cha" type="xs:string" />
										<xs:element name="int" type="xs:string" />
										<xs:element name="log" type="xs:string" />
										<xs:element name="wil" type="xs:string" />
										<xs:element name="ini" type="xs:string" />
										<xs:element minOccurs="0" name="edg" type="xs:string" />
										<xs:element minOccurs="0" name="mag" type="xs:string" />
										<xs:element minOccurs="0" name="res" type="xs:unsignedByte" />
										<xs:element minOccurs="0" name="dep" type="xs:unsignedByte" />
										<xs:element minOccurs="0" name="ess" type="xs:string" />
										<xs:element minOccurs="0" name="bonus">
											<xs:complexType>
												<xs:sequence>
													<xs:element name="enabletab">
														<xs:complexType>
															<xs:sequence>
																<xs:element name="name" type="xs:string" />
															</xs:sequence>
														</xs:complexType>
													</xs:element>
												</xs:sequence>
											</xs:complexType>
										</xs:element>
										<xs:element minOccurs="0" name="optionalpowers">
											<xs:complexType>
												<xs:sequence>
													<xs:element maxOccurs="unbounded" name="power" type="xs:string" />
												</xs:sequence>
											</xs:complexType>
										</xs:element>
										<xs:element name="powers">
											<xs:complexType>
												<xs:sequence>
													<xs:element maxOccurs="unbounded" name="power">
														<xs:complexType>
															<xs:simpleContent>
																<xs:extension base="xs:string">
																	<xs:attribute name="select" type="xs:string" use="optional" />
																</xs:extension>
															</xs:simpleContent>
														</xs:complexType>
													</xs:element>
												</xs:sequence>
											</xs:complexType>
										</xs:element>
										<xs:element name="skills">
											<xs:complexType>
												<xs:sequence>
													<xs:element maxOccurs="unbounded" name="skill">
														<xs:complexType>
															<xs:simpleContent>
																<xs:extension base="xs:string">
																	<xs:attribute name="attr" type="xs:string" use="optional" />
																</xs:extension>
															</xs:simpleContent>
														</xs:complexType>
													</xs:element>
												</xs:sequence>
											</xs:complexType>
										</xs:element>
										<xs:element minOccurs="0" name="weaknesses">
											<xs:complexType>
												<xs:sequence>
													<xs:element maxOccurs="unbounded" name="weakness" type="xs:string" />
												</xs:sequence>
											</xs:complexType>
										</xs:element>
									</xs:sequence>
								</xs:complexType>
							</xs:element>
						</xs:sequence>
					</xs:complexType>
				</xs:element>
=======
        <xs:element name="spirits">
          <xs:complexType>
            <xs:sequence>
              <xs:element maxOccurs="unbounded" name="spirit">
                <xs:complexType>
                  <xs:sequence>
                    <xs:element name="id" type="xs:string" />
                    <xs:element name="hide" type="xs:string" minOccurs="0" maxOccurs="1" />
                    <xs:element name="name" type="xs:string" />
                    <xs:element name="page" type="xs:unsignedShort" />
                    <xs:element name="source" type="xs:string" />
                    <xs:element name="bod" type="xs:string" />
                    <xs:element name="agi" type="xs:string" />
                    <xs:element name="rea" type="xs:string" />
                    <xs:element name="str" type="xs:string" />
                    <xs:element name="cha" type="xs:string" />
                    <xs:element name="int" type="xs:string" />
                    <xs:element name="log" type="xs:string" />
                    <xs:element name="wil" type="xs:string" />
                    <xs:element name="ini" type="xs:string" />
                    <xs:element minOccurs="0" name="edg" type="xs:string" />
                    <xs:element minOccurs="0" name="mag" type="xs:string" />
                    <xs:element minOccurs="0" name="res" type="xs:unsignedByte" />
                    <xs:element minOccurs="0" name="dep" type="xs:unsignedByte" />
                    <xs:element minOccurs="0" name="ess" type="xs:string" />
                    <xs:element minOccurs="0" name="bonus">
                      <xs:complexType>
                        <xs:sequence>
                          <xs:element name="enabletab">
                            <xs:complexType>
                              <xs:sequence>
                                <xs:element name="name" type="xs:string" />
                              </xs:sequence>
                            </xs:complexType>
                          </xs:element>
                        </xs:sequence>
                      </xs:complexType>
                    </xs:element>
                    <xs:element minOccurs="0" name="optionalpowers">
                      <xs:complexType>
                        <xs:sequence>
                          <xs:element maxOccurs="unbounded" name="power" type="xs:string" />
                        </xs:sequence>
                      </xs:complexType>
                    </xs:element>
                    <xs:element name="powers">
                      <xs:complexType>
                        <xs:sequence>
                          <xs:element maxOccurs="unbounded" name="power">
                            <xs:complexType>
                              <xs:simpleContent>
                                <xs:extension base="xs:string">
                                  <xs:attribute name="select" type="xs:string" use="optional" />
                                </xs:extension>
                              </xs:simpleContent>
                            </xs:complexType>
                          </xs:element>
                        </xs:sequence>
                      </xs:complexType>
                    </xs:element>
                    <xs:element name="skills">
                      <xs:complexType>
                        <xs:sequence>
                          <xs:element maxOccurs="unbounded" name="skill">
                            <xs:complexType>
                              <xs:simpleContent>
                                <xs:extension base="xs:string">
                                  <xs:attribute name="attr" type="xs:string" use="optional" />
                                </xs:extension>
                              </xs:simpleContent>
                            </xs:complexType>
                          </xs:element>
                        </xs:sequence>
                      </xs:complexType>
                    </xs:element>
                    <xs:element minOccurs="0" name="weaknesses">
                      <xs:complexType>
                        <xs:sequence>
                          <xs:element maxOccurs="unbounded" name="weakness" type="xs:string" />
                        </xs:sequence>
                      </xs:complexType>
                    </xs:element>
                  </xs:sequence>
                </xs:complexType>
              </xs:element>
            </xs:sequence>
          </xs:complexType>
        </xs:element>
>>>>>>> 260a47e0
      </xs:sequence>
    </xs:complexType>
  </xs:element>
  <xs:element name="NewDataSet" msdata:IsDataSet="true" msdata:UseCurrentLocale="true">
    <xs:complexType>
      <xs:choice minOccurs="0" maxOccurs="unbounded">
        <xs:element ref="chummer" />
      </xs:choice>
    </xs:complexType>
  </xs:element>
</xs:schema><|MERGE_RESOLUTION|>--- conflicted
+++ resolved
@@ -1,8 +1,4 @@
-<<<<<<< HEAD
-﻿<?xml version="1.0" encoding="utf-8"?>
-=======
 <?xml version="1.0" encoding="utf-8"?>
->>>>>>> 260a47e0
 <xs:schema id="NewDataSet" xmlns="" xmlns:xs="http://www.w3.org/2001/XMLSchema" xmlns:msdata="urn:schemas-microsoft-com:xml-msdata">
   <xs:element name="chummer">
     <xs:complexType>
@@ -14,14 +10,9 @@
               <xs:element name="tradition" minOccurs="0" maxOccurs="unbounded">
                 <xs:complexType>
                   <xs:sequence>
-<<<<<<< HEAD
-										<xs:element name="id" type="xs:string" minOccurs="1" maxOccurs="1" />
-                    <xs:element name="name" type="xs:string" minOccurs="1" maxOccurs="1" />
-=======
                     <xs:element name="id" type="xs:string" minOccurs="1" maxOccurs="1" />
                     <xs:element name="name" type="xs:string" minOccurs="1" maxOccurs="1" />
                     <xs:element name="hide" type="xs:string" minOccurs="0" maxOccurs="1" />
->>>>>>> 260a47e0
                     <xs:element name="drain" type="xs:string" minOccurs="1" maxOccurs="1" />
                     <xs:element name="spirits" minOccurs="0" maxOccurs="1">
                       <xs:complexType>
@@ -45,95 +36,6 @@
             </xs:sequence>
           </xs:complexType>
         </xs:element>
-<<<<<<< HEAD
-				<xs:element name="spirits">
-					<xs:complexType>
-						<xs:sequence>
-							<xs:element maxOccurs="unbounded" name="spirit">
-								<xs:complexType>
-									<xs:sequence>
-										<xs:element name="id" type="xs:string" />
-										<xs:element name="name" type="xs:string" />
-										<xs:element name="page" type="xs:unsignedShort" />
-										<xs:element name="source" type="xs:string" />
-										<xs:element name="bod" type="xs:string" />
-										<xs:element name="agi" type="xs:string" />
-										<xs:element name="rea" type="xs:string" />
-										<xs:element name="str" type="xs:string" />
-										<xs:element name="cha" type="xs:string" />
-										<xs:element name="int" type="xs:string" />
-										<xs:element name="log" type="xs:string" />
-										<xs:element name="wil" type="xs:string" />
-										<xs:element name="ini" type="xs:string" />
-										<xs:element minOccurs="0" name="edg" type="xs:string" />
-										<xs:element minOccurs="0" name="mag" type="xs:string" />
-										<xs:element minOccurs="0" name="res" type="xs:unsignedByte" />
-										<xs:element minOccurs="0" name="dep" type="xs:unsignedByte" />
-										<xs:element minOccurs="0" name="ess" type="xs:string" />
-										<xs:element minOccurs="0" name="bonus">
-											<xs:complexType>
-												<xs:sequence>
-													<xs:element name="enabletab">
-														<xs:complexType>
-															<xs:sequence>
-																<xs:element name="name" type="xs:string" />
-															</xs:sequence>
-														</xs:complexType>
-													</xs:element>
-												</xs:sequence>
-											</xs:complexType>
-										</xs:element>
-										<xs:element minOccurs="0" name="optionalpowers">
-											<xs:complexType>
-												<xs:sequence>
-													<xs:element maxOccurs="unbounded" name="power" type="xs:string" />
-												</xs:sequence>
-											</xs:complexType>
-										</xs:element>
-										<xs:element name="powers">
-											<xs:complexType>
-												<xs:sequence>
-													<xs:element maxOccurs="unbounded" name="power">
-														<xs:complexType>
-															<xs:simpleContent>
-																<xs:extension base="xs:string">
-																	<xs:attribute name="select" type="xs:string" use="optional" />
-																</xs:extension>
-															</xs:simpleContent>
-														</xs:complexType>
-													</xs:element>
-												</xs:sequence>
-											</xs:complexType>
-										</xs:element>
-										<xs:element name="skills">
-											<xs:complexType>
-												<xs:sequence>
-													<xs:element maxOccurs="unbounded" name="skill">
-														<xs:complexType>
-															<xs:simpleContent>
-																<xs:extension base="xs:string">
-																	<xs:attribute name="attr" type="xs:string" use="optional" />
-																</xs:extension>
-															</xs:simpleContent>
-														</xs:complexType>
-													</xs:element>
-												</xs:sequence>
-											</xs:complexType>
-										</xs:element>
-										<xs:element minOccurs="0" name="weaknesses">
-											<xs:complexType>
-												<xs:sequence>
-													<xs:element maxOccurs="unbounded" name="weakness" type="xs:string" />
-												</xs:sequence>
-											</xs:complexType>
-										</xs:element>
-									</xs:sequence>
-								</xs:complexType>
-							</xs:element>
-						</xs:sequence>
-					</xs:complexType>
-				</xs:element>
-=======
         <xs:element name="spirits">
           <xs:complexType>
             <xs:sequence>
@@ -222,7 +124,6 @@
             </xs:sequence>
           </xs:complexType>
         </xs:element>
->>>>>>> 260a47e0
       </xs:sequence>
     </xs:complexType>
   </xs:element>
