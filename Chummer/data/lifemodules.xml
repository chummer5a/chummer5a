<?xml version="1.0" encoding="utf-8"?>
<<<<<<< HEAD
=======

>>>>>>> 260a47e0
<!--This file is part of Chummer5a.

    Chummer5a is free software: you can redistribute it and/or modify
    it under the terms of the GNU General Public License as published by
    the Free Software Foundation, either version 3 of the License, or
    (at your option) any later version.

    Chummer5a is distributed in the hope that it will be useful,
    but WITHOUT ANY WARRANTY; without even the implied warranty of
    MERCHANTABILITY or FITNESS FOR A PARTICULAR PURPOSE.  See the
    GNU General Public License for more details.

    You should have received a copy of the GNU General Public License
    along with Chummer5a.  If not, see <http://www.gnu.org/licenses/>.

    You can obtain the full source code for Chummer5a at
    https://github.com/chummer5a/chummer5a
-->
<chummer>
<<<<<<< HEAD
	<version>-875</version>
	<stages>
		<stage order="1">Nationality</stage>
		<stage order="2">Formative Years</stage>
		<stage order="3">Teen Years</stage>
		<stage order="4">Further Education</stage>
		<stage order="5">Real Life</stage>
	</stages>
	<modules>
		<!--Region Run Faster -->
		<!-- Region Nationality -->
		<module>
			<id>f35ba316-dd0f-48ab-9f06-d7329305a44e</id>
			<stage>Nationality</stage>
			<category>LifeModule</category>
			<name>United Canadian American States</name>
			<karma>15</karma>
			<!--<selectable/>-->
			<versions>
				<version>
					<id>f9e684bb-d7fa-4fc7-87e0-d140cc6fc64d</id>
					<name>General UCAS</name>
					<story>$real was born somewhere in the UCAS, in a city like $UCASORIGIN , or one of the many other places that no-one cares about.</story>
					<bonus>
						<attributelevel>
							<!--Defaults to <val>1</val>-->
							<name>LOG</name>
						</attributelevel>
						<skilllevel>
							<name>Etiquette</name>
						</skilllevel>
						<knowledgeskilllevel>
							<group>Street</group>
							<val>2</val>
							<name>[City]</name>
						</knowledgeskilllevel>
						<knowledgeskilllevel>
							<options>
								<spanish>Spanish</spanish>
								<german>German</german>
								<italian>Italian</italian>
								<flee>French</flee>
								<orange>Mandarin</orange>
								<polish>Polish</polish>
								<yiddish>Yiddish</yiddish>
							</options>
							<id>a9df9852-6f4d-423d-8251-c92a709c1476</id>
							<group>Language</group>
							<val>2</val>
						</knowledgeskilllevel>
						<pushtext>United Canadian American States</pushtext>
						<freenegativequalities>-5</freenegativequalities>
						<addqualities>
							<addquality>SINner (National)</addquality>
						</addqualities>
					</bonus>
				</version>
				<version>
					<id>5cf12de1-b41b-4a0f-9a2a-03bf08faa3d0</id>
					<name>Canada</name>
					<story>$real was born in the tiny sliver of the northern UCAS that was once Canada.</story>
					<bonus>
						<attributelevel>
							<name>BOD</name>
						</attributelevel>
						<skilllevel>
							<name>Navigation</name>
						</skilllevel>
						<skilllevel>
							<name>Survival</name>
						</skilllevel>
						<skilllevel>
							<name>Etiquette</name>
						</skilllevel>
						<pushtext>United Canadian American States</pushtext>
						<freenegativequalities>-5</freenegativequalities>
						<addqualities>
							<addquality>SINner (National)</addquality>
						</addqualities>
					</bonus>
				</version>
				<version>
					<id>7fdfff94-5c90-4af5-808a-f96e5d0643bb</id>
					<name>Denver (UCAS Sector)</name>
					<story>$real was born in the UCAS exclave making up one sixth of Denver, Colorado.</story>
					<bonus>
						<attributelevel>
							<name>INT</name>
						</attributelevel>
						<knowledgeskilllevel>
							<name>Denver</name>
							<val>2</val>
						</knowledgeskilllevel>
						<skilllevel>
							<name>Negotiation</name>
						</skilllevel>
						<skilllevel>
							<name>Etiquette</name>
						</skilllevel>
						<freenegativequalities>-5</freenegativequalities>
						<pushtext>United Canadian American States</pushtext>
						<addqualities>
							<addquality>SINner (National)</addquality>
						</addqualities>
					</bonus>
				</version>
				<version>
					<id>b332fa10-e0f5-43aa-bb38-52cdb0060da1</id>
					<name>Seattle</name>
					<story>$real was born in the UCAS exclave of Seattle, the UCAS’s only pacific port.</story>
					<bonus>
						<attributelevel>
							<name>REA</name>
						</attributelevel>
						<skilllevel>
							<name>Perception</name>
						</skilllevel>
						<skilllevel>
							<name>Intimidation</name>
						</skilllevel>
						<knowledgeskilllevel>
							<group>Street</group>
							<name>Seattle</name>
							<value>2</value>
						</knowledgeskilllevel>
						<freenegativequalities>-5</freenegativequalities>
						<pushtext>United Canadian American States</pushtext>
						<addqualities>
							<addquality>SINner (National)</addquality>
						</addqualities>
					</bonus>
				</version>
				<version>
					<id>4fe5e4fd-0275-48bd-9fec-678b86c5f024</id>
					<name>SINless</name>
					<story>While born in the UCAS, $real is a citizen of nowhere, for one of several reasons.</story>
					<bonus>
						<attributelevel>
							<name>AGI</name>
						</attributelevel>
						<knowledgeskilllevel>
							<group>Street</group>
							<name>[City]</name>
						</knowledgeskilllevel>
					</bonus>
				</version>
			</versions>
			<bonus>
				<skilllevel>
					<name>Computer</name>
				</skilllevel>
				<knowledgeskilllevel>
					<name>History</name>
					<group>Academic</group>
				</knowledgeskilllevel>
				<knowledgeskilllevel>
					<name>UCAS</name>
					<group>Academic</group>
				</knowledgeskilllevel>
				<knowledgeskilllevel>
					<name>English</name>
					<group>Language</group>
					<val>0</val>
				</knowledgeskilllevel>
				<knowledgeskilllevel>
					<options>
						<spanish>Spanish</spanish>
						<german>German</german>
						<italian>Italian</italian>
						<flee>French</flee>
						<orange>Mandarin</orange>
						<polish>Polish</polish>
						<yiddish>Yiddish</yiddish>
					</options>
					<id>a9df9852-6f4d-423d-8251-c92a709c1476</id>
					<group>Language</group>
				</knowledgeskilllevel>
			</bonus>
			<story>Allan, please add story UCAS</story>
			<source>RF</source>
			<page>66</page>
		</module>
		<module>
			<id>85f1c4ab-5f3c-411c-8c01-8ee54e2d4f89</id>
			<stage>Nationality</stage>
			<category>LifeModule</category>
			<name>Confederation of American States</name>
			<karma>15</karma>
			<versions>
				<version>
					<id>d0f2538f-5fc2-4f98-acc4-fbf497861866</id>
					<name>General CAS</name>
					<bonus>
						<attributelevel>
							<name>CHA</name>
						</attributelevel>
						<skilllevel>
							<name>Computer</name>
							<val>2</val>
						</skilllevel>
						<pushtext>Confederation of American States</pushtext>
						<freenegativequalities>-5</freenegativequalities>
						<addqualities>
							<addquality>SINner (National)</addquality>
						</addqualities>
					</bonus>
				</version>
				<version>
					<id>665a11ae-8f7e-44db-8c08-2bae2fb03ba7</id>
					<name>Denver</name>
					<bonus>
						<attributelevel>
							<name>INT</name>
						</attributelevel>
						<skilllevel>
							<name>Computer</name>
						</skilllevel>
						<skilllevel>
							<name>Negotiation</name>
						</skilllevel>
						<knowledgeskilllevel>
							<name>Denver</name>
							<group>Street</group>
							<val>2</val>
						</knowledgeskilllevel>
						<pushtext>Confederation of American States</pushtext>
						<freenegativequalities>-5</freenegativequalities>
						<addqualities>
							<addquality>SINner (National)</addquality>
						</addqualities>
					</bonus>
				</version>
				<version>
					<id>b70de7f3-844f-40ec-92c6-5b3b4bacbe4b</id>
					<name>SINLess</name>
					<bonus>
						<attributelevel>
							<name>BOD</name>
						</attributelevel>
						<knowledgeskilllevel>
							<name>[city]</name>
							<group>Street</group>
						</knowledgeskilllevel>
					</bonus>
				</version>
			</versions>
			<bonus>
				<knowledgeskilllevel>
					<name>History</name>
					<group>Academic</group>
				</knowledgeskilllevel>
				<knowledgeskilllevel>
					<name>CAS</name>
					<group>Academic</group>
				</knowledgeskilllevel>
				<knowledgeskilllevel>
					<name>English</name>
					<group>Language</group>
					<val>0</val>
				</knowledgeskilllevel>
        <skilllevel>
          <name>Etiquette</name>
        </skilllevel>
				<knowledgeskilllevel>
					<options>
						<spanish>Spanish</spanish>
						<german>German</german>
						<italian>Italian</italian>
						<polish>Polish</polish>
						<yiddish>Yiddish</yiddish>
					</options>
					<group>Language</group>
				</knowledgeskilllevel>
			</bonus>
			<story>$real was born in the Confederation of American States, a nation formed after the south finally got around to rising again.</story>
			<source>RF</source>
			<page>66</page>
		</module>
		<module>
			<id>83c132b5-fcf5-4a43-b9de-6c8ab206a586</id>
			<stage>Nationality</stage>
			<category>LifeModule</category>
			<name>Tír Tairngire</name>
			<karma>15</karma>
			<versions>
				<version>
					<id>604831d9-0fdc-4579-aa7e-bc5d99bcee5d</id>
					<name>Elves/Humans</name>
					<bonus>
						<skilllevel>
							<name>Computer</name>
							<val>2</val>
						</skilllevel>
						<attributelevel>
							<name>CHA</name>
						</attributelevel>
					</bonus>
					<required>
						<oneof>
							<metatype>Elf</metatype>
							<metatype>Human</metatype>
						</oneof>
					</required>
				</version>
				<version>
					<id>db539cd7-d694-4f9c-9e4c-e24a3bcd0128</id>
					<name>Orks/Trolls/Dwarfs</name>
					<bonus>
						<skilllevel>
							<name>Con</name>
							<val>2</val>
						</skilllevel>
						<skilllevel>
							<name>Disguise</name>
						</skilllevel>
						<skilllevel>
							<name>Intimidation</name>
						</skilllevel>
						<skilllevel>
							<name>Sneaking</name>
						</skilllevel>
						<skilllevel>
							<name>Perception</name>
						</skilllevel>
						<knowledgeskilllevel>
							<name>Counterculture</name>
							<group>Street</group>
							<val>2</val>
						</knowledgeskilllevel>
					</bonus>
					<required>
						<oneof>
							<metatype>Ork</metatype>
							<metatype>Troll</metatype>
							<metatype>Dwarf</metatype>
						</oneof>
					</required>
				</version>
			</versions>
			<bonus>
				<knowledgeskilllevel>
					<name>Sperethiel</name>
					<group>Language</group>
					<val>0</val>
				</knowledgeskilllevel>
				<knowledgeskilllevel>
					<name>English</name>
					<group>Language</group>
					<val>2</val>
				</knowledgeskilllevel>
				<knowledgeskilllevel>
					<name>History</name>
					<group>Academic</group>
				</knowledgeskilllevel>
				<knowledgeskilllevel>
					<name>Tír Tairngire</name>
					<group>Street</group>
				</knowledgeskilllevel>
				<skilllevel>
					<name>Etiquette</name>
				</skilllevel>
				<pushtext>Tír Tairngire</pushtext>
				<freenegativequalities>-5</freenegativequalities>
				<addqualities>
					<addquality>SINner (National)</addquality>
				</addqualities>
			</bonus>
			<story>$real was born in Tir Tairngire, $TIRDESC .</story>
			<source>RF</source>
			<page>67</page>
		</module>
		<module>
			<id>67023613-54af-4950-9a6e-a33bee9ecf59</id>
			<stage>Nationality</stage>
			<category>LifeModule</category>
			<name>Native American Nations</name>
			<karma>15</karma>
			<versions>
				<version>
					<id>1c0a266e-0ca2-4aee-bcd0-fc2960c9834e</id>
					<name>Algonkian-Manitou Council</name>
					<bonus>
						<knowledgeskilllevel>
							<options>
								<ath>Athabaskan</ath>
								<ani>Anishinaabe</ani>
								<iro>Iroquoian</iro>
							</options>
							<val>0</val>
							<group>Language</group>
						</knowledgeskilllevel>
						<knowledgeskilllevel>
							<options>
								<ath>Athabaskan</ath>
								<ani>Anishinaabe</ani>
								<iro>Iroquoian</iro>
								<eng>English</eng>
							</options>
							<val>1</val>
							<group>Language</group>
						</knowledgeskilllevel>
						<skillgrouplevel>
							<name>Outdoor</name>
							<val>1</val>
						</skillgrouplevel>
						<skilllevel>
							<name>Perception</name>
						</skilllevel>
						<skilllevel>
							<name>Blades</name>
						</skilllevel>
						<skilllevel>
							<name>Unarmed Combat</name>
						</skilllevel>
						<knowledgeskilllevel>
							<name>[Tribe]</name>
							<group>Street</group>
						</knowledgeskilllevel>
						<freenegativequalities>-5</freenegativequalities>
						<pushtext>Algonkian-Manitou Council</pushtext>
						<addqualities>
							<addquality>SINner (National)</addquality>
						</addqualities>
					</bonus>
				</version>
				<version>
					<id>97b5d738-0166-482b-be3b-bca2b247f275</id>
					<name>Athabaskan Council</name>
					<bonus>
						<knowledgeskilllevel>
							<options>
								<ath>Athabaskan</ath>
								<esk>Eskimo-Aleut</esk>
							</options>
							<val>0</val>
							<group>Language</group>
						</knowledgeskilllevel>
						<knowledgeskilllevel>
							<options>
								<ath>Athabaskan</ath>
								<esk>Eskimo-Aleut</esk>
								<eng>English</eng>
							</options>
							<val>1</val>
							<group>Language</group>
						</knowledgeskilllevel>
						<attributelevel>
							<name>BOD</name>
						</attributelevel>
						<skilllevel>
							<name>Survival</name>
						</skilllevel>
						<freenegativequalities>-5</freenegativequalities>
						<pushtext>Athabaskan Council</pushtext>
						<addqualities>
							<addquality>SINner (National)</addquality>
						</addqualities>
					</bonus>
				</version>
				<version>
					<id>89e16098-3034-4f25-8c2f-e8bb7e94d832</id>
					<name>Pueblo Corporate Council</name>
					<bonus>
						<knowledgeskilllevel>
							<options>
								<uto>Uto-Aztecan</uto>
								<zuni>Zuni</zuni>
							</options>
							<val>0</val>
							<group>Language</group>
						</knowledgeskilllevel>
						<knowledgeskilllevel>
							<options>
								<uto>Uto-Aztecan</uto>
								<zuni>Zuni</zuni>
								<eng>English</eng>
							</options>
							<val>1</val>
							<group>Language</group>
						</knowledgeskilllevel>
						<skillgrouplevel>
							<name>Electronics</name>
						</skillgrouplevel>
						<skilllevel>
							<name>Etiquette</name>
							<val>2</val>
						</skilllevel>
						<knowledgeskilllevel>
							<name>Buisness Practices</name>
							<group>Professional</group>
						</knowledgeskilllevel>
						<freenegativequalities>-5</freenegativequalities>
						<pushtext>Pueblo Corporate Council</pushtext>
						<addqualities>
							<addquality>SINner (National)</addquality>
						</addqualities>
					</bonus>
				</version>
				<version>
					<id>042ede14-e0fb-4fb9-95d6-8ddad27d96a3</id>
					<name>Salish-Shidhe Council</name>
					<bonus>
						<knowledgeskilllevel>
							<options>
								<sal>Salish</sal>
								<sio>Siouan</sio>
								<ork>Or'zet</ork>
							</options>
							<val>0</val>
							<group>Language</group>
						</knowledgeskilllevel>
						<knowledgeskilllevel>
							<options>
								<sal>Salish</sal>
								<sio>Siouan</sio>
								<ork>Or'zet</ork>
								<eng>English</eng>
							</options>
							<val>1</val>
							<group>Language</group>
						</knowledgeskilllevel>
						<attributelevel>
							<name>LOG</name>
						</attributelevel>
						<skilllevel>
							<name>Survival</name>
						</skilllevel>
						<freenegativequalities>-5</freenegativequalities>
						<pushtext>Salish-Shidhe Council</pushtext>
						<addqualities>
							<addquality>SINner (National)</addquality>
						</addqualities>
					</bonus>
				</version>
				<version>
					<id>969d1f17-c944-44a7-8997-e62e250e7946</id>
					<name>Sioux Nation</name>
					<bonus>
						<knowledgeskilllevel>
							<options>
								<ani>Anishinaabe</ani>
								<ath>Athabaskan</ath>
								<iro>Iroquoian</iro>
								<sio>Siouan</sio>
							</options>
							<val>0</val>
							<group>Language</group>
						</knowledgeskilllevel>
						<knowledgeskilllevel>
							<options>
								<ani>Anishinaabe</ani>
								<ath>Athabaskan</ath>
								<iro>Iroquoian</iro>
								<sio>Siouan</sio>
								<eng>English</eng>
							</options>
							<val>1</val>
							<group>Language</group>
						</knowledgeskilllevel>
						<skillgrouplevel>
							<name>Outdoor</name>
						</skillgrouplevel>
						<skilllevel>
							<name>Blades</name>
							<val>2</val>
						</skilllevel>
						<knowledgeskilllevel>
							<name>Sioux Culture</name>
							<group>Street</group>
						</knowledgeskilllevel>
						<freenegativequalities>-5</freenegativequalities>
						<pushtext>Sioux Nation</pushtext>
						<addqualities>
							<addquality>SINner (National)</addquality>
						</addqualities>
					</bonus>
				</version>
				<version>
					<id>24e4b3e9-49fc-4c71-b088-3f958e3c1ac6</id>
					<name>Trans-Polar Aleut Nation</name>
					<bonus>
						<knowledgeskilllevel>
							<name>Eskimo-Aleut</name>
							<group>Language</group>
							<val>0</val>
						</knowledgeskilllevel>
						<knowledgeskilllevel>
							<name>English</name>
							<group>Language</group>
							<val>0</val>
						</knowledgeskilllevel>
						<!--TODO: Exotic melee weapon (harpoon) 2-->
						<skilllevel>
							<name>Perception</name>
						</skilllevel>
						<skilllevel>
							<name>Survival</name>
						</skilllevel>
						<knowledgeskilllevel>
							<name>Polar Critters</name>
							<group>Professional</group>
							<val>2</val>
						</knowledgeskilllevel>
						<freenegativequalities>-5</freenegativequalities>
						<pushtext>Trans-Polar Aleut Nation</pushtext>
						<addqualities>
							<addquality>SINner (National)</addquality>
						</addqualities>
					</bonus>
				</version>
				<version>
					<id>9bffa38c-0332-4348-9a92-9734074cb292</id>
					<name>Tsimshian Nation</name>
					<bonus>
						<knowledgeskilllevel>
							<options>
								<ath>Athabaskan</ath>
								<tli>Tlingit</tli>
								<tsi>Tsimshianic</tsi>
								<sio>Siouan</sio>
							</options>
							<val>0</val>
							<group>Language</group>
						</knowledgeskilllevel>
						<knowledgeskilllevel>
							<options>
								<ath>Athabaskan</ath>
								<tli>Tlingit</tli>
								<tsi>Tsimshianic</tsi>
								<sio>Siouan</sio>
								<eng>English</eng>
							</options>
							<val>1</val>
							<group>Language</group>
						</knowledgeskilllevel>
						<attributelevel>
							<name>STR</name>
						</attributelevel>
						<skilllevel>
							<name>Blades</name>
						</skilllevel>
						<freenegativequalities>-5</freenegativequalities>
						<addqualities>
							<addquality>Allergy (Uncommon, Mild)</addquality>
						</addqualities>
					</bonus>
				</version>
				<version>
					<id>9c59f21b-1130-4277-b896-0d45bafcd9c6</id>
					<name>Denver</name>
					<bonus>
						<attributelevel>
							<name>INT</name>
						</attributelevel>
						<knowledgeskilllevel>
							<name>[Language]</name>
							<group>Language</group>
							<val>0</val>
						</knowledgeskilllevel>
						<knowledgeskilllevel>
							<name>[OtherLanguage]</name>
							<group>Language</group>
						</knowledgeskilllevel>
						<skilllevel>
							<name>Computer</name>
						</skilllevel>
						<freenegativequalities>-5</freenegativequalities>
						<pushtext>Denver</pushtext>
						<addqualities>
							<addquality>SINner (National)</addquality>
						</addqualities>
					</bonus>
				</version>
				<version>
					<id>7ede647e-920c-43bf-8f2e-ac26cdb611d4</id>
					<name>Las Vegas</name>
					<bonus>
						<!--lang1,2-->
						<skilllevel>
							<name>Perception</name>
						</skilllevel>
						<skilllevel>
							<name>Con</name>
							<val>2</val>
						</skilllevel>
						<skilllevel>
							<name>Etiquette</name>
						</skilllevel>
						<knowledgeskilllevel>
							<name>Gambling Games</name>
							<group>Street</group>
							<val>2</val>
						</knowledgeskilllevel>
						<freenegativequalities>-5</freenegativequalities>
						<pushtext>Las Vegas</pushtext>
						<addqualities>
							<addquality>SINner (National)</addquality>
						</addqualities>
					</bonus>
				</version>
				<version>
					<id>1b4f84a0-0b2a-4a49-ab5f-b92d4d75e44a</id>
					<name>Salt Lake City</name>
					<bonus>
						<knowledgeskilllevel>
							<name>[Language]</name>
							<group>Language</group>
							<val>0</val>
						</knowledgeskilllevel>
						<knowledgeskilllevel>
							<name>[OtherLanguage]</name>
							<group>Language</group>
						</knowledgeskilllevel>
						<skilllevel>
							<name>Artisan</name>
						</skilllevel>
						<skilllevel>
							<name>Computer</name>
						</skilllevel>
						<skilllevel>
							<name>Etiquette</name>
						</skilllevel>
						<skilllevel>
							<name>Negotiation</name>
						</skilllevel>
						<skilllevel>
							<name>Perception</name>
						</skilllevel>
						<knowledgeskilllevel>
							<name>Mormons</name>
							<val>2</val>
							<group>Street</group>
						</knowledgeskilllevel>
						<freenegativequalities>-5</freenegativequalities>
						<pushtext>Salt Lake City</pushtext>
						<addqualities>
							<addquality>SINner (National)</addquality>
						</addqualities>
					</bonus>
				</version>
			</versions>
			<bonus>
				<skilllevel>
					<name>Archery</name>
					<val>2</val>
				</skilllevel>
				<knowledgeskilllevel>
					<name>History</name>
					<group>Academic</group>
				</knowledgeskilllevel>
				<knowledgeskilllevel>
					<name>UCAS</name>
					<group>Academic</group>
				</knowledgeskilllevel>
			</bonus>
			<source>RF</source>
			<story>$real was born in the northern part of America, in the Native AMerican Nations</story>
			<page>67</page>
		</module>
		<!-- End Region -->
		<!-- Region Formative Years -->
		<module>
			<id>924ccfd0-136c-4385-94fe-a8d7be2eb7ed</id>
			<stage>Formative Years</stage>
			<category>LifeModule</category>
			<name>Arcology Living</name>
			<karma>40</karma>
			<bonus>
				<attributelevel>
					<name>LOG</name>
					<val>1</val>
				</attributelevel>
				<attributelevel>
					<name>CHA</name>
					<val>1</val>
				</attributelevel>
				<skillgrouplevel>
					<name>Electronics</name>
					<val>2</val>
				</skillgrouplevel>
				<skilllevel>
					<name>Etiquette</name>
					<val>2</val>
				</skilllevel>
				<skilllevel>
					<name>Perception</name>
				</skilllevel>
				<knowledgeskilllevel>
					<group>Academic</group>
					<val>3</val>
					<name>[Corperation]</name>
				</knowledgeskilllevel>
				<freenegativequalities>-15</freenegativequalities>
				<addqualities>
					<addquality>SINner (Corporate Limited)</addquality>
				</addqualities>
			</bonus>
			<story>$real was  $LUCK  enough to grow up in an Arcology: a corporate fortress city that $ARCOLOGY.</story>
			<source>RF</source>
			<page>67</page>
		</module>
		<module>
			<id>14c2accf-2875-4239-a5be-47dce27312eb</id>
			<stage>Formative Years</stage>
			<category>LifeModule</category>
			<name>Corp Drone</name>
			<karma>40</karma>
			<bonus>
				<attributelevel>
					<name>LOG</name>
					<val>1</val>
				</attributelevel>
				<attributelevel>
					<name>CHA</name>
					<val>1</val>
				</attributelevel>
				<skillgrouplevel>
					<name>Electronics</name>
					<val>2</val>
				</skillgrouplevel>
				<skilllevel>
					<name>Etiquette</name>
					<val>2</val>
				</skilllevel>
				<skilllevel>
					<name>Perception</name>
				</skilllevel>
				<knowledgeskilllevel>
					<group>Academic</group>
					<val>3</val>
					<name>[Corperation]</name>
				</knowledgeskilllevel>
			</bonus>
			<story>$real was  $LUCK  enough to be the child of wageslaves, who via endless hours of toil managed to keep a roof over $real ’s head.</story>
			<source>RF</source>
			<page>68</page>
		</module>
		<module>
			<id>111f66cd-be47-4e1e-8ee7-15cc67ed2cc8</id>
			<stage>Formative Years</stage>
			<category>LifeModule</category>
			<name>Farm Living</name>
			<karma>40</karma>
			<bonus>
				<attributelevel>
					<name>BOD</name>
					<val>1</val>
				</attributelevel>
				<attributelevel>
					<name>STR</name>
					<val>1</val>
				</attributelevel>
				<skilllevel>
					<name>Industrial Mechanic</name>
				</skilllevel>
				<knowledgeskilllevel>
					<name>Farming</name>
					<group>Professional</group>
					<val>5</val>
				</knowledgeskilllevel>
				<freepositivequalities>1</freepositivequalities>
				<addqualities>
					<addquality>Uneducated</addquality>
					<addquality>Toughness</addquality>
				</addqualities>
			</bonus>
			<story>$real spent their formative years on a farm, not moving around hay like the farmhands of yesteryear, but instead $FARMDESC.</story>
			<source>RF</source>
			<page>68</page>
		</module>
		<module>
			<id>f98daafb-cf5f-4d83-976b-8cb9a49f1c4f</id>
			<stage>Formative Years</stage>
			<category>LifeModule</category>
			<name>Fugitive</name>
			<karma>40</karma>
			<bonus>
				<attributelevel>
					<name>REA</name>
				</attributelevel>
				<attributelevel>
					<name>WIL</name>
				</attributelevel>
				<attributelevel>
					<name>INT</name>
				</attributelevel>
				<skillgrouplevel>
					<name>Acting</name>
					<val>2</val>
				</skillgrouplevel>
				<skilllevel>
					<name>Perception</name>
				</skilllevel>
				<skilllevel>
					<name>Sneaking</name>
				</skilllevel>
				<knowledgeskilllevel>
					<name>[city]</name>
					<val>2</val>
				</knowledgeskilllevel>
				<freenegativequalities>-24</freenegativequalities>
				<addqualities>
					<addquality>Paranoia</addquality>
					<addquality>Bad Rep</addquality>
					<addquality>SINner (Criminal)</addquality>
				</addqualities>
			</bonus>
			<story>$real spent their formative years with their parents as they ran away from $FLEE.</story>
			<source>RF</source>
			<page>68</page>
		</module>
		<module>
			<id>f2435c28-5bf9-4c72-8f6d-f5d02439833b</id>
			<stage>Formative Years</stage>
			<category>LifeModule</category>
			<name>Isolated Rural Upbringing</name>
			<karma>40</karma>
			<bonus>
				<attributelevel>
					<name>BOD</name>
				</attributelevel>
				<attributelevel>
					<name>STR</name>
				</attributelevel>
				<skilllevel>
					<name>Blades</name>
				</skilllevel>
				<skillgrouplevel>
					<name>Outdoors</name>
					<val>2</val>
				</skillgrouplevel>
				<skilllevel>
					<name>Unarmed Combat</name>
				</skilllevel>
				<knowledgeskilllevel>
					<group>Professional</group>
					<name>Farming</name>
					<val>2</val>
				</knowledgeskilllevel>
				<freenegativequalities>-22</freenegativequalities>
				<freepositivequalities>9</freepositivequalities>
				<addqualities>
					<addquality>Uncouth</addquality>
					<addquality>Uneducated</addquality>
					<addquality>Toughness</addquality>
				</addqualities>
			</bonus>
			<story>$real grew up in an isolated portion of the wilderness like the rednecks of old.</story>
			<source>RF</source>
			<page>68</page>
		</module>
		<module>
			<id>7acbd745-50d4-4fb1-839c-65a6f07e1e50</id>
			<stage>Formative Years</stage>
			<category>LifeModule</category>
			<name>Military Brat</name>
			<karma>40</karma>
			<bonus>
				<attributelevel>
					<name>STR</name>
				</attributelevel>
				<attributelevel>
					<name>REA</name>
				</attributelevel>
				<skillgrouplevel>
					<name>Close Combat</name>
					<val>2</val>
				</skillgrouplevel>
				<skilllevel>
					<name>Negotiation&gt;</name>
				</skilllevel>
				<skilllevel>
					<name>Perception</name>
				</skilllevel>
				<knowledgeskilllevel>
					<name>Military</name>
					<group>Professional</group>
					<val>3</val>
				</knowledgeskilllevel>
				<knowledgeskilllevel>
					<name>Military History</name>
					<group>Interest</group>
					<val>2</val>
				</knowledgeskilllevel>
				<freenegativequalities>-14</freenegativequalities>
			<addqualities>
				<addquality>Uncouth</addquality>
			</addqualities>
			</bonus>
			<story>$real grew up almost everywhere, shifted from place to place by their $PARRENT 's military duties.</story>
			<source>RF</source>
			<page>69</page>
		</module>
		<module>
			<id>06b4cc0f-3008-4209-ac32-04614a3dc354</id>
			<stage>Formative Years</stage>
			<category>LifeModule</category>
			<name>Orphan</name>
			<bonus>
				<attributelevel>
					<name>WIL</name>
				</attributelevel>
				<skilllevel>
					<name>Computer</name>
				</skilllevel>
				<skilllevel>
					<name>Survival</name>
				</skilllevel>
				<skilllevel>
					<name>Perception</name>
					<val>2</val>
				</skilllevel>
				<skilllevel>
					<name>Sneaking</name>
					<val>2</val>
				</skilllevel>
				<knowledgeskilllevel>
					<group>Street</group>
					<name>[city]</name>
					<val>3</val>
				</knowledgeskilllevel>
				<knowledgeskilllevel>
					<group>Professional</group>
					<name>Foster System</name>
					<val>3</val>
				</knowledgeskilllevel>
			</bonus>
			<karma>40</karma>
			<story>$real was an orphan, growing up either in a $ORPHAN or on the streets.</story>
			<source>RF</source>
			<page>69</page>
		</module>
		<module>
			<id>4f078a7f-bfa5-4eba-97f9-a97f06eab6e8</id>
			<stage>Formative Years</stage>
			<category>LifeModule</category>
			<name>Rich Kid</name>
			<bonus>
				<attributelevel>
					<name>CHA</name>
				</attributelevel>
				<skilllevel>
					<name>Artisan</name>
				</skilllevel>
				<skilllevel>
					<name>Leadership</name>
					<val>2</val>
				</skilllevel>
				<skilllevel>
					<name>Computer</name>
					<val>2</val>
				</skilllevel>
				<knowledgeskilllevel>
					<group>Language</group>
					<name>[Any]</name>
					<val>3</val>
				</knowledgeskilllevel>
				<knowledgeskilllevel>
					<group>Interest</group>
					<name>[Any]</name>
					<val>3</val>
				</knowledgeskilllevel>
				<freenegativequalities>-7</freenegativequalities>
				<freepositivequalities>10</freepositivequalities>
				<pushtext>Poor</pushtext>
				<addqualities>
					<addquality>Prejudiced (Common, Outspoken)</addquality>
					<addquality>Trust Fund II</addquality>
				</addqualities>
			</bonus>
			<karma>40</karma>
			<story>$real was literally born with a gold spoon in their mouth, and looked down on those with silver spoons, as those could tarnish.</story>
			<source>RF</source>
			<page>69</page>
		</module>
		<module>
			<id>fe3d36d3-6e0a-4d65-8516-3350f1b5b812</id>
			<stage>Formative Years</stage>
			<category>LifeModule</category>
			<name>Street Urchin</name>
			<bonus>
				<attributelevel>
					<name>BOD</name>
				</attributelevel>
				<attributelevel>
					<name>WIL</name>
				</attributelevel>
				<skillgrouplevel>
					<name>Close Combat</name>
					<val>2</val>
				</skillgrouplevel>
				<skilllevel>
					<name>Perception</name>
				</skilllevel>
				<skilllevel>
					<name>Running</name>
				</skilllevel>
				<skilllevel>
					<name>Sneaking</name>
				</skilllevel>
				<knowledgeskilllevel>
					<group>Street</group>
					<name>[City]</name>
					<val>3</val>
				</knowledgeskilllevel>
				<freenegativequalities>-22</freenegativequalities>
				<freepositivequalities>9</freepositivequalities>
				<addqualities>
					<addquality>Paranoia</addquality>
					<addquality>Flashbacks I</addquality>
					<addquality>Uneducated</addquality>
					<addquality>Toughness</addquality>
				</addqualities>
			</bonus>
			<karma>40</karma>
			<story>$real was a child of the streets, best described with words like plucky or $INSULTA.</story>
			<source>RF</source>
			<page>69</page>
		</module>
		<module>
			<id>1521128b-0b5e-41ce-a2dd-61512f2dff2c</id>
			<stage>Formative Years</stage>
			<category>LifeModule</category>
			<name>White Collar</name>
			<karma>40</karma>
			<bonus>
				<attributelevel>
					<name>LOG</name>
				</attributelevel>
				<attributelevel>
					<name>CHA</name>
				</attributelevel>
				<skilllevel>
					<name>Etiquette</name>
					<spec>Professional</spec>
					<val>0</val>
				</skilllevel>
				<skilllevel>
					<name>Negotiation</name>
				</skilllevel>
				<knowledgeskilllevel>
					<group>Language</group>
					<name>[Any]</name>
					<val>3</val>
				</knowledgeskilllevel>
				<knowledgeskilllevel>
					<group>Interest</group>
					<name>[Any]</name>
					<val>3</val>
				</knowledgeskilllevel>
			</bonus>
			<story>$real had fairly well off parents who paid for a better than average education.</story>
			<source>RF</source>
			<page>69</page>
		</module>
		<!-- End Region -->
		<!-- Region Teen Years -->
		<module>
			<id>f0393b9e-2698-4955-bd31-112b619ac7b8</id>
			<stage>Teen Years</stage>
			<category>LifeModule</category>
			<name>Corporate Education</name>
			<karma>50</karma>
			<bonus>
				<attributelevel>
					<name>CHA</name>
				</attributelevel>
				<attributelevel>
					<name>LOG</name>
				</attributelevel>
				<skillgrouplevel>
					<name>Electronics</name>
				</skillgrouplevel>
				<skilllevel>
					<name>Chemistry</name>
				</skilllevel>
				<skilllevel>
					<name>Gymnastics</name>
				</skilllevel>
				<knowledgeskilllevel>
					<group>Professional</group>
					<name>[Any]</name>
				</knowledgeskilllevel>
				<knowledgeskilllevel>
					<group>Professional</group>
					<name>[Any]</name>
				</knowledgeskilllevel>
				<knowledgeskilllevel>
					<group>Professional</group>
					<name>[Corporation]</name>
					<val>2</val>
				</knowledgeskilllevel>
				<knowledgeskilllevel>
					<group>Professional</group>
					<name>[Job]</name>
					<val>2</val>
				</knowledgeskilllevel>
			</bonus>
			<story>$real was educated by a megacorp so that he might make a better wageslave when he graduated.</story>
			<source>RF</source>
			<page>70</page>
		</module>
		<module>
			<id>07797a05-d7a7-4f49-b69f-3f79aec242f3</id>
			<stage>Teen Years</stage>
			<category>LifeModule</category>
			<name>Farm Living</name>
			<karma>50</karma>
			<bonus>
				<attributelevel>
					<name>BOD</name>
				</attributelevel>
				<attributelevel>
					<name>INT</name>
				</attributelevel>
				<skilllevel>
					<name>Industrial Mechanic</name>
					<val>2</val>
				</skilllevel>
				<skilllevel>
					<name>Longarms</name>
				</skilllevel>
				<skilllevel>
					<name>Pilot Ground Craft</name>
					<val>2</val>
				</skilllevel>
				<skilllevel>
					<name>Pistols</name>
				</skilllevel>
				<knowledgeskilllevel>
					<name>Farming</name>
					<group>Professional</group>
				</knowledgeskilllevel>
				<knowledgeskilllevel>
					<name>[Any]</name>
					<group>Interest</group>
				</knowledgeskilllevel>
				<freepositivequalities>3</freepositivequalities>
			<addqualities>
				<addquality>Animal Empathy</addquality>
			</addqualities>
			</bonus>
			<story>$real spent their teenage years on a farm, $FARMTASK .</story>
			<source>RF</source>
			<page>70</page>
		</module>
		<module>
			<id>8d4a26a0-8280-42d8-b61d-052591f84edd</id>
			<stage>Teen Years</stage>
			<category>LifeModule</category>
			<name>Gang Warfare</name>
			<karma>50</karma>
			<bonus>
				<attributelevel>
					<name>BOD</name>
				</attributelevel>
				<attributelevel>
					<name>REA</name>
				</attributelevel>
				<attributelevel>
					<name>WIL</name>
				</attributelevel>
				<skilllevel>
					<name>Blades</name>
					<val>2</val>
				</skilllevel>
				<skillgrouplevel>
					<name>Firearms</name>
					<val>1</val>
				</skillgrouplevel>
				<skilllevel>
					<name>Leadership</name>
				</skilllevel>
				<skilllevel>
					<name>Negotiation</name>
				</skilllevel>
				<skilllevel>
					<name>Perception</name>
				</skilllevel>
				<skilllevel>
					<name>Running</name>
				</skilllevel>
				<skilllevel>
					<name>Sneaking</name>
				</skilllevel>
				<knowledgeskilllevel>
					<name>[City]</name>
					<group>Street</group>
					<val>2</val>
				</knowledgeskilllevel>
				<freenegativequalities>-25</freenegativequalities>
				<freepositivequalities>10</freepositivequalities>
				<addqualities>
					<addquality>Black Market Pipeline</addquality>
					<addquality>Paranoia</addquality>
					<addquality>Uneducated</addquality>
					<addquality>SINner (Criminal)</addquality>
				</addqualities>
			</bonus>
			<story>$real spent their teenage years shooting at other teenagers just to gain control over a few city blocks. Just to be clear, $real was in a gang, not the Battle of Stalingrad.</story>
			<source>RF</source>
			<page>70</page>
		</module>
		<module>
			<id>abf41e28-123f-bb00-da29-124ce213dca2</id>
			<stage>Teen Years</stage>
			<category>LifeModule</category>
			<karma>50</karma>
			<name>High School</name>
			<bonus>
				<attributelevel>
					<name>LOG</name>
					<val>1</val>
				</attributelevel>
				<attributelevel>
					<name>CHA</name>
					<val>1</val>
				</attributelevel>
				<skillgrouplevel>
					<name>Athletics</name>
					<val>1</val>
				</skillgrouplevel>
				<skilllevel>
					<name>Computer</name>
					<val>2</val>
				</skilllevel>
				<skilllevel>
					<name>Chemistry</name>
					<val>2</val>
				</skilllevel>
				<skilllevel>
					<name>Software</name>
					<val>2</val>
				</skilllevel>
				<knowledgeskilllevel>
					<name>[Any]</name>
					<group>Academic</group>
					<val>1</val>
				</knowledgeskilllevel>
				<knowledgeskilllevel>
					<name>[Any]</name>
					<group>Academic</group>
					<val>1</val>
				</knowledgeskilllevel>
				<knowledgeskilllevel>
					<name>[Language]</name>
					<group>Language</group>
					<val>1</val>
				</knowledgeskilllevel>
				<knowledgeskilllevel>
					<name>[City]</name>
					<group>Street</group>
					<val>1</val>
				</knowledgeskilllevel>
			</bonus>
			<story>$real went to high school like a normal person.</story>
			<source>RF</source>
			<page>71</page>
		</module>
		<module>
			<id>68fdb83d-5447-4414-b2ff-2377873521b5</id>
			<stage>Teen Years</stage>
			<category>LifeModule</category>
			<name>Home Tutored</name>
			<karma>50</karma>
			<bonus>
				<attributelevel>
					<name>LOG</name>
					<val>1</val>
				</attributelevel>
				<attributelevel>
					<name>WIL</name>
					<val>1</val>
				</attributelevel>
				<skilllevel>
					<name>Chemistry</name>
				</skilllevel>
				<skilllevel>
					<name>Computer</name>
					<val>3</val>
				</skilllevel>
				<skilllevel>
					<name>Software</name>
					<val>2</val>
				</skilllevel>
				<knowledgeskilllevel>
					<name>[Any]</name>
					<group>Academic</group>
					<val>2</val>
				</knowledgeskilllevel>
				<knowledgeskilllevel>
					<name>[Any]</name>
					<group>Academic</group>
					<val>2</val>
				</knowledgeskilllevel>
				<knowledgeskilllevel>
					<name>[Language]</name>
					<group>Language</group>
					<val>2</val>
				</knowledgeskilllevel>
				<freenegativequalities>-8</freenegativequalities>
				<addqualities>
					<addquality>Social Stress</addquality>
				</addqualities>
			</bonus>
			<story>$real was taught at home, by $HOMEDESC . While they managed to avoid the main pitfall of homeschooling and somehow ended up with a better education than their peers, $real was left emotionally stunted due to the lack of contact with others.</story>
			<source>RF</source>
			<page>70</page>
		</module>
		<module>
			<id>0f415a05-5a6f-4279-9fb4-c43e0435bab5</id>
			<stage>Teen Years</stage>
			<category>LifeModule</category>
			<name>Isolated Rural Upbringing</name>
			<karma>50</karma>
			<bonus>
				<attributelevel>
					<name>BOD</name>
					<val>1</val>
				</attributelevel>
				<attributelevel>
					<name>WIL</name>
					<val>1</val>
				</attributelevel>
				<skilllevel>
					<name>Blades</name>
				</skilllevel>
				<skilllevel>
					<name>First Aid</name>
				</skilllevel>
				<skilllevel>
					<name>Gymnastics</name>
				</skilllevel>
				<skilllevel>
					<name>Longarms</name>
				</skilllevel>
				<skillgrouplevel>
					<name>Outdoors</name>
					<val>1</val>
				</skillgrouplevel>
				<skilllevel>
					<name>Perception</name>
					<val>2</val>
				</skilllevel>
				<skilllevel>
					<name>Sneaking</name>
				</skilllevel>
				<knowledgeskilllevel>
					<name>Critters</name>
					<group>Street</group>
					<val>2</val>
				</knowledgeskilllevel>
				<freenegativequalities>-5</freenegativequalities>
				<addqualities>
					<addquality>Incompetent</addquality>
				</addqualities>
			</bonus>
			<!--TODO electronics autoselect-->
			<story>$real spent their teenage years in the middle of nowhere, leaving them with very little knowledge of the outside world, but a lot of knowledge about $OUTDOOR .</story>
			<source>RF</source>
			<page>71</page>
		</module>
		<module>
			<!-- TODO: path specific stuff, requires selection, not possible atm-->
			<id>ccf41ccc-f752-469b-ad92-5bdc38e6714f</id>
			<stage>Teen Years</stage>
			<category>LifeModule</category>
			<name>Magical Education (Magican)</name>
			<karma>50</karma>
			<bonus>
				<attributelevel>
					<name>WIL</name>
					<val>1</val>
				</attributelevel>
				<attributelevel>
					<name>CHA</name>
					<val>1</val>
				</attributelevel>
				<knowledgeskilllevel>
					<name>Magical Theory (Academic)</name>
					<group>Academic</group>
					<val>5</val>
				</knowledgeskilllevel>
				<knowledgeskilllevel>
					<name>[Any]</name>
					<group>Academic</group>
					<val>4</val>
				</knowledgeskilllevel>
				<knowledgeskilllevel>
					<name>[Any]</name>
					<group>Academic</group>
					<val>4</val>
				</knowledgeskilllevel>
				<knowledgeskilllevel>
					<name>[Any]</name>
					<group>Academic</group>
					<val>3</val>
				</knowledgeskilllevel>
				<knowledgeskilllevel>
					<name>[Any]</name>
					<group>Language</group>
					<val>2</val>
				</knowledgeskilllevel>
				<skilllevel>
					<name>Arcana</name>
					<val>2</val>
				</skilllevel>
				<freenegativequalities>-15</freenegativequalities>
			<addqualities>
				<addquality>SINner (Corporate Limited)</addquality>
			</addqualities>
			</bonus>
			<required>
				<oneof>
					<quality>Magician</quality>
				</oneof>
			</required>
			<story>$real was identified as awakened at an early age and was sent off to a wizarding school that, sadly, was much less awesome than Hogwarts.</story>
			<source>RF</source>
			<page>71</page>
		</module>
		<module>
			<id>1d2a61a6-3fd0-4c07-9a9e-8db5da92590e</id>
			<stage>Teen Years</stage>
			<category>LifeModule</category>
			<name>Magical Education (Aspected)</name>
			<karma>50</karma>
			<bonus>
				<attributelevel>
					<name>WIL</name>
					<val>1</val>
				</attributelevel>
				<attributelevel>
					<name>CHA</name>
					<val>1</val>
				</attributelevel>
				<knowledgeskilllevel>
					<name>Magical Theory (Academic)</name>
					<group>Academic</group>
					<val>5</val>
				</knowledgeskilllevel>
				<knowledgeskilllevel>
					<name>[Any]</name>
					<group>Academic</group>
					<val>4</val>
				</knowledgeskilllevel>
				<knowledgeskilllevel>
					<name>[Any]</name>
					<group>Academic</group>
					<val>4</val>
				</knowledgeskilllevel>
				<knowledgeskilllevel>
					<name>[Any]</name>
					<group>Academic</group>
					<val>3</val>
				</knowledgeskilllevel>
				<knowledgeskilllevel>
					<name>[Any]</name>
					<group>Language</group>
					<val>2</val>
				</knowledgeskilllevel>
				<skilllevel>
					<name>Arcana</name>
					<val>2</val>
				</skilllevel>
				<freenegativequalities>-15</freenegativequalities>
				<addqualities>
					<addquality>SINner (Corporate Limited)</addquality>
				</addqualities>
			</bonus>
			<required>
				<oneof>
					<quality>Aspected Magician</quality>
				</oneof>
			</required>
			<story>$real was identified as awakened at an early age and was sent off to a wizarding school that, sadly, was much less awesome than Hogwarts.</story>
			<source>RF</source>
			<page>71</page>
		</module>
		<module>
			<id>abbd6496-e90f-4159-a677-e4b35ccd05f9</id>
			<stage>Teen Years</stage>
			<category>LifeModule</category>
			<name>Magical Education (Mystic Adept)</name>
			<karma>50</karma>
			<bonus>
				<attributelevel>
					<name>WIL</name>
					<val>1</val>
				</attributelevel>
				<attributelevel>
					<name>CHA</name>
					<val>1</val>
				</attributelevel>
				<knowledgeskilllevel>
					<name>Magical Theory (Academic)</name>
					<group>Academic</group>
					<val>5</val>
				</knowledgeskilllevel>
				<knowledgeskilllevel>
					<name>[Any]</name>
					<group>Academic</group>
					<val>4</val>
				</knowledgeskilllevel>
				<knowledgeskilllevel>
					<name>[Any]</name>
					<group>Academic</group>
					<val>4</val>
				</knowledgeskilllevel>
				<knowledgeskilllevel>
					<name>[Any]</name>
					<group>Academic</group>
					<val>3</val>
				</knowledgeskilllevel>
				<knowledgeskilllevel>
					<name>[Any]</name>
					<group>Language</group>
					<val>2</val>
				</knowledgeskilllevel>
				<skilllevel>
					<name>Arcana</name>
					<val>2</val>
				</skilllevel>
				<freenegativequalities>-15</freenegativequalities>
				<addqualities>
					<addquality>SINner (Corporate Limited)</addquality>
				</addqualities>
			</bonus>
			<required>
				<oneof>
					<quality>Mystic Adept</quality>
				</oneof>
			</required>
			<story>$real was identified as awakened at an early age and was sent off to a wizarding school that, sadly, was much less awesome than Hogwarts.</story>
			<source>RF</source>
			<page>71</page>
		</module>
		<module>
			<id>603bead6-2827-4468-a69b-4e8a7a93c2ee</id>
			<stage>Teen Years</stage>
			<category>LifeModule</category>
			<name>Magical Education (Adept)</name>
			<karma>50</karma>
			<bonus>
				<attributelevel>
					<name>WIL</name>
					<val>1</val>
				</attributelevel>
				<attributelevel>
					<name>CHA</name>
					<val>1</val>
				</attributelevel>
				<knowledgeskilllevel>
					<name>Magical Theory (Academic)</name>
					<group>Academic</group>
					<val>5</val>
				</knowledgeskilllevel>
				<knowledgeskilllevel>
					<name>[Any]</name>
					<group>Academic</group>
					<val>4</val>
				</knowledgeskilllevel>
				<knowledgeskilllevel>
					<name>[Any]</name>
					<group>Academic</group>
					<val>4</val>
				</knowledgeskilllevel>
				<knowledgeskilllevel>
					<name>[Any]</name>
					<group>Academic</group>
					<val>3</val>
				</knowledgeskilllevel>
				<knowledgeskilllevel>
					<name>[Any]</name>
					<group>Language</group>
					<val>2</val>
				</knowledgeskilllevel>
				<skilllevel>
					<name>Arcana</name>
					<val>2</val>
				</skilllevel>
				<freenegativequalities>-15</freenegativequalities>
			<addqualities>
				<addquality>SINner (Corporate Limited)</addquality>
			</addqualities>
			</bonus>
			<required>
				<oneof>
					<quality>Adept</quality>
				</oneof>
			</required>
			<story>$real was identified as awakened at an early age and was sent off to a wizarding school that, sadly, was much less awesome than Hogwarts.</story>
			<source>RF</source>
			<page>71</page>
		</module>
		<module>
			<id>15bd4283-f287-4be7-b174-9e5ab97bda1a</id>
			<stage>Teen Years</stage>
			<category>LifeModule</category>
			<name>Military School</name>
			<karma>50</karma>
			<bonus>
				<attributelevel>
					<name>BOD</name>
					<val>1</val>
				</attributelevel>
				<attributelevel>
					<name>CHA</name>
					<val>1</val>
				</attributelevel>
				<skilllevel>
					<name>Blades</name>
				</skilllevel>
				<freenegativequalities>-15</freenegativequalities>

				<skillgrouplevel>
					<name>Firearms</name>
					<val>1</val>
				</skillgrouplevel>
				<skillgrouplevel>
					<name>Electronics</name>
					<val>1</val>
				</skillgrouplevel>
				<skilllevel>
					<name>Leadership</name>
				</skilllevel>
				<skilllevel>
					<name>Unarmed Combat</name>
				</skilllevel>
				<skilllevel>
					<name>Running</name>
				</skilllevel>
				<skilllevel>
					<name>Swiming</name>
				</skilllevel>
				<knowledgeskilllevel>
					<name>Military</name>
					<group>Professional</group>
					<val>3</val>
				</knowledgeskilllevel>
				<knowledgeskilllevel>
					<name>Military History</name>
					<group>Academic</group>
					<val>3</val>
				</knowledgeskilllevel>
				<knowledgeskilllevel>
					<name>[Any]</name>
					<group>Academic</group>
					<val>1</val>
				</knowledgeskilllevel>
				<knowledgeskilllevel>
					<name>Strategy</name>
					<group>Professional</group>
					<val>1</val>
				</knowledgeskilllevel>
				<freepositivequalities>5</freepositivequalities>
				<addqualities>
					<addquality>Rank</addquality>
					<addquality>Code of Honor</addquality>
				</addqualities>
			</bonus>
			<story>$real was educated at a military school designed to instill discipline and patriotism in those  $LUCK  to be sent there.</story>
			<source>RF</source>
			<page>71</page>
		</module>
		<module>
			<id>b3b641d1-70e2-46c9-99b3-b89b7b84e24c</id>
			<stage>Teen Years</stage>
			<category>LifeModule</category>
			<name>Preparatory School</name>
			<karma>50</karma>
			<bonus>
				<attributelevel>
					<name>CHA</name>
					<val>1</val>
				</attributelevel>
				<attributelevel>
					<name>LOG</name>
					<val>1</val>
				</attributelevel>
				<skilllevel>
					<name>Computer</name>
				</skilllevel>
				<skilllevel>
					<name>Chemistry</name>
				</skilllevel>
				<skilllevel>
					<name>Etiquette</name>
				</skilllevel>
				<!--Todo: s/Outdoor/Outdoors/-->
				<knowledgeskilllevel>
					<name>[Any]</name>
					<group>Academic</group>
					<val>1</val>
				</knowledgeskilllevel>
				<knowledgeskilllevel>
					<name>[Any]</name>
					<group>Academic</group>
					<val>1</val>
				</knowledgeskilllevel>
				<knowledgeskilllevel>
					<name>[Any]</name>
					<group>Language</group>
					<val>1</val>
				</knowledgeskilllevel>
				<addqualities>
					<addquality>First Impression</addquality>
				</addqualities>
			</bonus>
			<story>$real was $LUCK enough to go to a respected private school.</story>
			<source>RF</source>
			<page>71</page>
		</module>
		<module>
			<id>21c3cb79-e0d9-49b8-9ad3-9232bab4f12b</id>
			<stage>Teen Years</stage>
			<category>LifeModule</category>
			<name>Street Kid</name>
			<karma>50</karma>
			<bonus>
				<attributelevel>
					<name>BOD</name>
				</attributelevel>
				<attributelevel>
					<name>WIL</name>
				</attributelevel>
				<skillgrouplevel>
					<name>Acting</name>
					<val>2</val>
				</skillgrouplevel>
				<skilllevel>
					<name>Clubs</name>
				</skilllevel>
				<skilllevel>
					<name>Etiquette</name>
				</skilllevel>
				<skilllevel>
					<name>Gymnastics</name>
				</skilllevel>
				<skilllevel>
					<name>Intimidation</name>
				</skilllevel>
				<skilllevel>
					<name>First Aid</name>
				</skilllevel>
				<skilllevel>
					<name>Negotiation</name>
				</skilllevel>
				<skilllevel>
					<name>Perception</name>
				</skilllevel>
				<skilllevel>
					<name>Running</name>
				</skilllevel>
				<skillgrouplevel>
					<name>Stealth</name>
					<val>1</val>
				</skillgrouplevel>
				<knowledgeskilllevel>
					<name>[City]</name>
					<group>Street</group>
					<val>1</val>
				</knowledgeskilllevel>
				<addqualities>
					<addquality>Bad Rep</addquality>
					<!--can't find this quality anywhere, another copy-paste from cgl?-->
					<!--<addquality>Enemy</addquality>-->
				</addqualities>
			</bonus>
			<story>$real graduated summa cum laude from the school of hard knocks, with a major in $STREETDESC and a minor in women’s studies.</story>
			<source>RF</source>
			<page>72</page>
		</module>
		<!-- End Region -->
		<!-- Region Further Education -->
		<module>
			<id>5a2eee69-cedb-403e-9649-fdc9a1377374</id>
			<stage>Further Education</stage>
			<category>LifeModule</category>
			<name>Skipped Further Education</name>
			<karma>0</karma>
			<story>$real either never received the opportunity for a further education, or decided it wasn't for them. Either way, the wide range of life's choices spread before them!</story>
			<source>RF</source>
			<page>0</page>
		</module>
		<module>
			<id>9e601908-df9a-4fe1-b58e-74bfd6f5d7b5</id>
			<stage>Further Education</stage>
			<category>LifeModule</category>
			<name>Community College</name>
			<karma>55</karma>
			<bonus />
			<versions>
				<version>
					<id>cb7cf388-ca3b-4344-b6ba-7f813a8c347f</id>
					<name>Architecture</name>
					<bonus>
						<attributelevel>
							<name>LOG</name>
						</attributelevel>
						<attributelevel>
							<name>WIL</name>
						</attributelevel>
						<skilllevel>
							<name>Artisan</name>
							<spec>Drawing</spec>
						</skilllevel>
						<skilllevel>
							<name>First Aid</name>
						</skilllevel>
						<skilllevel>
							<name>Industrial Mechanic</name>
						</skilllevel>
						<knowledgeskilllevel>
							<name>Buildings</name>
							<group>Academic</group>
							<val>5</val>
						</knowledgeskilllevel>
					</bonus>
				</version>
				<version>
					<id>5233f360-4ad7-4b03-aab6-fd6a81f5fbaf</id>
					<name>Business</name>
					<bonus>
						<attributelevel>
							<name>LOG</name>
						</attributelevel>
						<attributelevel>
							<name>WIL</name>
						</attributelevel>
						<skilllevel>
							<name>Con</name>
						</skilllevel>
						<skilllevel>
							<name>Etiquette</name>
						</skilllevel>
						<skilllevel>
							<name>Negotiation</name>
							<val>2</val>
						</skilllevel>
						<knowledgeskilllevel>
							<name>Economics</name>
							<group>Academic</group>
							<val>5</val>
						</knowledgeskilllevel>
					</bonus>
				</version>
				<version>
					<id>3204c2db-d015-4da4-bcd4-cdedb127e5ca</id>
					<name>Computer Science</name>
					<bonus>
						<attributelevel>
							<name>LOG</name>
						</attributelevel>
						<attributelevel>
							<name>WIL</name>
						</attributelevel>
						<skilllevel>
							<name>Cybercombat</name>
						</skilllevel>
						<skillgrouplevel>
							<name>Electronics</name>
							<val>1</val>
						</skillgrouplevel>
						<skilllevel>
							<name>Hacking</name>
						</skilllevel>
						<knowledgeskilllevel>
							<name>Matrix Design</name>
							<group>Academic</group>
							<val>6</val>
						</knowledgeskilllevel>
					</bonus>
				</version>
				<version>
					<id>b86653c5-96fd-46d4-9b97-b1e57d4049be</id>
					<name>Engineering</name>
					<bonus>
						<attributelevel>
							<name>LOG</name>
						</attributelevel>
						<attributelevel>
							<name>WIL</name>
						</attributelevel>
						<skilllevel>
							<name>Chemistry</name>
						</skilllevel>
						<skilllevel>
							<name>Hardware</name>
						</skilllevel>
						<skilllevel>
							<name>Industrial Mechanic</name>
							<val>2</val>
						</skilllevel>
						<knowledgeskilllevel>
							<name>Engineering</name>
							<group>Academic</group>
							<val>5</val>
						</knowledgeskilllevel>
					</bonus>
				</version>
				<version>
					<id>f5bf36b6-3d72-4daf-9d97-3a17ac31e91e</id>
					<name>Law</name>
					<bonus>
						<attributelevel>
							<name>LOG</name>
						</attributelevel>
						<attributelevel>
							<name>WIL</name>
						</attributelevel>
						<skilllevel>
							<name>Etiquette</name>
						</skilllevel>
						<skilllevel>
							<name>Negotiation</name>
							<val>2</val>
						</skilllevel>
						<skilllevel>
							<name>Performance</name>
						</skilllevel>
						<knowledgeskilllevel>
							<name>Law</name>
							<group>Academic</group>
							<val>5</val>
						</knowledgeskilllevel>
					</bonus>
				</version>
				<version>
					<id>c3486abc-87e5-4bb4-be65-144bd6c8b692</id>
					<name>Magic</name>
					<bonus>
						<attributelevel>
							<name>LOG</name>
						</attributelevel>
						<attributelevel>
							<name>WIL</name>
						</attributelevel>
						<skillgrouplevel>
							<name>Sorcery</name>
							<val>1</val>
						</skillgrouplevel>
						<knowledgeskilllevel>
							<options>
								<magicaltheory>Magical Theory (Academic)</magicaltheory>
								<metaplanes>Metaplanes</metaplanes>
							</options>
							<group>Academic</group>
							<val>5</val>
						</knowledgeskilllevel>
					</bonus>
				</version>
				<version>
					<id>6277e39c-10ff-4a7f-83ca-f9a8d84dc644</id>
					<name>Mathematics</name>
					<bonus>
						<attributelevel>
							<name>LOG</name>
						</attributelevel>
						<attributelevel>
							<name>WIL</name>
						</attributelevel>
						<skilllevel>
							<name>Computer</name>
						</skilllevel>
						<skilllevel>
							<name>Etiquette</name>
						</skilllevel>
						<skilllevel>
							<name>Software</name>
							<val>2</val>
						</skilllevel>
						<knowledgeskilllevel>
							<name>Mathematics</name>
							<group>Academic</group>
							<val>5</val>
						</knowledgeskilllevel>
					</bonus>
				</version>
				<version>
					<id>558dfe69-711c-4ca3-b16c-3678c3ef3083</id>
					<name>Medicine</name>
					<bonus>
						<attributelevel>
							<name>LOG</name>
						</attributelevel>
						<attributelevel>
							<name>WIL</name>
						</attributelevel>
						<skillgrouplevel>
							<name>Biotech</name>
							<val>2</val>
						</skillgrouplevel>
						<skilllevel>
							<name>Chemistry</name>
						</skilllevel>
						<knowledgeskilllevel>
							<name>Medicine</name>
							<group>Academic</group>
							<val>6</val>
						</knowledgeskilllevel>
					</bonus>
				</version>
				<version>
					<id>9a0e5409-7a46-4afe-91ae-ac93b101ba37</id>
					<name>Natural Sciences</name>
					<bonus>
						<attributelevel>
							<name>LOG</name>
						</attributelevel>
						<attributelevel>
							<name>WIL</name>
						</attributelevel>
						<skilllevel>
							<name>Computer</name>
						</skilllevel>
						<skilllevel>
							<name>First Aid</name>
						</skilllevel>
						<skilllevel>
							<name>Software</name>
							<val>2</val>
						</skilllevel>
						<knowledgeskilllevel>
							<options>
								<chemestry>Chemestry</chemestry>
								<physics>Physics</physics>
								<bilogoly>Biology</bilogoly>
							</options>
							<group>Academic</group>
							<val>5</val>
						</knowledgeskilllevel>
					</bonus>
				</version>
				<version>
					<id>7da1dbda-242f-4b42-8e91-fdb553033297</id>
					<name>Art</name>
					<bonus>
						<attributelevel>
							<name>LOG</name>
						</attributelevel>
						<attributelevel>
							<name>WIL</name>
						</attributelevel>
						<skilllevel>
							<name>Artisan</name>
							<val>3</val>
						</skilllevel>
						<knowledgeskilllevel>
							<name>Art History</name>
							<group>Academic</group>
							<val>3</val>
						</knowledgeskilllevel>
					</bonus>
				</version>
				<version>
					<id>d29437b7-c771-4fe6-a36a-994091ec8df1</id>
					<name>History</name>
					<bonus>
						<attributelevel>
							<name>LOG</name>
						</attributelevel>
						<attributelevel>
							<name>WIL</name>
						</attributelevel>
						<skilllevel>
							<name>Computer</name>
						</skilllevel>
						<skilllevel>
							<name>Software</name>
							<val>2</val>
						</skilllevel>
						<knowledgeskilllevel>
							<name>[National or World] History</name>
							<group>Academic</group>
							<val>2</val>
						</knowledgeskilllevel>
					</bonus>
				</version>
				<version>
					<id>117e5150-c50f-44dc-828c-9adfe06e589d</id>
					<name>Languages</name>
					<bonus>
						<attributelevel>
							<name>LOG</name>
						</attributelevel>
						<attributelevel>
							<name>WIL</name>
						</attributelevel>
						<knowledgeskilllevel>
							<name>[Any]</name>
							<val>6</val>
						</knowledgeskilllevel>
						<knowledgeskilllevel>
							<name>[Any]</name>
							<val>5</val>
						</knowledgeskilllevel>
						<skilllevel>
							<name>Negotiation</name>
						</skilllevel>
						<skilllevel>
							<name>Etiquette</name>
						</skilllevel>
					</bonus>
				</version>
				<version>
					<id>bc75eec6-c413-4457-b581-59590b792aca</id>
					<name>Literature</name>
					<bonus>
						<attributelevel>
							<name>LOG</name>
						</attributelevel>
						<attributelevel>
							<name>WIL</name>
						</attributelevel>
						<skilllevel>
							<name>Artisan</name>
							<spec>Writing</spec>
						</skilllevel>
						<skilllevel>
							<name>Etiquette</name>
						</skilllevel>
						<knowledgeskilllevel>
							<name>Literature</name>
							<group>Academic</group>
							<val>5</val>
						</knowledgeskilllevel>
					</bonus>
				</version>
				<version>
					<id>953b9a51-745f-442a-b1e5-e5e9a24901c8</id>
					<name>Metahumanities</name>
					<bonus>
						<attributelevel>
							<name>LOG</name>
						</attributelevel>
						<attributelevel>
							<name>WIL</name>
						</attributelevel>
						<skilllevel>
							<name>Computer</name>
						</skilllevel>
						<!--todo: spread ranks among several skills-->
						<!--13 ranks to spread among at least 3 skills, minimum 3 ranks per skill-->
						<knowledgeskilllevel>
							<name>[Ancient Language/Philosophy/Religion]</name>
							<group>Academic</group>
							<val>13</val>
						</knowledgeskilllevel>
					</bonus>
				</version>
				<version>
					<id>9615d244-4ff5-4de2-b810-f5afeb90f4f6</id>
					<name>Social Science</name>
					<bonus>
						<attributelevel>
							<name>LOG</name>
						</attributelevel>
						<attributelevel>
							<name>WIL</name>
						</attributelevel>
						<skilllevel>
							<name>Computer</name>
						</skilllevel>
						<!--todo: spread ranks among several skills-->
						<!--13 ranks spread among at least 3 skills, minimum 3 ranks per skill-->
						<knowledgeskilllevel>
							<name>[Sociology/Psychology/Archaeology/Criminology/Politics]</name>
							<group>Academic</group>
							<val>13</val>
						</knowledgeskilllevel>
					</bonus>
				</version>
				<version>
					<id>45b62128-12f9-4d3f-89b9-b5ee34af16db</id>
					<name>Trade School Shop</name>
					<bonus>
						<addqualities>
							<addquality>Grease Monkey</addquality>
						</addqualities>
						<attributelevel>
							<name>LOG</name>
						</attributelevel>
						<skillgrouplevel>
							<name>Engineering</name>
							<val>1</val>
						</skillgrouplevel>
						<knowledgeskilllevel>
							<name>[Practical Mechanics]</name>
							<group>Academic</group>
							<val>2</val>
						</knowledgeskilllevel>
						<knowledgeskilllevel>
							<name>[Industrial Manufacturers]</name>
							<group>Academic</group>
							<val>2</val>
						</knowledgeskilllevel>
						<knowledgeskilllevel>
							<name>[Machine Parts]</name>
							<group>Academic</group>
							<val>2</val>
						</knowledgeskilllevel>
					</bonus>
					<source>R5</source>
				</version>
			</versions>
			<story>$real wanted to get something that resembled higher education, but couldn’t afford to go to a real college. The solution: community college.</story>
			<source>RF</source>
			<page>72</page>
		</module>
		<module>
			<id>1156fac7-e8d2-4599-94c3-64b8464037d7</id>
			<stage>Further Education</stage>
			<category>LifeModule</category>
			<name>Ivy League University</name>
			<karma>80</karma>
			<bonus>
				<attributelevel>
					<name>CHA</name>
				</attributelevel>
				<attributelevel>
					<name>LOG</name>
				</attributelevel>
				<attributelevel>
					<name>WIL</name>
				</attributelevel>
				<skilllevel>
					<name>Computer</name>
				</skilllevel>
				<skilllevel>
					<name>Etiquette</name>
				</skilllevel>
				<skilllevel>
					<name>Perception</name>
				</skilllevel>
				<knowledgeskilllevel>
					<name>[Any]</name>
					<group>Academic</group>
					<val>4</val>
				</knowledgeskilllevel>
			</bonus>
			<versions>
				<version>
					<id>7581d130-4069-41c6-b225-97849752aa7e</id>
					<name>Architecture</name>
					<bonus>
						<skilllevel>
							<name>First Aid</name>
						</skilllevel>
						<skilllevel>
							<name>Industrial Mechanic</name>
						</skilllevel>
						<knowledgeskilllevel>
							<name>Buildings</name>
							<group>Academic</group>
							<val>6</val>
						</knowledgeskilllevel>
					</bonus>
				</version>
				<version>
					<id>b45413d9-14e7-45ad-bddf-3c42fe2a87e2</id>
					<name>Business</name>
					<bonus>
						<skilllevel>
							<name>Etiquette</name>
						</skilllevel>
						<skilllevel>
							<name>Negotiation</name>
						</skilllevel>
						<knowledgeskilllevel>
							<name>Economics</name>
							<group>Academic</group>
							<val>6</val>
						</knowledgeskilllevel>
					</bonus>
				</version>
				<version>
					<id>45d86c5a-5bd9-43bc-8921-44d66c803856</id>
					<name>Computer Science</name>
					<bonus>
						<skillgrouplevel>
							<name>Electronics</name>
							<val>1</val>
						</skillgrouplevel>
						<knowledgeskilllevel>
							<name>Matrix Design</name>
							<group>Academic</group>
							<val>5</val>
						</knowledgeskilllevel>
					</bonus>
				</version>
				<version>
					<id>42708de0-730d-4ef7-8ff0-7a16903c3329</id>
					<name>Engineering</name>
					<bonus>
						<skilllevel>
							<name>Chemistry</name>
						</skilllevel>
						<skilllevel>
							<name>Industrial Mechanic</name>
						</skilllevel>
						<knowledgeskilllevel>
							<name>Engineering</name>
							<group>Academic</group>
							<val>6</val>
						</knowledgeskilllevel>
					</bonus>
				</version>
				<version>
					<id>a08255ed-dba9-440f-8383-42b455c2164b</id>
					<name>Law</name>
					<bonus>
						<skilllevel>
							<name>Negotiation</name>
						</skilllevel>
						<skilllevel>
							<name>Performance</name>
						</skilllevel>
						<knowledgeskilllevel>
							<name>Law</name>
							<group>Academic</group>
							<val>6</val>
						</knowledgeskilllevel>
					</bonus>
				</version>
				<version>
					<id>c3e76118-bda2-43f5-bfd4-f2e98e7daf25</id>
					<name>Magic</name>
					<bonus>
						<skillgrouplevel>
							<name>Sorcery</name>
							<val>1</val>
						</skillgrouplevel>
						<knowledgeskilllevel>
							<options>
								<magicaltheory>Magical Theory (Academic)</magicaltheory>
								<metaplanes>Metaplanes</metaplanes>
							</options>
							<group>Academic</group>
							<val>5</val>
						</knowledgeskilllevel>
					</bonus>
				</version>
				<version>
					<id>0322a99c-1107-469f-898e-da3dbae07243</id>
					<name>Mathematics</name>
					<bonus>
						<skilllevel>
							<name>Etiquette</name>
						</skilllevel>
						<skilllevel>
							<name>Software</name>
						</skilllevel>
						<knowledgeskilllevel>
							<name>Mathematics</name>
							<group>Academic</group>
							<val>6</val>
						</knowledgeskilllevel>
					</bonus>
				</version>
				<version>
					<id>ee24346b-47b1-485f-8e2a-98e064280594</id>
					<name>Medicine</name>
					<bonus>
						<skillgrouplevel>
							<name>Biotech</name>
							<val>1</val>
						</skillgrouplevel>
						<knowledgeskilllevel>
							<name>Medicine</name>
							<group>Academic</group>
							<val>5</val>
						</knowledgeskilllevel>
					</bonus>
				</version>
				<version>
					<id>f1c5322e-3504-4e61-bcde-bbd9efdc5372</id>
					<name>Natural Sciences</name>
					<bonus>
						<skilllevel>
							<name>Computer</name>
						</skilllevel>
						<skilllevel>
							<name>Software</name>
						</skilllevel>
						<knowledgeskilllevel>
							<options>
								<chemistry>Chemistry</chemistry>
								<physics>Physics</physics>
								<biology>Biology</biology>
							</options>
							<group>Academic</group>
							<val>6</val>
						</knowledgeskilllevel>
					</bonus>
				</version>
				<version>
					<id>be73703f-6327-40f3-8233-a5081382b09a</id>
					<name>Art</name>
					<bonus>
						<skilllevel>
							<name>Artisan</name>
							<val>2</val>
						</skilllevel>
						<knowledgeskilllevel>
							<name>Art History</name>
							<group>Academic</group>
							<val>4</val>
						</knowledgeskilllevel>
					</bonus>
				</version>
				<version>
					<id>3f2a336c-8d68-44bf-b8a3-2269a5b8f439</id>
					<name>History</name>
					<bonus>
						<skilllevel>
							<name>Computer</name>
						</skilllevel>
						<skilllevel>
							<name>Software</name>
						</skilllevel>
						<knowledgeskilllevel>
							<name>History</name>
							<group>Academic</group>
							<val>6</val>
						</knowledgeskilllevel>
					</bonus>
				</version>
				<version>
					<id>b2aa8b08-4f4a-4d9a-8846-4b9e18f3f86e</id>
					<name>Languages</name>
					<bonus>
						<skilllevel>
							<name>Etiquette</name>
						</skilllevel>
						<knowledgeskilllevel>
							<name>[Any]</name>
							<group>Language</group>
							<val>4</val>
						</knowledgeskilllevel>
						<knowledgeskilllevel>
							<name>[Any]</name>
							<group>Language</group>
							<val>2</val>
						</knowledgeskilllevel>
						<knowledgeskilllevel>
							<name>[Any]</name>
							<group>Language</group>
							<val>2</val>
						</knowledgeskilllevel>
					</bonus>
				</version>
				<version>
					<id>c3f42446-c9cc-4488-91aa-20508c69bbee</id>
					<name>Literature</name>
					<bonus>
						<skilllevel>
							<name>Artisan</name>
							<spec>Writing</spec>
						</skilllevel>
						<knowledgeskilllevel>
							<name>Literature</name>
							<group>Academic</group>
							<val>4</val>
						</knowledgeskilllevel>
					</bonus>
				</version>
				<version>
					<id>621ffabc-0488-463c-89d9-768e79abea86</id>
					<name>Metahumanities</name>
					<bonus>
						<!--todo: spread among several skills-->
						<!--spread 10 ranks among all 3 skills, minimum 2 ranks in skill-->
						<knowledgeskilllevel>
							<name>[Ancient Language/Philosophy/Religion]</name>
							<group>Academic</group>
							<val>10</val>
						</knowledgeskilllevel>
					</bonus>
				</version>
				<version>
					<id>5b0d7428-6c89-4f9c-aa6c-18ceabb8df2c</id>
					<name>Social Sciences</name>
					<bonus>
						<!--todo: spread among several skills-->
						<!--spread 10 ranks among at least 3 skills, maximum 6 ranks in skill-->
						<knowledgeskilllevel>
							<name>[Sociology/Psychology/Archaeology/Criminology/Politics]</name>
							<group>Academic</group>
							<val>10</val>
						</knowledgeskilllevel>
					</bonus>
				</version>
			</versions>
			<story>$real either had a scholarship or money to burn, because they managed to get into one of the most exclusive institutions in the country, gaining them a first class education, as well as something nice to put on their resume.</story>
			<source>RF</source>
			<page>73</page>
		</module>
		<module>
			<id>87ad3d80-8d96-4c16-aa62-d63eb2575ff3</id>
			<stage>Further Education</stage>
			<category>LifeModule</category>
			<name>Military Academy</name>
			<karma>115</karma>
			<bonus>
				<attributelevel>
					<name>BOD</name>
				</attributelevel>
				<attributelevel>
					<name>REA</name>
				</attributelevel>
				<attributelevel>
					<name>STR</name>
				</attributelevel>
				<skillgrouplevel>
					<name>Firearms</name>
					<val>1</val>
				</skillgrouplevel>
				<skilllevel>
					<name>First Aid</name>
				</skilllevel>
				<skilllevel>
					<name>Leadership</name>
				</skilllevel>
				<skilllevel>
					<name>Navigation</name>
				</skilllevel>
				<skilllevel>
					<name>Swimming</name>
				</skilllevel>
				<skilllevel>
					<name>Unarmed Combat</name>
				</skilllevel>
				<knowledgeskilllevel>
					<name>Military History</name>
					<group>Academic</group>
					<val>2</val>
				</knowledgeskilllevel>
				<knowledgeskilllevel>
					<name>Military</name>
					<group>Professional</group>
					<val>3</val>
				</knowledgeskilllevel>
			</bonus>
			<versions>
				<version>
					<id>259fd0f1-6c88-41f5-946a-37652f4c67b5</id>
					<name>Architecture</name>
					<bonus>
						<skilllevel>
							<name>Artisan</name>
							<spec>Drawing</spec>
						</skilllevel>
						<skilllevel>
							<name>First Aid</name>
						</skilllevel>
						<skilllevel>
							<name>Industrial Mechanic</name>
						</skilllevel>
						<knowledgeskilllevel>
							<name>Buildings</name>
							<group>Academic</group>
							<val>5</val>
						</knowledgeskilllevel>
					</bonus>
				</version>
				<version>
					<id>589be566-a9b2-4edd-86f1-35317651071a</id>
					<name>Business</name>
					<bonus>
						<skilllevel>
							<name>Con</name>
						</skilllevel>
						<skilllevel>
							<name>Etiquette</name>
						</skilllevel>
						<skilllevel>
							<name>Negotiation</name>
							<val>2</val>
						</skilllevel>
						<knowledgeskilllevel>
							<name>Economics</name>
							<group>Academic</group>
							<val>5</val>
						</knowledgeskilllevel>
					</bonus>
				</version>
				<version>
					<id>12a24df3-7966-4099-be59-2da09eb7da7a</id>
					<name>Computer Science</name>
					<bonus>
						<skilllevel>
							<name>Cybercombat</name>
						</skilllevel>
						<skillgrouplevel>
							<name>Electronics</name>
							<val>1</val>
						</skillgrouplevel>
						<skilllevel>
							<name>Hacking</name>
						</skilllevel>
						<knowledgeskilllevel>
							<name>Matrix Design</name>
							<group>Academic</group>
							<val>6</val>
						</knowledgeskilllevel>
					</bonus>
				</version>
				<version>
					<id>1096f721-d609-44a7-a844-b8a2d7b186af</id>
					<name>Engineering</name>
					<bonus>
						<skilllevel>
							<name>Chemistry</name>
						</skilllevel>
						<skilllevel>
							<name>Hardware</name>
						</skilllevel>
						<skilllevel>
							<name>Industrial Mechanic</name>
							<val>2</val>
						</skilllevel>
						<knowledgeskilllevel>
							<name>Engineering</name>
							<group>Academic</group>
							<val>5</val>
						</knowledgeskilllevel>
					</bonus>
				</version>
				<version>
					<id>9a36d74e-c831-4520-97fb-bd2a1ec9c0a2</id>
					<name>Law</name>
					<bonus>
						<skilllevel>
							<name>Etiquette</name>
						</skilllevel>
						<skilllevel>
							<name>Negotiation</name>
							<val>2</val>
						</skilllevel>
						<skilllevel>
							<name>Performance</name>
						</skilllevel>
						<knowledgeskilllevel>
							<name>Law</name>
							<group>Academic</group>
							<val>5</val>
						</knowledgeskilllevel>
					</bonus>
				</version>
				<version>
					<id>6889a574-9b76-4238-8c52-4482408d6dbe</id>
					<name>Magic</name>
					<bonus>
						<skillgrouplevel>
							<name>Sorcery</name>
							<val>1</val>
						</skillgrouplevel>
						<knowledgeskilllevel>
							<options>
								<magicaltheory>Magical Theory (Academic)</magicaltheory>
								<metaplanes>Metaplanes</metaplanes>
							</options>
							<group>Academic</group>
							<val>5</val>
						</knowledgeskilllevel>
					</bonus>
				</version>
				<version>
					<id>a0e143b5-07e0-4296-90d2-a065d6ea6a01</id>
					<name>Mathematics</name>
					<bonus>
						<skilllevel>
							<name>Computer</name>
						</skilllevel>
						<skilllevel>
							<name>Etiquette</name>
						</skilllevel>
						<skilllevel>
							<name>Software</name>
							<val>2</val>
						</skilllevel>
						<knowledgeskilllevel>
							<name>Mathematics</name>
							<group>Academic</group>
							<val>5</val>
						</knowledgeskilllevel>
					</bonus>
				</version>
				<version>
					<id>5e574e02-573f-40f2-b804-711afebe33b0</id>
					<name>Medicine</name>
					<bonus>
						<skillgrouplevel>
							<name>Biotech</name>
							<val>2</val>
						</skillgrouplevel>
						<skilllevel>
							<name>Chemistry</name>
						</skilllevel>
						<knowledgeskilllevel>
							<name>Medicine</name>
							<group>Academic</group>
							<val>6</val>
						</knowledgeskilllevel>
					</bonus>
				</version>
				<version>
					<id>17b012c8-8f06-4ffc-97da-4d374a2415ad</id>
					<name>Natural Sciences</name>
					<bonus>
						<skilllevel>
							<name>Computer</name>
						</skilllevel>
						<skilllevel>
							<name>First Aid</name>
						</skilllevel>
						<skilllevel>
							<name>Software</name>
							<val>2</val>
						</skilllevel>
						<knowledgeskilllevel>
							<options>
								<chemistry>Chemistry</chemistry>
								<physics>Physics</physics>
								<biology>Biology</biology>
							</options>
							<group>Academic</group>
							<val>5</val>
						</knowledgeskilllevel>
					</bonus>
				</version>
				<version>
					<id>2c97c28c-2b56-41b7-a5c0-be340905ff76</id>
					<name>Art</name>
					<bonus>
						<skilllevel>
							<name>Artisan</name>
							<val>3</val>
						</skilllevel>
						<knowledgeskilllevel>
							<name>Art History</name>
							<group>Academic</group>
							<val>3</val>
						</knowledgeskilllevel>
					</bonus>
				</version>
				<version>
					<id>f0def2ac-238f-4769-89bd-d69651c31848</id>
					<name>History</name>
					<bonus>
						<skilllevel>
							<name>Computer</name>
						</skilllevel>
						<skilllevel>
							<name>Software</name>
							<val>2</val>
						</skilllevel>
						<knowledgeskilllevel>
							<name>[National] or [World] History</name>
							<group>Academic</group>
							<val>5</val>
						</knowledgeskilllevel>
					</bonus>
				</version>
				<version>
					<id>622282e0-857a-482e-b9e9-af4c3b2e88b0</id>
					<name>Languages</name>
					<bonus>
						<skilllevel>
							<name>Etiquette</name>
						</skilllevel>
						<skilllevel>
							<name>Negotiation</name>
						</skilllevel>
						<knowledgeskilllevel>
							<name>[Any]</name>
							<group>Language</group>
							<val>6</val>
						</knowledgeskilllevel>
						<knowledgeskilllevel>
							<name>[Any]</name>
							<group>Language</group>
							<val>5</val>
						</knowledgeskilllevel>
					</bonus>
				</version>
				<version>
					<id>1246e18b-4914-4da1-a364-6e3aa1519bb5</id>
					<name>Literature</name>
					<bonus>
						<skilllevel>
							<name>Artisan</name>
							<spec>Writing</spec>
						</skilllevel>
						<skilllevel>
							<name>Computer</name>
						</skilllevel>
						<knowledgeskilllevel>
							<name>Literature</name>
							<group>Academic</group>
							<val>5</val>
						</knowledgeskilllevel>
					</bonus>
				</version>
				<version>
					<id>51d66e5e-82da-4ef1-8c6c-bb97a98c1549</id>
					<name>Metahumanities</name>
					<bonus>
						<skilllevel>
							<name>Computer</name>
						</skilllevel>
						<!--todo: spread among several skills-->
						<!--spread 13 ranks among all 3 skills, maximum 7 ranks in skill-->
						<knowledgeskilllevel>
							<name>[Ancient Language/Philosophy/Religion]</name>
							<group>Academic</group>
							<val>13</val>
						</knowledgeskilllevel>
					</bonus>
				</version>
				<version>
					<id>63ed5c38-b044-4863-95dd-416394c88ffb</id>
					<name>Social Sciences</name>
					<bonus>
						<skilllevel>
							<name>Computer</name>
						</skilllevel>
						<!--todo: spread among several skills-->
						<!--spread 13 ranks among any number of skills, maximum 6 ranks in skill-->
						<knowledgeskilllevel>
							<name>[Sociology/Psychology/Archaeology/Criminology/Politics]</name>
							<group>Academic</group>
							<val>13</val>
						</knowledgeskilllevel>
					</bonus>
				</version>
			</versions>
			<story>$real got into a military academy, where they trained to become a commissioned officer in the army of their country.</story>
			<source>RF</source>
			<page>73</page>
		</module>
		<module>
			<id>142d7a1b-c676-4bf6-a71f-bc2d29617a14</id>
			<stage>Further Education</stage>
			<category>LifeModule</category>
			<name>State University</name>
			<karma>65</karma>
			<bonus>
				<attributelevel>
					<name>LOG</name>
				</attributelevel>
				<attributelevel>
					<name>WIL</name>
				</attributelevel>
				<skilllevel>
					<name>Computer</name>
				</skilllevel>
				<skilllevel>
					<name>Perception</name>
				</skilllevel>
				<skilllevel>
					<name>Etiquette</name>
				</skilllevel>
				<knowledgeskilllevel>
					<name>[Any]</name>
					<group>Academic</group>
					<val>4</val>
				</knowledgeskilllevel>
			</bonus>
			<versions>
				<version>
					<id>08943cfe-8b1a-49d0-b79b-c3e13f8c0e65</id>
					<name>Architecture</name>
					<bonus>
						<skilllevel>
							<name>Artisan</name>
							<spec>Writing</spec>
						</skilllevel>
						<skilllevel>
							<name>First Aid</name>
						</skilllevel>
						<skilllevel>
							<name>Industrial Mechanic</name>
						</skilllevel>
						<knowledgeskilllevel>
							<name>Buildings</name>
							<group>Academic</group>
							<val>5</val>
						</knowledgeskilllevel>
					</bonus>
				</version>
				<version>
					<id>e5b8fad6-b50b-40a9-93ba-7e6377aae061</id>
					<name>Business</name>
					<bonus>
						<skilllevel>
							<name>Con</name>
						</skilllevel>
						<skilllevel>
							<name>Etiquette</name>
						</skilllevel>
						<skilllevel>
							<name>Negotiation</name>
							<val>2</val>
						</skilllevel>
						<knowledgeskilllevel>
							<name>Economics</name>
							<group>Academic</group>
							<val>5</val>
						</knowledgeskilllevel>
					</bonus>
				</version>
				<version>
					<id>3d810ee7-601d-43b6-ac46-d60d3a138408</id>
					<name>Computer Science</name>
					<bonus>
						<skilllevel>
							<name>Cybercombat</name>
						</skilllevel>
						<skillgrouplevel>
							<name>Electronics</name>
							<val>1</val>
						</skillgrouplevel>
						<skilllevel>
							<name>Hacking</name>
						</skilllevel>
						<knowledgeskilllevel>
							<name>Matrix Design</name>
							<group>Academic</group>
							<val>6</val>
						</knowledgeskilllevel>
					</bonus>
				</version>
				<version>
					<id>92e48827-089d-439b-9f4d-dd30d4dcc1f6</id>
					<name>Engineering</name>
					<bonus>
						<skilllevel>
							<name>Chemistry</name>
						</skilllevel>
						<skilllevel>
							<name>Hardware</name>
						</skilllevel>
						<skilllevel>
							<name>Industrial Mechanic</name>
							<val>2</val>
						</skilllevel>
						<knowledgeskilllevel>
							<name>Engineering</name>
							<group>Academic</group>
							<val>5</val>
						</knowledgeskilllevel>
					</bonus>
				</version>
				<version>
					<id>1d6939e0-c6dc-4ab2-bec8-e07e1d21c0f1</id>
					<name>Law</name>
					<bonus>
						<skilllevel>
							<name>Etiquette</name>
						</skilllevel>
						<skilllevel>
							<name>Negotiation</name>
							<val>2</val>
						</skilllevel>
						<skilllevel>
							<name>Performance</name>
						</skilllevel>
						<knowledgeskilllevel>
							<name>Law</name>
							<group>Academic</group>
							<val>5</val>
						</knowledgeskilllevel>
					</bonus>
				</version>
				<version>
					<id>fd563e32-b32c-437e-9aaa-966ed6d493ab</id>
					<name>Magic</name>
					<bonus>
						<skillgrouplevel>
							<name>Sorcery</name>
							<val>1</val>
						</skillgrouplevel>
						<knowledgeskilllevel>
							<options>
								<magicaltheory>Magical Theory (Academic)</magicaltheory>
								<metaplanes>Metaplanes</metaplanes>
							</options>
							<group>Academic</group>
							<val>5</val>
						</knowledgeskilllevel>
					</bonus>
				</version>
				<version>
					<id>dd5b8431-a443-483d-845f-86c5b9aea4a1</id>
					<name>Mathematics</name>
					<bonus>
						<skilllevel>
							<name>Computer</name>
						</skilllevel>
						<skilllevel>
							<name>Etiquette</name>
						</skilllevel>
						<skilllevel>
							<name>Software</name>
							<val>2</val>
						</skilllevel>
						<knowledgeskilllevel>
							<name>Mathematics</name>
							<group>Academic</group>
							<val>5</val>
						</knowledgeskilllevel>
					</bonus>
				</version>
				<version>
					<id>1e3a77c0-09ea-4448-9cb0-8a759f59d0ab</id>
					<name>Medicine</name>
					<bonus>
						<skillgrouplevel>
							<name>Biotech</name>
							<val>2</val>
						</skillgrouplevel>
						<skilllevel>
							<name>Chemistry</name>
						</skilllevel>
						<knowledgeskilllevel>
							<name>Medicine</name>
							<group>Academic</group>
							<val>6</val>
						</knowledgeskilllevel>
					</bonus>
				</version>
				<version>
					<id>97bceeca-ceba-49ce-ba09-2f64293046db</id>
					<name>Natural Sciences</name>
					<bonus>
						<skilllevel>
							<name>Computer</name>
						</skilllevel>
						<skilllevel>
							<name>First Aid</name>
						</skilllevel>
						<skilllevel>
							<name>Software</name>
							<val>2</val>
						</skilllevel>
						<knowledgeskilllevel>
							<options>
								<chemistry>Chemistry</chemistry>
								<physics>Physics</physics>
								<biology>Biology</biology>
							</options>
							<group>Academic</group>
							<val>5</val>
						</knowledgeskilllevel>
					</bonus>
				</version>
				<version>
					<id>e0c2ce7a-2b88-4488-b356-c11a4ce39aec</id>
					<name>Art</name>
					<bonus>
						<skilllevel>
							<name>Artisan</name>
							<val>3</val>
						</skilllevel>
						<knowledgeskilllevel>
							<name>Art History</name>
							<group>Academic</group>
							<val>3</val>
						</knowledgeskilllevel>
					</bonus>
				</version>
				<version>
					<id>24458c88-de4e-4f1d-9e0a-926a466dce7c</id>
					<name>History</name>
					<bonus>
						<skilllevel>
							<name>Computer</name>
						</skilllevel>
						<skilllevel>
							<name>Software</name>
							<val>2</val>
						</skilllevel>
						<knowledgeskilllevel>
							<name>[National] History or [World] History</name>
							<group>Academic</group>
							<val>5</val>
						</knowledgeskilllevel>
					</bonus>
				</version>
				<version>
					<id>c4be9942-2731-4ced-8b00-a8d990c64b6e</id>
					<name>Languages</name>
					<bonus>
						<skilllevel>
							<name>Etiquette</name>
						</skilllevel>
						<skilllevel>
							<name>Negotiation</name>
						</skilllevel>
						<knowledgeskilllevel>
							<name>[Any]</name>
							<group>Language</group>
							<val>6</val>
						</knowledgeskilllevel>
						<knowledgeskilllevel>
							<name>[Any]</name>
							<group>Language</group>
							<val>5</val>
						</knowledgeskilllevel>
					</bonus>
				</version>
				<version>
					<id>329bba18-8822-458f-8c7f-1682ecbae666</id>
					<name>Literature</name>
					<bonus>
						<skilllevel>
							<name>Artisan</name>
							<spec>Writing</spec>
						</skilllevel>
						<skilllevel>
							<name>Computer</name>
						</skilllevel>
						<skilllevel>
							<name>Instruction</name>
						</skilllevel>
						<knowledgeskilllevel>
							<name>Literature</name>
							<group>Academic</group>
							<val>5</val>
						</knowledgeskilllevel>
					</bonus>
				</version>
				<version>
					<id>8560107b-cd7f-43ce-a15b-7e914ec75a6e</id>
					<name>Metahumanities</name>
					<bonus>
						<skilllevel>
							<name>Computer</name>
						</skilllevel>
						<!--todo: spread among several skills-->
						<!--spread 13 ranks in any number of skills, maximum 6 ranks in skill-->
						<knowledgeskilllevel>
							<name>[Ancient Language/Philosophy/Religion]</name>
							<group>Academic</group>
							<val>13</val>
						</knowledgeskilllevel>
					</bonus>
				</version>
				<version>
					<id>a30a53d0-097b-4153-9858-41ac51657a54</id>
					<name>Social Sciences</name>
					<bonus>
						<skilllevel>
							<name>Computer</name>
						</skilllevel>
						<!--todo: spread among several skills-->
						<!--spread 13 ranks in any number of skills, maximum 6 ranks in skill-->
						<knowledgeskilllevel>
							<name>[Sociology/Psychology/Archaeology/Criminology/Politics]</name>
							<group>Academic</group>
							<val>13</val>
						</knowledgeskilllevel>
					</bonus>
				</version>
			</versions>
			<story>$real was either not intelligent enough for the ivy league, or unable to afford it. Either way, they got into one of the many other colleges out there.</story>
			<source>RF</source>
			<page>75</page>
		</module>
		<module>
			<id>3f82fc4f-9cbf-4baf-a8a2-51ab9c75a7f6</id>
			<stage>Further Education</stage>
			<category>LifeModule</category>
			<name>Trade/Technical School</name>
			<karma>40</karma>
			<bonus>
				<attributelevel>
					<name>LOG</name>
				</attributelevel>
				<skilllevel>
					<name>Computers</name>
				</skilllevel>
				<skilllevel>
					<name>Gymnastics</name>
					<val>2</val>
				</skilllevel>
				<skilllevel>
					<name>Perception</name>
				</skilllevel>
				<attributelevel>
					<name>LOG</name>
				</attributelevel>
				<skilllevel>
					<name>Computers</name>
				</skilllevel>
				<skilllevel>
					<name>Gymnastics</name>
					<val>2</val>
				</skilllevel>
				<skilllevel>
					<name>Perception</name>
				</skilllevel>
			</bonus>
			<versions>
				<version>
					<id>58c7cf14-6b38-485e-9243-3d8fb8194ec5</id>
					<name>Architect</name>
					<bonus>
						<skilllevel>
							<name>First Aid</name>
						</skilllevel>
						<skilllevel>
							<name>Industrial Mechanic</name>
						</skilllevel>
						<knowledgeskilllevel>
							<name>Buildings</name>
							<group>Professional</group>
							<val>6</val>
						</knowledgeskilllevel>
					</bonus>
				</version>
				<version>
					<id>3725ac65-3d76-4e05-afc6-d08b8d33a05e</id>
					<name>Fashion Designer</name>
					<bonus>
						<skilllevel>
							<name>Artisan</name>
							<spec>Fashion</spec>
						</skilllevel>
						<knowledgeskilllevel>
							<name>Fashion</name>
							<group>Professional</group>
							<val>4</val>
						</knowledgeskilllevel>
					</bonus>
				</version>
				<version>
					<id>864c49cf-b44d-4c12-b70a-22228c282f2c</id>
					<name>Graphic Designer</name>
					<bonus>
						<skilllevel>
							<name>Artisan</name>
							<spec>Drawing</spec>
						</skilllevel>
						<knowledgeskilllevel>
							<name>Corporate Logos</name>
							<group>Professional</group>
							<val>4</val>
						</knowledgeskilllevel>
					</bonus>
				</version>
				<version>
					<id>2c0e2e6d-464b-4fa6-8a96-d04a72cd4f0e</id>
					<name>Journalist</name>
					<bonus>
						<skilllevel>
							<name>Con</name>
						</skilllevel>
						<skilllevel>
							<name>Etiquette</name>
						</skilllevel>
						<skilllevel>
							<name>Negotiation</name>
						</skilllevel>
						<knowledgeskilllevel>
							<name>Politics</name>
							<group>Professional</group>
							<val>4</val>
						</knowledgeskilllevel>
					</bonus>
				</version>
				<version>
					<id>b1fe2222-98e4-4d29-825d-7b65bc9deccc</id>
					<name>Lawyer</name>
					<bonus>
						<skilllevel>
							<name>Etiquette</name>
						</skilllevel>
						<skilllevel>
							<name>Negotiation</name>
						</skilllevel>
						<skilllevel>
							<name>Performance</name>
						</skilllevel>
						<knowledgeskilllevel>
							<name>Law</name>
							<group>Professional</group>
							<val>4</val>
						</knowledgeskilllevel>
					</bonus>
				</version>
				<version>
					<id>4ef7e4e3-bbf4-454b-b1f7-2309e96ef4f3</id>
					<name>Mechanic</name>
					<bonus>
						<skilllevel>
							<name>First Aid</name>
							<val>2</val>
						</skilllevel>
						<skillgrouplevel>
							<name>Engineering</name>
							<val>1</val>
						</skillgrouplevel>
						<knowledgeskilllevel>
							<name>Mechanics</name>
							<group>Professional</group>
							<val>3</val>
						</knowledgeskilllevel>
					</bonus>
				</version>
				<version>
					<id>8e84f31f-f2b3-4251-8943-c595b1cb4851</id>
					<name>Media Studies</name>
					<bonus>
						<skilllevel>
							<name>Etiquette</name>
						</skilllevel>
						<skilllevel>
							<name>Negotiation</name>
						</skilllevel>
						<knowledgeskilllevel>
							<name>Trid Shows</name>
							<group>Professional</group>
							<val>6</val>
						</knowledgeskilllevel>
					</bonus>
				</version>
				<version>
					<id>b9d11af9-c703-4c89-9598-2d947c9bfaa4</id>
					<name>Nurse</name>
					<bonus>
						<skillgrouplevel>
							<name>Biotech</name>
							<val>1</val>
						</skillgrouplevel>
						<skilllevel>
							<name>Etiquette</name>
						</skilllevel>
						<knowledgeskilllevel>
							<name>Medicine</name>
							<group>Professional</group>
							<val>3</val>
						</knowledgeskilllevel>
					</bonus>
				</version>
				<version>
					<id>adc42cf4-bf48-4f19-9741-6f1b89d185fd</id>
					<name>Tradesman</name>
					<bonus>
						<skilllevel>
							<name>Automotive Mechanic</name>
						</skilllevel>
						<skilllevel>
							<name>First Aid</name>
						</skilllevel>
						<skilllevel>
							<name>Industrial Mechanic</name>
						</skilllevel>
						<knowledgeskilllevel>
							<name>DIY</name>
							<group>Professional</group>
							<val>4</val>
						</knowledgeskilllevel>
					</bonus>
				</version>
			</versions>
			<story>Not even capable of making it into a community college, $real had to settle for a trade school, which taught practical things they could use in their future life.</story>
			<source>RF</source>
			<page>75</page>
		</module>
		<!-- End Region -->
		<!-- Region Real Life -->
		<module>
			<id>47bf63cf-9a2a-4008-b455-c8ab68add581</id>
			<stage>Real Life</stage>
			<category>LifeModule</category>
			<name>Bounty Hunter</name>
			<karma>100</karma>
			<bonus>
				<attributelevel>
					<name>BOD</name>
				</attributelevel>
				<attributelevel>
					<name>WIL</name>
				</attributelevel>
				<attributelevel>
					<name>INT</name>
				</attributelevel>
				<skillgrouplevel>
					<name>Athletics</name>
					<val>1</val>
				</skillgrouplevel>
				<skillgrouplevel>
					<name>Close Combat</name>
					<val>1</val>
				</skillgrouplevel>
				<skilllevel>
					<name>First Aid</name>
				</skilllevel>
				<skilllevel>
					<name>Intimidation</name>
				</skilllevel>
				<skilllevel>
					<name>Longarms</name>
				</skilllevel>
				<skilllevel>
					<name>Perception</name>
				</skilllevel>
				<skilllevel>
					<name>Pistols</name>
				</skilllevel>
				<skilllevel>
					<name>Survival</name>
				</skilllevel>
				<skilllevel>
					<name>Tracking</name>
				</skilllevel>
				<knowledgeskilllevel>
					<name>Lone Star Procedures</name>
					<group>Street</group>
					<val>3</val>
				</knowledgeskilllevel>
				<knowledgeskilllevel>
					<name>Crook Hangouts</name>
					<group>Street</group>
					<val>3</val>
				</knowledgeskilllevel>
			</bonus>
			<story>$real became a bounty hunter, stalking people who skip out on their bail. On the plus side, they might have gotten to star in a shitty reality trideo.</story>
			<source>RF</source>
			<page>76</page>
		</module>
		<module>
			<id>efae10db-297b-4355-97f0-e64b4bb21a23</id>
			<stage>Real Life</stage>
			<category>LifeModule</category>
			<name>Celebrity</name>
			<karma>100</karma>
			<bonus>
				<attributelevel>
					<name>CHA</name>
				</attributelevel>
				<attributelevel>
					<options>
						<bod>BOD</bod>
						<agi>AGI</agi>
						<rea>REA</rea>
						<str>STR</str>
						<log>LOG</log>
						<int>INT</int>
						<wil>WIL</wil>
					</options>
				</attributelevel>
				<attributelevel>
					<options>
						<bod>BOD</bod>
						<agi>AGI</agi>
						<rea>REA</rea>
						<str>STR</str>
						<log>LOG</log>
						<int>INT</int>
						<wil>WIL</wil>
					</options>
				</attributelevel>
				<skilllevel>
					<name>Con</name>
				</skilllevel>
				<skilllevel>
					<name>Escape Artist</name>
				</skilllevel>
				<!--todo: +6 to buy any skills you think appropriate to your field of celebrity (no more than 3 ranks in any individual skill; ranks in Con and Escape Artist may be purchased with these points)-->
				<knowledgeskilllevel>
					<options>
						<sports>Sports</sports>
						<music>Music</music>
						<film>Film</film>
					</options>
					<group>Professional</group>
					<val>3</val>
				</knowledgeskilllevel>
			</bonus>
			<story>$real became famous because they $FAMOUSDESC .</story>
			<source>RF</source>
			<page>76</page>
		</module>
		<module>
			<id>47f4572b-8199-47dd-a997-77e7c1bbc297</id>
			<stage>Real Life</stage>
			<category>LifeModule</category>
			<name>Combat Correspondent</name>
			<karma>100</karma>
			<bonus>
				<attributelevel>
					<name>CHA</name>
				</attributelevel>
				<attributelevel>
					<name>WIL</name>
				</attributelevel>
				<skillgrouplevel>
					<name>Electronics</name>
					<val>2</val>
				</skillgrouplevel>
				<skilllevel>
					<name>Navigation</name>
				</skilllevel>
				<skilllevel>
					<name>Negotiation</name>
					<val>2</val>
				</skilllevel>
				<skilllevel>
					<name>Perception</name>
					<val>2</val>
				</skilllevel>
				<skilllevel>
					<name>Survival</name>
				</skilllevel>
				<knowledgeskilllevel>
					<name>Journalism</name>
					<group>Professional</group>
					<val>5</val>
				</knowledgeskilllevel>
				<knowledgeskilllevel>
					<name>[Any]</name>
					<group>Language</group>
					<val>3</val>
				</knowledgeskilllevel>
				<knowledgeskilllevel>
					<name>[Any]</name>
					<group>Language</group>
					<val>1</val>
				</knowledgeskilllevel>
				<addqualities>
					<addquality>Guts</addquality>
				</addqualities>
			</bonus>
			<story>$real decided that muckraking with the Corp’s filth was too likely to get them silenced, so they decided to go for an easier job: covering foreign wars.</story>
			<source>RF</source>
			<page>76</page>
		</module>
		<module>
			<id>adeea2d5-ef7a-4852-81da-627197a31dd2</id>
			<stage>Real Life</stage>
			<category>LifeModule</category>
			<name>Corporate</name>
			<karma>100</karma>
			<bonus>
				<attributelevel>
					<name>LOG</name>
				</attributelevel>
				<attributelevel>
					<name>INT</name>
				</attributelevel>
				<skilllevel>
					<name>Etiquette</name>
				</skilllevel>
				<knowledgeskilllevel>
					<name>[Corporation]</name>
					<group>Professional</group>
					<val>3</val>
				</knowledgeskilllevel>
				<addqualities>
					<addquality>SINner (Corporate Limited)</addquality>
				</addqualities>
			</bonus>
			<versions>
				<version>
					<id>edbb6b67-e541-4c42-bf69-266787846337</id>
					<name>Company Man</name>
					<bonus>
						<skillgrouplevel>
							<name>Firearms</name>
							<val>3</val>
						</skillgrouplevel>
						<skilllevel>
							<name>Demolitions</name>
							<val>2</val>
						</skilllevel>
						<skilllevel>
							<name>Pilot Ground Craft</name>
							<val>2</val>
						</skilllevel>
						<skilllevel>
							<name>Sneaking</name>
							<val>3</val>
						</skilllevel>
						<skilllevel>
							<name>Unarmed Combat</name>
							<val>2</val>
						</skilllevel>
					</bonus>
				</version>
				<version>
					<id>fb6e0db3-e1a9-4b91-b6a9-d231c3524efb</id>
					<name>Hacker/Decker</name>
					<bonus>
						<skillgrouplevel>
							<name>Cracking</name>
							<val>2</val>
						</skillgrouplevel>
						<skillgrouplevel>
							<name>Electronics</name>
							<val>3</val>
						</skillgrouplevel>
						<skilllevel>
							<name>First Aid</name>
							<val>2</val>
						</skilllevel>
						<knowledgeskilllevel>
							<name>Physics</name>
							<group>Academic</group>
							<val>3</val>
						</knowledgeskilllevel>
						<knowledgeskilllevel>
							<name>Matrix Security Design</name>
							<group>Professional</group>
							<val>6</val>
						</knowledgeskilllevel>
					</bonus>
				</version>
				<version>
					<id>f1d79b39-46c7-4f0c-b86e-cce8ab7f86ea</id>
					<name>Security Guard</name>
					<bonus>
						<skillgrouplevel>
							<name>Athletics</name>
							<val>2</val>
						</skillgrouplevel>
						<skillgrouplevel>
							<name>Close Combat</name>
							<val>2</val>
						</skillgrouplevel>
						<skillgrouplevel>
							<name>Firearms</name>
							<val>2</val>
						</skillgrouplevel>
						<skilllevel>
							<name>Perception</name>
							<val>2</val>
						</skilllevel>
						<knowledgeskilllevel>
							<name>Security Procedures</name>
							<group>Professional</group>
							<val>5</val>
						</knowledgeskilllevel>
						<knowledgeskilllevel>
							<name>Law Enforcement Procedures</name>
							<group>Professional</group>
							<val>4</val>
						</knowledgeskilllevel>
					</bonus>
				</version>
				<version>
					<id>a4ca3282-22c9-4fc7-9224-7cbaf6802261</id>
					<name>Security Rigger</name>
					<bonus>
						<skillgrouplevel>
							<name>Electronics</name>
							<val>2</val>
						</skillgrouplevel>
						<skilllevel>
							<name>Gunnery</name>
							<val>3</val>
						</skilllevel>
						<skilllevel>
							<name>Perception</name>
							<val>2</val>
						</skilllevel>
						<skilllevel>
							<name>Pilot Aircraft</name>
							<val>2</val>
						</skilllevel>
						<skilllevel>
							<name>Pilot Walker</name>
							<val>2</val>
						</skilllevel>
						<skilllevel>
							<name>Pilot Ground Craft</name>
							<val>3</val>
						</skilllevel>
						<knowledgeskilllevel>
							<name>Drones</name>
							<group>Professional</group>
							<val>3</val>
						</knowledgeskilllevel>
					</bonus>
				</version>
				<version>
					<id>f9bc766b-c902-4fab-a33a-6bedbaa4ab5e</id>
					<name>Wage Mage</name>
					<bonus>
						<skilllevel>
							<name>Arcana</name>
							<val>2</val>
						</skilllevel>
						<skilllevel>
							<name>Assensing</name>
							<val>3</val>
						</skilllevel>
						<skilllevel>
							<name>Astral Combat</name>
							<val>2</val>
						</skilllevel>
						<skillgrouplevel>
							<name>Conjuring</name>
							<val>2</val>
						</skillgrouplevel>
						<skillgrouplevel>
							<name>Enchanting</name>
							<val>1</val>
						</skillgrouplevel>
						<skillgrouplevel>
							<name>Sorcery</name>
							<val>2</val>
						</skillgrouplevel>
						<knowledgeskilllevel>
							<name>Magical Law</name>
							<group>Professional</group>
							<val>1</val>
						</knowledgeskilllevel>
					</bonus>
				</version>
				<version>
					<id>2c0070c5-2284-4161-8a90-2c89e0482b85</id>
					<name>Wage Slave</name>
					<bonus>
						<skilllevel>
							<name>Charisma</name>
						</skilllevel>
						<skilllevel>
							<name>Willpower</name>
						</skilllevel>
						<skilllevel>
							<name>Con</name>
						</skilllevel>
						<skilllevel>
							<name>Etiquette</name>
							<val>2</val>
						</skilllevel>
						<skilllevel>
							<name>Negotiation</name>
							<val>2</val>
						</skilllevel>
						<knowledgeskilllevel>
							<name>Administration</name>
							<group>Professional</group>
							<val>6</val>
						</knowledgeskilllevel>
					</bonus>
				</version>
			</versions>
			<story>$real got a job at $RMEGA , becoming another gear in the corporate machine.</story>
			<source>RF</source>
			<page>77</page>
		</module>
		<module>
			<id>81e2f441-c13d-4cfd-815f-d27daf1dfc82</id>
			<stage>Real Life</stage>
			<category>LifeModule</category>
			<name>Cover Operations</name>
			<karma>100</karma>
			<bonus>
				<attributelevel>
					<name>INT</name>
				</attributelevel>
				<attributelevel>
					<name>WIL</name>
				</attributelevel>
				<skilllevel>
					<name>Chemistry</name>
				</skilllevel>
				<skilllevel>
					<name>Con</name>
				</skilllevel>
				<skilllevel>
					<name>Escape Artist</name>
				</skilllevel>
				<skilllevel>
					<name>Etiquette</name>
				</skilllevel>
				<skilllevel>
					<name>Gymnastics</name>
				</skilllevel>
				<skilllevel>
					<name>Navigation</name>
				</skilllevel>
				<skilllevel>
					<name>Perception</name>
				</skilllevel>
				<skilllevel>
					<name>Pistols</name>
				</skilllevel>
				<skilllevel>
					<name>Sneaking</name>
					<val>2</val>
				</skilllevel>
				<skilllevel>
					<name>Survival</name>
				</skilllevel>
				<skilllevel>
					<name>Unarmed Combat</name>
				</skilllevel>
				<knowledgeskilllevel>
					<name>[Any]</name>
					<group>Language</group>
					<val>3</val>
				</knowledgeskilllevel>
				<knowledgeskilllevel>
					<name>[Any]</name>
					<!--todo: should be any type of knowledge-->
					<group>Professional</group>
					<val>3</val>
				</knowledgeskilllevel>
				<knowledgeskilllevel>
					<name>Codes</name>
					<group>Professional</group>
					<val>2</val>
				</knowledgeskilllevel>
				<knowledgeskilllevel>
					<name>[City]</name>
					<group>Street</group>
					<val>3</val>
				</knowledgeskilllevel>
				<addqualities>
					<addquality>Hawk Eye</addquality>
					<addquality>Poor Link</addquality>
				</addqualities>
			</bonus>
			<story>$real was an genuine secret agent, spying on $ENTITY for $ENTITY</story>
			<source>RF</source>
			<page>77</page>
		</module>
		<module>
			<id>8b103553-5ad9-4183-a09b-d17983dc5df6</id>
			<stage>Real Life</stage>
			<category>LifeModule</category>
			<name>Drifter</name>
			<karma>100</karma>
			<bonus>
				<attributelevel>
					<options>
						<bod>BOD</bod>
						<agi>AGI</agi>
						<rea>REA</rea>
						<str>STR</str>
						<cha>CHA</cha>
						<log>LOG</log>
						<int>INT</int>
						<cha>CHA</cha>
					</options>
				</attributelevel>
				<attributelevel>
					<options>
						<bod>BOD</bod>
						<agi>AGI</agi>
						<rea>REA</rea>
						<str>STR</str>
						<cha>CHA</cha>
						<log>LOG</log>
						<int>INT</int>
						<cha>CHA</cha>
					</options>
				</attributelevel>
				<skilllevel>
					<name>Con</name>
					<val>2</val>
				</skilllevel>
				<skilllevel>
					<name>Escape Artist</name>
				</skilllevel>
				<skilllevel>
					<name>Negotiation</name>
				</skilllevel>
				<skilllevel>
					<name>Running</name>
				</skilllevel>
				<skilllevel>
					<name>Sneaking</name>
				</skilllevel>
				<skilllevel>
					<name>Survival</name>
					<val>2</val>
				</skilllevel>
				<skilllevel>
					<name>Swimming</name>
				</skilllevel>
				<skilllevel>
					<name>Unarmed Combat</name>
				</skilllevel>
				<knowledgeskilllevel>
					<name>Grey Market</name>
					<group>Street</group>
					<val>3</val>
				</knowledgeskilllevel>
				<knowledgeskilllevel>
					<name>Black Market</name>
					<group>Street</group>
					<val>3</val>
				</knowledgeskilllevel>
				<knowledgeskilllevel>
					<name>[City]</name>
					<group>Street</group>
					<val>5</val>
				</knowledgeskilllevel>
				<knowledgeskilllevel>
					<name>[Any]</name>
					<group>Street</group>
					<val>3</val>
				</knowledgeskilllevel>
				<addqualities>
					<addquality>High Pain Tolerance (Rating 1)</addquality>
					<addquality>Sense of Direction</addquality>
				</addqualities>
			</bonus>
			<story>$real decided getting a job just wasn’t for them, instead choosing to couchsurf, or possibly live in their mother’s basement.</story>
			<source>RF</source>
			<page>77</page>
		</module>
		<module>
			<id>a29aa9fa-d06e-4d5d-9d82-ae8a386fa4a4</id>
			<stage>Real Life</stage>
			<category>LifeModule</category>
			<name>Ganger</name>
			<karma>100</karma>
			<bonus>
				<attributelevel>
					<name>BOD</name>
				</attributelevel>
				<attributelevel>
					<name>STR</name>
				</attributelevel>
				<skilllevel>
					<name>Blades</name>
					<val>3</val>
				</skilllevel>
				<skillgrouplevel>
					<name>Cracking</name>
					<val>1</val>
				</skillgrouplevel>
				<skilllevel>
					<name>Demolitions</name>
				</skilllevel>
				<skillgrouplevel>
					<name>Electronics</name>
					<val>1</val>
				</skillgrouplevel>
				<skilllevel>
					<name>Escape Artist</name>
				</skilllevel>
				<skillgrouplevel>
					<name>Firearms</name>
					<val>2</val>
				</skillgrouplevel>
				<skilllevel>
					<name>Heavy Weapons</name>
				</skilllevel>
				<skillgrouplevel>
					<name>Stealth</name>
					<val>1</val>
				</skillgrouplevel>
				<skilllevel>
					<name>Survival</name>
				</skilllevel>
				<skilllevel>
					<name>Perception</name>
				</skilllevel>
				<skilllevel>
					<name>Pilot Ground Craft</name>
				</skilllevel>
				<skilllevel>
					<name>Running</name>
				</skilllevel>
				<addqualities>
					<addquality>SINner (Criminal)</addquality>
				</addqualities>
			</bonus>
			<story>$real became a criminal, their main income coming from selling other people’s cyber-VCRs, and occasionally mugging people and stealing the money they got by selling cyber-VCRs.</story>
			<source>RF</source>
			<page>78</page>
		</module>
		<module>
			<id>3fb24f67-9d15-49d8-a598-5abbea335e8b</id>
			<stage>Real Life</stage>
			<category>LifeModule</category>
			<name>Government Agent</name>
			<karma>100</karma>
			<bonus>
				<attributelevel>
					<name>INT</name>
				</attributelevel>
				<attributelevel>
					<name>REA</name>
				</attributelevel>
				<skilllevel>
					<name>First Aid</name>
				</skilllevel>
				<skillgrouplevel>
					<name>Influence</name>
					<val>2</val>
				</skillgrouplevel>
				<skilllevel>
					<name>Pistols</name>
					<val>2</val>
				</skilllevel>
				<skilllevel>
					<name>Perception</name>
					<val>3</val>
				</skilllevel>
				<skilllevel>
					<name>Pilot Ground Craft</name>
				</skilllevel>
				<skilllevel>
					<name>Running</name>
				</skilllevel>
				<skilllevel>
					<name>Tracking</name>
				</skilllevel>
				<knowledgeskilllevel>
					<name>Government Procedures</name>
					<group>Professional</group>
					<val>5</val>
				</knowledgeskilllevel>
				<knowledgeskilllevel>
					<name>Law Enforcement Protocols</name>
					<group>Professional</group>
					<val>5</val>
				</knowledgeskilllevel>
				<knowledgeskilllevel>
					<name>National Threats</name>
					<group>Professional</group>
					<val>4</val>
				</knowledgeskilllevel>
				<addqualities>
					<addquality>SINner (National)</addquality>
				</addqualities>
			</bonus>
			<story>$real somehow managed to get a job with one of the few government organizations that hasn’t yet been privatized. Be it with the FBI, MI5, NSA, TAO, Unit 61398, or some other organization, they get to be paid less than normal people in return for working longer hours and being hated by everyone.</story>
			<source>RF</source>
			<page>78</page>
		</module>
		<module>
			<id>92eb874c-f932-403c-a33d-00f3f083c3cc</id>
			<stage>Real Life</stage>
			<category>LifeModule</category>
			<name>Law Enforcement</name>
			<karma>100</karma>
			<bonus>
				<attributelevel>
					<name>BOD</name>
				</attributelevel>
				<attributelevel>
					<name>REA</name>
				</attributelevel>
				<attributelevel>
					<name>WIL</name>
				</attributelevel>
				<skilllevel>
					<name>Clubs</name>
				</skilllevel>
				<skilllevel>
					<name>Etiquette</name>
				</skilllevel>
				<skilllevel>
					<name>First Aid</name>
				</skilllevel>
				<skilllevel>
					<name>Leadership</name>
				</skilllevel>
				<skilllevel>
					<name>Perception</name>
				</skilllevel>
				<skilllevel>
					<name>Pistols</name>
				</skilllevel>
				<knowledgeskilllevel>
					<name>Police Procedures</name>
					<group>Professional</group>
					<val>3</val>
				</knowledgeskilllevel>
			</bonus>
			<versions>
				<version>
					<id>eb4fe138-77a9-4f45-b630-4d5111d61fa5</id>
					<name>Beat Cop</name>
					<bonus>
						<skilllevel>
							<name>Intimidation</name>
							<val>2</val>
						</skilllevel>
						<skilllevel>
							<name>Navigation</name>
						</skilllevel>
						<skilllevel>
							<name>Pilot Ground Craft</name>
						</skilllevel>
						<knowledgeskilllevel>
							<name>[City]</name>
							<group>Professional</group>
							<val>5</val>
						</knowledgeskilllevel>
					</bonus>
				</version>
				<version>
					<id>6b03d0e4-2f88-47ca-b186-7dc4efdef57a</id>
					<name>Cyber Crime</name>
					<bonus>
						<skillgrouplevel>
							<name>Cracking</name>
							<val>1</val>
						</skillgrouplevel>
						<skillgrouplevel>
							<name>Electronics</name>
							<val>1</val>
						</skillgrouplevel>
						<knowledgeskilllevel>
							<name>Matrix Criminals</name>
							<group>Professional</group>
							<val>5</val>
						</knowledgeskilllevel>
					</bonus>
				</version>
				<version>
					<id>bc024c41-9145-4736-8c12-ad015f9e5874</id>
					<name>Cyber Division</name>
					<bonus>
						<skilllevel>
							<name>Cybertechnology</name>
						</skilllevel>
						<skillgrouplevel>
							<name>Firearms</name>
							<val>1</val>
						</skillgrouplevel>
						<skilllevel>
							<name>Heavy Weapons</name>
							<val>2</val>
						</skilllevel>
						<skilllevel>
							<name>Unarmed Combat</name>
						</skilllevel>
					</bonus>
				</version>
				<version>
					<id>129c4cd4-b03a-40b6-a5eb-59efb9ca65dc</id>
					<name>Mage Division</name>
					<bonus>
						<skilllevel>
							<name>Arcana</name>
						</skilllevel>
						<skilllevel>
							<name>Assensing</name>
							<val>2</val>
						</skilllevel>
						<skillgrouplevel>
							<name>Sorcery</name>
							<val>1</val>
						</skillgrouplevel>
						<knowledgeskilllevel>
							<name>Magical Threats</name>
							<group>Professional</group>
							<val>2</val>
						</knowledgeskilllevel>
					</bonus>
				</version>
				<version>
					<id>0da2be70-a3ad-4a13-865d-3ebcf99538a3</id>
					<name>Rigger</name>
					<bonus>
						<skilllevel>
							<name>Automotive Mechanic</name>
						</skilllevel>
						<skilllevel>
							<name>Gunnery</name>
						</skilllevel>
						<skilllevel>
							<name>Pilot Aircraft</name>
						</skilllevel>
						<skilllevel>
							<name>Pilot Walker</name>
						</skilllevel>
						<skilllevel>
							<name>Pilot Ground Craft</name>
							<val>2</val>
						</skilllevel>
						<knowledgeskilllevel>
							<name>Drones</name>
							<group>Professional</group>
							<val>1</val>
						</knowledgeskilllevel>
					</bonus>
				</version>
				<version>
					<id>0f5a42ed-2a43-4226-9f51-871fb7d7dd82</id>
					<name>SWAT Team</name>
					<bonus>
						<skilllevel>
							<name>Armorer</name>
						</skilllevel>
						<skillgrouplevel>
							<name>Firearms</name>
							<val>1</val>
						</skillgrouplevel>
						<skilllevel>
							<name>Gymnastics</name>
						</skilllevel>
						<skilllevel>
							<name>Throwing Weapons</name>
							<val>2</val>
						</skilllevel>
					</bonus>
				</version>
			</versions>
			<story>$real  $COPDESC</story>
			<source>RF</source>
			<page>78</page>
		</module>
		<module>
			<id>0f4b3ba5-c4db-4906-8d39-c2afe92c5c65</id>
			<stage>Real Life</stage>
			<category>LifeModule</category>
			<name>Organized Crime</name>
			<karma>100</karma>
			<bonus>
				<skilllevel>
					<name>Blades</name>
				</skilllevel>
				<skilllevel>
					<name>Con</name>
					<val>2</val>
				</skilllevel>
				<skilllevel>
					<name>Demolitions</name>
				</skilllevel>
				<skilllevel>
					<name>Escape Artist</name>
				</skilllevel>
				<skilllevel>
					<name>Etiquette</name>
				</skilllevel>
				<skillgrouplevel>
					<name>Firearms</name>
					<val>3</val>
				</skillgrouplevel>
				<skilllevel>
					<name>Forgery</name>
				</skilllevel>
				<skilllevel>
					<name>Hardware</name>
				</skilllevel>
				<skilllevel>
					<name>Intimidation</name>
					<val>2</val>
				</skilllevel>
				<skilllevel>
					<name>Leadership</name>
				</skilllevel>
				<skilllevel>
					<name>Negotiation</name>
				</skilllevel>
				<skilllevel>
					<name>Perception</name>
					<val>2</val>
				</skilllevel>
				<skilllevel>
					<name>Piloting Ground Craft</name>
				</skilllevel>
				<skillgrouplevel>
					<name>Stealth</name>
					<val>1</val>
				</skillgrouplevel>
				<skilllevel>
					<name>Unarmed Combat</name>
					<val>2</val>
				</skilllevel>
				<knowledgeskilllevel>
					<name>[Syndicate]</name>
					<group>Street</group>
					<val>4</val>
				</knowledgeskilllevel>
				<knowledgeskilllevel>
					<name>[City]</name>
					<group>Street</group>
					<val>3</val>
				</knowledgeskilllevel>
				<addqualities>
					<addquality>Made Man</addquality>
					<addquality>SINner (Criminal)</addquality>
				</addqualities>
			</bonus>
			<story>$real decided the best way to wealth and power was also the most brutal: organized crime. Specializing in $GANGDESC , $real became well known in the $GANGTYPE</story>
			<source>RF</source>
			<page>78</page>
		</module>
		<module>
			<id>a2fb0e59-3921-432c-ac9c-ae4c3ac0145a</id>
			<stage>Real Life</stage>
			<category>LifeModule</category>
			<name>Political Activist</name>
			<karma>100</karma>
			<bonus>
				<attributelevel>
					<name>CHA</name>
				</attributelevel>
				<attributelevel>
					<name>WIL</name>
				</attributelevel>
				<skilllevel>
					<name>Con</name>
				</skilllevel>
				<skilllevel>
					<name>Disguise</name>
				</skilllevel>
				<skilllevel>
					<name>Etiquette</name>
					<val>2</val>
				</skilllevel>
				<skilllevel>
					<name>Forgery</name>
					<val>2</val>
				</skilllevel>
				<skilllevel>
					<name>Instruction</name>
				</skilllevel>
				<skilllevel>
					<name>Leadership</name>
					<val>2</val>
				</skilllevel>
				<skilllevel>
					<name>Negotiation</name>
					<val>2</val>
				</skilllevel>
				<skilllevel>
					<name>Palming</name>
					<val>2</val>
				</skilllevel>
				<skilllevel>
					<name>Perception</name>
					<val>2</val>
				</skilllevel>
				<skilllevel>
					<name>Piloting Ground Craft</name>
				</skilllevel>
				<skilllevel>
					<name>Pistols</name>
					<val>2</val>
				</skilllevel>
				<knowledgeskilllevel>
					<name>[City]</name>
					<group>Street</group>
					<val>3</val>
				</knowledgeskilllevel>
				<knowledgeskilllevel>
					<name>Police Procedures</name>
					<group>Street</group>
					<val>3</val>
				</knowledgeskilllevel>
				<knowledgeskilllevel>
					<name>[Policlub]</name>
					<group>Interest</group>
					<val>4</val>
				</knowledgeskilllevel>
				<addqualities>
					<addquality>SINner (Criminal)</addquality>
				</addqualities>
			</bonus>
			<story>$real was one of the most dangerous things in the world: an idealist. Working for a small policlub or interest group, they got arrested multiple times in their quest to make the world a better place.</story>
			<source>RF</source>
			<page>79</page>
		</module>
		<module>
			<id>304aa6bb-031b-4042-9258-4b4c4de09fc3</id>
			<stage>Real Life</stage>
			<category>LifeModule</category>
			<name>Postgraduate Studies</name>
			<karma>100</karma>
			<!--todo: should be aviable only after further education or something-->
			<bonus>
				<attributelevel>
					<name>LOG</name>
				</attributelevel>
				<attributelevel>
					<name>INT</name>
				</attributelevel>
				<attributelevel>
					<name>CHA</name>
				</attributelevel>
				<skilllevel>
					<name>Instruction</name>
					<val>2</val>
				</skilllevel>
				<!--todo: +10 to skills from your education module (no more than 4 added to any one skill)-->
				<knowledgeskilllevel>
					<name>[Major]</name>
					<group>Academic</group>
					<val>2</val>
				</knowledgeskilllevel>
				<knowledgeskilllevel>
					<name>[Any]</name>
					<group>Academic</group>
					<val>2</val>
				</knowledgeskilllevel>
			</bonus>
			<story>$real surfaced from the waters of academia, looked at the real world, said nope, and went straight back into academia.</story>
			<source>RF</source>
			<page>79</page>
		</module>
		<module>
			<id>5e300502-2485-4cde-9aff-21c50d120738</id>
			<stage>Real Life</stage>
			<category>LifeModule</category>
			<name>Private Investigator/Detective</name>
			<karma>100</karma>
			<!--todo: should be aviable only after Tour of Duty, Law Enforcement, Covert Operations, Shadow Work, or Corporate-->
			<bonus>
				<attributelevel>
					<name>INT</name>
				</attributelevel>
				<attributelevel>
					<name>LOG</name>
				</attributelevel>
				<attributelevel>
					<name>WIL</name>
				</attributelevel>
				<skillgrouplevel>
					<name>Athletics</name>
					<val>1</val>
				</skillgrouplevel>
				<skilllevel>
					<name>First Aid</name>
				</skilllevel>
				<skillgrouplevel>
					<name>Influence</name>
					<val>1</val>
				</skillgrouplevel>
				<skilllevel>
					<name>Perception</name>
					<val>2</val>
				</skilllevel>
				<skilllevel>
					<name>Pistols</name>
					<val>2</val>
				</skilllevel>
				<skilllevel>
					<name>Pilot Ground Craft</name>
				</skilllevel>
				<skilllevel>
					<name>Tracking</name>
				</skilllevel>
				<skilllevel>
					<name>Unarmed Combat</name>
				</skilllevel>
				<knowledgeskilllevel>
					<name>Law Enforcement Procedures</name>
					<group>Street</group>
					<val>3</val>
				</knowledgeskilllevel>
				<knowledgeskilllevel>
					<name>[City]</name>
					<group>Street</group>
					<val>2</val>
				</knowledgeskilllevel>
				<addqualities>
					<addqiality>In Debt V</addqiality>
				</addqualities>
			</bonus>
			<!--<required>
    <oneof>
     <quality>Tour of Duty (Mercenary)</quality>
     <quality>Tour of Duty (NAN)</quality>
     <quality>Tour of Duty (Tír Tairngire)</quality>
     <quality>Tour of Duty (UCAS, CAS and CFS)</quality>
    </oneof>
   </required> Needs way to not select individual stuff (shadow work vs face)-->
			<story>$real overdosed on $CRIMEDESC decided to become a private investigator.</story>
			<source>RF</source>
			<page>79</page>
		</module>
		<module>
			<id>85d549a0-4057-426f-b146-c2fd3dde5c9b</id>
			<stage>Real Life</stage>
			<category>LifeModule</category>
			<name>Regular Job</name>
			<karma>100</karma>
			<bonus>
				<attributelevel>
					<name>CHA</name>
				</attributelevel>
				<attributelevel>
					<name>LOG</name>
				</attributelevel>
				<attributelevel>
					<name>WIL</name>
				</attributelevel>
				<skilllevel>
					<name>Leadership</name>
				</skilllevel>
				<skilllevel>
					<name>Etiquette</name>
				</skilllevel>
				<skilllevel>
					<name>Negotiation</name>
				</skilllevel>
				<knowledgeskilllevel>
					<name>[Job]</name>
					<group>Professional</group>
					<val>1</val>
				</knowledgeskilllevel>
				<knowledgeskilllevel>
					<name>[Job]</name>
					<group>Professional</group>
					<val>2</val>
				</knowledgeskilllevel>
				<knowledgeskilllevel>
					<name>[Any]</name>
					<group>Interest</group>
					<val>1</val>
				</knowledgeskilllevel>
			</bonus>
			<!--todo: +6 points to be spent among vocational skills relating to your job (no more than 3 ranks per skill)-->
			<story>$real got a job, exchanging labor for currency like a normal person.</story>
			<source>RF</source>
			<page>79</page>
		</module>
		<module>
			<id>406ee650-fa40-4bf0-9e5f-77b7f9b37b23</id>
			<stage>Real Life</stage>
			<category>LifeModule</category>
			<name>Shadow Work (Shadowrunner)</name>
			<karma>100</karma>
			<bonus>
				<attributelevel>
					<name>BOD</name>
				</attributelevel>
			</bonus>
			<versions>
				<version>
					<id>096705a0-e145-4849-84bf-9e4421122d5e</id>
					<name>Face</name>
					<bonus>
						<attributelevel>
							<name>CHA</name>
						</attributelevel>
						<skilllevel>
							<name>Con</name>
						</skilllevel>
						<skillgrouplevel>
							<name>Influence</name>
							<val>3</val>
						</skillgrouplevel>
						<skilllevel>
							<name>Intimidation</name>
						</skilllevel>
						<skilllevel>
							<name>Perception</name>
						</skilllevel>
						<skilllevel>
							<name>Pilot Ground Craft</name>
						</skilllevel>
						<skilllevel>
							<name>Pistols</name>
						</skilllevel>
						<addqualities>
							<addquality>First Impression</addquality>
						</addqualities>
					</bonus>
				</version>
				<version>
					<id>93c2318e-261e-48c6-ab79-72205ca94e00</id>
					<name>Decker</name>
					<bonus>
						<skillgrouplevel>
							<name>Cracking</name>
							<val>2</val>
						</skillgrouplevel>
						<skillgrouplevel>
							<name>Electronics</name>
							<val>2</val>
						</skillgrouplevel>
						<skilllevel>
							<name>Forgery</name>
						</skilllevel>
						<skilllevel>
							<name>Intuition</name>
						</skilllevel>
						<skilllevel>
							<name>Perception</name>
						</skilllevel>
						<skilllevel>
							<name>Pistols</name>
						</skilllevel>
						<knowledgeskilllevel>
							<name>Matrix Security Procedures</name>
							<group>Street</group>
							<val>4</val>
						</knowledgeskilllevel>
						<addqualities>
							<!--todo: choose action for codeslinger-->
							<addquality>Codeslinger</addquality>
						</addqualities>
					</bonus>
				</version>
				<version>
					<id>5d93a7da-9a2d-4bb3-ab58-f1716e10e8ba</id>
					<name>Smuggler</name>
					<bonus>
						<skilllevel>
							<name>Electronic Warfare</name>
							<val>2</val>
						</skilllevel>
						<skilllevel>
							<name>Etiquette</name>
						</skilllevel>
						<skilllevel>
							<name>Gunnery</name>
							<val>2</val>
						</skilllevel>
						<skilllevel>
							<options>
								<mech1>Aeronautics Mechanic</mech1>
								<mech2>Automotive Mechanic</mech2>
								<mech3>Nautical Mechanic</mech3>
							</options>
							<val>2</val>
						</skilllevel>
						<skilllevel>
							<name>Navigation</name>
						</skilllevel>
						<skilllevel>
							<name>Negotiation</name>
						</skilllevel>
						<skilllevel>
							<name>Perception</name>
							<val>2</val>
						</skilllevel>
						<skilllevel>
							<name>Pilot Aircraft</name>
							<val>2</val>
						</skilllevel>
						<skilllevel>
							<name>Pilot Ground Craft</name>
							<val>2</val>
						</skilllevel>
						<skilllevel>
							<name>Pilot Watercraft</name>
							<val>2</val>
						</skilllevel>
						<skilllevel>
							<name>Pistols</name>
						</skilllevel>
						<skilllevel>
							<name>Sneaking</name>
						</skilllevel>
						<knowledgeskilllevel>
							<name>Border Patrol Tactics</name>
							<group>Street</group>
							<val>6</val>
						</knowledgeskilllevel>
						<knowledgeskilllevel>
							<name>Smuggler Safe Houses</name>
							<group>Street</group>
							<val>6</val>
						</knowledgeskilllevel>
						<knowledgeskilllevel>
							<name>Smuggler Routes</name>
							<group>Street</group>
							<val>6</val>
						</knowledgeskilllevel>
					</bonus>
				</version>
				<version>
					<id>ff08139f-6d49-4149-87e2-15c9628c4288</id>
					<name>Street Samurai</name>
					<bonus>
						<attributelevel>
							<name>AGI</name>
						</attributelevel>
						<attributelevel>
							<name>REA</name>
						</attributelevel>
						<skillgrouplevel>
							<name>Athletics</name>
							<val>1</val>
						</skillgrouplevel>
						<skilllevel>
							<name>Blades</name>
							<val>2</val>
						</skilllevel>
						<skillgrouplevel>
							<name>Firearms</name>
							<val>2</val>
						</skillgrouplevel>
						<skilllevel>
							<name>Heavy Weapons</name>
						</skilllevel>
						<skilllevel>
							<name>Negotiation</name>
						</skilllevel>
						<skilllevel>
							<name>Perception</name>
							<val>2</val>
						</skilllevel>
						<skilllevel>
							<name>Pilot Ground Craft</name>
						</skilllevel>
						<skilllevel>
							<name>Sneaking</name>
						</skilllevel>
						<skilllevel>
							<name>Unarmed Combat</name>
						</skilllevel>
						<knowledgeskilllevel>
							<name>Safe Houses</name>
							<group>Street</group>
							<val>3</val>
						</knowledgeskilllevel>
					<addqualities>
						<!--todo: choose code of honor-->
						<addquality>Code of Honor</addquality>
					</addqualities>
					</bonus>
				</version>
				<version>
					<id>66fa0fe9-860e-4668-9805-9dfb9e39a810</id>
					<name>Weapon Specialist</name>
					<bonus>
						<skilllevel>
							<name>Archery</name>
						</skilllevel>
						<skilllevel>
							<name>Armorer</name>
							<val>3</val>
						</skilllevel>
						<skilllevel>
							<name>Chemistry</name>
							<val>2</val>
						</skilllevel>
						<skillgrouplevel>
							<name>Close Combat</name>
							<val>2</val>
						</skillgrouplevel>
						<skilllevel>
							<name>Demolitions</name>
						</skilllevel>
						<skillgrouplevel>
							<name>Firearms</name>
							<val>2</val>
						</skillgrouplevel>
						<skilllevel>
							<name>Heavy Weapons</name>
						</skilllevel>
						<skilllevel>
							<name>Negotiation</name>
						</skilllevel>
						<skilllevel>
							<name>Throwing Weapons</name>
						</skilllevel>
						<knowledgeskilllevel>
							<name>Blade Design</name>
							<group>Professional</group>
							<val>4</val>
						</knowledgeskilllevel>
						<knowledgeskilllevel>
							<name>Gun Design</name>
							<group>Professional</group>
							<val>5</val>
						</knowledgeskilllevel>
						<knowledgeskilllevel>
							<name>Gun Trivia</name>
							<group>Interest</group>
							<val>3</val>
						</knowledgeskilllevel>
					</bonus>
				</version>
			</versions>
			<story>$real is more than a criminal for hire: they’re a very expensive criminal for hire, with multiple break-ins, kidnappings, and assassinations on their resume.</story>
			<source>RF</source>
			<page>80</page>
		</module>
		<module>
			<id>30179edf-9494-498a-bdba-52947e011585</id>
			<stage>Real Life</stage>
			<category>LifeModule</category>
			<name>Street Magic</name>
			<karma>100</karma>
			<bonus>
				<attributelevel>
					<name>WIL</name>
				</attributelevel>
			</bonus>
			<versions>
				<version>
					<id>a7ae7061-c30f-4fc0-aa3a-03b0d1531d7b</id>
					<name>Aspected Magician</name>
					<bonus>
						<skillgrouplevel>
							<options>
								<alchemy>Alchemy</alchemy>
								<conjuring>Conjuring</conjuring>
								<spellcasting>Spellcasting</spellcasting>
							</options>
						</skillgrouplevel>
						<skilllevel>
							<name>Arcana</name>
							<val>2</val>
						</skilllevel>
						<skilllevel>
							<name>Assensing</name>
							<val>2</val>
						</skilllevel>
						<skilllevel>
							<name>Blades</name>
						</skilllevel>
						<skilllevel>
							<name>First Aid</name>
						</skilllevel>
						<skilllevel>
							<name>Survival</name>
						</skilllevel>
						<knowledgeskilllevel>
							<name>Magical Security</name>
							<group>Professional</group>
							<val>3</val>
						</knowledgeskilllevel>
						<knowledgeskilllevel>
							<name>Magical Theory (Street)</name>
							<group>Street</group>
							<val>1</val>
						</knowledgeskilllevel>
					</bonus>
				</version>
				<version>
					<id>6ae62116-0acd-471a-8391-faa288122b0a</id>
					<name>Occult Investigator</name>
					<bonus>
						<skilllevel>
							<name>Arcana</name>
						</skilllevel>
						<skilllevel>
							<name>Assensing</name>
							<val>3</val>
						</skilllevel>
						<skillgrouplevel>
							<name>Conjuring</name>
							<val>1</val>
						</skillgrouplevel>
						<skillgrouplevel>
							<name>Influence</name>
							<val>1</val>
						</skillgrouplevel>
						<skilllevel>
							<name>Locksmith</name>
						</skilllevel>
						<skilllevel>
							<name>Perception</name>
							<val>3</val>
						</skilllevel>
						<skilllevel>
							<name>Pistols</name>
						</skilllevel>
						<skillgrouplevel>
							<name>Sorcery</name>
							<val>2</val>
						</skillgrouplevel>
						<skilllevel>
							<name>Tracking</name>
							<val>2</val>
						</skilllevel>
						<knowledgeskilllevel>
							<name>Forensics</name>
							<group>Professional</group>
							<val>5</val>
						</knowledgeskilllevel>
						<knowledgeskilllevel>
							<name>[City]</name>
							<group>Street</group>
							<val>4</val>
						</knowledgeskilllevel>
					</bonus>
				</version>
				<version>
					<id>e7121806-2605-4d1a-9a0a-8ec4ad445a20</id>
					<name>Eco-Shaman</name>
					<bonus>
						<skilllevel>
							<name>Assensing</name>
							<val>2</val>
						</skilllevel>
						<skilllevel>
							<name>Astral Combat</name>
							<val>2</val>
						</skilllevel>
						<skillgrouplevel>
							<name>Conjuring</name>
							<val>2</val>
						</skillgrouplevel>
						<skilllevel>
							<name>Demolitions</name>
						</skilllevel>
						<skilllevel>
							<name>Etiquette</name>
						</skilllevel>
						<skilllevel>
							<name>First Aid</name>
						</skilllevel>
						<skilllevel>
							<name>Forgery</name>
							<val>2</val>
						</skilllevel>
						<skilllevel>
							<name>Perception</name>
							<val>2</val>
						</skilllevel>
						<skilllevel>
							<name>Pistols</name>
						</skilllevel>
						<skillgrouplevel>
							<name>Sorcery</name>
							<val>2</val>
						</skillgrouplevel>
						<knowledgeskilllevel>
							<name>Megacorp Law</name>
							<group>Street</group>
							<val>5</val>
						</knowledgeskilllevel>
						<knowledgeskilllevel>
							<name>Magical Theory</name>
							<group>Street</group>
							<val>3</val>
						</knowledgeskilllevel>
					</bonus>
				</version>
				<version>
					<id>b3aa39b9-b8fc-4cd4-81fe-74bd9dc88341</id>
					<name>Street Mage</name>
					<bonus>
						<skilllevel>
							<name>Assensing</name>
							<val>2</val>
						</skilllevel>
						<skilllevel>
							<name>Blades</name>
						</skilllevel>
						<skillgrouplevel>
							<name>Conjuring</name>
							<val>2</val>
						</skillgrouplevel>
						<skilllevel>
							<name>Palming</name>
						</skilllevel>
						<skilllevel>
							<name>Perception</name>
						</skilllevel>
						<skilllevel>
							<name>Sneaking</name>
						</skilllevel>
						<skillgrouplevel>
							<name>Sorcery</name>
							<val>3</val>
						</skillgrouplevel>
						<skilllevel>
							<name>Survival</name>
						</skilllevel>
						<knowledgeskilllevel>
							<name>Charity Shelters</name>
							<group>Street</group>
							<val>5</val>
						</knowledgeskilllevel>
						<knowledgeskilllevel>
							<name>[City]</name>
							<group>Street</group>
							<val>4</val>
						</knowledgeskilllevel>
					</bonus>
				</version>
				<version>
					<id>d7a3229e-e83a-4748-b694-b176c8152f90</id>
					<name>Street Shaman</name>
					<bonus>
						<skilllevel>
							<name>Assensing</name>
							<val>2</val>
						</skilllevel>
						<skilllevel>
							<name>Blades</name>
						</skilllevel>
						<skillgrouplevel>
							<name>Conjuring</name>
							<val>3</val>
						</skillgrouplevel>
						<skilllevel>
							<name>Palming</name>
						</skilllevel>
						<skilllevel>
							<name>Perception</name>
						</skilllevel>
						<skilllevel>
							<name>Sneaking</name>
						</skilllevel>
						<skillgrouplevel>
							<name>Sorcery</name>
							<val>2</val>
						</skillgrouplevel>
						<skilllevel>
							<name>Survival</name>
						</skilllevel>
						<knowledgeskilllevel>
							<name>Charity Shelters</name>
							<group>Street</group>
							<val>5</val>
						</knowledgeskilllevel>
						<knowledgeskilllevel>
							<name>[sprawl]</name>
							<group>Street</group>
							<val>4</val>
						</knowledgeskilllevel>
					</bonus>
				</version>
				<version>
					<id>3c97d148-c3b2-4200-8fc1-ba20b347505d</id>
					<name>Talismonger</name>
					<bonus>
						<skilllevel>
							<name>Assensing</name>
							<val>3</val>
						</skilllevel>
						<skilllevel>
							<name>Chemistry</name>
						</skilllevel>
						<skillgrouplevel>
							<name>Enchanting</name>
							<val>3</val>
						</skillgrouplevel>
						<skilllevel>
							<name>Etiquette</name>
							<val>2</val>
						</skilllevel>
						<skilllevel>
							<name>First Aid</name>
						</skilllevel>
						<skilllevel>
							<name>Negotiation</name>
							<val>2</val>
						</skilllevel>
						<skilllevel>
							<name>Pistols</name>
						</skilllevel>
						<knowledgeskilllevel>
							<name>Telesma</name>
							<group>Professional</group>
							<val>5</val>
						</knowledgeskilllevel>
						<knowledgeskilllevel>
							<name>Alchemy</name>
							<group>Professional</group>
							<val>5</val>
						</knowledgeskilllevel>
					</bonus>
				</version>
			</versions>
			<story>$real decided to put his awakened talents to some other use than for the corps.</story>
			<source>RF</source>
			<page>80</page>
		</module>
		<module>
			<id>011c1897-2bde-47f4-89d3-c28df64501ba</id>
			<stage>Real Life</stage>
			<category>LifeModule</category>
			<name>Terrorist</name>
			<karma>100</karma>
			<bonus>
				<attributelevel>
					<name>LOG</name>
				</attributelevel>
				<attributelevel>
					<name>WIL</name>
				</attributelevel>
				<skilllevel>
					<name>Con</name>
				</skilllevel>
				<skilllevel>
					<name>Demolitions</name>
					<val>3</val>
				</skilllevel>
				<skilllevel>
					<name>Disguise</name>
					<val>2</val>
				</skilllevel>
				<skillgrouplevel>
					<name>Firearms</name>
					<val>2</val>
				</skillgrouplevel>
				<skilllevel>
					<name>Leadership</name>
					<val>2</val>
				</skilllevel>
				<skilllevel>
					<name>Palming</name>
					<val>2</val>
				</skilllevel>
				<skilllevel>
					<name>Perception</name>
					<val>2</val>
				</skilllevel>
				<skilllevel>
					<name>Pilot Ground Craft</name>
				</skilllevel>
				<knowledgeskilllevel>
					<name>[City]</name>
					<group>Street</group>
					<val>3</val>
				</knowledgeskilllevel>
				<knowledgeskilllevel>
					<name>Law Enforcement Procedures</name>
					<group>Street</group>
					<val>2</val>
				</knowledgeskilllevel>
				<addqualities>
					<addquality>SINner (Criminal)</addquality>
				</addqualities>
			</bonus>
			<story>$real decided activism is for fools. The only way to get your voice heard is force. Blowing up pubs, executing civilians, assassinations, $real has done it all.</story>
			<source>RF</source>
			<page>81</page>
		</module>
		<module>
			<id>81b605dd-dd60-4a41-bf77-e7fe706b04f6</id>
			<stage>Real Life</stage>
			<category>LifeModule</category>
			<name>Think Tank</name>
			<karma>100</karma>
			<bonus>
				<attributelevel>
					<name>WIL</name>
				</attributelevel>
				<attributelevel>
					<name>LOG</name>
					<val>2</val>
				</attributelevel>
				<skilllevel>
					<name>Etiquette</name>
					<val>2</val>
				</skilllevel>
				<knowledgeskilllevel>
					<name>[Any]</name>
					<group>Academic</group>
					<val>6</val>
				</knowledgeskilllevel>
				<knowledgeskilllevel>
					<name>[Any]</name>
					<group>Academic</group>
					<val>3</val>
				</knowledgeskilllevel>
				<knowledgeskilllevel>
					<name>[Any]</name>
					<group>Academic</group>
					<val>3</val>
				</knowledgeskilllevel>
			</bonus>
			<story>$real is an intellectual whore, paid by megacorps to explain why $MEGAWHORE .</story>
			<source>RF</source>
			<page>81</page>
		</module>
		<module>
			<id>da7c24fa-689a-4bd2-b83a-85196024ba44</id>
			<stage>Real Life</stage>
			<category>LifeModule</category>
			<name>Tour of Duty (Mercenary)</name>
			<karma>100</karma>
			<bonus>
				<attributelevel>
					<name>BOD</name>
				</attributelevel>
				<attributelevel>
					<name>REA</name>
				</attributelevel>
				<attributelevel>
					<name>STR</name>
				</attributelevel>
				<skillgrouplevel>
					<name>Firearms</name>
					<val>1</val>
				</skillgrouplevel>
				<skilllevel>
					<name>First Aid</name>
				</skilllevel>
				<skilllevel>
					<name>Navigation</name>
				</skilllevel>
				<knowledgeskilllevel>
					<name>Foreign Military</name>
					<group>Professional</group>
					<val>3</val>
				</knowledgeskilllevel>
			</bonus>
			<versions>
				<version>
					<id>9319a416-e5b0-4c04-a5ca-39da62e47368</id>
					<name>Air Force</name>
					<bonus>
						<skilllevel>
							<name>Aeronautics Mechanic</name>
						</skilllevel>
						<skilllevel>
							<name>Armorer</name>
						</skilllevel>
						<skilllevel>
							<name>Blades</name>
						</skilllevel>
						<skilllevel>
							<name>Gunnery</name>
						</skilllevel>
						<skilllevel>
							<name>Pilot Aircraft</name>
							<val>2</val>
						</skilllevel>
						<skilllevel>
							<name>Survival</name>
						</skilllevel>
					</bonus>
				</version>
				<version>
					<id>3030f32b-4d01-457e-aefa-88cfcd473ae0</id>
					<name>Army</name>
					<bonus>
						<skilllevel>
							<name>Armorer</name>
						</skilllevel>
						<skilllevel>
							<name>Blades</name>
						</skilllevel>
						<skilllevel>
							<name>Heavy Weapons</name>
						</skilllevel>
						<skilllevel>
							<name>Pilot Ground Craft</name>
						</skilllevel>
						<skilllevel>
							<name>Running</name>
						</skilllevel>
						<skilllevel>
							<name>Survival</name>
						</skilllevel>
						<skilllevel>
							<name>Swimming</name>
						</skilllevel>
						<skilllevel>
							<name>Throwing Weapons</name>
						</skilllevel>
					</bonus>
				</version>
				<version>
					<id>d0cfe27f-5261-4a58-adf5-93a2f8fbb6fb</id>
					<name>Engineering Corps</name>
					<bonus>
						<skilllevel>
							<name>Armorer</name>
							<val>2</val>
						</skilllevel>
						<skilllevel>
							<name>Demolitions</name>
						</skilllevel>
						<skillgrouplevel>
							<name>Engineering</name>
							<val>1</val>
						</skillgrouplevel>
						<skilllevel>
							<name>Gunnery</name>
						</skilllevel>
						<knowledgeskilllevel>
							<name>Military Vehicles</name>
							<group>Professional</group>
							<val>3</val>
						</knowledgeskilllevel>
					</bonus>
				</version>
				<version>
					<id>78597cb6-e4df-4402-aac1-691ecc8c34f3</id>
					<name>Mage Corps</name>
					<bonus>
						<skilllevel>
							<name>Assensing</name>
							<val>2</val>
						</skilllevel>
						<skilllevel>
							<name>Arcana</name>
						</skilllevel>
						<skillgrouplevel>
							<name>Conjuring</name>
							<val>1</val>
						</skillgrouplevel>
						<skillgrouplevel>
							<name>Sorcery</name>
							<val>1</val>
						</skillgrouplevel>
					</bonus>
				</version>
				<version>
					<id>311bbf30-6f51-43ae-9acf-33f426d897ef</id>
					<name>Medical Corps</name>
					<bonus>
						<skillgrouplevel>
							<name>Biotech</name>
							<val>2</val>
						</skillgrouplevel>
					</bonus>
				</version>
				<version>
					<id>5b02439c-6ae5-4446-a594-ce36b8cb3abe</id>
					<name>Navy</name>
					<bonus>
						<skilllevel>
							<name>Armorer</name>
						</skilllevel>
						<skilllevel>
							<name>Blades</name>
						</skilllevel>
						<skilllevel>
							<name>Gunnery</name>
						</skilllevel>
						<skilllevel>
							<name>Perception</name>
						</skilllevel>
						<skilllevel>
							<name>Pilot Watercraft</name>
							<val>2</val>
						</skilllevel>
						<skilllevel>
							<name>Survival</name>
						</skilllevel>
						<skilllevel>
							<name>Swimming</name>
						</skilllevel>
					</bonus>
				</version>
				<version>
					<id>21c4ae77-ba32-4371-87f5-f4dc8eb41055</id>
					<name>Rigger Corps</name>
					<bonus>
						<skilllevel>
							<name>Gunnery</name>
							<val>2</val>
						</skilllevel>
						<skilllevel>
							<name>Electronic Warfare</name>
							<val>2</val>
						</skilllevel>
						<skilllevel>
							<name>Pilot Aircraft</name>
						</skilllevel>
						<skilllevel>
							<name>Pilot Walker</name>
						</skilllevel>
						<skilllevel>
							<name>Pilot Ground Craft</name>
						</skilllevel>
					</bonus>
				</version>
				<version>
					<id>bc606cbf-f884-4f48-979a-368d10166580</id>
					<name>Special Forces</name>
					<bonus>
						<skilllevel>
							<name>Armorer</name>
						</skilllevel>
						<skilllevel>
							<name>Blades</name>
						</skilllevel>
						<skilllevel>
							<name>Demolition</name>
						</skilllevel>
						<skilllevel>
							<name>Perception</name>
						</skilllevel>
						<skilllevel>
							<name>Pilot Ground Craft</name>
						</skilllevel>
						<skilllevel>
							<name>Pilot Watercraft</name>
						</skilllevel>
						<skilllevel>
							<name>Sneaking</name>
						</skilllevel>
						<skilllevel>
							<name>Survival</name>
						</skilllevel>
					</bonus>
				</version>
			</versions>
			<story>$real worked as a mercenary, fighting for fun and profit instead of for freedom or prophets.</story>
			<source>RF</source>
			<page>82</page>
		</module>
		<module>
			<id>c81a2706-4b08-4ce4-bc0d-adb42634c59f</id>
			<stage>Real Life</stage>
			<category>LifeModule</category>
			<name>Tour of Duty (NAN)</name>
			<karma>100</karma>
			<bonus>
				<attributelevel>
					<name>BOD</name>
				</attributelevel>
				<attributelevel>
					<name>STR</name>
				</attributelevel>
				<attributelevel>
					<name>INT</name>
				</attributelevel>
				<skillgrouplevel>
					<name>Firearms</name>
					<val>1</val>
				</skillgrouplevel>
				<skilllevel>
					<name>First Aid</name>
				</skilllevel>
				<skilllevel>
					<name>Navigation</name>
				</skilllevel>
				<skilllevel>
					<name>Unarmed Combat</name>
				</skilllevel>
				<knowledgeskilllevel>
					<name>NAN Military</name>
					<group>Professional</group>
					<val>3</val>
				</knowledgeskilllevel>
				<addqualities>
					<addquality>SINner (National)</addquality>
				</addqualities>
			</bonus>
			<versions>
				<version>
					<id>67ec0fb9-7aaa-40bc-825d-c735e03be981</id>
					<name>Air Force</name>
					<bonus>
						<skilllevel>
							<name>Blades</name>
						</skilllevel>
						<skilllevel>
							<name>Gunnery</name>
						</skilllevel>
						<skilllevel>
							<name>Pilot Aircraft</name>
							<val>2</val>
						</skilllevel>
						<skilllevel>
							<name>Survival</name>
						</skilllevel>
						<skilllevel>
							<name>Tracking</name>
						</skilllevel>
					</bonus>
				</version>
				<version>
					<id>25a8c69e-5720-423f-91c5-ec3c192aae97</id>
					<name>Army</name>
					<bonus>
						<skilllevel>
							<name>Armorer</name>
						</skilllevel>
						<skilllevel>
							<name>Blades</name>
						</skilllevel>
						<skilllevel>
							<name>Heavy Weapons</name>
						</skilllevel>
						<skilllevel>
							<name>Pilot Ground Craft</name>
						</skilllevel>
						<skilllevel>
							<name>Survival</name>
							<val>2</val>
						</skilllevel>
						<skilllevel>
							<name>Throwing Weapons</name>
						</skilllevel>
					</bonus>
				</version>
				<version>
					<id>2332eab3-df15-470a-848d-d10e9251352d</id>
					<name>Engineering Corps</name>
					<bonus>
						<skilllevel>
							<name>Armorer</name>
							<val>2</val>
						</skilllevel>
						<skilllevel>
							<name>Demolitions</name>
						</skilllevel>
						<skillgrouplevel>
							<name>Engineer</name>
							<val>1</val>
						</skillgrouplevel>
						<skilllevel>
							<name>Gunnery</name>
						</skilllevel>
					</bonus>
				</version>
				<version>
					<id>72b55e93-e903-421c-a9c0-a8ed1971ae16</id>
					<name>Mage Corps</name>
					<bonus>
						<skilllevel>
							<name>Assensing</name>
						</skilllevel>
						<skilllevel>
							<name>Blades</name>
						</skilllevel>
						<skillgrouplevel>
							<name>Conjuring</name>
							<val>1</val>
						</skillgrouplevel>
						<skillgrouplevel>
							<name>Sorcery</name>
							<val>1</val>
						</skillgrouplevel>
						<skilllevel>
							<name>Survival</name>
						</skilllevel>
					</bonus>
				</version>
				<version>
					<id>2a499a9b-ce9f-476b-81e8-9d381b712fb2</id>
					<name>Medical Corps</name>
					<bonus>
						<skillgrouplevel>
							<name>Biotech</name>
							<val>2</val>
						</skillgrouplevel>
					</bonus>
				</version>
				<version>
					<id>0485eb7a-6ad3-4c01-9c47-1f8fa0f248b7</id>
					<name>Navy</name>
					<bonus>
						<skilllevel>
							<name>Armorer</name>
						</skilllevel>
						<skilllevel>
							<name>Blades</name>
						</skilllevel>
						<skilllevel>
							<name>Gunnery</name>
						</skilllevel>
						<skilllevel>
							<name>Pilot Watercraft</name>
						</skilllevel>
						<skilllevel>
							<name>Survival</name>
							<val>2</val>
						</skilllevel>
						<skilllevel>
							<name>Swimming</name>
						</skilllevel>
					</bonus>
				</version>
				<version>
					<id>a9c38e90-8357-4d1a-bde1-0741f4e2f117</id>
					<name>Rigger Corps</name>
					<bonus>
						<skilllevel>
							<name>Archery</name>
						</skilllevel>
						<skilllevel>
							<name>Blades</name>
						</skilllevel>
						<skilllevel>
							<name>Electronic Warfare</name>
						</skilllevel>
						<skilllevel>
							<name>Gunnery</name>
						</skilllevel>
						<skilllevel>
							<name>Pilot Aircraft</name>
						</skilllevel>
						<skilllevel>
							<name>Pilot Walker</name>
						</skilllevel>
						<skilllevel>
							<name>Pilot Ground Craft</name>
						</skilllevel>
						<skilllevel>
							<name>Survival</name>
						</skilllevel>
					</bonus>
				</version>
				<version>
					<id>de863670-8c10-4ebc-aa47-922ad273c10c</id>
					<name>Special Forces</name>
					<bonus>
						<skilllevel>
							<name>Armorer</name>
						</skilllevel>
						<skilllevel>
							<name>Blades</name>
						</skilllevel>
						<skilllevel>
							<name>Demolitions</name>
						</skilllevel>
						<skilllevel>
							<name>Pilot Ground Craft</name>
						</skilllevel>
						<skilllevel>
							<name>Pilot Watercraft</name>
						</skilllevel>
						<skilllevel>
							<name>Survival</name>
						</skilllevel>
						<skilllevel>
							<name>Sneaking</name>
						</skilllevel>
					</bonus>
				</version>
			</versions>
			<story>$real signed on with the armed forces of one of the NANs, fighting to defend their freedom from $WARNAN .</story>
			<source>RF</source>
			<page>82</page>
		</module>
		<module>
			<id>61b6f290-95d2-4cfd-b7d6-336782a42c1b</id>
			<stage>Real Life</stage>
			<category>LifeModule</category>
			<name>Tour of Duty (Tír Tairngire)</name>
			<karma>100</karma>
			<bonus>
				<attributelevel>
					<name>AGI</name>
				</attributelevel>
				<attributelevel>
					<name>STR</name>
				</attributelevel>
				<skillgrouplevel>
					<name>Firearms</name>
					<val>1</val>
				</skillgrouplevel>
				<skilllevel>
					<name>First Aid</name>
				</skilllevel>
				<skilllevel>
					<name>Navigation</name>
				</skilllevel>
				<skilllevel>
					<name>Unarmed Combat</name>
				</skilllevel>
				<knowledgeskilllevel>
					<name>Peacekeepers</name>
					<group>Professional</group>
					<val>4</val>
				</knowledgeskilllevel>
				<addqualities>
					<addquality>SINner (National)</addquality>
				</addqualities>
			</bonus>
			<versions>
				<version>
					<id>8ac31c2d-c758-41a7-b7f5-c2684f3d822c</id>
					<name>Air Force</name>
					<bonus>
						<skilllevel>
							<name>Armorer</name>
						</skilllevel>
						<skilllevel>
							<name>Blades</name>
						</skilllevel>
						<skilllevel>
							<name>Gunnery</name>
						</skilllevel>
						<skilllevel>
							<name>Pilot Aircraft</name>
							<val>2</val>
						</skilllevel>
						<skilllevel>
							<name>Reaction</name>
						</skilllevel>
						<skilllevel>
							<name>Survival</name>
						</skilllevel>
					</bonus>
				</version>
				<version>
					<id>7a434b14-8ad7-4158-a6ab-d379f0bb44c8</id>
					<name>Border Patrol </name>
					<bonus>
						<attributelevel>
							<name>CHA</name>
						</attributelevel>
						<skilllevel>
							<name>Armorer</name>
						</skilllevel>
						<skilllevel>
							<name>Blades</name>
						</skilllevel>
						<skilllevel>
							<name>Heavy Weapons</name>
						</skilllevel>
						<skilllevel>
							<name>Perception</name>
						</skilllevel>
						<skilllevel>
							<name>Pilot Ground Craft</name>
						</skilllevel>
						<skilllevel>
							<name>Sneaking</name>
						</skilllevel>
						<skilllevel>
							<name>Swimming</name>
						</skilllevel>
						<skilllevel>
							<name>Survival</name>
						</skilllevel>
						<skilllevel>
							<name>Throwing Weapons</name>
						</skilllevel>
					</bonus>
				</version>
				<version>
					<id>5c16f220-e0b7-4994-a773-26a04e77a378</id>
					<name>Engineering Corps</name>
					<bonus>
						<attributelevel>
							<name>LOG</name>
						</attributelevel>
						<skilllevel>
							<name>Armorer</name>
							<val>2</val>
						</skilllevel>
						<skilllevel>
							<name>Demolitions</name>
						</skilllevel>
						<skillgrouplevel>
							<name>Engineering</name>
							<val>1</val>
						</skillgrouplevel>
						<skilllevel>
							<name>Gunnery</name>
						</skilllevel>
						<knowledgeskilllevel>
							<name>Tír Military Vehicles</name>
							<group>Professional</group>
							<val>3</val>
						</knowledgeskilllevel>
					</bonus>
				</version>
				<version>
					<id>1a9d578f-534d-48b1-805a-576e95dd8d11</id>
					<name>Ghosts</name>
					<bonus>
						<attributelevel>
							<name>WIL</name>
						</attributelevel>
						<skilllevel>
							<name>Armorer</name>
						</skilllevel>
						<skilllevel>
							<name>Blades</name>
						</skilllevel>
						<skilllevel>
							<name>Demolitions</name>
						</skilllevel>
						<skilllevel>
							<name>Perception</name>
						</skilllevel>
						<skilllevel>
							<name>Pilot Ground Craft</name>
						</skilllevel>
						<skilllevel>
							<name>Pilot Watercraft</name>
						</skilllevel>
						<skilllevel>
							<name>Sneaking</name>
						</skilllevel>
						<skilllevel>
							<name>Survival</name>
						</skilllevel>
					</bonus>
				</version>
				<version>
					<id>202e69a4-9b52-4afd-be95-246ab9d56a86</id>
					<name>Mage Corps</name>
					<bonus>
						<attributelevel>
							<name>LOG</name>
						</attributelevel>
						<skilllevel>
							<name>Arcana</name>
						</skilllevel>
						<skilllevel>
							<name>Assensing</name>
							<val>2</val>
						</skilllevel>
						<skillgrouplevel>
							<name>Conjuring</name>
							<val>1</val>
						</skillgrouplevel>
						<skillgrouplevel>
							<name>Sorcery</name>
							<val>1</val>
						</skillgrouplevel>
					</bonus>
				</version>
				<version>
					<id>0476d948-a6f8-407b-ac46-c15a4732e91b</id>
					<name>Medical Corps</name>
					<bonus>
						<attributelevel>
							<name>LOG</name>
						</attributelevel>
						<skillgrouplevel>
							<name>Biotech</name>
							<val>2</val>
						</skillgrouplevel>
					</bonus>
				</version>
				<version>
					<id>4bab3a60-3119-4664-bd78-4e03b04095da</id>
					<name>Navy</name>
					<bonus>
						<skilllevel>
							<name>Blades</name>
						</skilllevel>
						<skilllevel>
							<name>Gunnery</name>
						</skilllevel>
						<skilllevel>
							<name>Pilot Watercraft</name>
							<val>2</val>
						</skilllevel>
						<skilllevel>
							<name>Armorer</name>
						</skilllevel>
						<skilllevel>
							<name>Perception</name>
						</skilllevel>
						<skilllevel>
							<name>Survival</name>
						</skilllevel>
						<skilllevel>
							<name>Swimming</name>
						</skilllevel>
						<skilllevel>
							<name>Body</name>
						</skilllevel>
					</bonus>
				</version>
				<version>
					<id>4f0eac09-eabe-4cac-9c51-b7ebc65a55d5</id>
					<name>Netwatch</name>
					<bonus>
						<skillgrouplevel>
							<name>Cracking</name>
							<val>1</val>
						</skillgrouplevel>
						<skillgrouplevel>
							<name>Electronics</name>
							<val>1</val>
						</skillgrouplevel>
						<skilllevel>
							<name>Intuition</name>
						</skilllevel>
						<skilllevel>
							<name>Perception</name>
						</skilllevel>
						<knowledgeskilllevel>
							<name>Matrix Threats</name>
							<group>Professional</group>
							<val>6</val>
						</knowledgeskilllevel>
					</bonus>
				</version>
				<version>
					<id>dad1be40-68a1-46a2-b7a4-5f2c7c86fbcf</id>
					<name>Peace Keepers</name>
					<bonus>
						<attributelevel>
							<name>BOD</name>
						</attributelevel>
						<skilllevel>
							<name>Armorer</name>
						</skilllevel>
						<skilllevel>
							<name>Blades</name>
						</skilllevel>
						<skilllevel>
							<name>Clubs</name>
						</skilllevel>
						<skilllevel>
							<name>Heavy Weapons</name>
						</skilllevel>
						<skilllevel>
							<name>Pilot Ground Craft</name>
						</skilllevel>
						<skilllevel>
							<name>Perception</name>
						</skilllevel>
						<skilllevel>
							<name>Survival</name>
						</skilllevel>
						<skilllevel>
							<name>Throwing Weapons</name>
						</skilllevel>
					</bonus>
				</version>
				<version>
					<id>9788eeb2-8ae1-44d0-b754-947ff282668d</id>
					<name>Rigger Corp</name>
					<bonus>
						<attributelevel>
							<name>REA</name>
						</attributelevel>
						<skilllevel>
							<name>Electronic Warfare</name>
							<val>2</val>
						</skilllevel>
						<skilllevel>
							<name>Gunnery</name>
							<val>2</val>
						</skilllevel>
						<skilllevel>
							<name>Pilot Aircraft</name>
						</skilllevel>
						<skilllevel>
							<name>Pilot Walker</name>
						</skilllevel>
						<skilllevel>
							<name>Pilot Ground Craft</name>
						</skilllevel>
					</bonus>
				</version>
			</versions>
			<story>$real was a greenshirt in service of the Tir, fighting to preserve quite possibly the most dysfunctional nation on the continent.</story>
			<source>RF</source>
			<page>83</page>
		</module>
		<module>
			<id>f1770715-63ea-45cb-bc08-061996dbb6be</id>
			<stage>Real Life</stage>
			<category>LifeModule</category>
			<name>Tour of Duty (UCAS, CAS and CFS)</name>
			<karma>100</karma>
			<bonus>
				<attributelevel>
					<name>BOD</name>
				</attributelevel>
				<attributelevel>
					<name>REA</name>
				</attributelevel>
				<attributelevel>
					<name>STR</name>
				</attributelevel>
				<skillgrouplevel>
					<name>Firearms</name>
					<val>1</val>
				</skillgrouplevel>
				<skilllevel>
					<name>Navigation</name>
				</skilllevel>
				<skilllevel>
					<name>Unarmed Combat</name>
				</skilllevel>
				<knowledgeskilllevel>
					<name>Military</name>
					<group>Professional</group>
					<val>4</val>
				</knowledgeskilllevel>
				<addqualities>
					<addquality>SINner (National)</addquality>
				</addqualities>
			</bonus>
			<versions>
				<version>
					<id>8ddf9d3d-9e63-4879-a3d1-546d9928d5c0</id>
					<name>Air Force</name>
					<bonus>
						<skilllevel>
							<name>Armorer</name>
							<val>2</val>
						</skilllevel>
						<skilllevel>
							<name>Blades</name>
						</skilllevel>
						<skilllevel>
							<name>Gunnery</name>
						</skilllevel>
						<skilllevel>
							<name>Pilot Aircraft</name>
							<val>2</val>
						</skilllevel>
						<skilllevel>
							<name>Survival</name>
						</skilllevel>
					</bonus>
				</version>
				<version>
					<id>8d40938c-1fbc-4dc1-9a45-647582608525</id>
					<name>Army</name>
					<bonus>
						<skilllevel>
							<name>Armorer</name>
						</skilllevel>
						<skilllevel>
							<name>Blades</name>
						</skilllevel>
						<skilllevel>
							<name>Heavy Weapons</name>
						</skilllevel>
						<skilllevel>
							<name>Pilot Ground Craft</name>
						</skilllevel>
						<skilllevel>
							<name>Survival</name>
						</skilllevel>
						<skilllevel>
							<name>Throwing Weapons</name>
							<val>2</val>
						</skilllevel>
					</bonus>
				</version>
				<version>
					<id>77a62f13-2dd8-4b35-9b5a-bd2ae6ebf209</id>
					<name>Engineering Corps</name>
					<bonus>
						<skilllevel>
							<name>Armorer</name>
							<val>2</val>
						</skilllevel>
						<skilllevel>
							<name>Demolitions</name>
						</skilllevel>
						<skillgrouplevel>
							<name>Engineering</name>
							<val>1</val>
						</skillgrouplevel>
						<skilllevel>
							<name>Gunnery</name>
						</skilllevel>
						<knowledgeskilllevel>
							<name>Military Vehicles</name>
							<group>Professional</group>
							<val>5</val>
						</knowledgeskilllevel>
					</bonus>
				</version>
				<version>
					<id>48030cf2-5c87-4084-812b-6419bce4c011</id>
					<name>Mage Corps</name>
					<bonus>
						<skilllevel>
							<name>Assensing</name>
							<val>2</val>
						</skilllevel>
						<skillgrouplevel>
							<name>Conjuring</name>
							<val>1</val>
						</skillgrouplevel>
						<skilllevel>
							<name>Perception</name>
						</skilllevel>
						<skillgrouplevel>
							<name>Sorcery</name>
							<val>1</val>
						</skillgrouplevel>
					</bonus>
				</version>
				<version>
					<id>7f26a610-5e04-48b9-ae98-02059de6821e</id>
					<!--todo: require Nurse or Medicine module from Further Education-->
					<name>Medical Corps</name>
					<bonus>
						<skillgrouplevel>
							<name>Biotech</name>
							<val>2</val>
						</skillgrouplevel>
						<knowledgeskilllevel>
							<name>Medicine</name>
							<group>Professional</group>
							<val>3</val>
						</knowledgeskilllevel>
					</bonus>
				</version>
				<version>
					<id>e14e4cac-a993-436a-b51a-829b2589a098</id>
					<name>Navy</name>
					<bonus>
						<skilllevel>
							<name>Armorer</name>
						</skilllevel>
						<skilllevel>
							<name>Blades</name>
						</skilllevel>
						<skilllevel>
							<name>Gunnery</name>
							<val>2</val>
						</skilllevel>
						<skilllevel>
							<name>Pilot Watercraft</name>
							<val>2</val>
						</skilllevel>
						<skilllevel>
							<name>Survival</name>
						</skilllevel>
						<skilllevel>
							<name>Swimming</name>
						</skilllevel>
					</bonus>
				</version>
				<version>
					<id>5fce080b-251e-4ae3-b201-0e67fa1e2411</id>
					<name>Rigger Corps </name>
					<bonus>
						<skilllevel>
							<name>Electronic Warfare</name>
							<val>2</val>
						</skilllevel>
						<skilllevel>
							<name>Gunnery</name>
							<val>2</val>
						</skilllevel>
						<skilllevel>
							<name>Pilot Aircraft</name>
						</skilllevel>
						<skilllevel>
							<name>Pilot Walker</name>
						</skilllevel>
						<skilllevel>
							<name>Pilot Ground Craft</name>
						</skilllevel>
					</bonus>
				</version>
				<version>
					<id>e6ec50d2-7721-4a94-9abe-ff786cf89bd3</id>
					<name>Special Forces</name>
					<bonus>
						<skilllevel>
							<name>Armorer</name>
						</skilllevel>
						<skilllevel>
							<name>Blades</name>
						</skilllevel>
						<skilllevel>
							<name>Demolitions</name>
						</skilllevel>
						<skilllevel>
							<name>Perception</name>
						</skilllevel>
						<skilllevel>
							<name>Pilot Ground Craft</name>
						</skilllevel>
						<skilllevel>
							<name>Pilot Watercraft</name>
						</skilllevel>
						<skilllevel>
							<name>Sneaking</name>
						</skilllevel>
						<skilllevel>
							<name>Survival</name>
						</skilllevel>
						<skilllevel>
							<name>Tracking</name>
						</skilllevel>
					</bonus>
				</version>
			</versions>
			<story>$real was a soldier in service of the UCAS, CAS or CFS, training and drilling for the day the Azzies push north through the NANs so that they might be ready to… liberate them.</story>
			<source>RF</source>
			<page>82</page>
		</module>
<!-- End Region -->
<!-- End Region -->
		<!--Region Data Trails-->
		<module>
			<id>4b56f994-84d5-4acc-8d6f-278eae90f624</id>
			<stage>Formative Years</stage>
			<category>LifeModule</category>
			<name>Early Emergence</name>
			<karma>40</karma>
			<bonus>
				<attributelevel>
					<name>INT</name>
				</attributelevel>
				<skilllevel>
					<name>Decompiling</name>
				</skilllevel>
				<skilllevel>
					<name>Software</name>
				</skilllevel>
				<knowledgeskilllevel>
					<name>[Technical]</name>
					<group>Interest</group>
					<val>4</val>
				</knowledgeskilllevel>
			</bonus>
			<story>$real was coding before other kids could read, emerging as a technomancer around the age normal kids are working out that $ALPHABET</story>
			<source>DT</source>
			<page>51</page>
		</module>
		<module>
			<id>eb8c935b-6e60-475b-b909-27f6d7f54a8f</id>
			<stage>Formative Years</stage>
			<category>LifeModule</category>
			<name>Part of the Machine</name>
			<karma>40</karma>
			<bonus>
				<attributelevel>
					<name>LOG</name>
				</attributelevel>
				<skilllevel>
					<name>Computer</name>
				</skilllevel>
				<skilllevel>
					<name>Hardware</name>
				</skilllevel>
				<skilllevel>
					<name>Software</name>
				</skilllevel>
				<knowledgeskilllevel>
					<name>[Hobby]</name>
					<group>Interest</group>
					<val>4</val>
				</knowledgeskilllevel>
				<knowledgeskilllevel>
					<name>[Technical]</name>
					<group>Interest</group>
					<val>4</val>
				</knowledgeskilllevel>
			</bonus>
			<story>$real grew up among mechanics, and some of their skill brushed off on him. On the downside, so did a lot of $STICKY.</story>
			<source>DT</source>
			<page>51</page>
		</module>
		<module>
			<id>cb023d87-0312-4a50-a17d-87444fed10da</id>
			<stage>Teen Years</stage>
			<category>LifeModule</category>
			<name>Hacker Club</name>
			<karma>50</karma>
			<bonus>
				<attributelevel>
					<name>LOG</name>
				</attributelevel>
				<attributelevel>
					<name>INT</name>
				</attributelevel>
				<skilllevel>
					<name>Computer</name>
					<val>2</val>
				</skilllevel>
				<skilllevel>
					<name>Hacking</name>
				</skilllevel>
				<skilllevel>
					<name>Hardware</name>
				</skilllevel>
				<skilllevel>
					<name>Electronic Warfare</name>
				</skilllevel>
				<knowledgeskilllevel>
					<name>[Technical]</name>
					<group>Interest</group>
					<val>1</val>
				</knowledgeskilllevel>
				<addqualities>
					<addquality>Data Anomaly</addquality>
				</addqualities>
			</bonus>
			<story>$real grew up in a commune of hackers, who taught him the basics of hacking, and nothing else.</story>
			<source>DT</source>
			<page>51</page>
		</module>
		<module>
			<id>91abc09e-7564-4126-9c03-15d26989dcf8</id>
			<stage>Teen Years</stage>
			<category>LifeModule</category>
			<name>Technomancer Boarding School</name>
			<karma>50</karma>
			<bonus>
				<attributelevel>
					<name>CHA</name>
				</attributelevel>
				<attributelevel>
					<name>RES</name>
				</attributelevel>
				<skilllevel>
					<name>Compiling</name>
				</skilllevel>
				<skilllevel>
					<name>Decompiling</name>
				</skilllevel>
				<skilllevel>
					<name>Electronic Warfare</name>
				</skilllevel>
				<skilllevel>
					<name>Registering</name>
				</skilllevel>
				<skilllevel>
					<name>Software</name>
				</skilllevel>
				<knowledgeskilllevel>
					<name>[Technical]</name>
					<group>Interest</group>
					<val>1</val>
				</knowledgeskilllevel>
			</bonus>
			<story>$real was lucky enough that their Emergence was noticed by one of the more techno friendly corporations, who gave them a free scholarship to a school that taught them how to use their powers instead of just black bagging and vivisecting them to see how they tick.</story>
			<source>DT</source>
			<page>51</page>
		</module>
		<module>
			<id>e40f60aa-2269-4d3d-a34b-e2be24af496d</id>
			<stage>Real Life</stage>
			<category>LifeModule</category>
			<name>Escaped Technomancer</name>
			<karma>100</karma>
			<bonus>
				<attributelevel>
					<name>INT</name>
				</attributelevel>
				<attributelevel>
					<name>WIL</name>
				</attributelevel>
				<skilllevel>
					<name>Compiling</name>
					<val>2</val>
				</skilllevel>
				<skilllevel>
					<name>Con</name>
				</skilllevel>
				<skilllevel>
					<name>Decompiling</name>
					<val>2</val>
				</skilllevel>
				<skilllevel>
					<name>Hacking</name>
					<val>2</val>
				</skilllevel>
				<skilllevel>
					<name>Registering</name>
					<val>2</val>
				</skilllevel>
				<skilllevel>
					<name>Sneaking</name>
				</skilllevel>
				<skilllevel>
					<name>Software</name>
					<val>2</val>
				</skilllevel>
				<skilllevel>
					<name>Survival</name>
				</skilllevel>
				<knowledgeskilllevel>
					<name>[Tech corporations]</name>
					<group>Professional</group>
					<val>3</val>
				</knowledgeskilllevel>
				<addqualities>
					<addquality>Guts</addquality>
					<addquality>Pain is Gain</addquality>
					<addquality>Vendetta</addquality>
				</addqualities>
			</bonus>
			<story>$real was blackbagged by a corp who wanted to take $real apart and see how they tick. Fortunately, they managed to escape, and even got to keep most of their organs.</story>
			<source>DT</source>
			<page>52</page>
		</module>
		<module>
			<id>aaa6ec70-467e-4345-b5e1-f14ce038ef51</id>
			<stage>Real Life</stage>
			<category>LifeModule</category>
			<name>Hacker Assassin</name>
			<karma>100</karma>
			<bonus>
				<attributelevel>
					<name>LOG</name>
				</attributelevel>
				<attributelevel>
					<name>WIL</name>
				</attributelevel>
				<skilllevel>
					<name>Cybercombat</name>
					<val>3</val>
				</skilllevel>
				<skillgrouplevel>
					<name>Electronics</name>
					<val>2</val>
				</skillgrouplevel>
				<skilllevel>
					<name>Electronic Warfare</name>
				</skilllevel>
				<skilllevel>
					<name>Hacking</name>
				</skilllevel>
				<knowledgeskilllevel>
					<name>[Tech corporations]</name>
					<group>Street</group>
					<val>3</val>
				</knowledgeskilllevel>
				<addqualities>
					<addquality>Go Big or Go Home</addquality>
				</addqualities>
			</bonus>
			<story>$real serves the Old Man of the Mountain via the matrix, hitting their enemies with enough biofeedback to leave their enemies brain leaking out of their ears.</story>
			<source>DT</source>
			<page>52</page>
		</module>
		<module>
			<id>b8aea58a-e447-46f6-b96d-cf3bf3ff19e4</id>
			<stage>Real Life</stage>
			<category>LifeModule</category>
			<name>Hacker Hobbyst</name>
			<karma>100</karma>
			<bonus>
				<attributelevel>
					<name>LOG</name>
				</attributelevel>
				<attributelevel>
					<name>INT</name>
				</attributelevel>
				<skilllevel>
					<options>
						<mech1>Aeronautics Mechanic</mech1>
						<mech2>Automotive Mechanic</mech2>
						<mech3>Industrial Mechanic</mech3>
						<mech4>Nautical Mechanic</mech4>
					</options>
				</skilllevel>
				<skilllevel>
					<name>Computer</name>
					<val>2</val>
				</skilllevel>
				<skilllevel>
					<name>Cybercombat</name>
					<val>2</val>
				</skilllevel>
				<skilllevel>
					<name>Electronic Warfare</name>
					<val>2</val>
				</skilllevel>
				<skilllevel>
					<name>Etiquette</name>
				</skilllevel>
				<skilllevel>
					<name>Hacking</name>
					<val>2</val>
				</skilllevel>
				<skilllevel>
					<name>Hardware</name>
					<val>2</val>
				</skilllevel>
				<skilllevel>
					<name>Software</name>
					<val>2</val>
				</skilllevel>
				<knowledgeskilllevel>
					<name>[Tech corporations]</name>
					<group>Street</group>
					<val>3</val>
				</knowledgeskilllevel>
				<addqualities>
					<addquality>Golden Screwdriver</addquality>
				</addqualities>
			</bonus>
			<story>$real hacks as a hobby, cracking code with nothing but sheer willpower and a lot of mountain dew.</story>
			<source>DT</source>
			<page>53</page>
		</module>
		<module>
			<id>3d08b696-1c7c-4bb6-af37-1b4d68fd985c</id>
			<stage>Real Life</stage>
			<category>LifeModule</category>
			<name>High-Profile Hack</name>
			<karma>100</karma>
			<bonus>
				<attributelevel>
					<name>CHA</name>
				</attributelevel>
				<attributelevel>
					<name>INT</name>
				</attributelevel>
				<skilllevel>
					<name>Computer</name>
					<val>2</val>
				</skilllevel>
				<skilllevel>
					<name>Cybercombat</name>
					<val>2</val>
				</skilllevel>
				<skilllevel>
					<name>Electronic Warfare</name>
					<val>2</val>
				</skilllevel>
				<skilllevel>
					<name>Hacking</name>
					<val>2</val>
				</skilllevel>
				<skilllevel>
					<name>Leadership</name>
					<val>2</val>
				</skilllevel>
				<knowledgeskilllevel>
					<name>Secure Matrix Locations</name>
					<group>Interest</group>
					<val>5</val>
				</knowledgeskilllevel>
				<addqualities>
					<addquality>Online Fame</addquality>
					<!--todo: choose datahaven-->
					<addquality>Prime Datahaven Membership</addquality>
				</addqualities>
			</bonus>
			<story>$real pulled off a big job. How big? I shit you not, they $HACKDESC .</story>
			<source>DT</source>
			<page>53</page>
		</module>
		<module>
			<id>ac0eb0cc-bae1-41e4-bffd-e684c5f51b2b</id>
			<stage>Real Life</stage>
			<category>LifeModule</category>
			<name>IT Ace</name>
			<karma>100</karma>
			<bonus>
				<attributelevel>
					<name>LOG</name>
				</attributelevel>
				<attributelevel>
					<name>INT</name>
				</attributelevel>
				<skilllevel>
					<name>Computer</name>
					<val>2</val>
				</skilllevel>
				<skilllevel>
					<name>Cybercombat</name>
					<val>2</val>
				</skilllevel>
				<skilllevel>
					<name>Electronic Warfare</name>
				</skilllevel>
				<skilllevel>
					<name>Etiquette</name>
					<val>2</val>
				</skilllevel>
				<skilllevel>
					<name>Hacking</name>
					<val>2</val>
				</skilllevel>
				<skilllevel>
					<name>Hardware</name>
					<val>2</val>
				</skilllevel>
				<skilllevel>
					<name>Software</name>
					<val>2</val>
				</skilllevel>
				<knowledgeskilllevel>
					<name>[Tech corporations]</name>
					<group>Professional</group>
					<val>3</val>
				</knowledgeskilllevel>
				<addqualities>
					<addquality>Overclocker</addquality>
					<addquality>Quick Config</addquality>
				</addqualities>
			</bonus>
			<story>$real had the misfortune to work as a sysadmin, an unappreciated job where one has to somehow fulfil requests made by people without even the most basic computer knowledge.</story>
			<source>DT</source>
			<page>53</page>
		</module>
		<module>
			<id>243b126d-a71e-4398-b646-76780b6e7379</id>
			<stage>Real Life</stage>
			<category>LifeModule</category>
			<name>Matrix Ghost</name>
			<karma>100</karma>
			<bonus>
				<attributelevel>
					<name>AGI</name>
				</attributelevel>
				<attributelevel>
					<name>INT</name>
				</attributelevel>
				<skilllevel>
					<name>Computer</name>
					<val>2</val>
				</skilllevel>
				<skilllevel>
					<name>Con</name>
				</skilllevel>
				<skilllevel>
					<name>Cybercombat</name>
					<val>2</val>
				</skilllevel>
				<skilllevel>
					<name>Electronic Warfare</name>
				</skilllevel>
				<skilllevel>
					<name>Hacking</name>
					<val>2</val>
				</skilllevel>
				<skilllevel>
					<name>Hardware</name>
					<val>2</val>
				</skilllevel>
				<skilllevel>
					<name>Sneaking</name>
					<val>2</val>
				</skilllevel>
				<knowledgeskilllevel>
					<name>[Matrix security]</name>
					<group>Interest</group>
					<val>2</val>
				</knowledgeskilllevel>
				<knowledgeskilllevel>
					<name>[Tech corporations]</name>
					<group>Professional</group>
					<val>3</val>
				</knowledgeskilllevel>
				<addqualities>
					<addquality>I C U</addquality>
					<addquality>Ninja Vanish</addquality>
				</addqualities>
			</bonus>
			<story>$real is an expert at staying unseen in the matrix, especially when it comes to $MATRIXHIDE .</story>
			<source>DT</source>
			<page>53</page>
		</module>
		<module>
			<id>3c0549e6-d58a-4658-a7e5-4593ac8f1388</id>
			<stage>Real Life</stage>
			<category>LifeModule</category>
			<name>Otaku Time</name>
			<karma>100</karma>
			<bonus>
				<attributelevel>
					<name>LOG</name>
				</attributelevel>
				<attributelevel>
					<name>INT</name>
				</attributelevel>
				<skilllevel>
					<name>Compiling</name>
					<val>2</val>
				</skilllevel>
				<skilllevel>
					<name>Decompiling</name>
				</skilllevel>
				<skilllevel>
					<name>Cybercombat</name>
				</skilllevel>
				<skilllevel>
					<name>Electronic Warfare</name>
				</skilllevel>
				<skilllevel>
					<name>Software</name>
					<val>2</val>
				</skilllevel>
				<skilllevel>
					<name>Hacking</name>
				</skilllevel>
				<skillgrouplevel>
					<name>Tasking</name>
					<val>2</val>
				</skillgrouplevel>
				<knowledgeskilllevel>
					<name>[Tech corporations]</name>
					<group>Street</group>
					<val>3</val>
				</knowledgeskilllevel>
				<addqualities>
					<addquality>Otaku to Technomancer</addquality>
				</addqualities>
			</bonus>
			<story>$real was an Otaku. No, not a Japanese nerd, but instead a child of the Matrix. Thankfully, Crash 2.0 hit before they suffered Fading, leaving them as a Technomancer, allowing them to keep their odd connection to the matrix for the rest of their life.</story>
			<source>DT</source>
			<page>53</page>
		</module>
	<!-- End Region -->
		<!-- Region Chrome Flesh -->
		<module>
			<id>c211d6f3-c773-4ff7-a1a1-64b16f47757e</id>
			<stage>Formative Years</stage>
			<category>LifeModule</category>
			<name>Slave</name>
			<karma>40</karma>
			<bonus>
				<attributelevel>
					<name>AGI</name>
				</attributelevel>
				<attributelevel>
					<name>INT</name>
				</attributelevel>
				<skilllevel>
					<name>Con</name>
					<spec>Fast Talking</spec>
				</skilllevel>
				<skilllevel>
					<name>Etiquette</name>
				</skilllevel>
				<skilllevel>
					<name>Perception</name>
				</skilllevel>
				<skilllevel>
					<name>Running</name>
				</skilllevel>
				<skilllevel>
					<name>Sneaking</name>
				</skilllevel>
				<skilllevel>
					<name>Unarmed</name>
				</skilllevel>
				<addqualities>
					<addquality>Blandness</addquality>
				</addqualities>
			</bonus>
			<story>$real was a slave, and spent their childhood $SLAVE</story>
			<source>CF</source>
			<page>60</page>
		</module>
		<module>
			<id>d91ba242-11bb-43a9-abed-4cb5c6b34819</id>
			<stage>Formative Years</stage>
			<category>LifeModule</category>
			<name>Bag of Organs</name>
			<karma>40</karma>
			<bonus>
				<attributelevel>
					<name>BOD</name>
					<val>2</val>
				</attributelevel>
				<skilllevel>
					<name>Sneaking</name>
					<val>2</val>
				</skilllevel>
				<knowledgeskilllevel>
					<name>Biology</name>
					<group>Academic</group>
					<val>1</val>
				</knowledgeskilllevel>
				<knowledgeskilllevel>
					<name>Bioware</name>
					<group>Academic</group>
					<val>1</val>
				</knowledgeskilllevel>
				<knowledgeskilllevel>
					<name>Organleggers</name>
					<group>Street</group>
					<val>3</val>
				</knowledgeskilllevel>
				<nuyenamt>32000</nuyenamt>
			</bonus>
			<addqialities>
				<!--per raw, there is no rating for flashbacks-->
				<addquality>Flashbacks I</addquality>
				<addquality>Uneducated</addquality>
			</addqialities>
			<!--todo: Special: You may pick 32,000 nuyen worth of bioware. Normal Essence costs apply-->
			<story>$real was used as a host for bioware, as implanting it in a metahuman is cheaper than keeping it on ice. One day, $real knew they would be killed, and their organs $BAGORGAN . On the other hand, free bioware! Score!</story>
			<source>CF</source>
			<page>60</page>
		</module>
		<module>
			<id>f8413f32-3ed3-488f-989a-2fe961e94dee</id>
			<stage>Formative Years</stage>
			<category>LifeModule</category>
			<name>Child of the Shadows</name>
			<karma>40</karma>
			<bonus>
				<attributelevel>
					<name>INT</name>
				</attributelevel>
				<skilllevel>
					<name>Computer</name>
				</skilllevel>
				<skilllevel>
					<name>Con</name>
				</skilllevel>
				<skilllevel>
					<name>First Aid</name>
				</skilllevel>
				<skilllevel>
					<name>Perception</name>
				</skilllevel>
				<skillgrouplevel>
					<name>Stealth</name>
					<val>2</val>
				</skillgrouplevel>
				<knowledgeskilllevel>
					<name>Safehouses</name>
					<group>Street</group>
					<val>3</val>
				</knowledgeskilllevel>
			</bonus>
			<story>$real ‘s parents were shadowrunners. At a young age, $real was learning important skills such as $SHADOWCHILD .</story>
			<source>CF</source>
			<page>61</page>
		</module>
		<module>
			<id>a576c25e-2ca1-4d53-83de-1b58e9f72082</id>
			<stage>Teen Years</stage>
			<category>LifeModule</category>
			<name>Test Subject</name>
			<karma>50</karma>
			<bonus>
				<attributelevel>
					<name>BOD</name>
				</attributelevel>
				<attributelevel>
					<name>LOG</name>
				</attributelevel>
				<skilllevel>
					<name>Biotechnology</name>
				</skilllevel>
				<skilllevel>
					<name>Cybertechnology</name>
				</skilllevel>
				<skillgrouplevel>
					<name>Influence</name>
					<val>1</val>
				</skillgrouplevel>
				<knowledgeskilllevel>
					<name>Metahuman Biology</name>
					<group>Academic</group>
					<val>1</val>
				</knowledgeskilllevel>
				<knowledgeskilllevel>
					<name>Transhumanist Philosophy</name>
					<group>Interest</group>
					<val>1</val>
				</knowledgeskilllevel>
				<nuyenamt>16000</nuyenamt>
				<selectquality>
          <quality>Biocompatability (Cyberware)</quality>
          <quality>Biocompatability (Bioware)</quality>
				</selectquality>
			</bonus>
			<!--todo: Special: 16,000 nuyen in augmentations-->
			<story>$real grew up a lab rat, used by mad scientists to test augmentations. On one hand, $real essence was irreparably shredded. On the other hand free ware! Score!</story>
			<source>CF</source>
			<page>61</page>
		</module>
		<module>
			<id>737d188a-85b5-47d8-91f2-39863983b464</id>
			<stage>Teen Years</stage>
			<category>LifeModule</category>
			<name>Factory Child Worker</name>
			<karma>50</karma>
			<bonus>
				<attributelevel>
					<name>AGI</name>
				</attributelevel>
				<attributelevel>
					<name>BOD</name>
				</attributelevel>
				<attributelevel>
					<name>REA</name>
				</attributelevel>
				<skilllevel>
					<name>Perception</name>
				</skilllevel>
				<skillgrouplevel>
					<name>Engineering</name>
					<val>1</val>
				</skillgrouplevel>
				<skilllevel>
					<name>Armorer</name>
				</skilllevel>
				<knowledgeskilllevel>
					<name>Machinist</name>
					<group>Professional</group>
					<val>1</val>
				</knowledgeskilllevel>
				<knowledgeskilllevel>
					<name>Industrial Facilities</name>
					<group>Street</group>
					<val>1</val>
				</knowledgeskilllevel>
				<nuyenamt>15000</nuyenamt>
			</bonus>
			<!--todo: Special: 15,000 nuyen in cyberlimbs-->
			<story>$real was a child laborer in one of the few factories that hadn’t fully mechanized. Their pay almost managed to pay for limbs to replace those they lost via work. Almost.</story>
			<source>CF</source>
			<page>61</page>
		</module>
		<module>
			<id>70fe2ad0-1311-486c-b183-8b2620fc5056</id>
			<stage>Real Life</stage>
			<category>LifeModule</category>
			<name>Pit Fighter</name>
			<karma>100</karma>
			<bonus>
				<attributelevel>
					<name>BOD</name>
				</attributelevel>
				<attributelevel>
					<name>STR</name>
				</attributelevel>
				<skillgrouplevel>
					<name>Close Combat</name>
					<val>2</val>
				</skillgrouplevel>
				<skilllevel>
					<name>Cybertechnology</name>
				</skilllevel>
				<skilllevel>
					<name>First Aid</name>
					<val>2</val>
				</skilllevel>
				<skilllevel>
					<name>Intimidation</name>
					<val>2</val>
				</skilllevel>
				<skilllevel>
					<name>Negotiation</name>
				</skilllevel>
				<skilllevel>
					<name>Performance</name>
				</skilllevel>
				<knowledgeskilllevel>
					<name>Pit Fighting</name>
					<group>Professional</group>
					<val>3</val>
				</knowledgeskilllevel>
				<knowledgeskilllevel>
					<name>Syndicates</name>
					<group>Street</group>
					<val>2</val>
				</knowledgeskilllevel>
				<addqualities>
					<addquality>High Pain Tolerance (Rating 2)</addquality>
					<addquality>Quick Healer</addquality>
				</addqualities>
			</bonus>
			<story>$real fought in a blood sport, punching the shit out of other people for fun and profit.</story>
			<source>CF</source>
			<page>61</page>
		</module>
		<module>
			<id>4e6da910-e160-4aec-8dfb-caafda2e952e</id>
			<stage>Real Life</stage>
			<category>LifeModule</category>
			<name>Urban Brawler</name>
			<karma>100</karma>
			<bonus>
				<attributelevel>
					<name>AGI</name>
				</attributelevel>
				<attributelevel>
					<name>BOD</name>
				</attributelevel>
				<skillgrouplevel>
					<name>Athletics</name>
					<val>2</val>
				</skillgrouplevel>
				<skillgrouplevel>
					<name>Close Combat</name>
					<val>2</val>
				</skillgrouplevel>
				<skilllevel>
					<name>Intimidation</name>
				</skilllevel>
				<skilllevel>
					<name>Performance</name>
					<val>2</val>
				</skilllevel>
				<knowledgeskilllevel>
					<name>Urban Brawl</name>
					<group>Professional</group>
					<val>3</val>
				</knowledgeskilllevel>
				<addqualities>
					<addquality>Natural Athlete</addquality>
					<addquality>SINner (National)</addquality>
					<addquality>Fame: Local</addquality>
				</addqualities>
			</bonus>
			<story>$real fought in Urban Brawl, which, despite all appearances, is somehow not a blood sport. It did, however, teach them quite a lot of things about $URBANBRAWL .</story>
			<source>CF</source>
			<page>61</page>
		</module>
		<module>
			<id>b94d89fc-7ade-4942-9f85-b56c2f78847e</id>
			<stage>Real Life</stage>
			<category>LifeModule</category>
			<name>Street Doc</name>
			<karma>100</karma>
			<bonus>
				<attributelevel>
					<name>INT</name>
				</attributelevel>
				<attributelevel>
					<name>LOG</name>
				</attributelevel>
				<skillgrouplevel>
					<name>Biotech</name>
					<val>2</val>
				</skillgrouplevel>
				<skilllevel>
					<name>Chemistry</name>
				</skilllevel>
				<skilllevel>
					<name>Con</name>
				</skilllevel>
				<skilllevel>
					<name>Perception</name>
				</skilllevel>
				<skillgrouplevel>
					<name>Influence</name>
					<val>1</val>
				</skillgrouplevel>
				<knowledgeskilllevel>
					<name>Biology</name>
					<group>Academic</group>
					<val>3</val>
				</knowledgeskilllevel>
				<knowledgeskilllevel>
					<name>Drugs</name>
					<group>Academic</group>
					<val>2</val>
				</knowledgeskilllevel>
				<knowledgeskilllevel>
					<name>Street Gangs</name>
					<group>Street</group>
					<val>2</val>
				</knowledgeskilllevel>
			</bonus>
			<story>$real may very well only have a doctorate in fine arts, if they have one at all, but they still somehow manage to make it as a street doc, as asking no questions and working on the cheap is considered more important than actual medical training in some circles. Zoidberg would be proud.</story>
			<source>CF</source>
			<page>61</page>
		</module>
<!-- End Region -->
		<!-- Region Hard Targets-->
		<!--Hard Targets modules-->
		<module>
			<id>efdee4d0-f6fb-4d75-816e-859e85ec29d4</id>
			<stage>Nationality</stage>
			<category>LifeModule</category>
			<name>Caribbean League</name>
			<karma>15</karma>
			<!--<selectable/>-->
			<versions>
				<version>
					<id>62a71e87-d427-4b96-93f2-33d96c6226f2</id>
					<name>Greater Antilles</name>
					<story>$real was born somewhere in the Greater Antilles area.</story>
					<bonus>
						<attributelevel>
							<!--Defaults to <val>1</val>-->
							<name>AGI</name>
						</attributelevel>
						<skilllevel>
							<name>Navigation</name>
						</skilllevel>
						<skilllevel>
							<name>Swimming</name>
						</skilllevel>
						<skillgrouplevel>
							<name>Athletics</name>
							<val>1</val>
						</skillgrouplevel>
						<pushtext>Caribbean League</pushtext>
						<freenegativequalities>-5</freenegativequalities>
						<addqualities>
							<addquality>SINner (National)</addquality>
						</addqualities>
					</bonus>
				</version>
				<version>
					<id>ebce1884-43ef-4e22-bb4d-69c9856b2959</id>
					<name>Lesser Antilles</name>
					<story>$real was born in the tiny sliver of the Lesser Antilles region.</story>
					<bonus>
						<attributelevel>
							<name>BOD</name>
						</attributelevel>
						<skilllevel>
							<name>Navigation</name>
						</skilllevel>
						<skilllevel>
							<name>Swimming</name>
						</skilllevel>
						<skilllevel>
							<name>Diving</name>
						</skilllevel>
						<pushtext>Caribbean League</pushtext>
						<freenegativequalities>-5</freenegativequalities>
						<addqualities>
							<addquality>SINner (National)</addquality>
						</addqualities>
					</bonus>
				</version>
				<version>
					<id>0aea1207-b2ba-409d-8424-36c3366515e3</id>
					<name>Bahama Archipelago</name>
					<story>$real was born in the Bahamas.</story>
					<bonus>
						<attributelevel>
							<name>BOD</name>
						</attributelevel>
						<skilllevel>
							<name>Navigation</name>
						</skilllevel>
						<skilllevel>
							<name>Swimming</name>
						</skilllevel>
						<skilllevel>
							<name>Survival</name>
						</skilllevel>
						<freenegativequalities>-5</freenegativequalities>
						<pushtext>Caribbean League</pushtext>
						<addqualities>
							<addquality>SINner (National)</addquality>
						</addqualities>
					</bonus>
				</version>
				<version>
					<id>79179499-26e7-49d8-a354-910a1c46eeb8</id>
					<name>Miami</name>
					<story>$real was born in Miami.</story>
					<bonus>
						<attributelevel>
							<name>BOD</name>
						</attributelevel>
						<skilllevel>
							<name>Navigation</name>
						</skilllevel>
						<skilllevel>
							<name>Tracking</name>
						</skilllevel>
						<skilllevel>
							<name>Etiquette</name>
						</skilllevel>
						<freenegativequalities>-5</freenegativequalities>
						<pushtext>Caribbean League</pushtext>
						<addqualities>
							<addquality>SINner (National)</addquality>
						</addqualities>
					</bonus>
				</version>
				<version>
					<id>35ece27f-6bd0-4e23-bed6-512952ff2818</id>
					<name>SINless</name>
					<story>While born in the Caribbean, $real is a citizen of nowhere, for one of several reasons.</story>
					<bonus>
						<attributelevel>
							<name>AGI</name>
						</attributelevel>
						<knowledgeskilllevel>
							<group>Street</group>
							<name>[City]</name>
						</knowledgeskilllevel>
					</bonus>
				</version>
			</versions>
			<bonus>
				<skilllevel>
					<name>Etiquette</name>
				</skilllevel>
				<knowledgeskilllevel>
					<name>Caribbean History</name>
					<group>Academic</group>
				</knowledgeskilllevel>
				<knowledgeskilllevel>
					<name>[Island Nation]</name>
					<group>Street</group>
				</knowledgeskilllevel>
				<knowledgeskilllevel>
					<options>
						<french>French</french>
						<spanish>Spanish</spanish>
						<dutch>Dutch</dutch>
						<english>English</english>
						<val>0</val>
					</options>
					<group>Language</group>
				</knowledgeskilllevel>
				<knowledgeskilllevel>
					<options>
						<creole>Creole</creole>
						<lucimi>Lucimi</lucimi>
						<taino>Taino</taino>
					</options>
					<group>Language</group>
				</knowledgeskilllevel>
			</bonus>
			<story></story>
			<source>HT</source>
			<page>138</page>
		</module>
		<!-- Region Teen Years -->
		<module>
			<id>cf75cd28-5992-40d4-a9b4-837f3b3c4867</id>
			<stage>Teen Years</stage>
			<category>LifeModule</category>
			<name>Shanghaied</name>
			<karma>50</karma>
			<bonus>
				<attributelevel>
					<name>BOD</name>
				</attributelevel>
				<attributelevel>
					<name>STR</name>
				</attributelevel>
				<skilllevel>
					<name>Diving</name>
				</skilllevel>
				<skilllevel>
					<name>Nautical Mechanic</name>
				</skilllevel>
				<skilllevel>
					<name>Navigation</name>
				</skilllevel>
				<skilllevel>
					<name>Swimming</name>
					<val>2</val>
				</skilllevel>
				<knowledgeskilllevel>
					<group>Academic</group>
					<name>(Geography)</name>
				</knowledgeskilllevel>
				<freepositivequalities>3</freepositivequalities>
				<addqualities>
					<addquality>Sense of Direction</addquality>
				</addqualities>
			</bonus>
			<story>$real was conscripted onto a ship.</story>
			<source>HT</source>
			<page>138</page>
		</module>
		<module>
			<id>445984f2-d607-4124-afd3-b7c536016caa</id>
			<stage>Real Life</stage>
			<category>LifeModule</category>
			<name>Pirate Captain</name>
			<karma>100</karma>
			<bonus>
				<attributelevel>
					<name>REA</name>
				</attributelevel>
				<attributelevel>
					<name>WIL</name>
				</attributelevel>
				<skillgrouplevel>
					<name>Outdoors</name>
					<val>1</val>
				</skillgrouplevel>
				<skilllevel>
					<name>Diving</name>
				</skilllevel>
				<skilllevel>
					<name>Gunnery</name>
				</skilllevel>
				<skilllevel>
					<name>Intimidation</name>
				</skilllevel>
				<skilllevel>
					<name>Leadership</name>
				</skilllevel>
				<skilllevel>
					<name>Nautical Mechanic</name>
				</skilllevel>
				<skilllevel>
					<name>Pilot Watercraft</name>
					<val>2</val>
				</skilllevel>
				<skilllevel>
					<name>Swimming</name>
					<val>2</val>
				</skilllevel>
				<knowledgeskilllevel>
					<group>Professional</group>
					<name>Watercraft</name>
				</knowledgeskilllevel>
				<knowledgeskilllevel>
					<group>Street</group>
					<name>[Local area] Waterways</name>
					<val>2</val>
				</knowledgeskilllevel>
				<freepositivequalities>8</freepositivequalities>
				<addqualities>
					<addquality>Fame: Local</addquality>
					<addquality>Linguist</addquality>
				</addqualities>
			</bonus>
			<story>$real was a crime boss of the sea.</story>
			<source>HT</source>
			<page>138</page>
		</module>
		<module>
			<id>caf84e62-05cd-4638-81d2-6d788f303e36</id>
			<stage>Real Life</stage>
			<category>LifeModule</category>
			<name>Pirate Crewmember</name>
			<karma>100</karma>
			<bonus>
				<attributelevel>
					<name>STR</name>
				</attributelevel>
				<attributelevel>
					<name>LOG</name>
				</attributelevel>
				<skillgrouplevel>
					<name>Close Combat</name>
					<val>1</val>
				</skillgrouplevel>
				<skillgrouplevel>
					<name>Outdoors</name>
					<val>1</val>
				</skillgrouplevel>
				<skilllevel>
					<name>Lockpicking</name>
				</skilllevel>
				<skilllevel>
					<name>Gunnery</name>
				</skilllevel>
				<skilllevel>
					<name>Swimming</name>
				</skilllevel>
				<skilllevel>
					<name>Pistols</name>
				</skilllevel>
				<skilllevel>
					<name>Nautical Mechanic</name>
					<val>2</val>
				</skilllevel>
				<skilllevel>
					<name>Pilot Watercraft</name>
					<val>2</val>
				</skilllevel>
				<knowledgeskilllevel>
					<group>Professional</group>
					<name>Knots</name>
					<val>2</val>
				</knowledgeskilllevel>
				<knowledgeskilllevel>
					<group>Street</group>
					<name>[Local area] Waterways</name>
					<val>1</val>
				</knowledgeskilllevel>
			</bonus>
			<story>$real was a pirate on the high seas.</story>
			<source>HT</source>
			<page>139</page>
		</module>

		<module>
			<id>923cf93a-7892-43b5-8b2a-9b2cfba11acd</id>
			<stage>Real Life</stage>
			<category>LifeModule</category>
			<name>Bocor Slave</name>
			<karma>100</karma>
			<bonus>
				<attributelevel>
					<name>STR</name>
				</attributelevel>
				<attributelevel>
					<name>LOG</name>
				</attributelevel>
				<attributelevel>
					<name>BOD</name>
				</attributelevel>
				<attributelevel>
					<name>AGI</name>
				</attributelevel>
				<skillgrouplevel>
					<name>Close Combat</name>
					<val>1</val>
				</skillgrouplevel>
				<skilllevel>
					<name>Armorer</name>
				</skilllevel>
				<skilllevel>
					<name>Artisan</name>
					<val>2</val>
				</skilllevel>
				<skilllevel>
					<name>Automotive Mechanic</name>
				</skilllevel>
				<skilllevel>
					<name>Industrial Mechanic</name>
				</skilllevel>
				<skilllevel>
					<name>Nautical Mechanic</name>
				</skilllevel>
				<knowledgeskilllevel>
					<group>Professional</group>
					<name>Buildings</name>
					<val>2</val>
				</knowledgeskilllevel>
				<knowledgeskilllevel>
					<group>Professional</group>
					<name>Construction</name>
					<val>2</val>
				</knowledgeskilllevel>
				<knowledgeskilllevel>
					<group>Professional</group>
					<name>Farming</name>
					<val>2</val>
				</knowledgeskilllevel>
				<freenegativequalities>-10</freenegativequalities>
				<addqualities>
					<addquality>Insomnia (Basic)</addquality>
				</addqualities>
			</bonus>
			<story>$real was imprisoned with vodou, living life as a zombie.</story>
			<source>HT</source>
			<page>139</page>
		</module>


		<module>
			<id>469157a3-d76d-46d9-9562-031a48baa2be</id>
			<stage>Real Life</stage>
			<category>LifeModule</category>
			<name>Assassin's Apprentice</name>
			<karma>100</karma>
			<bonus>
				<attributelevel>
					<name>INT</name>
				</attributelevel>
				<attributelevel>
					<name>REA</name>
				</attributelevel>
				<skilllevel>
					<name>Armorer</name>
				</skilllevel>
				<skilllevel>
					<name>Con</name>
				</skilllevel>
				<skilllevel>
					<name>Etiquette</name>
				</skilllevel>
				<skilllevel>
					<name>Demolitions</name>
				</skilllevel>
				<skilllevel>
					<name>Disguise</name>
				</skilllevel>
				<skilllevel>
					<name>Forgery</name>
				</skilllevel>
				<skilllevel>
					<name>Gunnery</name>
				</skilllevel>
				<skilllevel>
					<name>Gymnastics</name>
				</skilllevel>
				<skilllevel>
					<name>Negotiation</name>
				</skilllevel>
				<skilllevel>
					<name>Palming</name>
				</skilllevel>
				<skilllevel>
					<name>Perception</name>
				</skilllevel>
				<skilllevel>
					<name>Sneaking</name>
				</skilllevel>
				<knowledgeskilllevel>
					<group>Professional</group>
					<name>Retail Operations</name>
					<val>2</val>
				</knowledgeskilllevel>
				<knowledgeskilllevel>
					<group>Street</group>
					<name>Sniper Nests</name>
					<val>2</val>
				</knowledgeskilllevel>
				<knowledgeskilllevel>
					<group>Language</group>
					<name>[Language]</name>
					<val>2</val>
				</knowledgeskilllevel>
				<knowledgeskilllevel>
					<group>Language</group>
					<name>[Language]</name>
					<val>3</val>
				</knowledgeskilllevel>
				<freepositivequalities>8</freepositivequalities>
				<addqualities>
					<addquality>Blandness</addquality>
				</addqualities>
			</bonus>
			<story>$real spent time as a triggerman's assistant.</story>
			<source>HT</source>
			<page>200</page>
		</module>

		<module>
			<id>67f740bd-b3a8-40d0-9590-2a3d0d90d0da</id>
			<stage>Real Life</stage>
			<category>LifeModule</category>
			<name>Guardian Angel</name>
			<karma>100</karma>
			<bonus>
				<attributelevel>
					<name>WIL</name>
				</attributelevel>
				<attributelevel>
					<name>REA</name>
				</attributelevel>
				<skilllevel>
					<name>Clubs</name>
				</skilllevel>
				<skilllevel>
					<name>First Aid</name>
				</skilllevel>
				<skilllevel>
					<name>Gymnastics</name>
					<val>2</val>
				</skilllevel>
				<skilllevel>
					<name>Intimidation</name>
				</skilllevel>
				<skilllevel>
					<name>Medicine</name>
				</skilllevel>
				<skilllevel>
					<name>Perception</name>
				</skilllevel>
				<skilllevel>
					<name>Pistols</name>
				</skilllevel>
				<skilllevel>
					<name>Running</name>
				</skilllevel>
				<skilllevel>
					<name>Sneaking</name>
				</skilllevel>
				<skilllevel>
					<name>Tracking</name>
				</skilllevel>
				<knowledgeskilllevel>
					<group>Professional</group>
					<name>Small Group Tactics</name>
					<val>1</val>
				</knowledgeskilllevel>
				<knowledgeskilllevel>
					<group>Street</group>
					<name>Assassin Networks</name>
					<val>1</val>
				</knowledgeskilllevel>
				<knowledgeskilllevel>
					<group>Street</group>
					<name>Runner Hangouts</name>
					<val>1</val>
				</knowledgeskilllevel>
				<knowledgeskilllevel>
					<group>Street</group>
					<name>Weapons Manufacturers</name>
					<val>1</val>
				</knowledgeskilllevel>
				<freepositivequalities>10</freepositivequalities>
				<addqualities>
					<addquality>Guts</addquality>
				</addqualities>
			</bonus>
			<story>$real had a change of heart and instead of killing people for money protected people for free.</story>
			<source>HT</source>
			<page>200</page>
		</module>
		<module>
			<id>716c4baf-5944-46da-8c1e-905ccd8962fc</id>
			<stage>Real Life</stage>
			<category>LifeModule</category>
			<name>Ritual Killer</name>
			<karma>100</karma>
			<bonus>
				<attributelevel>
					<name>WIL</name>
					<val>2</val>
				</attributelevel>
				<skilllevel>
					<name>Arcana</name>
				</skilllevel>
				<skilllevel>
					<name>Counterspelling</name>
				</skilllevel>
				<skilllevel>
					<name>Perception</name>
				</skilllevel>
				<skilllevel>
					<name>Ritual Spellcasting</name>
					<val>3</val>
				</skilllevel>
				<skilllevel>
					<name>Sneaking</name>
				</skilllevel>
				<skilllevel>
					<name>Spellcasting</name>
				</skilllevel>
				<skilllevel>
					<name>Survival</name>
				</skilllevel>
				<skilllevel>
					<name>Tracking</name>
					<val>2</val>
				</skilllevel>
				<knowledgeskilllevel>
					<group>Professional</group>
					<name>Security Techniques</name>
					<val>1</val>
				</knowledgeskilllevel>
				<knowledgeskilllevel>
					<group>Street</group>
					<name>Material Links</name>
					<val>2</val>
				</knowledgeskilllevel>
			</bonus>
			<!--need to add Rituals: Curse, Prodigal Spell-->
			<story>$real used ritual magic to complete contracts.  Quite scary.</story>
			<source>HT</source>
			<page>200</page>
		</module>
		<!-- End Region -->
		<!--Region Rigger 5.0-->
		<!--Region Formative Years-->
		<module>
			<id>95b89172-5189-4841-9e89-c14754336382</id>
			<stage>Formative Years</stage>
			<category>LifeModule</category>
			<name>Minor Wheelman</name>
			<karma>40</karma>
			<bonus>
				<attributelevel>
					<name>INT</name>
				</attributelevel>
				<attributelevel>
					<name>REA</name>
				</attributelevel>
				<skilllevel>
					<name>Automotive Mechanic</name>
				</skilllevel>
				<skilllevel>
					<name>Navigation</name>
				</skilllevel>
				<skilllevel>
					<name>Pilot Ground Craft</name>
					<val>2</val>
				</skilllevel>
				<knowledgeskilllevel>
					<name>[Vehicle Models]</name>
					<group>Professional</group>
				</knowledgeskilllevel>
				<knowledgeskilllevel>
					<name>[Vehicle Stunts]</name>
					<group>Street</group>
				</knowledgeskilllevel>
				<addqualities>
					<addquality>Speed Demon</addquality>
					<addquality>Stunt Driver</addquality>
				</addqualities>
			</bonus>
			<story>$real was driving before other kids could read the street signs, emerging as one of the best getaway drivers around the age normal kids were learning traffic signals</story>
			<source>R5</source>
			<page>34</page>
		</module>
		<module>
			<id>195a5953-42ee-40ab-80fd-8c5e4c9d5fac</id>
			<stage>Formative Years</stage>
			<category>LifeModule</category>
			<name>Shop Kid</name>
			<karma>40</karma>
			<bonus>
				<attributelevel>
					<name>INT</name>
				</attributelevel>
				<attributelevel>
					<name>LOG</name>
				</attributelevel>
				<skilllevel>
					<name>Automotive Mechanic</name>
					<val>2</val>
				</skilllevel>
				<skilllevel>
					<name>Industrial Mechanic</name>
				</skilllevel>
				<knowledgeskilllevel>
					<name>[Vehicle Models]</name>
					<group>Professional</group>
					<val>3</val>
				</knowledgeskilllevel>
				<knowledgeskilllevel>
					<name>[Vehicle Parts]</name>
					<group>Professional</group>
				</knowledgeskilllevel>
				<addqualities>
					<addquality>Grease Monkey</addquality>
				</addqualities>
			</bonus>
			<story>Tinkering was what $real lived for. It started with simply identifying the limited cars in the neighborhood. From there scavenging parts and putting them back together. Totally self taught $real worked their way into shops if they weren't chased off</story>
			<source>R5</source>
			<page>35</page>
		</module>
		<!--End Region -->
		<!--Region Teen Years-->
		<module>
			<id>cc16eb63-8930-42ed-ac1a-390bd5ccc2d3</id>
			<stage>Teen Years</stage>
			<category>LifeModule</category>
			<name>Booster</name>
			<karma>50</karma>
			<bonus>
				<attributelevel>
					<name>REA</name>
				</attributelevel>
				<attributelevel>
					<name>LOG</name>
				</attributelevel>
				<skilllevel>
					<name>Hacking</name>
				</skilllevel>
				<skilllevel>
					<name>Locksmith</name>
				</skilllevel>
				<skilllevel>
					<name>Pilot Ground Craft</name>
				</skilllevel>
				<knowledgeskilllevel>
					<name>[Vehicle Models]</name>
					<group>Professional</group>
					<val>2</val>
				</knowledgeskilllevel>
				<knowledgeskilllevel>
					<name>[Chop Shops]</name>
					<group>Street</group>
					<val>2</val>
				</knowledgeskilllevel>
				<addqualities>
					<addquality>Stunt Driver</addquality>
				</addqualities>
			</bonus>
			<story>By the time $real was a teen, they were stealing cars to order, driving the boosts to any one of the chop shops in the city. Now, when $real sees a new car in the 'hood, what $real sees is the fee in Nuyen</story>
			<source>R5</source>
			<page>35</page>
		</module>
		<!--End Region -->
		<!--Region Real Life-->
		<module>
			<id>95504862-5150-4360-87fa-9086269cbdce</id>
			<stage>Real Life</stage>
			<category>LifeModule</category>
			<name>Drone Hobbyist</name>
			<karma>100</karma>
			<bonus>
				<attributelevel>
					<name>LOG</name>
				</attributelevel>
				<attributelevel>
					<name>REA</name>
				</attributelevel>
				<skilllevel>
					<name>Automotive Mechanic</name>
					<val>2</val>
				</skilllevel>
				<skilllevel>
					<name>Gunnery</name>
					<val>2</val>
				</skilllevel>
				<skilllevel>
					<name>Perception</name>
				</skilllevel>
				<skilllevel>
					<name>Pilot Aircraft</name>
					<val>2</val>
				</skilllevel>
				<skilllevel>
					<name>Pilot Ground Craft</name>
					<val>2</val>
				</skilllevel>
				<skilllevel>
					<name>Pilot Walker</name>
					<val>2</val>
				</skilllevel>
				<skilllevel>
					<name>Pilot Watercraft</name>
					<val>2</val>
				</skilllevel>
				<skilllevel>
					<name>Sneaking</name>
				</skilllevel>
				<skilllevel>
					<name>Tracking</name>
				</skilllevel>
				<knowledgeskilllevel>
					<name>Drone Manufacturers</name>
					<group>Professional</group>
					<val>3</val>
				</knowledgeskilllevel>
				<knowledgeskilllevel>
					<name>Drone Software</name>
					<group>Professional</group>
					<val>2</val>
				</knowledgeskilllevel>
			</bonus>
			<story>$real flies drones in competitions around the city. Taking jobs using their drones on the side to help pay for upgrades</story>
			<source>R5</source>
			<page>35</page>
		</module>
		<module>
			<id>e070e446-b3fd-4446-aa3a-35e73417ef06</id>
			<stage>Real Life</stage>
			<category>LifeModule</category>
			<name>Getaway Driver</name>
			<karma>100</karma>
			<bonus>
				<attributelevel>
					<name>INT</name>
				</attributelevel>
				<attributelevel>
					<name>REA</name>
				</attributelevel>
				<skilllevel>
					<name>Automotive Mechanic</name>
				</skilllevel>
				<skilllevel>
					<name>Gunnery</name>
				</skilllevel>
				<skilllevel>
					<name>Pilot Ground Craft</name>
					<val>3</val>
				</skilllevel>
				<skilllevel>
					<name>Pilot Watercraft</name>
				</skilllevel>
				<skilllevel>
					<name>Sneaking</name>
				</skilllevel>
				<skilllevel>
					<name>Tracking</name>
					<val>2</val>
				</skilllevel>
				<knowledgeskilllevel>
					<name>[City] Streets</name>
					<group>Professional</group>
					<val>2</val>
				</knowledgeskilllevel>
				<knowledgeskilllevel>
					<name>Stunt Techniques</name>
					<group>Street</group>
					<val>2</val>
				</knowledgeskilllevel>
				<addqualities>
					<addquality>Gearhead</addquality>
					<addquality>Speed Demon</addquality>
				</addqualities>
			</bonus>
			<story>Need a driver for that job you want doing? Feel the need for a getaway? Contact $real at getawaydriver.me for all your driving needs, flat rates for routes inside [CITY]</story>
			<source>R5</source>
			<page>35</page>
		</module>
		<module>
			<id>e7ec9b76-54c0-4dfd-8329-741bcc6abce8</id>
			<stage>Real Life</stage>
			<category>LifeModule</category>
			<name>Trid Stunt Driver</name>
			<karma>100</karma>
			<bonus>
				<attributelevel>
					<name>INT</name>
				</attributelevel>
				<attributelevel>
					<name>REA</name>
				</attributelevel>
				<skilllevel>
					<name>Automotive Mechanic</name>
				</skilllevel>
				<skilllevel>
					<name>Demolitions</name>
				</skilllevel>
				<skilllevel>
					<name>Etiquette</name>
				</skilllevel>
				<skilllevel>
					<name>Gunnery</name>
				</skilllevel>
				<skilllevel>
					<name>Navigation</name>
				</skilllevel>
				<skilllevel>
					<name>Pilot Aircraft</name>
				</skilllevel>
				<skilllevel>
					<name>Pilot Ground Craft</name>
					<val>3</val>
				</skilllevel>
				<skilllevel>
					<name>Pilot Walker</name>
				</skilllevel>
				<skilllevel>
					<name>Pilot Watercraft</name>
					<val>2</val>
				</skilllevel>
				<knowledgeskilllevel>
					<name>Stunt Techniques</name>
					<group>Professional</group>
					<val>3</val>
				</knowledgeskilllevel>
				<knowledgeskilllevel>
					<name>Trid Studios</name>
					<group>Professional</group>
					<val>2</val>
				</knowledgeskilllevel>
				<addqualities>
					<addquality>Steely Eyed Wheelman</addquality>
					<addquality>Speed Demon</addquality>
				</addqualities>
			</bonus>
			<story>Need a driver for that TRI-D you're finanicing? Contact $real at actor-driver.me for all your driving needs.</story>
			<source>R5</source>
			<page>35</page>
		</module>
		<!-- End Region -->
		<!-- End Region -->
		<!--Region Cutting Aces -->
		<!--Region Formative Years-->
		<module>
			<id>e80c51ca-d71e-47e5-91e4-22bff1a0d330</id>
			<stage>Formative Years</stage>
			<category>LifeModule</category>
			<name>Brothel Child</name>
			<karma>40</karma>
			<bonus>
				<attributelevel>
					<name>CHA</name>
				</attributelevel>
				<attributelevel>
					<name>WIL</name>
				</attributelevel>
				<skilllevel>
					<name>Etiquette</name>
				</skilllevel>
				<skilllevel>
					<name>Escape Artist</name>
				</skilllevel>
				<skilllevel>
					<name>Sneaking</name>
					<val>3</val>
				</skilllevel>
				<knowledgeskilllevel>
					<name>[Syndicate]</name>
					<group>Street</group>
					<val>3</val>
				</knowledgeskilllevel>
				<knowledgeskilllevel>
					<name>[Any]</name>
					<group>Language</group>
					<val>1</val>
				</knowledgeskilllevel>
				<knowledgeskilllevel>
					<name>[Any]</name>
					<group>Language</group>
					<val>1</val>
				</knowledgeskilllevel>
				<knowledgeskilllevel>
					<name>[Any]</name>
					<group>Language</group>
					<val>1</val>
				</knowledgeskilllevel>
			</bonus>
			<story>$real was brought up in a syndicate-run brothel with the help of $real's many "aunts". They taught $real to be polite and discreet, so as to never be seen by the clients, and some of the many languages $real heard during this time stuck with $real.</story>
			<source>CA</source>
			<page>103</page>
		</module>
		<module>
			<id>8f17dd9b-6dc4-419a-94be-584ef6f24e41</id>
			<stage>Formative Years</stage>
			<category>LifeModule</category>
			<name>Con Prop</name>
			<karma>40</karma>
			<bonus>
				<attributelevel>
					<name>CHA</name>
					<val>2</val>
				</attributelevel>
				<skilllevel>
					<name>Animal Handling</name>
					<val>2</val>
				</skilllevel>
				<skilllevel>
					<name>Etiquette</name>
				</skilllevel>
				<skilllevel>
					<name>Palming</name>
					<val>2</val>
				</skilllevel>
				<skilllevel>
					<name>Performance</name>
					<val>2</val>
				</skilllevel>
				<skilllevel>
					<name>Running</name>
				</skilllevel>
			</bonus>
			<story>$real's parents were con artists, and the best thing to happen to them was $real. Who would ever suspect two doting parents and their lovely child? Who wouldn't pay attention to a terrified child that had "lost their parents"? With a cute animal or two added to the mix, $real could distract the best of them.</story>
			<source>CA</source>
			<page>103</page>
		</module>
		<!--End Region -->
		<!--Region Teen Years-->
		<module>
			<id>8da867a2-29cd-440f-b567-ef32cbe0da30</id>
			<stage>Teen Years</stage>
			<category>LifeModule</category>
			<name>The Easiest Mark</name>
			<karma>50</karma>
			<bonus>
				<attributelevel>
					<name>CHA</name>
				</attributelevel>
				<attributelevel>
					<name>INT</name>
				</attributelevel>
				<skillgrouplevel>
					<name>Acting</name>
					<val>2</val>
				</skillgrouplevel>
				<skilllevel>
					<name>Forgery</name>
					<val>3</val>
				</skilllevel>
				<skilllevel>
					<name>Perception</name>
				</skilllevel>
				<knowledgeskilllevel>
					<name>[Any]</name>
					<group>Street</group>
					<val>3</val>
				</knowledgeskilllevel>
				<knowledgeskilllevel>
					<name>[Any]</name>
					<group>Interest</group>
					<val>3</val>
				</knowledgeskilllevel>
				<addqualities>
					<addquality>Big Regret</addquality>
					<addquality>Wanted</addquality>
				</addqualities>
			</bonus>
			<story>$real's parents never saw it coming. $real sold them out and milked them for all they had. $real was the invincible, the best in the world... at least, according to $real's assessment. It wasn't a walk in the park to constantly stay under the law's radar, but $real managed, even with the occasional unwelcome thoughts about $real's parents creeping into $real's mind.</story>
			<source>CA</source>
			<page>103</page>
		</module>
		<!--End Region -->
		<!--Region Real Life-->
		<module>
			<id>e04175cd-7fde-4e10-83e3-4952a209f956</id>
			<stage>Real Life</stage>
			<category>LifeModule</category>
			<name>Mr. Johnson</name>
			<karma>100</karma>
			<bonus>
				<attributelevel>
					<name>CHA</name>
				</attributelevel>
				<skillgrouplevel>
					<name>Influence</name>
					<val>3</val>
				</skillgrouplevel>
				<skilllevel>
					<name>Intimidation</name>
				</skilllevel>
				<skilllevel>
					<name>Perception</name>
				</skilllevel>
				<skilllevel>
					<name>Pistols</name>
					<val>2</val>
				</skilllevel>
				<knowledgeskilllevel>
					<name>Runner Hangouts</name>
					<group>Street</group>
					<val>3</val>
				</knowledgeskilllevel>
				<knowledgeskilllevel>
					<name>[Megacorp]</name>
					<group>Street</group>
					<val>3</val>
				</knowledgeskilllevel>
				<knowledgeskilllevel>
					<name>Economics</name>
					<group>Academic</group>
					<val>1</val>
				</knowledgeskilllevel>
				<addqualities>
					<addquality>Records on File</addquality>
				</addqualities>
				<addcontact>
					<loyalty>3</loyalty>
					<connection>4</connection>
					<free />
					<canwrite />
				</addcontact>
				<addcontact>
					<loyalty>3</loyalty>
					<connection>4</connection>
					<free />
					<canwrite />
				</addcontact>
				<addcontact>
					<loyalty>3</loyalty>
					<connection>4</connection>
					<free />
					<canwrite />
				</addcontact>
			</bonus>
			<story>$real is a professional Johnson. $real's job is to be the line between civilization - $real's corporation - and the necessary evil of the wild men, the savages of the street.</story>
			<source>CA</source>
			<page>103</page>
		</module>
		<module>
			<id>814c5115-d978-4a20-8123-7e746ce52983</id>
			<stage>Real Life</stage>
			<category>LifeModule</category>
			<name>Spy</name>
			<karma>100</karma>
			<bonus>
				<attributelevel>
					<name>CHA</name>
				</attributelevel>
				<attributelevel>
					<name>WIL</name>
				</attributelevel>
				<skilllevel>
					<name>Computer</name>
					<val>3</val>
				</skilllevel>
				<skilllevel>
					<name>Con</name>
					<val>2</val>
				</skilllevel>
				<skillgrouplevel>
					<name>Cracking</name>
					<val>2</val>
				</skillgrouplevel>
				<skilllevel>
					<name>Impersonation</name>
				</skilllevel>
				<skilllevel>
					<name>Palming</name>
				</skilllevel>
				<skilllevel>
					<name>Perception</name>
					<val>2</val>
				</skilllevel>
				<skilllevel>
					<name>Sneaking</name>
					<val>2</val>
				</skilllevel>
				<skilllevel>
					<name>Unarmed Combat</name>
					<val>2</val>
				</skilllevel>
				<knowledgeskilllevel>
					<name>[Any]</name>
					<group>Professional</group>
					<val>3</val>
				</knowledgeskilllevel>
			</bonus>
			<story>$real is a real spy, a working spy. $real is embedded where they need to be, undercover, and keeps an eye out for documents their handlers want, always being cautious, discreet, and misleading.</story>
			<source>CA</source>
			<page>104</page>
		</module>
		<module>
			<id>01438e64-30aa-4555-8b24-0833dfdcad99</id>
			<stage>Real Life</stage>
			<category>LifeModule</category>
			<name>Escort</name>
			<karma>100</karma>
			<bonus>
				<attributelevel>
					<name>CHA</name>
					<val>2</val>
				</attributelevel>
				<skilllevel>
					<name>Con</name>
					<val>3</val>
					<spec>Seduction</spec>
				</skilllevel>
				<skilllevel>
					<name>Etiquette</name>
					<val>3</val>
				</skilllevel>
				<skilllevel>
					<name>Blades</name>
				</skilllevel>
				<skilllevel>
					<name>Perception</name>
				</skilllevel>
				<skilllevel>
					<name>Performance</name>
					<val>2</val>
				</skilllevel>
				<knowledgeskilllevel>
					<name>[Any]</name>
					<group>Interest</group>
					<val>3</val>
				</knowledgeskilllevel>
				<knowledgeskilllevel>
					<name>[Any]</name>
					<group>Interest</group>
					<val>3</val>
				</knowledgeskilllevel>
				<knowledgeskilllevel>
					<name>[Any]</name>
					<group>Interest</group>
					<val>3</val>
				</knowledgeskilllevel>
				<addqualities>
					<addquality>Addiction (Moderate)</addquality>
					<addquality>First Impression</addquality>
					<addquality>Creature of Comfort (Middle)</addquality>
				</addqualities>
			</bonus>
			<story>An escort is nothing as vulgar as a prostitute: prostitutes sell their flesh, $real sells an experience. $real knows how to set the mood, to build something up, to be something the rich and powerful must seem to have to earn and conquer.</story>
			<source>CA</source>
			<page>104</page>
		</module>
		<module>
			<id>9ac85595-f57c-4197-86c2-e2c9e8b37ea0</id>
			<stage>Real Life</stage>
			<category>LifeModule</category>
			<name>Street Preacher</name>
			<karma>100</karma>
			<bonus>
				<attributelevel>
					<name>CHA</name>
				</attributelevel>
				<attributelevel>
					<name>WIL</name>
					<val>2</val>
				</attributelevel>
				<skilllevel>
					<name>Instruction</name>
					<val>2</val>
				</skilllevel>
				<skilllevel>
					<name>Intimidation</name>
					<val>2</val>
				</skilllevel>
				<skilllevel>
					<name>Leadership</name>
					<val>3</val>
				</skilllevel>
				<skilllevel>
					<name>Survival</name>
					<spec>Urban</spec>
				</skilllevel>
				<knowledgeskilllevel>
					<name>Theology</name>
					<group>Academic</group>
					<val>3</val>
				</knowledgeskilllevel>
				<knowledgeskilllevel>
					<name>Area Knowledge: [City]</name>
					<group>Street</group>
					<val>3</val>
				</knowledgeskilllevel>
				<knowledgeskilllevel>
					<name>Sprawl Life</name>
					<group>Street</group>
					<val>3</val>
				</knowledgeskilllevel>
				<addqualities>
					<addquality>Hobo with a Shotgun</addquality>
					<addquality>High Pain Tolerance (Rating 2)</addquality>
				</addqualities>
			</bonus>
			<story>A flood is coming that will wash away the filth from the streets, and $real has a message of salvation to deliver. Their mission is paramount, they know it. $real understands that salvation comes from odd angles in these godless times, and that they might have to do unconventional things for the greater good. $real's body is strong, and their resolve is stronger.</story>
			<source>CA</source>
			<page>104</page>
		</module>
		<!-- End Region -->
		<!-- End Region -->
	</modules>
	<storybuilder>
		<macros>
			<alphabet>
				<random>
					<a>A is for Ares</a>
					<a2>A is for Aztechnology</a2>
					<c>C is for Celedyr</c>
					<d>D is for Dunkelzahn</d>
					<e>E is for Evo</e>
					<h>H is for Horizon</h>
					<h2>H is for Hualpa</h2>
					<m>M is for Mitsuhama</m>
					<n>N is for Neonet</n>
					<r>R is for Renraku</r>
					<s>S is for Saeder-Krupp</s>
					<s2>S is for Shiawase</s2>
					<w>W is for Wuxing</w>
				</random>
			</alphabet>
			<sticky>
				<random>
					<g>grease</g>
					<o>engine oil</o>
				</random>
			</sticky>
			<hackdesc>
				<random>
					<zog>managed to hack into Zurich-Orbital Gemeinschaft Bank and transfer themselves an absurd amount of nuyen</zog>
					<god>killed an entire division of GOD operatives</god>
					<kfc>stole KFC’s original secret mix of herbs and spices</kfc>
				</random>
			</hackdesc>
			<matrixhide>
				<random>
					<corp>corporate board meetings</corp>
					<ppv>paid porn sites</ppv>
				</random>.
			</matrixhide>
			<slave>
				<random>
					<p>as a child prostitute</p>
					<mine>working in a coal mine</mine>
					<factory>working in a sweatshop</factory>
					<maid>cleaning up after their owner</maid>
				</random>
			</slave>
			<urbanbrawl>
				<random>
					<wu>how to jump forward while dual wielding pistols and firing doves out of their ass</wu>
					<matrix>how cool they look in black</matrix>
					<bay>how cool explosions are</bay>
				</random>
			</urbanbrawl>
			<shadowchild>
				<random>
					<gun>which end of a gun bullets come out of</gun>
					<mage>why and how one geek mages</mage>
					<s1>how to shoot straight</s1>
					<s2>how to conserve ammo</s2>
					<s3>why one must never deal with a dragon</s3>
				</random>
			</shadowchild>
			<bagorgan>
				<random>
					<h>harvested</h>
					<repo>repossessed</repo>
				</random>
			</bagorgan>
			<ucasorigin>
				<random>
					<cleveland>Cleveland</cleveland>
					<dm>Des Moines</dm>
					<p>Peoria</p>
				</random>
			</ucasorigin>
			<tirdesc>
				<random>
					<nazi>one of two elf supremacist nations</nazi>
					<prop>a magical utopia founded by elves, for elves</prop>
					<conspiracy>a fascist dictatorship run by undying tyrants who predate written histor</conspiracy>
				</random>
			</tirdesc>
			<farmdesc>
				<random>
					<drone>repairing the drones that moved around hay for him</drone>
					<paranoia>skimming nutrients of the surface of algae vats</paranoia>
					<krill>maintaining the complex piping systems that kept gigantic batches of krill alive until they grew to maturity and could be compressed into nutrient rich cubes</krill>
				</random>
			</farmdesc>
			<farmtask>
				<random>
					<cube>stacking CubeHens TM</cube>
					<butter>churning I Can’t Believe It’s Not Butter TM</butter>
					<meat>maintaining the chlorine tanks on the meat sterilizer</meat>
				</random>
			</farmtask>
			<homedesc>
				<random>
					<homeschooling>his parents, who were afraid that if they sent $real to school the school would vaccinate $real into atheism</homeschooling>
					<tutor>a personal tutor, who understood the subjects better than the average teacher</tutor>
				</random>
			</homedesc>
			<entity>
				<random>
					<ucas>the UCAS</ucas>
					<cas>the CAS</cas>
					<a>Ares</a>
					<a2>Aztechnology</a2>
					<e>Evo</e>
					<h>Horizon</h>
					<m>Mitsuhama</m>
					<n>Neonet</n>
					<r>Renraku</r>
					<s>Saeder-Krupp</s>
					<s2>Shiawase</s2>
					<w>Wuxing</w>
					<ru>Russia</ru>
					<jp>Japan</jp>
					<az>Amazonia</az>
					<tir>one of the Tirs</tir>
					<nan>one of the NANs</nan>
				</random>
			</entity>
			<employer>
				<random>
					<a>Ares</a>
					<a2>Aztechnology</a2>
					<e>Evo</e>
					<h>Horizon</h>
					<m>Mitsuhama</m>
					<n>Neonet</n>
					<r>Renraku</r>
					<s>Saeder-Krupp</s>
					<s2>Shiawase</s2>
					<w>Wuxing</w>
					<aa>a AA corp, such as Monobe International or Docwagon</aa>
					<a>a single A corp, such as The People’s Republic of Vietnam</a>
				</random>
			</employer>
			<streetdesc>
				<random>
					<punch>kicking ass</punch>
					<run>running away from the cops</run>
					<stealth>breaking and entering</stealth>
				</random>
			</streetdesc>
			<famousdesc>
				<movie> stared in a famous movie</movie>
				<tv> appeared in a reality tridio</tv>
				<sports> moved a ball slightly better than all the other players</sports>
				<chu> won on jeopardy</chu>
				<kim>… to be honest, we aren’t really sure why</kim>
			</famousdesc>
			<copdesc>
				<random>
					<justice>’s great belief in justice drove them to join with the physical embodiment of that: the police.</justice>
					<real> realized that cops get to murder innocents with impunity and thought “Get me some of that!”</real>
				</random>
			</copdesc>
			<gangdesc>
				<random>
					<cash>moneylending</cash>
					<grunt>breaking kneecaps with lead pipes</grunt>
					<race>fixing races</race>
					<drug>producing drugs</drug>
				</random>
			</gangdesc>
			<gangtype>
				<random>
					<m>Mob</m>
					<ma>Mafia</ma>
					<yak>Yakuza</yak>
					<t>Triads</t>
					<ko>Seoulpa Rings</ko>
					<gc>Ghost Cartels</gc>
				</random>
			</gangtype>
			<crimetext>
				<random>
					<noir>old noir movies</noir>
					<pulp>old pulp novels</pulp>
				</random>
			</crimetext>
			<megawhore>
				<random>
					<ex>extraterritoriality is a good thing</ex>
					<jap>extreme racism is good for national unity</jap>
					<unem>unemployment is a good thing</unem>
					<gw>global warming is really a communist hoax</gw>
					<polut>pollution isn’t really that big of a deal</polut>
					<link>megacorps keeping material links of all their employees keeps people safe</link>
					<azzie>human sacrifice is good for national unity</azzie>
				</random>
			</megawhore>
			<warnan>
				<random>
					<ucas> the UCAS</ucas>
					<azz> the Azzies</azz>
					<nan> other NANs, ironically enough</nan>
				</random>
			</warnan>
			<arcology>
				<random>
					<deus>was not taken over by a murderous AI bent on world domination</deus>
					<corp>provided for every need of its residents</corp>
					<runner>pampered its residents in an attempt to resign them to corp life</runner>
				</random>
			</arcology>
			<orphan>
				<random>
					<futurama>orphanarium</futurama>
					<real1>orphanage</real1>
					<real2>orphanage</real2>
					<real3>orphanage</real3>
					<real4>orphanage</real4>
				</random>
			</orphan>
			<outdoor>
				<random>
					<hunt>hunting</hunt>
					<trap>trapping</trap>
					<swim>swimming</swim>
					<mlp>beastiality</mlp>
					<incest>incest</incest>
				</random>
			</outdoor>
			<flee>
				<random>
					<feds>the feds</feds>
					<corp>$RMEGA corporate security forces</corp>
					<riaa>RIAA Anti-Piracy Forces</riaa>
				</random>
			</flee>
			<persistent>
				<random>
					<dad>father</dad>
					<mom>mother</mom>
				</random>
			</persistent>
			<luck>
				<random>
					<l>lucky</l>
					<u>unlucky</u>
				</random>
			</luck>
			<insulta>
				<random>
					<gutter>guttersnipe</gutter>
					<rag>ragamuffin</rag>
				</random>
			</insulta>
			<mega>
				<persistent>
					<ares>Ares</ares>
					<aztech>Aztechnology</aztech>
					<evo>EVO</evo>
					<horizon>Horizon</horizon>
					<neonet>Neonet</neonet>
					<mct>Mitsuhama</mct>
					<renraku>Renraku</renraku>
					<sk>Saeder-Krupp</sk>
					<shia>Shiawase</shia>
					<wux>Wuxing</wux>
				</persistent>
			</mega>
			<rmega>
				<random>
					<ares>Ares</ares>
					<aztech>Aztechnology</aztech>
					<evo>EVO</evo>
					<horizon>Horizon</horizon>
					<neonet>Neonet</neonet>
					<mct>Mitsuhama</mct>
					<renraku>Renraku</renraku>
					<sk>Saeder-Krupp</sk>
					<shia>Shiawase</shia>
					<wux>Wuxing</wux>
				</random>
			</rmega>
			<season>
				<random>
					<spring>Spring</spring>
					<summer>Summer</summer>
					<atum>Atum</atum>
					<winter>Winter</winter>
				</random>
			</season>
			<metatype>
				<random>
					<troll>Troll</troll>
					<ork>Ork</ork>
					<elf>Elf</elf>
					<dwarf>Dwarf</dwarf>
					<human>Human</human>
				</random>
			</metatype>
			<metavariant>
				<random>
					<nevergonnagiveyouup>never gonna let you down</nevergonnagiveyouup>
					<default>$METATYPE</default>
				</random>
			</metavariant>
			<test>Something something, cake?</test>
			<magic>Then " $TEST " and a big can of whoopass</magic>
		</macros>
	</storybuilder>
=======
  <version>-875</version>
  <stages>
    <stage order="1">Nationality</stage>
    <stage order="2">Formative Years</stage>
    <stage order="3">Teen Years</stage>
    <stage order="4">Further Education</stage>
    <stage order="5">Real Life</stage>
  </stages>
  <modules>
    <!--Region Run Faster -->
    <!-- Region Nationality -->
    <module>
      <id>f35ba316-dd0f-48ab-9f06-d7329305a44e</id>
      <stage>Nationality</stage>
      <category>LifeModule</category>
      <name>United Canadian American States</name>
      <karma>15</karma>
      <!--<selectable/>-->
      <versions>
        <version>
          <id>f9e684bb-d7fa-4fc7-87e0-d140cc6fc64d</id>
          <name>General UCAS</name>
          <story>$real was born somewhere in the UCAS, in a city like $UCASORIGIN , or one of the many other places that no-one cares about.</story>
          <bonus>
            <attributelevel>
              <!--Defaults to <val>1</val>-->
              <name>LOG</name>
            </attributelevel>
            <skilllevel>
              <name>Etiquette</name>
            </skilllevel>
            <knowledgeskilllevel>
              <group>Street</group>
              <val>2</val>
              <name>[City]</name>
            </knowledgeskilllevel>
            <knowledgeskilllevel>
              <options>
                <spanish>Spanish</spanish>
                <german>German</german>
                <italian>Italian</italian>
                <flee>French</flee>
                <orange>Mandarin</orange>
                <polish>Polish</polish>
                <yiddish>Yiddish</yiddish>
              </options>
              <id>a9df9852-6f4d-423d-8251-c92a709c1476</id>
              <group>Language</group>
              <val>2</val>
            </knowledgeskilllevel>
            <pushtext>United Canadian American States</pushtext>
            <freenegativequalities>-5</freenegativequalities>
            <addqualities>
              <addquality>SINner (National)</addquality>
            </addqualities>
          </bonus>
        </version>
        <version>
          <id>5cf12de1-b41b-4a0f-9a2a-03bf08faa3d0</id>
          <name>Canada</name>
          <story>$real was born in the tiny sliver of the northern UCAS that was once Canada.</story>
          <bonus>
            <attributelevel>
              <name>BOD</name>
            </attributelevel>
            <skilllevel>
              <name>Navigation</name>
            </skilllevel>
            <skilllevel>
              <name>Survival</name>
            </skilllevel>
            <skilllevel>
              <name>Etiquette</name>
            </skilllevel>
            <pushtext>United Canadian American States</pushtext>
            <freenegativequalities>-5</freenegativequalities>
            <addqualities>
              <addquality>SINner (National)</addquality>
            </addqualities>
          </bonus>
        </version>
        <version>
          <id>7fdfff94-5c90-4af5-808a-f96e5d0643bb</id>
          <name>Denver (UCAS Sector)</name>
          <story>$real was born in the UCAS exclave making up one sixth of Denver, Colorado.</story>
          <bonus>
            <attributelevel>
              <name>INT</name>
            </attributelevel>
            <knowledgeskilllevel>
              <name>Denver</name>
              <val>2</val>
            </knowledgeskilllevel>
            <skilllevel>
              <name>Negotiation</name>
            </skilllevel>
            <skilllevel>
              <name>Etiquette</name>
            </skilllevel>
            <freenegativequalities>-5</freenegativequalities>
            <pushtext>United Canadian American States</pushtext>
            <addqualities>
              <addquality>SINner (National)</addquality>
            </addqualities>
          </bonus>
        </version>
        <version>
          <id>b332fa10-e0f5-43aa-bb38-52cdb0060da1</id>
          <name>Seattle</name>
          <story>$real was born in the UCAS exclave of Seattle, the UCAS’s only pacific port.</story>
          <bonus>
            <attributelevel>
              <name>REA</name>
            </attributelevel>
            <skilllevel>
              <name>Perception</name>
            </skilllevel>
            <skilllevel>
              <name>Intimidation</name>
            </skilllevel>
            <knowledgeskilllevel>
              <group>Street</group>
              <name>Seattle</name>
              <value>2</value>
            </knowledgeskilllevel>
            <freenegativequalities>-5</freenegativequalities>
            <pushtext>United Canadian American States</pushtext>
            <addqualities>
              <addquality>SINner (National)</addquality>
            </addqualities>
          </bonus>
        </version>
        <version>
          <id>4fe5e4fd-0275-48bd-9fec-678b86c5f024</id>
          <name>SINless</name>
          <story>While born in the UCAS, $real is a citizen of nowhere, for one of several reasons.</story>
          <bonus>
            <attributelevel>
              <name>AGI</name>
            </attributelevel>
            <knowledgeskilllevel>
              <group>Street</group>
              <name>[City]</name>
            </knowledgeskilllevel>
          </bonus>
        </version>
      </versions>
      <bonus>
        <skilllevel>
          <name>Computer</name>
        </skilllevel>
        <knowledgeskilllevel>
          <name>History</name>
          <group>Academic</group>
        </knowledgeskilllevel>
        <knowledgeskilllevel>
          <name>UCAS</name>
          <group>Academic</group>
        </knowledgeskilllevel>
        <knowledgeskilllevel>
          <name>English</name>
          <group>Language</group>
          <val>0</val>
        </knowledgeskilllevel>
        <knowledgeskilllevel>
          <options>
            <spanish>Spanish</spanish>
            <german>German</german>
            <italian>Italian</italian>
            <flee>French</flee>
            <orange>Mandarin</orange>
            <polish>Polish</polish>
            <yiddish>Yiddish</yiddish>
          </options>
          <id>a9df9852-6f4d-423d-8251-c92a709c1476</id>
          <group>Language</group>
        </knowledgeskilllevel>
      </bonus>
      <story>Allan, please add story UCAS</story>
      <source>RF</source>
      <page>66</page>
    </module>
    <module>
      <id>85f1c4ab-5f3c-411c-8c01-8ee54e2d4f89</id>
      <stage>Nationality</stage>
      <category>LifeModule</category>
      <name>Confederation of American States</name>
      <karma>15</karma>
      <versions>
        <version>
          <id>d0f2538f-5fc2-4f98-acc4-fbf497861866</id>
          <name>General CAS</name>
          <bonus>
            <attributelevel>
              <name>CHA</name>
            </attributelevel>
            <skilllevel>
              <name>Computer</name>
              <val>2</val>
            </skilllevel>
            <pushtext>Confederation of American States</pushtext>
            <freenegativequalities>-5</freenegativequalities>
            <addqualities>
              <addquality>SINner (National)</addquality>
            </addqualities>
          </bonus>
        </version>
        <version>
          <id>665a11ae-8f7e-44db-8c08-2bae2fb03ba7</id>
          <name>Denver</name>
          <bonus>
            <attributelevel>
              <name>INT</name>
            </attributelevel>
            <skilllevel>
              <name>Computer</name>
            </skilllevel>
            <skilllevel>
              <name>Negotiation</name>
            </skilllevel>
            <knowledgeskilllevel>
              <name>Denver</name>
              <group>Street</group>
              <val>2</val>
            </knowledgeskilllevel>
            <pushtext>Confederation of American States</pushtext>
            <freenegativequalities>-5</freenegativequalities>
            <addqualities>
              <addquality>SINner (National)</addquality>
            </addqualities>
          </bonus>
        </version>
        <version>
          <id>b70de7f3-844f-40ec-92c6-5b3b4bacbe4b</id>
          <name>SINless</name>
          <bonus>
            <attributelevel>
              <name>BOD</name>
            </attributelevel>
            <knowledgeskilllevel>
              <name>[city]</name>
              <group>Street</group>
            </knowledgeskilllevel>
          </bonus>
        </version>
      </versions>
      <bonus>
        <knowledgeskilllevel>
          <name>History</name>
          <group>Academic</group>
        </knowledgeskilllevel>
        <knowledgeskilllevel>
          <name>CAS</name>
          <group>Academic</group>
        </knowledgeskilllevel>
        <knowledgeskilllevel>
          <name>English</name>
          <group>Language</group>
          <val>0</val>
        </knowledgeskilllevel>
        <skilllevel>
          <name>Etiquette</name>
        </skilllevel>
        <knowledgeskilllevel>
          <options>
            <spanish>Spanish</spanish>
            <german>German</german>
            <italian>Italian</italian>
            <polish>Polish</polish>
            <yiddish>Yiddish</yiddish>
          </options>
          <group>Language</group>
        </knowledgeskilllevel>
      </bonus>
      <story>$real was born in the Confederation of American States, a nation formed after the south finally got around to rising again.</story>
      <source>RF</source>
      <page>66</page>
    </module>
    <module>
      <id>83c132b5-fcf5-4a43-b9de-6c8ab206a586</id>
      <stage>Nationality</stage>
      <category>LifeModule</category>
      <name>Tír Tairngire</name>
      <karma>15</karma>
      <versions>
        <version>
          <id>604831d9-0fdc-4579-aa7e-bc5d99bcee5d</id>
          <name>Elves/Humans</name>
          <bonus>
            <skilllevel>
              <name>Computer</name>
              <val>2</val>
            </skilllevel>
            <attributelevel>
              <name>CHA</name>
            </attributelevel>
          </bonus>
          <required>
            <oneof>
              <metatype>Elf</metatype>
              <metatype>Human</metatype>
            </oneof>
          </required>
        </version>
        <version>
          <id>db539cd7-d694-4f9c-9e4c-e24a3bcd0128</id>
          <name>Orks/Trolls/Dwarfs</name>
          <bonus>
            <skilllevel>
              <name>Con</name>
              <val>2</val>
            </skilllevel>
            <skilllevel>
              <name>Disguise</name>
            </skilllevel>
            <skilllevel>
              <name>Intimidation</name>
            </skilllevel>
            <skilllevel>
              <name>Sneaking</name>
            </skilllevel>
            <skilllevel>
              <name>Perception</name>
            </skilllevel>
            <knowledgeskilllevel>
              <name>Counterculture</name>
              <group>Street</group>
              <val>2</val>
            </knowledgeskilllevel>
          </bonus>
          <required>
            <oneof>
              <metatype>Ork</metatype>
              <metatype>Troll</metatype>
              <metatype>Dwarf</metatype>
            </oneof>
          </required>
        </version>
      </versions>
      <bonus>
        <knowledgeskilllevel>
          <name>Sperethiel</name>
          <group>Language</group>
          <val>0</val>
        </knowledgeskilllevel>
        <knowledgeskilllevel>
          <name>English</name>
          <group>Language</group>
          <val>2</val>
        </knowledgeskilllevel>
        <knowledgeskilllevel>
          <name>History</name>
          <group>Academic</group>
        </knowledgeskilllevel>
        <knowledgeskilllevel>
          <name>Tír Tairngire</name>
          <group>Street</group>
        </knowledgeskilllevel>
        <skilllevel>
          <name>Etiquette</name>
        </skilllevel>
        <pushtext>Tír Tairngire</pushtext>
        <freenegativequalities>-5</freenegativequalities>
        <addqualities>
          <addquality>SINner (National)</addquality>
        </addqualities>
      </bonus>
      <story>$real was born in Tir Tairngire, $TIRDESC .</story>
      <source>RF</source>
      <page>67</page>
    </module>
    <module>
      <id>67023613-54af-4950-9a6e-a33bee9ecf59</id>
      <stage>Nationality</stage>
      <category>LifeModule</category>
      <name>Native American Nations</name>
      <karma>15</karma>
      <versions>
        <version>
          <id>1c0a266e-0ca2-4aee-bcd0-fc2960c9834e</id>
          <name>Algonkian-Manitou Council</name>
          <bonus>
            <knowledgeskilllevel>
              <options>
                <ath>Athabaskan</ath>
                <ani>Anishinaabe</ani>
                <iro>Iroquoian</iro>
              </options>
              <val>0</val>
              <group>Language</group>
            </knowledgeskilllevel>
            <knowledgeskilllevel>
              <options>
                <ath>Athabaskan</ath>
                <ani>Anishinaabe</ani>
                <iro>Iroquoian</iro>
                <eng>English</eng>
              </options>
              <val>1</val>
              <group>Language</group>
            </knowledgeskilllevel>
            <skillgrouplevel>
              <name>Outdoor</name>
              <val>1</val>
            </skillgrouplevel>
            <skilllevel>
              <name>Perception</name>
            </skilllevel>
            <skilllevel>
              <name>Blades</name>
            </skilllevel>
            <skilllevel>
              <name>Unarmed Combat</name>
            </skilllevel>
            <knowledgeskilllevel>
              <name>[Tribe]</name>
              <group>Street</group>
            </knowledgeskilllevel>
            <freenegativequalities>-5</freenegativequalities>
            <pushtext>Algonkian-Manitou Council</pushtext>
            <addqualities>
              <addquality>SINner (National)</addquality>
            </addqualities>
          </bonus>
        </version>
        <version>
          <id>97b5d738-0166-482b-be3b-bca2b247f275</id>
          <name>Athabaskan Council</name>
          <bonus>
            <knowledgeskilllevel>
              <options>
                <ath>Athabaskan</ath>
                <esk>Eskimo-Aleut</esk>
              </options>
              <val>0</val>
              <group>Language</group>
            </knowledgeskilllevel>
            <knowledgeskilllevel>
              <options>
                <ath>Athabaskan</ath>
                <esk>Eskimo-Aleut</esk>
                <eng>English</eng>
              </options>
              <val>1</val>
              <group>Language</group>
            </knowledgeskilllevel>
            <attributelevel>
              <name>BOD</name>
            </attributelevel>
            <skilllevel>
              <name>Survival</name>
            </skilllevel>
            <freenegativequalities>-5</freenegativequalities>
            <pushtext>Athabaskan Council</pushtext>
            <addqualities>
              <addquality>SINner (National)</addquality>
            </addqualities>
          </bonus>
        </version>
        <version>
          <id>89e16098-3034-4f25-8c2f-e8bb7e94d832</id>
          <name>Pueblo Corporate Council</name>
          <bonus>
            <knowledgeskilllevel>
              <options>
                <uto>Uto-Aztecan</uto>
                <zuni>Zuni</zuni>
              </options>
              <val>0</val>
              <group>Language</group>
            </knowledgeskilllevel>
            <knowledgeskilllevel>
              <options>
                <uto>Uto-Aztecan</uto>
                <zuni>Zuni</zuni>
                <eng>English</eng>
              </options>
              <val>1</val>
              <group>Language</group>
            </knowledgeskilllevel>
            <skillgrouplevel>
              <name>Electronics</name>
            </skillgrouplevel>
            <skilllevel>
              <name>Etiquette</name>
              <val>2</val>
            </skilllevel>
            <knowledgeskilllevel>
              <name>Business Practices</name>
              <group>Professional</group>
            </knowledgeskilllevel>
            <freenegativequalities>-5</freenegativequalities>
            <pushtext>Pueblo Corporate Council</pushtext>
            <addqualities>
              <addquality>SINner (National)</addquality>
            </addqualities>
          </bonus>
        </version>
        <version>
          <id>042ede14-e0fb-4fb9-95d6-8ddad27d96a3</id>
          <name>Salish-Shidhe Council</name>
          <bonus>
            <knowledgeskilllevel>
              <options>
                <sal>Salish</sal>
                <sio>Siouan</sio>
                <ork>Or'zet</ork>
              </options>
              <val>0</val>
              <group>Language</group>
            </knowledgeskilllevel>
            <knowledgeskilllevel>
              <options>
                <sal>Salish</sal>
                <sio>Siouan</sio>
                <ork>Or'zet</ork>
                <eng>English</eng>
              </options>
              <val>1</val>
              <group>Language</group>
            </knowledgeskilllevel>
            <attributelevel>
              <name>LOG</name>
            </attributelevel>
            <skilllevel>
              <name>Survival</name>
            </skilllevel>
            <freenegativequalities>-5</freenegativequalities>
            <pushtext>Salish-Shidhe Council</pushtext>
            <addqualities>
              <addquality>SINner (National)</addquality>
            </addqualities>
          </bonus>
        </version>
        <version>
          <id>969d1f17-c944-44a7-8997-e62e250e7946</id>
          <name>Sioux Nation</name>
          <bonus>
            <knowledgeskilllevel>
              <options>
                <ani>Anishinaabe</ani>
                <ath>Athabaskan</ath>
                <iro>Iroquoian</iro>
                <sio>Siouan</sio>
              </options>
              <val>0</val>
              <group>Language</group>
            </knowledgeskilllevel>
            <knowledgeskilllevel>
              <options>
                <ani>Anishinaabe</ani>
                <ath>Athabaskan</ath>
                <iro>Iroquoian</iro>
                <sio>Siouan</sio>
                <eng>English</eng>
              </options>
              <val>1</val>
              <group>Language</group>
            </knowledgeskilllevel>
            <skillgrouplevel>
              <name>Outdoor</name>
            </skillgrouplevel>
            <skilllevel>
              <name>Blades</name>
              <val>2</val>
            </skilllevel>
            <knowledgeskilllevel>
              <name>Sioux Culture</name>
              <group>Street</group>
            </knowledgeskilllevel>
            <freenegativequalities>-5</freenegativequalities>
            <pushtext>Sioux Nation</pushtext>
            <addqualities>
              <addquality>SINner (National)</addquality>
            </addqualities>
          </bonus>
        </version>
        <version>
          <id>24e4b3e9-49fc-4c71-b088-3f958e3c1ac6</id>
          <name>Trans-Polar Aleut Nation</name>
          <bonus>
            <knowledgeskilllevel>
              <name>Eskimo-Aleut</name>
              <group>Language</group>
              <val>0</val>
            </knowledgeskilllevel>
            <knowledgeskilllevel>
              <name>English</name>
              <group>Language</group>
              <val>0</val>
            </knowledgeskilllevel>
            <!--TODO: Exotic melee weapon (harpoon) 2-->
            <skilllevel>
              <name>Perception</name>
            </skilllevel>
            <skilllevel>
              <name>Survival</name>
            </skilllevel>
            <knowledgeskilllevel>
              <name>Polar Critters</name>
              <group>Professional</group>
              <val>2</val>
            </knowledgeskilllevel>
            <freenegativequalities>-5</freenegativequalities>
            <pushtext>Trans-Polar Aleut Nation</pushtext>
            <addqualities>
              <addquality>SINner (National)</addquality>
            </addqualities>
          </bonus>
        </version>
        <version>
          <id>9bffa38c-0332-4348-9a92-9734074cb292</id>
          <name>Tsimshian Nation</name>
          <bonus>
            <knowledgeskilllevel>
              <options>
                <ath>Athabaskan</ath>
                <tli>Tlingit</tli>
                <tsi>Tsimshianic</tsi>
                <sio>Siouan</sio>
              </options>
              <val>0</val>
              <group>Language</group>
            </knowledgeskilllevel>
            <knowledgeskilllevel>
              <options>
                <ath>Athabaskan</ath>
                <tli>Tlingit</tli>
                <tsi>Tsimshianic</tsi>
                <sio>Siouan</sio>
                <eng>English</eng>
              </options>
              <val>1</val>
              <group>Language</group>
            </knowledgeskilllevel>
            <attributelevel>
              <name>STR</name>
            </attributelevel>
            <skilllevel>
              <name>Blades</name>
            </skilllevel>
            <freenegativequalities>-5</freenegativequalities>
            <addqualities>
              <addquality>Allergy (Uncommon, Mild)</addquality>
            </addqualities>
          </bonus>
        </version>
        <version>
          <id>9c59f21b-1130-4277-b896-0d45bafcd9c6</id>
          <name>Denver</name>
          <bonus>
            <attributelevel>
              <name>INT</name>
            </attributelevel>
            <knowledgeskilllevel>
              <name>[Language]</name>
              <group>Language</group>
              <val>0</val>
            </knowledgeskilllevel>
            <knowledgeskilllevel>
              <name>[OtherLanguage]</name>
              <group>Language</group>
            </knowledgeskilllevel>
            <skilllevel>
              <name>Computer</name>
            </skilllevel>
            <freenegativequalities>-5</freenegativequalities>
            <pushtext>Denver</pushtext>
            <addqualities>
              <addquality>SINner (National)</addquality>
            </addqualities>
          </bonus>
        </version>
        <version>
          <id>7ede647e-920c-43bf-8f2e-ac26cdb611d4</id>
          <name>Las Vegas</name>
          <bonus>
            <!--lang1,2-->
            <skilllevel>
              <name>Perception</name>
            </skilllevel>
            <skilllevel>
              <name>Con</name>
              <val>2</val>
            </skilllevel>
            <skilllevel>
              <name>Etiquette</name>
            </skilllevel>
            <knowledgeskilllevel>
              <name>Gambling Games</name>
              <group>Street</group>
              <val>2</val>
            </knowledgeskilllevel>
            <freenegativequalities>-5</freenegativequalities>
            <pushtext>Las Vegas</pushtext>
            <addqualities>
              <addquality>SINner (National)</addquality>
            </addqualities>
          </bonus>
        </version>
        <version>
          <id>1b4f84a0-0b2a-4a49-ab5f-b92d4d75e44a</id>
          <name>Salt Lake City</name>
          <bonus>
            <knowledgeskilllevel>
              <name>[Language]</name>
              <group>Language</group>
              <val>0</val>
            </knowledgeskilllevel>
            <knowledgeskilllevel>
              <name>[OtherLanguage]</name>
              <group>Language</group>
            </knowledgeskilllevel>
            <skilllevel>
              <name>Artisan</name>
            </skilllevel>
            <skilllevel>
              <name>Computer</name>
            </skilllevel>
            <skilllevel>
              <name>Etiquette</name>
            </skilllevel>
            <skilllevel>
              <name>Negotiation</name>
            </skilllevel>
            <skilllevel>
              <name>Perception</name>
            </skilllevel>
            <knowledgeskilllevel>
              <name>Mormons</name>
              <val>2</val>
              <group>Street</group>
            </knowledgeskilllevel>
            <freenegativequalities>-5</freenegativequalities>
            <pushtext>Salt Lake City</pushtext>
            <addqualities>
              <addquality>SINner (National)</addquality>
            </addqualities>
          </bonus>
        </version>
      </versions>
      <bonus>
        <skilllevel>
          <name>Archery</name>
          <val>2</val>
        </skilllevel>
        <knowledgeskilllevel>
          <name>History</name>
          <group>Academic</group>
        </knowledgeskilllevel>
        <knowledgeskilllevel>
          <name>UCAS</name>
          <group>Academic</group>
        </knowledgeskilllevel>
      </bonus>
      <source>RF</source>
      <story>$real was born in the northern part of America, in the Native American Nations</story>
      <page>67</page>
    </module>
    <!-- End Region -->
    <!-- Region Formative Years -->
    <module>
      <id>924ccfd0-136c-4385-94fe-a8d7be2eb7ed</id>
      <stage>Formative Years</stage>
      <category>LifeModule</category>
      <name>Arcology Living</name>
      <karma>40</karma>
      <bonus>
        <attributelevel>
          <name>LOG</name>
          <val>1</val>
        </attributelevel>
        <attributelevel>
          <name>CHA</name>
          <val>1</val>
        </attributelevel>
        <skillgrouplevel>
          <name>Electronics</name>
          <val>2</val>
        </skillgrouplevel>
        <skilllevel>
          <name>Etiquette</name>
          <val>2</val>
        </skilllevel>
        <skilllevel>
          <name>Perception</name>
        </skilllevel>
        <knowledgeskilllevel>
          <group>Academic</group>
          <val>3</val>
          <name>[Corporation]</name>
        </knowledgeskilllevel>
        <freenegativequalities>-15</freenegativequalities>
        <addqualities>
          <addquality>SINner (Corporate Limited)</addquality>
        </addqualities>
      </bonus>
      <story>$real was  $LUCK  enough to grow up in an Arcology: a corporate fortress city that $ARCOLOGY.</story>
      <source>RF</source>
      <page>67</page>
    </module>
    <module>
      <id>14c2accf-2875-4239-a5be-47dce27312eb</id>
      <stage>Formative Years</stage>
      <category>LifeModule</category>
      <name>Corp Drone</name>
      <karma>40</karma>
      <bonus>
        <attributelevel>
          <name>LOG</name>
          <val>1</val>
        </attributelevel>
        <attributelevel>
          <name>CHA</name>
          <val>1</val>
        </attributelevel>
        <skillgrouplevel>
          <name>Electronics</name>
          <val>2</val>
        </skillgrouplevel>
        <skilllevel>
          <name>Etiquette</name>
          <val>2</val>
        </skilllevel>
        <skilllevel>
          <name>Perception</name>
        </skilllevel>
        <knowledgeskilllevel>
          <group>Academic</group>
          <val>3</val>
          <name>[Corporation]</name>
        </knowledgeskilllevel>
      </bonus>
      <story>$real was  $LUCK  enough to be the child of wageslaves, who via endless hours of toil managed to keep a roof over $real ’s head.</story>
      <source>RF</source>
      <page>68</page>
    </module>
    <module>
      <id>111f66cd-be47-4e1e-8ee7-15cc67ed2cc8</id>
      <stage>Formative Years</stage>
      <category>LifeModule</category>
      <name>Farm Living</name>
      <karma>40</karma>
      <bonus>
        <attributelevel>
          <name>BOD</name>
          <val>1</val>
        </attributelevel>
        <attributelevel>
          <name>STR</name>
          <val>1</val>
        </attributelevel>
        <skilllevel>
          <name>Industrial Mechanic</name>
        </skilllevel>
        <knowledgeskilllevel>
          <name>Farming</name>
          <group>Professional</group>
          <val>5</val>
        </knowledgeskilllevel>
        <freepositivequalities>1</freepositivequalities>
        <addqualities>
          <addquality>Uneducated</addquality>
          <addquality>Toughness</addquality>
        </addqualities>
      </bonus>
      <story>$real spent their formative years on a farm, not moving around hay like the farmhands of yesteryear, but instead $FARMDESC.</story>
      <source>RF</source>
      <page>68</page>
    </module>
    <module>
      <id>f98daafb-cf5f-4d83-976b-8cb9a49f1c4f</id>
      <stage>Formative Years</stage>
      <category>LifeModule</category>
      <name>Fugitive</name>
      <karma>40</karma>
      <bonus>
        <attributelevel>
          <name>REA</name>
        </attributelevel>
        <attributelevel>
          <name>WIL</name>
        </attributelevel>
        <attributelevel>
          <name>INT</name>
        </attributelevel>
        <skillgrouplevel>
          <name>Acting</name>
          <val>2</val>
        </skillgrouplevel>
        <skilllevel>
          <name>Perception</name>
        </skilllevel>
        <skilllevel>
          <name>Sneaking</name>
        </skilllevel>
        <knowledgeskilllevel>
          <name>[city]</name>
          <val>2</val>
        </knowledgeskilllevel>
        <freenegativequalities>-24</freenegativequalities>
        <addqualities>
          <addquality>Paranoia</addquality>
          <addquality>Bad Rep</addquality>
          <addquality>SINner (Criminal)</addquality>
        </addqualities>
      </bonus>
      <story>$real spent their formative years with their parents as they ran away from $FLEE.</story>
      <source>RF</source>
      <page>68</page>
    </module>
    <module>
      <id>f2435c28-5bf9-4c72-8f6d-f5d02439833b</id>
      <stage>Formative Years</stage>
      <category>LifeModule</category>
      <name>Isolated Rural Upbringing</name>
      <karma>40</karma>
      <bonus>
        <attributelevel>
          <name>BOD</name>
        </attributelevel>
        <attributelevel>
          <name>STR</name>
        </attributelevel>
        <skilllevel>
          <name>Blades</name>
        </skilllevel>
        <skillgrouplevel>
          <name>Outdoors</name>
          <val>2</val>
        </skillgrouplevel>
        <skilllevel>
          <name>Unarmed Combat</name>
        </skilllevel>
        <knowledgeskilllevel>
          <group>Professional</group>
          <name>Farming</name>
          <val>2</val>
        </knowledgeskilllevel>
        <freenegativequalities>-22</freenegativequalities>
        <freepositivequalities>9</freepositivequalities>
        <addqualities>
          <addquality>Uncouth</addquality>
          <addquality>Uneducated</addquality>
          <addquality>Toughness</addquality>
        </addqualities>
      </bonus>
      <story>$real grew up in an isolated portion of the wilderness like the rednecks of old.</story>
      <source>RF</source>
      <page>68</page>
    </module>
    <module>
      <id>7acbd745-50d4-4fb1-839c-65a6f07e1e50</id>
      <stage>Formative Years</stage>
      <category>LifeModule</category>
      <name>Military Brat</name>
      <karma>40</karma>
      <bonus>
        <attributelevel>
          <name>STR</name>
        </attributelevel>
        <attributelevel>
          <name>REA</name>
        </attributelevel>
        <skillgrouplevel>
          <name>Close Combat</name>
          <val>2</val>
        </skillgrouplevel>
        <skilllevel>
          <name>Negotiation&gt;</name>
        </skilllevel>
        <skilllevel>
          <name>Perception</name>
        </skilllevel>
        <knowledgeskilllevel>
          <name>Military</name>
          <group>Professional</group>
          <val>3</val>
        </knowledgeskilllevel>
        <knowledgeskilllevel>
          <name>Military History</name>
          <group>Interest</group>
          <val>2</val>
        </knowledgeskilllevel>
        <freenegativequalities>-14</freenegativequalities>
        <addqualities>
          <addquality>Uncouth</addquality>
        </addqualities>
      </bonus>
      <story>$real grew up almost everywhere, shifted from place to place by their $PARRENT 's military duties.</story>
      <source>RF</source>
      <page>69</page>
    </module>
    <module>
      <id>06b4cc0f-3008-4209-ac32-04614a3dc354</id>
      <stage>Formative Years</stage>
      <category>LifeModule</category>
      <name>Orphan</name>
      <bonus>
        <attributelevel>
          <name>WIL</name>
        </attributelevel>
        <skilllevel>
          <name>Computer</name>
        </skilllevel>
        <skilllevel>
          <name>Survival</name>
        </skilllevel>
        <skilllevel>
          <name>Perception</name>
          <val>2</val>
        </skilllevel>
        <skilllevel>
          <name>Sneaking</name>
          <val>2</val>
        </skilllevel>
        <knowledgeskilllevel>
          <group>Street</group>
          <name>[city]</name>
          <val>3</val>
        </knowledgeskilllevel>
        <knowledgeskilllevel>
          <group>Professional</group>
          <name>Foster System</name>
          <val>3</val>
        </knowledgeskilllevel>
      </bonus>
      <karma>40</karma>
      <story>$real was an orphan, growing up either in a $ORPHAN or on the streets.</story>
      <source>RF</source>
      <page>69</page>
    </module>
    <module>
      <id>4f078a7f-bfa5-4eba-97f9-a97f06eab6e8</id>
      <stage>Formative Years</stage>
      <category>LifeModule</category>
      <name>Rich Kid</name>
      <bonus>
        <attributelevel>
          <name>CHA</name>
        </attributelevel>
        <skilllevel>
          <name>Artisan</name>
        </skilllevel>
        <skilllevel>
          <name>Leadership</name>
          <val>2</val>
        </skilllevel>
        <skilllevel>
          <name>Computer</name>
          <val>2</val>
        </skilllevel>
        <knowledgeskilllevel>
          <group>Language</group>
          <name>[Any]</name>
          <val>3</val>
        </knowledgeskilllevel>
        <knowledgeskilllevel>
          <group>Interest</group>
          <name>[Any]</name>
          <val>3</val>
        </knowledgeskilllevel>
        <freenegativequalities>-7</freenegativequalities>
        <freepositivequalities>10</freepositivequalities>
        <pushtext>Poor</pushtext>
        <addqualities>
          <addquality>Prejudiced (Common, Outspoken)</addquality>
          <addquality>Trust Fund II</addquality>
        </addqualities>
      </bonus>
      <karma>40</karma>
      <story>$real was literally born with a gold spoon in their mouth, and looked down on those with silver spoons, as those could tarnish.</story>
      <source>RF</source>
      <page>69</page>
    </module>
    <module>
      <id>fe3d36d3-6e0a-4d65-8516-3350f1b5b812</id>
      <stage>Formative Years</stage>
      <category>LifeModule</category>
      <name>Street Urchin</name>
      <bonus>
        <attributelevel>
          <name>BOD</name>
        </attributelevel>
        <attributelevel>
          <name>WIL</name>
        </attributelevel>
        <skillgrouplevel>
          <name>Close Combat</name>
          <val>2</val>
        </skillgrouplevel>
        <skilllevel>
          <name>Perception</name>
        </skilllevel>
        <skilllevel>
          <name>Running</name>
        </skilllevel>
        <skilllevel>
          <name>Sneaking</name>
        </skilllevel>
        <knowledgeskilllevel>
          <group>Street</group>
          <name>[City]</name>
          <val>3</val>
        </knowledgeskilllevel>
        <freenegativequalities>-22</freenegativequalities>
        <freepositivequalities>9</freepositivequalities>
        <addqualities>
          <addquality>Paranoia</addquality>
          <addquality>Flashbacks I</addquality>
          <addquality>Uneducated</addquality>
          <addquality>Toughness</addquality>
        </addqualities>
      </bonus>
      <karma>40</karma>
      <story>$real was a child of the streets, best described with words like plucky or $INSULTA.</story>
      <source>RF</source>
      <page>69</page>
    </module>
    <module>
      <id>1521128b-0b5e-41ce-a2dd-61512f2dff2c</id>
      <stage>Formative Years</stage>
      <category>LifeModule</category>
      <name>White Collar</name>
      <karma>40</karma>
      <bonus>
        <attributelevel>
          <name>LOG</name>
        </attributelevel>
        <attributelevel>
          <name>CHA</name>
        </attributelevel>
        <skilllevel>
          <name>Etiquette</name>
          <spec>Professional</spec>
          <val>0</val>
        </skilllevel>
        <skilllevel>
          <name>Negotiation</name>
        </skilllevel>
        <knowledgeskilllevel>
          <group>Language</group>
          <name>[Any]</name>
          <val>3</val>
        </knowledgeskilllevel>
        <knowledgeskilllevel>
          <group>Interest</group>
          <name>[Any]</name>
          <val>3</val>
        </knowledgeskilllevel>
      </bonus>
      <story>$real had fairly well off parents who paid for a better than average education.</story>
      <source>RF</source>
      <page>69</page>
    </module>
    <!-- End Region -->
    <!-- Region Teen Years -->
    <module>
      <id>f0393b9e-2698-4955-bd31-112b619ac7b8</id>
      <stage>Teen Years</stage>
      <category>LifeModule</category>
      <name>Corporate Education</name>
      <karma>50</karma>
      <bonus>
        <attributelevel>
          <name>CHA</name>
        </attributelevel>
        <attributelevel>
          <name>LOG</name>
        </attributelevel>
        <skillgrouplevel>
          <name>Electronics</name>
        </skillgrouplevel>
        <skilllevel>
          <name>Chemistry</name>
        </skilllevel>
        <skilllevel>
          <name>Gymnastics</name>
        </skilllevel>
        <knowledgeskilllevel>
          <group>Professional</group>
          <name>[Any]</name>
        </knowledgeskilllevel>
        <knowledgeskilllevel>
          <group>Professional</group>
          <name>[Any]</name>
        </knowledgeskilllevel>
        <knowledgeskilllevel>
          <group>Professional</group>
          <name>[Corporation]</name>
          <val>2</val>
        </knowledgeskilllevel>
        <knowledgeskilllevel>
          <group>Professional</group>
          <name>[Job]</name>
          <val>2</val>
        </knowledgeskilllevel>
      </bonus>
      <story>$real was educated by a megacorp so that he might make a better wageslave when he graduated.</story>
      <source>RF</source>
      <page>70</page>
    </module>
    <module>
      <id>07797a05-d7a7-4f49-b69f-3f79aec242f3</id>
      <stage>Teen Years</stage>
      <category>LifeModule</category>
      <name>Farm Living</name>
      <karma>50</karma>
      <bonus>
        <attributelevel>
          <name>BOD</name>
        </attributelevel>
        <attributelevel>
          <name>INT</name>
        </attributelevel>
        <skilllevel>
          <name>Industrial Mechanic</name>
          <val>2</val>
        </skilllevel>
        <skilllevel>
          <name>Longarms</name>
        </skilllevel>
        <skilllevel>
          <name>Pilot Ground Craft</name>
          <val>2</val>
        </skilllevel>
        <skilllevel>
          <name>Pistols</name>
        </skilllevel>
        <knowledgeskilllevel>
          <name>Farming</name>
          <group>Professional</group>
        </knowledgeskilllevel>
        <knowledgeskilllevel>
          <name>[Any]</name>
          <group>Interest</group>
        </knowledgeskilllevel>
        <freepositivequalities>3</freepositivequalities>
        <addqualities>
          <addquality>Animal Empathy</addquality>
        </addqualities>
      </bonus>
      <story>$real spent their teenage years on a farm, $FARMTASK .</story>
      <source>RF</source>
      <page>70</page>
    </module>
    <module>
      <id>8d4a26a0-8280-42d8-b61d-052591f84edd</id>
      <stage>Teen Years</stage>
      <category>LifeModule</category>
      <name>Gang Warfare</name>
      <karma>50</karma>
      <bonus>
        <attributelevel>
          <name>BOD</name>
        </attributelevel>
        <attributelevel>
          <name>REA</name>
        </attributelevel>
        <attributelevel>
          <name>WIL</name>
        </attributelevel>
        <skilllevel>
          <name>Blades</name>
          <val>2</val>
        </skilllevel>
        <skillgrouplevel>
          <name>Firearms</name>
          <val>1</val>
        </skillgrouplevel>
        <skilllevel>
          <name>Leadership</name>
        </skilllevel>
        <skilllevel>
          <name>Negotiation</name>
        </skilllevel>
        <skilllevel>
          <name>Perception</name>
        </skilllevel>
        <skilllevel>
          <name>Running</name>
        </skilllevel>
        <skilllevel>
          <name>Sneaking</name>
        </skilllevel>
        <knowledgeskilllevel>
          <name>[City]</name>
          <group>Street</group>
          <val>2</val>
        </knowledgeskilllevel>
        <freenegativequalities>-25</freenegativequalities>
        <freepositivequalities>10</freepositivequalities>
        <addqualities>
          <addquality>Black Market Pipeline</addquality>
          <addquality>Paranoia</addquality>
          <addquality>Uneducated</addquality>
          <addquality>SINner (Criminal)</addquality>
        </addqualities>
      </bonus>
      <story>$real spent their teenage years shooting at other teenagers just to gain control over a few city blocks. Just to be clear, $real was in a gang, not the Battle of Stalingrad.</story>
      <source>RF</source>
      <page>70</page>
    </module>
    <module>
      <id>abf41e28-123f-bb00-da29-124ce213dca2</id>
      <stage>Teen Years</stage>
      <category>LifeModule</category>
      <karma>50</karma>
      <name>High School</name>
      <bonus>
        <attributelevel>
          <name>LOG</name>
          <val>1</val>
        </attributelevel>
        <attributelevel>
          <name>CHA</name>
          <val>1</val>
        </attributelevel>
        <skillgrouplevel>
          <name>Athletics</name>
          <val>1</val>
        </skillgrouplevel>
        <skilllevel>
          <name>Computer</name>
          <val>2</val>
        </skilllevel>
        <skilllevel>
          <name>Chemistry</name>
          <val>2</val>
        </skilllevel>
        <skilllevel>
          <name>Software</name>
          <val>2</val>
        </skilllevel>
        <knowledgeskilllevel>
          <name>[Any]</name>
          <group>Academic</group>
          <val>1</val>
        </knowledgeskilllevel>
        <knowledgeskilllevel>
          <name>[Any]</name>
          <group>Academic</group>
          <val>1</val>
        </knowledgeskilllevel>
        <knowledgeskilllevel>
          <name>[Language]</name>
          <group>Language</group>
          <val>1</val>
        </knowledgeskilllevel>
        <knowledgeskilllevel>
          <name>[City]</name>
          <group>Street</group>
          <val>1</val>
        </knowledgeskilllevel>
      </bonus>
      <story>$real went to high school like a normal person.</story>
      <source>RF</source>
      <page>71</page>
    </module>
    <module>
      <id>68fdb83d-5447-4414-b2ff-2377873521b5</id>
      <stage>Teen Years</stage>
      <category>LifeModule</category>
      <name>Home Tutored</name>
      <karma>50</karma>
      <bonus>
        <attributelevel>
          <name>LOG</name>
          <val>1</val>
        </attributelevel>
        <attributelevel>
          <name>WIL</name>
          <val>1</val>
        </attributelevel>
        <skilllevel>
          <name>Chemistry</name>
        </skilllevel>
        <skilllevel>
          <name>Computer</name>
          <val>3</val>
        </skilllevel>
        <skilllevel>
          <name>Software</name>
          <val>2</val>
        </skilllevel>
        <knowledgeskilllevel>
          <name>[Any]</name>
          <group>Academic</group>
          <val>2</val>
        </knowledgeskilllevel>
        <knowledgeskilllevel>
          <name>[Any]</name>
          <group>Academic</group>
          <val>2</val>
        </knowledgeskilllevel>
        <knowledgeskilllevel>
          <name>[Language]</name>
          <group>Language</group>
          <val>2</val>
        </knowledgeskilllevel>
        <freenegativequalities>-8</freenegativequalities>
        <addqualities>
          <addquality>Social Stress</addquality>
        </addqualities>
      </bonus>
      <story>$real was taught at home, by $HOMEDESC . While they managed to avoid the main pitfall of homeschooling and somehow ended up with a better education than their peers, $real was left emotionally stunted due to the lack of contact with others.</story>
      <source>RF</source>
      <page>70</page>
    </module>
    <module>
      <id>0f415a05-5a6f-4279-9fb4-c43e0435bab5</id>
      <stage>Teen Years</stage>
      <category>LifeModule</category>
      <name>Isolated Rural Upbringing</name>
      <karma>50</karma>
      <bonus>
        <attributelevel>
          <name>BOD</name>
          <val>1</val>
        </attributelevel>
        <attributelevel>
          <name>WIL</name>
          <val>1</val>
        </attributelevel>
        <skilllevel>
          <name>Blades</name>
        </skilllevel>
        <skilllevel>
          <name>First Aid</name>
        </skilllevel>
        <skilllevel>
          <name>Gymnastics</name>
        </skilllevel>
        <skilllevel>
          <name>Longarms</name>
        </skilllevel>
        <skillgrouplevel>
          <name>Outdoors</name>
          <val>1</val>
        </skillgrouplevel>
        <skilllevel>
          <name>Perception</name>
          <val>2</val>
        </skilllevel>
        <skilllevel>
          <name>Sneaking</name>
        </skilllevel>
        <knowledgeskilllevel>
          <name>Critters</name>
          <group>Street</group>
          <val>2</val>
        </knowledgeskilllevel>
        <freenegativequalities>-5</freenegativequalities>
        <addqualities>
          <addquality>Incompetent</addquality>
        </addqualities>
      </bonus>
      <!--TODO electronics autoselect-->
      <story>$real spent their teenage years in the middle of nowhere, leaving them with very little knowledge of the outside world, but a lot of knowledge about $OUTDOOR .</story>
      <source>RF</source>
      <page>71</page>
    </module>
    <module>
      <!-- TODO: path specific stuff, requires selection, not possible atm-->
      <id>ccf41ccc-f752-469b-ad92-5bdc38e6714f</id>
      <stage>Teen Years</stage>
      <category>LifeModule</category>
      <name>Magical Education (Magician)</name>
      <karma>50</karma>
      <bonus>
        <attributelevel>
          <name>WIL</name>
          <val>1</val>
        </attributelevel>
        <attributelevel>
          <name>CHA</name>
          <val>1</val>
        </attributelevel>
        <knowledgeskilllevel>
          <name>Magical Theory (Academic)</name>
          <group>Academic</group>
          <val>5</val>
        </knowledgeskilllevel>
        <knowledgeskilllevel>
          <name>[Any]</name>
          <group>Academic</group>
          <val>4</val>
        </knowledgeskilllevel>
        <knowledgeskilllevel>
          <name>[Any]</name>
          <group>Academic</group>
          <val>4</val>
        </knowledgeskilllevel>
        <knowledgeskilllevel>
          <name>[Any]</name>
          <group>Academic</group>
          <val>3</val>
        </knowledgeskilllevel>
        <knowledgeskilllevel>
          <name>[Any]</name>
          <group>Language</group>
          <val>2</val>
        </knowledgeskilllevel>
        <skilllevel>
          <name>Arcana</name>
          <val>2</val>
        </skilllevel>
        <freenegativequalities>-15</freenegativequalities>
        <addqualities>
          <addquality>SINner (Corporate Limited)</addquality>
        </addqualities>
      </bonus>
      <required>
        <oneof>
          <quality>Magician</quality>
        </oneof>
      </required>
      <story>$real was identified as awakened at an early age and was sent off to a wizarding school that, sadly, was much less awesome than Hogwarts.</story>
      <source>RF</source>
      <page>71</page>
    </module>
    <module>
      <id>1d2a61a6-3fd0-4c07-9a9e-8db5da92590e</id>
      <stage>Teen Years</stage>
      <category>LifeModule</category>
      <name>Magical Education (Aspected)</name>
      <karma>50</karma>
      <bonus>
        <attributelevel>
          <name>WIL</name>
          <val>1</val>
        </attributelevel>
        <attributelevel>
          <name>CHA</name>
          <val>1</val>
        </attributelevel>
        <knowledgeskilllevel>
          <name>Magical Theory (Academic)</name>
          <group>Academic</group>
          <val>5</val>
        </knowledgeskilllevel>
        <knowledgeskilllevel>
          <name>[Any]</name>
          <group>Academic</group>
          <val>4</val>
        </knowledgeskilllevel>
        <knowledgeskilllevel>
          <name>[Any]</name>
          <group>Academic</group>
          <val>4</val>
        </knowledgeskilllevel>
        <knowledgeskilllevel>
          <name>[Any]</name>
          <group>Academic</group>
          <val>3</val>
        </knowledgeskilllevel>
        <knowledgeskilllevel>
          <name>[Any]</name>
          <group>Language</group>
          <val>2</val>
        </knowledgeskilllevel>
        <skilllevel>
          <name>Arcana</name>
          <val>2</val>
        </skilllevel>
        <freenegativequalities>-15</freenegativequalities>
        <addqualities>
          <addquality>SINner (Corporate Limited)</addquality>
        </addqualities>
      </bonus>
      <required>
        <oneof>
          <quality>Aspected Magician</quality>
        </oneof>
      </required>
      <story>$real was identified as awakened at an early age and was sent off to a wizarding school that, sadly, was much less awesome than Hogwarts.</story>
      <source>RF</source>
      <page>71</page>
    </module>
    <module>
      <id>abbd6496-e90f-4159-a677-e4b35ccd05f9</id>
      <stage>Teen Years</stage>
      <category>LifeModule</category>
      <name>Magical Education (Mystic Adept)</name>
      <karma>50</karma>
      <bonus>
        <attributelevel>
          <name>WIL</name>
          <val>1</val>
        </attributelevel>
        <attributelevel>
          <name>CHA</name>
          <val>1</val>
        </attributelevel>
        <knowledgeskilllevel>
          <name>Magical Theory (Academic)</name>
          <group>Academic</group>
          <val>5</val>
        </knowledgeskilllevel>
        <knowledgeskilllevel>
          <name>[Any]</name>
          <group>Academic</group>
          <val>4</val>
        </knowledgeskilllevel>
        <knowledgeskilllevel>
          <name>[Any]</name>
          <group>Academic</group>
          <val>4</val>
        </knowledgeskilllevel>
        <knowledgeskilllevel>
          <name>[Any]</name>
          <group>Academic</group>
          <val>3</val>
        </knowledgeskilllevel>
        <knowledgeskilllevel>
          <name>[Any]</name>
          <group>Language</group>
          <val>2</val>
        </knowledgeskilllevel>
        <skilllevel>
          <name>Arcana</name>
          <val>2</val>
        </skilllevel>
        <freenegativequalities>-15</freenegativequalities>
        <addqualities>
          <addquality>SINner (Corporate Limited)</addquality>
        </addqualities>
      </bonus>
      <required>
        <oneof>
          <quality>Mystic Adept</quality>
        </oneof>
      </required>
      <story>$real was identified as awakened at an early age and was sent off to a wizarding school that, sadly, was much less awesome than Hogwarts.</story>
      <source>RF</source>
      <page>71</page>
    </module>
    <module>
      <id>603bead6-2827-4468-a69b-4e8a7a93c2ee</id>
      <stage>Teen Years</stage>
      <category>LifeModule</category>
      <name>Magical Education (Adept)</name>
      <karma>50</karma>
      <bonus>
        <attributelevel>
          <name>WIL</name>
          <val>1</val>
        </attributelevel>
        <attributelevel>
          <name>CHA</name>
          <val>1</val>
        </attributelevel>
        <knowledgeskilllevel>
          <name>Magical Theory (Academic)</name>
          <group>Academic</group>
          <val>5</val>
        </knowledgeskilllevel>
        <knowledgeskilllevel>
          <name>[Any]</name>
          <group>Academic</group>
          <val>4</val>
        </knowledgeskilllevel>
        <knowledgeskilllevel>
          <name>[Any]</name>
          <group>Academic</group>
          <val>4</val>
        </knowledgeskilllevel>
        <knowledgeskilllevel>
          <name>[Any]</name>
          <group>Academic</group>
          <val>3</val>
        </knowledgeskilllevel>
        <knowledgeskilllevel>
          <name>[Any]</name>
          <group>Language</group>
          <val>2</val>
        </knowledgeskilllevel>
        <skilllevel>
          <name>Arcana</name>
          <val>2</val>
        </skilllevel>
        <freenegativequalities>-15</freenegativequalities>
        <addqualities>
          <addquality>SINner (Corporate Limited)</addquality>
        </addqualities>
      </bonus>
      <required>
        <oneof>
          <quality>Adept</quality>
        </oneof>
      </required>
      <story>$real was identified as awakened at an early age and was sent off to a wizarding school that, sadly, was much less awesome than Hogwarts.</story>
      <source>RF</source>
      <page>71</page>
    </module>
    <module>
      <id>15bd4283-f287-4be7-b174-9e5ab97bda1a</id>
      <stage>Teen Years</stage>
      <category>LifeModule</category>
      <name>Military School</name>
      <karma>50</karma>
      <bonus>
        <attributelevel>
          <name>BOD</name>
          <val>1</val>
        </attributelevel>
        <attributelevel>
          <name>CHA</name>
          <val>1</val>
        </attributelevel>
        <skilllevel>
          <name>Blades</name>
        </skilllevel>
        <freenegativequalities>-15</freenegativequalities>

        <skillgrouplevel>
          <name>Firearms</name>
          <val>1</val>
        </skillgrouplevel>
        <skillgrouplevel>
          <name>Electronics</name>
          <val>1</val>
        </skillgrouplevel>
        <skilllevel>
          <name>Leadership</name>
        </skilllevel>
        <skilllevel>
          <name>Unarmed Combat</name>
        </skilllevel>
        <skilllevel>
          <name>Running</name>
        </skilllevel>
        <skilllevel>
          <name>Swimming</name>
        </skilllevel>
        <knowledgeskilllevel>
          <name>Military</name>
          <group>Professional</group>
          <val>3</val>
        </knowledgeskilllevel>
        <knowledgeskilllevel>
          <name>Military History</name>
          <group>Academic</group>
          <val>3</val>
        </knowledgeskilllevel>
        <knowledgeskilllevel>
          <name>[Any]</name>
          <group>Academic</group>
          <val>1</val>
        </knowledgeskilllevel>
        <knowledgeskilllevel>
          <name>Strategy</name>
          <group>Professional</group>
          <val>1</val>
        </knowledgeskilllevel>
        <freepositivequalities>5</freepositivequalities>
        <addqualities>
          <addquality>Rank</addquality>
          <addquality>Code of Honor</addquality>
        </addqualities>
      </bonus>
      <story>$real was educated at a military school designed to instill discipline and patriotism in those  $LUCK  to be sent there.</story>
      <source>RF</source>
      <page>71</page>
    </module>
    <module>
      <id>b3b641d1-70e2-46c9-99b3-b89b7b84e24c</id>
      <stage>Teen Years</stage>
      <category>LifeModule</category>
      <name>Preparatory School</name>
      <karma>50</karma>
      <bonus>
        <attributelevel>
          <name>CHA</name>
          <val>1</val>
        </attributelevel>
        <attributelevel>
          <name>LOG</name>
          <val>1</val>
        </attributelevel>
        <skilllevel>
          <name>Computer</name>
        </skilllevel>
        <skilllevel>
          <name>Chemistry</name>
        </skilllevel>
        <skilllevel>
          <name>Etiquette</name>
        </skilllevel>
        <!--Todo: s/Outdoor/Outdoors/-->
        <knowledgeskilllevel>
          <name>[Any]</name>
          <group>Academic</group>
          <val>1</val>
        </knowledgeskilllevel>
        <knowledgeskilllevel>
          <name>[Any]</name>
          <group>Academic</group>
          <val>1</val>
        </knowledgeskilllevel>
        <knowledgeskilllevel>
          <name>[Any]</name>
          <group>Language</group>
          <val>1</val>
        </knowledgeskilllevel>
        <addqualities>
          <addquality>First Impression</addquality>
        </addqualities>
      </bonus>
      <story>$real was $LUCK enough to go to a respected private school.</story>
      <source>RF</source>
      <page>71</page>
    </module>
    <module>
      <id>21c3cb79-e0d9-49b8-9ad3-9232bab4f12b</id>
      <stage>Teen Years</stage>
      <category>LifeModule</category>
      <name>Street Kid</name>
      <karma>50</karma>
      <bonus>
        <attributelevel>
          <name>BOD</name>
        </attributelevel>
        <attributelevel>
          <name>WIL</name>
        </attributelevel>
        <skillgrouplevel>
          <name>Acting</name>
          <val>2</val>
        </skillgrouplevel>
        <skilllevel>
          <name>Clubs</name>
        </skilllevel>
        <skilllevel>
          <name>Etiquette</name>
        </skilllevel>
        <skilllevel>
          <name>Gymnastics</name>
        </skilllevel>
        <skilllevel>
          <name>Intimidation</name>
        </skilllevel>
        <skilllevel>
          <name>First Aid</name>
        </skilllevel>
        <skilllevel>
          <name>Negotiation</name>
        </skilllevel>
        <skilllevel>
          <name>Perception</name>
        </skilllevel>
        <skilllevel>
          <name>Running</name>
        </skilllevel>
        <skillgrouplevel>
          <name>Stealth</name>
          <val>1</val>
        </skillgrouplevel>
        <knowledgeskilllevel>
          <name>[City]</name>
          <group>Street</group>
          <val>1</val>
        </knowledgeskilllevel>
        <addqualities>
          <addquality>Bad Rep</addquality>
          <!--can't find this quality anywhere, another copy-paste from cgl?-->
          <!--<addquality>Enemy</addquality>-->
        </addqualities>
      </bonus>
      <story>$real graduated summa cum laude from the school of hard knocks, with a major in $STREETDESC and a minor in women’s studies.</story>
      <source>RF</source>
      <page>72</page>
    </module>
    <!-- End Region -->
    <!-- Region Further Education -->
    <module>
      <id>5a2eee69-cedb-403e-9649-fdc9a1377374</id>
      <stage>Further Education</stage>
      <category>LifeModule</category>
      <name>Skipped Further Education</name>
      <karma>0</karma>
      <story>$real either never received the opportunity for a further education, or decided it wasn't for them. Either way, the wide range of life's choices spread before them!</story>
      <source>RF</source>
      <page>0</page>
    </module>
    <module>
      <id>9e601908-df9a-4fe1-b58e-74bfd6f5d7b5</id>
      <stage>Further Education</stage>
      <category>LifeModule</category>
      <name>Community College</name>
      <karma>55</karma>
      <bonus />
      <versions>
        <version>
          <id>cb7cf388-ca3b-4344-b6ba-7f813a8c347f</id>
          <name>Architecture</name>
          <bonus>
            <attributelevel>
              <name>LOG</name>
            </attributelevel>
            <attributelevel>
              <name>WIL</name>
            </attributelevel>
            <skilllevel>
              <name>Artisan</name>
              <spec>Drawing</spec>
            </skilllevel>
            <skilllevel>
              <name>First Aid</name>
            </skilllevel>
            <skilllevel>
              <name>Industrial Mechanic</name>
            </skilllevel>
            <knowledgeskilllevel>
              <name>Buildings</name>
              <group>Academic</group>
              <val>5</val>
            </knowledgeskilllevel>
          </bonus>
        </version>
        <version>
          <id>5233f360-4ad7-4b03-aab6-fd6a81f5fbaf</id>
          <name>Business</name>
          <bonus>
            <attributelevel>
              <name>LOG</name>
            </attributelevel>
            <attributelevel>
              <name>WIL</name>
            </attributelevel>
            <skilllevel>
              <name>Con</name>
            </skilllevel>
            <skilllevel>
              <name>Etiquette</name>
            </skilllevel>
            <skilllevel>
              <name>Negotiation</name>
              <val>2</val>
            </skilllevel>
            <knowledgeskilllevel>
              <name>Economics</name>
              <group>Academic</group>
              <val>5</val>
            </knowledgeskilllevel>
          </bonus>
        </version>
        <version>
          <id>3204c2db-d015-4da4-bcd4-cdedb127e5ca</id>
          <name>Computer Science</name>
          <bonus>
            <attributelevel>
              <name>LOG</name>
            </attributelevel>
            <attributelevel>
              <name>WIL</name>
            </attributelevel>
            <skilllevel>
              <name>Cybercombat</name>
            </skilllevel>
            <skillgrouplevel>
              <name>Electronics</name>
              <val>1</val>
            </skillgrouplevel>
            <skilllevel>
              <name>Hacking</name>
            </skilllevel>
            <knowledgeskilllevel>
              <name>Matrix Design</name>
              <group>Academic</group>
              <val>6</val>
            </knowledgeskilllevel>
          </bonus>
        </version>
        <version>
          <id>b86653c5-96fd-46d4-9b97-b1e57d4049be</id>
          <name>Engineering</name>
          <bonus>
            <attributelevel>
              <name>LOG</name>
            </attributelevel>
            <attributelevel>
              <name>WIL</name>
            </attributelevel>
            <skilllevel>
              <name>Chemistry</name>
            </skilllevel>
            <skilllevel>
              <name>Hardware</name>
            </skilllevel>
            <skilllevel>
              <name>Industrial Mechanic</name>
              <val>2</val>
            </skilllevel>
            <knowledgeskilllevel>
              <name>Engineering</name>
              <group>Academic</group>
              <val>5</val>
            </knowledgeskilllevel>
          </bonus>
        </version>
        <version>
          <id>f5bf36b6-3d72-4daf-9d97-3a17ac31e91e</id>
          <name>Law</name>
          <bonus>
            <attributelevel>
              <name>LOG</name>
            </attributelevel>
            <attributelevel>
              <name>WIL</name>
            </attributelevel>
            <skilllevel>
              <name>Etiquette</name>
            </skilllevel>
            <skilllevel>
              <name>Negotiation</name>
              <val>2</val>
            </skilllevel>
            <skilllevel>
              <name>Performance</name>
            </skilllevel>
            <knowledgeskilllevel>
              <name>Law</name>
              <group>Academic</group>
              <val>5</val>
            </knowledgeskilllevel>
          </bonus>
        </version>
        <version>
          <id>c3486abc-87e5-4bb4-be65-144bd6c8b692</id>
          <name>Magic</name>
          <bonus>
            <attributelevel>
              <name>LOG</name>
            </attributelevel>
            <attributelevel>
              <name>WIL</name>
            </attributelevel>
            <skillgrouplevel>
              <name>Sorcery</name>
              <val>1</val>
            </skillgrouplevel>
            <knowledgeskilllevel>
              <options>
                <magicaltheory>Magical Theory (Academic)</magicaltheory>
                <metaplanes>Metaplanes</metaplanes>
              </options>
              <group>Academic</group>
              <val>5</val>
            </knowledgeskilllevel>
          </bonus>
        </version>
        <version>
          <id>6277e39c-10ff-4a7f-83ca-f9a8d84dc644</id>
          <name>Mathematics</name>
          <bonus>
            <attributelevel>
              <name>LOG</name>
            </attributelevel>
            <attributelevel>
              <name>WIL</name>
            </attributelevel>
            <skilllevel>
              <name>Computer</name>
            </skilllevel>
            <skilllevel>
              <name>Etiquette</name>
            </skilllevel>
            <skilllevel>
              <name>Software</name>
              <val>2</val>
            </skilllevel>
            <knowledgeskilllevel>
              <name>Mathematics</name>
              <group>Academic</group>
              <val>5</val>
            </knowledgeskilllevel>
          </bonus>
        </version>
        <version>
          <id>558dfe69-711c-4ca3-b16c-3678c3ef3083</id>
          <name>Medicine</name>
          <bonus>
            <attributelevel>
              <name>LOG</name>
            </attributelevel>
            <attributelevel>
              <name>WIL</name>
            </attributelevel>
            <skillgrouplevel>
              <name>Biotech</name>
              <val>2</val>
            </skillgrouplevel>
            <skilllevel>
              <name>Chemistry</name>
            </skilllevel>
            <knowledgeskilllevel>
              <name>Medicine</name>
              <group>Academic</group>
              <val>6</val>
            </knowledgeskilllevel>
          </bonus>
        </version>
        <version>
          <id>9a0e5409-7a46-4afe-91ae-ac93b101ba37</id>
          <name>Natural Sciences</name>
          <bonus>
            <attributelevel>
              <name>LOG</name>
            </attributelevel>
            <attributelevel>
              <name>WIL</name>
            </attributelevel>
            <skilllevel>
              <name>Computer</name>
            </skilllevel>
            <skilllevel>
              <name>First Aid</name>
            </skilllevel>
            <skilllevel>
              <name>Software</name>
              <val>2</val>
            </skilllevel>
            <knowledgeskilllevel>
              <options>
                <chemistry>Chemistry</chemistry>
                <physics>Physics</physics>
                <biology>Biology</biology>
              </options>
              <group>Academic</group>
              <val>5</val>
            </knowledgeskilllevel>
          </bonus>
        </version>
        <version>
          <id>7da1dbda-242f-4b42-8e91-fdb553033297</id>
          <name>Art</name>
          <bonus>
            <attributelevel>
              <name>LOG</name>
            </attributelevel>
            <attributelevel>
              <name>WIL</name>
            </attributelevel>
            <skilllevel>
              <name>Artisan</name>
              <val>3</val>
            </skilllevel>
            <knowledgeskilllevel>
              <name>Art History</name>
              <group>Academic</group>
              <val>3</val>
            </knowledgeskilllevel>
          </bonus>
        </version>
        <version>
          <id>d29437b7-c771-4fe6-a36a-994091ec8df1</id>
          <name>History</name>
          <bonus>
            <attributelevel>
              <name>LOG</name>
            </attributelevel>
            <attributelevel>
              <name>WIL</name>
            </attributelevel>
            <skilllevel>
              <name>Computer</name>
            </skilllevel>
            <skilllevel>
              <name>Software</name>
              <val>2</val>
            </skilllevel>
            <knowledgeskilllevel>
              <name>[National or World] History</name>
              <group>Academic</group>
              <val>2</val>
            </knowledgeskilllevel>
          </bonus>
        </version>
        <version>
          <id>117e5150-c50f-44dc-828c-9adfe06e589d</id>
          <name>Languages</name>
          <bonus>
            <attributelevel>
              <name>LOG</name>
            </attributelevel>
            <attributelevel>
              <name>WIL</name>
            </attributelevel>
            <knowledgeskilllevel>
              <name>[Any]</name>
              <val>6</val>
            </knowledgeskilllevel>
            <knowledgeskilllevel>
              <name>[Any]</name>
              <val>5</val>
            </knowledgeskilllevel>
            <skilllevel>
              <name>Negotiation</name>
            </skilllevel>
            <skilllevel>
              <name>Etiquette</name>
            </skilllevel>
          </bonus>
        </version>
        <version>
          <id>bc75eec6-c413-4457-b581-59590b792aca</id>
          <name>Literature</name>
          <bonus>
            <attributelevel>
              <name>LOG</name>
            </attributelevel>
            <attributelevel>
              <name>WIL</name>
            </attributelevel>
            <skilllevel>
              <name>Artisan</name>
              <spec>Writing</spec>
            </skilllevel>
            <skilllevel>
              <name>Etiquette</name>
            </skilllevel>
            <knowledgeskilllevel>
              <name>Literature</name>
              <group>Academic</group>
              <val>5</val>
            </knowledgeskilllevel>
          </bonus>
        </version>
        <version>
          <id>953b9a51-745f-442a-b1e5-e5e9a24901c8</id>
          <name>Metahumanities</name>
          <bonus>
            <attributelevel>
              <name>LOG</name>
            </attributelevel>
            <attributelevel>
              <name>WIL</name>
            </attributelevel>
            <skilllevel>
              <name>Computer</name>
            </skilllevel>
            <!--todo: spread ranks among several skills-->
            <!--13 ranks to spread among at least 3 skills, minimum 3 ranks per skill-->
            <knowledgeskilllevel>
              <name>[Ancient Language/Philosophy/Religion]</name>
              <group>Academic</group>
              <val>13</val>
            </knowledgeskilllevel>
          </bonus>
        </version>
        <version>
          <id>9615d244-4ff5-4de2-b810-f5afeb90f4f6</id>
          <name>Social Science</name>
          <bonus>
            <attributelevel>
              <name>LOG</name>
            </attributelevel>
            <attributelevel>
              <name>WIL</name>
            </attributelevel>
            <skilllevel>
              <name>Computer</name>
            </skilllevel>
            <!--todo: spread ranks among several skills-->
            <!--13 ranks spread among at least 3 skills, minimum 3 ranks per skill-->
            <knowledgeskilllevel>
              <name>[Sociology/Psychology/Archaeology/Criminology/Politics]</name>
              <group>Academic</group>
              <val>13</val>
            </knowledgeskilllevel>
          </bonus>
        </version>
        <version>
          <id>45b62128-12f9-4d3f-89b9-b5ee34af16db</id>
          <name>Trade School Shop</name>
          <bonus>
            <addqualities>
              <addquality>Grease Monkey</addquality>
            </addqualities>
            <attributelevel>
              <name>LOG</name>
            </attributelevel>
            <skillgrouplevel>
              <name>Engineering</name>
              <val>1</val>
            </skillgrouplevel>
            <knowledgeskilllevel>
              <name>[Practical Mechanics]</name>
              <group>Academic</group>
              <val>2</val>
            </knowledgeskilllevel>
            <knowledgeskilllevel>
              <name>[Industrial Manufacturers]</name>
              <group>Academic</group>
              <val>2</val>
            </knowledgeskilllevel>
            <knowledgeskilllevel>
              <name>[Machine Parts]</name>
              <group>Academic</group>
              <val>2</val>
            </knowledgeskilllevel>
          </bonus>
          <source>R5</source>
        </version>
      </versions>
      <story>$real wanted to get something that resembled higher education, but couldn’t afford to go to a real college. The solution: community college.</story>
      <source>RF</source>
      <page>72</page>
    </module>
    <module>
      <id>1156fac7-e8d2-4599-94c3-64b8464037d7</id>
      <stage>Further Education</stage>
      <category>LifeModule</category>
      <name>Ivy League University</name>
      <karma>80</karma>
      <bonus>
        <attributelevel>
          <name>CHA</name>
        </attributelevel>
        <attributelevel>
          <name>LOG</name>
        </attributelevel>
        <attributelevel>
          <name>WIL</name>
        </attributelevel>
        <skilllevel>
          <name>Computer</name>
        </skilllevel>
        <skilllevel>
          <name>Etiquette</name>
        </skilllevel>
        <skilllevel>
          <name>Perception</name>
        </skilllevel>
        <knowledgeskilllevel>
          <name>[Any]</name>
          <group>Academic</group>
          <val>4</val>
        </knowledgeskilllevel>
      </bonus>
      <versions>
        <version>
          <id>7581d130-4069-41c6-b225-97849752aa7e</id>
          <name>Architecture</name>
          <bonus>
            <skilllevel>
              <name>First Aid</name>
            </skilllevel>
            <skilllevel>
              <name>Industrial Mechanic</name>
            </skilllevel>
            <knowledgeskilllevel>
              <name>Buildings</name>
              <group>Academic</group>
              <val>6</val>
            </knowledgeskilllevel>
          </bonus>
        </version>
        <version>
          <id>b45413d9-14e7-45ad-bddf-3c42fe2a87e2</id>
          <name>Business</name>
          <bonus>
            <skilllevel>
              <name>Etiquette</name>
            </skilllevel>
            <skilllevel>
              <name>Negotiation</name>
            </skilllevel>
            <knowledgeskilllevel>
              <name>Economics</name>
              <group>Academic</group>
              <val>6</val>
            </knowledgeskilllevel>
          </bonus>
        </version>
        <version>
          <id>45d86c5a-5bd9-43bc-8921-44d66c803856</id>
          <name>Computer Science</name>
          <bonus>
            <skillgrouplevel>
              <name>Electronics</name>
              <val>1</val>
            </skillgrouplevel>
            <knowledgeskilllevel>
              <name>Matrix Design</name>
              <group>Academic</group>
              <val>5</val>
            </knowledgeskilllevel>
          </bonus>
        </version>
        <version>
          <id>42708de0-730d-4ef7-8ff0-7a16903c3329</id>
          <name>Engineering</name>
          <bonus>
            <skilllevel>
              <name>Chemistry</name>
            </skilllevel>
            <skilllevel>
              <name>Industrial Mechanic</name>
            </skilllevel>
            <knowledgeskilllevel>
              <name>Engineering</name>
              <group>Academic</group>
              <val>6</val>
            </knowledgeskilllevel>
          </bonus>
        </version>
        <version>
          <id>a08255ed-dba9-440f-8383-42b455c2164b</id>
          <name>Law</name>
          <bonus>
            <skilllevel>
              <name>Negotiation</name>
            </skilllevel>
            <skilllevel>
              <name>Performance</name>
            </skilllevel>
            <knowledgeskilllevel>
              <name>Law</name>
              <group>Academic</group>
              <val>6</val>
            </knowledgeskilllevel>
          </bonus>
        </version>
        <version>
          <id>c3e76118-bda2-43f5-bfd4-f2e98e7daf25</id>
          <name>Magic</name>
          <bonus>
            <skillgrouplevel>
              <name>Sorcery</name>
              <val>1</val>
            </skillgrouplevel>
            <knowledgeskilllevel>
              <options>
                <magicaltheory>Magical Theory (Academic)</magicaltheory>
                <metaplanes>Metaplanes</metaplanes>
              </options>
              <group>Academic</group>
              <val>5</val>
            </knowledgeskilllevel>
          </bonus>
        </version>
        <version>
          <id>0322a99c-1107-469f-898e-da3dbae07243</id>
          <name>Mathematics</name>
          <bonus>
            <skilllevel>
              <name>Etiquette</name>
            </skilllevel>
            <skilllevel>
              <name>Software</name>
            </skilllevel>
            <knowledgeskilllevel>
              <name>Mathematics</name>
              <group>Academic</group>
              <val>6</val>
            </knowledgeskilllevel>
          </bonus>
        </version>
        <version>
          <id>ee24346b-47b1-485f-8e2a-98e064280594</id>
          <name>Medicine</name>
          <bonus>
            <skillgrouplevel>
              <name>Biotech</name>
              <val>1</val>
            </skillgrouplevel>
            <knowledgeskilllevel>
              <name>Medicine</name>
              <group>Academic</group>
              <val>5</val>
            </knowledgeskilllevel>
          </bonus>
        </version>
        <version>
          <id>f1c5322e-3504-4e61-bcde-bbd9efdc5372</id>
          <name>Natural Sciences</name>
          <bonus>
            <skilllevel>
              <name>Computer</name>
            </skilllevel>
            <skilllevel>
              <name>Software</name>
            </skilllevel>
            <knowledgeskilllevel>
              <options>
                <chemistry>Chemistry</chemistry>
                <physics>Physics</physics>
                <biology>Biology</biology>
              </options>
              <group>Academic</group>
              <val>6</val>
            </knowledgeskilllevel>
          </bonus>
        </version>
        <version>
          <id>be73703f-6327-40f3-8233-a5081382b09a</id>
          <name>Art</name>
          <bonus>
            <skilllevel>
              <name>Artisan</name>
              <val>2</val>
            </skilllevel>
            <knowledgeskilllevel>
              <name>Art History</name>
              <group>Academic</group>
              <val>4</val>
            </knowledgeskilllevel>
          </bonus>
        </version>
        <version>
          <id>3f2a336c-8d68-44bf-b8a3-2269a5b8f439</id>
          <name>History</name>
          <bonus>
            <skilllevel>
              <name>Computer</name>
            </skilllevel>
            <skilllevel>
              <name>Software</name>
            </skilllevel>
            <knowledgeskilllevel>
              <name>History</name>
              <group>Academic</group>
              <val>6</val>
            </knowledgeskilllevel>
          </bonus>
        </version>
        <version>
          <id>b2aa8b08-4f4a-4d9a-8846-4b9e18f3f86e</id>
          <name>Languages</name>
          <bonus>
            <skilllevel>
              <name>Etiquette</name>
            </skilllevel>
            <knowledgeskilllevel>
              <name>[Any]</name>
              <group>Language</group>
              <val>4</val>
            </knowledgeskilllevel>
            <knowledgeskilllevel>
              <name>[Any]</name>
              <group>Language</group>
              <val>2</val>
            </knowledgeskilllevel>
            <knowledgeskilllevel>
              <name>[Any]</name>
              <group>Language</group>
              <val>2</val>
            </knowledgeskilllevel>
          </bonus>
        </version>
        <version>
          <id>c3f42446-c9cc-4488-91aa-20508c69bbee</id>
          <name>Literature</name>
          <bonus>
            <skilllevel>
              <name>Artisan</name>
              <spec>Writing</spec>
            </skilllevel>
            <knowledgeskilllevel>
              <name>Literature</name>
              <group>Academic</group>
              <val>4</val>
            </knowledgeskilllevel>
          </bonus>
        </version>
        <version>
          <id>621ffabc-0488-463c-89d9-768e79abea86</id>
          <name>Metahumanities</name>
          <bonus>
            <!--todo: spread among several skills-->
            <!--spread 10 ranks among all 3 skills, minimum 2 ranks in skill-->
            <knowledgeskilllevel>
              <name>[Ancient Language/Philosophy/Religion]</name>
              <group>Academic</group>
              <val>10</val>
            </knowledgeskilllevel>
          </bonus>
        </version>
        <version>
          <id>5b0d7428-6c89-4f9c-aa6c-18ceabb8df2c</id>
          <name>Social Sciences</name>
          <bonus>
            <!--todo: spread among several skills-->
            <!--spread 10 ranks among at least 3 skills, maximum 6 ranks in skill-->
            <knowledgeskilllevel>
              <name>[Sociology/Psychology/Archaeology/Criminology/Politics]</name>
              <group>Academic</group>
              <val>10</val>
            </knowledgeskilllevel>
          </bonus>
        </version>
      </versions>
      <story>$real either had a scholarship or money to burn, because they managed to get into one of the most exclusive institutions in the country, gaining them a first class education, as well as something nice to put on their resume.</story>
      <source>RF</source>
      <page>73</page>
    </module>
    <module>
      <id>87ad3d80-8d96-4c16-aa62-d63eb2575ff3</id>
      <stage>Further Education</stage>
      <category>LifeModule</category>
      <name>Military Academy</name>
      <karma>115</karma>
      <bonus>
        <attributelevel>
          <name>BOD</name>
        </attributelevel>
        <attributelevel>
          <name>REA</name>
        </attributelevel>
        <attributelevel>
          <name>STR</name>
        </attributelevel>
        <skillgrouplevel>
          <name>Firearms</name>
          <val>1</val>
        </skillgrouplevel>
        <skilllevel>
          <name>First Aid</name>
        </skilllevel>
        <skilllevel>
          <name>Leadership</name>
        </skilllevel>
        <skilllevel>
          <name>Navigation</name>
        </skilllevel>
        <skilllevel>
          <name>Swimming</name>
        </skilllevel>
        <skilllevel>
          <name>Unarmed Combat</name>
        </skilllevel>
        <knowledgeskilllevel>
          <name>Military History</name>
          <group>Academic</group>
          <val>2</val>
        </knowledgeskilllevel>
        <knowledgeskilllevel>
          <name>Military</name>
          <group>Professional</group>
          <val>3</val>
        </knowledgeskilllevel>
      </bonus>
      <versions>
        <version>
          <id>259fd0f1-6c88-41f5-946a-37652f4c67b5</id>
          <name>Architecture</name>
          <bonus>
            <skilllevel>
              <name>Artisan</name>
              <spec>Drawing</spec>
            </skilllevel>
            <skilllevel>
              <name>First Aid</name>
            </skilllevel>
            <skilllevel>
              <name>Industrial Mechanic</name>
            </skilllevel>
            <knowledgeskilllevel>
              <name>Buildings</name>
              <group>Academic</group>
              <val>5</val>
            </knowledgeskilllevel>
          </bonus>
        </version>
        <version>
          <id>589be566-a9b2-4edd-86f1-35317651071a</id>
          <name>Business</name>
          <bonus>
            <skilllevel>
              <name>Con</name>
            </skilllevel>
            <skilllevel>
              <name>Etiquette</name>
            </skilllevel>
            <skilllevel>
              <name>Negotiation</name>
              <val>2</val>
            </skilllevel>
            <knowledgeskilllevel>
              <name>Economics</name>
              <group>Academic</group>
              <val>5</val>
            </knowledgeskilllevel>
          </bonus>
        </version>
        <version>
          <id>12a24df3-7966-4099-be59-2da09eb7da7a</id>
          <name>Computer Science</name>
          <bonus>
            <skilllevel>
              <name>Cybercombat</name>
            </skilllevel>
            <skillgrouplevel>
              <name>Electronics</name>
              <val>1</val>
            </skillgrouplevel>
            <skilllevel>
              <name>Hacking</name>
            </skilllevel>
            <knowledgeskilllevel>
              <name>Matrix Design</name>
              <group>Academic</group>
              <val>6</val>
            </knowledgeskilllevel>
          </bonus>
        </version>
        <version>
          <id>1096f721-d609-44a7-a844-b8a2d7b186af</id>
          <name>Engineering</name>
          <bonus>
            <skilllevel>
              <name>Chemistry</name>
            </skilllevel>
            <skilllevel>
              <name>Hardware</name>
            </skilllevel>
            <skilllevel>
              <name>Industrial Mechanic</name>
              <val>2</val>
            </skilllevel>
            <knowledgeskilllevel>
              <name>Engineering</name>
              <group>Academic</group>
              <val>5</val>
            </knowledgeskilllevel>
          </bonus>
        </version>
        <version>
          <id>9a36d74e-c831-4520-97fb-bd2a1ec9c0a2</id>
          <name>Law</name>
          <bonus>
            <skilllevel>
              <name>Etiquette</name>
            </skilllevel>
            <skilllevel>
              <name>Negotiation</name>
              <val>2</val>
            </skilllevel>
            <skilllevel>
              <name>Performance</name>
            </skilllevel>
            <knowledgeskilllevel>
              <name>Law</name>
              <group>Academic</group>
              <val>5</val>
            </knowledgeskilllevel>
          </bonus>
        </version>
        <version>
          <id>6889a574-9b76-4238-8c52-4482408d6dbe</id>
          <name>Magic</name>
          <bonus>
            <skillgrouplevel>
              <name>Sorcery</name>
              <val>1</val>
            </skillgrouplevel>
            <knowledgeskilllevel>
              <options>
                <magicaltheory>Magical Theory (Academic)</magicaltheory>
                <metaplanes>Metaplanes</metaplanes>
              </options>
              <group>Academic</group>
              <val>5</val>
            </knowledgeskilllevel>
          </bonus>
        </version>
        <version>
          <id>a0e143b5-07e0-4296-90d2-a065d6ea6a01</id>
          <name>Mathematics</name>
          <bonus>
            <skilllevel>
              <name>Computer</name>
            </skilllevel>
            <skilllevel>
              <name>Etiquette</name>
            </skilllevel>
            <skilllevel>
              <name>Software</name>
              <val>2</val>
            </skilllevel>
            <knowledgeskilllevel>
              <name>Mathematics</name>
              <group>Academic</group>
              <val>5</val>
            </knowledgeskilllevel>
          </bonus>
        </version>
        <version>
          <id>5e574e02-573f-40f2-b804-711afebe33b0</id>
          <name>Medicine</name>
          <bonus>
            <skillgrouplevel>
              <name>Biotech</name>
              <val>2</val>
            </skillgrouplevel>
            <skilllevel>
              <name>Chemistry</name>
            </skilllevel>
            <knowledgeskilllevel>
              <name>Medicine</name>
              <group>Academic</group>
              <val>6</val>
            </knowledgeskilllevel>
          </bonus>
        </version>
        <version>
          <id>17b012c8-8f06-4ffc-97da-4d374a2415ad</id>
          <name>Natural Sciences</name>
          <bonus>
            <skilllevel>
              <name>Computer</name>
            </skilllevel>
            <skilllevel>
              <name>First Aid</name>
            </skilllevel>
            <skilllevel>
              <name>Software</name>
              <val>2</val>
            </skilllevel>
            <knowledgeskilllevel>
              <options>
                <chemistry>Chemistry</chemistry>
                <physics>Physics</physics>
                <biology>Biology</biology>
              </options>
              <group>Academic</group>
              <val>5</val>
            </knowledgeskilllevel>
          </bonus>
        </version>
        <version>
          <id>2c97c28c-2b56-41b7-a5c0-be340905ff76</id>
          <name>Art</name>
          <bonus>
            <skilllevel>
              <name>Artisan</name>
              <val>3</val>
            </skilllevel>
            <knowledgeskilllevel>
              <name>Art History</name>
              <group>Academic</group>
              <val>3</val>
            </knowledgeskilllevel>
          </bonus>
        </version>
        <version>
          <id>f0def2ac-238f-4769-89bd-d69651c31848</id>
          <name>History</name>
          <bonus>
            <skilllevel>
              <name>Computer</name>
            </skilllevel>
            <skilllevel>
              <name>Software</name>
              <val>2</val>
            </skilllevel>
            <knowledgeskilllevel>
              <name>[National] or [World] History</name>
              <group>Academic</group>
              <val>5</val>
            </knowledgeskilllevel>
          </bonus>
        </version>
        <version>
          <id>622282e0-857a-482e-b9e9-af4c3b2e88b0</id>
          <name>Languages</name>
          <bonus>
            <skilllevel>
              <name>Etiquette</name>
            </skilllevel>
            <skilllevel>
              <name>Negotiation</name>
            </skilllevel>
            <knowledgeskilllevel>
              <name>[Any]</name>
              <group>Language</group>
              <val>6</val>
            </knowledgeskilllevel>
            <knowledgeskilllevel>
              <name>[Any]</name>
              <group>Language</group>
              <val>5</val>
            </knowledgeskilllevel>
          </bonus>
        </version>
        <version>
          <id>1246e18b-4914-4da1-a364-6e3aa1519bb5</id>
          <name>Literature</name>
          <bonus>
            <skilllevel>
              <name>Artisan</name>
              <spec>Writing</spec>
            </skilllevel>
            <skilllevel>
              <name>Computer</name>
            </skilllevel>
            <knowledgeskilllevel>
              <name>Literature</name>
              <group>Academic</group>
              <val>5</val>
            </knowledgeskilllevel>
          </bonus>
        </version>
        <version>
          <id>51d66e5e-82da-4ef1-8c6c-bb97a98c1549</id>
          <name>Metahumanities</name>
          <bonus>
            <skilllevel>
              <name>Computer</name>
            </skilllevel>
            <!--todo: spread among several skills-->
            <!--spread 13 ranks among all 3 skills, maximum 7 ranks in skill-->
            <knowledgeskilllevel>
              <name>[Ancient Language/Philosophy/Religion]</name>
              <group>Academic</group>
              <val>13</val>
            </knowledgeskilllevel>
          </bonus>
        </version>
        <version>
          <id>63ed5c38-b044-4863-95dd-416394c88ffb</id>
          <name>Social Sciences</name>
          <bonus>
            <skilllevel>
              <name>Computer</name>
            </skilllevel>
            <!--todo: spread among several skills-->
            <!--spread 13 ranks among any number of skills, maximum 6 ranks in skill-->
            <knowledgeskilllevel>
              <name>[Sociology/Psychology/Archaeology/Criminology/Politics]</name>
              <group>Academic</group>
              <val>13</val>
            </knowledgeskilllevel>
          </bonus>
        </version>
      </versions>
      <story>$real got into a military academy, where they trained to become a commissioned officer in the army of their country.</story>
      <source>RF</source>
      <page>73</page>
    </module>
    <module>
      <id>142d7a1b-c676-4bf6-a71f-bc2d29617a14</id>
      <stage>Further Education</stage>
      <category>LifeModule</category>
      <name>State University</name>
      <karma>65</karma>
      <bonus>
        <attributelevel>
          <name>LOG</name>
        </attributelevel>
        <attributelevel>
          <name>WIL</name>
        </attributelevel>
        <skilllevel>
          <name>Computer</name>
        </skilllevel>
        <skilllevel>
          <name>Perception</name>
        </skilllevel>
        <skilllevel>
          <name>Etiquette</name>
        </skilllevel>
        <knowledgeskilllevel>
          <name>[Any]</name>
          <group>Academic</group>
          <val>4</val>
        </knowledgeskilllevel>
      </bonus>
      <versions>
        <version>
          <id>08943cfe-8b1a-49d0-b79b-c3e13f8c0e65</id>
          <name>Architecture</name>
          <bonus>
            <skilllevel>
              <name>Artisan</name>
              <spec>Writing</spec>
            </skilllevel>
            <skilllevel>
              <name>First Aid</name>
            </skilllevel>
            <skilllevel>
              <name>Industrial Mechanic</name>
            </skilllevel>
            <knowledgeskilllevel>
              <name>Buildings</name>
              <group>Academic</group>
              <val>5</val>
            </knowledgeskilllevel>
          </bonus>
        </version>
        <version>
          <id>e5b8fad6-b50b-40a9-93ba-7e6377aae061</id>
          <name>Business</name>
          <bonus>
            <skilllevel>
              <name>Con</name>
            </skilllevel>
            <skilllevel>
              <name>Etiquette</name>
            </skilllevel>
            <skilllevel>
              <name>Negotiation</name>
              <val>2</val>
            </skilllevel>
            <knowledgeskilllevel>
              <name>Economics</name>
              <group>Academic</group>
              <val>5</val>
            </knowledgeskilllevel>
          </bonus>
        </version>
        <version>
          <id>3d810ee7-601d-43b6-ac46-d60d3a138408</id>
          <name>Computer Science</name>
          <bonus>
            <skilllevel>
              <name>Cybercombat</name>
            </skilllevel>
            <skillgrouplevel>
              <name>Electronics</name>
              <val>1</val>
            </skillgrouplevel>
            <skilllevel>
              <name>Hacking</name>
            </skilllevel>
            <knowledgeskilllevel>
              <name>Matrix Design</name>
              <group>Academic</group>
              <val>6</val>
            </knowledgeskilllevel>
          </bonus>
        </version>
        <version>
          <id>92e48827-089d-439b-9f4d-dd30d4dcc1f6</id>
          <name>Engineering</name>
          <bonus>
            <skilllevel>
              <name>Chemistry</name>
            </skilllevel>
            <skilllevel>
              <name>Hardware</name>
            </skilllevel>
            <skilllevel>
              <name>Industrial Mechanic</name>
              <val>2</val>
            </skilllevel>
            <knowledgeskilllevel>
              <name>Engineering</name>
              <group>Academic</group>
              <val>5</val>
            </knowledgeskilllevel>
          </bonus>
        </version>
        <version>
          <id>1d6939e0-c6dc-4ab2-bec8-e07e1d21c0f1</id>
          <name>Law</name>
          <bonus>
            <skilllevel>
              <name>Etiquette</name>
            </skilllevel>
            <skilllevel>
              <name>Negotiation</name>
              <val>2</val>
            </skilllevel>
            <skilllevel>
              <name>Performance</name>
            </skilllevel>
            <knowledgeskilllevel>
              <name>Law</name>
              <group>Academic</group>
              <val>5</val>
            </knowledgeskilllevel>
          </bonus>
        </version>
        <version>
          <id>fd563e32-b32c-437e-9aaa-966ed6d493ab</id>
          <name>Magic</name>
          <bonus>
            <skillgrouplevel>
              <name>Sorcery</name>
              <val>1</val>
            </skillgrouplevel>
            <knowledgeskilllevel>
              <options>
                <magicaltheory>Magical Theory (Academic)</magicaltheory>
                <metaplanes>Metaplanes</metaplanes>
              </options>
              <group>Academic</group>
              <val>5</val>
            </knowledgeskilllevel>
          </bonus>
        </version>
        <version>
          <id>dd5b8431-a443-483d-845f-86c5b9aea4a1</id>
          <name>Mathematics</name>
          <bonus>
            <skilllevel>
              <name>Computer</name>
            </skilllevel>
            <skilllevel>
              <name>Etiquette</name>
            </skilllevel>
            <skilllevel>
              <name>Software</name>
              <val>2</val>
            </skilllevel>
            <knowledgeskilllevel>
              <name>Mathematics</name>
              <group>Academic</group>
              <val>5</val>
            </knowledgeskilllevel>
          </bonus>
        </version>
        <version>
          <id>1e3a77c0-09ea-4448-9cb0-8a759f59d0ab</id>
          <name>Medicine</name>
          <bonus>
            <skillgrouplevel>
              <name>Biotech</name>
              <val>2</val>
            </skillgrouplevel>
            <skilllevel>
              <name>Chemistry</name>
            </skilllevel>
            <knowledgeskilllevel>
              <name>Medicine</name>
              <group>Academic</group>
              <val>6</val>
            </knowledgeskilllevel>
          </bonus>
        </version>
        <version>
          <id>97bceeca-ceba-49ce-ba09-2f64293046db</id>
          <name>Natural Sciences</name>
          <bonus>
            <skilllevel>
              <name>Computer</name>
            </skilllevel>
            <skilllevel>
              <name>First Aid</name>
            </skilllevel>
            <skilllevel>
              <name>Software</name>
              <val>2</val>
            </skilllevel>
            <knowledgeskilllevel>
              <options>
                <chemistry>Chemistry</chemistry>
                <physics>Physics</physics>
                <biology>Biology</biology>
              </options>
              <group>Academic</group>
              <val>5</val>
            </knowledgeskilllevel>
          </bonus>
        </version>
        <version>
          <id>e0c2ce7a-2b88-4488-b356-c11a4ce39aec</id>
          <name>Art</name>
          <bonus>
            <skilllevel>
              <name>Artisan</name>
              <val>3</val>
            </skilllevel>
            <knowledgeskilllevel>
              <name>Art History</name>
              <group>Academic</group>
              <val>3</val>
            </knowledgeskilllevel>
          </bonus>
        </version>
        <version>
          <id>24458c88-de4e-4f1d-9e0a-926a466dce7c</id>
          <name>History</name>
          <bonus>
            <skilllevel>
              <name>Computer</name>
            </skilllevel>
            <skilllevel>
              <name>Software</name>
              <val>2</val>
            </skilllevel>
            <knowledgeskilllevel>
              <name>[National] History or [World] History</name>
              <group>Academic</group>
              <val>5</val>
            </knowledgeskilllevel>
          </bonus>
        </version>
        <version>
          <id>c4be9942-2731-4ced-8b00-a8d990c64b6e</id>
          <name>Languages</name>
          <bonus>
            <skilllevel>
              <name>Etiquette</name>
            </skilllevel>
            <skilllevel>
              <name>Negotiation</name>
            </skilllevel>
            <knowledgeskilllevel>
              <name>[Any]</name>
              <group>Language</group>
              <val>6</val>
            </knowledgeskilllevel>
            <knowledgeskilllevel>
              <name>[Any]</name>
              <group>Language</group>
              <val>5</val>
            </knowledgeskilllevel>
          </bonus>
        </version>
        <version>
          <id>329bba18-8822-458f-8c7f-1682ecbae666</id>
          <name>Literature</name>
          <bonus>
            <skilllevel>
              <name>Artisan</name>
              <spec>Writing</spec>
            </skilllevel>
            <skilllevel>
              <name>Computer</name>
            </skilllevel>
            <skilllevel>
              <name>Instruction</name>
            </skilllevel>
            <knowledgeskilllevel>
              <name>Literature</name>
              <group>Academic</group>
              <val>5</val>
            </knowledgeskilllevel>
          </bonus>
        </version>
        <version>
          <id>8560107b-cd7f-43ce-a15b-7e914ec75a6e</id>
          <name>Metahumanities</name>
          <bonus>
            <skilllevel>
              <name>Computer</name>
            </skilllevel>
            <!--todo: spread among several skills-->
            <!--spread 13 ranks in any number of skills, maximum 6 ranks in skill-->
            <knowledgeskilllevel>
              <name>[Ancient Language/Philosophy/Religion]</name>
              <group>Academic</group>
              <val>13</val>
            </knowledgeskilllevel>
          </bonus>
        </version>
        <version>
          <id>a30a53d0-097b-4153-9858-41ac51657a54</id>
          <name>Social Sciences</name>
          <bonus>
            <skilllevel>
              <name>Computer</name>
            </skilllevel>
            <!--todo: spread among several skills-->
            <!--spread 13 ranks in any number of skills, maximum 6 ranks in skill-->
            <knowledgeskilllevel>
              <name>[Sociology/Psychology/Archaeology/Criminology/Politics]</name>
              <group>Academic</group>
              <val>13</val>
            </knowledgeskilllevel>
          </bonus>
        </version>
      </versions>
      <story>$real was either not intelligent enough for the ivy league, or unable to afford it. Either way, they got into one of the many other colleges out there.</story>
      <source>RF</source>
      <page>75</page>
    </module>
    <module>
      <id>3f82fc4f-9cbf-4baf-a8a2-51ab9c75a7f6</id>
      <stage>Further Education</stage>
      <category>LifeModule</category>
      <name>Trade/Technical School</name>
      <karma>40</karma>
      <bonus>
        <attributelevel>
          <name>LOG</name>
        </attributelevel>
        <skilllevel>
          <name>Computers</name>
        </skilllevel>
        <skilllevel>
          <name>Gymnastics</name>
          <val>2</val>
        </skilllevel>
        <skilllevel>
          <name>Perception</name>
        </skilllevel>
        <attributelevel>
          <name>LOG</name>
        </attributelevel>
        <skilllevel>
          <name>Computers</name>
        </skilllevel>
        <skilllevel>
          <name>Gymnastics</name>
          <val>2</val>
        </skilllevel>
        <skilllevel>
          <name>Perception</name>
        </skilllevel>
      </bonus>
      <versions>
        <version>
          <id>58c7cf14-6b38-485e-9243-3d8fb8194ec5</id>
          <name>Architect</name>
          <bonus>
            <skilllevel>
              <name>First Aid</name>
            </skilllevel>
            <skilllevel>
              <name>Industrial Mechanic</name>
            </skilllevel>
            <knowledgeskilllevel>
              <name>Buildings</name>
              <group>Professional</group>
              <val>6</val>
            </knowledgeskilllevel>
          </bonus>
        </version>
        <version>
          <id>3725ac65-3d76-4e05-afc6-d08b8d33a05e</id>
          <name>Fashion Designer</name>
          <bonus>
            <skilllevel>
              <name>Artisan</name>
              <spec>Fashion</spec>
            </skilllevel>
            <knowledgeskilllevel>
              <name>Fashion</name>
              <group>Professional</group>
              <val>4</val>
            </knowledgeskilllevel>
          </bonus>
        </version>
        <version>
          <id>864c49cf-b44d-4c12-b70a-22228c282f2c</id>
          <name>Graphic Designer</name>
          <bonus>
            <skilllevel>
              <name>Artisan</name>
              <spec>Drawing</spec>
            </skilllevel>
            <knowledgeskilllevel>
              <name>Corporate Logos</name>
              <group>Professional</group>
              <val>4</val>
            </knowledgeskilllevel>
          </bonus>
        </version>
        <version>
          <id>2c0e2e6d-464b-4fa6-8a96-d04a72cd4f0e</id>
          <name>Journalist</name>
          <bonus>
            <skilllevel>
              <name>Con</name>
            </skilllevel>
            <skilllevel>
              <name>Etiquette</name>
            </skilllevel>
            <skilllevel>
              <name>Negotiation</name>
            </skilllevel>
            <knowledgeskilllevel>
              <name>Politics</name>
              <group>Professional</group>
              <val>4</val>
            </knowledgeskilllevel>
          </bonus>
        </version>
        <version>
          <id>b1fe2222-98e4-4d29-825d-7b65bc9deccc</id>
          <name>Lawyer</name>
          <bonus>
            <skilllevel>
              <name>Etiquette</name>
            </skilllevel>
            <skilllevel>
              <name>Negotiation</name>
            </skilllevel>
            <skilllevel>
              <name>Performance</name>
            </skilllevel>
            <knowledgeskilllevel>
              <name>Law</name>
              <group>Professional</group>
              <val>4</val>
            </knowledgeskilllevel>
          </bonus>
        </version>
        <version>
          <id>4ef7e4e3-bbf4-454b-b1f7-2309e96ef4f3</id>
          <name>Mechanic</name>
          <bonus>
            <skilllevel>
              <name>First Aid</name>
              <val>2</val>
            </skilllevel>
            <skillgrouplevel>
              <name>Engineering</name>
              <val>1</val>
            </skillgrouplevel>
            <knowledgeskilllevel>
              <name>Mechanics</name>
              <group>Professional</group>
              <val>3</val>
            </knowledgeskilllevel>
          </bonus>
        </version>
        <version>
          <id>8e84f31f-f2b3-4251-8943-c595b1cb4851</id>
          <name>Media Studies</name>
          <bonus>
            <skilllevel>
              <name>Etiquette</name>
            </skilllevel>
            <skilllevel>
              <name>Negotiation</name>
            </skilllevel>
            <knowledgeskilllevel>
              <name>Trid Shows</name>
              <group>Professional</group>
              <val>6</val>
            </knowledgeskilllevel>
          </bonus>
        </version>
        <version>
          <id>b9d11af9-c703-4c89-9598-2d947c9bfaa4</id>
          <name>Nurse</name>
          <bonus>
            <skillgrouplevel>
              <name>Biotech</name>
              <val>1</val>
            </skillgrouplevel>
            <skilllevel>
              <name>Etiquette</name>
            </skilllevel>
            <knowledgeskilllevel>
              <name>Medicine</name>
              <group>Professional</group>
              <val>3</val>
            </knowledgeskilllevel>
          </bonus>
        </version>
        <version>
          <id>adc42cf4-bf48-4f19-9741-6f1b89d185fd</id>
          <name>Tradesman</name>
          <bonus>
            <skilllevel>
              <name>Automotive Mechanic</name>
            </skilllevel>
            <skilllevel>
              <name>First Aid</name>
            </skilllevel>
            <skilllevel>
              <name>Industrial Mechanic</name>
            </skilllevel>
            <knowledgeskilllevel>
              <name>DIY</name>
              <group>Professional</group>
              <val>4</val>
            </knowledgeskilllevel>
          </bonus>
        </version>
      </versions>
      <story>Not even capable of making it into a community college, $real had to settle for a trade school, which taught practical things they could use in their future life.</story>
      <source>RF</source>
      <page>75</page>
    </module>
    <!-- End Region -->
    <!-- Region Real Life -->
    <module>
      <id>47bf63cf-9a2a-4008-b455-c8ab68add581</id>
      <stage>Real Life</stage>
      <category>LifeModule</category>
      <name>Bounty Hunter</name>
      <karma>100</karma>
      <bonus>
        <attributelevel>
          <name>BOD</name>
        </attributelevel>
        <attributelevel>
          <name>WIL</name>
        </attributelevel>
        <attributelevel>
          <name>INT</name>
        </attributelevel>
        <skillgrouplevel>
          <name>Athletics</name>
          <val>1</val>
        </skillgrouplevel>
        <skillgrouplevel>
          <name>Close Combat</name>
          <val>1</val>
        </skillgrouplevel>
        <skilllevel>
          <name>First Aid</name>
        </skilllevel>
        <skilllevel>
          <name>Intimidation</name>
        </skilllevel>
        <skilllevel>
          <name>Longarms</name>
        </skilllevel>
        <skilllevel>
          <name>Perception</name>
        </skilllevel>
        <skilllevel>
          <name>Pistols</name>
        </skilllevel>
        <skilllevel>
          <name>Survival</name>
        </skilllevel>
        <skilllevel>
          <name>Tracking</name>
        </skilllevel>
        <knowledgeskilllevel>
          <name>Lone Star Procedures</name>
          <group>Street</group>
          <val>3</val>
        </knowledgeskilllevel>
        <knowledgeskilllevel>
          <name>Crook Hangouts</name>
          <group>Street</group>
          <val>3</val>
        </knowledgeskilllevel>
      </bonus>
      <story>$real became a bounty hunter, stalking people who skip out on their bail. On the plus side, they might have gotten to star in a shitty reality trideo.</story>
      <source>RF</source>
      <page>76</page>
    </module>
    <module>
      <id>efae10db-297b-4355-97f0-e64b4bb21a23</id>
      <stage>Real Life</stage>
      <category>LifeModule</category>
      <name>Celebrity</name>
      <karma>100</karma>
      <bonus>
        <attributelevel>
          <name>CHA</name>
        </attributelevel>
        <attributelevel>
          <options>
            <bod>BOD</bod>
            <agi>AGI</agi>
            <rea>REA</rea>
            <str>STR</str>
            <log>LOG</log>
            <int>INT</int>
            <wil>WIL</wil>
          </options>
        </attributelevel>
        <attributelevel>
          <options>
            <bod>BOD</bod>
            <agi>AGI</agi>
            <rea>REA</rea>
            <str>STR</str>
            <log>LOG</log>
            <int>INT</int>
            <wil>WIL</wil>
          </options>
        </attributelevel>
        <skilllevel>
          <name>Con</name>
        </skilllevel>
        <skilllevel>
          <name>Escape Artist</name>
        </skilllevel>
        <!--todo: +6 to buy any skills you think appropriate to your field of celebrity (no more than 3 ranks in any individual skill; ranks in Con and Escape Artist may be purchased with these points)-->
        <knowledgeskilllevel>
          <options>
            <sports>Sports</sports>
            <music>Music</music>
            <film>Film</film>
          </options>
          <group>Professional</group>
          <val>3</val>
        </knowledgeskilllevel>
      </bonus>
      <story>$real became famous because they $FAMOUSDESC .</story>
      <source>RF</source>
      <page>76</page>
    </module>
    <module>
      <id>47f4572b-8199-47dd-a997-77e7c1bbc297</id>
      <stage>Real Life</stage>
      <category>LifeModule</category>
      <name>Combat Correspondent</name>
      <karma>100</karma>
      <bonus>
        <attributelevel>
          <name>CHA</name>
        </attributelevel>
        <attributelevel>
          <name>WIL</name>
        </attributelevel>
        <skillgrouplevel>
          <name>Electronics</name>
          <val>2</val>
        </skillgrouplevel>
        <skilllevel>
          <name>Navigation</name>
        </skilllevel>
        <skilllevel>
          <name>Negotiation</name>
          <val>2</val>
        </skilllevel>
        <skilllevel>
          <name>Perception</name>
          <val>2</val>
        </skilllevel>
        <skilllevel>
          <name>Survival</name>
        </skilllevel>
        <knowledgeskilllevel>
          <name>Journalism</name>
          <group>Professional</group>
          <val>5</val>
        </knowledgeskilllevel>
        <knowledgeskilllevel>
          <name>[Any]</name>
          <group>Language</group>
          <val>3</val>
        </knowledgeskilllevel>
        <knowledgeskilllevel>
          <name>[Any]</name>
          <group>Language</group>
          <val>1</val>
        </knowledgeskilllevel>
        <addqualities>
          <addquality>Guts</addquality>
        </addqualities>
      </bonus>
      <story>$real decided that muckraking with the Corp’s filth was too likely to get them silenced, so they decided to go for an easier job: covering foreign wars.</story>
      <source>RF</source>
      <page>76</page>
    </module>
    <module>
      <id>adeea2d5-ef7a-4852-81da-627197a31dd2</id>
      <stage>Real Life</stage>
      <category>LifeModule</category>
      <name>Corporate</name>
      <karma>100</karma>
      <bonus>
        <attributelevel>
          <name>LOG</name>
        </attributelevel>
        <attributelevel>
          <name>INT</name>
        </attributelevel>
        <skilllevel>
          <name>Etiquette</name>
        </skilllevel>
        <knowledgeskilllevel>
          <name>[Corporation]</name>
          <group>Professional</group>
          <val>3</val>
        </knowledgeskilllevel>
        <addqualities>
          <addquality>SINner (Corporate Limited)</addquality>
        </addqualities>
      </bonus>
      <versions>
        <version>
          <id>edbb6b67-e541-4c42-bf69-266787846337</id>
          <name>Company Man</name>
          <bonus>
            <skillgrouplevel>
              <name>Firearms</name>
              <val>3</val>
            </skillgrouplevel>
            <skilllevel>
              <name>Demolitions</name>
              <val>2</val>
            </skilllevel>
            <skilllevel>
              <name>Pilot Ground Craft</name>
              <val>2</val>
            </skilllevel>
            <skilllevel>
              <name>Sneaking</name>
              <val>3</val>
            </skilllevel>
            <skilllevel>
              <name>Unarmed Combat</name>
              <val>2</val>
            </skilllevel>
          </bonus>
        </version>
        <version>
          <id>fb6e0db3-e1a9-4b91-b6a9-d231c3524efb</id>
          <name>Hacker/Decker</name>
          <bonus>
            <skillgrouplevel>
              <name>Cracking</name>
              <val>2</val>
            </skillgrouplevel>
            <skillgrouplevel>
              <name>Electronics</name>
              <val>3</val>
            </skillgrouplevel>
            <skilllevel>
              <name>First Aid</name>
              <val>2</val>
            </skilllevel>
            <knowledgeskilllevel>
              <name>Physics</name>
              <group>Academic</group>
              <val>3</val>
            </knowledgeskilllevel>
            <knowledgeskilllevel>
              <name>Matrix Security Design</name>
              <group>Professional</group>
              <val>6</val>
            </knowledgeskilllevel>
          </bonus>
        </version>
        <version>
          <id>f1d79b39-46c7-4f0c-b86e-cce8ab7f86ea</id>
          <name>Security Guard</name>
          <bonus>
            <skillgrouplevel>
              <name>Athletics</name>
              <val>2</val>
            </skillgrouplevel>
            <skillgrouplevel>
              <name>Close Combat</name>
              <val>2</val>
            </skillgrouplevel>
            <skillgrouplevel>
              <name>Firearms</name>
              <val>2</val>
            </skillgrouplevel>
            <skilllevel>
              <name>Perception</name>
              <val>2</val>
            </skilllevel>
            <knowledgeskilllevel>
              <name>Security Procedures</name>
              <group>Professional</group>
              <val>5</val>
            </knowledgeskilllevel>
            <knowledgeskilllevel>
              <name>Law Enforcement Procedures</name>
              <group>Professional</group>
              <val>4</val>
            </knowledgeskilllevel>
          </bonus>
        </version>
        <version>
          <id>a4ca3282-22c9-4fc7-9224-7cbaf6802261</id>
          <name>Security Rigger</name>
          <bonus>
            <skillgrouplevel>
              <name>Electronics</name>
              <val>2</val>
            </skillgrouplevel>
            <skilllevel>
              <name>Gunnery</name>
              <val>3</val>
            </skilllevel>
            <skilllevel>
              <name>Perception</name>
              <val>2</val>
            </skilllevel>
            <skilllevel>
              <name>Pilot Aircraft</name>
              <val>2</val>
            </skilllevel>
            <skilllevel>
              <name>Pilot Walker</name>
              <val>2</val>
            </skilllevel>
            <skilllevel>
              <name>Pilot Ground Craft</name>
              <val>3</val>
            </skilllevel>
            <knowledgeskilllevel>
              <name>Drones</name>
              <group>Professional</group>
              <val>3</val>
            </knowledgeskilllevel>
          </bonus>
        </version>
        <version>
          <id>f9bc766b-c902-4fab-a33a-6bedbaa4ab5e</id>
          <name>Wage Mage</name>
          <bonus>
            <skilllevel>
              <name>Arcana</name>
              <val>2</val>
            </skilllevel>
            <skilllevel>
              <name>Assensing</name>
              <val>3</val>
            </skilllevel>
            <skilllevel>
              <name>Astral Combat</name>
              <val>2</val>
            </skilllevel>
            <skillgrouplevel>
              <name>Conjuring</name>
              <val>2</val>
            </skillgrouplevel>
            <skillgrouplevel>
              <name>Enchanting</name>
              <val>1</val>
            </skillgrouplevel>
            <skillgrouplevel>
              <name>Sorcery</name>
              <val>2</val>
            </skillgrouplevel>
            <knowledgeskilllevel>
              <name>Magical Law</name>
              <group>Professional</group>
              <val>1</val>
            </knowledgeskilllevel>
          </bonus>
        </version>
        <version>
          <id>2c0070c5-2284-4161-8a90-2c89e0482b85</id>
          <name>Wage Slave</name>
          <bonus>
            <skilllevel>
              <name>Charisma</name>
            </skilllevel>
            <skilllevel>
              <name>Willpower</name>
            </skilllevel>
            <skilllevel>
              <name>Con</name>
            </skilllevel>
            <skilllevel>
              <name>Etiquette</name>
              <val>2</val>
            </skilllevel>
            <skilllevel>
              <name>Negotiation</name>
              <val>2</val>
            </skilllevel>
            <knowledgeskilllevel>
              <name>Administration</name>
              <group>Professional</group>
              <val>6</val>
            </knowledgeskilllevel>
          </bonus>
        </version>
      </versions>
      <story>$real got a job at $RMEGA , becoming another gear in the corporate machine.</story>
      <source>RF</source>
      <page>77</page>
    </module>
    <module>
      <id>81e2f441-c13d-4cfd-815f-d27daf1dfc82</id>
      <stage>Real Life</stage>
      <category>LifeModule</category>
      <name>Cover Operations</name>
      <karma>100</karma>
      <bonus>
        <attributelevel>
          <name>INT</name>
        </attributelevel>
        <attributelevel>
          <name>WIL</name>
        </attributelevel>
        <skilllevel>
          <name>Chemistry</name>
        </skilllevel>
        <skilllevel>
          <name>Con</name>
        </skilllevel>
        <skilllevel>
          <name>Escape Artist</name>
        </skilllevel>
        <skilllevel>
          <name>Etiquette</name>
        </skilllevel>
        <skilllevel>
          <name>Gymnastics</name>
        </skilllevel>
        <skilllevel>
          <name>Navigation</name>
        </skilllevel>
        <skilllevel>
          <name>Perception</name>
        </skilllevel>
        <skilllevel>
          <name>Pistols</name>
        </skilllevel>
        <skilllevel>
          <name>Sneaking</name>
          <val>2</val>
        </skilllevel>
        <skilllevel>
          <name>Survival</name>
        </skilllevel>
        <skilllevel>
          <name>Unarmed Combat</name>
        </skilllevel>
        <knowledgeskilllevel>
          <name>[Any]</name>
          <group>Language</group>
          <val>3</val>
        </knowledgeskilllevel>
        <knowledgeskilllevel>
          <name>[Any]</name>
          <!--todo: should be any type of knowledge-->
          <group>Professional</group>
          <val>3</val>
        </knowledgeskilllevel>
        <knowledgeskilllevel>
          <name>Codes</name>
          <group>Professional</group>
          <val>2</val>
        </knowledgeskilllevel>
        <knowledgeskilllevel>
          <name>[City]</name>
          <group>Street</group>
          <val>3</val>
        </knowledgeskilllevel>
        <addqualities>
          <addquality>Hawk Eye</addquality>
          <addquality>Poor Link</addquality>
        </addqualities>
      </bonus>
      <story>$real was an genuine secret agent, spying on $ENTITY for $ENTITY</story>
      <source>RF</source>
      <page>77</page>
    </module>
    <module>
      <id>8b103553-5ad9-4183-a09b-d17983dc5df6</id>
      <stage>Real Life</stage>
      <category>LifeModule</category>
      <name>Drifter</name>
      <karma>100</karma>
      <bonus>
        <attributelevel>
          <options>
            <bod>BOD</bod>
            <agi>AGI</agi>
            <rea>REA</rea>
            <str>STR</str>
            <cha>CHA</cha>
            <log>LOG</log>
            <int>INT</int>
            <cha>CHA</cha>
          </options>
        </attributelevel>
        <attributelevel>
          <options>
            <bod>BOD</bod>
            <agi>AGI</agi>
            <rea>REA</rea>
            <str>STR</str>
            <cha>CHA</cha>
            <log>LOG</log>
            <int>INT</int>
            <cha>CHA</cha>
          </options>
        </attributelevel>
        <skilllevel>
          <name>Con</name>
          <val>2</val>
        </skilllevel>
        <skilllevel>
          <name>Escape Artist</name>
        </skilllevel>
        <skilllevel>
          <name>Negotiation</name>
        </skilllevel>
        <skilllevel>
          <name>Running</name>
        </skilllevel>
        <skilllevel>
          <name>Sneaking</name>
        </skilllevel>
        <skilllevel>
          <name>Survival</name>
          <val>2</val>
        </skilllevel>
        <skilllevel>
          <name>Swimming</name>
        </skilllevel>
        <skilllevel>
          <name>Unarmed Combat</name>
        </skilllevel>
        <knowledgeskilllevel>
          <name>Grey Market</name>
          <group>Street</group>
          <val>3</val>
        </knowledgeskilllevel>
        <knowledgeskilllevel>
          <name>Black Market</name>
          <group>Street</group>
          <val>3</val>
        </knowledgeskilllevel>
        <knowledgeskilllevel>
          <name>[City]</name>
          <group>Street</group>
          <val>5</val>
        </knowledgeskilllevel>
        <knowledgeskilllevel>
          <name>[Any]</name>
          <group>Street</group>
          <val>3</val>
        </knowledgeskilllevel>
        <addqualities>
          <addquality>High Pain Tolerance (Rating 1)</addquality>
          <addquality>Sense of Direction</addquality>
        </addqualities>
      </bonus>
      <story>$real decided getting a job just wasn’t for them, instead choosing to couchsurf, or possibly live in their mother’s basement.</story>
      <source>RF</source>
      <page>77</page>
    </module>
    <module>
      <id>a29aa9fa-d06e-4d5d-9d82-ae8a386fa4a4</id>
      <stage>Real Life</stage>
      <category>LifeModule</category>
      <name>Ganger</name>
      <karma>100</karma>
      <bonus>
        <attributelevel>
          <name>BOD</name>
        </attributelevel>
        <attributelevel>
          <name>STR</name>
        </attributelevel>
        <skilllevel>
          <name>Blades</name>
          <val>3</val>
        </skilllevel>
        <skillgrouplevel>
          <name>Cracking</name>
          <val>1</val>
        </skillgrouplevel>
        <skilllevel>
          <name>Demolitions</name>
        </skilllevel>
        <skillgrouplevel>
          <name>Electronics</name>
          <val>1</val>
        </skillgrouplevel>
        <skilllevel>
          <name>Escape Artist</name>
        </skilllevel>
        <skillgrouplevel>
          <name>Firearms</name>
          <val>2</val>
        </skillgrouplevel>
        <skilllevel>
          <name>Heavy Weapons</name>
        </skilllevel>
        <skillgrouplevel>
          <name>Stealth</name>
          <val>1</val>
        </skillgrouplevel>
        <skilllevel>
          <name>Survival</name>
        </skilllevel>
        <skilllevel>
          <name>Perception</name>
        </skilllevel>
        <skilllevel>
          <name>Pilot Ground Craft</name>
        </skilllevel>
        <skilllevel>
          <name>Running</name>
        </skilllevel>
        <addqualities>
          <addquality>SINner (Criminal)</addquality>
        </addqualities>
      </bonus>
      <story>$real became a criminal, their main income coming from selling other people’s cyber-VCRs, and occasionally mugging people and stealing the money they got by selling cyber-VCRs.</story>
      <source>RF</source>
      <page>78</page>
    </module>
    <module>
      <id>3fb24f67-9d15-49d8-a598-5abbea335e8b</id>
      <stage>Real Life</stage>
      <category>LifeModule</category>
      <name>Government Agent</name>
      <karma>100</karma>
      <bonus>
        <attributelevel>
          <name>INT</name>
        </attributelevel>
        <attributelevel>
          <name>REA</name>
        </attributelevel>
        <skilllevel>
          <name>First Aid</name>
        </skilllevel>
        <skillgrouplevel>
          <name>Influence</name>
          <val>2</val>
        </skillgrouplevel>
        <skilllevel>
          <name>Pistols</name>
          <val>2</val>
        </skilllevel>
        <skilllevel>
          <name>Perception</name>
          <val>3</val>
        </skilllevel>
        <skilllevel>
          <name>Pilot Ground Craft</name>
        </skilllevel>
        <skilllevel>
          <name>Running</name>
        </skilllevel>
        <skilllevel>
          <name>Tracking</name>
        </skilllevel>
        <knowledgeskilllevel>
          <name>Government Procedures</name>
          <group>Professional</group>
          <val>5</val>
        </knowledgeskilllevel>
        <knowledgeskilllevel>
          <name>Law Enforcement Protocols</name>
          <group>Professional</group>
          <val>5</val>
        </knowledgeskilllevel>
        <knowledgeskilllevel>
          <name>National Threats</name>
          <group>Professional</group>
          <val>4</val>
        </knowledgeskilllevel>
        <addqualities>
          <addquality>SINner (National)</addquality>
        </addqualities>
      </bonus>
      <story>$real somehow managed to get a job with one of the few government organizations that hasn’t yet been privatized. Be it with the FBI, MI5, NSA, TAO, Unit 61398, or some other organization, they get to be paid less than normal people in return for working longer hours and being hated by everyone.</story>
      <source>RF</source>
      <page>78</page>
    </module>
    <module>
      <id>92eb874c-f932-403c-a33d-00f3f083c3cc</id>
      <stage>Real Life</stage>
      <category>LifeModule</category>
      <name>Law Enforcement</name>
      <karma>100</karma>
      <bonus>
        <attributelevel>
          <name>BOD</name>
        </attributelevel>
        <attributelevel>
          <name>REA</name>
        </attributelevel>
        <attributelevel>
          <name>WIL</name>
        </attributelevel>
        <skilllevel>
          <name>Clubs</name>
        </skilllevel>
        <skilllevel>
          <name>Etiquette</name>
        </skilllevel>
        <skilllevel>
          <name>First Aid</name>
        </skilllevel>
        <skilllevel>
          <name>Leadership</name>
        </skilllevel>
        <skilllevel>
          <name>Perception</name>
        </skilllevel>
        <skilllevel>
          <name>Pistols</name>
        </skilllevel>
        <knowledgeskilllevel>
          <name>Police Procedures</name>
          <group>Professional</group>
          <val>3</val>
        </knowledgeskilllevel>
      </bonus>
      <versions>
        <version>
          <id>eb4fe138-77a9-4f45-b630-4d5111d61fa5</id>
          <name>Beat Cop</name>
          <bonus>
            <skilllevel>
              <name>Intimidation</name>
              <val>2</val>
            </skilllevel>
            <skilllevel>
              <name>Navigation</name>
            </skilllevel>
            <skilllevel>
              <name>Pilot Ground Craft</name>
            </skilllevel>
            <knowledgeskilllevel>
              <name>[City]</name>
              <group>Professional</group>
              <val>5</val>
            </knowledgeskilllevel>
          </bonus>
        </version>
        <version>
          <id>6b03d0e4-2f88-47ca-b186-7dc4efdef57a</id>
          <name>Cyber Crime</name>
          <bonus>
            <skillgrouplevel>
              <name>Cracking</name>
              <val>1</val>
            </skillgrouplevel>
            <skillgrouplevel>
              <name>Electronics</name>
              <val>1</val>
            </skillgrouplevel>
            <knowledgeskilllevel>
              <name>Matrix Criminals</name>
              <group>Professional</group>
              <val>5</val>
            </knowledgeskilllevel>
          </bonus>
        </version>
        <version>
          <id>bc024c41-9145-4736-8c12-ad015f9e5874</id>
          <name>Cyber Division</name>
          <bonus>
            <skilllevel>
              <name>Cybertechnology</name>
            </skilllevel>
            <skillgrouplevel>
              <name>Firearms</name>
              <val>1</val>
            </skillgrouplevel>
            <skilllevel>
              <name>Heavy Weapons</name>
              <val>2</val>
            </skilllevel>
            <skilllevel>
              <name>Unarmed Combat</name>
            </skilllevel>
          </bonus>
        </version>
        <version>
          <id>129c4cd4-b03a-40b6-a5eb-59efb9ca65dc</id>
          <name>Mage Division</name>
          <bonus>
            <skilllevel>
              <name>Arcana</name>
            </skilllevel>
            <skilllevel>
              <name>Assensing</name>
              <val>2</val>
            </skilllevel>
            <skillgrouplevel>
              <name>Sorcery</name>
              <val>1</val>
            </skillgrouplevel>
            <knowledgeskilllevel>
              <name>Magical Threats</name>
              <group>Professional</group>
              <val>2</val>
            </knowledgeskilllevel>
          </bonus>
        </version>
        <version>
          <id>0da2be70-a3ad-4a13-865d-3ebcf99538a3</id>
          <name>Rigger</name>
          <bonus>
            <skilllevel>
              <name>Automotive Mechanic</name>
            </skilllevel>
            <skilllevel>
              <name>Gunnery</name>
            </skilllevel>
            <skilllevel>
              <name>Pilot Aircraft</name>
            </skilllevel>
            <skilllevel>
              <name>Pilot Walker</name>
            </skilllevel>
            <skilllevel>
              <name>Pilot Ground Craft</name>
              <val>2</val>
            </skilllevel>
            <knowledgeskilllevel>
              <name>Drones</name>
              <group>Professional</group>
              <val>1</val>
            </knowledgeskilllevel>
          </bonus>
        </version>
        <version>
          <id>0f5a42ed-2a43-4226-9f51-871fb7d7dd82</id>
          <name>SWAT Team</name>
          <bonus>
            <skilllevel>
              <name>Armorer</name>
            </skilllevel>
            <skillgrouplevel>
              <name>Firearms</name>
              <val>1</val>
            </skillgrouplevel>
            <skilllevel>
              <name>Gymnastics</name>
            </skilllevel>
            <skilllevel>
              <name>Throwing Weapons</name>
              <val>2</val>
            </skilllevel>
          </bonus>
        </version>
      </versions>
      <story>$real  $COPDESC</story>
      <source>RF</source>
      <page>78</page>
    </module>
    <module>
      <id>0f4b3ba5-c4db-4906-8d39-c2afe92c5c65</id>
      <stage>Real Life</stage>
      <category>LifeModule</category>
      <name>Organized Crime</name>
      <karma>100</karma>
      <bonus>
        <skilllevel>
          <name>Blades</name>
        </skilllevel>
        <skilllevel>
          <name>Con</name>
          <val>2</val>
        </skilllevel>
        <skilllevel>
          <name>Demolitions</name>
        </skilllevel>
        <skilllevel>
          <name>Escape Artist</name>
        </skilllevel>
        <skilllevel>
          <name>Etiquette</name>
        </skilllevel>
        <skillgrouplevel>
          <name>Firearms</name>
          <val>3</val>
        </skillgrouplevel>
        <skilllevel>
          <name>Forgery</name>
        </skilllevel>
        <skilllevel>
          <name>Hardware</name>
        </skilllevel>
        <skilllevel>
          <name>Intimidation</name>
          <val>2</val>
        </skilllevel>
        <skilllevel>
          <name>Leadership</name>
        </skilllevel>
        <skilllevel>
          <name>Negotiation</name>
        </skilllevel>
        <skilllevel>
          <name>Perception</name>
          <val>2</val>
        </skilllevel>
        <skilllevel>
          <name>Piloting Ground Craft</name>
        </skilllevel>
        <skillgrouplevel>
          <name>Stealth</name>
          <val>1</val>
        </skillgrouplevel>
        <skilllevel>
          <name>Unarmed Combat</name>
          <val>2</val>
        </skilllevel>
        <knowledgeskilllevel>
          <name>[Syndicate]</name>
          <group>Street</group>
          <val>4</val>
        </knowledgeskilllevel>
        <knowledgeskilllevel>
          <name>[City]</name>
          <group>Street</group>
          <val>3</val>
        </knowledgeskilllevel>
        <addqualities>
          <addquality>Made Man</addquality>
          <addquality>SINner (Criminal)</addquality>
        </addqualities>
      </bonus>
      <story>$real decided the best way to wealth and power was also the most brutal: organized crime. Specializing in $GANGDESC , $real became well known in the $GANGTYPE</story>
      <source>RF</source>
      <page>78</page>
    </module>
    <module>
      <id>a2fb0e59-3921-432c-ac9c-ae4c3ac0145a</id>
      <stage>Real Life</stage>
      <category>LifeModule</category>
      <name>Political Activist</name>
      <karma>100</karma>
      <bonus>
        <attributelevel>
          <name>CHA</name>
        </attributelevel>
        <attributelevel>
          <name>WIL</name>
        </attributelevel>
        <skilllevel>
          <name>Con</name>
        </skilllevel>
        <skilllevel>
          <name>Disguise</name>
        </skilllevel>
        <skilllevel>
          <name>Etiquette</name>
          <val>2</val>
        </skilllevel>
        <skilllevel>
          <name>Forgery</name>
          <val>2</val>
        </skilllevel>
        <skilllevel>
          <name>Instruction</name>
        </skilllevel>
        <skilllevel>
          <name>Leadership</name>
          <val>2</val>
        </skilllevel>
        <skilllevel>
          <name>Negotiation</name>
          <val>2</val>
        </skilllevel>
        <skilllevel>
          <name>Palming</name>
          <val>2</val>
        </skilllevel>
        <skilllevel>
          <name>Perception</name>
          <val>2</val>
        </skilllevel>
        <skilllevel>
          <name>Piloting Ground Craft</name>
        </skilllevel>
        <skilllevel>
          <name>Pistols</name>
          <val>2</val>
        </skilllevel>
        <knowledgeskilllevel>
          <name>[City]</name>
          <group>Street</group>
          <val>3</val>
        </knowledgeskilllevel>
        <knowledgeskilllevel>
          <name>Police Procedures</name>
          <group>Street</group>
          <val>3</val>
        </knowledgeskilllevel>
        <knowledgeskilllevel>
          <name>[Policlub]</name>
          <group>Interest</group>
          <val>4</val>
        </knowledgeskilllevel>
        <addqualities>
          <addquality>SINner (Criminal)</addquality>
        </addqualities>
      </bonus>
      <story>$real was one of the most dangerous things in the world: an idealist. Working for a small policlub or interest group, they got arrested multiple times in their quest to make the world a better place.</story>
      <source>RF</source>
      <page>79</page>
    </module>
    <module>
      <id>304aa6bb-031b-4042-9258-4b4c4de09fc3</id>
      <stage>Real Life</stage>
      <category>LifeModule</category>
      <name>Postgraduate Studies</name>
      <karma>100</karma>
      <!--todo: should be aviable only after further education or something-->
      <bonus>
        <attributelevel>
          <name>LOG</name>
        </attributelevel>
        <attributelevel>
          <name>INT</name>
        </attributelevel>
        <attributelevel>
          <name>CHA</name>
        </attributelevel>
        <skilllevel>
          <name>Instruction</name>
          <val>2</val>
        </skilllevel>
        <!--todo: +10 to skills from your education module (no more than 4 added to any one skill)-->
        <knowledgeskilllevel>
          <name>[Major]</name>
          <group>Academic</group>
          <val>2</val>
        </knowledgeskilllevel>
        <knowledgeskilllevel>
          <name>[Any]</name>
          <group>Academic</group>
          <val>2</val>
        </knowledgeskilllevel>
      </bonus>
      <story>$real surfaced from the waters of academia, looked at the real world, said nope, and went straight back into academia.</story>
      <source>RF</source>
      <page>79</page>
    </module>
    <module>
      <id>5e300502-2485-4cde-9aff-21c50d120738</id>
      <stage>Real Life</stage>
      <category>LifeModule</category>
      <name>Private Investigator/Detective</name>
      <karma>100</karma>
      <!--todo: should be aviable only after Tour of Duty, Law Enforcement, Covert Operations, Shadow Work, or Corporate-->
      <bonus>
        <attributelevel>
          <name>INT</name>
        </attributelevel>
        <attributelevel>
          <name>LOG</name>
        </attributelevel>
        <attributelevel>
          <name>WIL</name>
        </attributelevel>
        <skillgrouplevel>
          <name>Athletics</name>
          <val>1</val>
        </skillgrouplevel>
        <skilllevel>
          <name>First Aid</name>
        </skilllevel>
        <skillgrouplevel>
          <name>Influence</name>
          <val>1</val>
        </skillgrouplevel>
        <skilllevel>
          <name>Perception</name>
          <val>2</val>
        </skilllevel>
        <skilllevel>
          <name>Pistols</name>
          <val>2</val>
        </skilllevel>
        <skilllevel>
          <name>Pilot Ground Craft</name>
        </skilllevel>
        <skilllevel>
          <name>Tracking</name>
        </skilllevel>
        <skilllevel>
          <name>Unarmed Combat</name>
        </skilllevel>
        <knowledgeskilllevel>
          <name>Law Enforcement Procedures</name>
          <group>Street</group>
          <val>3</val>
        </knowledgeskilllevel>
        <knowledgeskilllevel>
          <name>[City]</name>
          <group>Street</group>
          <val>2</val>
        </knowledgeskilllevel>
        <addqualities>
          <addqiality>In Debt V</addqiality>
        </addqualities>
      </bonus>
      <!--<required>
    <oneof>
     <quality>Tour of Duty (Mercenary)</quality>
     <quality>Tour of Duty (NAN)</quality>
     <quality>Tour of Duty (Tír Tairngire)</quality>
     <quality>Tour of Duty (UCAS, CAS and CFS)</quality>
    </oneof>
   </required> Needs way to not select individual stuff (shadow work vs face)-->
      <story>$real overdosed on $CRIMEDESC decided to become a private investigator.</story>
      <source>RF</source>
      <page>79</page>
    </module>
    <module>
      <id>85d549a0-4057-426f-b146-c2fd3dde5c9b</id>
      <stage>Real Life</stage>
      <category>LifeModule</category>
      <name>Regular Job</name>
      <karma>100</karma>
      <bonus>
        <attributelevel>
          <name>CHA</name>
        </attributelevel>
        <attributelevel>
          <name>LOG</name>
        </attributelevel>
        <attributelevel>
          <name>WIL</name>
        </attributelevel>
        <skilllevel>
          <name>Leadership</name>
        </skilllevel>
        <skilllevel>
          <name>Etiquette</name>
        </skilllevel>
        <skilllevel>
          <name>Negotiation</name>
        </skilllevel>
        <knowledgeskilllevel>
          <name>[Job]</name>
          <group>Professional</group>
          <val>1</val>
        </knowledgeskilllevel>
        <knowledgeskilllevel>
          <name>[Job]</name>
          <group>Professional</group>
          <val>2</val>
        </knowledgeskilllevel>
        <knowledgeskilllevel>
          <name>[Any]</name>
          <group>Interest</group>
          <val>1</val>
        </knowledgeskilllevel>
      </bonus>
      <!--todo: +6 points to be spent among vocational skills relating to your job (no more than 3 ranks per skill)-->
      <story>$real got a job, exchanging labor for currency like a normal person.</story>
      <source>RF</source>
      <page>79</page>
    </module>
    <module>
      <id>406ee650-fa40-4bf0-9e5f-77b7f9b37b23</id>
      <stage>Real Life</stage>
      <category>LifeModule</category>
      <name>Shadow Work (Shadowrunner)</name>
      <karma>100</karma>
      <bonus>
        <attributelevel>
          <name>BOD</name>
        </attributelevel>
      </bonus>
      <versions>
        <version>
          <id>096705a0-e145-4849-84bf-9e4421122d5e</id>
          <name>Face</name>
          <bonus>
            <attributelevel>
              <name>CHA</name>
            </attributelevel>
            <skilllevel>
              <name>Con</name>
            </skilllevel>
            <skillgrouplevel>
              <name>Influence</name>
              <val>3</val>
            </skillgrouplevel>
            <skilllevel>
              <name>Intimidation</name>
            </skilllevel>
            <skilllevel>
              <name>Perception</name>
            </skilllevel>
            <skilllevel>
              <name>Pilot Ground Craft</name>
            </skilllevel>
            <skilllevel>
              <name>Pistols</name>
            </skilllevel>
            <addqualities>
              <addquality>First Impression</addquality>
            </addqualities>
          </bonus>
        </version>
        <version>
          <id>93c2318e-261e-48c6-ab79-72205ca94e00</id>
          <name>Decker</name>
          <bonus>
            <skillgrouplevel>
              <name>Cracking</name>
              <val>2</val>
            </skillgrouplevel>
            <skillgrouplevel>
              <name>Electronics</name>
              <val>2</val>
            </skillgrouplevel>
            <skilllevel>
              <name>Forgery</name>
            </skilllevel>
            <skilllevel>
              <name>Intuition</name>
            </skilllevel>
            <skilllevel>
              <name>Perception</name>
            </skilllevel>
            <skilllevel>
              <name>Pistols</name>
            </skilllevel>
            <knowledgeskilllevel>
              <name>Matrix Security Procedures</name>
              <group>Street</group>
              <val>4</val>
            </knowledgeskilllevel>
            <addqualities>
              <!--todo: choose action for codeslinger-->
              <addquality>Codeslinger</addquality>
            </addqualities>
          </bonus>
        </version>
        <version>
          <id>5d93a7da-9a2d-4bb3-ab58-f1716e10e8ba</id>
          <name>Smuggler</name>
          <bonus>
            <skilllevel>
              <name>Electronic Warfare</name>
              <val>2</val>
            </skilllevel>
            <skilllevel>
              <name>Etiquette</name>
            </skilllevel>
            <skilllevel>
              <name>Gunnery</name>
              <val>2</val>
            </skilllevel>
            <skilllevel>
              <options>
                <mech1>Aeronautics Mechanic</mech1>
                <mech2>Automotive Mechanic</mech2>
                <mech3>Nautical Mechanic</mech3>
              </options>
              <val>2</val>
            </skilllevel>
            <skilllevel>
              <name>Navigation</name>
            </skilllevel>
            <skilllevel>
              <name>Negotiation</name>
            </skilllevel>
            <skilllevel>
              <name>Perception</name>
              <val>2</val>
            </skilllevel>
            <skilllevel>
              <name>Pilot Aircraft</name>
              <val>2</val>
            </skilllevel>
            <skilllevel>
              <name>Pilot Ground Craft</name>
              <val>2</val>
            </skilllevel>
            <skilllevel>
              <name>Pilot Watercraft</name>
              <val>2</val>
            </skilllevel>
            <skilllevel>
              <name>Pistols</name>
            </skilllevel>
            <skilllevel>
              <name>Sneaking</name>
            </skilllevel>
            <knowledgeskilllevel>
              <name>Border Patrol Tactics</name>
              <group>Street</group>
              <val>6</val>
            </knowledgeskilllevel>
            <knowledgeskilllevel>
              <name>Smuggler Safe Houses</name>
              <group>Street</group>
              <val>6</val>
            </knowledgeskilllevel>
            <knowledgeskilllevel>
              <name>Smuggler Routes</name>
              <group>Street</group>
              <val>6</val>
            </knowledgeskilllevel>
          </bonus>
        </version>
        <version>
          <id>ff08139f-6d49-4149-87e2-15c9628c4288</id>
          <name>Street Samurai</name>
          <bonus>
            <attributelevel>
              <name>AGI</name>
            </attributelevel>
            <attributelevel>
              <name>REA</name>
            </attributelevel>
            <skillgrouplevel>
              <name>Athletics</name>
              <val>1</val>
            </skillgrouplevel>
            <skilllevel>
              <name>Blades</name>
              <val>2</val>
            </skilllevel>
            <skillgrouplevel>
              <name>Firearms</name>
              <val>2</val>
            </skillgrouplevel>
            <skilllevel>
              <name>Heavy Weapons</name>
            </skilllevel>
            <skilllevel>
              <name>Negotiation</name>
            </skilllevel>
            <skilllevel>
              <name>Perception</name>
              <val>2</val>
            </skilllevel>
            <skilllevel>
              <name>Pilot Ground Craft</name>
            </skilllevel>
            <skilllevel>
              <name>Sneaking</name>
            </skilllevel>
            <skilllevel>
              <name>Unarmed Combat</name>
            </skilllevel>
            <knowledgeskilllevel>
              <name>Safe Houses</name>
              <group>Street</group>
              <val>3</val>
            </knowledgeskilllevel>
            <addqualities>
              <!--todo: choose code of honor-->
              <addquality>Code of Honor</addquality>
            </addqualities>
          </bonus>
        </version>
        <version>
          <id>66fa0fe9-860e-4668-9805-9dfb9e39a810</id>
          <name>Weapon Specialist</name>
          <bonus>
            <skilllevel>
              <name>Archery</name>
            </skilllevel>
            <skilllevel>
              <name>Armorer</name>
              <val>3</val>
            </skilllevel>
            <skilllevel>
              <name>Chemistry</name>
              <val>2</val>
            </skilllevel>
            <skillgrouplevel>
              <name>Close Combat</name>
              <val>2</val>
            </skillgrouplevel>
            <skilllevel>
              <name>Demolitions</name>
            </skilllevel>
            <skillgrouplevel>
              <name>Firearms</name>
              <val>2</val>
            </skillgrouplevel>
            <skilllevel>
              <name>Heavy Weapons</name>
            </skilllevel>
            <skilllevel>
              <name>Negotiation</name>
            </skilllevel>
            <skilllevel>
              <name>Throwing Weapons</name>
            </skilllevel>
            <knowledgeskilllevel>
              <name>Blade Design</name>
              <group>Professional</group>
              <val>4</val>
            </knowledgeskilllevel>
            <knowledgeskilllevel>
              <name>Gun Design</name>
              <group>Professional</group>
              <val>5</val>
            </knowledgeskilllevel>
            <knowledgeskilllevel>
              <name>Gun Trivia</name>
              <group>Interest</group>
              <val>3</val>
            </knowledgeskilllevel>
          </bonus>
        </version>
      </versions>
      <story>$real is more than a criminal for hire: they’re a very expensive criminal for hire, with multiple break-ins, kidnappings, and assassinations on their resume.</story>
      <source>RF</source>
      <page>80</page>
    </module>
    <module>
      <id>30179edf-9494-498a-bdba-52947e011585</id>
      <stage>Real Life</stage>
      <category>LifeModule</category>
      <name>Street Magic</name>
      <karma>100</karma>
      <bonus>
        <attributelevel>
          <name>WIL</name>
        </attributelevel>
      </bonus>
      <versions>
        <version>
          <id>a7ae7061-c30f-4fc0-aa3a-03b0d1531d7b</id>
          <name>Aspected Magician</name>
          <bonus>
            <skillgrouplevel>
              <options>
                <alchemy>Alchemy</alchemy>
                <conjuring>Conjuring</conjuring>
                <spellcasting>Spellcasting</spellcasting>
              </options>
            </skillgrouplevel>
            <skilllevel>
              <name>Arcana</name>
              <val>2</val>
            </skilllevel>
            <skilllevel>
              <name>Assensing</name>
              <val>2</val>
            </skilllevel>
            <skilllevel>
              <name>Blades</name>
            </skilllevel>
            <skilllevel>
              <name>First Aid</name>
            </skilllevel>
            <skilllevel>
              <name>Survival</name>
            </skilllevel>
            <knowledgeskilllevel>
              <name>Magical Security</name>
              <group>Professional</group>
              <val>3</val>
            </knowledgeskilllevel>
            <knowledgeskilllevel>
              <name>Magical Theory (Street)</name>
              <group>Street</group>
              <val>1</val>
            </knowledgeskilllevel>
          </bonus>
        </version>
        <version>
          <id>6ae62116-0acd-471a-8391-faa288122b0a</id>
          <name>Occult Investigator</name>
          <bonus>
            <skilllevel>
              <name>Arcana</name>
            </skilllevel>
            <skilllevel>
              <name>Assensing</name>
              <val>3</val>
            </skilllevel>
            <skillgrouplevel>
              <name>Conjuring</name>
              <val>1</val>
            </skillgrouplevel>
            <skillgrouplevel>
              <name>Influence</name>
              <val>1</val>
            </skillgrouplevel>
            <skilllevel>
              <name>Locksmith</name>
            </skilllevel>
            <skilllevel>
              <name>Perception</name>
              <val>3</val>
            </skilllevel>
            <skilllevel>
              <name>Pistols</name>
            </skilllevel>
            <skillgrouplevel>
              <name>Sorcery</name>
              <val>2</val>
            </skillgrouplevel>
            <skilllevel>
              <name>Tracking</name>
              <val>2</val>
            </skilllevel>
            <knowledgeskilllevel>
              <name>Forensics</name>
              <group>Professional</group>
              <val>5</val>
            </knowledgeskilllevel>
            <knowledgeskilllevel>
              <name>[City]</name>
              <group>Street</group>
              <val>4</val>
            </knowledgeskilllevel>
          </bonus>
        </version>
        <version>
          <id>e7121806-2605-4d1a-9a0a-8ec4ad445a20</id>
          <name>Eco-Shaman</name>
          <bonus>
            <skilllevel>
              <name>Assensing</name>
              <val>2</val>
            </skilllevel>
            <skilllevel>
              <name>Astral Combat</name>
              <val>2</val>
            </skilllevel>
            <skillgrouplevel>
              <name>Conjuring</name>
              <val>2</val>
            </skillgrouplevel>
            <skilllevel>
              <name>Demolitions</name>
            </skilllevel>
            <skilllevel>
              <name>Etiquette</name>
            </skilllevel>
            <skilllevel>
              <name>First Aid</name>
            </skilllevel>
            <skilllevel>
              <name>Forgery</name>
              <val>2</val>
            </skilllevel>
            <skilllevel>
              <name>Perception</name>
              <val>2</val>
            </skilllevel>
            <skilllevel>
              <name>Pistols</name>
            </skilllevel>
            <skillgrouplevel>
              <name>Sorcery</name>
              <val>2</val>
            </skillgrouplevel>
            <knowledgeskilllevel>
              <name>Megacorp Law</name>
              <group>Street</group>
              <val>5</val>
            </knowledgeskilllevel>
            <knowledgeskilllevel>
              <name>Magical Theory</name>
              <group>Street</group>
              <val>3</val>
            </knowledgeskilllevel>
          </bonus>
        </version>
        <version>
          <id>b3aa39b9-b8fc-4cd4-81fe-74bd9dc88341</id>
          <name>Street Mage</name>
          <bonus>
            <skilllevel>
              <name>Assensing</name>
              <val>2</val>
            </skilllevel>
            <skilllevel>
              <name>Blades</name>
            </skilllevel>
            <skillgrouplevel>
              <name>Conjuring</name>
              <val>2</val>
            </skillgrouplevel>
            <skilllevel>
              <name>Palming</name>
            </skilllevel>
            <skilllevel>
              <name>Perception</name>
            </skilllevel>
            <skilllevel>
              <name>Sneaking</name>
            </skilllevel>
            <skillgrouplevel>
              <name>Sorcery</name>
              <val>3</val>
            </skillgrouplevel>
            <skilllevel>
              <name>Survival</name>
            </skilllevel>
            <knowledgeskilllevel>
              <name>Charity Shelters</name>
              <group>Street</group>
              <val>5</val>
            </knowledgeskilllevel>
            <knowledgeskilllevel>
              <name>[City]</name>
              <group>Street</group>
              <val>4</val>
            </knowledgeskilllevel>
          </bonus>
        </version>
        <version>
          <id>d7a3229e-e83a-4748-b694-b176c8152f90</id>
          <name>Street Shaman</name>
          <bonus>
            <skilllevel>
              <name>Assensing</name>
              <val>2</val>
            </skilllevel>
            <skilllevel>
              <name>Blades</name>
            </skilllevel>
            <skillgrouplevel>
              <name>Conjuring</name>
              <val>3</val>
            </skillgrouplevel>
            <skilllevel>
              <name>Palming</name>
            </skilllevel>
            <skilllevel>
              <name>Perception</name>
            </skilllevel>
            <skilllevel>
              <name>Sneaking</name>
            </skilllevel>
            <skillgrouplevel>
              <name>Sorcery</name>
              <val>2</val>
            </skillgrouplevel>
            <skilllevel>
              <name>Survival</name>
            </skilllevel>
            <knowledgeskilllevel>
              <name>Charity Shelters</name>
              <group>Street</group>
              <val>5</val>
            </knowledgeskilllevel>
            <knowledgeskilllevel>
              <name>[sprawl]</name>
              <group>Street</group>
              <val>4</val>
            </knowledgeskilllevel>
          </bonus>
        </version>
        <version>
          <id>3c97d148-c3b2-4200-8fc1-ba20b347505d</id>
          <name>Talismonger</name>
          <bonus>
            <skilllevel>
              <name>Assensing</name>
              <val>3</val>
            </skilllevel>
            <skilllevel>
              <name>Chemistry</name>
            </skilllevel>
            <skillgrouplevel>
              <name>Enchanting</name>
              <val>3</val>
            </skillgrouplevel>
            <skilllevel>
              <name>Etiquette</name>
              <val>2</val>
            </skilllevel>
            <skilllevel>
              <name>First Aid</name>
            </skilllevel>
            <skilllevel>
              <name>Negotiation</name>
              <val>2</val>
            </skilllevel>
            <skilllevel>
              <name>Pistols</name>
            </skilllevel>
            <knowledgeskilllevel>
              <name>Telesma</name>
              <group>Professional</group>
              <val>5</val>
            </knowledgeskilllevel>
            <knowledgeskilllevel>
              <name>Alchemy</name>
              <group>Professional</group>
              <val>5</val>
            </knowledgeskilllevel>
          </bonus>
        </version>
      </versions>
      <story>$real decided to put his awakened talents to some other use than for the corps.</story>
      <source>RF</source>
      <page>80</page>
    </module>
    <module>
      <id>011c1897-2bde-47f4-89d3-c28df64501ba</id>
      <stage>Real Life</stage>
      <category>LifeModule</category>
      <name>Terrorist</name>
      <karma>100</karma>
      <bonus>
        <attributelevel>
          <name>LOG</name>
        </attributelevel>
        <attributelevel>
          <name>WIL</name>
        </attributelevel>
        <skilllevel>
          <name>Con</name>
        </skilllevel>
        <skilllevel>
          <name>Demolitions</name>
          <val>3</val>
        </skilllevel>
        <skilllevel>
          <name>Disguise</name>
          <val>2</val>
        </skilllevel>
        <skillgrouplevel>
          <name>Firearms</name>
          <val>2</val>
        </skillgrouplevel>
        <skilllevel>
          <name>Leadership</name>
          <val>2</val>
        </skilllevel>
        <skilllevel>
          <name>Palming</name>
          <val>2</val>
        </skilllevel>
        <skilllevel>
          <name>Perception</name>
          <val>2</val>
        </skilllevel>
        <skilllevel>
          <name>Pilot Ground Craft</name>
        </skilllevel>
        <knowledgeskilllevel>
          <name>[City]</name>
          <group>Street</group>
          <val>3</val>
        </knowledgeskilllevel>
        <knowledgeskilllevel>
          <name>Law Enforcement Procedures</name>
          <group>Street</group>
          <val>2</val>
        </knowledgeskilllevel>
        <addqualities>
          <addquality>SINner (Criminal)</addquality>
        </addqualities>
      </bonus>
      <story>$real decided activism is for fools. The only way to get your voice heard is force. Blowing up pubs, executing civilians, assassinations, $real has done it all.</story>
      <source>RF</source>
      <page>81</page>
    </module>
    <module>
      <id>81b605dd-dd60-4a41-bf77-e7fe706b04f6</id>
      <stage>Real Life</stage>
      <category>LifeModule</category>
      <name>Think Tank</name>
      <karma>100</karma>
      <bonus>
        <attributelevel>
          <name>WIL</name>
        </attributelevel>
        <attributelevel>
          <name>LOG</name>
          <val>2</val>
        </attributelevel>
        <skilllevel>
          <name>Etiquette</name>
          <val>2</val>
        </skilllevel>
        <knowledgeskilllevel>
          <name>[Any]</name>
          <group>Academic</group>
          <val>6</val>
        </knowledgeskilllevel>
        <knowledgeskilllevel>
          <name>[Any]</name>
          <group>Academic</group>
          <val>3</val>
        </knowledgeskilllevel>
        <knowledgeskilllevel>
          <name>[Any]</name>
          <group>Academic</group>
          <val>3</val>
        </knowledgeskilllevel>
      </bonus>
      <story>$real is an intellectual whore, paid by megacorps to explain why $MEGAWHORE .</story>
      <source>RF</source>
      <page>81</page>
    </module>
    <module>
      <id>da7c24fa-689a-4bd2-b83a-85196024ba44</id>
      <stage>Real Life</stage>
      <category>LifeModule</category>
      <name>Tour of Duty (Mercenary)</name>
      <karma>100</karma>
      <bonus>
        <attributelevel>
          <name>BOD</name>
        </attributelevel>
        <attributelevel>
          <name>REA</name>
        </attributelevel>
        <attributelevel>
          <name>STR</name>
        </attributelevel>
        <skillgrouplevel>
          <name>Firearms</name>
          <val>1</val>
        </skillgrouplevel>
        <skilllevel>
          <name>First Aid</name>
        </skilllevel>
        <skilllevel>
          <name>Navigation</name>
        </skilllevel>
        <knowledgeskilllevel>
          <name>Foreign Military</name>
          <group>Professional</group>
          <val>3</val>
        </knowledgeskilllevel>
      </bonus>
      <versions>
        <version>
          <id>9319a416-e5b0-4c04-a5ca-39da62e47368</id>
          <name>Air Force</name>
          <bonus>
            <skilllevel>
              <name>Aeronautics Mechanic</name>
            </skilllevel>
            <skilllevel>
              <name>Armorer</name>
            </skilllevel>
            <skilllevel>
              <name>Blades</name>
            </skilllevel>
            <skilllevel>
              <name>Gunnery</name>
            </skilllevel>
            <skilllevel>
              <name>Pilot Aircraft</name>
              <val>2</val>
            </skilllevel>
            <skilllevel>
              <name>Survival</name>
            </skilllevel>
          </bonus>
        </version>
        <version>
          <id>3030f32b-4d01-457e-aefa-88cfcd473ae0</id>
          <name>Army</name>
          <bonus>
            <skilllevel>
              <name>Armorer</name>
            </skilllevel>
            <skilllevel>
              <name>Blades</name>
            </skilllevel>
            <skilllevel>
              <name>Heavy Weapons</name>
            </skilllevel>
            <skilllevel>
              <name>Pilot Ground Craft</name>
            </skilllevel>
            <skilllevel>
              <name>Running</name>
            </skilllevel>
            <skilllevel>
              <name>Survival</name>
            </skilllevel>
            <skilllevel>
              <name>Swimming</name>
            </skilllevel>
            <skilllevel>
              <name>Throwing Weapons</name>
            </skilllevel>
          </bonus>
        </version>
        <version>
          <id>d0cfe27f-5261-4a58-adf5-93a2f8fbb6fb</id>
          <name>Engineering Corps</name>
          <bonus>
            <skilllevel>
              <name>Armorer</name>
              <val>2</val>
            </skilllevel>
            <skilllevel>
              <name>Demolitions</name>
            </skilllevel>
            <skillgrouplevel>
              <name>Engineering</name>
              <val>1</val>
            </skillgrouplevel>
            <skilllevel>
              <name>Gunnery</name>
            </skilllevel>
            <knowledgeskilllevel>
              <name>Military Vehicles</name>
              <group>Professional</group>
              <val>3</val>
            </knowledgeskilllevel>
          </bonus>
        </version>
        <version>
          <id>78597cb6-e4df-4402-aac1-691ecc8c34f3</id>
          <name>Mage Corps</name>
          <bonus>
            <skilllevel>
              <name>Assensing</name>
              <val>2</val>
            </skilllevel>
            <skilllevel>
              <name>Arcana</name>
            </skilllevel>
            <skillgrouplevel>
              <name>Conjuring</name>
              <val>1</val>
            </skillgrouplevel>
            <skillgrouplevel>
              <name>Sorcery</name>
              <val>1</val>
            </skillgrouplevel>
          </bonus>
        </version>
        <version>
          <id>311bbf30-6f51-43ae-9acf-33f426d897ef</id>
          <name>Medical Corps</name>
          <bonus>
            <skillgrouplevel>
              <name>Biotech</name>
              <val>2</val>
            </skillgrouplevel>
          </bonus>
        </version>
        <version>
          <id>5b02439c-6ae5-4446-a594-ce36b8cb3abe</id>
          <name>Navy</name>
          <bonus>
            <skilllevel>
              <name>Armorer</name>
            </skilllevel>
            <skilllevel>
              <name>Blades</name>
            </skilllevel>
            <skilllevel>
              <name>Gunnery</name>
            </skilllevel>
            <skilllevel>
              <name>Perception</name>
            </skilllevel>
            <skilllevel>
              <name>Pilot Watercraft</name>
              <val>2</val>
            </skilllevel>
            <skilllevel>
              <name>Survival</name>
            </skilllevel>
            <skilllevel>
              <name>Swimming</name>
            </skilllevel>
          </bonus>
        </version>
        <version>
          <id>21c4ae77-ba32-4371-87f5-f4dc8eb41055</id>
          <name>Rigger Corps</name>
          <bonus>
            <skilllevel>
              <name>Gunnery</name>
              <val>2</val>
            </skilllevel>
            <skilllevel>
              <name>Electronic Warfare</name>
              <val>2</val>
            </skilllevel>
            <skilllevel>
              <name>Pilot Aircraft</name>
            </skilllevel>
            <skilllevel>
              <name>Pilot Walker</name>
            </skilllevel>
            <skilllevel>
              <name>Pilot Ground Craft</name>
            </skilllevel>
          </bonus>
        </version>
        <version>
          <id>bc606cbf-f884-4f48-979a-368d10166580</id>
          <name>Special Forces</name>
          <bonus>
            <skilllevel>
              <name>Armorer</name>
            </skilllevel>
            <skilllevel>
              <name>Blades</name>
            </skilllevel>
            <skilllevel>
              <name>Demolition</name>
            </skilllevel>
            <skilllevel>
              <name>Perception</name>
            </skilllevel>
            <skilllevel>
              <name>Pilot Ground Craft</name>
            </skilllevel>
            <skilllevel>
              <name>Pilot Watercraft</name>
            </skilllevel>
            <skilllevel>
              <name>Sneaking</name>
            </skilllevel>
            <skilllevel>
              <name>Survival</name>
            </skilllevel>
          </bonus>
        </version>
      </versions>
      <story>$real worked as a mercenary, fighting for fun and profit instead of for freedom or prophets.</story>
      <source>RF</source>
      <page>82</page>
    </module>
    <module>
      <id>c81a2706-4b08-4ce4-bc0d-adb42634c59f</id>
      <stage>Real Life</stage>
      <category>LifeModule</category>
      <name>Tour of Duty (NAN)</name>
      <karma>100</karma>
      <bonus>
        <attributelevel>
          <name>BOD</name>
        </attributelevel>
        <attributelevel>
          <name>STR</name>
        </attributelevel>
        <attributelevel>
          <name>INT</name>
        </attributelevel>
        <skillgrouplevel>
          <name>Firearms</name>
          <val>1</val>
        </skillgrouplevel>
        <skilllevel>
          <name>First Aid</name>
        </skilllevel>
        <skilllevel>
          <name>Navigation</name>
        </skilllevel>
        <skilllevel>
          <name>Unarmed Combat</name>
        </skilllevel>
        <knowledgeskilllevel>
          <name>NAN Military</name>
          <group>Professional</group>
          <val>3</val>
        </knowledgeskilllevel>
        <addqualities>
          <addquality>SINner (National)</addquality>
        </addqualities>
      </bonus>
      <versions>
        <version>
          <id>67ec0fb9-7aaa-40bc-825d-c735e03be981</id>
          <name>Air Force</name>
          <bonus>
            <skilllevel>
              <name>Blades</name>
            </skilllevel>
            <skilllevel>
              <name>Gunnery</name>
            </skilllevel>
            <skilllevel>
              <name>Pilot Aircraft</name>
              <val>2</val>
            </skilllevel>
            <skilllevel>
              <name>Survival</name>
            </skilllevel>
            <skilllevel>
              <name>Tracking</name>
            </skilllevel>
          </bonus>
        </version>
        <version>
          <id>25a8c69e-5720-423f-91c5-ec3c192aae97</id>
          <name>Army</name>
          <bonus>
            <skilllevel>
              <name>Armorer</name>
            </skilllevel>
            <skilllevel>
              <name>Blades</name>
            </skilllevel>
            <skilllevel>
              <name>Heavy Weapons</name>
            </skilllevel>
            <skilllevel>
              <name>Pilot Ground Craft</name>
            </skilllevel>
            <skilllevel>
              <name>Survival</name>
              <val>2</val>
            </skilllevel>
            <skilllevel>
              <name>Throwing Weapons</name>
            </skilllevel>
          </bonus>
        </version>
        <version>
          <id>2332eab3-df15-470a-848d-d10e9251352d</id>
          <name>Engineering Corps</name>
          <bonus>
            <skilllevel>
              <name>Armorer</name>
              <val>2</val>
            </skilllevel>
            <skilllevel>
              <name>Demolitions</name>
            </skilllevel>
            <skillgrouplevel>
              <name>Engineer</name>
              <val>1</val>
            </skillgrouplevel>
            <skilllevel>
              <name>Gunnery</name>
            </skilllevel>
          </bonus>
        </version>
        <version>
          <id>72b55e93-e903-421c-a9c0-a8ed1971ae16</id>
          <name>Mage Corps</name>
          <bonus>
            <skilllevel>
              <name>Assensing</name>
            </skilllevel>
            <skilllevel>
              <name>Blades</name>
            </skilllevel>
            <skillgrouplevel>
              <name>Conjuring</name>
              <val>1</val>
            </skillgrouplevel>
            <skillgrouplevel>
              <name>Sorcery</name>
              <val>1</val>
            </skillgrouplevel>
            <skilllevel>
              <name>Survival</name>
            </skilllevel>
          </bonus>
        </version>
        <version>
          <id>2a499a9b-ce9f-476b-81e8-9d381b712fb2</id>
          <name>Medical Corps</name>
          <bonus>
            <skillgrouplevel>
              <name>Biotech</name>
              <val>2</val>
            </skillgrouplevel>
          </bonus>
        </version>
        <version>
          <id>0485eb7a-6ad3-4c01-9c47-1f8fa0f248b7</id>
          <name>Navy</name>
          <bonus>
            <skilllevel>
              <name>Armorer</name>
            </skilllevel>
            <skilllevel>
              <name>Blades</name>
            </skilllevel>
            <skilllevel>
              <name>Gunnery</name>
            </skilllevel>
            <skilllevel>
              <name>Pilot Watercraft</name>
            </skilllevel>
            <skilllevel>
              <name>Survival</name>
              <val>2</val>
            </skilllevel>
            <skilllevel>
              <name>Swimming</name>
            </skilllevel>
          </bonus>
        </version>
        <version>
          <id>a9c38e90-8357-4d1a-bde1-0741f4e2f117</id>
          <name>Rigger Corps</name>
          <bonus>
            <skilllevel>
              <name>Archery</name>
            </skilllevel>
            <skilllevel>
              <name>Blades</name>
            </skilllevel>
            <skilllevel>
              <name>Electronic Warfare</name>
            </skilllevel>
            <skilllevel>
              <name>Gunnery</name>
            </skilllevel>
            <skilllevel>
              <name>Pilot Aircraft</name>
            </skilllevel>
            <skilllevel>
              <name>Pilot Walker</name>
            </skilllevel>
            <skilllevel>
              <name>Pilot Ground Craft</name>
            </skilllevel>
            <skilllevel>
              <name>Survival</name>
            </skilllevel>
          </bonus>
        </version>
        <version>
          <id>de863670-8c10-4ebc-aa47-922ad273c10c</id>
          <name>Special Forces</name>
          <bonus>
            <skilllevel>
              <name>Armorer</name>
            </skilllevel>
            <skilllevel>
              <name>Blades</name>
            </skilllevel>
            <skilllevel>
              <name>Demolitions</name>
            </skilllevel>
            <skilllevel>
              <name>Pilot Ground Craft</name>
            </skilllevel>
            <skilllevel>
              <name>Pilot Watercraft</name>
            </skilllevel>
            <skilllevel>
              <name>Survival</name>
            </skilllevel>
            <skilllevel>
              <name>Sneaking</name>
            </skilllevel>
          </bonus>
        </version>
      </versions>
      <story>$real signed on with the armed forces of one of the NANs, fighting to defend their freedom from $WARNAN .</story>
      <source>RF</source>
      <page>82</page>
    </module>
    <module>
      <id>61b6f290-95d2-4cfd-b7d6-336782a42c1b</id>
      <stage>Real Life</stage>
      <category>LifeModule</category>
      <name>Tour of Duty (Tír Tairngire)</name>
      <karma>100</karma>
      <bonus>
        <attributelevel>
          <name>AGI</name>
        </attributelevel>
        <attributelevel>
          <name>STR</name>
        </attributelevel>
        <skillgrouplevel>
          <name>Firearms</name>
          <val>1</val>
        </skillgrouplevel>
        <skilllevel>
          <name>First Aid</name>
        </skilllevel>
        <skilllevel>
          <name>Navigation</name>
        </skilllevel>
        <skilllevel>
          <name>Unarmed Combat</name>
        </skilllevel>
        <knowledgeskilllevel>
          <name>Peacekeepers</name>
          <group>Professional</group>
          <val>4</val>
        </knowledgeskilllevel>
        <addqualities>
          <addquality>SINner (National)</addquality>
        </addqualities>
      </bonus>
      <versions>
        <version>
          <id>8ac31c2d-c758-41a7-b7f5-c2684f3d822c</id>
          <name>Air Force</name>
          <bonus>
            <skilllevel>
              <name>Armorer</name>
            </skilllevel>
            <skilllevel>
              <name>Blades</name>
            </skilllevel>
            <skilllevel>
              <name>Gunnery</name>
            </skilllevel>
            <skilllevel>
              <name>Pilot Aircraft</name>
              <val>2</val>
            </skilllevel>
            <skilllevel>
              <name>Reaction</name>
            </skilllevel>
            <skilllevel>
              <name>Survival</name>
            </skilllevel>
          </bonus>
        </version>
        <version>
          <id>7a434b14-8ad7-4158-a6ab-d379f0bb44c8</id>
          <name>Border Patrol </name>
          <bonus>
            <attributelevel>
              <name>CHA</name>
            </attributelevel>
            <skilllevel>
              <name>Armorer</name>
            </skilllevel>
            <skilllevel>
              <name>Blades</name>
            </skilllevel>
            <skilllevel>
              <name>Heavy Weapons</name>
            </skilllevel>
            <skilllevel>
              <name>Perception</name>
            </skilllevel>
            <skilllevel>
              <name>Pilot Ground Craft</name>
            </skilllevel>
            <skilllevel>
              <name>Sneaking</name>
            </skilllevel>
            <skilllevel>
              <name>Swimming</name>
            </skilllevel>
            <skilllevel>
              <name>Survival</name>
            </skilllevel>
            <skilllevel>
              <name>Throwing Weapons</name>
            </skilllevel>
          </bonus>
        </version>
        <version>
          <id>5c16f220-e0b7-4994-a773-26a04e77a378</id>
          <name>Engineering Corps</name>
          <bonus>
            <attributelevel>
              <name>LOG</name>
            </attributelevel>
            <skilllevel>
              <name>Armorer</name>
              <val>2</val>
            </skilllevel>
            <skilllevel>
              <name>Demolitions</name>
            </skilllevel>
            <skillgrouplevel>
              <name>Engineering</name>
              <val>1</val>
            </skillgrouplevel>
            <skilllevel>
              <name>Gunnery</name>
            </skilllevel>
            <knowledgeskilllevel>
              <name>Tír Military Vehicles</name>
              <group>Professional</group>
              <val>3</val>
            </knowledgeskilllevel>
          </bonus>
        </version>
        <version>
          <id>1a9d578f-534d-48b1-805a-576e95dd8d11</id>
          <name>Ghosts</name>
          <bonus>
            <attributelevel>
              <name>WIL</name>
            </attributelevel>
            <skilllevel>
              <name>Armorer</name>
            </skilllevel>
            <skilllevel>
              <name>Blades</name>
            </skilllevel>
            <skilllevel>
              <name>Demolitions</name>
            </skilllevel>
            <skilllevel>
              <name>Perception</name>
            </skilllevel>
            <skilllevel>
              <name>Pilot Ground Craft</name>
            </skilllevel>
            <skilllevel>
              <name>Pilot Watercraft</name>
            </skilllevel>
            <skilllevel>
              <name>Sneaking</name>
            </skilllevel>
            <skilllevel>
              <name>Survival</name>
            </skilllevel>
          </bonus>
        </version>
        <version>
          <id>202e69a4-9b52-4afd-be95-246ab9d56a86</id>
          <name>Mage Corps</name>
          <bonus>
            <attributelevel>
              <name>LOG</name>
            </attributelevel>
            <skilllevel>
              <name>Arcana</name>
            </skilllevel>
            <skilllevel>
              <name>Assensing</name>
              <val>2</val>
            </skilllevel>
            <skillgrouplevel>
              <name>Conjuring</name>
              <val>1</val>
            </skillgrouplevel>
            <skillgrouplevel>
              <name>Sorcery</name>
              <val>1</val>
            </skillgrouplevel>
          </bonus>
        </version>
        <version>
          <id>0476d948-a6f8-407b-ac46-c15a4732e91b</id>
          <name>Medical Corps</name>
          <bonus>
            <attributelevel>
              <name>LOG</name>
            </attributelevel>
            <skillgrouplevel>
              <name>Biotech</name>
              <val>2</val>
            </skillgrouplevel>
          </bonus>
        </version>
        <version>
          <id>4bab3a60-3119-4664-bd78-4e03b04095da</id>
          <name>Navy</name>
          <bonus>
            <skilllevel>
              <name>Blades</name>
            </skilllevel>
            <skilllevel>
              <name>Gunnery</name>
            </skilllevel>
            <skilllevel>
              <name>Pilot Watercraft</name>
              <val>2</val>
            </skilllevel>
            <skilllevel>
              <name>Armorer</name>
            </skilllevel>
            <skilllevel>
              <name>Perception</name>
            </skilllevel>
            <skilllevel>
              <name>Survival</name>
            </skilllevel>
            <skilllevel>
              <name>Swimming</name>
            </skilllevel>
            <skilllevel>
              <name>Body</name>
            </skilllevel>
          </bonus>
        </version>
        <version>
          <id>4f0eac09-eabe-4cac-9c51-b7ebc65a55d5</id>
          <name>Netwatch</name>
          <bonus>
            <skillgrouplevel>
              <name>Cracking</name>
              <val>1</val>
            </skillgrouplevel>
            <skillgrouplevel>
              <name>Electronics</name>
              <val>1</val>
            </skillgrouplevel>
            <skilllevel>
              <name>Intuition</name>
            </skilllevel>
            <skilllevel>
              <name>Perception</name>
            </skilllevel>
            <knowledgeskilllevel>
              <name>Matrix Threats</name>
              <group>Professional</group>
              <val>6</val>
            </knowledgeskilllevel>
          </bonus>
        </version>
        <version>
          <id>dad1be40-68a1-46a2-b7a4-5f2c7c86fbcf</id>
          <name>Peace Keepers</name>
          <bonus>
            <attributelevel>
              <name>BOD</name>
            </attributelevel>
            <skilllevel>
              <name>Armorer</name>
            </skilllevel>
            <skilllevel>
              <name>Blades</name>
            </skilllevel>
            <skilllevel>
              <name>Clubs</name>
            </skilllevel>
            <skilllevel>
              <name>Heavy Weapons</name>
            </skilllevel>
            <skilllevel>
              <name>Pilot Ground Craft</name>
            </skilllevel>
            <skilllevel>
              <name>Perception</name>
            </skilllevel>
            <skilllevel>
              <name>Survival</name>
            </skilllevel>
            <skilllevel>
              <name>Throwing Weapons</name>
            </skilllevel>
          </bonus>
        </version>
        <version>
          <id>9788eeb2-8ae1-44d0-b754-947ff282668d</id>
          <name>Rigger Corp</name>
          <bonus>
            <attributelevel>
              <name>REA</name>
            </attributelevel>
            <skilllevel>
              <name>Electronic Warfare</name>
              <val>2</val>
            </skilllevel>
            <skilllevel>
              <name>Gunnery</name>
              <val>2</val>
            </skilllevel>
            <skilllevel>
              <name>Pilot Aircraft</name>
            </skilllevel>
            <skilllevel>
              <name>Pilot Walker</name>
            </skilllevel>
            <skilllevel>
              <name>Pilot Ground Craft</name>
            </skilllevel>
          </bonus>
        </version>
      </versions>
      <story>$real was a greenshirt in service of the Tir, fighting to preserve quite possibly the most dysfunctional nation on the continent.</story>
      <source>RF</source>
      <page>83</page>
    </module>
    <module>
      <id>f1770715-63ea-45cb-bc08-061996dbb6be</id>
      <stage>Real Life</stage>
      <category>LifeModule</category>
      <name>Tour of Duty (UCAS, CAS and CFS)</name>
      <karma>100</karma>
      <bonus>
        <attributelevel>
          <name>BOD</name>
        </attributelevel>
        <attributelevel>
          <name>REA</name>
        </attributelevel>
        <attributelevel>
          <name>STR</name>
        </attributelevel>
        <skillgrouplevel>
          <name>Firearms</name>
          <val>1</val>
        </skillgrouplevel>
        <skilllevel>
          <name>Navigation</name>
        </skilllevel>
        <skilllevel>
          <name>Unarmed Combat</name>
        </skilllevel>
        <knowledgeskilllevel>
          <name>Military</name>
          <group>Professional</group>
          <val>4</val>
        </knowledgeskilllevel>
        <addqualities>
          <addquality>SINner (National)</addquality>
        </addqualities>
      </bonus>
      <versions>
        <version>
          <id>8ddf9d3d-9e63-4879-a3d1-546d9928d5c0</id>
          <name>Air Force</name>
          <bonus>
            <skilllevel>
              <name>Armorer</name>
              <val>2</val>
            </skilllevel>
            <skilllevel>
              <name>Blades</name>
            </skilllevel>
            <skilllevel>
              <name>Free-Fall</name>
            </skilllevel>
            <skilllevel>
              <name>Gunnery</name>
            </skilllevel>
            <skilllevel>
              <name>Pilot Aircraft</name>
              <val>2</val>
            </skilllevel>
            <skilllevel>
              <name>Survival</name>
            </skilllevel>
          </bonus>
        </version>
        <version>
          <id>8d40938c-1fbc-4dc1-9a45-647582608525</id>
          <name>Army</name>
          <bonus>
            <skilllevel>
              <name>Armorer</name>
            </skilllevel>
            <skilllevel>
              <name>Blades</name>
            </skilllevel>
            <skilllevel>
              <name>Free-Fall</name>
            </skilllevel>
            <skilllevel>
              <name>Heavy Weapons</name>
            </skilllevel>
            <skilllevel>
              <name>Pilot Ground Craft</name>
            </skilllevel>
            <skilllevel>
              <name>Survival</name>
            </skilllevel>
            <skilllevel>
              <name>Throwing Weapons</name>
              <val>2</val>
            </skilllevel>
          </bonus>
        </version>
        <version>
          <id>77a62f13-2dd8-4b35-9b5a-bd2ae6ebf209</id>
          <name>Engineering Corps</name>
          <bonus>
            <skilllevel>
              <name>Armorer</name>
              <val>2</val>
            </skilllevel>
            <skilllevel>
              <name>Demolitions</name>
            </skilllevel>
            <skillgrouplevel>
              <name>Engineering</name>
              <val>1</val>
            </skillgrouplevel>
            <skilllevel>
              <name>Gunnery</name>
            </skilllevel>
            <knowledgeskilllevel>
              <name>Military Vehicles</name>
              <group>Professional</group>
              <val>5</val>
            </knowledgeskilllevel>
          </bonus>
        </version>
        <version>
          <id>48030cf2-5c87-4084-812b-6419bce4c011</id>
          <name>Mage Corps</name>
          <bonus>
            <skilllevel>
              <name>Assensing</name>
              <val>2</val>
            </skilllevel>
            <skillgrouplevel>
              <name>Conjuring</name>
              <val>1</val>
            </skillgrouplevel>
            <skilllevel>
              <name>Perception</name>
            </skilllevel>
            <skillgrouplevel>
              <name>Sorcery</name>
              <val>1</val>
            </skillgrouplevel>
          </bonus>
        </version>
        <version>
          <id>7f26a610-5e04-48b9-ae98-02059de6821e</id>
          <!--todo: require Nurse or Medicine module from Further Education-->
          <name>Medical Corps</name>
          <bonus>
            <skillgrouplevel>
              <name>Biotech</name>
              <val>2</val>
            </skillgrouplevel>
            <knowledgeskilllevel>
              <name>Medicine</name>
              <group>Professional</group>
              <val>3</val>
            </knowledgeskilllevel>
          </bonus>
        </version>
        <version>
          <id>e14e4cac-a993-436a-b51a-829b2589a098</id>
          <name>Navy</name>
          <bonus>
            <skilllevel>
              <name>Armorer</name>
            </skilllevel>
            <skilllevel>
              <name>Blades</name>
            </skilllevel>
            <skilllevel>
              <name>Gunnery</name>
              <val>2</val>
            </skilllevel>
            <skilllevel>
              <name>Pilot Watercraft</name>
              <val>2</val>
            </skilllevel>
            <skilllevel>
              <name>Survival</name>
            </skilllevel>
            <skilllevel>
              <name>Swimming</name>
            </skilllevel>
          </bonus>
        </version>
        <version>
          <id>5fce080b-251e-4ae3-b201-0e67fa1e2411</id>
          <name>Rigger Corps </name>
          <bonus>
            <skilllevel>
              <name>Electronic Warfare</name>
              <val>2</val>
            </skilllevel>
            <skilllevel>
              <name>Gunnery</name>
              <val>2</val>
            </skilllevel>
            <skilllevel>
              <name>Pilot Aircraft</name>
            </skilllevel>
            <skilllevel>
              <name>Pilot Walker</name>
            </skilllevel>
            <skilllevel>
              <name>Pilot Ground Craft</name>
            </skilllevel>
          </bonus>
        </version>
        <version>
          <id>e6ec50d2-7721-4a94-9abe-ff786cf89bd3</id>
          <name>Special Forces</name>
          <bonus>
            <skilllevel>
              <name>Armorer</name>
            </skilllevel>
            <skilllevel>
              <name>Blades</name>
            </skilllevel>
            <skilllevel>
              <name>Demolitions</name>
            </skilllevel>
            <skilllevel>
              <name>Free-Fall</name>
            </skilllevel>
            <skilllevel>
              <name>Perception</name>
            </skilllevel>
            <skilllevel>
              <name>Pilot Ground Craft</name>
            </skilllevel>
            <skilllevel>
              <name>Pilot Watercraft</name>
            </skilllevel>
            <skilllevel>
              <name>Sneaking</name>
            </skilllevel>
            <skilllevel>
              <name>Survival</name>
            </skilllevel>
            <skilllevel>
              <name>Tracking</name>
            </skilllevel>
          </bonus>
        </version>
      </versions>
      <story>$real was a soldier in service of the UCAS, CAS or CFS, training and drilling for the day the Azzies push north through the NANs so that they might be ready to… liberate them.</story>
      <source>RF</source>
      <page>82</page>
    </module>
    <!-- End Region -->
    <!-- End Region -->
    <!--Region Data Trails-->
    <module>
      <id>4b56f994-84d5-4acc-8d6f-278eae90f624</id>
      <stage>Formative Years</stage>
      <category>LifeModule</category>
      <name>Early Emergence</name>
      <karma>40</karma>
      <bonus>
        <attributelevel>
          <name>INT</name>
        </attributelevel>
        <skilllevel>
          <name>Decompiling</name>
        </skilllevel>
        <skilllevel>
          <name>Software</name>
        </skilllevel>
        <knowledgeskilllevel>
          <name>[Technical]</name>
          <group>Interest</group>
          <val>4</val>
        </knowledgeskilllevel>
      </bonus>
      <story>$real was coding before other kids could read, emerging as a technomancer around the age normal kids are working out that $ALPHABET</story>
      <source>DT</source>
      <page>51</page>
    </module>
    <module>
      <id>eb8c935b-6e60-475b-b909-27f6d7f54a8f</id>
      <stage>Formative Years</stage>
      <category>LifeModule</category>
      <name>Part of the Machine</name>
      <karma>40</karma>
      <bonus>
        <attributelevel>
          <name>LOG</name>
        </attributelevel>
        <skilllevel>
          <name>Computer</name>
        </skilllevel>
        <skilllevel>
          <name>Hardware</name>
        </skilllevel>
        <skilllevel>
          <name>Software</name>
        </skilllevel>
        <knowledgeskilllevel>
          <name>[Hobby]</name>
          <group>Interest</group>
          <val>4</val>
        </knowledgeskilllevel>
        <knowledgeskilllevel>
          <name>[Technical]</name>
          <group>Interest</group>
          <val>4</val>
        </knowledgeskilllevel>
      </bonus>
      <story>$real grew up among mechanics, and some of their skill brushed off on him. On the downside, so did a lot of $STICKY.</story>
      <source>DT</source>
      <page>51</page>
    </module>
    <module>
      <id>cb023d87-0312-4a50-a17d-87444fed10da</id>
      <stage>Teen Years</stage>
      <category>LifeModule</category>
      <name>Hacker Club</name>
      <karma>50</karma>
      <bonus>
        <attributelevel>
          <name>LOG</name>
        </attributelevel>
        <attributelevel>
          <name>INT</name>
        </attributelevel>
        <skilllevel>
          <name>Computer</name>
          <val>2</val>
        </skilllevel>
        <skilllevel>
          <name>Hacking</name>
        </skilllevel>
        <skilllevel>
          <name>Hardware</name>
        </skilllevel>
        <skilllevel>
          <name>Electronic Warfare</name>
        </skilllevel>
        <knowledgeskilllevel>
          <name>[Technical]</name>
          <group>Interest</group>
          <val>1</val>
        </knowledgeskilllevel>
        <addqualities>
          <addquality>Data Anomaly</addquality>
        </addqualities>
      </bonus>
      <story>$real grew up in a commune of hackers, who taught him the basics of hacking, and nothing else.</story>
      <source>DT</source>
      <page>51</page>
    </module>
    <module>
      <id>91abc09e-7564-4126-9c03-15d26989dcf8</id>
      <stage>Teen Years</stage>
      <category>LifeModule</category>
      <name>Technomancer Boarding School</name>
      <karma>50</karma>
      <bonus>
        <attributelevel>
          <name>CHA</name>
        </attributelevel>
        <attributelevel>
          <name>RES</name>
        </attributelevel>
        <skilllevel>
          <name>Compiling</name>
        </skilllevel>
        <skilllevel>
          <name>Decompiling</name>
        </skilllevel>
        <skilllevel>
          <name>Electronic Warfare</name>
        </skilllevel>
        <skilllevel>
          <name>Registering</name>
        </skilllevel>
        <skilllevel>
          <name>Software</name>
        </skilllevel>
        <knowledgeskilllevel>
          <name>[Technical]</name>
          <group>Interest</group>
          <val>1</val>
        </knowledgeskilllevel>
      </bonus>
      <story>$real was lucky enough that their Emergence was noticed by one of the more techno friendly corporations, who gave them a free scholarship to a school that taught them how to use their powers instead of just black bagging and vivisecting them to see how they tick.</story>
      <source>DT</source>
      <page>51</page>
    </module>
    <module>
      <id>e40f60aa-2269-4d3d-a34b-e2be24af496d</id>
      <stage>Real Life</stage>
      <category>LifeModule</category>
      <name>Escaped Technomancer</name>
      <karma>100</karma>
      <bonus>
        <attributelevel>
          <name>INT</name>
        </attributelevel>
        <attributelevel>
          <name>WIL</name>
        </attributelevel>
        <skilllevel>
          <name>Compiling</name>
          <val>2</val>
        </skilllevel>
        <skilllevel>
          <name>Con</name>
        </skilllevel>
        <skilllevel>
          <name>Decompiling</name>
          <val>2</val>
        </skilllevel>
        <skilllevel>
          <name>Hacking</name>
          <val>2</val>
        </skilllevel>
        <skilllevel>
          <name>Registering</name>
          <val>2</val>
        </skilllevel>
        <skilllevel>
          <name>Sneaking</name>
        </skilllevel>
        <skilllevel>
          <name>Software</name>
          <val>2</val>
        </skilllevel>
        <skilllevel>
          <name>Survival</name>
        </skilllevel>
        <knowledgeskilllevel>
          <name>[Tech corporations]</name>
          <group>Professional</group>
          <val>3</val>
        </knowledgeskilllevel>
        <addqualities>
          <addquality>Guts</addquality>
          <addquality>Pain is Gain</addquality>
          <addquality>Vendetta</addquality>
        </addqualities>
      </bonus>
      <story>$real was blackbagged by a corp who wanted to take $real apart and see how they tick. Fortunately, they managed to escape, and even got to keep most of their organs.</story>
      <source>DT</source>
      <page>52</page>
    </module>
    <module>
      <id>aaa6ec70-467e-4345-b5e1-f14ce038ef51</id>
      <stage>Real Life</stage>
      <category>LifeModule</category>
      <name>Hacker Assassin</name>
      <karma>100</karma>
      <bonus>
        <attributelevel>
          <name>LOG</name>
        </attributelevel>
        <attributelevel>
          <name>WIL</name>
        </attributelevel>
        <skilllevel>
          <name>Cybercombat</name>
          <val>3</val>
        </skilllevel>
        <skillgrouplevel>
          <name>Electronics</name>
          <val>2</val>
        </skillgrouplevel>
        <skilllevel>
          <name>Electronic Warfare</name>
        </skilllevel>
        <skilllevel>
          <name>Hacking</name>
        </skilllevel>
        <knowledgeskilllevel>
          <name>[Tech corporations]</name>
          <group>Street</group>
          <val>3</val>
        </knowledgeskilllevel>
        <addqualities>
          <addquality>Go Big or Go Home</addquality>
        </addqualities>
      </bonus>
      <story>$real serves the Old Man of the Mountain via the matrix, hitting their enemies with enough biofeedback to leave their enemies brain leaking out of their ears.</story>
      <source>DT</source>
      <page>52</page>
    </module>
    <module>
      <id>b8aea58a-e447-46f6-b96d-cf3bf3ff19e4</id>
      <stage>Real Life</stage>
      <category>LifeModule</category>
      <name>Hacker Hobbyist</name>
      <karma>100</karma>
      <bonus>
        <attributelevel>
          <name>LOG</name>
        </attributelevel>
        <attributelevel>
          <name>INT</name>
        </attributelevel>
        <skilllevel>
          <options>
            <mech1>Aeronautics Mechanic</mech1>
            <mech2>Automotive Mechanic</mech2>
            <mech3>Industrial Mechanic</mech3>
            <mech4>Nautical Mechanic</mech4>
          </options>
        </skilllevel>
        <skilllevel>
          <name>Computer</name>
          <val>2</val>
        </skilllevel>
        <skilllevel>
          <name>Cybercombat</name>
          <val>2</val>
        </skilllevel>
        <skilllevel>
          <name>Electronic Warfare</name>
          <val>2</val>
        </skilllevel>
        <skilllevel>
          <name>Etiquette</name>
        </skilllevel>
        <skilllevel>
          <name>Hacking</name>
          <val>2</val>
        </skilllevel>
        <skilllevel>
          <name>Hardware</name>
          <val>2</val>
        </skilllevel>
        <skilllevel>
          <name>Software</name>
          <val>2</val>
        </skilllevel>
        <knowledgeskilllevel>
          <name>[Tech corporations]</name>
          <group>Street</group>
          <val>3</val>
        </knowledgeskilllevel>
        <addqualities>
          <addquality>Golden Screwdriver</addquality>
        </addqualities>
      </bonus>
      <story>$real hacks as a hobby, cracking code with nothing but sheer willpower and a lot of mountain dew.</story>
      <source>DT</source>
      <page>53</page>
    </module>
    <module>
      <id>3d08b696-1c7c-4bb6-af37-1b4d68fd985c</id>
      <stage>Real Life</stage>
      <category>LifeModule</category>
      <name>High-Profile Hack</name>
      <karma>100</karma>
      <bonus>
        <attributelevel>
          <name>CHA</name>
        </attributelevel>
        <attributelevel>
          <name>INT</name>
        </attributelevel>
        <skilllevel>
          <name>Computer</name>
          <val>2</val>
        </skilllevel>
        <skilllevel>
          <name>Cybercombat</name>
          <val>2</val>
        </skilllevel>
        <skilllevel>
          <name>Electronic Warfare</name>
          <val>2</val>
        </skilllevel>
        <skilllevel>
          <name>Hacking</name>
          <val>2</val>
        </skilllevel>
        <skilllevel>
          <name>Leadership</name>
          <val>2</val>
        </skilllevel>
        <knowledgeskilllevel>
          <name>Secure Matrix Locations</name>
          <group>Interest</group>
          <val>5</val>
        </knowledgeskilllevel>
        <addqualities>
          <addquality>Online Fame</addquality>
          <!--todo: choose datahaven-->
          <addquality>Prime Datahaven Membership</addquality>
        </addqualities>
      </bonus>
      <story>$real pulled off a big job. How big? I shit you not, they $HACKDESC .</story>
      <source>DT</source>
      <page>53</page>
    </module>
    <module>
      <id>ac0eb0cc-bae1-41e4-bffd-e684c5f51b2b</id>
      <stage>Real Life</stage>
      <category>LifeModule</category>
      <name>IT Ace</name>
      <karma>100</karma>
      <bonus>
        <attributelevel>
          <name>LOG</name>
        </attributelevel>
        <attributelevel>
          <name>INT</name>
        </attributelevel>
        <skilllevel>
          <name>Computer</name>
          <val>2</val>
        </skilllevel>
        <skilllevel>
          <name>Cybercombat</name>
          <val>2</val>
        </skilllevel>
        <skilllevel>
          <name>Electronic Warfare</name>
        </skilllevel>
        <skilllevel>
          <name>Etiquette</name>
          <val>2</val>
        </skilllevel>
        <skilllevel>
          <name>Hacking</name>
          <val>2</val>
        </skilllevel>
        <skilllevel>
          <name>Hardware</name>
          <val>2</val>
        </skilllevel>
        <skilllevel>
          <name>Software</name>
          <val>2</val>
        </skilllevel>
        <knowledgeskilllevel>
          <name>[Tech corporations]</name>
          <group>Professional</group>
          <val>3</val>
        </knowledgeskilllevel>
        <addqualities>
          <addquality>Overclocker</addquality>
          <addquality>Quick Config</addquality>
        </addqualities>
      </bonus>
      <story>$real had the misfortune to work as a sysadmin, an unappreciated job where one has to somehow fulfill requests made by people without even the most basic computer knowledge.</story>
      <source>DT</source>
      <page>53</page>
    </module>
    <module>
      <id>243b126d-a71e-4398-b646-76780b6e7379</id>
      <stage>Real Life</stage>
      <category>LifeModule</category>
      <name>Matrix Ghost</name>
      <karma>100</karma>
      <bonus>
        <attributelevel>
          <name>AGI</name>
        </attributelevel>
        <attributelevel>
          <name>INT</name>
        </attributelevel>
        <skilllevel>
          <name>Computer</name>
          <val>2</val>
        </skilllevel>
        <skilllevel>
          <name>Con</name>
        </skilllevel>
        <skilllevel>
          <name>Cybercombat</name>
          <val>2</val>
        </skilllevel>
        <skilllevel>
          <name>Electronic Warfare</name>
        </skilllevel>
        <skilllevel>
          <name>Hacking</name>
          <val>2</val>
        </skilllevel>
        <skilllevel>
          <name>Hardware</name>
          <val>2</val>
        </skilllevel>
        <skilllevel>
          <name>Sneaking</name>
          <val>2</val>
        </skilllevel>
        <knowledgeskilllevel>
          <name>[Matrix security]</name>
          <group>Interest</group>
          <val>2</val>
        </knowledgeskilllevel>
        <knowledgeskilllevel>
          <name>[Tech corporations]</name>
          <group>Professional</group>
          <val>3</val>
        </knowledgeskilllevel>
        <addqualities>
          <addquality>I C U</addquality>
          <addquality>Ninja Vanish</addquality>
        </addqualities>
      </bonus>
      <story>$real is an expert at staying unseen in the matrix, especially when it comes to $MATRIXHIDE .</story>
      <source>DT</source>
      <page>53</page>
    </module>
    <module>
      <id>3c0549e6-d58a-4658-a7e5-4593ac8f1388</id>
      <stage>Real Life</stage>
      <category>LifeModule</category>
      <name>Otaku Time</name>
      <karma>100</karma>
      <bonus>
        <attributelevel>
          <name>LOG</name>
        </attributelevel>
        <attributelevel>
          <name>INT</name>
        </attributelevel>
        <skilllevel>
          <name>Compiling</name>
          <val>2</val>
        </skilllevel>
        <skilllevel>
          <name>Decompiling</name>
        </skilllevel>
        <skilllevel>
          <name>Cybercombat</name>
        </skilllevel>
        <skilllevel>
          <name>Electronic Warfare</name>
        </skilllevel>
        <skilllevel>
          <name>Software</name>
          <val>2</val>
        </skilllevel>
        <skilllevel>
          <name>Hacking</name>
        </skilllevel>
        <skillgrouplevel>
          <name>Tasking</name>
          <val>2</val>
        </skillgrouplevel>
        <knowledgeskilllevel>
          <name>[Tech corporations]</name>
          <group>Street</group>
          <val>3</val>
        </knowledgeskilllevel>
        <addqualities>
          <addquality>Otaku to Technomancer</addquality>
        </addqualities>
      </bonus>
      <story>$real was an Otaku. No, not a Japanese nerd, but instead a child of the Matrix. Thankfully, Crash 2.0 hit before they suffered Fading, leaving them as a Technomancer, allowing them to keep their odd connection to the matrix for the rest of their life.</story>
      <source>DT</source>
      <page>53</page>
    </module>
    <!-- End Region -->
    <!-- Region Chrome Flesh -->
    <module>
      <id>c211d6f3-c773-4ff7-a1a1-64b16f47757e</id>
      <stage>Formative Years</stage>
      <category>LifeModule</category>
      <name>Slave</name>
      <karma>40</karma>
      <bonus>
        <attributelevel>
          <name>AGI</name>
        </attributelevel>
        <attributelevel>
          <name>INT</name>
        </attributelevel>
        <skilllevel>
          <name>Con</name>
          <spec>Fast Talking</spec>
        </skilllevel>
        <skilllevel>
          <name>Etiquette</name>
        </skilllevel>
        <skilllevel>
          <name>Perception</name>
        </skilllevel>
        <skilllevel>
          <name>Running</name>
        </skilllevel>
        <skilllevel>
          <name>Sneaking</name>
        </skilllevel>
        <skilllevel>
          <name>Unarmed</name>
        </skilllevel>
        <addqualities>
          <addquality>Blandness</addquality>
        </addqualities>
      </bonus>
      <story>$real was a slave, and spent their childhood $SLAVE</story>
      <source>CF</source>
      <page>60</page>
    </module>
    <module>
      <id>d91ba242-11bb-43a9-abed-4cb5c6b34819</id>
      <stage>Formative Years</stage>
      <category>LifeModule</category>
      <name>Bag of Organs</name>
      <karma>40</karma>
      <bonus>
        <attributelevel>
          <name>BOD</name>
          <val>2</val>
        </attributelevel>
        <skilllevel>
          <name>Sneaking</name>
          <val>2</val>
        </skilllevel>
        <knowledgeskilllevel>
          <name>Biology</name>
          <group>Academic</group>
          <val>1</val>
        </knowledgeskilllevel>
        <knowledgeskilllevel>
          <name>Bioware</name>
          <group>Academic</group>
          <val>1</val>
        </knowledgeskilllevel>
        <knowledgeskilllevel>
          <name>Organleggers</name>
          <group>Street</group>
          <val>3</val>
        </knowledgeskilllevel>
        <nuyenamt>32000</nuyenamt>
      </bonus>
      <addqialities>
        <!--per raw, there is no rating for flashbacks-->
        <addquality>Flashbacks I</addquality>
        <addquality>Uneducated</addquality>
      </addqialities>
      <!--todo: Special: You may pick 32,000 nuyen worth of bioware. Normal Essence costs apply-->
      <story>$real was used as a host for bioware, as implanting it in a metahuman is cheaper than keeping it on ice. One day, $real knew they would be killed, and their organs $BAGORGAN . On the other hand, free bioware! Score!</story>
      <source>CF</source>
      <page>60</page>
    </module>
    <module>
      <id>f8413f32-3ed3-488f-989a-2fe961e94dee</id>
      <stage>Formative Years</stage>
      <category>LifeModule</category>
      <name>Child of the Shadows</name>
      <karma>40</karma>
      <bonus>
        <attributelevel>
          <name>INT</name>
        </attributelevel>
        <skilllevel>
          <name>Computer</name>
        </skilllevel>
        <skilllevel>
          <name>Con</name>
        </skilllevel>
        <skilllevel>
          <name>First Aid</name>
        </skilllevel>
        <skilllevel>
          <name>Perception</name>
        </skilllevel>
        <skillgrouplevel>
          <name>Stealth</name>
          <val>2</val>
        </skillgrouplevel>
        <knowledgeskilllevel>
          <name>Safehouses</name>
          <group>Street</group>
          <val>3</val>
        </knowledgeskilllevel>
      </bonus>
      <story>$real ‘s parents were shadowrunners. At a young age, $real was learning important skills such as $SHADOWCHILD .</story>
      <source>CF</source>
      <page>61</page>
    </module>
    <module>
      <id>a576c25e-2ca1-4d53-83de-1b58e9f72082</id>
      <stage>Teen Years</stage>
      <category>LifeModule</category>
      <name>Test Subject</name>
      <karma>50</karma>
      <bonus>
        <attributelevel>
          <name>BOD</name>
        </attributelevel>
        <attributelevel>
          <name>LOG</name>
        </attributelevel>
        <skilllevel>
          <name>Biotechnology</name>
        </skilllevel>
        <skilllevel>
          <name>Cybertechnology</name>
        </skilllevel>
        <skillgrouplevel>
          <name>Influence</name>
          <val>1</val>
        </skillgrouplevel>
        <knowledgeskilllevel>
          <name>Metahuman Biology</name>
          <group>Academic</group>
          <val>1</val>
        </knowledgeskilllevel>
        <knowledgeskilllevel>
          <name>Transhumanist Philosophy</name>
          <group>Interest</group>
          <val>1</val>
        </knowledgeskilllevel>
        <nuyenamt>16000</nuyenamt>
        <selectquality>
          <quality>Biocompatability (Cyberware)</quality>
          <quality>Biocompatability (Bioware)</quality>
        </selectquality>
      </bonus>
      <!--todo: Special: 16,000 nuyen in augmentations-->
      <story>$real grew up a lab rat, used by mad scientists to test augmentations. On one hand, $real essence was irreparably shredded. On the other hand free ware! Score!</story>
      <source>CF</source>
      <page>61</page>
    </module>
    <module>
      <id>737d188a-85b5-47d8-91f2-39863983b464</id>
      <stage>Teen Years</stage>
      <category>LifeModule</category>
      <name>Factory Child Worker</name>
      <karma>50</karma>
      <bonus>
        <attributelevel>
          <name>AGI</name>
        </attributelevel>
        <attributelevel>
          <name>BOD</name>
        </attributelevel>
        <attributelevel>
          <name>REA</name>
        </attributelevel>
        <skilllevel>
          <name>Perception</name>
        </skilllevel>
        <skillgrouplevel>
          <name>Engineering</name>
          <val>1</val>
        </skillgrouplevel>
        <skilllevel>
          <name>Armorer</name>
        </skilllevel>
        <knowledgeskilllevel>
          <name>Machinist</name>
          <group>Professional</group>
          <val>1</val>
        </knowledgeskilllevel>
        <knowledgeskilllevel>
          <name>Industrial Facilities</name>
          <group>Street</group>
          <val>1</val>
        </knowledgeskilllevel>
        <nuyenamt>15000</nuyenamt>
      </bonus>
      <!--todo: Special: 15,000 nuyen in cyberlimbs-->
      <story>$real was a child laborer in one of the few factories that hadn’t fully mechanized. Their pay almost managed to pay for limbs to replace those they lost via work. Almost.</story>
      <source>CF</source>
      <page>61</page>
    </module>
    <module>
      <id>70fe2ad0-1311-486c-b183-8b2620fc5056</id>
      <stage>Real Life</stage>
      <category>LifeModule</category>
      <name>Pit Fighter</name>
      <karma>100</karma>
      <bonus>
        <attributelevel>
          <name>BOD</name>
        </attributelevel>
        <attributelevel>
          <name>STR</name>
        </attributelevel>
        <skillgrouplevel>
          <name>Close Combat</name>
          <val>2</val>
        </skillgrouplevel>
        <skilllevel>
          <name>Cybertechnology</name>
        </skilllevel>
        <skilllevel>
          <name>First Aid</name>
          <val>2</val>
        </skilllevel>
        <skilllevel>
          <name>Intimidation</name>
          <val>2</val>
        </skilllevel>
        <skilllevel>
          <name>Negotiation</name>
        </skilllevel>
        <skilllevel>
          <name>Performance</name>
        </skilllevel>
        <knowledgeskilllevel>
          <name>Pit Fighting</name>
          <group>Professional</group>
          <val>3</val>
        </knowledgeskilllevel>
        <knowledgeskilllevel>
          <name>Syndicates</name>
          <group>Street</group>
          <val>2</val>
        </knowledgeskilllevel>
        <addqualities>
          <addquality>High Pain Tolerance (Rating 2)</addquality>
          <addquality>Quick Healer</addquality>
        </addqualities>
      </bonus>
      <story>$real fought in a blood sport, punching the shit out of other people for fun and profit.</story>
      <source>CF</source>
      <page>61</page>
    </module>
    <module>
      <id>4e6da910-e160-4aec-8dfb-caafda2e952e</id>
      <stage>Real Life</stage>
      <category>LifeModule</category>
      <name>Urban Brawler</name>
      <karma>100</karma>
      <bonus>
        <attributelevel>
          <name>AGI</name>
        </attributelevel>
        <attributelevel>
          <name>BOD</name>
        </attributelevel>
        <skillgrouplevel>
          <name>Athletics</name>
          <val>2</val>
        </skillgrouplevel>
        <skillgrouplevel>
          <name>Close Combat</name>
          <val>2</val>
        </skillgrouplevel>
        <skilllevel>
          <name>Intimidation</name>
        </skilllevel>
        <skilllevel>
          <name>Performance</name>
          <val>2</val>
        </skilllevel>
        <knowledgeskilllevel>
          <name>Urban Brawl</name>
          <group>Professional</group>
          <val>3</val>
        </knowledgeskilllevel>
        <addqualities>
          <addquality>Natural Athlete</addquality>
          <addquality>SINner (National)</addquality>
          <addquality>Fame: Local</addquality>
        </addqualities>
      </bonus>
      <story>$real fought in Urban Brawl, which, despite all appearances, is somehow not a blood sport. It did, however, teach them quite a lot of things about $URBANBRAWL .</story>
      <source>CF</source>
      <page>61</page>
    </module>
    <module>
      <id>b94d89fc-7ade-4942-9f85-b56c2f78847e</id>
      <stage>Real Life</stage>
      <category>LifeModule</category>
      <name>Street Doc</name>
      <karma>100</karma>
      <bonus>
        <attributelevel>
          <name>INT</name>
        </attributelevel>
        <attributelevel>
          <name>LOG</name>
        </attributelevel>
        <skillgrouplevel>
          <name>Biotech</name>
          <val>2</val>
        </skillgrouplevel>
        <skilllevel>
          <name>Chemistry</name>
        </skilllevel>
        <skilllevel>
          <name>Con</name>
        </skilllevel>
        <skilllevel>
          <name>Perception</name>
        </skilllevel>
        <skillgrouplevel>
          <name>Influence</name>
          <val>1</val>
        </skillgrouplevel>
        <knowledgeskilllevel>
          <name>Biology</name>
          <group>Academic</group>
          <val>3</val>
        </knowledgeskilllevel>
        <knowledgeskilllevel>
          <name>Drugs</name>
          <group>Academic</group>
          <val>2</val>
        </knowledgeskilllevel>
        <knowledgeskilllevel>
          <name>Street Gangs</name>
          <group>Street</group>
          <val>2</val>
        </knowledgeskilllevel>
      </bonus>
      <story>$real may very well only have a doctorate in fine arts, if they have one at all, but they still somehow manage to make it as a street doc, as asking no questions and working on the cheap is considered more important than actual medical training in some circles. Zoidberg would be proud.</story>
      <source>CF</source>
      <page>61</page>
    </module>
    <!-- End Region -->
    <!-- Region Hard Targets-->
    <module>
      <id>efdee4d0-f6fb-4d75-816e-859e85ec29d4</id>
      <stage>Nationality</stage>
      <category>LifeModule</category>
      <name>Caribbean League</name>
      <karma>15</karma>
      <!--<selectable/>-->
      <versions>
        <version>
          <id>62a71e87-d427-4b96-93f2-33d96c6226f2</id>
          <name>Greater Antilles</name>
          <story>$real was born somewhere in the Greater Antilles area.</story>
          <bonus>
            <attributelevel>
              <!--Defaults to <val>1</val>-->
              <name>AGI</name>
            </attributelevel>
            <skilllevel>
              <name>Navigation</name>
            </skilllevel>
            <skilllevel>
              <name>Swimming</name>
            </skilllevel>
            <skillgrouplevel>
              <name>Athletics</name>
              <val>1</val>
            </skillgrouplevel>
            <pushtext>Caribbean League</pushtext>
            <freenegativequalities>-5</freenegativequalities>
            <addqualities>
              <addquality>SINner (National)</addquality>
            </addqualities>
          </bonus>
        </version>
        <version>
          <id>ebce1884-43ef-4e22-bb4d-69c9856b2959</id>
          <name>Lesser Antilles</name>
          <story>$real was born in the tiny sliver of the Lesser Antilles region.</story>
          <bonus>
            <attributelevel>
              <name>BOD</name>
            </attributelevel>
            <skilllevel>
              <name>Navigation</name>
            </skilllevel>
            <skilllevel>
              <name>Swimming</name>
            </skilllevel>
            <skilllevel>
              <name>Diving</name>
            </skilllevel>
            <pushtext>Caribbean League</pushtext>
            <freenegativequalities>-5</freenegativequalities>
            <addqualities>
              <addquality>SINner (National)</addquality>
            </addqualities>
          </bonus>
        </version>
        <version>
          <id>0aea1207-b2ba-409d-8424-36c3366515e3</id>
          <name>Bahama Archipelago</name>
          <story>$real was born in the Bahamas.</story>
          <bonus>
            <attributelevel>
              <name>BOD</name>
            </attributelevel>
            <skilllevel>
              <name>Navigation</name>
            </skilllevel>
            <skilllevel>
              <name>Swimming</name>
            </skilllevel>
            <skilllevel>
              <name>Survival</name>
            </skilllevel>
            <freenegativequalities>-5</freenegativequalities>
            <pushtext>Caribbean League</pushtext>
            <addqualities>
              <addquality>SINner (National)</addquality>
            </addqualities>
          </bonus>
        </version>
        <version>
          <id>79179499-26e7-49d8-a354-910a1c46eeb8</id>
          <name>Miami</name>
          <story>$real was born in Miami.</story>
          <bonus>
            <attributelevel>
              <name>BOD</name>
            </attributelevel>
            <skilllevel>
              <name>Navigation</name>
            </skilllevel>
            <skilllevel>
              <name>Tracking</name>
            </skilllevel>
            <skilllevel>
              <name>Etiquette</name>
            </skilllevel>
            <freenegativequalities>-5</freenegativequalities>
            <pushtext>Caribbean League</pushtext>
            <addqualities>
              <addquality>SINner (National)</addquality>
            </addqualities>
          </bonus>
        </version>
        <version>
          <id>35ece27f-6bd0-4e23-bed6-512952ff2818</id>
          <name>SINless</name>
          <story>While born in the Caribbean, $real is a citizen of nowhere, for one of several reasons.</story>
          <bonus>
            <attributelevel>
              <name>AGI</name>
            </attributelevel>
            <knowledgeskilllevel>
              <group>Street</group>
              <name>[City]</name>
            </knowledgeskilllevel>
          </bonus>
        </version>
      </versions>
      <bonus>
        <skilllevel>
          <name>Etiquette</name>
        </skilllevel>
        <knowledgeskilllevel>
          <name>Caribbean History</name>
          <group>Academic</group>
        </knowledgeskilllevel>
        <knowledgeskilllevel>
          <name>[Island Nation]</name>
          <group>Street</group>
        </knowledgeskilllevel>
        <knowledgeskilllevel>
          <options>
            <french>French</french>
            <spanish>Spanish</spanish>
            <dutch>Dutch</dutch>
            <english>English</english>
            <val>0</val>
          </options>
          <group>Language</group>
        </knowledgeskilllevel>
        <knowledgeskilllevel>
          <options>
            <creole>Creole</creole>
            <lucimi>Lucimi</lucimi>
            <taino>Taino</taino>
          </options>
          <group>Language</group>
        </knowledgeskilllevel>
      </bonus>
      <story />
      <source>HT</source>
      <page>138</page>
    </module>
    <module>
      <id>cf75cd28-5992-40d4-a9b4-837f3b3c4867</id>
      <stage>Teen Years</stage>
      <category>LifeModule</category>
      <name>Shanghaied</name>
      <karma>50</karma>
      <bonus>
        <attributelevel>
          <name>BOD</name>
        </attributelevel>
        <attributelevel>
          <name>STR</name>
        </attributelevel>
        <skilllevel>
          <name>Diving</name>
        </skilllevel>
        <skilllevel>
          <name>Nautical Mechanic</name>
        </skilllevel>
        <skilllevel>
          <name>Navigation</name>
        </skilllevel>
        <skilllevel>
          <name>Swimming</name>
          <val>2</val>
        </skilllevel>
        <knowledgeskilllevel>
          <group>Academic</group>
          <name>(Geography)</name>
        </knowledgeskilllevel>
        <freepositivequalities>3</freepositivequalities>
        <addqualities>
          <addquality>Sense of Direction</addquality>
        </addqualities>
      </bonus>
      <story>$real was conscripted onto a ship.</story>
      <source>HT</source>
      <page>138</page>
    </module>
    <module>
      <id>445984f2-d607-4124-afd3-b7c536016caa</id>
      <stage>Real Life</stage>
      <category>LifeModule</category>
      <name>Pirate Captain</name>
      <karma>100</karma>
      <bonus>
        <attributelevel>
          <name>REA</name>
        </attributelevel>
        <attributelevel>
          <name>WIL</name>
        </attributelevel>
        <skillgrouplevel>
          <name>Outdoors</name>
          <val>1</val>
        </skillgrouplevel>
        <skilllevel>
          <name>Diving</name>
        </skilllevel>
        <skilllevel>
          <name>Gunnery</name>
        </skilllevel>
        <skilllevel>
          <name>Intimidation</name>
        </skilllevel>
        <skilllevel>
          <name>Leadership</name>
        </skilllevel>
        <skilllevel>
          <name>Nautical Mechanic</name>
        </skilllevel>
        <skilllevel>
          <name>Pilot Watercraft</name>
          <val>2</val>
        </skilllevel>
        <skilllevel>
          <name>Swimming</name>
          <val>2</val>
        </skilllevel>
        <knowledgeskilllevel>
          <group>Professional</group>
          <name>Watercraft</name>
        </knowledgeskilllevel>
        <knowledgeskilllevel>
          <group>Street</group>
          <name>[Local area] Waterways</name>
          <val>2</val>
        </knowledgeskilllevel>
        <freepositivequalities>8</freepositivequalities>
        <addqualities>
          <addquality>Fame: Local</addquality>
          <addquality>Linguist</addquality>
        </addqualities>
      </bonus>
      <story>$real was a crime boss of the sea.</story>
      <source>HT</source>
      <page>138</page>
    </module>
    <module>
      <id>caf84e62-05cd-4638-81d2-6d788f303e36</id>
      <stage>Real Life</stage>
      <category>LifeModule</category>
      <name>Pirate Crewmember</name>
      <karma>100</karma>
      <bonus>
        <attributelevel>
          <name>STR</name>
        </attributelevel>
        <attributelevel>
          <name>LOG</name>
        </attributelevel>
        <skillgrouplevel>
          <name>Close Combat</name>
          <val>1</val>
        </skillgrouplevel>
        <skillgrouplevel>
          <name>Outdoors</name>
          <val>1</val>
        </skillgrouplevel>
        <skilllevel>
          <name>Locksmith</name>
        </skilllevel>
        <skilllevel>
          <name>Gunnery</name>
        </skilllevel>
        <skilllevel>
          <name>Swimming</name>
        </skilllevel>
        <skilllevel>
          <name>Pistols</name>
        </skilllevel>
        <skilllevel>
          <name>Nautical Mechanic</name>
          <val>2</val>
        </skilllevel>
        <skilllevel>
          <name>Pilot Watercraft</name>
          <val>2</val>
        </skilllevel>
        <knowledgeskilllevel>
          <group>Professional</group>
          <name>Knots</name>
          <val>2</val>
        </knowledgeskilllevel>
        <knowledgeskilllevel>
          <group>Street</group>
          <name>[Local area] Waterways</name>
          <val>1</val>
        </knowledgeskilllevel>
      </bonus>
      <story>$real was a pirate on the high seas.</story>
      <source>HT</source>
      <page>139</page>
    </module>
    <module>
      <id>923cf93a-7892-43b5-8b2a-9b2cfba11acd</id>
      <stage>Real Life</stage>
      <category>LifeModule</category>
      <name>Bocor Slave</name>
      <karma>100</karma>
      <bonus>
        <attributelevel>
          <name>STR</name>
        </attributelevel>
        <attributelevel>
          <name>LOG</name>
        </attributelevel>
        <attributelevel>
          <name>BOD</name>
        </attributelevel>
        <attributelevel>
          <name>AGI</name>
        </attributelevel>
        <skillgrouplevel>
          <name>Close Combat</name>
          <val>1</val>
        </skillgrouplevel>
        <skilllevel>
          <name>Armorer</name>
        </skilllevel>
        <skilllevel>
          <name>Artisan</name>
          <val>2</val>
        </skilllevel>
        <skilllevel>
          <name>Automotive Mechanic</name>
        </skilllevel>
        <skilllevel>
          <name>Industrial Mechanic</name>
        </skilllevel>
        <skilllevel>
          <name>Nautical Mechanic</name>
        </skilllevel>
        <knowledgeskilllevel>
          <group>Professional</group>
          <name>Buildings</name>
          <val>2</val>
        </knowledgeskilllevel>
        <knowledgeskilllevel>
          <group>Professional</group>
          <name>Construction</name>
          <val>2</val>
        </knowledgeskilllevel>
        <knowledgeskilllevel>
          <group>Professional</group>
          <name>Farming</name>
          <val>2</val>
        </knowledgeskilllevel>
        <freenegativequalities>-10</freenegativequalities>
        <addqualities>
          <addquality>Insomnia (Basic)</addquality>
        </addqualities>
      </bonus>
      <story>$real was imprisoned with vodou, living life as a zombie.</story>
      <source>HT</source>
      <page>139</page>
    </module>
    <module>
      <id>469157a3-d76d-46d9-9562-031a48baa2be</id>
      <stage>Real Life</stage>
      <category>LifeModule</category>
      <name>Assassin's Apprentice</name>
      <karma>100</karma>
      <bonus>
        <attributelevel>
          <name>INT</name>
        </attributelevel>
        <attributelevel>
          <name>REA</name>
        </attributelevel>
        <skilllevel>
          <name>Armorer</name>
        </skilllevel>
        <skilllevel>
          <name>Con</name>
        </skilllevel>
        <skilllevel>
          <name>Etiquette</name>
        </skilllevel>
        <skilllevel>
          <name>Demolitions</name>
        </skilllevel>
        <skilllevel>
          <name>Disguise</name>
        </skilllevel>
        <skilllevel>
          <name>Forgery</name>
        </skilllevel>
        <skilllevel>
          <name>Gunnery</name>
        </skilllevel>
        <skilllevel>
          <name>Gymnastics</name>
        </skilllevel>
        <skilllevel>
          <name>Negotiation</name>
        </skilllevel>
        <skilllevel>
          <name>Palming</name>
        </skilllevel>
        <skilllevel>
          <name>Perception</name>
        </skilllevel>
        <skilllevel>
          <name>Sneaking</name>
        </skilllevel>
        <knowledgeskilllevel>
          <group>Professional</group>
          <name>Retail Operations</name>
          <val>2</val>
        </knowledgeskilllevel>
        <knowledgeskilllevel>
          <group>Street</group>
          <name>Sniper Nests</name>
          <val>2</val>
        </knowledgeskilllevel>
        <knowledgeskilllevel>
          <group>Language</group>
          <name>[Language]</name>
          <val>2</val>
        </knowledgeskilllevel>
        <knowledgeskilllevel>
          <group>Language</group>
          <name>[Language]</name>
          <val>3</val>
        </knowledgeskilllevel>
        <freepositivequalities>8</freepositivequalities>
        <addqualities>
          <addquality>Blandness</addquality>
        </addqualities>
      </bonus>
      <story>$real spent time as a triggerman's assistant.</story>
      <source>HT</source>
      <page>200</page>
    </module>
    <module>
      <id>67f740bd-b3a8-40d0-9590-2a3d0d90d0da</id>
      <stage>Real Life</stage>
      <category>LifeModule</category>
      <name>Guardian Angel</name>
      <karma>100</karma>
      <bonus>
        <attributelevel>
          <name>WIL</name>
        </attributelevel>
        <attributelevel>
          <name>REA</name>
        </attributelevel>
        <skilllevel>
          <name>Clubs</name>
        </skilllevel>
        <skilllevel>
          <name>First Aid</name>
        </skilllevel>
        <skilllevel>
          <name>Gymnastics</name>
          <val>2</val>
        </skilllevel>
        <skilllevel>
          <name>Intimidation</name>
        </skilllevel>
        <skilllevel>
          <name>Medicine</name>
        </skilllevel>
        <skilllevel>
          <name>Perception</name>
        </skilllevel>
        <skilllevel>
          <name>Pistols</name>
        </skilllevel>
        <skilllevel>
          <name>Running</name>
        </skilllevel>
        <skilllevel>
          <name>Sneaking</name>
        </skilllevel>
        <skilllevel>
          <name>Tracking</name>
        </skilllevel>
        <knowledgeskilllevel>
          <group>Professional</group>
          <name>Small Group Tactics</name>
          <val>1</val>
        </knowledgeskilllevel>
        <knowledgeskilllevel>
          <group>Street</group>
          <name>Assassin Networks</name>
          <val>1</val>
        </knowledgeskilllevel>
        <knowledgeskilllevel>
          <group>Street</group>
          <name>Runner Hangouts</name>
          <val>1</val>
        </knowledgeskilllevel>
        <knowledgeskilllevel>
          <group>Street</group>
          <name>Weapons Manufacturers</name>
          <val>1</val>
        </knowledgeskilllevel>
        <freepositivequalities>10</freepositivequalities>
        <addqualities>
          <addquality>Guts</addquality>
        </addqualities>
      </bonus>
      <story>$real had a change of heart and instead of killing people for money protected people for free.</story>
      <source>HT</source>
      <page>200</page>
    </module>
    <module>
      <id>716c4baf-5944-46da-8c1e-905ccd8962fc</id>
      <stage>Real Life</stage>
      <category>LifeModule</category>
      <name>Ritual Killer</name>
      <karma>100</karma>
      <bonus>
        <attributelevel>
          <name>WIL</name>
          <val>2</val>
        </attributelevel>
        <skilllevel>
          <name>Arcana</name>
        </skilllevel>
        <skilllevel>
          <name>Counterspelling</name>
        </skilllevel>
        <skilllevel>
          <name>Perception</name>
        </skilllevel>
        <skilllevel>
          <name>Ritual Spellcasting</name>
          <val>3</val>
        </skilllevel>
        <skilllevel>
          <name>Sneaking</name>
        </skilllevel>
        <skilllevel>
          <name>Spellcasting</name>
        </skilllevel>
        <skilllevel>
          <name>Survival</name>
        </skilllevel>
        <skilllevel>
          <name>Tracking</name>
          <val>2</val>
        </skilllevel>
        <knowledgeskilllevel>
          <group>Professional</group>
          <name>Security Techniques</name>
          <val>1</val>
        </knowledgeskilllevel>
        <knowledgeskilllevel>
          <group>Street</group>
          <name>Material Links</name>
          <val>2</val>
        </knowledgeskilllevel>
      </bonus>
      <!--need to add Rituals: Curse, Prodigal Spell-->
      <story>$real used ritual magic to complete contracts.  Quite scary.</story>
      <source>HT</source>
      <page>200</page>
    </module>
    <!-- End Region -->
    <!--Region Rigger 5.0-->
    <!--Region Formative Years-->
    <module>
      <id>95b89172-5189-4841-9e89-c14754336382</id>
      <stage>Formative Years</stage>
      <category>LifeModule</category>
      <name>Minor Wheelman</name>
      <karma>40</karma>
      <bonus>
        <attributelevel>
          <name>INT</name>
        </attributelevel>
        <attributelevel>
          <name>REA</name>
        </attributelevel>
        <skilllevel>
          <name>Automotive Mechanic</name>
        </skilllevel>
        <skilllevel>
          <name>Navigation</name>
        </skilllevel>
        <skilllevel>
          <name>Pilot Ground Craft</name>
          <val>2</val>
        </skilllevel>
        <knowledgeskilllevel>
          <name>[Vehicle Models]</name>
          <group>Professional</group>
        </knowledgeskilllevel>
        <knowledgeskilllevel>
          <name>[Vehicle Stunts]</name>
          <group>Street</group>
        </knowledgeskilllevel>
        <addqualities>
          <addquality>Speed Demon</addquality>
          <addquality>Stunt Driver</addquality>
        </addqualities>
      </bonus>
      <story>$real was driving before other kids could read the street signs, emerging as one of the best getaway drivers around the age normal kids were learning traffic signals</story>
      <source>R5</source>
      <page>34</page>
    </module>
    <module>
      <id>195a5953-42ee-40ab-80fd-8c5e4c9d5fac</id>
      <stage>Formative Years</stage>
      <category>LifeModule</category>
      <name>Shop Kid</name>
      <karma>40</karma>
      <bonus>
        <attributelevel>
          <name>INT</name>
        </attributelevel>
        <attributelevel>
          <name>LOG</name>
        </attributelevel>
        <skilllevel>
          <name>Automotive Mechanic</name>
          <val>2</val>
        </skilllevel>
        <skilllevel>
          <name>Industrial Mechanic</name>
        </skilllevel>
        <knowledgeskilllevel>
          <name>[Vehicle Models]</name>
          <group>Professional</group>
          <val>3</val>
        </knowledgeskilllevel>
        <knowledgeskilllevel>
          <name>[Vehicle Parts]</name>
          <group>Professional</group>
        </knowledgeskilllevel>
        <addqualities>
          <addquality>Grease Monkey</addquality>
        </addqualities>
      </bonus>
      <story>Tinkering was what $real lived for. It started with simply identifying the limited cars in the neighborhood. From there scavenging parts and putting them back together. Totally self taught $real worked their way into shops if they weren't chased off</story>
      <source>R5</source>
      <page>35</page>
    </module>
    <!--End Region -->
    <!--Region Teen Years-->
    <module>
      <id>cc16eb63-8930-42ed-ac1a-390bd5ccc2d3</id>
      <stage>Teen Years</stage>
      <category>LifeModule</category>
      <name>Booster</name>
      <karma>50</karma>
      <bonus>
        <attributelevel>
          <name>REA</name>
        </attributelevel>
        <attributelevel>
          <name>LOG</name>
        </attributelevel>
        <skilllevel>
          <name>Hacking</name>
        </skilllevel>
        <skilllevel>
          <name>Locksmith</name>
        </skilllevel>
        <skilllevel>
          <name>Pilot Ground Craft</name>
        </skilllevel>
        <knowledgeskilllevel>
          <name>[Vehicle Models]</name>
          <group>Professional</group>
          <val>2</val>
        </knowledgeskilllevel>
        <knowledgeskilllevel>
          <name>[Chop Shops]</name>
          <group>Street</group>
          <val>2</val>
        </knowledgeskilllevel>
        <addqualities>
          <addquality>Stunt Driver</addquality>
        </addqualities>
      </bonus>
      <story>By the time $real was a teen, they were stealing cars to order, driving the boosts to any one of the chop shops in the city. Now, when $real sees a new car in the 'hood, what $real sees is the fee in Nuyen</story>
      <source>R5</source>
      <page>35</page>
    </module>
    <!--End Region -->
    <!--Region Real Life-->
    <module>
      <id>95504862-5150-4360-87fa-9086269cbdce</id>
      <stage>Real Life</stage>
      <category>LifeModule</category>
      <name>Drone Hobbyist</name>
      <karma>100</karma>
      <bonus>
        <attributelevel>
          <name>LOG</name>
        </attributelevel>
        <attributelevel>
          <name>REA</name>
        </attributelevel>
        <skilllevel>
          <name>Automotive Mechanic</name>
          <val>2</val>
        </skilllevel>
        <skilllevel>
          <name>Gunnery</name>
          <val>2</val>
        </skilllevel>
        <skilllevel>
          <name>Perception</name>
        </skilllevel>
        <skilllevel>
          <name>Pilot Aircraft</name>
          <val>2</val>
        </skilllevel>
        <skilllevel>
          <name>Pilot Ground Craft</name>
          <val>2</val>
        </skilllevel>
        <skilllevel>
          <name>Pilot Walker</name>
          <val>2</val>
        </skilllevel>
        <skilllevel>
          <name>Pilot Watercraft</name>
          <val>2</val>
        </skilllevel>
        <skilllevel>
          <name>Sneaking</name>
        </skilllevel>
        <skilllevel>
          <name>Tracking</name>
        </skilllevel>
        <knowledgeskilllevel>
          <name>Drone Manufacturers</name>
          <group>Professional</group>
          <val>3</val>
        </knowledgeskilllevel>
        <knowledgeskilllevel>
          <name>Drone Software</name>
          <group>Professional</group>
          <val>2</val>
        </knowledgeskilllevel>
      </bonus>
      <story>$real flies drones in competitions around the city. Taking jobs using their drones on the side to help pay for upgrades</story>
      <source>R5</source>
      <page>35</page>
    </module>
    <module>
      <id>e070e446-b3fd-4446-aa3a-35e73417ef06</id>
      <stage>Real Life</stage>
      <category>LifeModule</category>
      <name>Getaway Driver</name>
      <karma>100</karma>
      <bonus>
        <attributelevel>
          <name>INT</name>
        </attributelevel>
        <attributelevel>
          <name>REA</name>
        </attributelevel>
        <skilllevel>
          <name>Automotive Mechanic</name>
        </skilllevel>
        <skilllevel>
          <name>Gunnery</name>
        </skilllevel>
        <skilllevel>
          <name>Pilot Ground Craft</name>
          <val>3</val>
        </skilllevel>
        <skilllevel>
          <name>Pilot Watercraft</name>
        </skilllevel>
        <skilllevel>
          <name>Sneaking</name>
        </skilllevel>
        <skilllevel>
          <name>Tracking</name>
          <val>2</val>
        </skilllevel>
        <knowledgeskilllevel>
          <name>[City] Streets</name>
          <group>Professional</group>
          <val>2</val>
        </knowledgeskilllevel>
        <knowledgeskilllevel>
          <name>Stunt Techniques</name>
          <group>Street</group>
          <val>2</val>
        </knowledgeskilllevel>
        <addqualities>
          <addquality>Gearhead</addquality>
          <addquality>Speed Demon</addquality>
        </addqualities>
      </bonus>
      <story>Need a driver for that job you want doing? Feel the need for a getaway? Contact $real at getawaydriver.me for all your driving needs, flat rates for routes inside [CITY]</story>
      <source>R5</source>
      <page>35</page>
    </module>
    <module>
      <id>e7ec9b76-54c0-4dfd-8329-741bcc6abce8</id>
      <stage>Real Life</stage>
      <category>LifeModule</category>
      <name>Trid Stunt Driver</name>
      <karma>100</karma>
      <bonus>
        <attributelevel>
          <name>INT</name>
        </attributelevel>
        <attributelevel>
          <name>REA</name>
        </attributelevel>
        <skilllevel>
          <name>Automotive Mechanic</name>
        </skilllevel>
        <skilllevel>
          <name>Demolitions</name>
        </skilllevel>
        <skilllevel>
          <name>Etiquette</name>
        </skilllevel>
        <skilllevel>
          <name>Gunnery</name>
        </skilllevel>
        <skilllevel>
          <name>Navigation</name>
        </skilllevel>
        <skilllevel>
          <name>Pilot Aircraft</name>
        </skilllevel>
        <skilllevel>
          <name>Pilot Ground Craft</name>
          <val>3</val>
        </skilllevel>
        <skilllevel>
          <name>Pilot Walker</name>
        </skilllevel>
        <skilllevel>
          <name>Pilot Watercraft</name>
          <val>2</val>
        </skilllevel>
        <knowledgeskilllevel>
          <name>Stunt Techniques</name>
          <group>Professional</group>
          <val>3</val>
        </knowledgeskilllevel>
        <knowledgeskilllevel>
          <name>Trid Studios</name>
          <group>Professional</group>
          <val>2</val>
        </knowledgeskilllevel>
        <addqualities>
          <addquality>Steely Eyed Wheelman</addquality>
          <addquality>Speed Demon</addquality>
        </addqualities>
      </bonus>
      <story>Need a driver for that TRI-D you're financing? Contact $real at actor-driver.me for all your driving needs.</story>
      <source>R5</source>
      <page>35</page>
    </module>
    <!-- End Region -->
    <!-- End Region -->
    <!--Region Cutting Aces -->
    <!--Region Formative Years-->
    <module>
      <id>e80c51ca-d71e-47e5-91e4-22bff1a0d330</id>
      <stage>Formative Years</stage>
      <category>LifeModule</category>
      <name>Brothel Child</name>
      <karma>40</karma>
      <bonus>
        <attributelevel>
          <name>CHA</name>
        </attributelevel>
        <attributelevel>
          <name>WIL</name>
        </attributelevel>
        <skilllevel>
          <name>Etiquette</name>
        </skilllevel>
        <skilllevel>
          <name>Escape Artist</name>
        </skilllevel>
        <skilllevel>
          <name>Sneaking</name>
          <val>3</val>
        </skilllevel>
        <knowledgeskilllevel>
          <name>[Syndicate]</name>
          <group>Street</group>
          <val>3</val>
        </knowledgeskilllevel>
        <knowledgeskilllevel>
          <name>[Any]</name>
          <group>Language</group>
          <val>1</val>
        </knowledgeskilllevel>
        <knowledgeskilllevel>
          <name>[Any]</name>
          <group>Language</group>
          <val>1</val>
        </knowledgeskilllevel>
        <knowledgeskilllevel>
          <name>[Any]</name>
          <group>Language</group>
          <val>1</val>
        </knowledgeskilllevel>
      </bonus>
      <story>$real was brought up in a syndicate-run brothel with the help of $real's many "aunts". They taught $real to be polite and discreet, so as to never be seen by the clients, and some of the many languages $real heard during this time stuck with $real.</story>
      <source>CA</source>
      <page>103</page>
    </module>
    <module>
      <id>8f17dd9b-6dc4-419a-94be-584ef6f24e41</id>
      <stage>Formative Years</stage>
      <category>LifeModule</category>
      <name>Con Prop</name>
      <karma>40</karma>
      <bonus>
        <attributelevel>
          <name>CHA</name>
          <val>2</val>
        </attributelevel>
        <skilllevel>
          <name>Animal Handling</name>
          <val>2</val>
        </skilllevel>
        <skilllevel>
          <name>Etiquette</name>
        </skilllevel>
        <skilllevel>
          <name>Palming</name>
          <val>2</val>
        </skilllevel>
        <skilllevel>
          <name>Performance</name>
          <val>2</val>
        </skilllevel>
        <skilllevel>
          <name>Running</name>
        </skilllevel>
      </bonus>
      <story>$real's parents were con artists, and the best thing to happen to them was $real. Who would ever suspect two doting parents and their lovely child? Who wouldn't pay attention to a terrified child that had "lost their parents"? With a cute animal or two added to the mix, $real could distract the best of them.</story>
      <source>CA</source>
      <page>103</page>
    </module>
    <!--End Region -->
    <!--Region Teen Years-->
    <module>
      <id>8da867a2-29cd-440f-b567-ef32cbe0da30</id>
      <stage>Teen Years</stage>
      <category>LifeModule</category>
      <name>The Easiest Mark</name>
      <karma>50</karma>
      <bonus>
        <attributelevel>
          <name>CHA</name>
        </attributelevel>
        <attributelevel>
          <name>INT</name>
        </attributelevel>
        <skillgrouplevel>
          <name>Acting</name>
          <val>2</val>
        </skillgrouplevel>
        <skilllevel>
          <name>Forgery</name>
          <val>3</val>
        </skilllevel>
        <skilllevel>
          <name>Perception</name>
        </skilllevel>
        <knowledgeskilllevel>
          <name>[Any]</name>
          <group>Street</group>
          <val>3</val>
        </knowledgeskilllevel>
        <knowledgeskilllevel>
          <name>[Any]</name>
          <group>Interest</group>
          <val>3</val>
        </knowledgeskilllevel>
        <addqualities>
          <addquality>Big Regret</addquality>
          <addquality>Wanted</addquality>
        </addqualities>
      </bonus>
      <story>$real's parents never saw it coming. $real sold them out and milked them for all they had. $real was the invincible, the best in the world... at least, according to $real's assessment. It wasn't a walk in the park to constantly stay under the law's radar, but $real managed, even with the occasional unwelcome thoughts about $real's parents creeping into $real's mind.</story>
      <source>CA</source>
      <page>103</page>
    </module>
    <!--End Region -->
    <!--Region Real Life-->
    <module>
      <id>e04175cd-7fde-4e10-83e3-4952a209f956</id>
      <stage>Real Life</stage>
      <category>LifeModule</category>
      <name>Mr. Johnson</name>
      <karma>100</karma>
      <bonus>
        <attributelevel>
          <name>CHA</name>
        </attributelevel>
        <skillgrouplevel>
          <name>Influence</name>
          <val>3</val>
        </skillgrouplevel>
        <skilllevel>
          <name>Intimidation</name>
        </skilllevel>
        <skilllevel>
          <name>Perception</name>
        </skilllevel>
        <skilllevel>
          <name>Pistols</name>
          <val>2</val>
        </skilllevel>
        <knowledgeskilllevel>
          <name>Runner Hangouts</name>
          <group>Street</group>
          <val>3</val>
        </knowledgeskilllevel>
        <knowledgeskilllevel>
          <name>[Megacorp]</name>
          <group>Street</group>
          <val>3</val>
        </knowledgeskilllevel>
        <knowledgeskilllevel>
          <name>Economics</name>
          <group>Academic</group>
          <val>1</val>
        </knowledgeskilllevel>
        <addqualities>
          <addquality>Records on File</addquality>
        </addqualities>
        <addcontact>
          <loyalty>3</loyalty>
          <connection>4</connection>
          <free />
          <canwrite />
        </addcontact>
        <addcontact>
          <loyalty>3</loyalty>
          <connection>4</connection>
          <free />
          <canwrite />
        </addcontact>
        <addcontact>
          <loyalty>3</loyalty>
          <connection>4</connection>
          <free />
          <canwrite />
        </addcontact>
      </bonus>
      <story>$real is a professional Johnson. $real's job is to be the line between civilization - $real's corporation - and the necessary evil of the wild men, the savages of the street.</story>
      <source>CA</source>
      <page>103</page>
    </module>
    <module>
      <id>814c5115-d978-4a20-8123-7e746ce52983</id>
      <stage>Real Life</stage>
      <category>LifeModule</category>
      <name>Spy</name>
      <karma>100</karma>
      <bonus>
        <attributelevel>
          <name>CHA</name>
        </attributelevel>
        <attributelevel>
          <name>WIL</name>
        </attributelevel>
        <skilllevel>
          <name>Computer</name>
          <val>3</val>
        </skilllevel>
        <skilllevel>
          <name>Con</name>
          <val>2</val>
        </skilllevel>
        <skillgrouplevel>
          <name>Cracking</name>
          <val>2</val>
        </skillgrouplevel>
        <skilllevel>
          <name>Impersonation</name>
        </skilllevel>
        <skilllevel>
          <name>Palming</name>
        </skilllevel>
        <skilllevel>
          <name>Perception</name>
          <val>2</val>
        </skilllevel>
        <skilllevel>
          <name>Sneaking</name>
          <val>2</val>
        </skilllevel>
        <skilllevel>
          <name>Unarmed Combat</name>
          <val>2</val>
        </skilllevel>
        <knowledgeskilllevel>
          <name>[Any]</name>
          <group>Professional</group>
          <val>3</val>
        </knowledgeskilllevel>
      </bonus>
      <story>$real is a real spy, a working spy. $real is embedded where they need to be, undercover, and keeps an eye out for documents their handlers want, always being cautious, discreet, and misleading.</story>
      <source>CA</source>
      <page>104</page>
    </module>
    <module>
      <id>01438e64-30aa-4555-8b24-0833dfdcad99</id>
      <stage>Real Life</stage>
      <category>LifeModule</category>
      <name>Escort</name>
      <karma>100</karma>
      <bonus>
        <attributelevel>
          <name>CHA</name>
          <val>2</val>
        </attributelevel>
        <skilllevel>
          <name>Con</name>
          <val>3</val>
          <spec>Seduction</spec>
        </skilllevel>
        <skilllevel>
          <name>Etiquette</name>
          <val>3</val>
        </skilllevel>
        <skilllevel>
          <name>Blades</name>
        </skilllevel>
        <skilllevel>
          <name>Perception</name>
        </skilllevel>
        <skilllevel>
          <name>Performance</name>
          <val>2</val>
        </skilllevel>
        <knowledgeskilllevel>
          <name>[Any]</name>
          <group>Interest</group>
          <val>3</val>
        </knowledgeskilllevel>
        <knowledgeskilllevel>
          <name>[Any]</name>
          <group>Interest</group>
          <val>3</val>
        </knowledgeskilllevel>
        <knowledgeskilllevel>
          <name>[Any]</name>
          <group>Interest</group>
          <val>3</val>
        </knowledgeskilllevel>
        <addqualities>
          <addquality>Addiction (Moderate)</addquality>
          <addquality>First Impression</addquality>
          <addquality>Creature of Comfort (Middle)</addquality>
        </addqualities>
      </bonus>
      <story>An escort is nothing as vulgar as a prostitute: prostitutes sell their flesh, $real sells an experience. $real knows how to set the mood, to build something up, to be something the rich and powerful must seem to have to earn and conquer.</story>
      <source>CA</source>
      <page>104</page>
    </module>
    <module>
      <id>9ac85595-f57c-4197-86c2-e2c9e8b37ea0</id>
      <stage>Real Life</stage>
      <category>LifeModule</category>
      <name>Street Preacher</name>
      <karma>100</karma>
      <bonus>
        <attributelevel>
          <name>CHA</name>
        </attributelevel>
        <attributelevel>
          <name>WIL</name>
          <val>2</val>
        </attributelevel>
        <skilllevel>
          <name>Instruction</name>
          <val>2</val>
        </skilllevel>
        <skilllevel>
          <name>Intimidation</name>
          <val>2</val>
        </skilllevel>
        <skilllevel>
          <name>Leadership</name>
          <val>3</val>
        </skilllevel>
        <skilllevel>
          <name>Survival</name>
          <spec>Urban</spec>
        </skilllevel>
        <knowledgeskilllevel>
          <name>Theology</name>
          <group>Academic</group>
          <val>3</val>
        </knowledgeskilllevel>
        <knowledgeskilllevel>
          <name>Area Knowledge: [City]</name>
          <group>Street</group>
          <val>3</val>
        </knowledgeskilllevel>
        <knowledgeskilllevel>
          <name>Sprawl Life</name>
          <group>Street</group>
          <val>3</val>
        </knowledgeskilllevel>
        <addqualities>
          <addquality>Hobo with a Shotgun</addquality>
          <addquality>High Pain Tolerance (Rating 2)</addquality>
        </addqualities>
      </bonus>
      <story>A flood is coming that will wash away the filth from the streets, and $real has a message of salvation to deliver. Their mission is paramount, they know it. $real understands that salvation comes from odd angles in these godless times, and that they might have to do unconventional things for the greater good. $real's body is strong, and their resolve is stronger.</story>
      <source>CA</source>
      <page>104</page>
    </module>
    <!-- End Region -->
    <!-- End Region -->
    <!-- Region Shadows in Focus: Metropole -->
    <module>
      <id>36b14645-f416-4598-ae10-f60f80d93155</id>
      <stage>Nationality</stage>
      <category>LifeModule</category>
      <name>Amazonian</name>
      <karma>15</karma>
      <!--<selectable/>-->
      <versions>
        <version>
          <id>f9e684bb-d7fa-4fc7-87e0-d140cc6fc64d</id>
          <name>Metropole - Rio de Janeiro</name>
          <story>$real was born in Rio de Janeiro.</story>
          <bonus>
            <attributelevel>
              <!--Defaults to <val>1</val>-->
              <name>CHA</name>
            </attributelevel>
            <skilllevel>
              <name>Etiquette</name>
            </skilllevel>
            <skilllevel>
              <name>Swimming</name>
            </skilllevel>
            <freenegativequalities>-5</freenegativequalities>
            <addqualities>
              <addquality>SINner (National)</addquality>
            </addqualities>
          </bonus>
        </version>
        <version>
          <id>569ef9c9-3576-4d88-973b-df184a20675b</id>
          <name>Metropole - Centro</name>
          <story>$real was born in Centro.</story>
          <bonus>
            <attributelevel>
              <!--Defaults to <val>1</val>-->
              <name>LOG</name>
            </attributelevel>
            <knowledgeskilllevel>
              <name>Law</name>
              <group>Academic</group>
            </knowledgeskilllevel>
            <knowledgeskilllevel>
              <name>Paranormal Critters</name>
              <group>Academic</group>
            </knowledgeskilllevel>
            <skilllevel>
              <name>Computer</name>
            </skilllevel>
            <freenegativequalities>-5</freenegativequalities>
            <addqualities>
              <addquality>SINner (National)</addquality>
            </addqualities>
          </bonus>
        </version>
        <version>
          <id>5129c5a5-066f-47b6-a37e-fae8d3e87471</id>
          <name>Metropole - Sao Paolo</name>
          <story>$real was born in Sao Paolo.</story>
          <bonus>
            <attributelevel>
              <!--Defaults to <val>1</val>-->
              <name>LOG</name>
            </attributelevel>
            <knowledgeskilllevel>
              <name>[Language]</name>
              <group>Language</group>
            </knowledgeskilllevel>
            <skilllevel>
              <name>Negotiation</name>
            </skilllevel>
            <freenegativequalities>-5</freenegativequalities>
            <addqualities>
              <addquality>SINner (National)</addquality>
            </addqualities>
          </bonus>
        </version>
        <version>
          <id>60de16a9-72e8-48d6-aefa-e4e89b1620cb</id>
          <name>Metropole - SINless</name>
          <story>$real was born in the Metropole without the luxury of a SIN.</story>
          <bonus>
            <attributelevel>
              <!--Defaults to <val>1</val>-->
              <name>AGI</name>
            </attributelevel>
            <knowledgeskilllevel>
              <name>Metropole</name>
              <group>Street</group>
            </knowledgeskilllevel>
          </bonus>
        </version>
        <version>
          <id>25d61719-2056-437b-80b8-376f70bd7cb3</id>
          <name>Amazonian Tribal</name>
          <story>$real was born in the Amazonian wilds.</story>
          <bonus>
            <attributelevel>
              <!--Defaults to <val>1</val>-->
              <name>BOD</name>
            </attributelevel>
            <knowledgeskilllevel>
              <name>Amazonian Rainforest</name>
              <group>Street</group>
              <val>2</val>
            </knowledgeskilllevel>
            <knowledgeskilllevel>
              <name>Flora</name>
              <group>Street</group>
            </knowledgeskilllevel>
            <skilllevel>
              <name>Archery</name>
            </skilllevel>
            <skilllevel>
              <name>Survival</name>
            </skilllevel>
            <freenegativequalities>-8</freenegativequalities>
            <addqualities>
              <addquality>Uneducated</addquality>
            </addqualities>
          </bonus>
        </version>
      </versions>
      <bonus>
        <knowledgeskilllevel>
          <name>Football</name>
          <group>Interest</group>
        </knowledgeskilllevel>
        <knowledgeskilllevel>
          <name>Amazonia</name>
          <group>Academic</group>
        </knowledgeskilllevel>
        <knowledgeskilllevel>
          <name>Paranormal Critters</name>
          <group>Academic</group>
        </knowledgeskilllevel>
        <knowledgeskilllevel>
          <name>Amazonian Portugese</name>
          <group>Language</group>
          <val>0</val>
        </knowledgeskilllevel>
        <knowledgeskilllevel>
          <options>
            <spanish>Spanish</spanish>
            <german>German</german>
            <japanese>Japanese</japanese>
          </options>
          <id>a9df9852-6f4d-423d-8251-c92a709c1476</id>
          <group>Language</group>
        </knowledgeskilllevel>
      </bonus>
      <story>$real was born in eastern South America, in the country now known as Amazonia.</story>
      <source>SFME</source>
      <page>31</page>
    </module>
    <!-- End Region -->
    <!-- Region Run Faster German -->
    <!-- Region Nationality -->
    <module>
      <id>b13f9a0d-dcef-45f4-9462-20bef88267ce</id>
      <stage>Nationality</stage>
      <category>LifeModule</category>
      <name>Allied German States (AGS)</name>
      <karma>15</karma>
      <!--<selectable/>-->
      <versions>
        <version>
          <id>4be3aea3-b0f9-4a6c-b963-50bca3b2000e</id>
          <name>General AGS</name>
          <story>$real was born somewhere in the AGS.</story>
          <bonus>
            <attributelevel>
              <!--Defaults to <val>1</val>-->
              <name>LOG</name>
            </attributelevel>
            <skilllevel>
              <name>Etiquette</name>
            </skilllevel>
            <knowledgeskilllevel>
              <name>Knowledge: [State of Origin]</name>
              <group>Street</group>
            </knowledgeskilllevel>
            <knowledgeskilllevel>
              <name>[any language]</name>
              <group>Language</group>
            </knowledgeskilllevel>

            <pushtext>AGS</pushtext>
            <addqualities>
              <addquality>SINner (National)</addquality>
            </addqualities>
          </bonus>
        </version>
        <version>
          <id>ed89941c-b0b9-4848-adb1-4c896c4c8aa7</id>
          <name>Frankfurt</name>
          <story>$real was born in Frankfurt.</story>
          <bonus>
            <attributelevel>
              <!--Defaults to <val>1</val>-->
              <name>LOG</name>
            </attributelevel>
            <skilllevel>
              <name>Etiquette</name>
            </skilllevel>
            <skilllevel>
              <name>Con</name>
            </skilllevel>
            <knowledgeskilllevel>
              <name>Area Knowledge: Frankfurt</name>
              <group>Street</group>
              <val>2</val>
            </knowledgeskilllevel>

            <pushtext>AGS</pushtext>
            <addqualities>
              <addquality>SINner (National)</addquality>
            </addqualities>
          </bonus>
        </version>
        <version>
          <id>b136ce6a-e150-4673-ad55-7dfa4b8f71d4</id>
          <name>Hamburg</name>
          <story>$real was born in Hamburg.</story>
          <bonus>
            <attributelevel>
              <!--Defaults to <val>1</val>-->
              <name>CHA</name>
            </attributelevel>
            <skilllevel>
              <name>Etiquette</name>
            </skilllevel>
            <skilllevel>
              <name>Negotiation</name>
            </skilllevel>
            <knowledgeskilllevel>
              <name>Area Knowledge: Hamburg</name>
              <group>Street</group>
              <val>2</val>
            </knowledgeskilllevel>

            <pushtext>AGS</pushtext>
            <addqualities>
              <addquality>SINner (National)</addquality>
            </addqualities>
          </bonus>
        </version>
        <version>
          <id>2619742f-08c9-467e-bf27-edb7ed561f72</id>
          <name>Rhine-Ruhr Megaplex</name>
          <story>$real was born in the Rhine-Ruhr Megaplex.</story>
          <bonus>
            <attributelevel>
              <!--Defaults to <val>1</val>-->
              <name>REA</name>
            </attributelevel>
            <skilllevel>
              <name>Intimidation</name>
            </skilllevel>
            <knowledgeskilllevel>
              <name>Area Knowledge: Rhine-Ruhr Megaplex</name>
              <group>Street</group>
              <val>2</val>
            </knowledgeskilllevel>

            <pushtext>AGS</pushtext>
            <addqualities>
              <addquality>SINner (National)</addquality>
            </addqualities>
          </bonus>
        </version>
        <version>
          <id>bc771dda-dd49-4983-a3ab-bc0b58125593</id>
          <name>Troll Republic Black Forest</name>
          <story>$real was born in the Troll Republic Black Forest.</story>
          <bonus>
            <attributelevel>
              <!--Defaults to <val>1</val>-->
              <name>INT</name>
            </attributelevel>
            <skilllevel>
              <name>Survival</name>
            </skilllevel>
            <skilllevel>
              <name>Perception</name>
            </skilllevel>
            <knowledgeskilllevel>
              <name>Awakened Black Forest</name>
              <group>Interest</group>
              <val>2</val>
            </knowledgeskilllevel>

            <pushtext>AGS</pushtext>
            <addqualities>
              <addquality>SINner (National)</addquality>
            </addqualities>
          </bonus>
        </version>
        <version>
          <id>6806929f-1b40-4604-a986-bff193a44a70</id>
          <name>SINless</name>
          <story>$real was born in the AGS without the luxury of a SIN.</story>
          <bonus>
            <attributelevel>
              <!--Defaults to <val>1</val>-->
              <name>AGI</name>
            </attributelevel>
            <knowledgeskilllevel>
              <name>Area Knowledge: [City]</name>
              <group>Interest</group>
              <val>2</val>
            </knowledgeskilllevel>
          </bonus>
        </version>
      </versions>
      <bonus>
        <skilllevel>
          <name>Computer</name>
        </skilllevel>
        <knowledgeskilllevel>
          <name>AGS</name>
          <group>Street</group>
        </knowledgeskilllevel>
        <knowledgeskilllevel>
          <name>History</name>
          <group>Academic</group>
        </knowledgeskilllevel>
        <knowledgeskilllevel>
          <name>German</name>
          <group>Language</group>
          <val>0</val>
        </knowledgeskilllevel>
        <knowledgeskilllevel>
          <options>
            <albanian>Albanian</albanian>
            <arabic>Arabic</arabic>
            <bosnian>Bosnian</bosnian>
            <french>French</french>
            <italian>Italian</italian>
            <croatian>Croatian</croatian>
            <dutch>Dutch</dutch>
            <polish>Polish</polish>
            <romanian>Romanian</romanian>
            <russian>Russian</russian>
            <serbian>Serbian</serbian>
            <turkish>Turkish</turkish>
          </options>
          <id>a7e9fb3c-bd6b-4a39-bea3-0248d323f0e5</id>
          <group>Language</group>
        </knowledgeskilllevel>
      </bonus>
      <story />
      <source>RFG</source>
      <page>152</page>
    </module>
    <module>
      <id>6d400c83-b914-4d0e-9af6-fc45d6534af9</id>
      <stage>Nationality</stage>
      <category>LifeModule</category>
      <name>Berlin</name>
      <karma>15</karma>
      <!--<selectable/>-->
      <versions>
        <version>
          <id>8bb2073b-a4f6-4745-acd9-55d326c57497</id>
          <name>Corp</name>
          <story>$real was born in Berlin being part of one of the resident corps.</story>
          <bonus>
            <attributelevel>
              <!--Defaults to <val>1</val>-->
              <name>LOG</name>
            </attributelevel>
            <skilllevel>
              <name>Computer</name>
              <val>2</val>
            </skilllevel>
            <skilllevel>
              <name>Con</name>
            </skilllevel>
            <knowledgeskilllevel>
              <name>AGS</name>
              <group>Street</group>
            </knowledgeskilllevel>
            <knowledgeskilllevel>
              <name>History</name>
              <group>Street</group>
            </knowledgeskilllevel>
            <pushtext>Berlin</pushtext>
            <addqualities>
              <addquality>SINner (National)</addquality>
            </addqualities>
          </bonus>
        </version>
        <version>
          <id>401603a7-8dc0-4d03-a764-3407121b176a</id>
          <name>Normal Citizen</name>
          <story>$real was born in Berlin.</story>
          <bonus>
            <attributelevel>
              <!--Defaults to <val>1</val>-->
              <name>INT</name>
            </attributelevel>
            <skilllevel>
              <name>Computer</name>
            </skilllevel>
            <skilllevel>
              <name>Negotiation</name>
            </skilllevel>
            <knowledgeskilllevel>
              <name>AGS</name>
              <group>Street</group>
            </knowledgeskilllevel>
            <knowledgeskilllevel>
              <name>Berlin</name>
              <group>Street</group>
            </knowledgeskilllevel>
            <knowledgeskilllevel>
              <name>History</name>
              <group>Street</group>
            </knowledgeskilllevel>

            <pushtext>Berlin</pushtext>
            <addqualities>
              <addquality>SINner (National)</addquality>
            </addqualities>
          </bonus>
        </version>
        <version>
          <id>fa2da626-9f24-4099-892d-6c1ae4ee0156</id>
          <name>Anarchist</name>
          <story>$real was born in Berlin as part of the anarchist movement inside the city.</story>
          <bonus>
            <attributelevel>
              <!--Defaults to <val>1</val>-->
              <name>BOD</name>
            </attributelevel>
            <skilllevel>
              <name>Stealth</name>
            </skilllevel>
            <skilllevel>
              <name>Survival</name>
            </skilllevel>
            <skilllevel>
              <name>Unarmed Combat</name>
            </skilllevel>
            <knowledgeskilllevel>
              <name>Anarchy</name>
              <group>Street</group>
            </knowledgeskilllevel>
            <knowledgeskilllevel>
              <name>Berlin</name>
              <group>Street</group>
            </knowledgeskilllevel>
            <pushtext>Policeman</pushtext>
            <addqualities>
              <addquality>Distinctive Style</addquality>
              <addquality>Prejudiced (Common, Biased)</addquality>
            </addqualities>
          </bonus>
        </version>
        <version>
          <id>932a8030-db57-40fc-b113-3105b35b1e42</id>
          <name>SINless</name>
          <story>$real was born in the city of Berlin without the luxury of a SIN.</story>
          <bonus>
            <attributelevel>
              <!--Defaults to <val>1</val>-->
              <name>WIL</name>
            </attributelevel>
            <knowledgeskilllevel>
              <name>Area Knowledge: Berlin</name>
              <group>Interest</group>
            </knowledgeskilllevel>
          </bonus>
        </version>
      </versions>
      <bonus>
        <skilllevel>
          <name>Etiquette</name>
        </skilllevel>
        <knowledgeskilllevel>
          <name>Berlin</name>
          <group>Street</group>
          <val>2</val>
        </knowledgeskilllevel>
        <knowledgeskilllevel>
          <name>Anarchy</name>
          <group>Academic</group>
        </knowledgeskilllevel>
        <knowledgeskilllevel>
          <name>German</name>
          <group>Language</group>
          <val>0</val>
        </knowledgeskilllevel>
        <knowledgeskilllevel>
          <options>
            <albanian>Albanian</albanian>
            <arabic>Arabic</arabic>
            <aztlanspanish>Aztlan Spanish</aztlanspanish>
            <japanese>Japanese</japanese>
            <polish>Polish</polish>
            <russian>Russian</russian>
            <serbian>Serbian</serbian>
            <sorbic>Sorbic</sorbic>
            <turkish>Turkish</turkish>
            <ukrainian>Ukrainian</ukrainian>
            <vietnamese>Vietnamese</vietnamese>
          </options>
          <id>2e564c16-0da6-42eb-9d18-9b4ec432d576</id>
          <group>Language</group>
        </knowledgeskilllevel>
      </bonus>
      <story />
      <source>RFG</source>
      <page>152</page>
    </module>
    <module>
      <id>6f3306c3-ce14-4a9e-8a31-1fddc986b601</id>
      <stage>Nationality</stage>
      <category>LifeModule</category>
      <name>Pomorya</name>
      <karma>15</karma>
      <!--<selectable/>-->
      <versions>
        <version>
          <id>7562d2a4-6e86-4d85-a3c3-06ce1172fbc1</id>
          <name>Elf</name>
          <story>$real was born an elf in Pomorya the elven nation north east of the AGS.</story>
          <required>
            <oneof>
              <metatype>Elf</metatype>
            </oneof>
          </required>
          <bonus>
            <attributelevel>
              <!--Defaults to <val>1</val>-->
              <name>CHA</name>
            </attributelevel>
            <skilllevel>
              <name>Computer</name>
            </skilllevel>
            <knowledgeskilllevel>
              <name>German</name>
              <group>Language</group>
              <val>3</val>
            </knowledgeskilllevel>
            <knowledgeskilllevel>
              <name>Polish</name>
              <group>Language</group>
              <val>2</val>
            </knowledgeskilllevel>
            <knowledgeskilllevel>
              <name>Sperethiel</name>
              <group>Language</group>
              <val>2</val>
            </knowledgeskilllevel>
            <knowledgeskilllevel>
              <name>Environmental Protection</name>
              <group>Interest</group>
              <val>1</val>
            </knowledgeskilllevel>

            <pushtext>Non-Elves</pushtext>
            <pushtext>Pomorya</pushtext>
            <addqualities>
              <addquality>SINner (National)</addquality>
              <addquality>Prejudiced (Common, Biased)</addquality>
            </addqualities>
          </bonus>
        </version>
        <version>
          <id>df82484e-4736-4520-8254-0a4094b8ab55</id>
          <name>Other</name>
          <story>$real was born in Pomorya the elven nation north east of the AGS, but not as an elf.</story>
          <forbidden>
            <oneof>
              <metatype>Elf</metatype>
            </oneof>
          </forbidden>
          <bonus>
            <attributelevel>
              <!--Defaults to <val>1</val>-->
              <name>WIL</name>
            </attributelevel>
            <skilllevel>
              <name>Computer</name>
            </skilllevel>
            <knowledgeskilllevel>
              <name>German</name>
              <group>Language</group>
              <val>3</val>
            </knowledgeskilllevel>
            <knowledgeskilllevel>
              <name>Polish</name>
              <group>Language</group>
              <val>3</val>
            </knowledgeskilllevel>
            <knowledgeskilllevel>
              <name>Sperethiel</name>
              <group>Language</group>
              <val>1</val>
            </knowledgeskilllevel>
            <knowledgeskilllevel>
              <name>Environmental Protection</name>
              <group>Interest</group>
              <val>1</val>
            </knowledgeskilllevel>

            <pushtext>Non-Pomoryans</pushtext>
            <pushtext>Pomorya</pushtext>
            <addqualities>
              <addquality>SINner (National)</addquality>
              <addquality>Prejudiced (Common, Biased)</addquality>
            </addqualities>
          </bonus>
        </version>
        <version>
          <id>61c3a73c-42a3-4b4c-88da-b1b26bc977fa</id>
          <name>SINless</name>
          <story>$real was born in Pomorya the elven nation north east of the AGS, without the luxury of a SIN.</story>
          <bonus>
            <attributelevel>
              <!--Defaults to <val>1</val>-->
              <name>INT</name>
            </attributelevel>
            <knowledgeskilllevel>
              <name>Polish</name>
              <group>Language</group>
              <val>1</val>
            </knowledgeskilllevel>
          </bonus>
        </version>
      </versions>
      <bonus>
        <skilllevel>
          <name>Etiquette</name>
        </skilllevel>
        <knowledgeskilllevel>
          <name>History</name>
          <group>Academic</group>
          <val>1</val>
        </knowledgeskilllevel>
        <knowledgeskilllevel>
          <name>Pomorya</name>
          <group>Street</group>
          <val>2</val>
        </knowledgeskilllevel>
        <knowledgeskilllevel>
          <name>Pomoryan</name>
          <group>Language</group>
          <val>0</val>
        </knowledgeskilllevel>
        <knowledgeskilllevel>
          <options>
            <german>German</german>
            <estonian>Estonian</estonian>
            <finnish>Finnish</finnish>
            <irish>Irish</irish>
            <latvian>Latvian</latvian>
            <lithuainian>Lithuanian</lithuainian>
            <polish>Polish</polish>
            <russian>Russian</russian>
            <swedish>Swedish</swedish>
            <sperethiel>Sperethiel</sperethiel>
          </options>
          <id>2e564c16-0da6-42eb-9d18-9b4ec432d576</id>
          <group>Language</group>
        </knowledgeskilllevel>
      </bonus>
      <story />
      <source>RFG</source>
      <page>152</page>
    </module>
    <!--End Region -->
    <!--Region Real Life-->
    <module>
      <id>8f5d5b06-6010-40e5-9521-aef5183c5b7b</id>
      <stage>Real Life</stage>
      <category>LifeModule</category>
      <name>Tour of Duty (MET2000)</name>
      <karma>100</karma>
      <bonus>
        <attributelevel>
          <name>BOD</name>
        </attributelevel>
        <attributelevel>
          <name>REA</name>
        </attributelevel>
        <attributelevel>
          <name>STR</name>
        </attributelevel>
        <skillgrouplevel>
          <name>Firearms</name>
          <val>1</val>
        </skillgrouplevel>
        <skilllevel>
          <name>Computer</name>
        </skilllevel>
        <skilllevel>
          <name>First Aid</name>
        </skilllevel>
        <skilllevel>
          <name>Navigation</name>
        </skilllevel>
        <knowledgeskilllevel>
          <name>European Armies</name>
          <group>Professional</group>
          <val>4</val>
        </knowledgeskilllevel>
        <addqualities>
          <addquality>SINner (National)</addquality>
        </addqualities>
      </bonus>
      <versions>
        <version>
          <id>56265271-2c43-4541-9fc5-f5750b9aadae</id>
          <name>Air Force</name>
          <bonus>
            <skilllevel>
              <name>Armorer</name>
              <val>2</val>
            </skilllevel>
            <skilllevel>
              <name>Blades</name>
            </skilllevel>
            <skilllevel>
              <name>Gunnery</name>
            </skilllevel>
            <skilllevel>
              <name>Pilot Aircraft</name>
              <val>2</val>
            </skilllevel>
            <skilllevel>
              <name>Survival</name>
            </skilllevel>
            <skilllevel>
              <name>Free-Fall</name>
            </skilllevel>
            <skilllevel>
              <name>Aeronautics Mechanic</name>
            </skilllevel>
          </bonus>
        </version>
        <version>
          <id>bcc4bdfc-87bc-4808-8deb-e5f3012bc456</id>
          <name>Army</name>
          <bonus>
            <skilllevel>
              <name>Armorer</name>
            </skilllevel>
            <skilllevel>
              <name>Blades</name>
            </skilllevel>
            <skilllevel>
              <name>Heavy Weapons</name>
            </skilllevel>
            <skilllevel>
              <name>Pilot Ground Craft</name>
            </skilllevel>
            <skilllevel>
              <name>Survival</name>
            </skilllevel>
            <skilllevel>
              <name>Automotive Mechanic</name>
            </skilllevel>
            <skilllevel>
              <name>Throwing Weapons</name>
              <val>2</val>
            </skilllevel>
            <skilllevel>
              <name>Free-Fall</name>
            </skilllevel>
          </bonus>
        </version>
        <version>
          <id>68aeefb4-29d8-42f6-9cfb-3e666517858b</id>
          <name>Engineering Corps</name>
          <bonus>
            <skilllevel>
              <name>Armorer</name>
              <val>2</val>
            </skilllevel>
            <skilllevel>
              <name>Demolitions</name>
            </skilllevel>
            <skillgrouplevel>
              <name>Engineering</name>
              <val>1</val>
            </skillgrouplevel>
            <skilllevel>
              <name>Pilot Ground Craft</name>
            </skilllevel>
            <skilllevel>
              <name>Gunnery</name>
            </skilllevel>
            <knowledgeskilllevel>
              <name>Military Vehicles</name>
              <group>Professional</group>
              <val>5</val>
            </knowledgeskilllevel>
          </bonus>
        </version>
        <version>
          <id>8f8934fb-2dfa-438c-a059-f62cd7d92aac</id>
          <name>Mage Corps</name>
          <bonus>
            <skilllevel>
              <name>Assensing</name>
              <val>2</val>
            </skilllevel>
            <skillgrouplevel>
              <name>Conjuring</name>
              <val>1</val>
            </skillgrouplevel>
            <skilllevel>
              <name>Perception</name>
            </skilllevel>
            <skilllevel>
              <name>Arcana</name>
            </skilllevel>
            <skillgrouplevel>
              <name>Sorcery</name>
              <val>1</val>
            </skillgrouplevel>
          </bonus>
        </version>
        <version>
          <id>32b1e26c-49a0-42d0-9008-4a76382adc39</id>
          <!--todo: require Nurse or Medicine module from Further Education-->
          <name>Medical Corps</name>
          <bonus>
            <skillgrouplevel>
              <name>Biotech</name>
              <val>2</val>
            </skillgrouplevel>
            <skilllevel>
              <name>Survival</name>
            </skilllevel>
          </bonus>
        </version>
        <version>
          <id>640085a9-a6a6-486a-85ef-eef950b9601c</id>
          <name>Navy</name>
          <bonus>
            <skilllevel>
              <name>Armorer</name>
            </skilllevel>
            <skilllevel>
              <name>Blades</name>
            </skilllevel>
            <skilllevel>
              <name>Gunnery</name>
              <val>2</val>
            </skilllevel>
            <skilllevel>
              <name>Pilot Watercraft</name>
              <val>2</val>
            </skilllevel>
            <skilllevel>
              <name>Survival</name>
            </skilllevel>
            <skilllevel>
              <name>Swimming</name>
            </skilllevel>
          </bonus>
        </version>
        <version>
          <id>8dde8124-e1a1-40f5-9cfb-e903fb288348</id>
          <name>Rigger Corps</name>
          <bonus>
            <skilllevel>
              <name>Electronic Warfare</name>
              <val>2</val>
            </skilllevel>
            <skilllevel>
              <name>Gunnery</name>
              <val>2</val>
            </skilllevel>
            <skilllevel>
              <name>Pilot Aircraft</name>
            </skilllevel>
            <skilllevel>
              <name>Pilot Walker</name>
            </skilllevel>
            <skilllevel>
              <name>Pilot Ground Craft</name>
            </skilllevel>
          </bonus>
        </version>
        <version>
          <id>957e7fae-d9ea-4b71-a81d-ccaaddc41ffd</id>
          <name>Special Forces</name>
          <bonus>
            <skilllevel>
              <name>Armorer</name>
            </skilllevel>
            <skilllevel>
              <name>Blades</name>
            </skilllevel>
            <skilllevel>
              <name>Demolitions</name>
            </skilllevel>
            <skilllevel>
              <name>Electronic Warfare</name>
            </skilllevel>
            <skilllevel>
              <name>Free-Fall</name>
            </skilllevel>
            <skilllevel>
              <name>Perception</name>
            </skilllevel>
            <skilllevel>
              <name>Pilot Ground Craft</name>
            </skilllevel>
            <skilllevel>
              <name>Pilot Watercraft</name>
            </skilllevel>
            <skilllevel>
              <name>Sneaking</name>
            </skilllevel>
            <skilllevel>
              <name>Survival</name>
            </skilllevel>
            <skilllevel>
              <name>Tracking</name>
            </skilllevel>
          </bonus>
        </version>
      </versions>
      <story>$real was a soldier in service of the AGS-based MET2000. During their service they probably saw some of Europe and worked with the most modern equipment.</story>
      <source>RFG</source>
      <page>164</page>
    </module>
    <!-- End Region -->
    <!-- End Region -->
    <!-- Region SotA ADL -->
    <!--Region Formative Years-->
    <module>
      <id>7b009ba2-dbd6-47a2-a13f-28709a625374</id>
      <stage>Formative Years</stage>
      <category>LifeModule</category>
      <name>Anarchist Brat</name>
      <karma>40</karma>
      <bonus>
        <attributelevel>
          <name>BOD</name>
          <val>1</val>
        </attributelevel>
        <attributelevel>
          <name>REA</name>
          <val>1</val>
        </attributelevel>
        <skilllevel>
          <name>Running</name>
        </skilllevel>
        <skilllevel>
          <name>Sneaking</name>
        </skilllevel>
        <skilllevel>
          <name>Survival</name>
        </skilllevel>
        <skilllevel>
          <name>Unarmed Combat</name>
        </skilllevel>
        <skilllevel>
          <name>Perception</name>
        </skilllevel>
        <knowledgeskilllevel>
          <group>Street</group>
          <name>Anarchy</name>
        </knowledgeskilllevel>
        <knowledgeskilllevel>
          <group>Street</group>
          <name>[Anarchist City]</name>
        </knowledgeskilllevel>
        <pushtext>Corp-Citizens</pushtext>
        <addqualities>
          <addquality>Prejudiced (Common, Outspoken)</addquality>
          <addquality>Uneducated</addquality>
          <addqiality>Toughness</addqiality>
        </addqualities>
      </bonus>
      <story>$real was brought up consistently exposed to the Anarchist's way of seeing the world.</story>
      <source>SAG</source>
      <page>148</page>
    </module>
    <module>
      <id>66b0b6d9-1afb-4218-92b9-54d529905639</id>
      <stage>Formative Years</stage>
      <category>LifeModule</category>
      <name>Life on the Coast</name>
      <karma>40</karma>
      <bonus>
        <attributelevel>
          <name>BOD</name>
          <val>1</val>
        </attributelevel>
        <attributelevel>
          <name>STR</name>
          <val>1</val>
        </attributelevel>
        <skillgrouplevel>
          <name>Outdoors</name>
        </skillgrouplevel>
        <skilllevel>
          <name>Pilot Watercraft</name>
        </skilllevel>
        <skilllevel>
          <name>Swimming</name>
        </skilllevel>
        <knowledgeskilllevel>
          <group>Professional</group>
          <name>Fishing</name>
        </knowledgeskilllevel>
        <addqualities>
          <addquality>Uneducated</addquality>
          <addqiality>Toughness</addqiality>
        </addqualities>
      </bonus>
      <story>$real was brought up in one of the few small coastal towns around the world.</story>
      <source>SAG</source>
      <page>148</page>
    </module>
    <module>
      <id>99b853b4-62f5-40ba-9d61-e6f853f6d0c1</id>
      <stage>Formative Years</stage>
      <category>LifeModule</category>
      <name>Life by the Toxic Sea</name>
      <karma>40</karma>
      <bonus>
        <attributelevel>
          <name>BOD</name>
          <val>1</val>
        </attributelevel>
        <attributelevel>
          <name>INT</name>
          <val>1</val>
        </attributelevel>
        <skillgrouplevel>
          <name>Close Combat</name>
        </skillgrouplevel>
        <skilllevel>
          <name>Perception</name>
          <val>2</val>
        </skilllevel>
        <knowledgeskilllevel>
          <group>Street</group>
          <name>Toxic Critters</name>
          <val>2</val>
        </knowledgeskilllevel>
        <knowledgeskilllevel>
          <group>Street</group>
          <name>Toxic Spirits</name>
          <val>2</val>
        </knowledgeskilllevel>
        <addqualities>
          <addquality>Uneducated</addquality>
          <addqiality>Toughness</addqiality>
          <addqiality>Blighted (24 Months)</addqiality>
          <addqiality>Perceptive</addqiality>
        </addqualities>
      </bonus>
      <story>$real was brought up in proximity to of the world's many blighted coasts.</story>
      <source>SAG</source>
      <page>148</page>
    </module>
    <module>
      <id>169485e7-4598-44c6-816a-d9282c18c9a0</id>
      <stage>Formative Years</stage>
      <category>LifeModule</category>
      <name>Migratory Background</name>
      <karma>40</karma>
      <bonus>
        <attributelevel>
          <name>BOD</name>
          <val>1</val>
        </attributelevel>
        <attributelevel>
          <name>WIL</name>
          <val>1</val>
        </attributelevel>
        <skilllevel>
          <name>Etiquette</name>
        </skilllevel>
        <skilllevel>
          <name>Running</name>
        </skilllevel>
        <skilllevel>
          <name>Unarmed Combat</name>
        </skilllevel>
        <skilllevel>
          <name>Perception</name>
        </skilllevel>
        <knowledgeskilllevel>
          <group>Street</group>
          <name>Area Knowledge: [City]</name>
          <val>2</val>
        </knowledgeskilllevel>
        <addqualities>
          <addquality>Driven</addquality>
          <addqiality>Bilingual</addqiality>
        </addqualities>
      </bonus>
      <story>$real and their family may have been war refugees or hoping for a better life elsewhere, as they where leaving their home country. You are part of the next generation, brought in between two cultures.</story>
      <source>SAG</source>
      <page>148</page>
    </module>
    <module>
      <id>32f753ce-0696-45e2-8a65-9f62d583feb9</id>
      <stage>Formative Years</stage>
      <category>LifeModule</category>
      <name>Religious Upbringing</name>
      <karma>40</karma>
      <bonus>
        <attributelevel>
          <name>WIL</name>
          <val>2</val>
        </attributelevel>
        <skilllevel>
          <name>Artisan</name>
          <val>2</val>
        </skilllevel>
        <skilllevel>
          <name>Perception</name>
        </skilllevel>
        <knowledgeskilllevel>
          <group>Academic</group>
          <name>[specific Religion]</name>
          <val>2</val>
        </knowledgeskilllevel>
        <knowledgeskilllevel>
          <group>Professional</group>
          <name>[Prayers/Meditation]</name>
        </knowledgeskilllevel>
        <knowledgeskilllevel>
          <group>Language</group>
          <name>[Religious]</name>
        </knowledgeskilllevel>
        <pushtext>Members of different Religions</pushtext>
        <addqualities>
          <addquality>Prejudiced (Common, Biased)</addquality>
        </addqualities>
      </bonus>
      <story>$real was brought up in a strictly religious family.</story>
      <source>SAG</source>
      <page>148</page>
    </module>
    <!-- End Region -->
    <!--Region Teen Years-->
    <module>
      <id>746cde0e-1ca3-46ae-96b6-cb3971656673</id>
      <stage>Teen Years</stage>
      <category>LifeModule</category>
      <name>Anarcho-Teen</name>
      <karma>50</karma>
      <bonus>
        <attributelevel>
          <name>BOD</name>
        </attributelevel>
        <attributelevel>
          <name>REA</name>
        </attributelevel>
        <skilllevel>
          <name>Gymnastics</name>
        </skilllevel>
        <skilllevel>
          <name>Pilot Ground Craft</name>
        </skilllevel>
        <skilllevel>
          <name>First Aid</name>
        </skilllevel>
        <skilllevel>
          <name>Industrial Mechanics</name>
        </skilllevel>
        <skilllevel>
          <name>Clubs</name>
        </skilllevel>
        <skilllevel>
          <name>Survival</name>
          <spec>Urban</spec>
        </skilllevel>
        <skilllevel>
          <name>Negotiation</name>
        </skilllevel>
        <skilllevel>
          <name>Unarmed Combat</name>
          <val>2</val>
        </skilllevel>
        <knowledgeskilllevel>
          <name>Anarchy</name>
          <group>Academic</group>
        </knowledgeskilllevel>
        <knowledgeskilllevel>
          <name>Agriculture</name>
          <group>Professional</group>
          <spec>Urban Agriculture</spec>
        </knowledgeskilllevel>
        <knowledgeskilllevel>
          <name>Politics</name>
          <group>Professional</group>
          <val>2</val>
        </knowledgeskilllevel>
        <knowledgeskilllevel>
          <name>[anarchist City]</name>
          <group>Street</group>
        </knowledgeskilllevel>
        <pushtext>Policeman</pushtext>
        <addqualities>
          <addquality>Uncouth</addquality>
          <addquality>Prejudiced (Common, Outspoken)</addquality>
        </addqualities>
      </bonus>
      <story>$real spent their teen years living the anarchist life.</story>
      <source>SAG</source>
      <page>150</page>
    </module>
    <module>
      <id>feaaa9a3-774e-4a6c-9a83-968da043c06d</id>
      <stage>Teen Years</stage>
      <category>LifeModule</category>
      <name>Life on the Coast</name>
      <karma>50</karma>
      <bonus>
        <attributelevel>
          <name>BOD</name>
        </attributelevel>
        <attributelevel>
          <name>STR</name>
        </attributelevel>
        <skilllevel>
          <name>Blades</name>
        </skilllevel>
        <skilllevel>
          <name>Pilot Watercraft</name>
          <val>2</val>
        </skilllevel>
        <skilllevel>
          <name>Swimming</name>
          <val>2</val>
        </skilllevel>
        <skilllevel>
          <name>Nautical Mechanic</name>
          <val>2</val>
        </skilllevel>
        <knowledgeskilllevel>
          <name>Anarchy</name>
          <group>Academic</group>
        </knowledgeskilllevel>
        <knowledgeskilllevel>
          <name>Fishing</name>
          <group>Professional</group>
          <val>2</val>
        </knowledgeskilllevel>
        <knowledgeskilllevel>
          <name>Interest</name>
          <group>[Any]</group>
        </knowledgeskilllevel>
      </bonus>
      <story>$real spent his teen years living in a small coastal town, working in the fishing industry.</story>
      <source>SAG</source>
      <page>150</page>
    </module>
    <module>
      <id>f0523ed1-9d9b-48fe-957c-1f64079d4e41</id>
      <stage>Teen Years</stage>
      <category>LifeModule</category>
      <name>Life by the toxic sea</name>
      <karma>50</karma>
      <bonus>
        <attributelevel>
          <name>WIL</name>
        </attributelevel>
        <attributelevel>
          <name>INT</name>
        </attributelevel>
        <skillgrouplevel>
          <name>Engineering</name>
        </skillgrouplevel>
        <skillgrouplevel>
          <name>Close Combat</name>
        </skillgrouplevel>
        <skilllevel>
          <name>First Aid</name>
        </skilllevel>
        <skilllevel>
          <name>Hardware</name>
        </skilllevel>
        <skilllevel>
          <name>Pistols</name>
        </skilllevel>
        <skilllevel>
          <name>Survival</name>
        </skilllevel>
        <skilllevel>
          <name>Perception</name>
        </skilllevel>
        <knowledgeskilllevel>
          <name>Ecological Groups</name>
          <group>Street</group>
          <val>2</val>
        </knowledgeskilllevel>
        <knowledgeskilllevel>
          <name>Shipping Companies</name>
          <group>Street</group>
          <val>2</val>
        </knowledgeskilllevel>
        <knowledgeskilllevel>
          <name>Smuggling Routes</name>
          <group>Street</group>
          <val>2</val>
        </knowledgeskilllevel>
        <knowledgeskilllevel>
          <name>Toxic Critters</name>
          <group>Street</group>
        </knowledgeskilllevel>
        <knowledgeskilllevel>
          <name>Toxic Spirits</name>
          <group>Street</group>
        </knowledgeskilllevel>
        <addqualities>
          <addqiality>Blighted (24 Months)</addqiality>
        </addqualities>
      </bonus>
      <story>$real spent his teen years helping his small community at the toxic coast.</story>
      <source>SAG</source>
      <page>150</page>
    </module>
    <module>
      <id>cb3be5ba-587f-4009-a19b-0b6b40ab6bda</id>
      <stage>Teen Years</stage>
      <category>LifeModule</category>
      <name>Religious School</name>
      <karma>50</karma>
      <bonus>
        <attributelevel>
          <name>WIL</name>
        </attributelevel>
        <attributelevel>
          <name>INT</name>
        </attributelevel>
        <skillgrouplevel>
          <name>Athletics</name>
        </skillgrouplevel>
        <skilllevel>
          <name>Arcana</name>
        </skilllevel>
        <skilllevel>
          <name>Artisan</name>
        </skilllevel>
        <skilllevel>
          <name>Con</name>
          <val>2</val>
        </skilllevel>
        <knowledgeskilllevel>
          <name>[Any I]</name>
          <group>Academic</group>
        </knowledgeskilllevel>
        <knowledgeskilllevel>
          <name>[Any II]</name>
          <group>Academic</group>
        </knowledgeskilllevel>
        <knowledgeskilllevel>
          <name>[specific Religion]</name>
          <group>Academic</group>
          <val>2</val>
        </knowledgeskilllevel>
        <knowledgeskilllevel>
          <name>[Prayers/Meditation]</name>
          <group>Professional</group>
        </knowledgeskilllevel>
        <knowledgeskilllevel>
          <name>[Religious]</name>
          <group>Language</group>
        </knowledgeskilllevel>
      </bonus>
      <story>$real spent his teen years in a private, religious school.</story>
      <source>SAG</source>
      <page>151</page>
    </module>
    <!-- End Region -->
    <!-- Region Further Education -->
    <module>
      <id>256848e3-c5eb-4e5f-b8b1-85efcc52d596</id>
      <stage>Further Education</stage>
      <category>LifeModule</category>
      <name>Religious Study</name>
      <karma>80</karma>
      <bonus>
        <attributelevel>
          <name>LOG</name>
        </attributelevel>
        <attributelevel>
          <name>INT</name>
        </attributelevel>
        <attributelevel>
          <name>CHA</name>
        </attributelevel>
      </bonus>
      <versions>
        <version>
          <id>42504898-5de8-45f9-8577-a3187cff17ab</id>
          <name>Priestly Formation</name>
          <bonus>
            <skilllevel>
              <name>Intimidation</name>
            </skilllevel>
            <skilllevel>
              <name>Negotiation</name>
              <val>2</val>
            </skilllevel>
            <skilllevel>
              <name>Con</name>
              <val>2</val>
            </skilllevel>
            <knowledgeskilllevel>
              <name>Magic Theory</name>
              <group>Academic</group>
            </knowledgeskilllevel>
            <knowledgeskilllevel>
              <name>[specific Religion]</name>
              <group>Academic</group>
              <val>3</val>
            </knowledgeskilllevel>
            <knowledgeskilllevel>
              <name>[Philosophy/Religion I]</name>
              <group>Academic</group>
              <val>2</val>
            </knowledgeskilllevel>
            <knowledgeskilllevel>
              <name>[Philosophy/Religion II]</name>
              <group>Academic</group>
              <val>2</val>
            </knowledgeskilllevel>
            <knowledgeskilllevel>
              <name>[Prayers/Meditation]</name>
              <group>Professional</group>
              <val>3</val>
            </knowledgeskilllevel>
            <knowledgeskilllevel>
              <name>[Religious]</name>
              <group>Language</group>
              <val>2</val>
            </knowledgeskilllevel>
            <knowledgeskilllevel>
              <name>[Any]</name>
              <group>Language</group>
              <val>3</val>
            </knowledgeskilllevel>
          </bonus>
        </version>
        <version>
          <id>0ccd44f1-90d1-4b51-9964-9bb7fce0d689</id>
          <name>Monastery Residence</name>
          <bonus>
            <skilllevel>
              <name>Arcana</name>
            </skilllevel>
            <skilllevel>
              <name>First Aid</name>
              <val>3</val>
            </skilllevel>
            <skilllevel>
              <name>Medicine</name>
              <val>2</val>
            </skilllevel>
            <skilllevel>
              <name>Instruction</name>
              <val>2</val>
            </skilllevel>
            <knowledgeskilllevel>
              <name>Magic Theory</name>
              <group>Academic</group>
            </knowledgeskilllevel>
            <knowledgeskilllevel>
              <name>[specific Religion]</name>
              <group>Academic</group>
              <val>3</val>
            </knowledgeskilllevel>
            <knowledgeskilllevel>
              <name>[Prayers/Meditation]</name>
              <group>Professional</group>
              <val>3</val>
            </knowledgeskilllevel>
            <knowledgeskilllevel>
              <name>[Religious]</name>
              <group>Language</group>
              <val>2</val>
            </knowledgeskilllevel>
          </bonus>
        </version>
        <version>
          <id>deb3d65a-ab9e-4da7-978f-917f8cf81485</id>
          <name>Religious College</name>
          <bonus>
            <skilllevel>
              <name>Arcana</name>
            </skilllevel>
            <skilllevel>
              <name>Negotiation</name>
            </skilllevel>
            <skilllevel>
              <name>Con</name>
            </skilllevel>
            <knowledgeskilllevel>
              <name>Magic Theory</name>
              <group>Academic</group>
              <val>2</val>
            </knowledgeskilllevel>
            <knowledgeskilllevel>
              <name>[specific Religion]</name>
              <group>Academic</group>
              <val>3</val>
            </knowledgeskilllevel>
            <knowledgeskilllevel>
              <name>[Philosophy/Religion I]</name>
              <group>Academic</group>
              <val>3</val>
            </knowledgeskilllevel>
            <knowledgeskilllevel>
              <name>[Philosophy/Religion II]</name>
              <group>Academic</group>
              <val>3</val>
            </knowledgeskilllevel>
            <knowledgeskilllevel>
              <name>[Prayers/Meditation]</name>
              <group>Professional</group>
              <val>3</val>
            </knowledgeskilllevel>
            <knowledgeskilllevel>
              <name>[Religious]</name>
              <group>Language</group>
              <val>2</val>
            </knowledgeskilllevel>
          </bonus>
        </version>
        <version>
          <id>9170ccaa-0e4c-4ec4-b6be-06fc4b73137c</id>
          <name>Neo-Pagan Education</name>
          <bonus>
            <skilllevel>
              <name>Arcana</name>
              <val>3</val>
            </skilllevel>
            <skilllevel>
              <name>First Aid</name>
              <val>2</val>
            </skilllevel>
            <skilllevel>
              <name>Medicine</name>
            </skilllevel>
            <skilllevel>
              <name>Perception</name>
            </skilllevel>
            <knowledgeskilllevel>
              <name>Magic Theory</name>
              <group>Academic</group>
            </knowledgeskilllevel>
            <knowledgeskilllevel>
              <name>[specific Religion]</name>
              <group>Academic</group>
              <val>3</val>
            </knowledgeskilllevel>
            <knowledgeskilllevel>
              <name>[Prayers/Meditation]</name>
              <group>Professional</group>
              <val>3</val>
            </knowledgeskilllevel>
            <knowledgeskilllevel>
              <name>[Religious]</name>
              <group>Language</group>
              <val>2</val>
            </knowledgeskilllevel>
          </bonus>
        </version>
      </versions>
      <story>$real achieved their higher education via their religious community.</story>
      <source>RF</source>
      <page>72</page>
    </module>
    <module>
      <id>7eef2cb1-e0f7-4e99-8fdb-92bd453f1a7c</id>
      <stage>Further Education</stage>
      <category>LifeModule</category>
      <name>Craft Apprenticeship</name>
      <karma>55</karma>
      <bonus>
        <attributelevel>
          <name>LOG</name>
        </attributelevel>
        <attributelevel>
          <name>INT</name>
        </attributelevel>
      </bonus>
      <versions>
        <version>
          <id>040183f6-607b-4b81-9999-d9600458090c</id>
          <name>Creative</name>
          <bonus>
            <skilllevel>
              <name>Forgery</name>
            </skilllevel>
            <skilllevel>
              <name>Artisan</name>
              <val>2</val>
              <spec>[Profession]</spec>
            </skilllevel>
            <knowledgeskilllevel>
              <name>[Profession]</name>
              <group>Professional</group>
              <val>4</val>
            </knowledgeskilllevel>
          </bonus>
        </version>
        <version>
          <id>c9d9d7dd-ffef-4e04-aa65-492383010acb</id>
          <name>Practical</name>
          <bonus>
            <skilllevel>
              <name>First Aid</name>
            </skilllevel>
            <skilllevel>
              <name>Artisan</name>
              <val>2</val>
              <spec>[Profession]</spec>
            </skilllevel>
            <knowledgeskilllevel>
              <name>[Profession]</name>
              <group>Professional</group>
              <val>4</val>
            </knowledgeskilllevel>
          </bonus>
        </version>
        <version>
          <id>21026fc6-f943-4097-a76c-1444b4be19ce</id>
          <name>Industrial</name>
          <bonus>
            <skilllevel>
              <name>Hardware</name>
            </skilllevel>
            <skilllevel>
              <name>Industrial Mechanic</name>
              <val>2</val>
              <spec>[Profession]</spec>
            </skilllevel>
            <knowledgeskilllevel>
              <name>[Profession]</name>
              <group>Professional</group>
              <val>4</val>
            </knowledgeskilllevel>
          </bonus>
        </version>
        <version>
          <id>608db28c-3df0-4b64-b100-97d2c3eec85a</id>
          <name>Engineering</name>
          <bonus>
            <skilllevel>
              <name>Computer</name>
            </skilllevel>
            <!-- TODO: Skill Selection Automotive, Nautical or Aeronautics Mechanic -->
            <knowledgeskilllevel>
              <name>[Profession]</name>
              <group>Professional</group>
              <val>4</val>
            </knowledgeskilllevel>
          </bonus>
        </version>
      </versions>
      <story>$real achieved their higher education via their religious community.</story>
      <source>RF</source>
      <page>72</page>
    </module>
    <!-- End Region -->
    <!--Region Real Life-->
    <!-- End Region -->
    <!-- End Region -->
  </modules>
  <storybuilder>
    <macros>
      <alphabet>
        <random>
          <a>A is for Ares</a>
          <a2>A is for Aztechnology</a2>
          <c>C is for Celedyr</c>
          <d>D is for Dunkelzahn</d>
          <d2>D is for DocWagon</d2>
          <e>E is for Evo</e>
          <h>H is for Horizon</h>
          <h2>H is for Hualpa</h2>
          <l>L is for Lofwyr</l>
          <l2>L is for LoneStar</l2>
          <m>M is for Mitsuhama</m>
          <m2>M is for Monobe</m2>
          <n>N is for NeoNET</n>
          <p>P is for Proteus</p>
          <r>R is for Renraku</r>
          <s>S is for Saeder-Krupp</s>
          <s2>S is for Shiawase</s2>
          <w>W is for Wuxing</w>
          <z>Z is for Zurich-Orbital</z>
        </random>
      </alphabet>
      <sticky>
        <random>
          <g>grease</g>
          <o>engine oil</o>
        </random>
      </sticky>
      <hackdesc>
        <random>
          <zog>managed to hack into Zurich-Orbital Gemeinschaft Bank and transfer themselves an absurd amount of nuyen</zog>
          <god>killed an entire division of GOD operatives</god>
          <kfc>stole KFC’s original secret mix of herbs and spices</kfc>
        </random>
      </hackdesc>
      <matrixhide>
        <random>
          <corp>corporate board meetings</corp>
          <ppv>paid porn sites</ppv>
        </random>
      </matrixhide>
      <slave>
        <random>
          <p>as a child prostitute</p>
          <mine>working in a coal mine</mine>
          <factory>working in a sweatshop</factory>
          <maid>cleaning up after their owner</maid>
        </random>
      </slave>
      <urbanbrawl>
        <random>
          <wu>how to jump forward while dual wielding pistols and firing doves out of their ass</wu>
          <matrix>how cool they look in black</matrix>
          <bay>how cool explosions are</bay>
        </random>
      </urbanbrawl>
      <shadowchild>
        <random>
          <gun>which end of a gun bullets come out of</gun>
          <mage>why and how one geeks mages</mage>
          <s1>how to shoot straight</s1>
          <s2>how to conserve ammo</s2>
          <s3>why one must never deal with a dragon</s3>
        </random>
      </shadowchild>
      <bagorgan>
        <random>
          <h>harvested</h>
          <repo>repossessed</repo>
        </random>
      </bagorgan>
      <ucasorigin>
        <random>
          <cleveland>Cleveland</cleveland>
          <dm>Des Moines</dm>
          <p>Peoria</p>
        </random>
      </ucasorigin>
      <tirdesc>
        <random>
          <nazi>one of two elf supremacist nations</nazi>
          <prop>a magical utopia founded by elves, for elves</prop>
          <conspiracy>a fascist dictatorship run by undying tyrants who predate written history</conspiracy>
        </random>
      </tirdesc>
      <farmdesc>
        <random>
          <drone>repairing the drones that moved around hay for him</drone>
          <paranoia>skimming nutrients of the surface of algae vats</paranoia>
          <krill>maintaining the complex piping systems that kept gigantic batches of krill alive until they grew to maturity and could be compressed into nutrient rich cubes</krill>
        </random>
      </farmdesc>
      <farmtask>
        <random>
          <cube>stacking CubeHens TM</cube>
          <butter>churning I Can’t Believe It’s Not Butter TM</butter>
          <meat>maintaining the chlorine tanks on the meat sterilizer</meat>
        </random>
      </farmtask>
      <homedesc>
        <random>
          <homeschooling>his parents, who were afraid that if they sent $real to school the school would vaccinate $real into atheism</homeschooling>
          <tutor>a personal tutor, who understood the subjects better than the average teacher</tutor>
        </random>
      </homedesc>
      <entity>
        <random>
          <ucas>the UCAS</ucas>
          <cas>the CAS</cas>
          <a>Ares</a>
          <a2>Aztechnology</a2>
          <e>Evo</e>
          <h>Horizon</h>
          <m>Mitsuhama</m>
          <n>NeoNET</n>
          <r>Renraku</r>
          <s>Saeder-Krupp</s>
          <s2>Shiawase</s2>
          <w>Wuxing</w>
          <ru>Russia</ru>
          <jp>Japan</jp>
          <az>Amazonia</az>
          <tir>one of the Tirs</tir>
          <nan>one of the NANs</nan>
        </random>
      </entity>
      <employer>
        <random>
          <a>Ares</a>
          <a2>Aztechnology</a2>
          <e>Evo</e>
          <h>Horizon</h>
          <m>Mitsuhama</m>
          <n>NeoNET</n>
          <r>Renraku</r>
          <s>Saeder-Krupp</s>
          <s2>Shiawase</s2>
          <w>Wuxing</w>
          <aa>a AA corp, such as Monobe International or Docwagon</aa>
          <a>a single A corp, such as The People’s Republic of Vietnam</a>
        </random>
      </employer>
      <streetdesc>
        <random>
          <punch>kicking ass</punch>
          <run>running away from the cops</run>
          <stealth>breaking and entering</stealth>
        </random>
      </streetdesc>
      <famousdesc>
        <movie> stared in a famous movie</movie>
        <tv> appeared in a reality trideo</tv>
        <sports> moved a ball slightly better than all the other players</sports>
        <chu> won on jeopardy</chu>
        <kim>… to be honest, we aren’t really sure why</kim>
      </famousdesc>
      <copdesc>
        <random>
          <justice>’s great belief in justice drove them to join with the physical embodiment of that: the police.</justice>
          <real> realized that cops get to murder innocents with impunity and thought “Get me some of that!”</real>
        </random>
      </copdesc>
      <gangdesc>
        <random>
          <cash>moneylending</cash>
          <grunt>breaking kneecaps with lead pipes</grunt>
          <race>fixing races</race>
          <drug>producing drugs</drug>
        </random>
      </gangdesc>
      <gangtype>
        <random>
          <m>Mob</m>
          <ma>Mafia</ma>
          <yak>Yakuza</yak>
          <t>Triads</t>
          <ko>Seoulpa Rings</ko>
          <gc>Ghost Cartels</gc>
        </random>
      </gangtype>
      <crimetext>
        <random>
          <noir>old noir movies</noir>
          <pulp>old pulp novels</pulp>
        </random>
      </crimetext>
      <megawhore>
        <random>
          <ex>extraterritoriality is a good thing</ex>
          <jap>extreme racism is good for national unity</jap>
          <unem>unemployment is a good thing</unem>
          <gw>global warming is really a communist hoax</gw>
          <polut>pollution isn’t really that big of a deal</polut>
          <link>megacorps keeping material links of all their employees keeps people safe</link>
          <azzie>human sacrifice is good for national unity</azzie>
        </random>
      </megawhore>
      <warnan>
        <random>
          <ucas> the UCAS</ucas>
          <azz> the Azzies</azz>
          <nan> other NANs, ironically enough</nan>
        </random>
      </warnan>
      <arcology>
        <random>
          <deus>was not taken over by a murderous AI bent on world domination</deus>
          <corp>provided for every need of its residents</corp>
          <runner>pampered its residents in an attempt to resign them to corp life</runner>
        </random>
      </arcology>
      <orphan>
        <random>
          <futurama>orphanarium</futurama>
          <real1>orphanage</real1>
          <real2>orphanage</real2>
          <real3>orphanage</real3>
          <real4>orphanage</real4>
        </random>
      </orphan>
      <outdoor>
        <random>
          <hunt>hunting</hunt>
          <trap>trapping</trap>
          <swim>swimming</swim>
          <mlp>beastiality</mlp>
          <incest>incest</incest>
        </random>
      </outdoor>
      <flee>
        <random>
          <feds>the feds</feds>
          <god>the Grid Overwatch Division</god>
          <corp>$RMEGA corporate security forces</corp>
          <riaa>RIAA Anti-Piracy Forces</riaa>
        </random>
      </flee>
      <persistent>
        <random>
          <dad>father</dad>
          <mom>mother</mom>
        </random>
      </persistent>
      <luck>
        <random>
          <l>lucky</l>
          <u>unlucky</u>
        </random>
      </luck>
      <insulta>
        <random>
          <gutter>guttersnipe</gutter>
          <rag>ragamuffin</rag>
        </random>
      </insulta>
      <mega>
        <persistent>
          <ares>Ares</ares>
          <aztech>Aztechnology</aztech>
          <evo>EVO</evo>
          <horizon>Horizon</horizon>
          <neonet>NeoNET</neonet>
          <mct>Mitsuhama</mct>
          <renraku>Renraku</renraku>
          <sk>Saeder-Krupp</sk>
          <shia>Shiawase</shia>
          <wux>Wuxing</wux>
        </persistent>
      </mega>
      <rmega>
        <random>
          <ares>Ares</ares>
          <aztech>Aztechnology</aztech>
          <evo>EVO</evo>
          <horizon>Horizon</horizon>
          <neonet>NeoNET</neonet>
          <mct>Mitsuhama</mct>
          <renraku>Renraku</renraku>
          <sk>Saeder-Krupp</sk>
          <shia>Shiawase</shia>
          <wux>Wuxing</wux>
        </random>
      </rmega>
      <season>
        <random>
          <spring>Spring</spring>
          <summer>Summer</summer>
          <atum>Autumn</atum>
          <winter>Winter</winter>
        </random>
      </season>
      <metatype>
        <random>
          <troll>Troll</troll>
          <ork>Ork</ork>
          <elf>Elf</elf>
          <dwarf>Dwarf</dwarf>
          <human>Human</human>
        </random>
      </metatype>
      <metavariant>
        <random>
          <nevergonnagiveyouup>never gonna let you down</nevergonnagiveyouup>
          <default>$METATYPE</default>
        </random>
      </metavariant>
      <test>Something something, cake?</test>
      <magic>Then " $TEST " and a big can of whoopass</magic>
    </macros>
  </storybuilder>
>>>>>>> 260a47e0
</chummer><|MERGE_RESOLUTION|>--- conflicted
+++ resolved
@@ -1,8 +1,5 @@
 <?xml version="1.0" encoding="utf-8"?>
-<<<<<<< HEAD
-=======
 
->>>>>>> 260a47e0
 <!--This file is part of Chummer5a.
 
     Chummer5a is free software: you can redistribute it and/or modify
@@ -22,8687 +19,6 @@
     https://github.com/chummer5a/chummer5a
 -->
 <chummer>
-<<<<<<< HEAD
-	<version>-875</version>
-	<stages>
-		<stage order="1">Nationality</stage>
-		<stage order="2">Formative Years</stage>
-		<stage order="3">Teen Years</stage>
-		<stage order="4">Further Education</stage>
-		<stage order="5">Real Life</stage>
-	</stages>
-	<modules>
-		<!--Region Run Faster -->
-		<!-- Region Nationality -->
-		<module>
-			<id>f35ba316-dd0f-48ab-9f06-d7329305a44e</id>
-			<stage>Nationality</stage>
-			<category>LifeModule</category>
-			<name>United Canadian American States</name>
-			<karma>15</karma>
-			<!--<selectable/>-->
-			<versions>
-				<version>
-					<id>f9e684bb-d7fa-4fc7-87e0-d140cc6fc64d</id>
-					<name>General UCAS</name>
-					<story>$real was born somewhere in the UCAS, in a city like $UCASORIGIN , or one of the many other places that no-one cares about.</story>
-					<bonus>
-						<attributelevel>
-							<!--Defaults to <val>1</val>-->
-							<name>LOG</name>
-						</attributelevel>
-						<skilllevel>
-							<name>Etiquette</name>
-						</skilllevel>
-						<knowledgeskilllevel>
-							<group>Street</group>
-							<val>2</val>
-							<name>[City]</name>
-						</knowledgeskilllevel>
-						<knowledgeskilllevel>
-							<options>
-								<spanish>Spanish</spanish>
-								<german>German</german>
-								<italian>Italian</italian>
-								<flee>French</flee>
-								<orange>Mandarin</orange>
-								<polish>Polish</polish>
-								<yiddish>Yiddish</yiddish>
-							</options>
-							<id>a9df9852-6f4d-423d-8251-c92a709c1476</id>
-							<group>Language</group>
-							<val>2</val>
-						</knowledgeskilllevel>
-						<pushtext>United Canadian American States</pushtext>
-						<freenegativequalities>-5</freenegativequalities>
-						<addqualities>
-							<addquality>SINner (National)</addquality>
-						</addqualities>
-					</bonus>
-				</version>
-				<version>
-					<id>5cf12de1-b41b-4a0f-9a2a-03bf08faa3d0</id>
-					<name>Canada</name>
-					<story>$real was born in the tiny sliver of the northern UCAS that was once Canada.</story>
-					<bonus>
-						<attributelevel>
-							<name>BOD</name>
-						</attributelevel>
-						<skilllevel>
-							<name>Navigation</name>
-						</skilllevel>
-						<skilllevel>
-							<name>Survival</name>
-						</skilllevel>
-						<skilllevel>
-							<name>Etiquette</name>
-						</skilllevel>
-						<pushtext>United Canadian American States</pushtext>
-						<freenegativequalities>-5</freenegativequalities>
-						<addqualities>
-							<addquality>SINner (National)</addquality>
-						</addqualities>
-					</bonus>
-				</version>
-				<version>
-					<id>7fdfff94-5c90-4af5-808a-f96e5d0643bb</id>
-					<name>Denver (UCAS Sector)</name>
-					<story>$real was born in the UCAS exclave making up one sixth of Denver, Colorado.</story>
-					<bonus>
-						<attributelevel>
-							<name>INT</name>
-						</attributelevel>
-						<knowledgeskilllevel>
-							<name>Denver</name>
-							<val>2</val>
-						</knowledgeskilllevel>
-						<skilllevel>
-							<name>Negotiation</name>
-						</skilllevel>
-						<skilllevel>
-							<name>Etiquette</name>
-						</skilllevel>
-						<freenegativequalities>-5</freenegativequalities>
-						<pushtext>United Canadian American States</pushtext>
-						<addqualities>
-							<addquality>SINner (National)</addquality>
-						</addqualities>
-					</bonus>
-				</version>
-				<version>
-					<id>b332fa10-e0f5-43aa-bb38-52cdb0060da1</id>
-					<name>Seattle</name>
-					<story>$real was born in the UCAS exclave of Seattle, the UCAS’s only pacific port.</story>
-					<bonus>
-						<attributelevel>
-							<name>REA</name>
-						</attributelevel>
-						<skilllevel>
-							<name>Perception</name>
-						</skilllevel>
-						<skilllevel>
-							<name>Intimidation</name>
-						</skilllevel>
-						<knowledgeskilllevel>
-							<group>Street</group>
-							<name>Seattle</name>
-							<value>2</value>
-						</knowledgeskilllevel>
-						<freenegativequalities>-5</freenegativequalities>
-						<pushtext>United Canadian American States</pushtext>
-						<addqualities>
-							<addquality>SINner (National)</addquality>
-						</addqualities>
-					</bonus>
-				</version>
-				<version>
-					<id>4fe5e4fd-0275-48bd-9fec-678b86c5f024</id>
-					<name>SINless</name>
-					<story>While born in the UCAS, $real is a citizen of nowhere, for one of several reasons.</story>
-					<bonus>
-						<attributelevel>
-							<name>AGI</name>
-						</attributelevel>
-						<knowledgeskilllevel>
-							<group>Street</group>
-							<name>[City]</name>
-						</knowledgeskilllevel>
-					</bonus>
-				</version>
-			</versions>
-			<bonus>
-				<skilllevel>
-					<name>Computer</name>
-				</skilllevel>
-				<knowledgeskilllevel>
-					<name>History</name>
-					<group>Academic</group>
-				</knowledgeskilllevel>
-				<knowledgeskilllevel>
-					<name>UCAS</name>
-					<group>Academic</group>
-				</knowledgeskilllevel>
-				<knowledgeskilllevel>
-					<name>English</name>
-					<group>Language</group>
-					<val>0</val>
-				</knowledgeskilllevel>
-				<knowledgeskilllevel>
-					<options>
-						<spanish>Spanish</spanish>
-						<german>German</german>
-						<italian>Italian</italian>
-						<flee>French</flee>
-						<orange>Mandarin</orange>
-						<polish>Polish</polish>
-						<yiddish>Yiddish</yiddish>
-					</options>
-					<id>a9df9852-6f4d-423d-8251-c92a709c1476</id>
-					<group>Language</group>
-				</knowledgeskilllevel>
-			</bonus>
-			<story>Allan, please add story UCAS</story>
-			<source>RF</source>
-			<page>66</page>
-		</module>
-		<module>
-			<id>85f1c4ab-5f3c-411c-8c01-8ee54e2d4f89</id>
-			<stage>Nationality</stage>
-			<category>LifeModule</category>
-			<name>Confederation of American States</name>
-			<karma>15</karma>
-			<versions>
-				<version>
-					<id>d0f2538f-5fc2-4f98-acc4-fbf497861866</id>
-					<name>General CAS</name>
-					<bonus>
-						<attributelevel>
-							<name>CHA</name>
-						</attributelevel>
-						<skilllevel>
-							<name>Computer</name>
-							<val>2</val>
-						</skilllevel>
-						<pushtext>Confederation of American States</pushtext>
-						<freenegativequalities>-5</freenegativequalities>
-						<addqualities>
-							<addquality>SINner (National)</addquality>
-						</addqualities>
-					</bonus>
-				</version>
-				<version>
-					<id>665a11ae-8f7e-44db-8c08-2bae2fb03ba7</id>
-					<name>Denver</name>
-					<bonus>
-						<attributelevel>
-							<name>INT</name>
-						</attributelevel>
-						<skilllevel>
-							<name>Computer</name>
-						</skilllevel>
-						<skilllevel>
-							<name>Negotiation</name>
-						</skilllevel>
-						<knowledgeskilllevel>
-							<name>Denver</name>
-							<group>Street</group>
-							<val>2</val>
-						</knowledgeskilllevel>
-						<pushtext>Confederation of American States</pushtext>
-						<freenegativequalities>-5</freenegativequalities>
-						<addqualities>
-							<addquality>SINner (National)</addquality>
-						</addqualities>
-					</bonus>
-				</version>
-				<version>
-					<id>b70de7f3-844f-40ec-92c6-5b3b4bacbe4b</id>
-					<name>SINLess</name>
-					<bonus>
-						<attributelevel>
-							<name>BOD</name>
-						</attributelevel>
-						<knowledgeskilllevel>
-							<name>[city]</name>
-							<group>Street</group>
-						</knowledgeskilllevel>
-					</bonus>
-				</version>
-			</versions>
-			<bonus>
-				<knowledgeskilllevel>
-					<name>History</name>
-					<group>Academic</group>
-				</knowledgeskilllevel>
-				<knowledgeskilllevel>
-					<name>CAS</name>
-					<group>Academic</group>
-				</knowledgeskilllevel>
-				<knowledgeskilllevel>
-					<name>English</name>
-					<group>Language</group>
-					<val>0</val>
-				</knowledgeskilllevel>
-        <skilllevel>
-          <name>Etiquette</name>
-        </skilllevel>
-				<knowledgeskilllevel>
-					<options>
-						<spanish>Spanish</spanish>
-						<german>German</german>
-						<italian>Italian</italian>
-						<polish>Polish</polish>
-						<yiddish>Yiddish</yiddish>
-					</options>
-					<group>Language</group>
-				</knowledgeskilllevel>
-			</bonus>
-			<story>$real was born in the Confederation of American States, a nation formed after the south finally got around to rising again.</story>
-			<source>RF</source>
-			<page>66</page>
-		</module>
-		<module>
-			<id>83c132b5-fcf5-4a43-b9de-6c8ab206a586</id>
-			<stage>Nationality</stage>
-			<category>LifeModule</category>
-			<name>Tír Tairngire</name>
-			<karma>15</karma>
-			<versions>
-				<version>
-					<id>604831d9-0fdc-4579-aa7e-bc5d99bcee5d</id>
-					<name>Elves/Humans</name>
-					<bonus>
-						<skilllevel>
-							<name>Computer</name>
-							<val>2</val>
-						</skilllevel>
-						<attributelevel>
-							<name>CHA</name>
-						</attributelevel>
-					</bonus>
-					<required>
-						<oneof>
-							<metatype>Elf</metatype>
-							<metatype>Human</metatype>
-						</oneof>
-					</required>
-				</version>
-				<version>
-					<id>db539cd7-d694-4f9c-9e4c-e24a3bcd0128</id>
-					<name>Orks/Trolls/Dwarfs</name>
-					<bonus>
-						<skilllevel>
-							<name>Con</name>
-							<val>2</val>
-						</skilllevel>
-						<skilllevel>
-							<name>Disguise</name>
-						</skilllevel>
-						<skilllevel>
-							<name>Intimidation</name>
-						</skilllevel>
-						<skilllevel>
-							<name>Sneaking</name>
-						</skilllevel>
-						<skilllevel>
-							<name>Perception</name>
-						</skilllevel>
-						<knowledgeskilllevel>
-							<name>Counterculture</name>
-							<group>Street</group>
-							<val>2</val>
-						</knowledgeskilllevel>
-					</bonus>
-					<required>
-						<oneof>
-							<metatype>Ork</metatype>
-							<metatype>Troll</metatype>
-							<metatype>Dwarf</metatype>
-						</oneof>
-					</required>
-				</version>
-			</versions>
-			<bonus>
-				<knowledgeskilllevel>
-					<name>Sperethiel</name>
-					<group>Language</group>
-					<val>0</val>
-				</knowledgeskilllevel>
-				<knowledgeskilllevel>
-					<name>English</name>
-					<group>Language</group>
-					<val>2</val>
-				</knowledgeskilllevel>
-				<knowledgeskilllevel>
-					<name>History</name>
-					<group>Academic</group>
-				</knowledgeskilllevel>
-				<knowledgeskilllevel>
-					<name>Tír Tairngire</name>
-					<group>Street</group>
-				</knowledgeskilllevel>
-				<skilllevel>
-					<name>Etiquette</name>
-				</skilllevel>
-				<pushtext>Tír Tairngire</pushtext>
-				<freenegativequalities>-5</freenegativequalities>
-				<addqualities>
-					<addquality>SINner (National)</addquality>
-				</addqualities>
-			</bonus>
-			<story>$real was born in Tir Tairngire, $TIRDESC .</story>
-			<source>RF</source>
-			<page>67</page>
-		</module>
-		<module>
-			<id>67023613-54af-4950-9a6e-a33bee9ecf59</id>
-			<stage>Nationality</stage>
-			<category>LifeModule</category>
-			<name>Native American Nations</name>
-			<karma>15</karma>
-			<versions>
-				<version>
-					<id>1c0a266e-0ca2-4aee-bcd0-fc2960c9834e</id>
-					<name>Algonkian-Manitou Council</name>
-					<bonus>
-						<knowledgeskilllevel>
-							<options>
-								<ath>Athabaskan</ath>
-								<ani>Anishinaabe</ani>
-								<iro>Iroquoian</iro>
-							</options>
-							<val>0</val>
-							<group>Language</group>
-						</knowledgeskilllevel>
-						<knowledgeskilllevel>
-							<options>
-								<ath>Athabaskan</ath>
-								<ani>Anishinaabe</ani>
-								<iro>Iroquoian</iro>
-								<eng>English</eng>
-							</options>
-							<val>1</val>
-							<group>Language</group>
-						</knowledgeskilllevel>
-						<skillgrouplevel>
-							<name>Outdoor</name>
-							<val>1</val>
-						</skillgrouplevel>
-						<skilllevel>
-							<name>Perception</name>
-						</skilllevel>
-						<skilllevel>
-							<name>Blades</name>
-						</skilllevel>
-						<skilllevel>
-							<name>Unarmed Combat</name>
-						</skilllevel>
-						<knowledgeskilllevel>
-							<name>[Tribe]</name>
-							<group>Street</group>
-						</knowledgeskilllevel>
-						<freenegativequalities>-5</freenegativequalities>
-						<pushtext>Algonkian-Manitou Council</pushtext>
-						<addqualities>
-							<addquality>SINner (National)</addquality>
-						</addqualities>
-					</bonus>
-				</version>
-				<version>
-					<id>97b5d738-0166-482b-be3b-bca2b247f275</id>
-					<name>Athabaskan Council</name>
-					<bonus>
-						<knowledgeskilllevel>
-							<options>
-								<ath>Athabaskan</ath>
-								<esk>Eskimo-Aleut</esk>
-							</options>
-							<val>0</val>
-							<group>Language</group>
-						</knowledgeskilllevel>
-						<knowledgeskilllevel>
-							<options>
-								<ath>Athabaskan</ath>
-								<esk>Eskimo-Aleut</esk>
-								<eng>English</eng>
-							</options>
-							<val>1</val>
-							<group>Language</group>
-						</knowledgeskilllevel>
-						<attributelevel>
-							<name>BOD</name>
-						</attributelevel>
-						<skilllevel>
-							<name>Survival</name>
-						</skilllevel>
-						<freenegativequalities>-5</freenegativequalities>
-						<pushtext>Athabaskan Council</pushtext>
-						<addqualities>
-							<addquality>SINner (National)</addquality>
-						</addqualities>
-					</bonus>
-				</version>
-				<version>
-					<id>89e16098-3034-4f25-8c2f-e8bb7e94d832</id>
-					<name>Pueblo Corporate Council</name>
-					<bonus>
-						<knowledgeskilllevel>
-							<options>
-								<uto>Uto-Aztecan</uto>
-								<zuni>Zuni</zuni>
-							</options>
-							<val>0</val>
-							<group>Language</group>
-						</knowledgeskilllevel>
-						<knowledgeskilllevel>
-							<options>
-								<uto>Uto-Aztecan</uto>
-								<zuni>Zuni</zuni>
-								<eng>English</eng>
-							</options>
-							<val>1</val>
-							<group>Language</group>
-						</knowledgeskilllevel>
-						<skillgrouplevel>
-							<name>Electronics</name>
-						</skillgrouplevel>
-						<skilllevel>
-							<name>Etiquette</name>
-							<val>2</val>
-						</skilllevel>
-						<knowledgeskilllevel>
-							<name>Buisness Practices</name>
-							<group>Professional</group>
-						</knowledgeskilllevel>
-						<freenegativequalities>-5</freenegativequalities>
-						<pushtext>Pueblo Corporate Council</pushtext>
-						<addqualities>
-							<addquality>SINner (National)</addquality>
-						</addqualities>
-					</bonus>
-				</version>
-				<version>
-					<id>042ede14-e0fb-4fb9-95d6-8ddad27d96a3</id>
-					<name>Salish-Shidhe Council</name>
-					<bonus>
-						<knowledgeskilllevel>
-							<options>
-								<sal>Salish</sal>
-								<sio>Siouan</sio>
-								<ork>Or'zet</ork>
-							</options>
-							<val>0</val>
-							<group>Language</group>
-						</knowledgeskilllevel>
-						<knowledgeskilllevel>
-							<options>
-								<sal>Salish</sal>
-								<sio>Siouan</sio>
-								<ork>Or'zet</ork>
-								<eng>English</eng>
-							</options>
-							<val>1</val>
-							<group>Language</group>
-						</knowledgeskilllevel>
-						<attributelevel>
-							<name>LOG</name>
-						</attributelevel>
-						<skilllevel>
-							<name>Survival</name>
-						</skilllevel>
-						<freenegativequalities>-5</freenegativequalities>
-						<pushtext>Salish-Shidhe Council</pushtext>
-						<addqualities>
-							<addquality>SINner (National)</addquality>
-						</addqualities>
-					</bonus>
-				</version>
-				<version>
-					<id>969d1f17-c944-44a7-8997-e62e250e7946</id>
-					<name>Sioux Nation</name>
-					<bonus>
-						<knowledgeskilllevel>
-							<options>
-								<ani>Anishinaabe</ani>
-								<ath>Athabaskan</ath>
-								<iro>Iroquoian</iro>
-								<sio>Siouan</sio>
-							</options>
-							<val>0</val>
-							<group>Language</group>
-						</knowledgeskilllevel>
-						<knowledgeskilllevel>
-							<options>
-								<ani>Anishinaabe</ani>
-								<ath>Athabaskan</ath>
-								<iro>Iroquoian</iro>
-								<sio>Siouan</sio>
-								<eng>English</eng>
-							</options>
-							<val>1</val>
-							<group>Language</group>
-						</knowledgeskilllevel>
-						<skillgrouplevel>
-							<name>Outdoor</name>
-						</skillgrouplevel>
-						<skilllevel>
-							<name>Blades</name>
-							<val>2</val>
-						</skilllevel>
-						<knowledgeskilllevel>
-							<name>Sioux Culture</name>
-							<group>Street</group>
-						</knowledgeskilllevel>
-						<freenegativequalities>-5</freenegativequalities>
-						<pushtext>Sioux Nation</pushtext>
-						<addqualities>
-							<addquality>SINner (National)</addquality>
-						</addqualities>
-					</bonus>
-				</version>
-				<version>
-					<id>24e4b3e9-49fc-4c71-b088-3f958e3c1ac6</id>
-					<name>Trans-Polar Aleut Nation</name>
-					<bonus>
-						<knowledgeskilllevel>
-							<name>Eskimo-Aleut</name>
-							<group>Language</group>
-							<val>0</val>
-						</knowledgeskilllevel>
-						<knowledgeskilllevel>
-							<name>English</name>
-							<group>Language</group>
-							<val>0</val>
-						</knowledgeskilllevel>
-						<!--TODO: Exotic melee weapon (harpoon) 2-->
-						<skilllevel>
-							<name>Perception</name>
-						</skilllevel>
-						<skilllevel>
-							<name>Survival</name>
-						</skilllevel>
-						<knowledgeskilllevel>
-							<name>Polar Critters</name>
-							<group>Professional</group>
-							<val>2</val>
-						</knowledgeskilllevel>
-						<freenegativequalities>-5</freenegativequalities>
-						<pushtext>Trans-Polar Aleut Nation</pushtext>
-						<addqualities>
-							<addquality>SINner (National)</addquality>
-						</addqualities>
-					</bonus>
-				</version>
-				<version>
-					<id>9bffa38c-0332-4348-9a92-9734074cb292</id>
-					<name>Tsimshian Nation</name>
-					<bonus>
-						<knowledgeskilllevel>
-							<options>
-								<ath>Athabaskan</ath>
-								<tli>Tlingit</tli>
-								<tsi>Tsimshianic</tsi>
-								<sio>Siouan</sio>
-							</options>
-							<val>0</val>
-							<group>Language</group>
-						</knowledgeskilllevel>
-						<knowledgeskilllevel>
-							<options>
-								<ath>Athabaskan</ath>
-								<tli>Tlingit</tli>
-								<tsi>Tsimshianic</tsi>
-								<sio>Siouan</sio>
-								<eng>English</eng>
-							</options>
-							<val>1</val>
-							<group>Language</group>
-						</knowledgeskilllevel>
-						<attributelevel>
-							<name>STR</name>
-						</attributelevel>
-						<skilllevel>
-							<name>Blades</name>
-						</skilllevel>
-						<freenegativequalities>-5</freenegativequalities>
-						<addqualities>
-							<addquality>Allergy (Uncommon, Mild)</addquality>
-						</addqualities>
-					</bonus>
-				</version>
-				<version>
-					<id>9c59f21b-1130-4277-b896-0d45bafcd9c6</id>
-					<name>Denver</name>
-					<bonus>
-						<attributelevel>
-							<name>INT</name>
-						</attributelevel>
-						<knowledgeskilllevel>
-							<name>[Language]</name>
-							<group>Language</group>
-							<val>0</val>
-						</knowledgeskilllevel>
-						<knowledgeskilllevel>
-							<name>[OtherLanguage]</name>
-							<group>Language</group>
-						</knowledgeskilllevel>
-						<skilllevel>
-							<name>Computer</name>
-						</skilllevel>
-						<freenegativequalities>-5</freenegativequalities>
-						<pushtext>Denver</pushtext>
-						<addqualities>
-							<addquality>SINner (National)</addquality>
-						</addqualities>
-					</bonus>
-				</version>
-				<version>
-					<id>7ede647e-920c-43bf-8f2e-ac26cdb611d4</id>
-					<name>Las Vegas</name>
-					<bonus>
-						<!--lang1,2-->
-						<skilllevel>
-							<name>Perception</name>
-						</skilllevel>
-						<skilllevel>
-							<name>Con</name>
-							<val>2</val>
-						</skilllevel>
-						<skilllevel>
-							<name>Etiquette</name>
-						</skilllevel>
-						<knowledgeskilllevel>
-							<name>Gambling Games</name>
-							<group>Street</group>
-							<val>2</val>
-						</knowledgeskilllevel>
-						<freenegativequalities>-5</freenegativequalities>
-						<pushtext>Las Vegas</pushtext>
-						<addqualities>
-							<addquality>SINner (National)</addquality>
-						</addqualities>
-					</bonus>
-				</version>
-				<version>
-					<id>1b4f84a0-0b2a-4a49-ab5f-b92d4d75e44a</id>
-					<name>Salt Lake City</name>
-					<bonus>
-						<knowledgeskilllevel>
-							<name>[Language]</name>
-							<group>Language</group>
-							<val>0</val>
-						</knowledgeskilllevel>
-						<knowledgeskilllevel>
-							<name>[OtherLanguage]</name>
-							<group>Language</group>
-						</knowledgeskilllevel>
-						<skilllevel>
-							<name>Artisan</name>
-						</skilllevel>
-						<skilllevel>
-							<name>Computer</name>
-						</skilllevel>
-						<skilllevel>
-							<name>Etiquette</name>
-						</skilllevel>
-						<skilllevel>
-							<name>Negotiation</name>
-						</skilllevel>
-						<skilllevel>
-							<name>Perception</name>
-						</skilllevel>
-						<knowledgeskilllevel>
-							<name>Mormons</name>
-							<val>2</val>
-							<group>Street</group>
-						</knowledgeskilllevel>
-						<freenegativequalities>-5</freenegativequalities>
-						<pushtext>Salt Lake City</pushtext>
-						<addqualities>
-							<addquality>SINner (National)</addquality>
-						</addqualities>
-					</bonus>
-				</version>
-			</versions>
-			<bonus>
-				<skilllevel>
-					<name>Archery</name>
-					<val>2</val>
-				</skilllevel>
-				<knowledgeskilllevel>
-					<name>History</name>
-					<group>Academic</group>
-				</knowledgeskilllevel>
-				<knowledgeskilllevel>
-					<name>UCAS</name>
-					<group>Academic</group>
-				</knowledgeskilllevel>
-			</bonus>
-			<source>RF</source>
-			<story>$real was born in the northern part of America, in the Native AMerican Nations</story>
-			<page>67</page>
-		</module>
-		<!-- End Region -->
-		<!-- Region Formative Years -->
-		<module>
-			<id>924ccfd0-136c-4385-94fe-a8d7be2eb7ed</id>
-			<stage>Formative Years</stage>
-			<category>LifeModule</category>
-			<name>Arcology Living</name>
-			<karma>40</karma>
-			<bonus>
-				<attributelevel>
-					<name>LOG</name>
-					<val>1</val>
-				</attributelevel>
-				<attributelevel>
-					<name>CHA</name>
-					<val>1</val>
-				</attributelevel>
-				<skillgrouplevel>
-					<name>Electronics</name>
-					<val>2</val>
-				</skillgrouplevel>
-				<skilllevel>
-					<name>Etiquette</name>
-					<val>2</val>
-				</skilllevel>
-				<skilllevel>
-					<name>Perception</name>
-				</skilllevel>
-				<knowledgeskilllevel>
-					<group>Academic</group>
-					<val>3</val>
-					<name>[Corperation]</name>
-				</knowledgeskilllevel>
-				<freenegativequalities>-15</freenegativequalities>
-				<addqualities>
-					<addquality>SINner (Corporate Limited)</addquality>
-				</addqualities>
-			</bonus>
-			<story>$real was  $LUCK  enough to grow up in an Arcology: a corporate fortress city that $ARCOLOGY.</story>
-			<source>RF</source>
-			<page>67</page>
-		</module>
-		<module>
-			<id>14c2accf-2875-4239-a5be-47dce27312eb</id>
-			<stage>Formative Years</stage>
-			<category>LifeModule</category>
-			<name>Corp Drone</name>
-			<karma>40</karma>
-			<bonus>
-				<attributelevel>
-					<name>LOG</name>
-					<val>1</val>
-				</attributelevel>
-				<attributelevel>
-					<name>CHA</name>
-					<val>1</val>
-				</attributelevel>
-				<skillgrouplevel>
-					<name>Electronics</name>
-					<val>2</val>
-				</skillgrouplevel>
-				<skilllevel>
-					<name>Etiquette</name>
-					<val>2</val>
-				</skilllevel>
-				<skilllevel>
-					<name>Perception</name>
-				</skilllevel>
-				<knowledgeskilllevel>
-					<group>Academic</group>
-					<val>3</val>
-					<name>[Corperation]</name>
-				</knowledgeskilllevel>
-			</bonus>
-			<story>$real was  $LUCK  enough to be the child of wageslaves, who via endless hours of toil managed to keep a roof over $real ’s head.</story>
-			<source>RF</source>
-			<page>68</page>
-		</module>
-		<module>
-			<id>111f66cd-be47-4e1e-8ee7-15cc67ed2cc8</id>
-			<stage>Formative Years</stage>
-			<category>LifeModule</category>
-			<name>Farm Living</name>
-			<karma>40</karma>
-			<bonus>
-				<attributelevel>
-					<name>BOD</name>
-					<val>1</val>
-				</attributelevel>
-				<attributelevel>
-					<name>STR</name>
-					<val>1</val>
-				</attributelevel>
-				<skilllevel>
-					<name>Industrial Mechanic</name>
-				</skilllevel>
-				<knowledgeskilllevel>
-					<name>Farming</name>
-					<group>Professional</group>
-					<val>5</val>
-				</knowledgeskilllevel>
-				<freepositivequalities>1</freepositivequalities>
-				<addqualities>
-					<addquality>Uneducated</addquality>
-					<addquality>Toughness</addquality>
-				</addqualities>
-			</bonus>
-			<story>$real spent their formative years on a farm, not moving around hay like the farmhands of yesteryear, but instead $FARMDESC.</story>
-			<source>RF</source>
-			<page>68</page>
-		</module>
-		<module>
-			<id>f98daafb-cf5f-4d83-976b-8cb9a49f1c4f</id>
-			<stage>Formative Years</stage>
-			<category>LifeModule</category>
-			<name>Fugitive</name>
-			<karma>40</karma>
-			<bonus>
-				<attributelevel>
-					<name>REA</name>
-				</attributelevel>
-				<attributelevel>
-					<name>WIL</name>
-				</attributelevel>
-				<attributelevel>
-					<name>INT</name>
-				</attributelevel>
-				<skillgrouplevel>
-					<name>Acting</name>
-					<val>2</val>
-				</skillgrouplevel>
-				<skilllevel>
-					<name>Perception</name>
-				</skilllevel>
-				<skilllevel>
-					<name>Sneaking</name>
-				</skilllevel>
-				<knowledgeskilllevel>
-					<name>[city]</name>
-					<val>2</val>
-				</knowledgeskilllevel>
-				<freenegativequalities>-24</freenegativequalities>
-				<addqualities>
-					<addquality>Paranoia</addquality>
-					<addquality>Bad Rep</addquality>
-					<addquality>SINner (Criminal)</addquality>
-				</addqualities>
-			</bonus>
-			<story>$real spent their formative years with their parents as they ran away from $FLEE.</story>
-			<source>RF</source>
-			<page>68</page>
-		</module>
-		<module>
-			<id>f2435c28-5bf9-4c72-8f6d-f5d02439833b</id>
-			<stage>Formative Years</stage>
-			<category>LifeModule</category>
-			<name>Isolated Rural Upbringing</name>
-			<karma>40</karma>
-			<bonus>
-				<attributelevel>
-					<name>BOD</name>
-				</attributelevel>
-				<attributelevel>
-					<name>STR</name>
-				</attributelevel>
-				<skilllevel>
-					<name>Blades</name>
-				</skilllevel>
-				<skillgrouplevel>
-					<name>Outdoors</name>
-					<val>2</val>
-				</skillgrouplevel>
-				<skilllevel>
-					<name>Unarmed Combat</name>
-				</skilllevel>
-				<knowledgeskilllevel>
-					<group>Professional</group>
-					<name>Farming</name>
-					<val>2</val>
-				</knowledgeskilllevel>
-				<freenegativequalities>-22</freenegativequalities>
-				<freepositivequalities>9</freepositivequalities>
-				<addqualities>
-					<addquality>Uncouth</addquality>
-					<addquality>Uneducated</addquality>
-					<addquality>Toughness</addquality>
-				</addqualities>
-			</bonus>
-			<story>$real grew up in an isolated portion of the wilderness like the rednecks of old.</story>
-			<source>RF</source>
-			<page>68</page>
-		</module>
-		<module>
-			<id>7acbd745-50d4-4fb1-839c-65a6f07e1e50</id>
-			<stage>Formative Years</stage>
-			<category>LifeModule</category>
-			<name>Military Brat</name>
-			<karma>40</karma>
-			<bonus>
-				<attributelevel>
-					<name>STR</name>
-				</attributelevel>
-				<attributelevel>
-					<name>REA</name>
-				</attributelevel>
-				<skillgrouplevel>
-					<name>Close Combat</name>
-					<val>2</val>
-				</skillgrouplevel>
-				<skilllevel>
-					<name>Negotiation&gt;</name>
-				</skilllevel>
-				<skilllevel>
-					<name>Perception</name>
-				</skilllevel>
-				<knowledgeskilllevel>
-					<name>Military</name>
-					<group>Professional</group>
-					<val>3</val>
-				</knowledgeskilllevel>
-				<knowledgeskilllevel>
-					<name>Military History</name>
-					<group>Interest</group>
-					<val>2</val>
-				</knowledgeskilllevel>
-				<freenegativequalities>-14</freenegativequalities>
-			<addqualities>
-				<addquality>Uncouth</addquality>
-			</addqualities>
-			</bonus>
-			<story>$real grew up almost everywhere, shifted from place to place by their $PARRENT 's military duties.</story>
-			<source>RF</source>
-			<page>69</page>
-		</module>
-		<module>
-			<id>06b4cc0f-3008-4209-ac32-04614a3dc354</id>
-			<stage>Formative Years</stage>
-			<category>LifeModule</category>
-			<name>Orphan</name>
-			<bonus>
-				<attributelevel>
-					<name>WIL</name>
-				</attributelevel>
-				<skilllevel>
-					<name>Computer</name>
-				</skilllevel>
-				<skilllevel>
-					<name>Survival</name>
-				</skilllevel>
-				<skilllevel>
-					<name>Perception</name>
-					<val>2</val>
-				</skilllevel>
-				<skilllevel>
-					<name>Sneaking</name>
-					<val>2</val>
-				</skilllevel>
-				<knowledgeskilllevel>
-					<group>Street</group>
-					<name>[city]</name>
-					<val>3</val>
-				</knowledgeskilllevel>
-				<knowledgeskilllevel>
-					<group>Professional</group>
-					<name>Foster System</name>
-					<val>3</val>
-				</knowledgeskilllevel>
-			</bonus>
-			<karma>40</karma>
-			<story>$real was an orphan, growing up either in a $ORPHAN or on the streets.</story>
-			<source>RF</source>
-			<page>69</page>
-		</module>
-		<module>
-			<id>4f078a7f-bfa5-4eba-97f9-a97f06eab6e8</id>
-			<stage>Formative Years</stage>
-			<category>LifeModule</category>
-			<name>Rich Kid</name>
-			<bonus>
-				<attributelevel>
-					<name>CHA</name>
-				</attributelevel>
-				<skilllevel>
-					<name>Artisan</name>
-				</skilllevel>
-				<skilllevel>
-					<name>Leadership</name>
-					<val>2</val>
-				</skilllevel>
-				<skilllevel>
-					<name>Computer</name>
-					<val>2</val>
-				</skilllevel>
-				<knowledgeskilllevel>
-					<group>Language</group>
-					<name>[Any]</name>
-					<val>3</val>
-				</knowledgeskilllevel>
-				<knowledgeskilllevel>
-					<group>Interest</group>
-					<name>[Any]</name>
-					<val>3</val>
-				</knowledgeskilllevel>
-				<freenegativequalities>-7</freenegativequalities>
-				<freepositivequalities>10</freepositivequalities>
-				<pushtext>Poor</pushtext>
-				<addqualities>
-					<addquality>Prejudiced (Common, Outspoken)</addquality>
-					<addquality>Trust Fund II</addquality>
-				</addqualities>
-			</bonus>
-			<karma>40</karma>
-			<story>$real was literally born with a gold spoon in their mouth, and looked down on those with silver spoons, as those could tarnish.</story>
-			<source>RF</source>
-			<page>69</page>
-		</module>
-		<module>
-			<id>fe3d36d3-6e0a-4d65-8516-3350f1b5b812</id>
-			<stage>Formative Years</stage>
-			<category>LifeModule</category>
-			<name>Street Urchin</name>
-			<bonus>
-				<attributelevel>
-					<name>BOD</name>
-				</attributelevel>
-				<attributelevel>
-					<name>WIL</name>
-				</attributelevel>
-				<skillgrouplevel>
-					<name>Close Combat</name>
-					<val>2</val>
-				</skillgrouplevel>
-				<skilllevel>
-					<name>Perception</name>
-				</skilllevel>
-				<skilllevel>
-					<name>Running</name>
-				</skilllevel>
-				<skilllevel>
-					<name>Sneaking</name>
-				</skilllevel>
-				<knowledgeskilllevel>
-					<group>Street</group>
-					<name>[City]</name>
-					<val>3</val>
-				</knowledgeskilllevel>
-				<freenegativequalities>-22</freenegativequalities>
-				<freepositivequalities>9</freepositivequalities>
-				<addqualities>
-					<addquality>Paranoia</addquality>
-					<addquality>Flashbacks I</addquality>
-					<addquality>Uneducated</addquality>
-					<addquality>Toughness</addquality>
-				</addqualities>
-			</bonus>
-			<karma>40</karma>
-			<story>$real was a child of the streets, best described with words like plucky or $INSULTA.</story>
-			<source>RF</source>
-			<page>69</page>
-		</module>
-		<module>
-			<id>1521128b-0b5e-41ce-a2dd-61512f2dff2c</id>
-			<stage>Formative Years</stage>
-			<category>LifeModule</category>
-			<name>White Collar</name>
-			<karma>40</karma>
-			<bonus>
-				<attributelevel>
-					<name>LOG</name>
-				</attributelevel>
-				<attributelevel>
-					<name>CHA</name>
-				</attributelevel>
-				<skilllevel>
-					<name>Etiquette</name>
-					<spec>Professional</spec>
-					<val>0</val>
-				</skilllevel>
-				<skilllevel>
-					<name>Negotiation</name>
-				</skilllevel>
-				<knowledgeskilllevel>
-					<group>Language</group>
-					<name>[Any]</name>
-					<val>3</val>
-				</knowledgeskilllevel>
-				<knowledgeskilllevel>
-					<group>Interest</group>
-					<name>[Any]</name>
-					<val>3</val>
-				</knowledgeskilllevel>
-			</bonus>
-			<story>$real had fairly well off parents who paid for a better than average education.</story>
-			<source>RF</source>
-			<page>69</page>
-		</module>
-		<!-- End Region -->
-		<!-- Region Teen Years -->
-		<module>
-			<id>f0393b9e-2698-4955-bd31-112b619ac7b8</id>
-			<stage>Teen Years</stage>
-			<category>LifeModule</category>
-			<name>Corporate Education</name>
-			<karma>50</karma>
-			<bonus>
-				<attributelevel>
-					<name>CHA</name>
-				</attributelevel>
-				<attributelevel>
-					<name>LOG</name>
-				</attributelevel>
-				<skillgrouplevel>
-					<name>Electronics</name>
-				</skillgrouplevel>
-				<skilllevel>
-					<name>Chemistry</name>
-				</skilllevel>
-				<skilllevel>
-					<name>Gymnastics</name>
-				</skilllevel>
-				<knowledgeskilllevel>
-					<group>Professional</group>
-					<name>[Any]</name>
-				</knowledgeskilllevel>
-				<knowledgeskilllevel>
-					<group>Professional</group>
-					<name>[Any]</name>
-				</knowledgeskilllevel>
-				<knowledgeskilllevel>
-					<group>Professional</group>
-					<name>[Corporation]</name>
-					<val>2</val>
-				</knowledgeskilllevel>
-				<knowledgeskilllevel>
-					<group>Professional</group>
-					<name>[Job]</name>
-					<val>2</val>
-				</knowledgeskilllevel>
-			</bonus>
-			<story>$real was educated by a megacorp so that he might make a better wageslave when he graduated.</story>
-			<source>RF</source>
-			<page>70</page>
-		</module>
-		<module>
-			<id>07797a05-d7a7-4f49-b69f-3f79aec242f3</id>
-			<stage>Teen Years</stage>
-			<category>LifeModule</category>
-			<name>Farm Living</name>
-			<karma>50</karma>
-			<bonus>
-				<attributelevel>
-					<name>BOD</name>
-				</attributelevel>
-				<attributelevel>
-					<name>INT</name>
-				</attributelevel>
-				<skilllevel>
-					<name>Industrial Mechanic</name>
-					<val>2</val>
-				</skilllevel>
-				<skilllevel>
-					<name>Longarms</name>
-				</skilllevel>
-				<skilllevel>
-					<name>Pilot Ground Craft</name>
-					<val>2</val>
-				</skilllevel>
-				<skilllevel>
-					<name>Pistols</name>
-				</skilllevel>
-				<knowledgeskilllevel>
-					<name>Farming</name>
-					<group>Professional</group>
-				</knowledgeskilllevel>
-				<knowledgeskilllevel>
-					<name>[Any]</name>
-					<group>Interest</group>
-				</knowledgeskilllevel>
-				<freepositivequalities>3</freepositivequalities>
-			<addqualities>
-				<addquality>Animal Empathy</addquality>
-			</addqualities>
-			</bonus>
-			<story>$real spent their teenage years on a farm, $FARMTASK .</story>
-			<source>RF</source>
-			<page>70</page>
-		</module>
-		<module>
-			<id>8d4a26a0-8280-42d8-b61d-052591f84edd</id>
-			<stage>Teen Years</stage>
-			<category>LifeModule</category>
-			<name>Gang Warfare</name>
-			<karma>50</karma>
-			<bonus>
-				<attributelevel>
-					<name>BOD</name>
-				</attributelevel>
-				<attributelevel>
-					<name>REA</name>
-				</attributelevel>
-				<attributelevel>
-					<name>WIL</name>
-				</attributelevel>
-				<skilllevel>
-					<name>Blades</name>
-					<val>2</val>
-				</skilllevel>
-				<skillgrouplevel>
-					<name>Firearms</name>
-					<val>1</val>
-				</skillgrouplevel>
-				<skilllevel>
-					<name>Leadership</name>
-				</skilllevel>
-				<skilllevel>
-					<name>Negotiation</name>
-				</skilllevel>
-				<skilllevel>
-					<name>Perception</name>
-				</skilllevel>
-				<skilllevel>
-					<name>Running</name>
-				</skilllevel>
-				<skilllevel>
-					<name>Sneaking</name>
-				</skilllevel>
-				<knowledgeskilllevel>
-					<name>[City]</name>
-					<group>Street</group>
-					<val>2</val>
-				</knowledgeskilllevel>
-				<freenegativequalities>-25</freenegativequalities>
-				<freepositivequalities>10</freepositivequalities>
-				<addqualities>
-					<addquality>Black Market Pipeline</addquality>
-					<addquality>Paranoia</addquality>
-					<addquality>Uneducated</addquality>
-					<addquality>SINner (Criminal)</addquality>
-				</addqualities>
-			</bonus>
-			<story>$real spent their teenage years shooting at other teenagers just to gain control over a few city blocks. Just to be clear, $real was in a gang, not the Battle of Stalingrad.</story>
-			<source>RF</source>
-			<page>70</page>
-		</module>
-		<module>
-			<id>abf41e28-123f-bb00-da29-124ce213dca2</id>
-			<stage>Teen Years</stage>
-			<category>LifeModule</category>
-			<karma>50</karma>
-			<name>High School</name>
-			<bonus>
-				<attributelevel>
-					<name>LOG</name>
-					<val>1</val>
-				</attributelevel>
-				<attributelevel>
-					<name>CHA</name>
-					<val>1</val>
-				</attributelevel>
-				<skillgrouplevel>
-					<name>Athletics</name>
-					<val>1</val>
-				</skillgrouplevel>
-				<skilllevel>
-					<name>Computer</name>
-					<val>2</val>
-				</skilllevel>
-				<skilllevel>
-					<name>Chemistry</name>
-					<val>2</val>
-				</skilllevel>
-				<skilllevel>
-					<name>Software</name>
-					<val>2</val>
-				</skilllevel>
-				<knowledgeskilllevel>
-					<name>[Any]</name>
-					<group>Academic</group>
-					<val>1</val>
-				</knowledgeskilllevel>
-				<knowledgeskilllevel>
-					<name>[Any]</name>
-					<group>Academic</group>
-					<val>1</val>
-				</knowledgeskilllevel>
-				<knowledgeskilllevel>
-					<name>[Language]</name>
-					<group>Language</group>
-					<val>1</val>
-				</knowledgeskilllevel>
-				<knowledgeskilllevel>
-					<name>[City]</name>
-					<group>Street</group>
-					<val>1</val>
-				</knowledgeskilllevel>
-			</bonus>
-			<story>$real went to high school like a normal person.</story>
-			<source>RF</source>
-			<page>71</page>
-		</module>
-		<module>
-			<id>68fdb83d-5447-4414-b2ff-2377873521b5</id>
-			<stage>Teen Years</stage>
-			<category>LifeModule</category>
-			<name>Home Tutored</name>
-			<karma>50</karma>
-			<bonus>
-				<attributelevel>
-					<name>LOG</name>
-					<val>1</val>
-				</attributelevel>
-				<attributelevel>
-					<name>WIL</name>
-					<val>1</val>
-				</attributelevel>
-				<skilllevel>
-					<name>Chemistry</name>
-				</skilllevel>
-				<skilllevel>
-					<name>Computer</name>
-					<val>3</val>
-				</skilllevel>
-				<skilllevel>
-					<name>Software</name>
-					<val>2</val>
-				</skilllevel>
-				<knowledgeskilllevel>
-					<name>[Any]</name>
-					<group>Academic</group>
-					<val>2</val>
-				</knowledgeskilllevel>
-				<knowledgeskilllevel>
-					<name>[Any]</name>
-					<group>Academic</group>
-					<val>2</val>
-				</knowledgeskilllevel>
-				<knowledgeskilllevel>
-					<name>[Language]</name>
-					<group>Language</group>
-					<val>2</val>
-				</knowledgeskilllevel>
-				<freenegativequalities>-8</freenegativequalities>
-				<addqualities>
-					<addquality>Social Stress</addquality>
-				</addqualities>
-			</bonus>
-			<story>$real was taught at home, by $HOMEDESC . While they managed to avoid the main pitfall of homeschooling and somehow ended up with a better education than their peers, $real was left emotionally stunted due to the lack of contact with others.</story>
-			<source>RF</source>
-			<page>70</page>
-		</module>
-		<module>
-			<id>0f415a05-5a6f-4279-9fb4-c43e0435bab5</id>
-			<stage>Teen Years</stage>
-			<category>LifeModule</category>
-			<name>Isolated Rural Upbringing</name>
-			<karma>50</karma>
-			<bonus>
-				<attributelevel>
-					<name>BOD</name>
-					<val>1</val>
-				</attributelevel>
-				<attributelevel>
-					<name>WIL</name>
-					<val>1</val>
-				</attributelevel>
-				<skilllevel>
-					<name>Blades</name>
-				</skilllevel>
-				<skilllevel>
-					<name>First Aid</name>
-				</skilllevel>
-				<skilllevel>
-					<name>Gymnastics</name>
-				</skilllevel>
-				<skilllevel>
-					<name>Longarms</name>
-				</skilllevel>
-				<skillgrouplevel>
-					<name>Outdoors</name>
-					<val>1</val>
-				</skillgrouplevel>
-				<skilllevel>
-					<name>Perception</name>
-					<val>2</val>
-				</skilllevel>
-				<skilllevel>
-					<name>Sneaking</name>
-				</skilllevel>
-				<knowledgeskilllevel>
-					<name>Critters</name>
-					<group>Street</group>
-					<val>2</val>
-				</knowledgeskilllevel>
-				<freenegativequalities>-5</freenegativequalities>
-				<addqualities>
-					<addquality>Incompetent</addquality>
-				</addqualities>
-			</bonus>
-			<!--TODO electronics autoselect-->
-			<story>$real spent their teenage years in the middle of nowhere, leaving them with very little knowledge of the outside world, but a lot of knowledge about $OUTDOOR .</story>
-			<source>RF</source>
-			<page>71</page>
-		</module>
-		<module>
-			<!-- TODO: path specific stuff, requires selection, not possible atm-->
-			<id>ccf41ccc-f752-469b-ad92-5bdc38e6714f</id>
-			<stage>Teen Years</stage>
-			<category>LifeModule</category>
-			<name>Magical Education (Magican)</name>
-			<karma>50</karma>
-			<bonus>
-				<attributelevel>
-					<name>WIL</name>
-					<val>1</val>
-				</attributelevel>
-				<attributelevel>
-					<name>CHA</name>
-					<val>1</val>
-				</attributelevel>
-				<knowledgeskilllevel>
-					<name>Magical Theory (Academic)</name>
-					<group>Academic</group>
-					<val>5</val>
-				</knowledgeskilllevel>
-				<knowledgeskilllevel>
-					<name>[Any]</name>
-					<group>Academic</group>
-					<val>4</val>
-				</knowledgeskilllevel>
-				<knowledgeskilllevel>
-					<name>[Any]</name>
-					<group>Academic</group>
-					<val>4</val>
-				</knowledgeskilllevel>
-				<knowledgeskilllevel>
-					<name>[Any]</name>
-					<group>Academic</group>
-					<val>3</val>
-				</knowledgeskilllevel>
-				<knowledgeskilllevel>
-					<name>[Any]</name>
-					<group>Language</group>
-					<val>2</val>
-				</knowledgeskilllevel>
-				<skilllevel>
-					<name>Arcana</name>
-					<val>2</val>
-				</skilllevel>
-				<freenegativequalities>-15</freenegativequalities>
-			<addqualities>
-				<addquality>SINner (Corporate Limited)</addquality>
-			</addqualities>
-			</bonus>
-			<required>
-				<oneof>
-					<quality>Magician</quality>
-				</oneof>
-			</required>
-			<story>$real was identified as awakened at an early age and was sent off to a wizarding school that, sadly, was much less awesome than Hogwarts.</story>
-			<source>RF</source>
-			<page>71</page>
-		</module>
-		<module>
-			<id>1d2a61a6-3fd0-4c07-9a9e-8db5da92590e</id>
-			<stage>Teen Years</stage>
-			<category>LifeModule</category>
-			<name>Magical Education (Aspected)</name>
-			<karma>50</karma>
-			<bonus>
-				<attributelevel>
-					<name>WIL</name>
-					<val>1</val>
-				</attributelevel>
-				<attributelevel>
-					<name>CHA</name>
-					<val>1</val>
-				</attributelevel>
-				<knowledgeskilllevel>
-					<name>Magical Theory (Academic)</name>
-					<group>Academic</group>
-					<val>5</val>
-				</knowledgeskilllevel>
-				<knowledgeskilllevel>
-					<name>[Any]</name>
-					<group>Academic</group>
-					<val>4</val>
-				</knowledgeskilllevel>
-				<knowledgeskilllevel>
-					<name>[Any]</name>
-					<group>Academic</group>
-					<val>4</val>
-				</knowledgeskilllevel>
-				<knowledgeskilllevel>
-					<name>[Any]</name>
-					<group>Academic</group>
-					<val>3</val>
-				</knowledgeskilllevel>
-				<knowledgeskilllevel>
-					<name>[Any]</name>
-					<group>Language</group>
-					<val>2</val>
-				</knowledgeskilllevel>
-				<skilllevel>
-					<name>Arcana</name>
-					<val>2</val>
-				</skilllevel>
-				<freenegativequalities>-15</freenegativequalities>
-				<addqualities>
-					<addquality>SINner (Corporate Limited)</addquality>
-				</addqualities>
-			</bonus>
-			<required>
-				<oneof>
-					<quality>Aspected Magician</quality>
-				</oneof>
-			</required>
-			<story>$real was identified as awakened at an early age and was sent off to a wizarding school that, sadly, was much less awesome than Hogwarts.</story>
-			<source>RF</source>
-			<page>71</page>
-		</module>
-		<module>
-			<id>abbd6496-e90f-4159-a677-e4b35ccd05f9</id>
-			<stage>Teen Years</stage>
-			<category>LifeModule</category>
-			<name>Magical Education (Mystic Adept)</name>
-			<karma>50</karma>
-			<bonus>
-				<attributelevel>
-					<name>WIL</name>
-					<val>1</val>
-				</attributelevel>
-				<attributelevel>
-					<name>CHA</name>
-					<val>1</val>
-				</attributelevel>
-				<knowledgeskilllevel>
-					<name>Magical Theory (Academic)</name>
-					<group>Academic</group>
-					<val>5</val>
-				</knowledgeskilllevel>
-				<knowledgeskilllevel>
-					<name>[Any]</name>
-					<group>Academic</group>
-					<val>4</val>
-				</knowledgeskilllevel>
-				<knowledgeskilllevel>
-					<name>[Any]</name>
-					<group>Academic</group>
-					<val>4</val>
-				</knowledgeskilllevel>
-				<knowledgeskilllevel>
-					<name>[Any]</name>
-					<group>Academic</group>
-					<val>3</val>
-				</knowledgeskilllevel>
-				<knowledgeskilllevel>
-					<name>[Any]</name>
-					<group>Language</group>
-					<val>2</val>
-				</knowledgeskilllevel>
-				<skilllevel>
-					<name>Arcana</name>
-					<val>2</val>
-				</skilllevel>
-				<freenegativequalities>-15</freenegativequalities>
-				<addqualities>
-					<addquality>SINner (Corporate Limited)</addquality>
-				</addqualities>
-			</bonus>
-			<required>
-				<oneof>
-					<quality>Mystic Adept</quality>
-				</oneof>
-			</required>
-			<story>$real was identified as awakened at an early age and was sent off to a wizarding school that, sadly, was much less awesome than Hogwarts.</story>
-			<source>RF</source>
-			<page>71</page>
-		</module>
-		<module>
-			<id>603bead6-2827-4468-a69b-4e8a7a93c2ee</id>
-			<stage>Teen Years</stage>
-			<category>LifeModule</category>
-			<name>Magical Education (Adept)</name>
-			<karma>50</karma>
-			<bonus>
-				<attributelevel>
-					<name>WIL</name>
-					<val>1</val>
-				</attributelevel>
-				<attributelevel>
-					<name>CHA</name>
-					<val>1</val>
-				</attributelevel>
-				<knowledgeskilllevel>
-					<name>Magical Theory (Academic)</name>
-					<group>Academic</group>
-					<val>5</val>
-				</knowledgeskilllevel>
-				<knowledgeskilllevel>
-					<name>[Any]</name>
-					<group>Academic</group>
-					<val>4</val>
-				</knowledgeskilllevel>
-				<knowledgeskilllevel>
-					<name>[Any]</name>
-					<group>Academic</group>
-					<val>4</val>
-				</knowledgeskilllevel>
-				<knowledgeskilllevel>
-					<name>[Any]</name>
-					<group>Academic</group>
-					<val>3</val>
-				</knowledgeskilllevel>
-				<knowledgeskilllevel>
-					<name>[Any]</name>
-					<group>Language</group>
-					<val>2</val>
-				</knowledgeskilllevel>
-				<skilllevel>
-					<name>Arcana</name>
-					<val>2</val>
-				</skilllevel>
-				<freenegativequalities>-15</freenegativequalities>
-			<addqualities>
-				<addquality>SINner (Corporate Limited)</addquality>
-			</addqualities>
-			</bonus>
-			<required>
-				<oneof>
-					<quality>Adept</quality>
-				</oneof>
-			</required>
-			<story>$real was identified as awakened at an early age and was sent off to a wizarding school that, sadly, was much less awesome than Hogwarts.</story>
-			<source>RF</source>
-			<page>71</page>
-		</module>
-		<module>
-			<id>15bd4283-f287-4be7-b174-9e5ab97bda1a</id>
-			<stage>Teen Years</stage>
-			<category>LifeModule</category>
-			<name>Military School</name>
-			<karma>50</karma>
-			<bonus>
-				<attributelevel>
-					<name>BOD</name>
-					<val>1</val>
-				</attributelevel>
-				<attributelevel>
-					<name>CHA</name>
-					<val>1</val>
-				</attributelevel>
-				<skilllevel>
-					<name>Blades</name>
-				</skilllevel>
-				<freenegativequalities>-15</freenegativequalities>
-
-				<skillgrouplevel>
-					<name>Firearms</name>
-					<val>1</val>
-				</skillgrouplevel>
-				<skillgrouplevel>
-					<name>Electronics</name>
-					<val>1</val>
-				</skillgrouplevel>
-				<skilllevel>
-					<name>Leadership</name>
-				</skilllevel>
-				<skilllevel>
-					<name>Unarmed Combat</name>
-				</skilllevel>
-				<skilllevel>
-					<name>Running</name>
-				</skilllevel>
-				<skilllevel>
-					<name>Swiming</name>
-				</skilllevel>
-				<knowledgeskilllevel>
-					<name>Military</name>
-					<group>Professional</group>
-					<val>3</val>
-				</knowledgeskilllevel>
-				<knowledgeskilllevel>
-					<name>Military History</name>
-					<group>Academic</group>
-					<val>3</val>
-				</knowledgeskilllevel>
-				<knowledgeskilllevel>
-					<name>[Any]</name>
-					<group>Academic</group>
-					<val>1</val>
-				</knowledgeskilllevel>
-				<knowledgeskilllevel>
-					<name>Strategy</name>
-					<group>Professional</group>
-					<val>1</val>
-				</knowledgeskilllevel>
-				<freepositivequalities>5</freepositivequalities>
-				<addqualities>
-					<addquality>Rank</addquality>
-					<addquality>Code of Honor</addquality>
-				</addqualities>
-			</bonus>
-			<story>$real was educated at a military school designed to instill discipline and patriotism in those  $LUCK  to be sent there.</story>
-			<source>RF</source>
-			<page>71</page>
-		</module>
-		<module>
-			<id>b3b641d1-70e2-46c9-99b3-b89b7b84e24c</id>
-			<stage>Teen Years</stage>
-			<category>LifeModule</category>
-			<name>Preparatory School</name>
-			<karma>50</karma>
-			<bonus>
-				<attributelevel>
-					<name>CHA</name>
-					<val>1</val>
-				</attributelevel>
-				<attributelevel>
-					<name>LOG</name>
-					<val>1</val>
-				</attributelevel>
-				<skilllevel>
-					<name>Computer</name>
-				</skilllevel>
-				<skilllevel>
-					<name>Chemistry</name>
-				</skilllevel>
-				<skilllevel>
-					<name>Etiquette</name>
-				</skilllevel>
-				<!--Todo: s/Outdoor/Outdoors/-->
-				<knowledgeskilllevel>
-					<name>[Any]</name>
-					<group>Academic</group>
-					<val>1</val>
-				</knowledgeskilllevel>
-				<knowledgeskilllevel>
-					<name>[Any]</name>
-					<group>Academic</group>
-					<val>1</val>
-				</knowledgeskilllevel>
-				<knowledgeskilllevel>
-					<name>[Any]</name>
-					<group>Language</group>
-					<val>1</val>
-				</knowledgeskilllevel>
-				<addqualities>
-					<addquality>First Impression</addquality>
-				</addqualities>
-			</bonus>
-			<story>$real was $LUCK enough to go to a respected private school.</story>
-			<source>RF</source>
-			<page>71</page>
-		</module>
-		<module>
-			<id>21c3cb79-e0d9-49b8-9ad3-9232bab4f12b</id>
-			<stage>Teen Years</stage>
-			<category>LifeModule</category>
-			<name>Street Kid</name>
-			<karma>50</karma>
-			<bonus>
-				<attributelevel>
-					<name>BOD</name>
-				</attributelevel>
-				<attributelevel>
-					<name>WIL</name>
-				</attributelevel>
-				<skillgrouplevel>
-					<name>Acting</name>
-					<val>2</val>
-				</skillgrouplevel>
-				<skilllevel>
-					<name>Clubs</name>
-				</skilllevel>
-				<skilllevel>
-					<name>Etiquette</name>
-				</skilllevel>
-				<skilllevel>
-					<name>Gymnastics</name>
-				</skilllevel>
-				<skilllevel>
-					<name>Intimidation</name>
-				</skilllevel>
-				<skilllevel>
-					<name>First Aid</name>
-				</skilllevel>
-				<skilllevel>
-					<name>Negotiation</name>
-				</skilllevel>
-				<skilllevel>
-					<name>Perception</name>
-				</skilllevel>
-				<skilllevel>
-					<name>Running</name>
-				</skilllevel>
-				<skillgrouplevel>
-					<name>Stealth</name>
-					<val>1</val>
-				</skillgrouplevel>
-				<knowledgeskilllevel>
-					<name>[City]</name>
-					<group>Street</group>
-					<val>1</val>
-				</knowledgeskilllevel>
-				<addqualities>
-					<addquality>Bad Rep</addquality>
-					<!--can't find this quality anywhere, another copy-paste from cgl?-->
-					<!--<addquality>Enemy</addquality>-->
-				</addqualities>
-			</bonus>
-			<story>$real graduated summa cum laude from the school of hard knocks, with a major in $STREETDESC and a minor in women’s studies.</story>
-			<source>RF</source>
-			<page>72</page>
-		</module>
-		<!-- End Region -->
-		<!-- Region Further Education -->
-		<module>
-			<id>5a2eee69-cedb-403e-9649-fdc9a1377374</id>
-			<stage>Further Education</stage>
-			<category>LifeModule</category>
-			<name>Skipped Further Education</name>
-			<karma>0</karma>
-			<story>$real either never received the opportunity for a further education, or decided it wasn't for them. Either way, the wide range of life's choices spread before them!</story>
-			<source>RF</source>
-			<page>0</page>
-		</module>
-		<module>
-			<id>9e601908-df9a-4fe1-b58e-74bfd6f5d7b5</id>
-			<stage>Further Education</stage>
-			<category>LifeModule</category>
-			<name>Community College</name>
-			<karma>55</karma>
-			<bonus />
-			<versions>
-				<version>
-					<id>cb7cf388-ca3b-4344-b6ba-7f813a8c347f</id>
-					<name>Architecture</name>
-					<bonus>
-						<attributelevel>
-							<name>LOG</name>
-						</attributelevel>
-						<attributelevel>
-							<name>WIL</name>
-						</attributelevel>
-						<skilllevel>
-							<name>Artisan</name>
-							<spec>Drawing</spec>
-						</skilllevel>
-						<skilllevel>
-							<name>First Aid</name>
-						</skilllevel>
-						<skilllevel>
-							<name>Industrial Mechanic</name>
-						</skilllevel>
-						<knowledgeskilllevel>
-							<name>Buildings</name>
-							<group>Academic</group>
-							<val>5</val>
-						</knowledgeskilllevel>
-					</bonus>
-				</version>
-				<version>
-					<id>5233f360-4ad7-4b03-aab6-fd6a81f5fbaf</id>
-					<name>Business</name>
-					<bonus>
-						<attributelevel>
-							<name>LOG</name>
-						</attributelevel>
-						<attributelevel>
-							<name>WIL</name>
-						</attributelevel>
-						<skilllevel>
-							<name>Con</name>
-						</skilllevel>
-						<skilllevel>
-							<name>Etiquette</name>
-						</skilllevel>
-						<skilllevel>
-							<name>Negotiation</name>
-							<val>2</val>
-						</skilllevel>
-						<knowledgeskilllevel>
-							<name>Economics</name>
-							<group>Academic</group>
-							<val>5</val>
-						</knowledgeskilllevel>
-					</bonus>
-				</version>
-				<version>
-					<id>3204c2db-d015-4da4-bcd4-cdedb127e5ca</id>
-					<name>Computer Science</name>
-					<bonus>
-						<attributelevel>
-							<name>LOG</name>
-						</attributelevel>
-						<attributelevel>
-							<name>WIL</name>
-						</attributelevel>
-						<skilllevel>
-							<name>Cybercombat</name>
-						</skilllevel>
-						<skillgrouplevel>
-							<name>Electronics</name>
-							<val>1</val>
-						</skillgrouplevel>
-						<skilllevel>
-							<name>Hacking</name>
-						</skilllevel>
-						<knowledgeskilllevel>
-							<name>Matrix Design</name>
-							<group>Academic</group>
-							<val>6</val>
-						</knowledgeskilllevel>
-					</bonus>
-				</version>
-				<version>
-					<id>b86653c5-96fd-46d4-9b97-b1e57d4049be</id>
-					<name>Engineering</name>
-					<bonus>
-						<attributelevel>
-							<name>LOG</name>
-						</attributelevel>
-						<attributelevel>
-							<name>WIL</name>
-						</attributelevel>
-						<skilllevel>
-							<name>Chemistry</name>
-						</skilllevel>
-						<skilllevel>
-							<name>Hardware</name>
-						</skilllevel>
-						<skilllevel>
-							<name>Industrial Mechanic</name>
-							<val>2</val>
-						</skilllevel>
-						<knowledgeskilllevel>
-							<name>Engineering</name>
-							<group>Academic</group>
-							<val>5</val>
-						</knowledgeskilllevel>
-					</bonus>
-				</version>
-				<version>
-					<id>f5bf36b6-3d72-4daf-9d97-3a17ac31e91e</id>
-					<name>Law</name>
-					<bonus>
-						<attributelevel>
-							<name>LOG</name>
-						</attributelevel>
-						<attributelevel>
-							<name>WIL</name>
-						</attributelevel>
-						<skilllevel>
-							<name>Etiquette</name>
-						</skilllevel>
-						<skilllevel>
-							<name>Negotiation</name>
-							<val>2</val>
-						</skilllevel>
-						<skilllevel>
-							<name>Performance</name>
-						</skilllevel>
-						<knowledgeskilllevel>
-							<name>Law</name>
-							<group>Academic</group>
-							<val>5</val>
-						</knowledgeskilllevel>
-					</bonus>
-				</version>
-				<version>
-					<id>c3486abc-87e5-4bb4-be65-144bd6c8b692</id>
-					<name>Magic</name>
-					<bonus>
-						<attributelevel>
-							<name>LOG</name>
-						</attributelevel>
-						<attributelevel>
-							<name>WIL</name>
-						</attributelevel>
-						<skillgrouplevel>
-							<name>Sorcery</name>
-							<val>1</val>
-						</skillgrouplevel>
-						<knowledgeskilllevel>
-							<options>
-								<magicaltheory>Magical Theory (Academic)</magicaltheory>
-								<metaplanes>Metaplanes</metaplanes>
-							</options>
-							<group>Academic</group>
-							<val>5</val>
-						</knowledgeskilllevel>
-					</bonus>
-				</version>
-				<version>
-					<id>6277e39c-10ff-4a7f-83ca-f9a8d84dc644</id>
-					<name>Mathematics</name>
-					<bonus>
-						<attributelevel>
-							<name>LOG</name>
-						</attributelevel>
-						<attributelevel>
-							<name>WIL</name>
-						</attributelevel>
-						<skilllevel>
-							<name>Computer</name>
-						</skilllevel>
-						<skilllevel>
-							<name>Etiquette</name>
-						</skilllevel>
-						<skilllevel>
-							<name>Software</name>
-							<val>2</val>
-						</skilllevel>
-						<knowledgeskilllevel>
-							<name>Mathematics</name>
-							<group>Academic</group>
-							<val>5</val>
-						</knowledgeskilllevel>
-					</bonus>
-				</version>
-				<version>
-					<id>558dfe69-711c-4ca3-b16c-3678c3ef3083</id>
-					<name>Medicine</name>
-					<bonus>
-						<attributelevel>
-							<name>LOG</name>
-						</attributelevel>
-						<attributelevel>
-							<name>WIL</name>
-						</attributelevel>
-						<skillgrouplevel>
-							<name>Biotech</name>
-							<val>2</val>
-						</skillgrouplevel>
-						<skilllevel>
-							<name>Chemistry</name>
-						</skilllevel>
-						<knowledgeskilllevel>
-							<name>Medicine</name>
-							<group>Academic</group>
-							<val>6</val>
-						</knowledgeskilllevel>
-					</bonus>
-				</version>
-				<version>
-					<id>9a0e5409-7a46-4afe-91ae-ac93b101ba37</id>
-					<name>Natural Sciences</name>
-					<bonus>
-						<attributelevel>
-							<name>LOG</name>
-						</attributelevel>
-						<attributelevel>
-							<name>WIL</name>
-						</attributelevel>
-						<skilllevel>
-							<name>Computer</name>
-						</skilllevel>
-						<skilllevel>
-							<name>First Aid</name>
-						</skilllevel>
-						<skilllevel>
-							<name>Software</name>
-							<val>2</val>
-						</skilllevel>
-						<knowledgeskilllevel>
-							<options>
-								<chemestry>Chemestry</chemestry>
-								<physics>Physics</physics>
-								<bilogoly>Biology</bilogoly>
-							</options>
-							<group>Academic</group>
-							<val>5</val>
-						</knowledgeskilllevel>
-					</bonus>
-				</version>
-				<version>
-					<id>7da1dbda-242f-4b42-8e91-fdb553033297</id>
-					<name>Art</name>
-					<bonus>
-						<attributelevel>
-							<name>LOG</name>
-						</attributelevel>
-						<attributelevel>
-							<name>WIL</name>
-						</attributelevel>
-						<skilllevel>
-							<name>Artisan</name>
-							<val>3</val>
-						</skilllevel>
-						<knowledgeskilllevel>
-							<name>Art History</name>
-							<group>Academic</group>
-							<val>3</val>
-						</knowledgeskilllevel>
-					</bonus>
-				</version>
-				<version>
-					<id>d29437b7-c771-4fe6-a36a-994091ec8df1</id>
-					<name>History</name>
-					<bonus>
-						<attributelevel>
-							<name>LOG</name>
-						</attributelevel>
-						<attributelevel>
-							<name>WIL</name>
-						</attributelevel>
-						<skilllevel>
-							<name>Computer</name>
-						</skilllevel>
-						<skilllevel>
-							<name>Software</name>
-							<val>2</val>
-						</skilllevel>
-						<knowledgeskilllevel>
-							<name>[National or World] History</name>
-							<group>Academic</group>
-							<val>2</val>
-						</knowledgeskilllevel>
-					</bonus>
-				</version>
-				<version>
-					<id>117e5150-c50f-44dc-828c-9adfe06e589d</id>
-					<name>Languages</name>
-					<bonus>
-						<attributelevel>
-							<name>LOG</name>
-						</attributelevel>
-						<attributelevel>
-							<name>WIL</name>
-						</attributelevel>
-						<knowledgeskilllevel>
-							<name>[Any]</name>
-							<val>6</val>
-						</knowledgeskilllevel>
-						<knowledgeskilllevel>
-							<name>[Any]</name>
-							<val>5</val>
-						</knowledgeskilllevel>
-						<skilllevel>
-							<name>Negotiation</name>
-						</skilllevel>
-						<skilllevel>
-							<name>Etiquette</name>
-						</skilllevel>
-					</bonus>
-				</version>
-				<version>
-					<id>bc75eec6-c413-4457-b581-59590b792aca</id>
-					<name>Literature</name>
-					<bonus>
-						<attributelevel>
-							<name>LOG</name>
-						</attributelevel>
-						<attributelevel>
-							<name>WIL</name>
-						</attributelevel>
-						<skilllevel>
-							<name>Artisan</name>
-							<spec>Writing</spec>
-						</skilllevel>
-						<skilllevel>
-							<name>Etiquette</name>
-						</skilllevel>
-						<knowledgeskilllevel>
-							<name>Literature</name>
-							<group>Academic</group>
-							<val>5</val>
-						</knowledgeskilllevel>
-					</bonus>
-				</version>
-				<version>
-					<id>953b9a51-745f-442a-b1e5-e5e9a24901c8</id>
-					<name>Metahumanities</name>
-					<bonus>
-						<attributelevel>
-							<name>LOG</name>
-						</attributelevel>
-						<attributelevel>
-							<name>WIL</name>
-						</attributelevel>
-						<skilllevel>
-							<name>Computer</name>
-						</skilllevel>
-						<!--todo: spread ranks among several skills-->
-						<!--13 ranks to spread among at least 3 skills, minimum 3 ranks per skill-->
-						<knowledgeskilllevel>
-							<name>[Ancient Language/Philosophy/Religion]</name>
-							<group>Academic</group>
-							<val>13</val>
-						</knowledgeskilllevel>
-					</bonus>
-				</version>
-				<version>
-					<id>9615d244-4ff5-4de2-b810-f5afeb90f4f6</id>
-					<name>Social Science</name>
-					<bonus>
-						<attributelevel>
-							<name>LOG</name>
-						</attributelevel>
-						<attributelevel>
-							<name>WIL</name>
-						</attributelevel>
-						<skilllevel>
-							<name>Computer</name>
-						</skilllevel>
-						<!--todo: spread ranks among several skills-->
-						<!--13 ranks spread among at least 3 skills, minimum 3 ranks per skill-->
-						<knowledgeskilllevel>
-							<name>[Sociology/Psychology/Archaeology/Criminology/Politics]</name>
-							<group>Academic</group>
-							<val>13</val>
-						</knowledgeskilllevel>
-					</bonus>
-				</version>
-				<version>
-					<id>45b62128-12f9-4d3f-89b9-b5ee34af16db</id>
-					<name>Trade School Shop</name>
-					<bonus>
-						<addqualities>
-							<addquality>Grease Monkey</addquality>
-						</addqualities>
-						<attributelevel>
-							<name>LOG</name>
-						</attributelevel>
-						<skillgrouplevel>
-							<name>Engineering</name>
-							<val>1</val>
-						</skillgrouplevel>
-						<knowledgeskilllevel>
-							<name>[Practical Mechanics]</name>
-							<group>Academic</group>
-							<val>2</val>
-						</knowledgeskilllevel>
-						<knowledgeskilllevel>
-							<name>[Industrial Manufacturers]</name>
-							<group>Academic</group>
-							<val>2</val>
-						</knowledgeskilllevel>
-						<knowledgeskilllevel>
-							<name>[Machine Parts]</name>
-							<group>Academic</group>
-							<val>2</val>
-						</knowledgeskilllevel>
-					</bonus>
-					<source>R5</source>
-				</version>
-			</versions>
-			<story>$real wanted to get something that resembled higher education, but couldn’t afford to go to a real college. The solution: community college.</story>
-			<source>RF</source>
-			<page>72</page>
-		</module>
-		<module>
-			<id>1156fac7-e8d2-4599-94c3-64b8464037d7</id>
-			<stage>Further Education</stage>
-			<category>LifeModule</category>
-			<name>Ivy League University</name>
-			<karma>80</karma>
-			<bonus>
-				<attributelevel>
-					<name>CHA</name>
-				</attributelevel>
-				<attributelevel>
-					<name>LOG</name>
-				</attributelevel>
-				<attributelevel>
-					<name>WIL</name>
-				</attributelevel>
-				<skilllevel>
-					<name>Computer</name>
-				</skilllevel>
-				<skilllevel>
-					<name>Etiquette</name>
-				</skilllevel>
-				<skilllevel>
-					<name>Perception</name>
-				</skilllevel>
-				<knowledgeskilllevel>
-					<name>[Any]</name>
-					<group>Academic</group>
-					<val>4</val>
-				</knowledgeskilllevel>
-			</bonus>
-			<versions>
-				<version>
-					<id>7581d130-4069-41c6-b225-97849752aa7e</id>
-					<name>Architecture</name>
-					<bonus>
-						<skilllevel>
-							<name>First Aid</name>
-						</skilllevel>
-						<skilllevel>
-							<name>Industrial Mechanic</name>
-						</skilllevel>
-						<knowledgeskilllevel>
-							<name>Buildings</name>
-							<group>Academic</group>
-							<val>6</val>
-						</knowledgeskilllevel>
-					</bonus>
-				</version>
-				<version>
-					<id>b45413d9-14e7-45ad-bddf-3c42fe2a87e2</id>
-					<name>Business</name>
-					<bonus>
-						<skilllevel>
-							<name>Etiquette</name>
-						</skilllevel>
-						<skilllevel>
-							<name>Negotiation</name>
-						</skilllevel>
-						<knowledgeskilllevel>
-							<name>Economics</name>
-							<group>Academic</group>
-							<val>6</val>
-						</knowledgeskilllevel>
-					</bonus>
-				</version>
-				<version>
-					<id>45d86c5a-5bd9-43bc-8921-44d66c803856</id>
-					<name>Computer Science</name>
-					<bonus>
-						<skillgrouplevel>
-							<name>Electronics</name>
-							<val>1</val>
-						</skillgrouplevel>
-						<knowledgeskilllevel>
-							<name>Matrix Design</name>
-							<group>Academic</group>
-							<val>5</val>
-						</knowledgeskilllevel>
-					</bonus>
-				</version>
-				<version>
-					<id>42708de0-730d-4ef7-8ff0-7a16903c3329</id>
-					<name>Engineering</name>
-					<bonus>
-						<skilllevel>
-							<name>Chemistry</name>
-						</skilllevel>
-						<skilllevel>
-							<name>Industrial Mechanic</name>
-						</skilllevel>
-						<knowledgeskilllevel>
-							<name>Engineering</name>
-							<group>Academic</group>
-							<val>6</val>
-						</knowledgeskilllevel>
-					</bonus>
-				</version>
-				<version>
-					<id>a08255ed-dba9-440f-8383-42b455c2164b</id>
-					<name>Law</name>
-					<bonus>
-						<skilllevel>
-							<name>Negotiation</name>
-						</skilllevel>
-						<skilllevel>
-							<name>Performance</name>
-						</skilllevel>
-						<knowledgeskilllevel>
-							<name>Law</name>
-							<group>Academic</group>
-							<val>6</val>
-						</knowledgeskilllevel>
-					</bonus>
-				</version>
-				<version>
-					<id>c3e76118-bda2-43f5-bfd4-f2e98e7daf25</id>
-					<name>Magic</name>
-					<bonus>
-						<skillgrouplevel>
-							<name>Sorcery</name>
-							<val>1</val>
-						</skillgrouplevel>
-						<knowledgeskilllevel>
-							<options>
-								<magicaltheory>Magical Theory (Academic)</magicaltheory>
-								<metaplanes>Metaplanes</metaplanes>
-							</options>
-							<group>Academic</group>
-							<val>5</val>
-						</knowledgeskilllevel>
-					</bonus>
-				</version>
-				<version>
-					<id>0322a99c-1107-469f-898e-da3dbae07243</id>
-					<name>Mathematics</name>
-					<bonus>
-						<skilllevel>
-							<name>Etiquette</name>
-						</skilllevel>
-						<skilllevel>
-							<name>Software</name>
-						</skilllevel>
-						<knowledgeskilllevel>
-							<name>Mathematics</name>
-							<group>Academic</group>
-							<val>6</val>
-						</knowledgeskilllevel>
-					</bonus>
-				</version>
-				<version>
-					<id>ee24346b-47b1-485f-8e2a-98e064280594</id>
-					<name>Medicine</name>
-					<bonus>
-						<skillgrouplevel>
-							<name>Biotech</name>
-							<val>1</val>
-						</skillgrouplevel>
-						<knowledgeskilllevel>
-							<name>Medicine</name>
-							<group>Academic</group>
-							<val>5</val>
-						</knowledgeskilllevel>
-					</bonus>
-				</version>
-				<version>
-					<id>f1c5322e-3504-4e61-bcde-bbd9efdc5372</id>
-					<name>Natural Sciences</name>
-					<bonus>
-						<skilllevel>
-							<name>Computer</name>
-						</skilllevel>
-						<skilllevel>
-							<name>Software</name>
-						</skilllevel>
-						<knowledgeskilllevel>
-							<options>
-								<chemistry>Chemistry</chemistry>
-								<physics>Physics</physics>
-								<biology>Biology</biology>
-							</options>
-							<group>Academic</group>
-							<val>6</val>
-						</knowledgeskilllevel>
-					</bonus>
-				</version>
-				<version>
-					<id>be73703f-6327-40f3-8233-a5081382b09a</id>
-					<name>Art</name>
-					<bonus>
-						<skilllevel>
-							<name>Artisan</name>
-							<val>2</val>
-						</skilllevel>
-						<knowledgeskilllevel>
-							<name>Art History</name>
-							<group>Academic</group>
-							<val>4</val>
-						</knowledgeskilllevel>
-					</bonus>
-				</version>
-				<version>
-					<id>3f2a336c-8d68-44bf-b8a3-2269a5b8f439</id>
-					<name>History</name>
-					<bonus>
-						<skilllevel>
-							<name>Computer</name>
-						</skilllevel>
-						<skilllevel>
-							<name>Software</name>
-						</skilllevel>
-						<knowledgeskilllevel>
-							<name>History</name>
-							<group>Academic</group>
-							<val>6</val>
-						</knowledgeskilllevel>
-					</bonus>
-				</version>
-				<version>
-					<id>b2aa8b08-4f4a-4d9a-8846-4b9e18f3f86e</id>
-					<name>Languages</name>
-					<bonus>
-						<skilllevel>
-							<name>Etiquette</name>
-						</skilllevel>
-						<knowledgeskilllevel>
-							<name>[Any]</name>
-							<group>Language</group>
-							<val>4</val>
-						</knowledgeskilllevel>
-						<knowledgeskilllevel>
-							<name>[Any]</name>
-							<group>Language</group>
-							<val>2</val>
-						</knowledgeskilllevel>
-						<knowledgeskilllevel>
-							<name>[Any]</name>
-							<group>Language</group>
-							<val>2</val>
-						</knowledgeskilllevel>
-					</bonus>
-				</version>
-				<version>
-					<id>c3f42446-c9cc-4488-91aa-20508c69bbee</id>
-					<name>Literature</name>
-					<bonus>
-						<skilllevel>
-							<name>Artisan</name>
-							<spec>Writing</spec>
-						</skilllevel>
-						<knowledgeskilllevel>
-							<name>Literature</name>
-							<group>Academic</group>
-							<val>4</val>
-						</knowledgeskilllevel>
-					</bonus>
-				</version>
-				<version>
-					<id>621ffabc-0488-463c-89d9-768e79abea86</id>
-					<name>Metahumanities</name>
-					<bonus>
-						<!--todo: spread among several skills-->
-						<!--spread 10 ranks among all 3 skills, minimum 2 ranks in skill-->
-						<knowledgeskilllevel>
-							<name>[Ancient Language/Philosophy/Religion]</name>
-							<group>Academic</group>
-							<val>10</val>
-						</knowledgeskilllevel>
-					</bonus>
-				</version>
-				<version>
-					<id>5b0d7428-6c89-4f9c-aa6c-18ceabb8df2c</id>
-					<name>Social Sciences</name>
-					<bonus>
-						<!--todo: spread among several skills-->
-						<!--spread 10 ranks among at least 3 skills, maximum 6 ranks in skill-->
-						<knowledgeskilllevel>
-							<name>[Sociology/Psychology/Archaeology/Criminology/Politics]</name>
-							<group>Academic</group>
-							<val>10</val>
-						</knowledgeskilllevel>
-					</bonus>
-				</version>
-			</versions>
-			<story>$real either had a scholarship or money to burn, because they managed to get into one of the most exclusive institutions in the country, gaining them a first class education, as well as something nice to put on their resume.</story>
-			<source>RF</source>
-			<page>73</page>
-		</module>
-		<module>
-			<id>87ad3d80-8d96-4c16-aa62-d63eb2575ff3</id>
-			<stage>Further Education</stage>
-			<category>LifeModule</category>
-			<name>Military Academy</name>
-			<karma>115</karma>
-			<bonus>
-				<attributelevel>
-					<name>BOD</name>
-				</attributelevel>
-				<attributelevel>
-					<name>REA</name>
-				</attributelevel>
-				<attributelevel>
-					<name>STR</name>
-				</attributelevel>
-				<skillgrouplevel>
-					<name>Firearms</name>
-					<val>1</val>
-				</skillgrouplevel>
-				<skilllevel>
-					<name>First Aid</name>
-				</skilllevel>
-				<skilllevel>
-					<name>Leadership</name>
-				</skilllevel>
-				<skilllevel>
-					<name>Navigation</name>
-				</skilllevel>
-				<skilllevel>
-					<name>Swimming</name>
-				</skilllevel>
-				<skilllevel>
-					<name>Unarmed Combat</name>
-				</skilllevel>
-				<knowledgeskilllevel>
-					<name>Military History</name>
-					<group>Academic</group>
-					<val>2</val>
-				</knowledgeskilllevel>
-				<knowledgeskilllevel>
-					<name>Military</name>
-					<group>Professional</group>
-					<val>3</val>
-				</knowledgeskilllevel>
-			</bonus>
-			<versions>
-				<version>
-					<id>259fd0f1-6c88-41f5-946a-37652f4c67b5</id>
-					<name>Architecture</name>
-					<bonus>
-						<skilllevel>
-							<name>Artisan</name>
-							<spec>Drawing</spec>
-						</skilllevel>
-						<skilllevel>
-							<name>First Aid</name>
-						</skilllevel>
-						<skilllevel>
-							<name>Industrial Mechanic</name>
-						</skilllevel>
-						<knowledgeskilllevel>
-							<name>Buildings</name>
-							<group>Academic</group>
-							<val>5</val>
-						</knowledgeskilllevel>
-					</bonus>
-				</version>
-				<version>
-					<id>589be566-a9b2-4edd-86f1-35317651071a</id>
-					<name>Business</name>
-					<bonus>
-						<skilllevel>
-							<name>Con</name>
-						</skilllevel>
-						<skilllevel>
-							<name>Etiquette</name>
-						</skilllevel>
-						<skilllevel>
-							<name>Negotiation</name>
-							<val>2</val>
-						</skilllevel>
-						<knowledgeskilllevel>
-							<name>Economics</name>
-							<group>Academic</group>
-							<val>5</val>
-						</knowledgeskilllevel>
-					</bonus>
-				</version>
-				<version>
-					<id>12a24df3-7966-4099-be59-2da09eb7da7a</id>
-					<name>Computer Science</name>
-					<bonus>
-						<skilllevel>
-							<name>Cybercombat</name>
-						</skilllevel>
-						<skillgrouplevel>
-							<name>Electronics</name>
-							<val>1</val>
-						</skillgrouplevel>
-						<skilllevel>
-							<name>Hacking</name>
-						</skilllevel>
-						<knowledgeskilllevel>
-							<name>Matrix Design</name>
-							<group>Academic</group>
-							<val>6</val>
-						</knowledgeskilllevel>
-					</bonus>
-				</version>
-				<version>
-					<id>1096f721-d609-44a7-a844-b8a2d7b186af</id>
-					<name>Engineering</name>
-					<bonus>
-						<skilllevel>
-							<name>Chemistry</name>
-						</skilllevel>
-						<skilllevel>
-							<name>Hardware</name>
-						</skilllevel>
-						<skilllevel>
-							<name>Industrial Mechanic</name>
-							<val>2</val>
-						</skilllevel>
-						<knowledgeskilllevel>
-							<name>Engineering</name>
-							<group>Academic</group>
-							<val>5</val>
-						</knowledgeskilllevel>
-					</bonus>
-				</version>
-				<version>
-					<id>9a36d74e-c831-4520-97fb-bd2a1ec9c0a2</id>
-					<name>Law</name>
-					<bonus>
-						<skilllevel>
-							<name>Etiquette</name>
-						</skilllevel>
-						<skilllevel>
-							<name>Negotiation</name>
-							<val>2</val>
-						</skilllevel>
-						<skilllevel>
-							<name>Performance</name>
-						</skilllevel>
-						<knowledgeskilllevel>
-							<name>Law</name>
-							<group>Academic</group>
-							<val>5</val>
-						</knowledgeskilllevel>
-					</bonus>
-				</version>
-				<version>
-					<id>6889a574-9b76-4238-8c52-4482408d6dbe</id>
-					<name>Magic</name>
-					<bonus>
-						<skillgrouplevel>
-							<name>Sorcery</name>
-							<val>1</val>
-						</skillgrouplevel>
-						<knowledgeskilllevel>
-							<options>
-								<magicaltheory>Magical Theory (Academic)</magicaltheory>
-								<metaplanes>Metaplanes</metaplanes>
-							</options>
-							<group>Academic</group>
-							<val>5</val>
-						</knowledgeskilllevel>
-					</bonus>
-				</version>
-				<version>
-					<id>a0e143b5-07e0-4296-90d2-a065d6ea6a01</id>
-					<name>Mathematics</name>
-					<bonus>
-						<skilllevel>
-							<name>Computer</name>
-						</skilllevel>
-						<skilllevel>
-							<name>Etiquette</name>
-						</skilllevel>
-						<skilllevel>
-							<name>Software</name>
-							<val>2</val>
-						</skilllevel>
-						<knowledgeskilllevel>
-							<name>Mathematics</name>
-							<group>Academic</group>
-							<val>5</val>
-						</knowledgeskilllevel>
-					</bonus>
-				</version>
-				<version>
-					<id>5e574e02-573f-40f2-b804-711afebe33b0</id>
-					<name>Medicine</name>
-					<bonus>
-						<skillgrouplevel>
-							<name>Biotech</name>
-							<val>2</val>
-						</skillgrouplevel>
-						<skilllevel>
-							<name>Chemistry</name>
-						</skilllevel>
-						<knowledgeskilllevel>
-							<name>Medicine</name>
-							<group>Academic</group>
-							<val>6</val>
-						</knowledgeskilllevel>
-					</bonus>
-				</version>
-				<version>
-					<id>17b012c8-8f06-4ffc-97da-4d374a2415ad</id>
-					<name>Natural Sciences</name>
-					<bonus>
-						<skilllevel>
-							<name>Computer</name>
-						</skilllevel>
-						<skilllevel>
-							<name>First Aid</name>
-						</skilllevel>
-						<skilllevel>
-							<name>Software</name>
-							<val>2</val>
-						</skilllevel>
-						<knowledgeskilllevel>
-							<options>
-								<chemistry>Chemistry</chemistry>
-								<physics>Physics</physics>
-								<biology>Biology</biology>
-							</options>
-							<group>Academic</group>
-							<val>5</val>
-						</knowledgeskilllevel>
-					</bonus>
-				</version>
-				<version>
-					<id>2c97c28c-2b56-41b7-a5c0-be340905ff76</id>
-					<name>Art</name>
-					<bonus>
-						<skilllevel>
-							<name>Artisan</name>
-							<val>3</val>
-						</skilllevel>
-						<knowledgeskilllevel>
-							<name>Art History</name>
-							<group>Academic</group>
-							<val>3</val>
-						</knowledgeskilllevel>
-					</bonus>
-				</version>
-				<version>
-					<id>f0def2ac-238f-4769-89bd-d69651c31848</id>
-					<name>History</name>
-					<bonus>
-						<skilllevel>
-							<name>Computer</name>
-						</skilllevel>
-						<skilllevel>
-							<name>Software</name>
-							<val>2</val>
-						</skilllevel>
-						<knowledgeskilllevel>
-							<name>[National] or [World] History</name>
-							<group>Academic</group>
-							<val>5</val>
-						</knowledgeskilllevel>
-					</bonus>
-				</version>
-				<version>
-					<id>622282e0-857a-482e-b9e9-af4c3b2e88b0</id>
-					<name>Languages</name>
-					<bonus>
-						<skilllevel>
-							<name>Etiquette</name>
-						</skilllevel>
-						<skilllevel>
-							<name>Negotiation</name>
-						</skilllevel>
-						<knowledgeskilllevel>
-							<name>[Any]</name>
-							<group>Language</group>
-							<val>6</val>
-						</knowledgeskilllevel>
-						<knowledgeskilllevel>
-							<name>[Any]</name>
-							<group>Language</group>
-							<val>5</val>
-						</knowledgeskilllevel>
-					</bonus>
-				</version>
-				<version>
-					<id>1246e18b-4914-4da1-a364-6e3aa1519bb5</id>
-					<name>Literature</name>
-					<bonus>
-						<skilllevel>
-							<name>Artisan</name>
-							<spec>Writing</spec>
-						</skilllevel>
-						<skilllevel>
-							<name>Computer</name>
-						</skilllevel>
-						<knowledgeskilllevel>
-							<name>Literature</name>
-							<group>Academic</group>
-							<val>5</val>
-						</knowledgeskilllevel>
-					</bonus>
-				</version>
-				<version>
-					<id>51d66e5e-82da-4ef1-8c6c-bb97a98c1549</id>
-					<name>Metahumanities</name>
-					<bonus>
-						<skilllevel>
-							<name>Computer</name>
-						</skilllevel>
-						<!--todo: spread among several skills-->
-						<!--spread 13 ranks among all 3 skills, maximum 7 ranks in skill-->
-						<knowledgeskilllevel>
-							<name>[Ancient Language/Philosophy/Religion]</name>
-							<group>Academic</group>
-							<val>13</val>
-						</knowledgeskilllevel>
-					</bonus>
-				</version>
-				<version>
-					<id>63ed5c38-b044-4863-95dd-416394c88ffb</id>
-					<name>Social Sciences</name>
-					<bonus>
-						<skilllevel>
-							<name>Computer</name>
-						</skilllevel>
-						<!--todo: spread among several skills-->
-						<!--spread 13 ranks among any number of skills, maximum 6 ranks in skill-->
-						<knowledgeskilllevel>
-							<name>[Sociology/Psychology/Archaeology/Criminology/Politics]</name>
-							<group>Academic</group>
-							<val>13</val>
-						</knowledgeskilllevel>
-					</bonus>
-				</version>
-			</versions>
-			<story>$real got into a military academy, where they trained to become a commissioned officer in the army of their country.</story>
-			<source>RF</source>
-			<page>73</page>
-		</module>
-		<module>
-			<id>142d7a1b-c676-4bf6-a71f-bc2d29617a14</id>
-			<stage>Further Education</stage>
-			<category>LifeModule</category>
-			<name>State University</name>
-			<karma>65</karma>
-			<bonus>
-				<attributelevel>
-					<name>LOG</name>
-				</attributelevel>
-				<attributelevel>
-					<name>WIL</name>
-				</attributelevel>
-				<skilllevel>
-					<name>Computer</name>
-				</skilllevel>
-				<skilllevel>
-					<name>Perception</name>
-				</skilllevel>
-				<skilllevel>
-					<name>Etiquette</name>
-				</skilllevel>
-				<knowledgeskilllevel>
-					<name>[Any]</name>
-					<group>Academic</group>
-					<val>4</val>
-				</knowledgeskilllevel>
-			</bonus>
-			<versions>
-				<version>
-					<id>08943cfe-8b1a-49d0-b79b-c3e13f8c0e65</id>
-					<name>Architecture</name>
-					<bonus>
-						<skilllevel>
-							<name>Artisan</name>
-							<spec>Writing</spec>
-						</skilllevel>
-						<skilllevel>
-							<name>First Aid</name>
-						</skilllevel>
-						<skilllevel>
-							<name>Industrial Mechanic</name>
-						</skilllevel>
-						<knowledgeskilllevel>
-							<name>Buildings</name>
-							<group>Academic</group>
-							<val>5</val>
-						</knowledgeskilllevel>
-					</bonus>
-				</version>
-				<version>
-					<id>e5b8fad6-b50b-40a9-93ba-7e6377aae061</id>
-					<name>Business</name>
-					<bonus>
-						<skilllevel>
-							<name>Con</name>
-						</skilllevel>
-						<skilllevel>
-							<name>Etiquette</name>
-						</skilllevel>
-						<skilllevel>
-							<name>Negotiation</name>
-							<val>2</val>
-						</skilllevel>
-						<knowledgeskilllevel>
-							<name>Economics</name>
-							<group>Academic</group>
-							<val>5</val>
-						</knowledgeskilllevel>
-					</bonus>
-				</version>
-				<version>
-					<id>3d810ee7-601d-43b6-ac46-d60d3a138408</id>
-					<name>Computer Science</name>
-					<bonus>
-						<skilllevel>
-							<name>Cybercombat</name>
-						</skilllevel>
-						<skillgrouplevel>
-							<name>Electronics</name>
-							<val>1</val>
-						</skillgrouplevel>
-						<skilllevel>
-							<name>Hacking</name>
-						</skilllevel>
-						<knowledgeskilllevel>
-							<name>Matrix Design</name>
-							<group>Academic</group>
-							<val>6</val>
-						</knowledgeskilllevel>
-					</bonus>
-				</version>
-				<version>
-					<id>92e48827-089d-439b-9f4d-dd30d4dcc1f6</id>
-					<name>Engineering</name>
-					<bonus>
-						<skilllevel>
-							<name>Chemistry</name>
-						</skilllevel>
-						<skilllevel>
-							<name>Hardware</name>
-						</skilllevel>
-						<skilllevel>
-							<name>Industrial Mechanic</name>
-							<val>2</val>
-						</skilllevel>
-						<knowledgeskilllevel>
-							<name>Engineering</name>
-							<group>Academic</group>
-							<val>5</val>
-						</knowledgeskilllevel>
-					</bonus>
-				</version>
-				<version>
-					<id>1d6939e0-c6dc-4ab2-bec8-e07e1d21c0f1</id>
-					<name>Law</name>
-					<bonus>
-						<skilllevel>
-							<name>Etiquette</name>
-						</skilllevel>
-						<skilllevel>
-							<name>Negotiation</name>
-							<val>2</val>
-						</skilllevel>
-						<skilllevel>
-							<name>Performance</name>
-						</skilllevel>
-						<knowledgeskilllevel>
-							<name>Law</name>
-							<group>Academic</group>
-							<val>5</val>
-						</knowledgeskilllevel>
-					</bonus>
-				</version>
-				<version>
-					<id>fd563e32-b32c-437e-9aaa-966ed6d493ab</id>
-					<name>Magic</name>
-					<bonus>
-						<skillgrouplevel>
-							<name>Sorcery</name>
-							<val>1</val>
-						</skillgrouplevel>
-						<knowledgeskilllevel>
-							<options>
-								<magicaltheory>Magical Theory (Academic)</magicaltheory>
-								<metaplanes>Metaplanes</metaplanes>
-							</options>
-							<group>Academic</group>
-							<val>5</val>
-						</knowledgeskilllevel>
-					</bonus>
-				</version>
-				<version>
-					<id>dd5b8431-a443-483d-845f-86c5b9aea4a1</id>
-					<name>Mathematics</name>
-					<bonus>
-						<skilllevel>
-							<name>Computer</name>
-						</skilllevel>
-						<skilllevel>
-							<name>Etiquette</name>
-						</skilllevel>
-						<skilllevel>
-							<name>Software</name>
-							<val>2</val>
-						</skilllevel>
-						<knowledgeskilllevel>
-							<name>Mathematics</name>
-							<group>Academic</group>
-							<val>5</val>
-						</knowledgeskilllevel>
-					</bonus>
-				</version>
-				<version>
-					<id>1e3a77c0-09ea-4448-9cb0-8a759f59d0ab</id>
-					<name>Medicine</name>
-					<bonus>
-						<skillgrouplevel>
-							<name>Biotech</name>
-							<val>2</val>
-						</skillgrouplevel>
-						<skilllevel>
-							<name>Chemistry</name>
-						</skilllevel>
-						<knowledgeskilllevel>
-							<name>Medicine</name>
-							<group>Academic</group>
-							<val>6</val>
-						</knowledgeskilllevel>
-					</bonus>
-				</version>
-				<version>
-					<id>97bceeca-ceba-49ce-ba09-2f64293046db</id>
-					<name>Natural Sciences</name>
-					<bonus>
-						<skilllevel>
-							<name>Computer</name>
-						</skilllevel>
-						<skilllevel>
-							<name>First Aid</name>
-						</skilllevel>
-						<skilllevel>
-							<name>Software</name>
-							<val>2</val>
-						</skilllevel>
-						<knowledgeskilllevel>
-							<options>
-								<chemistry>Chemistry</chemistry>
-								<physics>Physics</physics>
-								<biology>Biology</biology>
-							</options>
-							<group>Academic</group>
-							<val>5</val>
-						</knowledgeskilllevel>
-					</bonus>
-				</version>
-				<version>
-					<id>e0c2ce7a-2b88-4488-b356-c11a4ce39aec</id>
-					<name>Art</name>
-					<bonus>
-						<skilllevel>
-							<name>Artisan</name>
-							<val>3</val>
-						</skilllevel>
-						<knowledgeskilllevel>
-							<name>Art History</name>
-							<group>Academic</group>
-							<val>3</val>
-						</knowledgeskilllevel>
-					</bonus>
-				</version>
-				<version>
-					<id>24458c88-de4e-4f1d-9e0a-926a466dce7c</id>
-					<name>History</name>
-					<bonus>
-						<skilllevel>
-							<name>Computer</name>
-						</skilllevel>
-						<skilllevel>
-							<name>Software</name>
-							<val>2</val>
-						</skilllevel>
-						<knowledgeskilllevel>
-							<name>[National] History or [World] History</name>
-							<group>Academic</group>
-							<val>5</val>
-						</knowledgeskilllevel>
-					</bonus>
-				</version>
-				<version>
-					<id>c4be9942-2731-4ced-8b00-a8d990c64b6e</id>
-					<name>Languages</name>
-					<bonus>
-						<skilllevel>
-							<name>Etiquette</name>
-						</skilllevel>
-						<skilllevel>
-							<name>Negotiation</name>
-						</skilllevel>
-						<knowledgeskilllevel>
-							<name>[Any]</name>
-							<group>Language</group>
-							<val>6</val>
-						</knowledgeskilllevel>
-						<knowledgeskilllevel>
-							<name>[Any]</name>
-							<group>Language</group>
-							<val>5</val>
-						</knowledgeskilllevel>
-					</bonus>
-				</version>
-				<version>
-					<id>329bba18-8822-458f-8c7f-1682ecbae666</id>
-					<name>Literature</name>
-					<bonus>
-						<skilllevel>
-							<name>Artisan</name>
-							<spec>Writing</spec>
-						</skilllevel>
-						<skilllevel>
-							<name>Computer</name>
-						</skilllevel>
-						<skilllevel>
-							<name>Instruction</name>
-						</skilllevel>
-						<knowledgeskilllevel>
-							<name>Literature</name>
-							<group>Academic</group>
-							<val>5</val>
-						</knowledgeskilllevel>
-					</bonus>
-				</version>
-				<version>
-					<id>8560107b-cd7f-43ce-a15b-7e914ec75a6e</id>
-					<name>Metahumanities</name>
-					<bonus>
-						<skilllevel>
-							<name>Computer</name>
-						</skilllevel>
-						<!--todo: spread among several skills-->
-						<!--spread 13 ranks in any number of skills, maximum 6 ranks in skill-->
-						<knowledgeskilllevel>
-							<name>[Ancient Language/Philosophy/Religion]</name>
-							<group>Academic</group>
-							<val>13</val>
-						</knowledgeskilllevel>
-					</bonus>
-				</version>
-				<version>
-					<id>a30a53d0-097b-4153-9858-41ac51657a54</id>
-					<name>Social Sciences</name>
-					<bonus>
-						<skilllevel>
-							<name>Computer</name>
-						</skilllevel>
-						<!--todo: spread among several skills-->
-						<!--spread 13 ranks in any number of skills, maximum 6 ranks in skill-->
-						<knowledgeskilllevel>
-							<name>[Sociology/Psychology/Archaeology/Criminology/Politics]</name>
-							<group>Academic</group>
-							<val>13</val>
-						</knowledgeskilllevel>
-					</bonus>
-				</version>
-			</versions>
-			<story>$real was either not intelligent enough for the ivy league, or unable to afford it. Either way, they got into one of the many other colleges out there.</story>
-			<source>RF</source>
-			<page>75</page>
-		</module>
-		<module>
-			<id>3f82fc4f-9cbf-4baf-a8a2-51ab9c75a7f6</id>
-			<stage>Further Education</stage>
-			<category>LifeModule</category>
-			<name>Trade/Technical School</name>
-			<karma>40</karma>
-			<bonus>
-				<attributelevel>
-					<name>LOG</name>
-				</attributelevel>
-				<skilllevel>
-					<name>Computers</name>
-				</skilllevel>
-				<skilllevel>
-					<name>Gymnastics</name>
-					<val>2</val>
-				</skilllevel>
-				<skilllevel>
-					<name>Perception</name>
-				</skilllevel>
-				<attributelevel>
-					<name>LOG</name>
-				</attributelevel>
-				<skilllevel>
-					<name>Computers</name>
-				</skilllevel>
-				<skilllevel>
-					<name>Gymnastics</name>
-					<val>2</val>
-				</skilllevel>
-				<skilllevel>
-					<name>Perception</name>
-				</skilllevel>
-			</bonus>
-			<versions>
-				<version>
-					<id>58c7cf14-6b38-485e-9243-3d8fb8194ec5</id>
-					<name>Architect</name>
-					<bonus>
-						<skilllevel>
-							<name>First Aid</name>
-						</skilllevel>
-						<skilllevel>
-							<name>Industrial Mechanic</name>
-						</skilllevel>
-						<knowledgeskilllevel>
-							<name>Buildings</name>
-							<group>Professional</group>
-							<val>6</val>
-						</knowledgeskilllevel>
-					</bonus>
-				</version>
-				<version>
-					<id>3725ac65-3d76-4e05-afc6-d08b8d33a05e</id>
-					<name>Fashion Designer</name>
-					<bonus>
-						<skilllevel>
-							<name>Artisan</name>
-							<spec>Fashion</spec>
-						</skilllevel>
-						<knowledgeskilllevel>
-							<name>Fashion</name>
-							<group>Professional</group>
-							<val>4</val>
-						</knowledgeskilllevel>
-					</bonus>
-				</version>
-				<version>
-					<id>864c49cf-b44d-4c12-b70a-22228c282f2c</id>
-					<name>Graphic Designer</name>
-					<bonus>
-						<skilllevel>
-							<name>Artisan</name>
-							<spec>Drawing</spec>
-						</skilllevel>
-						<knowledgeskilllevel>
-							<name>Corporate Logos</name>
-							<group>Professional</group>
-							<val>4</val>
-						</knowledgeskilllevel>
-					</bonus>
-				</version>
-				<version>
-					<id>2c0e2e6d-464b-4fa6-8a96-d04a72cd4f0e</id>
-					<name>Journalist</name>
-					<bonus>
-						<skilllevel>
-							<name>Con</name>
-						</skilllevel>
-						<skilllevel>
-							<name>Etiquette</name>
-						</skilllevel>
-						<skilllevel>
-							<name>Negotiation</name>
-						</skilllevel>
-						<knowledgeskilllevel>
-							<name>Politics</name>
-							<group>Professional</group>
-							<val>4</val>
-						</knowledgeskilllevel>
-					</bonus>
-				</version>
-				<version>
-					<id>b1fe2222-98e4-4d29-825d-7b65bc9deccc</id>
-					<name>Lawyer</name>
-					<bonus>
-						<skilllevel>
-							<name>Etiquette</name>
-						</skilllevel>
-						<skilllevel>
-							<name>Negotiation</name>
-						</skilllevel>
-						<skilllevel>
-							<name>Performance</name>
-						</skilllevel>
-						<knowledgeskilllevel>
-							<name>Law</name>
-							<group>Professional</group>
-							<val>4</val>
-						</knowledgeskilllevel>
-					</bonus>
-				</version>
-				<version>
-					<id>4ef7e4e3-bbf4-454b-b1f7-2309e96ef4f3</id>
-					<name>Mechanic</name>
-					<bonus>
-						<skilllevel>
-							<name>First Aid</name>
-							<val>2</val>
-						</skilllevel>
-						<skillgrouplevel>
-							<name>Engineering</name>
-							<val>1</val>
-						</skillgrouplevel>
-						<knowledgeskilllevel>
-							<name>Mechanics</name>
-							<group>Professional</group>
-							<val>3</val>
-						</knowledgeskilllevel>
-					</bonus>
-				</version>
-				<version>
-					<id>8e84f31f-f2b3-4251-8943-c595b1cb4851</id>
-					<name>Media Studies</name>
-					<bonus>
-						<skilllevel>
-							<name>Etiquette</name>
-						</skilllevel>
-						<skilllevel>
-							<name>Negotiation</name>
-						</skilllevel>
-						<knowledgeskilllevel>
-							<name>Trid Shows</name>
-							<group>Professional</group>
-							<val>6</val>
-						</knowledgeskilllevel>
-					</bonus>
-				</version>
-				<version>
-					<id>b9d11af9-c703-4c89-9598-2d947c9bfaa4</id>
-					<name>Nurse</name>
-					<bonus>
-						<skillgrouplevel>
-							<name>Biotech</name>
-							<val>1</val>
-						</skillgrouplevel>
-						<skilllevel>
-							<name>Etiquette</name>
-						</skilllevel>
-						<knowledgeskilllevel>
-							<name>Medicine</name>
-							<group>Professional</group>
-							<val>3</val>
-						</knowledgeskilllevel>
-					</bonus>
-				</version>
-				<version>
-					<id>adc42cf4-bf48-4f19-9741-6f1b89d185fd</id>
-					<name>Tradesman</name>
-					<bonus>
-						<skilllevel>
-							<name>Automotive Mechanic</name>
-						</skilllevel>
-						<skilllevel>
-							<name>First Aid</name>
-						</skilllevel>
-						<skilllevel>
-							<name>Industrial Mechanic</name>
-						</skilllevel>
-						<knowledgeskilllevel>
-							<name>DIY</name>
-							<group>Professional</group>
-							<val>4</val>
-						</knowledgeskilllevel>
-					</bonus>
-				</version>
-			</versions>
-			<story>Not even capable of making it into a community college, $real had to settle for a trade school, which taught practical things they could use in their future life.</story>
-			<source>RF</source>
-			<page>75</page>
-		</module>
-		<!-- End Region -->
-		<!-- Region Real Life -->
-		<module>
-			<id>47bf63cf-9a2a-4008-b455-c8ab68add581</id>
-			<stage>Real Life</stage>
-			<category>LifeModule</category>
-			<name>Bounty Hunter</name>
-			<karma>100</karma>
-			<bonus>
-				<attributelevel>
-					<name>BOD</name>
-				</attributelevel>
-				<attributelevel>
-					<name>WIL</name>
-				</attributelevel>
-				<attributelevel>
-					<name>INT</name>
-				</attributelevel>
-				<skillgrouplevel>
-					<name>Athletics</name>
-					<val>1</val>
-				</skillgrouplevel>
-				<skillgrouplevel>
-					<name>Close Combat</name>
-					<val>1</val>
-				</skillgrouplevel>
-				<skilllevel>
-					<name>First Aid</name>
-				</skilllevel>
-				<skilllevel>
-					<name>Intimidation</name>
-				</skilllevel>
-				<skilllevel>
-					<name>Longarms</name>
-				</skilllevel>
-				<skilllevel>
-					<name>Perception</name>
-				</skilllevel>
-				<skilllevel>
-					<name>Pistols</name>
-				</skilllevel>
-				<skilllevel>
-					<name>Survival</name>
-				</skilllevel>
-				<skilllevel>
-					<name>Tracking</name>
-				</skilllevel>
-				<knowledgeskilllevel>
-					<name>Lone Star Procedures</name>
-					<group>Street</group>
-					<val>3</val>
-				</knowledgeskilllevel>
-				<knowledgeskilllevel>
-					<name>Crook Hangouts</name>
-					<group>Street</group>
-					<val>3</val>
-				</knowledgeskilllevel>
-			</bonus>
-			<story>$real became a bounty hunter, stalking people who skip out on their bail. On the plus side, they might have gotten to star in a shitty reality trideo.</story>
-			<source>RF</source>
-			<page>76</page>
-		</module>
-		<module>
-			<id>efae10db-297b-4355-97f0-e64b4bb21a23</id>
-			<stage>Real Life</stage>
-			<category>LifeModule</category>
-			<name>Celebrity</name>
-			<karma>100</karma>
-			<bonus>
-				<attributelevel>
-					<name>CHA</name>
-				</attributelevel>
-				<attributelevel>
-					<options>
-						<bod>BOD</bod>
-						<agi>AGI</agi>
-						<rea>REA</rea>
-						<str>STR</str>
-						<log>LOG</log>
-						<int>INT</int>
-						<wil>WIL</wil>
-					</options>
-				</attributelevel>
-				<attributelevel>
-					<options>
-						<bod>BOD</bod>
-						<agi>AGI</agi>
-						<rea>REA</rea>
-						<str>STR</str>
-						<log>LOG</log>
-						<int>INT</int>
-						<wil>WIL</wil>
-					</options>
-				</attributelevel>
-				<skilllevel>
-					<name>Con</name>
-				</skilllevel>
-				<skilllevel>
-					<name>Escape Artist</name>
-				</skilllevel>
-				<!--todo: +6 to buy any skills you think appropriate to your field of celebrity (no more than 3 ranks in any individual skill; ranks in Con and Escape Artist may be purchased with these points)-->
-				<knowledgeskilllevel>
-					<options>
-						<sports>Sports</sports>
-						<music>Music</music>
-						<film>Film</film>
-					</options>
-					<group>Professional</group>
-					<val>3</val>
-				</knowledgeskilllevel>
-			</bonus>
-			<story>$real became famous because they $FAMOUSDESC .</story>
-			<source>RF</source>
-			<page>76</page>
-		</module>
-		<module>
-			<id>47f4572b-8199-47dd-a997-77e7c1bbc297</id>
-			<stage>Real Life</stage>
-			<category>LifeModule</category>
-			<name>Combat Correspondent</name>
-			<karma>100</karma>
-			<bonus>
-				<attributelevel>
-					<name>CHA</name>
-				</attributelevel>
-				<attributelevel>
-					<name>WIL</name>
-				</attributelevel>
-				<skillgrouplevel>
-					<name>Electronics</name>
-					<val>2</val>
-				</skillgrouplevel>
-				<skilllevel>
-					<name>Navigation</name>
-				</skilllevel>
-				<skilllevel>
-					<name>Negotiation</name>
-					<val>2</val>
-				</skilllevel>
-				<skilllevel>
-					<name>Perception</name>
-					<val>2</val>
-				</skilllevel>
-				<skilllevel>
-					<name>Survival</name>
-				</skilllevel>
-				<knowledgeskilllevel>
-					<name>Journalism</name>
-					<group>Professional</group>
-					<val>5</val>
-				</knowledgeskilllevel>
-				<knowledgeskilllevel>
-					<name>[Any]</name>
-					<group>Language</group>
-					<val>3</val>
-				</knowledgeskilllevel>
-				<knowledgeskilllevel>
-					<name>[Any]</name>
-					<group>Language</group>
-					<val>1</val>
-				</knowledgeskilllevel>
-				<addqualities>
-					<addquality>Guts</addquality>
-				</addqualities>
-			</bonus>
-			<story>$real decided that muckraking with the Corp’s filth was too likely to get them silenced, so they decided to go for an easier job: covering foreign wars.</story>
-			<source>RF</source>
-			<page>76</page>
-		</module>
-		<module>
-			<id>adeea2d5-ef7a-4852-81da-627197a31dd2</id>
-			<stage>Real Life</stage>
-			<category>LifeModule</category>
-			<name>Corporate</name>
-			<karma>100</karma>
-			<bonus>
-				<attributelevel>
-					<name>LOG</name>
-				</attributelevel>
-				<attributelevel>
-					<name>INT</name>
-				</attributelevel>
-				<skilllevel>
-					<name>Etiquette</name>
-				</skilllevel>
-				<knowledgeskilllevel>
-					<name>[Corporation]</name>
-					<group>Professional</group>
-					<val>3</val>
-				</knowledgeskilllevel>
-				<addqualities>
-					<addquality>SINner (Corporate Limited)</addquality>
-				</addqualities>
-			</bonus>
-			<versions>
-				<version>
-					<id>edbb6b67-e541-4c42-bf69-266787846337</id>
-					<name>Company Man</name>
-					<bonus>
-						<skillgrouplevel>
-							<name>Firearms</name>
-							<val>3</val>
-						</skillgrouplevel>
-						<skilllevel>
-							<name>Demolitions</name>
-							<val>2</val>
-						</skilllevel>
-						<skilllevel>
-							<name>Pilot Ground Craft</name>
-							<val>2</val>
-						</skilllevel>
-						<skilllevel>
-							<name>Sneaking</name>
-							<val>3</val>
-						</skilllevel>
-						<skilllevel>
-							<name>Unarmed Combat</name>
-							<val>2</val>
-						</skilllevel>
-					</bonus>
-				</version>
-				<version>
-					<id>fb6e0db3-e1a9-4b91-b6a9-d231c3524efb</id>
-					<name>Hacker/Decker</name>
-					<bonus>
-						<skillgrouplevel>
-							<name>Cracking</name>
-							<val>2</val>
-						</skillgrouplevel>
-						<skillgrouplevel>
-							<name>Electronics</name>
-							<val>3</val>
-						</skillgrouplevel>
-						<skilllevel>
-							<name>First Aid</name>
-							<val>2</val>
-						</skilllevel>
-						<knowledgeskilllevel>
-							<name>Physics</name>
-							<group>Academic</group>
-							<val>3</val>
-						</knowledgeskilllevel>
-						<knowledgeskilllevel>
-							<name>Matrix Security Design</name>
-							<group>Professional</group>
-							<val>6</val>
-						</knowledgeskilllevel>
-					</bonus>
-				</version>
-				<version>
-					<id>f1d79b39-46c7-4f0c-b86e-cce8ab7f86ea</id>
-					<name>Security Guard</name>
-					<bonus>
-						<skillgrouplevel>
-							<name>Athletics</name>
-							<val>2</val>
-						</skillgrouplevel>
-						<skillgrouplevel>
-							<name>Close Combat</name>
-							<val>2</val>
-						</skillgrouplevel>
-						<skillgrouplevel>
-							<name>Firearms</name>
-							<val>2</val>
-						</skillgrouplevel>
-						<skilllevel>
-							<name>Perception</name>
-							<val>2</val>
-						</skilllevel>
-						<knowledgeskilllevel>
-							<name>Security Procedures</name>
-							<group>Professional</group>
-							<val>5</val>
-						</knowledgeskilllevel>
-						<knowledgeskilllevel>
-							<name>Law Enforcement Procedures</name>
-							<group>Professional</group>
-							<val>4</val>
-						</knowledgeskilllevel>
-					</bonus>
-				</version>
-				<version>
-					<id>a4ca3282-22c9-4fc7-9224-7cbaf6802261</id>
-					<name>Security Rigger</name>
-					<bonus>
-						<skillgrouplevel>
-							<name>Electronics</name>
-							<val>2</val>
-						</skillgrouplevel>
-						<skilllevel>
-							<name>Gunnery</name>
-							<val>3</val>
-						</skilllevel>
-						<skilllevel>
-							<name>Perception</name>
-							<val>2</val>
-						</skilllevel>
-						<skilllevel>
-							<name>Pilot Aircraft</name>
-							<val>2</val>
-						</skilllevel>
-						<skilllevel>
-							<name>Pilot Walker</name>
-							<val>2</val>
-						</skilllevel>
-						<skilllevel>
-							<name>Pilot Ground Craft</name>
-							<val>3</val>
-						</skilllevel>
-						<knowledgeskilllevel>
-							<name>Drones</name>
-							<group>Professional</group>
-							<val>3</val>
-						</knowledgeskilllevel>
-					</bonus>
-				</version>
-				<version>
-					<id>f9bc766b-c902-4fab-a33a-6bedbaa4ab5e</id>
-					<name>Wage Mage</name>
-					<bonus>
-						<skilllevel>
-							<name>Arcana</name>
-							<val>2</val>
-						</skilllevel>
-						<skilllevel>
-							<name>Assensing</name>
-							<val>3</val>
-						</skilllevel>
-						<skilllevel>
-							<name>Astral Combat</name>
-							<val>2</val>
-						</skilllevel>
-						<skillgrouplevel>
-							<name>Conjuring</name>
-							<val>2</val>
-						</skillgrouplevel>
-						<skillgrouplevel>
-							<name>Enchanting</name>
-							<val>1</val>
-						</skillgrouplevel>
-						<skillgrouplevel>
-							<name>Sorcery</name>
-							<val>2</val>
-						</skillgrouplevel>
-						<knowledgeskilllevel>
-							<name>Magical Law</name>
-							<group>Professional</group>
-							<val>1</val>
-						</knowledgeskilllevel>
-					</bonus>
-				</version>
-				<version>
-					<id>2c0070c5-2284-4161-8a90-2c89e0482b85</id>
-					<name>Wage Slave</name>
-					<bonus>
-						<skilllevel>
-							<name>Charisma</name>
-						</skilllevel>
-						<skilllevel>
-							<name>Willpower</name>
-						</skilllevel>
-						<skilllevel>
-							<name>Con</name>
-						</skilllevel>
-						<skilllevel>
-							<name>Etiquette</name>
-							<val>2</val>
-						</skilllevel>
-						<skilllevel>
-							<name>Negotiation</name>
-							<val>2</val>
-						</skilllevel>
-						<knowledgeskilllevel>
-							<name>Administration</name>
-							<group>Professional</group>
-							<val>6</val>
-						</knowledgeskilllevel>
-					</bonus>
-				</version>
-			</versions>
-			<story>$real got a job at $RMEGA , becoming another gear in the corporate machine.</story>
-			<source>RF</source>
-			<page>77</page>
-		</module>
-		<module>
-			<id>81e2f441-c13d-4cfd-815f-d27daf1dfc82</id>
-			<stage>Real Life</stage>
-			<category>LifeModule</category>
-			<name>Cover Operations</name>
-			<karma>100</karma>
-			<bonus>
-				<attributelevel>
-					<name>INT</name>
-				</attributelevel>
-				<attributelevel>
-					<name>WIL</name>
-				</attributelevel>
-				<skilllevel>
-					<name>Chemistry</name>
-				</skilllevel>
-				<skilllevel>
-					<name>Con</name>
-				</skilllevel>
-				<skilllevel>
-					<name>Escape Artist</name>
-				</skilllevel>
-				<skilllevel>
-					<name>Etiquette</name>
-				</skilllevel>
-				<skilllevel>
-					<name>Gymnastics</name>
-				</skilllevel>
-				<skilllevel>
-					<name>Navigation</name>
-				</skilllevel>
-				<skilllevel>
-					<name>Perception</name>
-				</skilllevel>
-				<skilllevel>
-					<name>Pistols</name>
-				</skilllevel>
-				<skilllevel>
-					<name>Sneaking</name>
-					<val>2</val>
-				</skilllevel>
-				<skilllevel>
-					<name>Survival</name>
-				</skilllevel>
-				<skilllevel>
-					<name>Unarmed Combat</name>
-				</skilllevel>
-				<knowledgeskilllevel>
-					<name>[Any]</name>
-					<group>Language</group>
-					<val>3</val>
-				</knowledgeskilllevel>
-				<knowledgeskilllevel>
-					<name>[Any]</name>
-					<!--todo: should be any type of knowledge-->
-					<group>Professional</group>
-					<val>3</val>
-				</knowledgeskilllevel>
-				<knowledgeskilllevel>
-					<name>Codes</name>
-					<group>Professional</group>
-					<val>2</val>
-				</knowledgeskilllevel>
-				<knowledgeskilllevel>
-					<name>[City]</name>
-					<group>Street</group>
-					<val>3</val>
-				</knowledgeskilllevel>
-				<addqualities>
-					<addquality>Hawk Eye</addquality>
-					<addquality>Poor Link</addquality>
-				</addqualities>
-			</bonus>
-			<story>$real was an genuine secret agent, spying on $ENTITY for $ENTITY</story>
-			<source>RF</source>
-			<page>77</page>
-		</module>
-		<module>
-			<id>8b103553-5ad9-4183-a09b-d17983dc5df6</id>
-			<stage>Real Life</stage>
-			<category>LifeModule</category>
-			<name>Drifter</name>
-			<karma>100</karma>
-			<bonus>
-				<attributelevel>
-					<options>
-						<bod>BOD</bod>
-						<agi>AGI</agi>
-						<rea>REA</rea>
-						<str>STR</str>
-						<cha>CHA</cha>
-						<log>LOG</log>
-						<int>INT</int>
-						<cha>CHA</cha>
-					</options>
-				</attributelevel>
-				<attributelevel>
-					<options>
-						<bod>BOD</bod>
-						<agi>AGI</agi>
-						<rea>REA</rea>
-						<str>STR</str>
-						<cha>CHA</cha>
-						<log>LOG</log>
-						<int>INT</int>
-						<cha>CHA</cha>
-					</options>
-				</attributelevel>
-				<skilllevel>
-					<name>Con</name>
-					<val>2</val>
-				</skilllevel>
-				<skilllevel>
-					<name>Escape Artist</name>
-				</skilllevel>
-				<skilllevel>
-					<name>Negotiation</name>
-				</skilllevel>
-				<skilllevel>
-					<name>Running</name>
-				</skilllevel>
-				<skilllevel>
-					<name>Sneaking</name>
-				</skilllevel>
-				<skilllevel>
-					<name>Survival</name>
-					<val>2</val>
-				</skilllevel>
-				<skilllevel>
-					<name>Swimming</name>
-				</skilllevel>
-				<skilllevel>
-					<name>Unarmed Combat</name>
-				</skilllevel>
-				<knowledgeskilllevel>
-					<name>Grey Market</name>
-					<group>Street</group>
-					<val>3</val>
-				</knowledgeskilllevel>
-				<knowledgeskilllevel>
-					<name>Black Market</name>
-					<group>Street</group>
-					<val>3</val>
-				</knowledgeskilllevel>
-				<knowledgeskilllevel>
-					<name>[City]</name>
-					<group>Street</group>
-					<val>5</val>
-				</knowledgeskilllevel>
-				<knowledgeskilllevel>
-					<name>[Any]</name>
-					<group>Street</group>
-					<val>3</val>
-				</knowledgeskilllevel>
-				<addqualities>
-					<addquality>High Pain Tolerance (Rating 1)</addquality>
-					<addquality>Sense of Direction</addquality>
-				</addqualities>
-			</bonus>
-			<story>$real decided getting a job just wasn’t for them, instead choosing to couchsurf, or possibly live in their mother’s basement.</story>
-			<source>RF</source>
-			<page>77</page>
-		</module>
-		<module>
-			<id>a29aa9fa-d06e-4d5d-9d82-ae8a386fa4a4</id>
-			<stage>Real Life</stage>
-			<category>LifeModule</category>
-			<name>Ganger</name>
-			<karma>100</karma>
-			<bonus>
-				<attributelevel>
-					<name>BOD</name>
-				</attributelevel>
-				<attributelevel>
-					<name>STR</name>
-				</attributelevel>
-				<skilllevel>
-					<name>Blades</name>
-					<val>3</val>
-				</skilllevel>
-				<skillgrouplevel>
-					<name>Cracking</name>
-					<val>1</val>
-				</skillgrouplevel>
-				<skilllevel>
-					<name>Demolitions</name>
-				</skilllevel>
-				<skillgrouplevel>
-					<name>Electronics</name>
-					<val>1</val>
-				</skillgrouplevel>
-				<skilllevel>
-					<name>Escape Artist</name>
-				</skilllevel>
-				<skillgrouplevel>
-					<name>Firearms</name>
-					<val>2</val>
-				</skillgrouplevel>
-				<skilllevel>
-					<name>Heavy Weapons</name>
-				</skilllevel>
-				<skillgrouplevel>
-					<name>Stealth</name>
-					<val>1</val>
-				</skillgrouplevel>
-				<skilllevel>
-					<name>Survival</name>
-				</skilllevel>
-				<skilllevel>
-					<name>Perception</name>
-				</skilllevel>
-				<skilllevel>
-					<name>Pilot Ground Craft</name>
-				</skilllevel>
-				<skilllevel>
-					<name>Running</name>
-				</skilllevel>
-				<addqualities>
-					<addquality>SINner (Criminal)</addquality>
-				</addqualities>
-			</bonus>
-			<story>$real became a criminal, their main income coming from selling other people’s cyber-VCRs, and occasionally mugging people and stealing the money they got by selling cyber-VCRs.</story>
-			<source>RF</source>
-			<page>78</page>
-		</module>
-		<module>
-			<id>3fb24f67-9d15-49d8-a598-5abbea335e8b</id>
-			<stage>Real Life</stage>
-			<category>LifeModule</category>
-			<name>Government Agent</name>
-			<karma>100</karma>
-			<bonus>
-				<attributelevel>
-					<name>INT</name>
-				</attributelevel>
-				<attributelevel>
-					<name>REA</name>
-				</attributelevel>
-				<skilllevel>
-					<name>First Aid</name>
-				</skilllevel>
-				<skillgrouplevel>
-					<name>Influence</name>
-					<val>2</val>
-				</skillgrouplevel>
-				<skilllevel>
-					<name>Pistols</name>
-					<val>2</val>
-				</skilllevel>
-				<skilllevel>
-					<name>Perception</name>
-					<val>3</val>
-				</skilllevel>
-				<skilllevel>
-					<name>Pilot Ground Craft</name>
-				</skilllevel>
-				<skilllevel>
-					<name>Running</name>
-				</skilllevel>
-				<skilllevel>
-					<name>Tracking</name>
-				</skilllevel>
-				<knowledgeskilllevel>
-					<name>Government Procedures</name>
-					<group>Professional</group>
-					<val>5</val>
-				</knowledgeskilllevel>
-				<knowledgeskilllevel>
-					<name>Law Enforcement Protocols</name>
-					<group>Professional</group>
-					<val>5</val>
-				</knowledgeskilllevel>
-				<knowledgeskilllevel>
-					<name>National Threats</name>
-					<group>Professional</group>
-					<val>4</val>
-				</knowledgeskilllevel>
-				<addqualities>
-					<addquality>SINner (National)</addquality>
-				</addqualities>
-			</bonus>
-			<story>$real somehow managed to get a job with one of the few government organizations that hasn’t yet been privatized. Be it with the FBI, MI5, NSA, TAO, Unit 61398, or some other organization, they get to be paid less than normal people in return for working longer hours and being hated by everyone.</story>
-			<source>RF</source>
-			<page>78</page>
-		</module>
-		<module>
-			<id>92eb874c-f932-403c-a33d-00f3f083c3cc</id>
-			<stage>Real Life</stage>
-			<category>LifeModule</category>
-			<name>Law Enforcement</name>
-			<karma>100</karma>
-			<bonus>
-				<attributelevel>
-					<name>BOD</name>
-				</attributelevel>
-				<attributelevel>
-					<name>REA</name>
-				</attributelevel>
-				<attributelevel>
-					<name>WIL</name>
-				</attributelevel>
-				<skilllevel>
-					<name>Clubs</name>
-				</skilllevel>
-				<skilllevel>
-					<name>Etiquette</name>
-				</skilllevel>
-				<skilllevel>
-					<name>First Aid</name>
-				</skilllevel>
-				<skilllevel>
-					<name>Leadership</name>
-				</skilllevel>
-				<skilllevel>
-					<name>Perception</name>
-				</skilllevel>
-				<skilllevel>
-					<name>Pistols</name>
-				</skilllevel>
-				<knowledgeskilllevel>
-					<name>Police Procedures</name>
-					<group>Professional</group>
-					<val>3</val>
-				</knowledgeskilllevel>
-			</bonus>
-			<versions>
-				<version>
-					<id>eb4fe138-77a9-4f45-b630-4d5111d61fa5</id>
-					<name>Beat Cop</name>
-					<bonus>
-						<skilllevel>
-							<name>Intimidation</name>
-							<val>2</val>
-						</skilllevel>
-						<skilllevel>
-							<name>Navigation</name>
-						</skilllevel>
-						<skilllevel>
-							<name>Pilot Ground Craft</name>
-						</skilllevel>
-						<knowledgeskilllevel>
-							<name>[City]</name>
-							<group>Professional</group>
-							<val>5</val>
-						</knowledgeskilllevel>
-					</bonus>
-				</version>
-				<version>
-					<id>6b03d0e4-2f88-47ca-b186-7dc4efdef57a</id>
-					<name>Cyber Crime</name>
-					<bonus>
-						<skillgrouplevel>
-							<name>Cracking</name>
-							<val>1</val>
-						</skillgrouplevel>
-						<skillgrouplevel>
-							<name>Electronics</name>
-							<val>1</val>
-						</skillgrouplevel>
-						<knowledgeskilllevel>
-							<name>Matrix Criminals</name>
-							<group>Professional</group>
-							<val>5</val>
-						</knowledgeskilllevel>
-					</bonus>
-				</version>
-				<version>
-					<id>bc024c41-9145-4736-8c12-ad015f9e5874</id>
-					<name>Cyber Division</name>
-					<bonus>
-						<skilllevel>
-							<name>Cybertechnology</name>
-						</skilllevel>
-						<skillgrouplevel>
-							<name>Firearms</name>
-							<val>1</val>
-						</skillgrouplevel>
-						<skilllevel>
-							<name>Heavy Weapons</name>
-							<val>2</val>
-						</skilllevel>
-						<skilllevel>
-							<name>Unarmed Combat</name>
-						</skilllevel>
-					</bonus>
-				</version>
-				<version>
-					<id>129c4cd4-b03a-40b6-a5eb-59efb9ca65dc</id>
-					<name>Mage Division</name>
-					<bonus>
-						<skilllevel>
-							<name>Arcana</name>
-						</skilllevel>
-						<skilllevel>
-							<name>Assensing</name>
-							<val>2</val>
-						</skilllevel>
-						<skillgrouplevel>
-							<name>Sorcery</name>
-							<val>1</val>
-						</skillgrouplevel>
-						<knowledgeskilllevel>
-							<name>Magical Threats</name>
-							<group>Professional</group>
-							<val>2</val>
-						</knowledgeskilllevel>
-					</bonus>
-				</version>
-				<version>
-					<id>0da2be70-a3ad-4a13-865d-3ebcf99538a3</id>
-					<name>Rigger</name>
-					<bonus>
-						<skilllevel>
-							<name>Automotive Mechanic</name>
-						</skilllevel>
-						<skilllevel>
-							<name>Gunnery</name>
-						</skilllevel>
-						<skilllevel>
-							<name>Pilot Aircraft</name>
-						</skilllevel>
-						<skilllevel>
-							<name>Pilot Walker</name>
-						</skilllevel>
-						<skilllevel>
-							<name>Pilot Ground Craft</name>
-							<val>2</val>
-						</skilllevel>
-						<knowledgeskilllevel>
-							<name>Drones</name>
-							<group>Professional</group>
-							<val>1</val>
-						</knowledgeskilllevel>
-					</bonus>
-				</version>
-				<version>
-					<id>0f5a42ed-2a43-4226-9f51-871fb7d7dd82</id>
-					<name>SWAT Team</name>
-					<bonus>
-						<skilllevel>
-							<name>Armorer</name>
-						</skilllevel>
-						<skillgrouplevel>
-							<name>Firearms</name>
-							<val>1</val>
-						</skillgrouplevel>
-						<skilllevel>
-							<name>Gymnastics</name>
-						</skilllevel>
-						<skilllevel>
-							<name>Throwing Weapons</name>
-							<val>2</val>
-						</skilllevel>
-					</bonus>
-				</version>
-			</versions>
-			<story>$real  $COPDESC</story>
-			<source>RF</source>
-			<page>78</page>
-		</module>
-		<module>
-			<id>0f4b3ba5-c4db-4906-8d39-c2afe92c5c65</id>
-			<stage>Real Life</stage>
-			<category>LifeModule</category>
-			<name>Organized Crime</name>
-			<karma>100</karma>
-			<bonus>
-				<skilllevel>
-					<name>Blades</name>
-				</skilllevel>
-				<skilllevel>
-					<name>Con</name>
-					<val>2</val>
-				</skilllevel>
-				<skilllevel>
-					<name>Demolitions</name>
-				</skilllevel>
-				<skilllevel>
-					<name>Escape Artist</name>
-				</skilllevel>
-				<skilllevel>
-					<name>Etiquette</name>
-				</skilllevel>
-				<skillgrouplevel>
-					<name>Firearms</name>
-					<val>3</val>
-				</skillgrouplevel>
-				<skilllevel>
-					<name>Forgery</name>
-				</skilllevel>
-				<skilllevel>
-					<name>Hardware</name>
-				</skilllevel>
-				<skilllevel>
-					<name>Intimidation</name>
-					<val>2</val>
-				</skilllevel>
-				<skilllevel>
-					<name>Leadership</name>
-				</skilllevel>
-				<skilllevel>
-					<name>Negotiation</name>
-				</skilllevel>
-				<skilllevel>
-					<name>Perception</name>
-					<val>2</val>
-				</skilllevel>
-				<skilllevel>
-					<name>Piloting Ground Craft</name>
-				</skilllevel>
-				<skillgrouplevel>
-					<name>Stealth</name>
-					<val>1</val>
-				</skillgrouplevel>
-				<skilllevel>
-					<name>Unarmed Combat</name>
-					<val>2</val>
-				</skilllevel>
-				<knowledgeskilllevel>
-					<name>[Syndicate]</name>
-					<group>Street</group>
-					<val>4</val>
-				</knowledgeskilllevel>
-				<knowledgeskilllevel>
-					<name>[City]</name>
-					<group>Street</group>
-					<val>3</val>
-				</knowledgeskilllevel>
-				<addqualities>
-					<addquality>Made Man</addquality>
-					<addquality>SINner (Criminal)</addquality>
-				</addqualities>
-			</bonus>
-			<story>$real decided the best way to wealth and power was also the most brutal: organized crime. Specializing in $GANGDESC , $real became well known in the $GANGTYPE</story>
-			<source>RF</source>
-			<page>78</page>
-		</module>
-		<module>
-			<id>a2fb0e59-3921-432c-ac9c-ae4c3ac0145a</id>
-			<stage>Real Life</stage>
-			<category>LifeModule</category>
-			<name>Political Activist</name>
-			<karma>100</karma>
-			<bonus>
-				<attributelevel>
-					<name>CHA</name>
-				</attributelevel>
-				<attributelevel>
-					<name>WIL</name>
-				</attributelevel>
-				<skilllevel>
-					<name>Con</name>
-				</skilllevel>
-				<skilllevel>
-					<name>Disguise</name>
-				</skilllevel>
-				<skilllevel>
-					<name>Etiquette</name>
-					<val>2</val>
-				</skilllevel>
-				<skilllevel>
-					<name>Forgery</name>
-					<val>2</val>
-				</skilllevel>
-				<skilllevel>
-					<name>Instruction</name>
-				</skilllevel>
-				<skilllevel>
-					<name>Leadership</name>
-					<val>2</val>
-				</skilllevel>
-				<skilllevel>
-					<name>Negotiation</name>
-					<val>2</val>
-				</skilllevel>
-				<skilllevel>
-					<name>Palming</name>
-					<val>2</val>
-				</skilllevel>
-				<skilllevel>
-					<name>Perception</name>
-					<val>2</val>
-				</skilllevel>
-				<skilllevel>
-					<name>Piloting Ground Craft</name>
-				</skilllevel>
-				<skilllevel>
-					<name>Pistols</name>
-					<val>2</val>
-				</skilllevel>
-				<knowledgeskilllevel>
-					<name>[City]</name>
-					<group>Street</group>
-					<val>3</val>
-				</knowledgeskilllevel>
-				<knowledgeskilllevel>
-					<name>Police Procedures</name>
-					<group>Street</group>
-					<val>3</val>
-				</knowledgeskilllevel>
-				<knowledgeskilllevel>
-					<name>[Policlub]</name>
-					<group>Interest</group>
-					<val>4</val>
-				</knowledgeskilllevel>
-				<addqualities>
-					<addquality>SINner (Criminal)</addquality>
-				</addqualities>
-			</bonus>
-			<story>$real was one of the most dangerous things in the world: an idealist. Working for a small policlub or interest group, they got arrested multiple times in their quest to make the world a better place.</story>
-			<source>RF</source>
-			<page>79</page>
-		</module>
-		<module>
-			<id>304aa6bb-031b-4042-9258-4b4c4de09fc3</id>
-			<stage>Real Life</stage>
-			<category>LifeModule</category>
-			<name>Postgraduate Studies</name>
-			<karma>100</karma>
-			<!--todo: should be aviable only after further education or something-->
-			<bonus>
-				<attributelevel>
-					<name>LOG</name>
-				</attributelevel>
-				<attributelevel>
-					<name>INT</name>
-				</attributelevel>
-				<attributelevel>
-					<name>CHA</name>
-				</attributelevel>
-				<skilllevel>
-					<name>Instruction</name>
-					<val>2</val>
-				</skilllevel>
-				<!--todo: +10 to skills from your education module (no more than 4 added to any one skill)-->
-				<knowledgeskilllevel>
-					<name>[Major]</name>
-					<group>Academic</group>
-					<val>2</val>
-				</knowledgeskilllevel>
-				<knowledgeskilllevel>
-					<name>[Any]</name>
-					<group>Academic</group>
-					<val>2</val>
-				</knowledgeskilllevel>
-			</bonus>
-			<story>$real surfaced from the waters of academia, looked at the real world, said nope, and went straight back into academia.</story>
-			<source>RF</source>
-			<page>79</page>
-		</module>
-		<module>
-			<id>5e300502-2485-4cde-9aff-21c50d120738</id>
-			<stage>Real Life</stage>
-			<category>LifeModule</category>
-			<name>Private Investigator/Detective</name>
-			<karma>100</karma>
-			<!--todo: should be aviable only after Tour of Duty, Law Enforcement, Covert Operations, Shadow Work, or Corporate-->
-			<bonus>
-				<attributelevel>
-					<name>INT</name>
-				</attributelevel>
-				<attributelevel>
-					<name>LOG</name>
-				</attributelevel>
-				<attributelevel>
-					<name>WIL</name>
-				</attributelevel>
-				<skillgrouplevel>
-					<name>Athletics</name>
-					<val>1</val>
-				</skillgrouplevel>
-				<skilllevel>
-					<name>First Aid</name>
-				</skilllevel>
-				<skillgrouplevel>
-					<name>Influence</name>
-					<val>1</val>
-				</skillgrouplevel>
-				<skilllevel>
-					<name>Perception</name>
-					<val>2</val>
-				</skilllevel>
-				<skilllevel>
-					<name>Pistols</name>
-					<val>2</val>
-				</skilllevel>
-				<skilllevel>
-					<name>Pilot Ground Craft</name>
-				</skilllevel>
-				<skilllevel>
-					<name>Tracking</name>
-				</skilllevel>
-				<skilllevel>
-					<name>Unarmed Combat</name>
-				</skilllevel>
-				<knowledgeskilllevel>
-					<name>Law Enforcement Procedures</name>
-					<group>Street</group>
-					<val>3</val>
-				</knowledgeskilllevel>
-				<knowledgeskilllevel>
-					<name>[City]</name>
-					<group>Street</group>
-					<val>2</val>
-				</knowledgeskilllevel>
-				<addqualities>
-					<addqiality>In Debt V</addqiality>
-				</addqualities>
-			</bonus>
-			<!--<required>
-    <oneof>
-     <quality>Tour of Duty (Mercenary)</quality>
-     <quality>Tour of Duty (NAN)</quality>
-     <quality>Tour of Duty (Tír Tairngire)</quality>
-     <quality>Tour of Duty (UCAS, CAS and CFS)</quality>
-    </oneof>
-   </required> Needs way to not select individual stuff (shadow work vs face)-->
-			<story>$real overdosed on $CRIMEDESC decided to become a private investigator.</story>
-			<source>RF</source>
-			<page>79</page>
-		</module>
-		<module>
-			<id>85d549a0-4057-426f-b146-c2fd3dde5c9b</id>
-			<stage>Real Life</stage>
-			<category>LifeModule</category>
-			<name>Regular Job</name>
-			<karma>100</karma>
-			<bonus>
-				<attributelevel>
-					<name>CHA</name>
-				</attributelevel>
-				<attributelevel>
-					<name>LOG</name>
-				</attributelevel>
-				<attributelevel>
-					<name>WIL</name>
-				</attributelevel>
-				<skilllevel>
-					<name>Leadership</name>
-				</skilllevel>
-				<skilllevel>
-					<name>Etiquette</name>
-				</skilllevel>
-				<skilllevel>
-					<name>Negotiation</name>
-				</skilllevel>
-				<knowledgeskilllevel>
-					<name>[Job]</name>
-					<group>Professional</group>
-					<val>1</val>
-				</knowledgeskilllevel>
-				<knowledgeskilllevel>
-					<name>[Job]</name>
-					<group>Professional</group>
-					<val>2</val>
-				</knowledgeskilllevel>
-				<knowledgeskilllevel>
-					<name>[Any]</name>
-					<group>Interest</group>
-					<val>1</val>
-				</knowledgeskilllevel>
-			</bonus>
-			<!--todo: +6 points to be spent among vocational skills relating to your job (no more than 3 ranks per skill)-->
-			<story>$real got a job, exchanging labor for currency like a normal person.</story>
-			<source>RF</source>
-			<page>79</page>
-		</module>
-		<module>
-			<id>406ee650-fa40-4bf0-9e5f-77b7f9b37b23</id>
-			<stage>Real Life</stage>
-			<category>LifeModule</category>
-			<name>Shadow Work (Shadowrunner)</name>
-			<karma>100</karma>
-			<bonus>
-				<attributelevel>
-					<name>BOD</name>
-				</attributelevel>
-			</bonus>
-			<versions>
-				<version>
-					<id>096705a0-e145-4849-84bf-9e4421122d5e</id>
-					<name>Face</name>
-					<bonus>
-						<attributelevel>
-							<name>CHA</name>
-						</attributelevel>
-						<skilllevel>
-							<name>Con</name>
-						</skilllevel>
-						<skillgrouplevel>
-							<name>Influence</name>
-							<val>3</val>
-						</skillgrouplevel>
-						<skilllevel>
-							<name>Intimidation</name>
-						</skilllevel>
-						<skilllevel>
-							<name>Perception</name>
-						</skilllevel>
-						<skilllevel>
-							<name>Pilot Ground Craft</name>
-						</skilllevel>
-						<skilllevel>
-							<name>Pistols</name>
-						</skilllevel>
-						<addqualities>
-							<addquality>First Impression</addquality>
-						</addqualities>
-					</bonus>
-				</version>
-				<version>
-					<id>93c2318e-261e-48c6-ab79-72205ca94e00</id>
-					<name>Decker</name>
-					<bonus>
-						<skillgrouplevel>
-							<name>Cracking</name>
-							<val>2</val>
-						</skillgrouplevel>
-						<skillgrouplevel>
-							<name>Electronics</name>
-							<val>2</val>
-						</skillgrouplevel>
-						<skilllevel>
-							<name>Forgery</name>
-						</skilllevel>
-						<skilllevel>
-							<name>Intuition</name>
-						</skilllevel>
-						<skilllevel>
-							<name>Perception</name>
-						</skilllevel>
-						<skilllevel>
-							<name>Pistols</name>
-						</skilllevel>
-						<knowledgeskilllevel>
-							<name>Matrix Security Procedures</name>
-							<group>Street</group>
-							<val>4</val>
-						</knowledgeskilllevel>
-						<addqualities>
-							<!--todo: choose action for codeslinger-->
-							<addquality>Codeslinger</addquality>
-						</addqualities>
-					</bonus>
-				</version>
-				<version>
-					<id>5d93a7da-9a2d-4bb3-ab58-f1716e10e8ba</id>
-					<name>Smuggler</name>
-					<bonus>
-						<skilllevel>
-							<name>Electronic Warfare</name>
-							<val>2</val>
-						</skilllevel>
-						<skilllevel>
-							<name>Etiquette</name>
-						</skilllevel>
-						<skilllevel>
-							<name>Gunnery</name>
-							<val>2</val>
-						</skilllevel>
-						<skilllevel>
-							<options>
-								<mech1>Aeronautics Mechanic</mech1>
-								<mech2>Automotive Mechanic</mech2>
-								<mech3>Nautical Mechanic</mech3>
-							</options>
-							<val>2</val>
-						</skilllevel>
-						<skilllevel>
-							<name>Navigation</name>
-						</skilllevel>
-						<skilllevel>
-							<name>Negotiation</name>
-						</skilllevel>
-						<skilllevel>
-							<name>Perception</name>
-							<val>2</val>
-						</skilllevel>
-						<skilllevel>
-							<name>Pilot Aircraft</name>
-							<val>2</val>
-						</skilllevel>
-						<skilllevel>
-							<name>Pilot Ground Craft</name>
-							<val>2</val>
-						</skilllevel>
-						<skilllevel>
-							<name>Pilot Watercraft</name>
-							<val>2</val>
-						</skilllevel>
-						<skilllevel>
-							<name>Pistols</name>
-						</skilllevel>
-						<skilllevel>
-							<name>Sneaking</name>
-						</skilllevel>
-						<knowledgeskilllevel>
-							<name>Border Patrol Tactics</name>
-							<group>Street</group>
-							<val>6</val>
-						</knowledgeskilllevel>
-						<knowledgeskilllevel>
-							<name>Smuggler Safe Houses</name>
-							<group>Street</group>
-							<val>6</val>
-						</knowledgeskilllevel>
-						<knowledgeskilllevel>
-							<name>Smuggler Routes</name>
-							<group>Street</group>
-							<val>6</val>
-						</knowledgeskilllevel>
-					</bonus>
-				</version>
-				<version>
-					<id>ff08139f-6d49-4149-87e2-15c9628c4288</id>
-					<name>Street Samurai</name>
-					<bonus>
-						<attributelevel>
-							<name>AGI</name>
-						</attributelevel>
-						<attributelevel>
-							<name>REA</name>
-						</attributelevel>
-						<skillgrouplevel>
-							<name>Athletics</name>
-							<val>1</val>
-						</skillgrouplevel>
-						<skilllevel>
-							<name>Blades</name>
-							<val>2</val>
-						</skilllevel>
-						<skillgrouplevel>
-							<name>Firearms</name>
-							<val>2</val>
-						</skillgrouplevel>
-						<skilllevel>
-							<name>Heavy Weapons</name>
-						</skilllevel>
-						<skilllevel>
-							<name>Negotiation</name>
-						</skilllevel>
-						<skilllevel>
-							<name>Perception</name>
-							<val>2</val>
-						</skilllevel>
-						<skilllevel>
-							<name>Pilot Ground Craft</name>
-						</skilllevel>
-						<skilllevel>
-							<name>Sneaking</name>
-						</skilllevel>
-						<skilllevel>
-							<name>Unarmed Combat</name>
-						</skilllevel>
-						<knowledgeskilllevel>
-							<name>Safe Houses</name>
-							<group>Street</group>
-							<val>3</val>
-						</knowledgeskilllevel>
-					<addqualities>
-						<!--todo: choose code of honor-->
-						<addquality>Code of Honor</addquality>
-					</addqualities>
-					</bonus>
-				</version>
-				<version>
-					<id>66fa0fe9-860e-4668-9805-9dfb9e39a810</id>
-					<name>Weapon Specialist</name>
-					<bonus>
-						<skilllevel>
-							<name>Archery</name>
-						</skilllevel>
-						<skilllevel>
-							<name>Armorer</name>
-							<val>3</val>
-						</skilllevel>
-						<skilllevel>
-							<name>Chemistry</name>
-							<val>2</val>
-						</skilllevel>
-						<skillgrouplevel>
-							<name>Close Combat</name>
-							<val>2</val>
-						</skillgrouplevel>
-						<skilllevel>
-							<name>Demolitions</name>
-						</skilllevel>
-						<skillgrouplevel>
-							<name>Firearms</name>
-							<val>2</val>
-						</skillgrouplevel>
-						<skilllevel>
-							<name>Heavy Weapons</name>
-						</skilllevel>
-						<skilllevel>
-							<name>Negotiation</name>
-						</skilllevel>
-						<skilllevel>
-							<name>Throwing Weapons</name>
-						</skilllevel>
-						<knowledgeskilllevel>
-							<name>Blade Design</name>
-							<group>Professional</group>
-							<val>4</val>
-						</knowledgeskilllevel>
-						<knowledgeskilllevel>
-							<name>Gun Design</name>
-							<group>Professional</group>
-							<val>5</val>
-						</knowledgeskilllevel>
-						<knowledgeskilllevel>
-							<name>Gun Trivia</name>
-							<group>Interest</group>
-							<val>3</val>
-						</knowledgeskilllevel>
-					</bonus>
-				</version>
-			</versions>
-			<story>$real is more than a criminal for hire: they’re a very expensive criminal for hire, with multiple break-ins, kidnappings, and assassinations on their resume.</story>
-			<source>RF</source>
-			<page>80</page>
-		</module>
-		<module>
-			<id>30179edf-9494-498a-bdba-52947e011585</id>
-			<stage>Real Life</stage>
-			<category>LifeModule</category>
-			<name>Street Magic</name>
-			<karma>100</karma>
-			<bonus>
-				<attributelevel>
-					<name>WIL</name>
-				</attributelevel>
-			</bonus>
-			<versions>
-				<version>
-					<id>a7ae7061-c30f-4fc0-aa3a-03b0d1531d7b</id>
-					<name>Aspected Magician</name>
-					<bonus>
-						<skillgrouplevel>
-							<options>
-								<alchemy>Alchemy</alchemy>
-								<conjuring>Conjuring</conjuring>
-								<spellcasting>Spellcasting</spellcasting>
-							</options>
-						</skillgrouplevel>
-						<skilllevel>
-							<name>Arcana</name>
-							<val>2</val>
-						</skilllevel>
-						<skilllevel>
-							<name>Assensing</name>
-							<val>2</val>
-						</skilllevel>
-						<skilllevel>
-							<name>Blades</name>
-						</skilllevel>
-						<skilllevel>
-							<name>First Aid</name>
-						</skilllevel>
-						<skilllevel>
-							<name>Survival</name>
-						</skilllevel>
-						<knowledgeskilllevel>
-							<name>Magical Security</name>
-							<group>Professional</group>
-							<val>3</val>
-						</knowledgeskilllevel>
-						<knowledgeskilllevel>
-							<name>Magical Theory (Street)</name>
-							<group>Street</group>
-							<val>1</val>
-						</knowledgeskilllevel>
-					</bonus>
-				</version>
-				<version>
-					<id>6ae62116-0acd-471a-8391-faa288122b0a</id>
-					<name>Occult Investigator</name>
-					<bonus>
-						<skilllevel>
-							<name>Arcana</name>
-						</skilllevel>
-						<skilllevel>
-							<name>Assensing</name>
-							<val>3</val>
-						</skilllevel>
-						<skillgrouplevel>
-							<name>Conjuring</name>
-							<val>1</val>
-						</skillgrouplevel>
-						<skillgrouplevel>
-							<name>Influence</name>
-							<val>1</val>
-						</skillgrouplevel>
-						<skilllevel>
-							<name>Locksmith</name>
-						</skilllevel>
-						<skilllevel>
-							<name>Perception</name>
-							<val>3</val>
-						</skilllevel>
-						<skilllevel>
-							<name>Pistols</name>
-						</skilllevel>
-						<skillgrouplevel>
-							<name>Sorcery</name>
-							<val>2</val>
-						</skillgrouplevel>
-						<skilllevel>
-							<name>Tracking</name>
-							<val>2</val>
-						</skilllevel>
-						<knowledgeskilllevel>
-							<name>Forensics</name>
-							<group>Professional</group>
-							<val>5</val>
-						</knowledgeskilllevel>
-						<knowledgeskilllevel>
-							<name>[City]</name>
-							<group>Street</group>
-							<val>4</val>
-						</knowledgeskilllevel>
-					</bonus>
-				</version>
-				<version>
-					<id>e7121806-2605-4d1a-9a0a-8ec4ad445a20</id>
-					<name>Eco-Shaman</name>
-					<bonus>
-						<skilllevel>
-							<name>Assensing</name>
-							<val>2</val>
-						</skilllevel>
-						<skilllevel>
-							<name>Astral Combat</name>
-							<val>2</val>
-						</skilllevel>
-						<skillgrouplevel>
-							<name>Conjuring</name>
-							<val>2</val>
-						</skillgrouplevel>
-						<skilllevel>
-							<name>Demolitions</name>
-						</skilllevel>
-						<skilllevel>
-							<name>Etiquette</name>
-						</skilllevel>
-						<skilllevel>
-							<name>First Aid</name>
-						</skilllevel>
-						<skilllevel>
-							<name>Forgery</name>
-							<val>2</val>
-						</skilllevel>
-						<skilllevel>
-							<name>Perception</name>
-							<val>2</val>
-						</skilllevel>
-						<skilllevel>
-							<name>Pistols</name>
-						</skilllevel>
-						<skillgrouplevel>
-							<name>Sorcery</name>
-							<val>2</val>
-						</skillgrouplevel>
-						<knowledgeskilllevel>
-							<name>Megacorp Law</name>
-							<group>Street</group>
-							<val>5</val>
-						</knowledgeskilllevel>
-						<knowledgeskilllevel>
-							<name>Magical Theory</name>
-							<group>Street</group>
-							<val>3</val>
-						</knowledgeskilllevel>
-					</bonus>
-				</version>
-				<version>
-					<id>b3aa39b9-b8fc-4cd4-81fe-74bd9dc88341</id>
-					<name>Street Mage</name>
-					<bonus>
-						<skilllevel>
-							<name>Assensing</name>
-							<val>2</val>
-						</skilllevel>
-						<skilllevel>
-							<name>Blades</name>
-						</skilllevel>
-						<skillgrouplevel>
-							<name>Conjuring</name>
-							<val>2</val>
-						</skillgrouplevel>
-						<skilllevel>
-							<name>Palming</name>
-						</skilllevel>
-						<skilllevel>
-							<name>Perception</name>
-						</skilllevel>
-						<skilllevel>
-							<name>Sneaking</name>
-						</skilllevel>
-						<skillgrouplevel>
-							<name>Sorcery</name>
-							<val>3</val>
-						</skillgrouplevel>
-						<skilllevel>
-							<name>Survival</name>
-						</skilllevel>
-						<knowledgeskilllevel>
-							<name>Charity Shelters</name>
-							<group>Street</group>
-							<val>5</val>
-						</knowledgeskilllevel>
-						<knowledgeskilllevel>
-							<name>[City]</name>
-							<group>Street</group>
-							<val>4</val>
-						</knowledgeskilllevel>
-					</bonus>
-				</version>
-				<version>
-					<id>d7a3229e-e83a-4748-b694-b176c8152f90</id>
-					<name>Street Shaman</name>
-					<bonus>
-						<skilllevel>
-							<name>Assensing</name>
-							<val>2</val>
-						</skilllevel>
-						<skilllevel>
-							<name>Blades</name>
-						</skilllevel>
-						<skillgrouplevel>
-							<name>Conjuring</name>
-							<val>3</val>
-						</skillgrouplevel>
-						<skilllevel>
-							<name>Palming</name>
-						</skilllevel>
-						<skilllevel>
-							<name>Perception</name>
-						</skilllevel>
-						<skilllevel>
-							<name>Sneaking</name>
-						</skilllevel>
-						<skillgrouplevel>
-							<name>Sorcery</name>
-							<val>2</val>
-						</skillgrouplevel>
-						<skilllevel>
-							<name>Survival</name>
-						</skilllevel>
-						<knowledgeskilllevel>
-							<name>Charity Shelters</name>
-							<group>Street</group>
-							<val>5</val>
-						</knowledgeskilllevel>
-						<knowledgeskilllevel>
-							<name>[sprawl]</name>
-							<group>Street</group>
-							<val>4</val>
-						</knowledgeskilllevel>
-					</bonus>
-				</version>
-				<version>
-					<id>3c97d148-c3b2-4200-8fc1-ba20b347505d</id>
-					<name>Talismonger</name>
-					<bonus>
-						<skilllevel>
-							<name>Assensing</name>
-							<val>3</val>
-						</skilllevel>
-						<skilllevel>
-							<name>Chemistry</name>
-						</skilllevel>
-						<skillgrouplevel>
-							<name>Enchanting</name>
-							<val>3</val>
-						</skillgrouplevel>
-						<skilllevel>
-							<name>Etiquette</name>
-							<val>2</val>
-						</skilllevel>
-						<skilllevel>
-							<name>First Aid</name>
-						</skilllevel>
-						<skilllevel>
-							<name>Negotiation</name>
-							<val>2</val>
-						</skilllevel>
-						<skilllevel>
-							<name>Pistols</name>
-						</skilllevel>
-						<knowledgeskilllevel>
-							<name>Telesma</name>
-							<group>Professional</group>
-							<val>5</val>
-						</knowledgeskilllevel>
-						<knowledgeskilllevel>
-							<name>Alchemy</name>
-							<group>Professional</group>
-							<val>5</val>
-						</knowledgeskilllevel>
-					</bonus>
-				</version>
-			</versions>
-			<story>$real decided to put his awakened talents to some other use than for the corps.</story>
-			<source>RF</source>
-			<page>80</page>
-		</module>
-		<module>
-			<id>011c1897-2bde-47f4-89d3-c28df64501ba</id>
-			<stage>Real Life</stage>
-			<category>LifeModule</category>
-			<name>Terrorist</name>
-			<karma>100</karma>
-			<bonus>
-				<attributelevel>
-					<name>LOG</name>
-				</attributelevel>
-				<attributelevel>
-					<name>WIL</name>
-				</attributelevel>
-				<skilllevel>
-					<name>Con</name>
-				</skilllevel>
-				<skilllevel>
-					<name>Demolitions</name>
-					<val>3</val>
-				</skilllevel>
-				<skilllevel>
-					<name>Disguise</name>
-					<val>2</val>
-				</skilllevel>
-				<skillgrouplevel>
-					<name>Firearms</name>
-					<val>2</val>
-				</skillgrouplevel>
-				<skilllevel>
-					<name>Leadership</name>
-					<val>2</val>
-				</skilllevel>
-				<skilllevel>
-					<name>Palming</name>
-					<val>2</val>
-				</skilllevel>
-				<skilllevel>
-					<name>Perception</name>
-					<val>2</val>
-				</skilllevel>
-				<skilllevel>
-					<name>Pilot Ground Craft</name>
-				</skilllevel>
-				<knowledgeskilllevel>
-					<name>[City]</name>
-					<group>Street</group>
-					<val>3</val>
-				</knowledgeskilllevel>
-				<knowledgeskilllevel>
-					<name>Law Enforcement Procedures</name>
-					<group>Street</group>
-					<val>2</val>
-				</knowledgeskilllevel>
-				<addqualities>
-					<addquality>SINner (Criminal)</addquality>
-				</addqualities>
-			</bonus>
-			<story>$real decided activism is for fools. The only way to get your voice heard is force. Blowing up pubs, executing civilians, assassinations, $real has done it all.</story>
-			<source>RF</source>
-			<page>81</page>
-		</module>
-		<module>
-			<id>81b605dd-dd60-4a41-bf77-e7fe706b04f6</id>
-			<stage>Real Life</stage>
-			<category>LifeModule</category>
-			<name>Think Tank</name>
-			<karma>100</karma>
-			<bonus>
-				<attributelevel>
-					<name>WIL</name>
-				</attributelevel>
-				<attributelevel>
-					<name>LOG</name>
-					<val>2</val>
-				</attributelevel>
-				<skilllevel>
-					<name>Etiquette</name>
-					<val>2</val>
-				</skilllevel>
-				<knowledgeskilllevel>
-					<name>[Any]</name>
-					<group>Academic</group>
-					<val>6</val>
-				</knowledgeskilllevel>
-				<knowledgeskilllevel>
-					<name>[Any]</name>
-					<group>Academic</group>
-					<val>3</val>
-				</knowledgeskilllevel>
-				<knowledgeskilllevel>
-					<name>[Any]</name>
-					<group>Academic</group>
-					<val>3</val>
-				</knowledgeskilllevel>
-			</bonus>
-			<story>$real is an intellectual whore, paid by megacorps to explain why $MEGAWHORE .</story>
-			<source>RF</source>
-			<page>81</page>
-		</module>
-		<module>
-			<id>da7c24fa-689a-4bd2-b83a-85196024ba44</id>
-			<stage>Real Life</stage>
-			<category>LifeModule</category>
-			<name>Tour of Duty (Mercenary)</name>
-			<karma>100</karma>
-			<bonus>
-				<attributelevel>
-					<name>BOD</name>
-				</attributelevel>
-				<attributelevel>
-					<name>REA</name>
-				</attributelevel>
-				<attributelevel>
-					<name>STR</name>
-				</attributelevel>
-				<skillgrouplevel>
-					<name>Firearms</name>
-					<val>1</val>
-				</skillgrouplevel>
-				<skilllevel>
-					<name>First Aid</name>
-				</skilllevel>
-				<skilllevel>
-					<name>Navigation</name>
-				</skilllevel>
-				<knowledgeskilllevel>
-					<name>Foreign Military</name>
-					<group>Professional</group>
-					<val>3</val>
-				</knowledgeskilllevel>
-			</bonus>
-			<versions>
-				<version>
-					<id>9319a416-e5b0-4c04-a5ca-39da62e47368</id>
-					<name>Air Force</name>
-					<bonus>
-						<skilllevel>
-							<name>Aeronautics Mechanic</name>
-						</skilllevel>
-						<skilllevel>
-							<name>Armorer</name>
-						</skilllevel>
-						<skilllevel>
-							<name>Blades</name>
-						</skilllevel>
-						<skilllevel>
-							<name>Gunnery</name>
-						</skilllevel>
-						<skilllevel>
-							<name>Pilot Aircraft</name>
-							<val>2</val>
-						</skilllevel>
-						<skilllevel>
-							<name>Survival</name>
-						</skilllevel>
-					</bonus>
-				</version>
-				<version>
-					<id>3030f32b-4d01-457e-aefa-88cfcd473ae0</id>
-					<name>Army</name>
-					<bonus>
-						<skilllevel>
-							<name>Armorer</name>
-						</skilllevel>
-						<skilllevel>
-							<name>Blades</name>
-						</skilllevel>
-						<skilllevel>
-							<name>Heavy Weapons</name>
-						</skilllevel>
-						<skilllevel>
-							<name>Pilot Ground Craft</name>
-						</skilllevel>
-						<skilllevel>
-							<name>Running</name>
-						</skilllevel>
-						<skilllevel>
-							<name>Survival</name>
-						</skilllevel>
-						<skilllevel>
-							<name>Swimming</name>
-						</skilllevel>
-						<skilllevel>
-							<name>Throwing Weapons</name>
-						</skilllevel>
-					</bonus>
-				</version>
-				<version>
-					<id>d0cfe27f-5261-4a58-adf5-93a2f8fbb6fb</id>
-					<name>Engineering Corps</name>
-					<bonus>
-						<skilllevel>
-							<name>Armorer</name>
-							<val>2</val>
-						</skilllevel>
-						<skilllevel>
-							<name>Demolitions</name>
-						</skilllevel>
-						<skillgrouplevel>
-							<name>Engineering</name>
-							<val>1</val>
-						</skillgrouplevel>
-						<skilllevel>
-							<name>Gunnery</name>
-						</skilllevel>
-						<knowledgeskilllevel>
-							<name>Military Vehicles</name>
-							<group>Professional</group>
-							<val>3</val>
-						</knowledgeskilllevel>
-					</bonus>
-				</version>
-				<version>
-					<id>78597cb6-e4df-4402-aac1-691ecc8c34f3</id>
-					<name>Mage Corps</name>
-					<bonus>
-						<skilllevel>
-							<name>Assensing</name>
-							<val>2</val>
-						</skilllevel>
-						<skilllevel>
-							<name>Arcana</name>
-						</skilllevel>
-						<skillgrouplevel>
-							<name>Conjuring</name>
-							<val>1</val>
-						</skillgrouplevel>
-						<skillgrouplevel>
-							<name>Sorcery</name>
-							<val>1</val>
-						</skillgrouplevel>
-					</bonus>
-				</version>
-				<version>
-					<id>311bbf30-6f51-43ae-9acf-33f426d897ef</id>
-					<name>Medical Corps</name>
-					<bonus>
-						<skillgrouplevel>
-							<name>Biotech</name>
-							<val>2</val>
-						</skillgrouplevel>
-					</bonus>
-				</version>
-				<version>
-					<id>5b02439c-6ae5-4446-a594-ce36b8cb3abe</id>
-					<name>Navy</name>
-					<bonus>
-						<skilllevel>
-							<name>Armorer</name>
-						</skilllevel>
-						<skilllevel>
-							<name>Blades</name>
-						</skilllevel>
-						<skilllevel>
-							<name>Gunnery</name>
-						</skilllevel>
-						<skilllevel>
-							<name>Perception</name>
-						</skilllevel>
-						<skilllevel>
-							<name>Pilot Watercraft</name>
-							<val>2</val>
-						</skilllevel>
-						<skilllevel>
-							<name>Survival</name>
-						</skilllevel>
-						<skilllevel>
-							<name>Swimming</name>
-						</skilllevel>
-					</bonus>
-				</version>
-				<version>
-					<id>21c4ae77-ba32-4371-87f5-f4dc8eb41055</id>
-					<name>Rigger Corps</name>
-					<bonus>
-						<skilllevel>
-							<name>Gunnery</name>
-							<val>2</val>
-						</skilllevel>
-						<skilllevel>
-							<name>Electronic Warfare</name>
-							<val>2</val>
-						</skilllevel>
-						<skilllevel>
-							<name>Pilot Aircraft</name>
-						</skilllevel>
-						<skilllevel>
-							<name>Pilot Walker</name>
-						</skilllevel>
-						<skilllevel>
-							<name>Pilot Ground Craft</name>
-						</skilllevel>
-					</bonus>
-				</version>
-				<version>
-					<id>bc606cbf-f884-4f48-979a-368d10166580</id>
-					<name>Special Forces</name>
-					<bonus>
-						<skilllevel>
-							<name>Armorer</name>
-						</skilllevel>
-						<skilllevel>
-							<name>Blades</name>
-						</skilllevel>
-						<skilllevel>
-							<name>Demolition</name>
-						</skilllevel>
-						<skilllevel>
-							<name>Perception</name>
-						</skilllevel>
-						<skilllevel>
-							<name>Pilot Ground Craft</name>
-						</skilllevel>
-						<skilllevel>
-							<name>Pilot Watercraft</name>
-						</skilllevel>
-						<skilllevel>
-							<name>Sneaking</name>
-						</skilllevel>
-						<skilllevel>
-							<name>Survival</name>
-						</skilllevel>
-					</bonus>
-				</version>
-			</versions>
-			<story>$real worked as a mercenary, fighting for fun and profit instead of for freedom or prophets.</story>
-			<source>RF</source>
-			<page>82</page>
-		</module>
-		<module>
-			<id>c81a2706-4b08-4ce4-bc0d-adb42634c59f</id>
-			<stage>Real Life</stage>
-			<category>LifeModule</category>
-			<name>Tour of Duty (NAN)</name>
-			<karma>100</karma>
-			<bonus>
-				<attributelevel>
-					<name>BOD</name>
-				</attributelevel>
-				<attributelevel>
-					<name>STR</name>
-				</attributelevel>
-				<attributelevel>
-					<name>INT</name>
-				</attributelevel>
-				<skillgrouplevel>
-					<name>Firearms</name>
-					<val>1</val>
-				</skillgrouplevel>
-				<skilllevel>
-					<name>First Aid</name>
-				</skilllevel>
-				<skilllevel>
-					<name>Navigation</name>
-				</skilllevel>
-				<skilllevel>
-					<name>Unarmed Combat</name>
-				</skilllevel>
-				<knowledgeskilllevel>
-					<name>NAN Military</name>
-					<group>Professional</group>
-					<val>3</val>
-				</knowledgeskilllevel>
-				<addqualities>
-					<addquality>SINner (National)</addquality>
-				</addqualities>
-			</bonus>
-			<versions>
-				<version>
-					<id>67ec0fb9-7aaa-40bc-825d-c735e03be981</id>
-					<name>Air Force</name>
-					<bonus>
-						<skilllevel>
-							<name>Blades</name>
-						</skilllevel>
-						<skilllevel>
-							<name>Gunnery</name>
-						</skilllevel>
-						<skilllevel>
-							<name>Pilot Aircraft</name>
-							<val>2</val>
-						</skilllevel>
-						<skilllevel>
-							<name>Survival</name>
-						</skilllevel>
-						<skilllevel>
-							<name>Tracking</name>
-						</skilllevel>
-					</bonus>
-				</version>
-				<version>
-					<id>25a8c69e-5720-423f-91c5-ec3c192aae97</id>
-					<name>Army</name>
-					<bonus>
-						<skilllevel>
-							<name>Armorer</name>
-						</skilllevel>
-						<skilllevel>
-							<name>Blades</name>
-						</skilllevel>
-						<skilllevel>
-							<name>Heavy Weapons</name>
-						</skilllevel>
-						<skilllevel>
-							<name>Pilot Ground Craft</name>
-						</skilllevel>
-						<skilllevel>
-							<name>Survival</name>
-							<val>2</val>
-						</skilllevel>
-						<skilllevel>
-							<name>Throwing Weapons</name>
-						</skilllevel>
-					</bonus>
-				</version>
-				<version>
-					<id>2332eab3-df15-470a-848d-d10e9251352d</id>
-					<name>Engineering Corps</name>
-					<bonus>
-						<skilllevel>
-							<name>Armorer</name>
-							<val>2</val>
-						</skilllevel>
-						<skilllevel>
-							<name>Demolitions</name>
-						</skilllevel>
-						<skillgrouplevel>
-							<name>Engineer</name>
-							<val>1</val>
-						</skillgrouplevel>
-						<skilllevel>
-							<name>Gunnery</name>
-						</skilllevel>
-					</bonus>
-				</version>
-				<version>
-					<id>72b55e93-e903-421c-a9c0-a8ed1971ae16</id>
-					<name>Mage Corps</name>
-					<bonus>
-						<skilllevel>
-							<name>Assensing</name>
-						</skilllevel>
-						<skilllevel>
-							<name>Blades</name>
-						</skilllevel>
-						<skillgrouplevel>
-							<name>Conjuring</name>
-							<val>1</val>
-						</skillgrouplevel>
-						<skillgrouplevel>
-							<name>Sorcery</name>
-							<val>1</val>
-						</skillgrouplevel>
-						<skilllevel>
-							<name>Survival</name>
-						</skilllevel>
-					</bonus>
-				</version>
-				<version>
-					<id>2a499a9b-ce9f-476b-81e8-9d381b712fb2</id>
-					<name>Medical Corps</name>
-					<bonus>
-						<skillgrouplevel>
-							<name>Biotech</name>
-							<val>2</val>
-						</skillgrouplevel>
-					</bonus>
-				</version>
-				<version>
-					<id>0485eb7a-6ad3-4c01-9c47-1f8fa0f248b7</id>
-					<name>Navy</name>
-					<bonus>
-						<skilllevel>
-							<name>Armorer</name>
-						</skilllevel>
-						<skilllevel>
-							<name>Blades</name>
-						</skilllevel>
-						<skilllevel>
-							<name>Gunnery</name>
-						</skilllevel>
-						<skilllevel>
-							<name>Pilot Watercraft</name>
-						</skilllevel>
-						<skilllevel>
-							<name>Survival</name>
-							<val>2</val>
-						</skilllevel>
-						<skilllevel>
-							<name>Swimming</name>
-						</skilllevel>
-					</bonus>
-				</version>
-				<version>
-					<id>a9c38e90-8357-4d1a-bde1-0741f4e2f117</id>
-					<name>Rigger Corps</name>
-					<bonus>
-						<skilllevel>
-							<name>Archery</name>
-						</skilllevel>
-						<skilllevel>
-							<name>Blades</name>
-						</skilllevel>
-						<skilllevel>
-							<name>Electronic Warfare</name>
-						</skilllevel>
-						<skilllevel>
-							<name>Gunnery</name>
-						</skilllevel>
-						<skilllevel>
-							<name>Pilot Aircraft</name>
-						</skilllevel>
-						<skilllevel>
-							<name>Pilot Walker</name>
-						</skilllevel>
-						<skilllevel>
-							<name>Pilot Ground Craft</name>
-						</skilllevel>
-						<skilllevel>
-							<name>Survival</name>
-						</skilllevel>
-					</bonus>
-				</version>
-				<version>
-					<id>de863670-8c10-4ebc-aa47-922ad273c10c</id>
-					<name>Special Forces</name>
-					<bonus>
-						<skilllevel>
-							<name>Armorer</name>
-						</skilllevel>
-						<skilllevel>
-							<name>Blades</name>
-						</skilllevel>
-						<skilllevel>
-							<name>Demolitions</name>
-						</skilllevel>
-						<skilllevel>
-							<name>Pilot Ground Craft</name>
-						</skilllevel>
-						<skilllevel>
-							<name>Pilot Watercraft</name>
-						</skilllevel>
-						<skilllevel>
-							<name>Survival</name>
-						</skilllevel>
-						<skilllevel>
-							<name>Sneaking</name>
-						</skilllevel>
-					</bonus>
-				</version>
-			</versions>
-			<story>$real signed on with the armed forces of one of the NANs, fighting to defend their freedom from $WARNAN .</story>
-			<source>RF</source>
-			<page>82</page>
-		</module>
-		<module>
-			<id>61b6f290-95d2-4cfd-b7d6-336782a42c1b</id>
-			<stage>Real Life</stage>
-			<category>LifeModule</category>
-			<name>Tour of Duty (Tír Tairngire)</name>
-			<karma>100</karma>
-			<bonus>
-				<attributelevel>
-					<name>AGI</name>
-				</attributelevel>
-				<attributelevel>
-					<name>STR</name>
-				</attributelevel>
-				<skillgrouplevel>
-					<name>Firearms</name>
-					<val>1</val>
-				</skillgrouplevel>
-				<skilllevel>
-					<name>First Aid</name>
-				</skilllevel>
-				<skilllevel>
-					<name>Navigation</name>
-				</skilllevel>
-				<skilllevel>
-					<name>Unarmed Combat</name>
-				</skilllevel>
-				<knowledgeskilllevel>
-					<name>Peacekeepers</name>
-					<group>Professional</group>
-					<val>4</val>
-				</knowledgeskilllevel>
-				<addqualities>
-					<addquality>SINner (National)</addquality>
-				</addqualities>
-			</bonus>
-			<versions>
-				<version>
-					<id>8ac31c2d-c758-41a7-b7f5-c2684f3d822c</id>
-					<name>Air Force</name>
-					<bonus>
-						<skilllevel>
-							<name>Armorer</name>
-						</skilllevel>
-						<skilllevel>
-							<name>Blades</name>
-						</skilllevel>
-						<skilllevel>
-							<name>Gunnery</name>
-						</skilllevel>
-						<skilllevel>
-							<name>Pilot Aircraft</name>
-							<val>2</val>
-						</skilllevel>
-						<skilllevel>
-							<name>Reaction</name>
-						</skilllevel>
-						<skilllevel>
-							<name>Survival</name>
-						</skilllevel>
-					</bonus>
-				</version>
-				<version>
-					<id>7a434b14-8ad7-4158-a6ab-d379f0bb44c8</id>
-					<name>Border Patrol </name>
-					<bonus>
-						<attributelevel>
-							<name>CHA</name>
-						</attributelevel>
-						<skilllevel>
-							<name>Armorer</name>
-						</skilllevel>
-						<skilllevel>
-							<name>Blades</name>
-						</skilllevel>
-						<skilllevel>
-							<name>Heavy Weapons</name>
-						</skilllevel>
-						<skilllevel>
-							<name>Perception</name>
-						</skilllevel>
-						<skilllevel>
-							<name>Pilot Ground Craft</name>
-						</skilllevel>
-						<skilllevel>
-							<name>Sneaking</name>
-						</skilllevel>
-						<skilllevel>
-							<name>Swimming</name>
-						</skilllevel>
-						<skilllevel>
-							<name>Survival</name>
-						</skilllevel>
-						<skilllevel>
-							<name>Throwing Weapons</name>
-						</skilllevel>
-					</bonus>
-				</version>
-				<version>
-					<id>5c16f220-e0b7-4994-a773-26a04e77a378</id>
-					<name>Engineering Corps</name>
-					<bonus>
-						<attributelevel>
-							<name>LOG</name>
-						</attributelevel>
-						<skilllevel>
-							<name>Armorer</name>
-							<val>2</val>
-						</skilllevel>
-						<skilllevel>
-							<name>Demolitions</name>
-						</skilllevel>
-						<skillgrouplevel>
-							<name>Engineering</name>
-							<val>1</val>
-						</skillgrouplevel>
-						<skilllevel>
-							<name>Gunnery</name>
-						</skilllevel>
-						<knowledgeskilllevel>
-							<name>Tír Military Vehicles</name>
-							<group>Professional</group>
-							<val>3</val>
-						</knowledgeskilllevel>
-					</bonus>
-				</version>
-				<version>
-					<id>1a9d578f-534d-48b1-805a-576e95dd8d11</id>
-					<name>Ghosts</name>
-					<bonus>
-						<attributelevel>
-							<name>WIL</name>
-						</attributelevel>
-						<skilllevel>
-							<name>Armorer</name>
-						</skilllevel>
-						<skilllevel>
-							<name>Blades</name>
-						</skilllevel>
-						<skilllevel>
-							<name>Demolitions</name>
-						</skilllevel>
-						<skilllevel>
-							<name>Perception</name>
-						</skilllevel>
-						<skilllevel>
-							<name>Pilot Ground Craft</name>
-						</skilllevel>
-						<skilllevel>
-							<name>Pilot Watercraft</name>
-						</skilllevel>
-						<skilllevel>
-							<name>Sneaking</name>
-						</skilllevel>
-						<skilllevel>
-							<name>Survival</name>
-						</skilllevel>
-					</bonus>
-				</version>
-				<version>
-					<id>202e69a4-9b52-4afd-be95-246ab9d56a86</id>
-					<name>Mage Corps</name>
-					<bonus>
-						<attributelevel>
-							<name>LOG</name>
-						</attributelevel>
-						<skilllevel>
-							<name>Arcana</name>
-						</skilllevel>
-						<skilllevel>
-							<name>Assensing</name>
-							<val>2</val>
-						</skilllevel>
-						<skillgrouplevel>
-							<name>Conjuring</name>
-							<val>1</val>
-						</skillgrouplevel>
-						<skillgrouplevel>
-							<name>Sorcery</name>
-							<val>1</val>
-						</skillgrouplevel>
-					</bonus>
-				</version>
-				<version>
-					<id>0476d948-a6f8-407b-ac46-c15a4732e91b</id>
-					<name>Medical Corps</name>
-					<bonus>
-						<attributelevel>
-							<name>LOG</name>
-						</attributelevel>
-						<skillgrouplevel>
-							<name>Biotech</name>
-							<val>2</val>
-						</skillgrouplevel>
-					</bonus>
-				</version>
-				<version>
-					<id>4bab3a60-3119-4664-bd78-4e03b04095da</id>
-					<name>Navy</name>
-					<bonus>
-						<skilllevel>
-							<name>Blades</name>
-						</skilllevel>
-						<skilllevel>
-							<name>Gunnery</name>
-						</skilllevel>
-						<skilllevel>
-							<name>Pilot Watercraft</name>
-							<val>2</val>
-						</skilllevel>
-						<skilllevel>
-							<name>Armorer</name>
-						</skilllevel>
-						<skilllevel>
-							<name>Perception</name>
-						</skilllevel>
-						<skilllevel>
-							<name>Survival</name>
-						</skilllevel>
-						<skilllevel>
-							<name>Swimming</name>
-						</skilllevel>
-						<skilllevel>
-							<name>Body</name>
-						</skilllevel>
-					</bonus>
-				</version>
-				<version>
-					<id>4f0eac09-eabe-4cac-9c51-b7ebc65a55d5</id>
-					<name>Netwatch</name>
-					<bonus>
-						<skillgrouplevel>
-							<name>Cracking</name>
-							<val>1</val>
-						</skillgrouplevel>
-						<skillgrouplevel>
-							<name>Electronics</name>
-							<val>1</val>
-						</skillgrouplevel>
-						<skilllevel>
-							<name>Intuition</name>
-						</skilllevel>
-						<skilllevel>
-							<name>Perception</name>
-						</skilllevel>
-						<knowledgeskilllevel>
-							<name>Matrix Threats</name>
-							<group>Professional</group>
-							<val>6</val>
-						</knowledgeskilllevel>
-					</bonus>
-				</version>
-				<version>
-					<id>dad1be40-68a1-46a2-b7a4-5f2c7c86fbcf</id>
-					<name>Peace Keepers</name>
-					<bonus>
-						<attributelevel>
-							<name>BOD</name>
-						</attributelevel>
-						<skilllevel>
-							<name>Armorer</name>
-						</skilllevel>
-						<skilllevel>
-							<name>Blades</name>
-						</skilllevel>
-						<skilllevel>
-							<name>Clubs</name>
-						</skilllevel>
-						<skilllevel>
-							<name>Heavy Weapons</name>
-						</skilllevel>
-						<skilllevel>
-							<name>Pilot Ground Craft</name>
-						</skilllevel>
-						<skilllevel>
-							<name>Perception</name>
-						</skilllevel>
-						<skilllevel>
-							<name>Survival</name>
-						</skilllevel>
-						<skilllevel>
-							<name>Throwing Weapons</name>
-						</skilllevel>
-					</bonus>
-				</version>
-				<version>
-					<id>9788eeb2-8ae1-44d0-b754-947ff282668d</id>
-					<name>Rigger Corp</name>
-					<bonus>
-						<attributelevel>
-							<name>REA</name>
-						</attributelevel>
-						<skilllevel>
-							<name>Electronic Warfare</name>
-							<val>2</val>
-						</skilllevel>
-						<skilllevel>
-							<name>Gunnery</name>
-							<val>2</val>
-						</skilllevel>
-						<skilllevel>
-							<name>Pilot Aircraft</name>
-						</skilllevel>
-						<skilllevel>
-							<name>Pilot Walker</name>
-						</skilllevel>
-						<skilllevel>
-							<name>Pilot Ground Craft</name>
-						</skilllevel>
-					</bonus>
-				</version>
-			</versions>
-			<story>$real was a greenshirt in service of the Tir, fighting to preserve quite possibly the most dysfunctional nation on the continent.</story>
-			<source>RF</source>
-			<page>83</page>
-		</module>
-		<module>
-			<id>f1770715-63ea-45cb-bc08-061996dbb6be</id>
-			<stage>Real Life</stage>
-			<category>LifeModule</category>
-			<name>Tour of Duty (UCAS, CAS and CFS)</name>
-			<karma>100</karma>
-			<bonus>
-				<attributelevel>
-					<name>BOD</name>
-				</attributelevel>
-				<attributelevel>
-					<name>REA</name>
-				</attributelevel>
-				<attributelevel>
-					<name>STR</name>
-				</attributelevel>
-				<skillgrouplevel>
-					<name>Firearms</name>
-					<val>1</val>
-				</skillgrouplevel>
-				<skilllevel>
-					<name>Navigation</name>
-				</skilllevel>
-				<skilllevel>
-					<name>Unarmed Combat</name>
-				</skilllevel>
-				<knowledgeskilllevel>
-					<name>Military</name>
-					<group>Professional</group>
-					<val>4</val>
-				</knowledgeskilllevel>
-				<addqualities>
-					<addquality>SINner (National)</addquality>
-				</addqualities>
-			</bonus>
-			<versions>
-				<version>
-					<id>8ddf9d3d-9e63-4879-a3d1-546d9928d5c0</id>
-					<name>Air Force</name>
-					<bonus>
-						<skilllevel>
-							<name>Armorer</name>
-							<val>2</val>
-						</skilllevel>
-						<skilllevel>
-							<name>Blades</name>
-						</skilllevel>
-						<skilllevel>
-							<name>Gunnery</name>
-						</skilllevel>
-						<skilllevel>
-							<name>Pilot Aircraft</name>
-							<val>2</val>
-						</skilllevel>
-						<skilllevel>
-							<name>Survival</name>
-						</skilllevel>
-					</bonus>
-				</version>
-				<version>
-					<id>8d40938c-1fbc-4dc1-9a45-647582608525</id>
-					<name>Army</name>
-					<bonus>
-						<skilllevel>
-							<name>Armorer</name>
-						</skilllevel>
-						<skilllevel>
-							<name>Blades</name>
-						</skilllevel>
-						<skilllevel>
-							<name>Heavy Weapons</name>
-						</skilllevel>
-						<skilllevel>
-							<name>Pilot Ground Craft</name>
-						</skilllevel>
-						<skilllevel>
-							<name>Survival</name>
-						</skilllevel>
-						<skilllevel>
-							<name>Throwing Weapons</name>
-							<val>2</val>
-						</skilllevel>
-					</bonus>
-				</version>
-				<version>
-					<id>77a62f13-2dd8-4b35-9b5a-bd2ae6ebf209</id>
-					<name>Engineering Corps</name>
-					<bonus>
-						<skilllevel>
-							<name>Armorer</name>
-							<val>2</val>
-						</skilllevel>
-						<skilllevel>
-							<name>Demolitions</name>
-						</skilllevel>
-						<skillgrouplevel>
-							<name>Engineering</name>
-							<val>1</val>
-						</skillgrouplevel>
-						<skilllevel>
-							<name>Gunnery</name>
-						</skilllevel>
-						<knowledgeskilllevel>
-							<name>Military Vehicles</name>
-							<group>Professional</group>
-							<val>5</val>
-						</knowledgeskilllevel>
-					</bonus>
-				</version>
-				<version>
-					<id>48030cf2-5c87-4084-812b-6419bce4c011</id>
-					<name>Mage Corps</name>
-					<bonus>
-						<skilllevel>
-							<name>Assensing</name>
-							<val>2</val>
-						</skilllevel>
-						<skillgrouplevel>
-							<name>Conjuring</name>
-							<val>1</val>
-						</skillgrouplevel>
-						<skilllevel>
-							<name>Perception</name>
-						</skilllevel>
-						<skillgrouplevel>
-							<name>Sorcery</name>
-							<val>1</val>
-						</skillgrouplevel>
-					</bonus>
-				</version>
-				<version>
-					<id>7f26a610-5e04-48b9-ae98-02059de6821e</id>
-					<!--todo: require Nurse or Medicine module from Further Education-->
-					<name>Medical Corps</name>
-					<bonus>
-						<skillgrouplevel>
-							<name>Biotech</name>
-							<val>2</val>
-						</skillgrouplevel>
-						<knowledgeskilllevel>
-							<name>Medicine</name>
-							<group>Professional</group>
-							<val>3</val>
-						</knowledgeskilllevel>
-					</bonus>
-				</version>
-				<version>
-					<id>e14e4cac-a993-436a-b51a-829b2589a098</id>
-					<name>Navy</name>
-					<bonus>
-						<skilllevel>
-							<name>Armorer</name>
-						</skilllevel>
-						<skilllevel>
-							<name>Blades</name>
-						</skilllevel>
-						<skilllevel>
-							<name>Gunnery</name>
-							<val>2</val>
-						</skilllevel>
-						<skilllevel>
-							<name>Pilot Watercraft</name>
-							<val>2</val>
-						</skilllevel>
-						<skilllevel>
-							<name>Survival</name>
-						</skilllevel>
-						<skilllevel>
-							<name>Swimming</name>
-						</skilllevel>
-					</bonus>
-				</version>
-				<version>
-					<id>5fce080b-251e-4ae3-b201-0e67fa1e2411</id>
-					<name>Rigger Corps </name>
-					<bonus>
-						<skilllevel>
-							<name>Electronic Warfare</name>
-							<val>2</val>
-						</skilllevel>
-						<skilllevel>
-							<name>Gunnery</name>
-							<val>2</val>
-						</skilllevel>
-						<skilllevel>
-							<name>Pilot Aircraft</name>
-						</skilllevel>
-						<skilllevel>
-							<name>Pilot Walker</name>
-						</skilllevel>
-						<skilllevel>
-							<name>Pilot Ground Craft</name>
-						</skilllevel>
-					</bonus>
-				</version>
-				<version>
-					<id>e6ec50d2-7721-4a94-9abe-ff786cf89bd3</id>
-					<name>Special Forces</name>
-					<bonus>
-						<skilllevel>
-							<name>Armorer</name>
-						</skilllevel>
-						<skilllevel>
-							<name>Blades</name>
-						</skilllevel>
-						<skilllevel>
-							<name>Demolitions</name>
-						</skilllevel>
-						<skilllevel>
-							<name>Perception</name>
-						</skilllevel>
-						<skilllevel>
-							<name>Pilot Ground Craft</name>
-						</skilllevel>
-						<skilllevel>
-							<name>Pilot Watercraft</name>
-						</skilllevel>
-						<skilllevel>
-							<name>Sneaking</name>
-						</skilllevel>
-						<skilllevel>
-							<name>Survival</name>
-						</skilllevel>
-						<skilllevel>
-							<name>Tracking</name>
-						</skilllevel>
-					</bonus>
-				</version>
-			</versions>
-			<story>$real was a soldier in service of the UCAS, CAS or CFS, training and drilling for the day the Azzies push north through the NANs so that they might be ready to… liberate them.</story>
-			<source>RF</source>
-			<page>82</page>
-		</module>
-<!-- End Region -->
-<!-- End Region -->
-		<!--Region Data Trails-->
-		<module>
-			<id>4b56f994-84d5-4acc-8d6f-278eae90f624</id>
-			<stage>Formative Years</stage>
-			<category>LifeModule</category>
-			<name>Early Emergence</name>
-			<karma>40</karma>
-			<bonus>
-				<attributelevel>
-					<name>INT</name>
-				</attributelevel>
-				<skilllevel>
-					<name>Decompiling</name>
-				</skilllevel>
-				<skilllevel>
-					<name>Software</name>
-				</skilllevel>
-				<knowledgeskilllevel>
-					<name>[Technical]</name>
-					<group>Interest</group>
-					<val>4</val>
-				</knowledgeskilllevel>
-			</bonus>
-			<story>$real was coding before other kids could read, emerging as a technomancer around the age normal kids are working out that $ALPHABET</story>
-			<source>DT</source>
-			<page>51</page>
-		</module>
-		<module>
-			<id>eb8c935b-6e60-475b-b909-27f6d7f54a8f</id>
-			<stage>Formative Years</stage>
-			<category>LifeModule</category>
-			<name>Part of the Machine</name>
-			<karma>40</karma>
-			<bonus>
-				<attributelevel>
-					<name>LOG</name>
-				</attributelevel>
-				<skilllevel>
-					<name>Computer</name>
-				</skilllevel>
-				<skilllevel>
-					<name>Hardware</name>
-				</skilllevel>
-				<skilllevel>
-					<name>Software</name>
-				</skilllevel>
-				<knowledgeskilllevel>
-					<name>[Hobby]</name>
-					<group>Interest</group>
-					<val>4</val>
-				</knowledgeskilllevel>
-				<knowledgeskilllevel>
-					<name>[Technical]</name>
-					<group>Interest</group>
-					<val>4</val>
-				</knowledgeskilllevel>
-			</bonus>
-			<story>$real grew up among mechanics, and some of their skill brushed off on him. On the downside, so did a lot of $STICKY.</story>
-			<source>DT</source>
-			<page>51</page>
-		</module>
-		<module>
-			<id>cb023d87-0312-4a50-a17d-87444fed10da</id>
-			<stage>Teen Years</stage>
-			<category>LifeModule</category>
-			<name>Hacker Club</name>
-			<karma>50</karma>
-			<bonus>
-				<attributelevel>
-					<name>LOG</name>
-				</attributelevel>
-				<attributelevel>
-					<name>INT</name>
-				</attributelevel>
-				<skilllevel>
-					<name>Computer</name>
-					<val>2</val>
-				</skilllevel>
-				<skilllevel>
-					<name>Hacking</name>
-				</skilllevel>
-				<skilllevel>
-					<name>Hardware</name>
-				</skilllevel>
-				<skilllevel>
-					<name>Electronic Warfare</name>
-				</skilllevel>
-				<knowledgeskilllevel>
-					<name>[Technical]</name>
-					<group>Interest</group>
-					<val>1</val>
-				</knowledgeskilllevel>
-				<addqualities>
-					<addquality>Data Anomaly</addquality>
-				</addqualities>
-			</bonus>
-			<story>$real grew up in a commune of hackers, who taught him the basics of hacking, and nothing else.</story>
-			<source>DT</source>
-			<page>51</page>
-		</module>
-		<module>
-			<id>91abc09e-7564-4126-9c03-15d26989dcf8</id>
-			<stage>Teen Years</stage>
-			<category>LifeModule</category>
-			<name>Technomancer Boarding School</name>
-			<karma>50</karma>
-			<bonus>
-				<attributelevel>
-					<name>CHA</name>
-				</attributelevel>
-				<attributelevel>
-					<name>RES</name>
-				</attributelevel>
-				<skilllevel>
-					<name>Compiling</name>
-				</skilllevel>
-				<skilllevel>
-					<name>Decompiling</name>
-				</skilllevel>
-				<skilllevel>
-					<name>Electronic Warfare</name>
-				</skilllevel>
-				<skilllevel>
-					<name>Registering</name>
-				</skilllevel>
-				<skilllevel>
-					<name>Software</name>
-				</skilllevel>
-				<knowledgeskilllevel>
-					<name>[Technical]</name>
-					<group>Interest</group>
-					<val>1</val>
-				</knowledgeskilllevel>
-			</bonus>
-			<story>$real was lucky enough that their Emergence was noticed by one of the more techno friendly corporations, who gave them a free scholarship to a school that taught them how to use their powers instead of just black bagging and vivisecting them to see how they tick.</story>
-			<source>DT</source>
-			<page>51</page>
-		</module>
-		<module>
-			<id>e40f60aa-2269-4d3d-a34b-e2be24af496d</id>
-			<stage>Real Life</stage>
-			<category>LifeModule</category>
-			<name>Escaped Technomancer</name>
-			<karma>100</karma>
-			<bonus>
-				<attributelevel>
-					<name>INT</name>
-				</attributelevel>
-				<attributelevel>
-					<name>WIL</name>
-				</attributelevel>
-				<skilllevel>
-					<name>Compiling</name>
-					<val>2</val>
-				</skilllevel>
-				<skilllevel>
-					<name>Con</name>
-				</skilllevel>
-				<skilllevel>
-					<name>Decompiling</name>
-					<val>2</val>
-				</skilllevel>
-				<skilllevel>
-					<name>Hacking</name>
-					<val>2</val>
-				</skilllevel>
-				<skilllevel>
-					<name>Registering</name>
-					<val>2</val>
-				</skilllevel>
-				<skilllevel>
-					<name>Sneaking</name>
-				</skilllevel>
-				<skilllevel>
-					<name>Software</name>
-					<val>2</val>
-				</skilllevel>
-				<skilllevel>
-					<name>Survival</name>
-				</skilllevel>
-				<knowledgeskilllevel>
-					<name>[Tech corporations]</name>
-					<group>Professional</group>
-					<val>3</val>
-				</knowledgeskilllevel>
-				<addqualities>
-					<addquality>Guts</addquality>
-					<addquality>Pain is Gain</addquality>
-					<addquality>Vendetta</addquality>
-				</addqualities>
-			</bonus>
-			<story>$real was blackbagged by a corp who wanted to take $real apart and see how they tick. Fortunately, they managed to escape, and even got to keep most of their organs.</story>
-			<source>DT</source>
-			<page>52</page>
-		</module>
-		<module>
-			<id>aaa6ec70-467e-4345-b5e1-f14ce038ef51</id>
-			<stage>Real Life</stage>
-			<category>LifeModule</category>
-			<name>Hacker Assassin</name>
-			<karma>100</karma>
-			<bonus>
-				<attributelevel>
-					<name>LOG</name>
-				</attributelevel>
-				<attributelevel>
-					<name>WIL</name>
-				</attributelevel>
-				<skilllevel>
-					<name>Cybercombat</name>
-					<val>3</val>
-				</skilllevel>
-				<skillgrouplevel>
-					<name>Electronics</name>
-					<val>2</val>
-				</skillgrouplevel>
-				<skilllevel>
-					<name>Electronic Warfare</name>
-				</skilllevel>
-				<skilllevel>
-					<name>Hacking</name>
-				</skilllevel>
-				<knowledgeskilllevel>
-					<name>[Tech corporations]</name>
-					<group>Street</group>
-					<val>3</val>
-				</knowledgeskilllevel>
-				<addqualities>
-					<addquality>Go Big or Go Home</addquality>
-				</addqualities>
-			</bonus>
-			<story>$real serves the Old Man of the Mountain via the matrix, hitting their enemies with enough biofeedback to leave their enemies brain leaking out of their ears.</story>
-			<source>DT</source>
-			<page>52</page>
-		</module>
-		<module>
-			<id>b8aea58a-e447-46f6-b96d-cf3bf3ff19e4</id>
-			<stage>Real Life</stage>
-			<category>LifeModule</category>
-			<name>Hacker Hobbyst</name>
-			<karma>100</karma>
-			<bonus>
-				<attributelevel>
-					<name>LOG</name>
-				</attributelevel>
-				<attributelevel>
-					<name>INT</name>
-				</attributelevel>
-				<skilllevel>
-					<options>
-						<mech1>Aeronautics Mechanic</mech1>
-						<mech2>Automotive Mechanic</mech2>
-						<mech3>Industrial Mechanic</mech3>
-						<mech4>Nautical Mechanic</mech4>
-					</options>
-				</skilllevel>
-				<skilllevel>
-					<name>Computer</name>
-					<val>2</val>
-				</skilllevel>
-				<skilllevel>
-					<name>Cybercombat</name>
-					<val>2</val>
-				</skilllevel>
-				<skilllevel>
-					<name>Electronic Warfare</name>
-					<val>2</val>
-				</skilllevel>
-				<skilllevel>
-					<name>Etiquette</name>
-				</skilllevel>
-				<skilllevel>
-					<name>Hacking</name>
-					<val>2</val>
-				</skilllevel>
-				<skilllevel>
-					<name>Hardware</name>
-					<val>2</val>
-				</skilllevel>
-				<skilllevel>
-					<name>Software</name>
-					<val>2</val>
-				</skilllevel>
-				<knowledgeskilllevel>
-					<name>[Tech corporations]</name>
-					<group>Street</group>
-					<val>3</val>
-				</knowledgeskilllevel>
-				<addqualities>
-					<addquality>Golden Screwdriver</addquality>
-				</addqualities>
-			</bonus>
-			<story>$real hacks as a hobby, cracking code with nothing but sheer willpower and a lot of mountain dew.</story>
-			<source>DT</source>
-			<page>53</page>
-		</module>
-		<module>
-			<id>3d08b696-1c7c-4bb6-af37-1b4d68fd985c</id>
-			<stage>Real Life</stage>
-			<category>LifeModule</category>
-			<name>High-Profile Hack</name>
-			<karma>100</karma>
-			<bonus>
-				<attributelevel>
-					<name>CHA</name>
-				</attributelevel>
-				<attributelevel>
-					<name>INT</name>
-				</attributelevel>
-				<skilllevel>
-					<name>Computer</name>
-					<val>2</val>
-				</skilllevel>
-				<skilllevel>
-					<name>Cybercombat</name>
-					<val>2</val>
-				</skilllevel>
-				<skilllevel>
-					<name>Electronic Warfare</name>
-					<val>2</val>
-				</skilllevel>
-				<skilllevel>
-					<name>Hacking</name>
-					<val>2</val>
-				</skilllevel>
-				<skilllevel>
-					<name>Leadership</name>
-					<val>2</val>
-				</skilllevel>
-				<knowledgeskilllevel>
-					<name>Secure Matrix Locations</name>
-					<group>Interest</group>
-					<val>5</val>
-				</knowledgeskilllevel>
-				<addqualities>
-					<addquality>Online Fame</addquality>
-					<!--todo: choose datahaven-->
-					<addquality>Prime Datahaven Membership</addquality>
-				</addqualities>
-			</bonus>
-			<story>$real pulled off a big job. How big? I shit you not, they $HACKDESC .</story>
-			<source>DT</source>
-			<page>53</page>
-		</module>
-		<module>
-			<id>ac0eb0cc-bae1-41e4-bffd-e684c5f51b2b</id>
-			<stage>Real Life</stage>
-			<category>LifeModule</category>
-			<name>IT Ace</name>
-			<karma>100</karma>
-			<bonus>
-				<attributelevel>
-					<name>LOG</name>
-				</attributelevel>
-				<attributelevel>
-					<name>INT</name>
-				</attributelevel>
-				<skilllevel>
-					<name>Computer</name>
-					<val>2</val>
-				</skilllevel>
-				<skilllevel>
-					<name>Cybercombat</name>
-					<val>2</val>
-				</skilllevel>
-				<skilllevel>
-					<name>Electronic Warfare</name>
-				</skilllevel>
-				<skilllevel>
-					<name>Etiquette</name>
-					<val>2</val>
-				</skilllevel>
-				<skilllevel>
-					<name>Hacking</name>
-					<val>2</val>
-				</skilllevel>
-				<skilllevel>
-					<name>Hardware</name>
-					<val>2</val>
-				</skilllevel>
-				<skilllevel>
-					<name>Software</name>
-					<val>2</val>
-				</skilllevel>
-				<knowledgeskilllevel>
-					<name>[Tech corporations]</name>
-					<group>Professional</group>
-					<val>3</val>
-				</knowledgeskilllevel>
-				<addqualities>
-					<addquality>Overclocker</addquality>
-					<addquality>Quick Config</addquality>
-				</addqualities>
-			</bonus>
-			<story>$real had the misfortune to work as a sysadmin, an unappreciated job where one has to somehow fulfil requests made by people without even the most basic computer knowledge.</story>
-			<source>DT</source>
-			<page>53</page>
-		</module>
-		<module>
-			<id>243b126d-a71e-4398-b646-76780b6e7379</id>
-			<stage>Real Life</stage>
-			<category>LifeModule</category>
-			<name>Matrix Ghost</name>
-			<karma>100</karma>
-			<bonus>
-				<attributelevel>
-					<name>AGI</name>
-				</attributelevel>
-				<attributelevel>
-					<name>INT</name>
-				</attributelevel>
-				<skilllevel>
-					<name>Computer</name>
-					<val>2</val>
-				</skilllevel>
-				<skilllevel>
-					<name>Con</name>
-				</skilllevel>
-				<skilllevel>
-					<name>Cybercombat</name>
-					<val>2</val>
-				</skilllevel>
-				<skilllevel>
-					<name>Electronic Warfare</name>
-				</skilllevel>
-				<skilllevel>
-					<name>Hacking</name>
-					<val>2</val>
-				</skilllevel>
-				<skilllevel>
-					<name>Hardware</name>
-					<val>2</val>
-				</skilllevel>
-				<skilllevel>
-					<name>Sneaking</name>
-					<val>2</val>
-				</skilllevel>
-				<knowledgeskilllevel>
-					<name>[Matrix security]</name>
-					<group>Interest</group>
-					<val>2</val>
-				</knowledgeskilllevel>
-				<knowledgeskilllevel>
-					<name>[Tech corporations]</name>
-					<group>Professional</group>
-					<val>3</val>
-				</knowledgeskilllevel>
-				<addqualities>
-					<addquality>I C U</addquality>
-					<addquality>Ninja Vanish</addquality>
-				</addqualities>
-			</bonus>
-			<story>$real is an expert at staying unseen in the matrix, especially when it comes to $MATRIXHIDE .</story>
-			<source>DT</source>
-			<page>53</page>
-		</module>
-		<module>
-			<id>3c0549e6-d58a-4658-a7e5-4593ac8f1388</id>
-			<stage>Real Life</stage>
-			<category>LifeModule</category>
-			<name>Otaku Time</name>
-			<karma>100</karma>
-			<bonus>
-				<attributelevel>
-					<name>LOG</name>
-				</attributelevel>
-				<attributelevel>
-					<name>INT</name>
-				</attributelevel>
-				<skilllevel>
-					<name>Compiling</name>
-					<val>2</val>
-				</skilllevel>
-				<skilllevel>
-					<name>Decompiling</name>
-				</skilllevel>
-				<skilllevel>
-					<name>Cybercombat</name>
-				</skilllevel>
-				<skilllevel>
-					<name>Electronic Warfare</name>
-				</skilllevel>
-				<skilllevel>
-					<name>Software</name>
-					<val>2</val>
-				</skilllevel>
-				<skilllevel>
-					<name>Hacking</name>
-				</skilllevel>
-				<skillgrouplevel>
-					<name>Tasking</name>
-					<val>2</val>
-				</skillgrouplevel>
-				<knowledgeskilllevel>
-					<name>[Tech corporations]</name>
-					<group>Street</group>
-					<val>3</val>
-				</knowledgeskilllevel>
-				<addqualities>
-					<addquality>Otaku to Technomancer</addquality>
-				</addqualities>
-			</bonus>
-			<story>$real was an Otaku. No, not a Japanese nerd, but instead a child of the Matrix. Thankfully, Crash 2.0 hit before they suffered Fading, leaving them as a Technomancer, allowing them to keep their odd connection to the matrix for the rest of their life.</story>
-			<source>DT</source>
-			<page>53</page>
-		</module>
-	<!-- End Region -->
-		<!-- Region Chrome Flesh -->
-		<module>
-			<id>c211d6f3-c773-4ff7-a1a1-64b16f47757e</id>
-			<stage>Formative Years</stage>
-			<category>LifeModule</category>
-			<name>Slave</name>
-			<karma>40</karma>
-			<bonus>
-				<attributelevel>
-					<name>AGI</name>
-				</attributelevel>
-				<attributelevel>
-					<name>INT</name>
-				</attributelevel>
-				<skilllevel>
-					<name>Con</name>
-					<spec>Fast Talking</spec>
-				</skilllevel>
-				<skilllevel>
-					<name>Etiquette</name>
-				</skilllevel>
-				<skilllevel>
-					<name>Perception</name>
-				</skilllevel>
-				<skilllevel>
-					<name>Running</name>
-				</skilllevel>
-				<skilllevel>
-					<name>Sneaking</name>
-				</skilllevel>
-				<skilllevel>
-					<name>Unarmed</name>
-				</skilllevel>
-				<addqualities>
-					<addquality>Blandness</addquality>
-				</addqualities>
-			</bonus>
-			<story>$real was a slave, and spent their childhood $SLAVE</story>
-			<source>CF</source>
-			<page>60</page>
-		</module>
-		<module>
-			<id>d91ba242-11bb-43a9-abed-4cb5c6b34819</id>
-			<stage>Formative Years</stage>
-			<category>LifeModule</category>
-			<name>Bag of Organs</name>
-			<karma>40</karma>
-			<bonus>
-				<attributelevel>
-					<name>BOD</name>
-					<val>2</val>
-				</attributelevel>
-				<skilllevel>
-					<name>Sneaking</name>
-					<val>2</val>
-				</skilllevel>
-				<knowledgeskilllevel>
-					<name>Biology</name>
-					<group>Academic</group>
-					<val>1</val>
-				</knowledgeskilllevel>
-				<knowledgeskilllevel>
-					<name>Bioware</name>
-					<group>Academic</group>
-					<val>1</val>
-				</knowledgeskilllevel>
-				<knowledgeskilllevel>
-					<name>Organleggers</name>
-					<group>Street</group>
-					<val>3</val>
-				</knowledgeskilllevel>
-				<nuyenamt>32000</nuyenamt>
-			</bonus>
-			<addqialities>
-				<!--per raw, there is no rating for flashbacks-->
-				<addquality>Flashbacks I</addquality>
-				<addquality>Uneducated</addquality>
-			</addqialities>
-			<!--todo: Special: You may pick 32,000 nuyen worth of bioware. Normal Essence costs apply-->
-			<story>$real was used as a host for bioware, as implanting it in a metahuman is cheaper than keeping it on ice. One day, $real knew they would be killed, and their organs $BAGORGAN . On the other hand, free bioware! Score!</story>
-			<source>CF</source>
-			<page>60</page>
-		</module>
-		<module>
-			<id>f8413f32-3ed3-488f-989a-2fe961e94dee</id>
-			<stage>Formative Years</stage>
-			<category>LifeModule</category>
-			<name>Child of the Shadows</name>
-			<karma>40</karma>
-			<bonus>
-				<attributelevel>
-					<name>INT</name>
-				</attributelevel>
-				<skilllevel>
-					<name>Computer</name>
-				</skilllevel>
-				<skilllevel>
-					<name>Con</name>
-				</skilllevel>
-				<skilllevel>
-					<name>First Aid</name>
-				</skilllevel>
-				<skilllevel>
-					<name>Perception</name>
-				</skilllevel>
-				<skillgrouplevel>
-					<name>Stealth</name>
-					<val>2</val>
-				</skillgrouplevel>
-				<knowledgeskilllevel>
-					<name>Safehouses</name>
-					<group>Street</group>
-					<val>3</val>
-				</knowledgeskilllevel>
-			</bonus>
-			<story>$real ‘s parents were shadowrunners. At a young age, $real was learning important skills such as $SHADOWCHILD .</story>
-			<source>CF</source>
-			<page>61</page>
-		</module>
-		<module>
-			<id>a576c25e-2ca1-4d53-83de-1b58e9f72082</id>
-			<stage>Teen Years</stage>
-			<category>LifeModule</category>
-			<name>Test Subject</name>
-			<karma>50</karma>
-			<bonus>
-				<attributelevel>
-					<name>BOD</name>
-				</attributelevel>
-				<attributelevel>
-					<name>LOG</name>
-				</attributelevel>
-				<skilllevel>
-					<name>Biotechnology</name>
-				</skilllevel>
-				<skilllevel>
-					<name>Cybertechnology</name>
-				</skilllevel>
-				<skillgrouplevel>
-					<name>Influence</name>
-					<val>1</val>
-				</skillgrouplevel>
-				<knowledgeskilllevel>
-					<name>Metahuman Biology</name>
-					<group>Academic</group>
-					<val>1</val>
-				</knowledgeskilllevel>
-				<knowledgeskilllevel>
-					<name>Transhumanist Philosophy</name>
-					<group>Interest</group>
-					<val>1</val>
-				</knowledgeskilllevel>
-				<nuyenamt>16000</nuyenamt>
-				<selectquality>
-          <quality>Biocompatability (Cyberware)</quality>
-          <quality>Biocompatability (Bioware)</quality>
-				</selectquality>
-			</bonus>
-			<!--todo: Special: 16,000 nuyen in augmentations-->
-			<story>$real grew up a lab rat, used by mad scientists to test augmentations. On one hand, $real essence was irreparably shredded. On the other hand free ware! Score!</story>
-			<source>CF</source>
-			<page>61</page>
-		</module>
-		<module>
-			<id>737d188a-85b5-47d8-91f2-39863983b464</id>
-			<stage>Teen Years</stage>
-			<category>LifeModule</category>
-			<name>Factory Child Worker</name>
-			<karma>50</karma>
-			<bonus>
-				<attributelevel>
-					<name>AGI</name>
-				</attributelevel>
-				<attributelevel>
-					<name>BOD</name>
-				</attributelevel>
-				<attributelevel>
-					<name>REA</name>
-				</attributelevel>
-				<skilllevel>
-					<name>Perception</name>
-				</skilllevel>
-				<skillgrouplevel>
-					<name>Engineering</name>
-					<val>1</val>
-				</skillgrouplevel>
-				<skilllevel>
-					<name>Armorer</name>
-				</skilllevel>
-				<knowledgeskilllevel>
-					<name>Machinist</name>
-					<group>Professional</group>
-					<val>1</val>
-				</knowledgeskilllevel>
-				<knowledgeskilllevel>
-					<name>Industrial Facilities</name>
-					<group>Street</group>
-					<val>1</val>
-				</knowledgeskilllevel>
-				<nuyenamt>15000</nuyenamt>
-			</bonus>
-			<!--todo: Special: 15,000 nuyen in cyberlimbs-->
-			<story>$real was a child laborer in one of the few factories that hadn’t fully mechanized. Their pay almost managed to pay for limbs to replace those they lost via work. Almost.</story>
-			<source>CF</source>
-			<page>61</page>
-		</module>
-		<module>
-			<id>70fe2ad0-1311-486c-b183-8b2620fc5056</id>
-			<stage>Real Life</stage>
-			<category>LifeModule</category>
-			<name>Pit Fighter</name>
-			<karma>100</karma>
-			<bonus>
-				<attributelevel>
-					<name>BOD</name>
-				</attributelevel>
-				<attributelevel>
-					<name>STR</name>
-				</attributelevel>
-				<skillgrouplevel>
-					<name>Close Combat</name>
-					<val>2</val>
-				</skillgrouplevel>
-				<skilllevel>
-					<name>Cybertechnology</name>
-				</skilllevel>
-				<skilllevel>
-					<name>First Aid</name>
-					<val>2</val>
-				</skilllevel>
-				<skilllevel>
-					<name>Intimidation</name>
-					<val>2</val>
-				</skilllevel>
-				<skilllevel>
-					<name>Negotiation</name>
-				</skilllevel>
-				<skilllevel>
-					<name>Performance</name>
-				</skilllevel>
-				<knowledgeskilllevel>
-					<name>Pit Fighting</name>
-					<group>Professional</group>
-					<val>3</val>
-				</knowledgeskilllevel>
-				<knowledgeskilllevel>
-					<name>Syndicates</name>
-					<group>Street</group>
-					<val>2</val>
-				</knowledgeskilllevel>
-				<addqualities>
-					<addquality>High Pain Tolerance (Rating 2)</addquality>
-					<addquality>Quick Healer</addquality>
-				</addqualities>
-			</bonus>
-			<story>$real fought in a blood sport, punching the shit out of other people for fun and profit.</story>
-			<source>CF</source>
-			<page>61</page>
-		</module>
-		<module>
-			<id>4e6da910-e160-4aec-8dfb-caafda2e952e</id>
-			<stage>Real Life</stage>
-			<category>LifeModule</category>
-			<name>Urban Brawler</name>
-			<karma>100</karma>
-			<bonus>
-				<attributelevel>
-					<name>AGI</name>
-				</attributelevel>
-				<attributelevel>
-					<name>BOD</name>
-				</attributelevel>
-				<skillgrouplevel>
-					<name>Athletics</name>
-					<val>2</val>
-				</skillgrouplevel>
-				<skillgrouplevel>
-					<name>Close Combat</name>
-					<val>2</val>
-				</skillgrouplevel>
-				<skilllevel>
-					<name>Intimidation</name>
-				</skilllevel>
-				<skilllevel>
-					<name>Performance</name>
-					<val>2</val>
-				</skilllevel>
-				<knowledgeskilllevel>
-					<name>Urban Brawl</name>
-					<group>Professional</group>
-					<val>3</val>
-				</knowledgeskilllevel>
-				<addqualities>
-					<addquality>Natural Athlete</addquality>
-					<addquality>SINner (National)</addquality>
-					<addquality>Fame: Local</addquality>
-				</addqualities>
-			</bonus>
-			<story>$real fought in Urban Brawl, which, despite all appearances, is somehow not a blood sport. It did, however, teach them quite a lot of things about $URBANBRAWL .</story>
-			<source>CF</source>
-			<page>61</page>
-		</module>
-		<module>
-			<id>b94d89fc-7ade-4942-9f85-b56c2f78847e</id>
-			<stage>Real Life</stage>
-			<category>LifeModule</category>
-			<name>Street Doc</name>
-			<karma>100</karma>
-			<bonus>
-				<attributelevel>
-					<name>INT</name>
-				</attributelevel>
-				<attributelevel>
-					<name>LOG</name>
-				</attributelevel>
-				<skillgrouplevel>
-					<name>Biotech</name>
-					<val>2</val>
-				</skillgrouplevel>
-				<skilllevel>
-					<name>Chemistry</name>
-				</skilllevel>
-				<skilllevel>
-					<name>Con</name>
-				</skilllevel>
-				<skilllevel>
-					<name>Perception</name>
-				</skilllevel>
-				<skillgrouplevel>
-					<name>Influence</name>
-					<val>1</val>
-				</skillgrouplevel>
-				<knowledgeskilllevel>
-					<name>Biology</name>
-					<group>Academic</group>
-					<val>3</val>
-				</knowledgeskilllevel>
-				<knowledgeskilllevel>
-					<name>Drugs</name>
-					<group>Academic</group>
-					<val>2</val>
-				</knowledgeskilllevel>
-				<knowledgeskilllevel>
-					<name>Street Gangs</name>
-					<group>Street</group>
-					<val>2</val>
-				</knowledgeskilllevel>
-			</bonus>
-			<story>$real may very well only have a doctorate in fine arts, if they have one at all, but they still somehow manage to make it as a street doc, as asking no questions and working on the cheap is considered more important than actual medical training in some circles. Zoidberg would be proud.</story>
-			<source>CF</source>
-			<page>61</page>
-		</module>
-<!-- End Region -->
-		<!-- Region Hard Targets-->
-		<!--Hard Targets modules-->
-		<module>
-			<id>efdee4d0-f6fb-4d75-816e-859e85ec29d4</id>
-			<stage>Nationality</stage>
-			<category>LifeModule</category>
-			<name>Caribbean League</name>
-			<karma>15</karma>
-			<!--<selectable/>-->
-			<versions>
-				<version>
-					<id>62a71e87-d427-4b96-93f2-33d96c6226f2</id>
-					<name>Greater Antilles</name>
-					<story>$real was born somewhere in the Greater Antilles area.</story>
-					<bonus>
-						<attributelevel>
-							<!--Defaults to <val>1</val>-->
-							<name>AGI</name>
-						</attributelevel>
-						<skilllevel>
-							<name>Navigation</name>
-						</skilllevel>
-						<skilllevel>
-							<name>Swimming</name>
-						</skilllevel>
-						<skillgrouplevel>
-							<name>Athletics</name>
-							<val>1</val>
-						</skillgrouplevel>
-						<pushtext>Caribbean League</pushtext>
-						<freenegativequalities>-5</freenegativequalities>
-						<addqualities>
-							<addquality>SINner (National)</addquality>
-						</addqualities>
-					</bonus>
-				</version>
-				<version>
-					<id>ebce1884-43ef-4e22-bb4d-69c9856b2959</id>
-					<name>Lesser Antilles</name>
-					<story>$real was born in the tiny sliver of the Lesser Antilles region.</story>
-					<bonus>
-						<attributelevel>
-							<name>BOD</name>
-						</attributelevel>
-						<skilllevel>
-							<name>Navigation</name>
-						</skilllevel>
-						<skilllevel>
-							<name>Swimming</name>
-						</skilllevel>
-						<skilllevel>
-							<name>Diving</name>
-						</skilllevel>
-						<pushtext>Caribbean League</pushtext>
-						<freenegativequalities>-5</freenegativequalities>
-						<addqualities>
-							<addquality>SINner (National)</addquality>
-						</addqualities>
-					</bonus>
-				</version>
-				<version>
-					<id>0aea1207-b2ba-409d-8424-36c3366515e3</id>
-					<name>Bahama Archipelago</name>
-					<story>$real was born in the Bahamas.</story>
-					<bonus>
-						<attributelevel>
-							<name>BOD</name>
-						</attributelevel>
-						<skilllevel>
-							<name>Navigation</name>
-						</skilllevel>
-						<skilllevel>
-							<name>Swimming</name>
-						</skilllevel>
-						<skilllevel>
-							<name>Survival</name>
-						</skilllevel>
-						<freenegativequalities>-5</freenegativequalities>
-						<pushtext>Caribbean League</pushtext>
-						<addqualities>
-							<addquality>SINner (National)</addquality>
-						</addqualities>
-					</bonus>
-				</version>
-				<version>
-					<id>79179499-26e7-49d8-a354-910a1c46eeb8</id>
-					<name>Miami</name>
-					<story>$real was born in Miami.</story>
-					<bonus>
-						<attributelevel>
-							<name>BOD</name>
-						</attributelevel>
-						<skilllevel>
-							<name>Navigation</name>
-						</skilllevel>
-						<skilllevel>
-							<name>Tracking</name>
-						</skilllevel>
-						<skilllevel>
-							<name>Etiquette</name>
-						</skilllevel>
-						<freenegativequalities>-5</freenegativequalities>
-						<pushtext>Caribbean League</pushtext>
-						<addqualities>
-							<addquality>SINner (National)</addquality>
-						</addqualities>
-					</bonus>
-				</version>
-				<version>
-					<id>35ece27f-6bd0-4e23-bed6-512952ff2818</id>
-					<name>SINless</name>
-					<story>While born in the Caribbean, $real is a citizen of nowhere, for one of several reasons.</story>
-					<bonus>
-						<attributelevel>
-							<name>AGI</name>
-						</attributelevel>
-						<knowledgeskilllevel>
-							<group>Street</group>
-							<name>[City]</name>
-						</knowledgeskilllevel>
-					</bonus>
-				</version>
-			</versions>
-			<bonus>
-				<skilllevel>
-					<name>Etiquette</name>
-				</skilllevel>
-				<knowledgeskilllevel>
-					<name>Caribbean History</name>
-					<group>Academic</group>
-				</knowledgeskilllevel>
-				<knowledgeskilllevel>
-					<name>[Island Nation]</name>
-					<group>Street</group>
-				</knowledgeskilllevel>
-				<knowledgeskilllevel>
-					<options>
-						<french>French</french>
-						<spanish>Spanish</spanish>
-						<dutch>Dutch</dutch>
-						<english>English</english>
-						<val>0</val>
-					</options>
-					<group>Language</group>
-				</knowledgeskilllevel>
-				<knowledgeskilllevel>
-					<options>
-						<creole>Creole</creole>
-						<lucimi>Lucimi</lucimi>
-						<taino>Taino</taino>
-					</options>
-					<group>Language</group>
-				</knowledgeskilllevel>
-			</bonus>
-			<story></story>
-			<source>HT</source>
-			<page>138</page>
-		</module>
-		<!-- Region Teen Years -->
-		<module>
-			<id>cf75cd28-5992-40d4-a9b4-837f3b3c4867</id>
-			<stage>Teen Years</stage>
-			<category>LifeModule</category>
-			<name>Shanghaied</name>
-			<karma>50</karma>
-			<bonus>
-				<attributelevel>
-					<name>BOD</name>
-				</attributelevel>
-				<attributelevel>
-					<name>STR</name>
-				</attributelevel>
-				<skilllevel>
-					<name>Diving</name>
-				</skilllevel>
-				<skilllevel>
-					<name>Nautical Mechanic</name>
-				</skilllevel>
-				<skilllevel>
-					<name>Navigation</name>
-				</skilllevel>
-				<skilllevel>
-					<name>Swimming</name>
-					<val>2</val>
-				</skilllevel>
-				<knowledgeskilllevel>
-					<group>Academic</group>
-					<name>(Geography)</name>
-				</knowledgeskilllevel>
-				<freepositivequalities>3</freepositivequalities>
-				<addqualities>
-					<addquality>Sense of Direction</addquality>
-				</addqualities>
-			</bonus>
-			<story>$real was conscripted onto a ship.</story>
-			<source>HT</source>
-			<page>138</page>
-		</module>
-		<module>
-			<id>445984f2-d607-4124-afd3-b7c536016caa</id>
-			<stage>Real Life</stage>
-			<category>LifeModule</category>
-			<name>Pirate Captain</name>
-			<karma>100</karma>
-			<bonus>
-				<attributelevel>
-					<name>REA</name>
-				</attributelevel>
-				<attributelevel>
-					<name>WIL</name>
-				</attributelevel>
-				<skillgrouplevel>
-					<name>Outdoors</name>
-					<val>1</val>
-				</skillgrouplevel>
-				<skilllevel>
-					<name>Diving</name>
-				</skilllevel>
-				<skilllevel>
-					<name>Gunnery</name>
-				</skilllevel>
-				<skilllevel>
-					<name>Intimidation</name>
-				</skilllevel>
-				<skilllevel>
-					<name>Leadership</name>
-				</skilllevel>
-				<skilllevel>
-					<name>Nautical Mechanic</name>
-				</skilllevel>
-				<skilllevel>
-					<name>Pilot Watercraft</name>
-					<val>2</val>
-				</skilllevel>
-				<skilllevel>
-					<name>Swimming</name>
-					<val>2</val>
-				</skilllevel>
-				<knowledgeskilllevel>
-					<group>Professional</group>
-					<name>Watercraft</name>
-				</knowledgeskilllevel>
-				<knowledgeskilllevel>
-					<group>Street</group>
-					<name>[Local area] Waterways</name>
-					<val>2</val>
-				</knowledgeskilllevel>
-				<freepositivequalities>8</freepositivequalities>
-				<addqualities>
-					<addquality>Fame: Local</addquality>
-					<addquality>Linguist</addquality>
-				</addqualities>
-			</bonus>
-			<story>$real was a crime boss of the sea.</story>
-			<source>HT</source>
-			<page>138</page>
-		</module>
-		<module>
-			<id>caf84e62-05cd-4638-81d2-6d788f303e36</id>
-			<stage>Real Life</stage>
-			<category>LifeModule</category>
-			<name>Pirate Crewmember</name>
-			<karma>100</karma>
-			<bonus>
-				<attributelevel>
-					<name>STR</name>
-				</attributelevel>
-				<attributelevel>
-					<name>LOG</name>
-				</attributelevel>
-				<skillgrouplevel>
-					<name>Close Combat</name>
-					<val>1</val>
-				</skillgrouplevel>
-				<skillgrouplevel>
-					<name>Outdoors</name>
-					<val>1</val>
-				</skillgrouplevel>
-				<skilllevel>
-					<name>Lockpicking</name>
-				</skilllevel>
-				<skilllevel>
-					<name>Gunnery</name>
-				</skilllevel>
-				<skilllevel>
-					<name>Swimming</name>
-				</skilllevel>
-				<skilllevel>
-					<name>Pistols</name>
-				</skilllevel>
-				<skilllevel>
-					<name>Nautical Mechanic</name>
-					<val>2</val>
-				</skilllevel>
-				<skilllevel>
-					<name>Pilot Watercraft</name>
-					<val>2</val>
-				</skilllevel>
-				<knowledgeskilllevel>
-					<group>Professional</group>
-					<name>Knots</name>
-					<val>2</val>
-				</knowledgeskilllevel>
-				<knowledgeskilllevel>
-					<group>Street</group>
-					<name>[Local area] Waterways</name>
-					<val>1</val>
-				</knowledgeskilllevel>
-			</bonus>
-			<story>$real was a pirate on the high seas.</story>
-			<source>HT</source>
-			<page>139</page>
-		</module>
-
-		<module>
-			<id>923cf93a-7892-43b5-8b2a-9b2cfba11acd</id>
-			<stage>Real Life</stage>
-			<category>LifeModule</category>
-			<name>Bocor Slave</name>
-			<karma>100</karma>
-			<bonus>
-				<attributelevel>
-					<name>STR</name>
-				</attributelevel>
-				<attributelevel>
-					<name>LOG</name>
-				</attributelevel>
-				<attributelevel>
-					<name>BOD</name>
-				</attributelevel>
-				<attributelevel>
-					<name>AGI</name>
-				</attributelevel>
-				<skillgrouplevel>
-					<name>Close Combat</name>
-					<val>1</val>
-				</skillgrouplevel>
-				<skilllevel>
-					<name>Armorer</name>
-				</skilllevel>
-				<skilllevel>
-					<name>Artisan</name>
-					<val>2</val>
-				</skilllevel>
-				<skilllevel>
-					<name>Automotive Mechanic</name>
-				</skilllevel>
-				<skilllevel>
-					<name>Industrial Mechanic</name>
-				</skilllevel>
-				<skilllevel>
-					<name>Nautical Mechanic</name>
-				</skilllevel>
-				<knowledgeskilllevel>
-					<group>Professional</group>
-					<name>Buildings</name>
-					<val>2</val>
-				</knowledgeskilllevel>
-				<knowledgeskilllevel>
-					<group>Professional</group>
-					<name>Construction</name>
-					<val>2</val>
-				</knowledgeskilllevel>
-				<knowledgeskilllevel>
-					<group>Professional</group>
-					<name>Farming</name>
-					<val>2</val>
-				</knowledgeskilllevel>
-				<freenegativequalities>-10</freenegativequalities>
-				<addqualities>
-					<addquality>Insomnia (Basic)</addquality>
-				</addqualities>
-			</bonus>
-			<story>$real was imprisoned with vodou, living life as a zombie.</story>
-			<source>HT</source>
-			<page>139</page>
-		</module>
-
-
-		<module>
-			<id>469157a3-d76d-46d9-9562-031a48baa2be</id>
-			<stage>Real Life</stage>
-			<category>LifeModule</category>
-			<name>Assassin's Apprentice</name>
-			<karma>100</karma>
-			<bonus>
-				<attributelevel>
-					<name>INT</name>
-				</attributelevel>
-				<attributelevel>
-					<name>REA</name>
-				</attributelevel>
-				<skilllevel>
-					<name>Armorer</name>
-				</skilllevel>
-				<skilllevel>
-					<name>Con</name>
-				</skilllevel>
-				<skilllevel>
-					<name>Etiquette</name>
-				</skilllevel>
-				<skilllevel>
-					<name>Demolitions</name>
-				</skilllevel>
-				<skilllevel>
-					<name>Disguise</name>
-				</skilllevel>
-				<skilllevel>
-					<name>Forgery</name>
-				</skilllevel>
-				<skilllevel>
-					<name>Gunnery</name>
-				</skilllevel>
-				<skilllevel>
-					<name>Gymnastics</name>
-				</skilllevel>
-				<skilllevel>
-					<name>Negotiation</name>
-				</skilllevel>
-				<skilllevel>
-					<name>Palming</name>
-				</skilllevel>
-				<skilllevel>
-					<name>Perception</name>
-				</skilllevel>
-				<skilllevel>
-					<name>Sneaking</name>
-				</skilllevel>
-				<knowledgeskilllevel>
-					<group>Professional</group>
-					<name>Retail Operations</name>
-					<val>2</val>
-				</knowledgeskilllevel>
-				<knowledgeskilllevel>
-					<group>Street</group>
-					<name>Sniper Nests</name>
-					<val>2</val>
-				</knowledgeskilllevel>
-				<knowledgeskilllevel>
-					<group>Language</group>
-					<name>[Language]</name>
-					<val>2</val>
-				</knowledgeskilllevel>
-				<knowledgeskilllevel>
-					<group>Language</group>
-					<name>[Language]</name>
-					<val>3</val>
-				</knowledgeskilllevel>
-				<freepositivequalities>8</freepositivequalities>
-				<addqualities>
-					<addquality>Blandness</addquality>
-				</addqualities>
-			</bonus>
-			<story>$real spent time as a triggerman's assistant.</story>
-			<source>HT</source>
-			<page>200</page>
-		</module>
-
-		<module>
-			<id>67f740bd-b3a8-40d0-9590-2a3d0d90d0da</id>
-			<stage>Real Life</stage>
-			<category>LifeModule</category>
-			<name>Guardian Angel</name>
-			<karma>100</karma>
-			<bonus>
-				<attributelevel>
-					<name>WIL</name>
-				</attributelevel>
-				<attributelevel>
-					<name>REA</name>
-				</attributelevel>
-				<skilllevel>
-					<name>Clubs</name>
-				</skilllevel>
-				<skilllevel>
-					<name>First Aid</name>
-				</skilllevel>
-				<skilllevel>
-					<name>Gymnastics</name>
-					<val>2</val>
-				</skilllevel>
-				<skilllevel>
-					<name>Intimidation</name>
-				</skilllevel>
-				<skilllevel>
-					<name>Medicine</name>
-				</skilllevel>
-				<skilllevel>
-					<name>Perception</name>
-				</skilllevel>
-				<skilllevel>
-					<name>Pistols</name>
-				</skilllevel>
-				<skilllevel>
-					<name>Running</name>
-				</skilllevel>
-				<skilllevel>
-					<name>Sneaking</name>
-				</skilllevel>
-				<skilllevel>
-					<name>Tracking</name>
-				</skilllevel>
-				<knowledgeskilllevel>
-					<group>Professional</group>
-					<name>Small Group Tactics</name>
-					<val>1</val>
-				</knowledgeskilllevel>
-				<knowledgeskilllevel>
-					<group>Street</group>
-					<name>Assassin Networks</name>
-					<val>1</val>
-				</knowledgeskilllevel>
-				<knowledgeskilllevel>
-					<group>Street</group>
-					<name>Runner Hangouts</name>
-					<val>1</val>
-				</knowledgeskilllevel>
-				<knowledgeskilllevel>
-					<group>Street</group>
-					<name>Weapons Manufacturers</name>
-					<val>1</val>
-				</knowledgeskilllevel>
-				<freepositivequalities>10</freepositivequalities>
-				<addqualities>
-					<addquality>Guts</addquality>
-				</addqualities>
-			</bonus>
-			<story>$real had a change of heart and instead of killing people for money protected people for free.</story>
-			<source>HT</source>
-			<page>200</page>
-		</module>
-		<module>
-			<id>716c4baf-5944-46da-8c1e-905ccd8962fc</id>
-			<stage>Real Life</stage>
-			<category>LifeModule</category>
-			<name>Ritual Killer</name>
-			<karma>100</karma>
-			<bonus>
-				<attributelevel>
-					<name>WIL</name>
-					<val>2</val>
-				</attributelevel>
-				<skilllevel>
-					<name>Arcana</name>
-				</skilllevel>
-				<skilllevel>
-					<name>Counterspelling</name>
-				</skilllevel>
-				<skilllevel>
-					<name>Perception</name>
-				</skilllevel>
-				<skilllevel>
-					<name>Ritual Spellcasting</name>
-					<val>3</val>
-				</skilllevel>
-				<skilllevel>
-					<name>Sneaking</name>
-				</skilllevel>
-				<skilllevel>
-					<name>Spellcasting</name>
-				</skilllevel>
-				<skilllevel>
-					<name>Survival</name>
-				</skilllevel>
-				<skilllevel>
-					<name>Tracking</name>
-					<val>2</val>
-				</skilllevel>
-				<knowledgeskilllevel>
-					<group>Professional</group>
-					<name>Security Techniques</name>
-					<val>1</val>
-				</knowledgeskilllevel>
-				<knowledgeskilllevel>
-					<group>Street</group>
-					<name>Material Links</name>
-					<val>2</val>
-				</knowledgeskilllevel>
-			</bonus>
-			<!--need to add Rituals: Curse, Prodigal Spell-->
-			<story>$real used ritual magic to complete contracts.  Quite scary.</story>
-			<source>HT</source>
-			<page>200</page>
-		</module>
-		<!-- End Region -->
-		<!--Region Rigger 5.0-->
-		<!--Region Formative Years-->
-		<module>
-			<id>95b89172-5189-4841-9e89-c14754336382</id>
-			<stage>Formative Years</stage>
-			<category>LifeModule</category>
-			<name>Minor Wheelman</name>
-			<karma>40</karma>
-			<bonus>
-				<attributelevel>
-					<name>INT</name>
-				</attributelevel>
-				<attributelevel>
-					<name>REA</name>
-				</attributelevel>
-				<skilllevel>
-					<name>Automotive Mechanic</name>
-				</skilllevel>
-				<skilllevel>
-					<name>Navigation</name>
-				</skilllevel>
-				<skilllevel>
-					<name>Pilot Ground Craft</name>
-					<val>2</val>
-				</skilllevel>
-				<knowledgeskilllevel>
-					<name>[Vehicle Models]</name>
-					<group>Professional</group>
-				</knowledgeskilllevel>
-				<knowledgeskilllevel>
-					<name>[Vehicle Stunts]</name>
-					<group>Street</group>
-				</knowledgeskilllevel>
-				<addqualities>
-					<addquality>Speed Demon</addquality>
-					<addquality>Stunt Driver</addquality>
-				</addqualities>
-			</bonus>
-			<story>$real was driving before other kids could read the street signs, emerging as one of the best getaway drivers around the age normal kids were learning traffic signals</story>
-			<source>R5</source>
-			<page>34</page>
-		</module>
-		<module>
-			<id>195a5953-42ee-40ab-80fd-8c5e4c9d5fac</id>
-			<stage>Formative Years</stage>
-			<category>LifeModule</category>
-			<name>Shop Kid</name>
-			<karma>40</karma>
-			<bonus>
-				<attributelevel>
-					<name>INT</name>
-				</attributelevel>
-				<attributelevel>
-					<name>LOG</name>
-				</attributelevel>
-				<skilllevel>
-					<name>Automotive Mechanic</name>
-					<val>2</val>
-				</skilllevel>
-				<skilllevel>
-					<name>Industrial Mechanic</name>
-				</skilllevel>
-				<knowledgeskilllevel>
-					<name>[Vehicle Models]</name>
-					<group>Professional</group>
-					<val>3</val>
-				</knowledgeskilllevel>
-				<knowledgeskilllevel>
-					<name>[Vehicle Parts]</name>
-					<group>Professional</group>
-				</knowledgeskilllevel>
-				<addqualities>
-					<addquality>Grease Monkey</addquality>
-				</addqualities>
-			</bonus>
-			<story>Tinkering was what $real lived for. It started with simply identifying the limited cars in the neighborhood. From there scavenging parts and putting them back together. Totally self taught $real worked their way into shops if they weren't chased off</story>
-			<source>R5</source>
-			<page>35</page>
-		</module>
-		<!--End Region -->
-		<!--Region Teen Years-->
-		<module>
-			<id>cc16eb63-8930-42ed-ac1a-390bd5ccc2d3</id>
-			<stage>Teen Years</stage>
-			<category>LifeModule</category>
-			<name>Booster</name>
-			<karma>50</karma>
-			<bonus>
-				<attributelevel>
-					<name>REA</name>
-				</attributelevel>
-				<attributelevel>
-					<name>LOG</name>
-				</attributelevel>
-				<skilllevel>
-					<name>Hacking</name>
-				</skilllevel>
-				<skilllevel>
-					<name>Locksmith</name>
-				</skilllevel>
-				<skilllevel>
-					<name>Pilot Ground Craft</name>
-				</skilllevel>
-				<knowledgeskilllevel>
-					<name>[Vehicle Models]</name>
-					<group>Professional</group>
-					<val>2</val>
-				</knowledgeskilllevel>
-				<knowledgeskilllevel>
-					<name>[Chop Shops]</name>
-					<group>Street</group>
-					<val>2</val>
-				</knowledgeskilllevel>
-				<addqualities>
-					<addquality>Stunt Driver</addquality>
-				</addqualities>
-			</bonus>
-			<story>By the time $real was a teen, they were stealing cars to order, driving the boosts to any one of the chop shops in the city. Now, when $real sees a new car in the 'hood, what $real sees is the fee in Nuyen</story>
-			<source>R5</source>
-			<page>35</page>
-		</module>
-		<!--End Region -->
-		<!--Region Real Life-->
-		<module>
-			<id>95504862-5150-4360-87fa-9086269cbdce</id>
-			<stage>Real Life</stage>
-			<category>LifeModule</category>
-			<name>Drone Hobbyist</name>
-			<karma>100</karma>
-			<bonus>
-				<attributelevel>
-					<name>LOG</name>
-				</attributelevel>
-				<attributelevel>
-					<name>REA</name>
-				</attributelevel>
-				<skilllevel>
-					<name>Automotive Mechanic</name>
-					<val>2</val>
-				</skilllevel>
-				<skilllevel>
-					<name>Gunnery</name>
-					<val>2</val>
-				</skilllevel>
-				<skilllevel>
-					<name>Perception</name>
-				</skilllevel>
-				<skilllevel>
-					<name>Pilot Aircraft</name>
-					<val>2</val>
-				</skilllevel>
-				<skilllevel>
-					<name>Pilot Ground Craft</name>
-					<val>2</val>
-				</skilllevel>
-				<skilllevel>
-					<name>Pilot Walker</name>
-					<val>2</val>
-				</skilllevel>
-				<skilllevel>
-					<name>Pilot Watercraft</name>
-					<val>2</val>
-				</skilllevel>
-				<skilllevel>
-					<name>Sneaking</name>
-				</skilllevel>
-				<skilllevel>
-					<name>Tracking</name>
-				</skilllevel>
-				<knowledgeskilllevel>
-					<name>Drone Manufacturers</name>
-					<group>Professional</group>
-					<val>3</val>
-				</knowledgeskilllevel>
-				<knowledgeskilllevel>
-					<name>Drone Software</name>
-					<group>Professional</group>
-					<val>2</val>
-				</knowledgeskilllevel>
-			</bonus>
-			<story>$real flies drones in competitions around the city. Taking jobs using their drones on the side to help pay for upgrades</story>
-			<source>R5</source>
-			<page>35</page>
-		</module>
-		<module>
-			<id>e070e446-b3fd-4446-aa3a-35e73417ef06</id>
-			<stage>Real Life</stage>
-			<category>LifeModule</category>
-			<name>Getaway Driver</name>
-			<karma>100</karma>
-			<bonus>
-				<attributelevel>
-					<name>INT</name>
-				</attributelevel>
-				<attributelevel>
-					<name>REA</name>
-				</attributelevel>
-				<skilllevel>
-					<name>Automotive Mechanic</name>
-				</skilllevel>
-				<skilllevel>
-					<name>Gunnery</name>
-				</skilllevel>
-				<skilllevel>
-					<name>Pilot Ground Craft</name>
-					<val>3</val>
-				</skilllevel>
-				<skilllevel>
-					<name>Pilot Watercraft</name>
-				</skilllevel>
-				<skilllevel>
-					<name>Sneaking</name>
-				</skilllevel>
-				<skilllevel>
-					<name>Tracking</name>
-					<val>2</val>
-				</skilllevel>
-				<knowledgeskilllevel>
-					<name>[City] Streets</name>
-					<group>Professional</group>
-					<val>2</val>
-				</knowledgeskilllevel>
-				<knowledgeskilllevel>
-					<name>Stunt Techniques</name>
-					<group>Street</group>
-					<val>2</val>
-				</knowledgeskilllevel>
-				<addqualities>
-					<addquality>Gearhead</addquality>
-					<addquality>Speed Demon</addquality>
-				</addqualities>
-			</bonus>
-			<story>Need a driver for that job you want doing? Feel the need for a getaway? Contact $real at getawaydriver.me for all your driving needs, flat rates for routes inside [CITY]</story>
-			<source>R5</source>
-			<page>35</page>
-		</module>
-		<module>
-			<id>e7ec9b76-54c0-4dfd-8329-741bcc6abce8</id>
-			<stage>Real Life</stage>
-			<category>LifeModule</category>
-			<name>Trid Stunt Driver</name>
-			<karma>100</karma>
-			<bonus>
-				<attributelevel>
-					<name>INT</name>
-				</attributelevel>
-				<attributelevel>
-					<name>REA</name>
-				</attributelevel>
-				<skilllevel>
-					<name>Automotive Mechanic</name>
-				</skilllevel>
-				<skilllevel>
-					<name>Demolitions</name>
-				</skilllevel>
-				<skilllevel>
-					<name>Etiquette</name>
-				</skilllevel>
-				<skilllevel>
-					<name>Gunnery</name>
-				</skilllevel>
-				<skilllevel>
-					<name>Navigation</name>
-				</skilllevel>
-				<skilllevel>
-					<name>Pilot Aircraft</name>
-				</skilllevel>
-				<skilllevel>
-					<name>Pilot Ground Craft</name>
-					<val>3</val>
-				</skilllevel>
-				<skilllevel>
-					<name>Pilot Walker</name>
-				</skilllevel>
-				<skilllevel>
-					<name>Pilot Watercraft</name>
-					<val>2</val>
-				</skilllevel>
-				<knowledgeskilllevel>
-					<name>Stunt Techniques</name>
-					<group>Professional</group>
-					<val>3</val>
-				</knowledgeskilllevel>
-				<knowledgeskilllevel>
-					<name>Trid Studios</name>
-					<group>Professional</group>
-					<val>2</val>
-				</knowledgeskilllevel>
-				<addqualities>
-					<addquality>Steely Eyed Wheelman</addquality>
-					<addquality>Speed Demon</addquality>
-				</addqualities>
-			</bonus>
-			<story>Need a driver for that TRI-D you're finanicing? Contact $real at actor-driver.me for all your driving needs.</story>
-			<source>R5</source>
-			<page>35</page>
-		</module>
-		<!-- End Region -->
-		<!-- End Region -->
-		<!--Region Cutting Aces -->
-		<!--Region Formative Years-->
-		<module>
-			<id>e80c51ca-d71e-47e5-91e4-22bff1a0d330</id>
-			<stage>Formative Years</stage>
-			<category>LifeModule</category>
-			<name>Brothel Child</name>
-			<karma>40</karma>
-			<bonus>
-				<attributelevel>
-					<name>CHA</name>
-				</attributelevel>
-				<attributelevel>
-					<name>WIL</name>
-				</attributelevel>
-				<skilllevel>
-					<name>Etiquette</name>
-				</skilllevel>
-				<skilllevel>
-					<name>Escape Artist</name>
-				</skilllevel>
-				<skilllevel>
-					<name>Sneaking</name>
-					<val>3</val>
-				</skilllevel>
-				<knowledgeskilllevel>
-					<name>[Syndicate]</name>
-					<group>Street</group>
-					<val>3</val>
-				</knowledgeskilllevel>
-				<knowledgeskilllevel>
-					<name>[Any]</name>
-					<group>Language</group>
-					<val>1</val>
-				</knowledgeskilllevel>
-				<knowledgeskilllevel>
-					<name>[Any]</name>
-					<group>Language</group>
-					<val>1</val>
-				</knowledgeskilllevel>
-				<knowledgeskilllevel>
-					<name>[Any]</name>
-					<group>Language</group>
-					<val>1</val>
-				</knowledgeskilllevel>
-			</bonus>
-			<story>$real was brought up in a syndicate-run brothel with the help of $real's many "aunts". They taught $real to be polite and discreet, so as to never be seen by the clients, and some of the many languages $real heard during this time stuck with $real.</story>
-			<source>CA</source>
-			<page>103</page>
-		</module>
-		<module>
-			<id>8f17dd9b-6dc4-419a-94be-584ef6f24e41</id>
-			<stage>Formative Years</stage>
-			<category>LifeModule</category>
-			<name>Con Prop</name>
-			<karma>40</karma>
-			<bonus>
-				<attributelevel>
-					<name>CHA</name>
-					<val>2</val>
-				</attributelevel>
-				<skilllevel>
-					<name>Animal Handling</name>
-					<val>2</val>
-				</skilllevel>
-				<skilllevel>
-					<name>Etiquette</name>
-				</skilllevel>
-				<skilllevel>
-					<name>Palming</name>
-					<val>2</val>
-				</skilllevel>
-				<skilllevel>
-					<name>Performance</name>
-					<val>2</val>
-				</skilllevel>
-				<skilllevel>
-					<name>Running</name>
-				</skilllevel>
-			</bonus>
-			<story>$real's parents were con artists, and the best thing to happen to them was $real. Who would ever suspect two doting parents and their lovely child? Who wouldn't pay attention to a terrified child that had "lost their parents"? With a cute animal or two added to the mix, $real could distract the best of them.</story>
-			<source>CA</source>
-			<page>103</page>
-		</module>
-		<!--End Region -->
-		<!--Region Teen Years-->
-		<module>
-			<id>8da867a2-29cd-440f-b567-ef32cbe0da30</id>
-			<stage>Teen Years</stage>
-			<category>LifeModule</category>
-			<name>The Easiest Mark</name>
-			<karma>50</karma>
-			<bonus>
-				<attributelevel>
-					<name>CHA</name>
-				</attributelevel>
-				<attributelevel>
-					<name>INT</name>
-				</attributelevel>
-				<skillgrouplevel>
-					<name>Acting</name>
-					<val>2</val>
-				</skillgrouplevel>
-				<skilllevel>
-					<name>Forgery</name>
-					<val>3</val>
-				</skilllevel>
-				<skilllevel>
-					<name>Perception</name>
-				</skilllevel>
-				<knowledgeskilllevel>
-					<name>[Any]</name>
-					<group>Street</group>
-					<val>3</val>
-				</knowledgeskilllevel>
-				<knowledgeskilllevel>
-					<name>[Any]</name>
-					<group>Interest</group>
-					<val>3</val>
-				</knowledgeskilllevel>
-				<addqualities>
-					<addquality>Big Regret</addquality>
-					<addquality>Wanted</addquality>
-				</addqualities>
-			</bonus>
-			<story>$real's parents never saw it coming. $real sold them out and milked them for all they had. $real was the invincible, the best in the world... at least, according to $real's assessment. It wasn't a walk in the park to constantly stay under the law's radar, but $real managed, even with the occasional unwelcome thoughts about $real's parents creeping into $real's mind.</story>
-			<source>CA</source>
-			<page>103</page>
-		</module>
-		<!--End Region -->
-		<!--Region Real Life-->
-		<module>
-			<id>e04175cd-7fde-4e10-83e3-4952a209f956</id>
-			<stage>Real Life</stage>
-			<category>LifeModule</category>
-			<name>Mr. Johnson</name>
-			<karma>100</karma>
-			<bonus>
-				<attributelevel>
-					<name>CHA</name>
-				</attributelevel>
-				<skillgrouplevel>
-					<name>Influence</name>
-					<val>3</val>
-				</skillgrouplevel>
-				<skilllevel>
-					<name>Intimidation</name>
-				</skilllevel>
-				<skilllevel>
-					<name>Perception</name>
-				</skilllevel>
-				<skilllevel>
-					<name>Pistols</name>
-					<val>2</val>
-				</skilllevel>
-				<knowledgeskilllevel>
-					<name>Runner Hangouts</name>
-					<group>Street</group>
-					<val>3</val>
-				</knowledgeskilllevel>
-				<knowledgeskilllevel>
-					<name>[Megacorp]</name>
-					<group>Street</group>
-					<val>3</val>
-				</knowledgeskilllevel>
-				<knowledgeskilllevel>
-					<name>Economics</name>
-					<group>Academic</group>
-					<val>1</val>
-				</knowledgeskilllevel>
-				<addqualities>
-					<addquality>Records on File</addquality>
-				</addqualities>
-				<addcontact>
-					<loyalty>3</loyalty>
-					<connection>4</connection>
-					<free />
-					<canwrite />
-				</addcontact>
-				<addcontact>
-					<loyalty>3</loyalty>
-					<connection>4</connection>
-					<free />
-					<canwrite />
-				</addcontact>
-				<addcontact>
-					<loyalty>3</loyalty>
-					<connection>4</connection>
-					<free />
-					<canwrite />
-				</addcontact>
-			</bonus>
-			<story>$real is a professional Johnson. $real's job is to be the line between civilization - $real's corporation - and the necessary evil of the wild men, the savages of the street.</story>
-			<source>CA</source>
-			<page>103</page>
-		</module>
-		<module>
-			<id>814c5115-d978-4a20-8123-7e746ce52983</id>
-			<stage>Real Life</stage>
-			<category>LifeModule</category>
-			<name>Spy</name>
-			<karma>100</karma>
-			<bonus>
-				<attributelevel>
-					<name>CHA</name>
-				</attributelevel>
-				<attributelevel>
-					<name>WIL</name>
-				</attributelevel>
-				<skilllevel>
-					<name>Computer</name>
-					<val>3</val>
-				</skilllevel>
-				<skilllevel>
-					<name>Con</name>
-					<val>2</val>
-				</skilllevel>
-				<skillgrouplevel>
-					<name>Cracking</name>
-					<val>2</val>
-				</skillgrouplevel>
-				<skilllevel>
-					<name>Impersonation</name>
-				</skilllevel>
-				<skilllevel>
-					<name>Palming</name>
-				</skilllevel>
-				<skilllevel>
-					<name>Perception</name>
-					<val>2</val>
-				</skilllevel>
-				<skilllevel>
-					<name>Sneaking</name>
-					<val>2</val>
-				</skilllevel>
-				<skilllevel>
-					<name>Unarmed Combat</name>
-					<val>2</val>
-				</skilllevel>
-				<knowledgeskilllevel>
-					<name>[Any]</name>
-					<group>Professional</group>
-					<val>3</val>
-				</knowledgeskilllevel>
-			</bonus>
-			<story>$real is a real spy, a working spy. $real is embedded where they need to be, undercover, and keeps an eye out for documents their handlers want, always being cautious, discreet, and misleading.</story>
-			<source>CA</source>
-			<page>104</page>
-		</module>
-		<module>
-			<id>01438e64-30aa-4555-8b24-0833dfdcad99</id>
-			<stage>Real Life</stage>
-			<category>LifeModule</category>
-			<name>Escort</name>
-			<karma>100</karma>
-			<bonus>
-				<attributelevel>
-					<name>CHA</name>
-					<val>2</val>
-				</attributelevel>
-				<skilllevel>
-					<name>Con</name>
-					<val>3</val>
-					<spec>Seduction</spec>
-				</skilllevel>
-				<skilllevel>
-					<name>Etiquette</name>
-					<val>3</val>
-				</skilllevel>
-				<skilllevel>
-					<name>Blades</name>
-				</skilllevel>
-				<skilllevel>
-					<name>Perception</name>
-				</skilllevel>
-				<skilllevel>
-					<name>Performance</name>
-					<val>2</val>
-				</skilllevel>
-				<knowledgeskilllevel>
-					<name>[Any]</name>
-					<group>Interest</group>
-					<val>3</val>
-				</knowledgeskilllevel>
-				<knowledgeskilllevel>
-					<name>[Any]</name>
-					<group>Interest</group>
-					<val>3</val>
-				</knowledgeskilllevel>
-				<knowledgeskilllevel>
-					<name>[Any]</name>
-					<group>Interest</group>
-					<val>3</val>
-				</knowledgeskilllevel>
-				<addqualities>
-					<addquality>Addiction (Moderate)</addquality>
-					<addquality>First Impression</addquality>
-					<addquality>Creature of Comfort (Middle)</addquality>
-				</addqualities>
-			</bonus>
-			<story>An escort is nothing as vulgar as a prostitute: prostitutes sell their flesh, $real sells an experience. $real knows how to set the mood, to build something up, to be something the rich and powerful must seem to have to earn and conquer.</story>
-			<source>CA</source>
-			<page>104</page>
-		</module>
-		<module>
-			<id>9ac85595-f57c-4197-86c2-e2c9e8b37ea0</id>
-			<stage>Real Life</stage>
-			<category>LifeModule</category>
-			<name>Street Preacher</name>
-			<karma>100</karma>
-			<bonus>
-				<attributelevel>
-					<name>CHA</name>
-				</attributelevel>
-				<attributelevel>
-					<name>WIL</name>
-					<val>2</val>
-				</attributelevel>
-				<skilllevel>
-					<name>Instruction</name>
-					<val>2</val>
-				</skilllevel>
-				<skilllevel>
-					<name>Intimidation</name>
-					<val>2</val>
-				</skilllevel>
-				<skilllevel>
-					<name>Leadership</name>
-					<val>3</val>
-				</skilllevel>
-				<skilllevel>
-					<name>Survival</name>
-					<spec>Urban</spec>
-				</skilllevel>
-				<knowledgeskilllevel>
-					<name>Theology</name>
-					<group>Academic</group>
-					<val>3</val>
-				</knowledgeskilllevel>
-				<knowledgeskilllevel>
-					<name>Area Knowledge: [City]</name>
-					<group>Street</group>
-					<val>3</val>
-				</knowledgeskilllevel>
-				<knowledgeskilllevel>
-					<name>Sprawl Life</name>
-					<group>Street</group>
-					<val>3</val>
-				</knowledgeskilllevel>
-				<addqualities>
-					<addquality>Hobo with a Shotgun</addquality>
-					<addquality>High Pain Tolerance (Rating 2)</addquality>
-				</addqualities>
-			</bonus>
-			<story>A flood is coming that will wash away the filth from the streets, and $real has a message of salvation to deliver. Their mission is paramount, they know it. $real understands that salvation comes from odd angles in these godless times, and that they might have to do unconventional things for the greater good. $real's body is strong, and their resolve is stronger.</story>
-			<source>CA</source>
-			<page>104</page>
-		</module>
-		<!-- End Region -->
-		<!-- End Region -->
-	</modules>
-	<storybuilder>
-		<macros>
-			<alphabet>
-				<random>
-					<a>A is for Ares</a>
-					<a2>A is for Aztechnology</a2>
-					<c>C is for Celedyr</c>
-					<d>D is for Dunkelzahn</d>
-					<e>E is for Evo</e>
-					<h>H is for Horizon</h>
-					<h2>H is for Hualpa</h2>
-					<m>M is for Mitsuhama</m>
-					<n>N is for Neonet</n>
-					<r>R is for Renraku</r>
-					<s>S is for Saeder-Krupp</s>
-					<s2>S is for Shiawase</s2>
-					<w>W is for Wuxing</w>
-				</random>
-			</alphabet>
-			<sticky>
-				<random>
-					<g>grease</g>
-					<o>engine oil</o>
-				</random>
-			</sticky>
-			<hackdesc>
-				<random>
-					<zog>managed to hack into Zurich-Orbital Gemeinschaft Bank and transfer themselves an absurd amount of nuyen</zog>
-					<god>killed an entire division of GOD operatives</god>
-					<kfc>stole KFC’s original secret mix of herbs and spices</kfc>
-				</random>
-			</hackdesc>
-			<matrixhide>
-				<random>
-					<corp>corporate board meetings</corp>
-					<ppv>paid porn sites</ppv>
-				</random>.
-			</matrixhide>
-			<slave>
-				<random>
-					<p>as a child prostitute</p>
-					<mine>working in a coal mine</mine>
-					<factory>working in a sweatshop</factory>
-					<maid>cleaning up after their owner</maid>
-				</random>
-			</slave>
-			<urbanbrawl>
-				<random>
-					<wu>how to jump forward while dual wielding pistols and firing doves out of their ass</wu>
-					<matrix>how cool they look in black</matrix>
-					<bay>how cool explosions are</bay>
-				</random>
-			</urbanbrawl>
-			<shadowchild>
-				<random>
-					<gun>which end of a gun bullets come out of</gun>
-					<mage>why and how one geek mages</mage>
-					<s1>how to shoot straight</s1>
-					<s2>how to conserve ammo</s2>
-					<s3>why one must never deal with a dragon</s3>
-				</random>
-			</shadowchild>
-			<bagorgan>
-				<random>
-					<h>harvested</h>
-					<repo>repossessed</repo>
-				</random>
-			</bagorgan>
-			<ucasorigin>
-				<random>
-					<cleveland>Cleveland</cleveland>
-					<dm>Des Moines</dm>
-					<p>Peoria</p>
-				</random>
-			</ucasorigin>
-			<tirdesc>
-				<random>
-					<nazi>one of two elf supremacist nations</nazi>
-					<prop>a magical utopia founded by elves, for elves</prop>
-					<conspiracy>a fascist dictatorship run by undying tyrants who predate written histor</conspiracy>
-				</random>
-			</tirdesc>
-			<farmdesc>
-				<random>
-					<drone>repairing the drones that moved around hay for him</drone>
-					<paranoia>skimming nutrients of the surface of algae vats</paranoia>
-					<krill>maintaining the complex piping systems that kept gigantic batches of krill alive until they grew to maturity and could be compressed into nutrient rich cubes</krill>
-				</random>
-			</farmdesc>
-			<farmtask>
-				<random>
-					<cube>stacking CubeHens TM</cube>
-					<butter>churning I Can’t Believe It’s Not Butter TM</butter>
-					<meat>maintaining the chlorine tanks on the meat sterilizer</meat>
-				</random>
-			</farmtask>
-			<homedesc>
-				<random>
-					<homeschooling>his parents, who were afraid that if they sent $real to school the school would vaccinate $real into atheism</homeschooling>
-					<tutor>a personal tutor, who understood the subjects better than the average teacher</tutor>
-				</random>
-			</homedesc>
-			<entity>
-				<random>
-					<ucas>the UCAS</ucas>
-					<cas>the CAS</cas>
-					<a>Ares</a>
-					<a2>Aztechnology</a2>
-					<e>Evo</e>
-					<h>Horizon</h>
-					<m>Mitsuhama</m>
-					<n>Neonet</n>
-					<r>Renraku</r>
-					<s>Saeder-Krupp</s>
-					<s2>Shiawase</s2>
-					<w>Wuxing</w>
-					<ru>Russia</ru>
-					<jp>Japan</jp>
-					<az>Amazonia</az>
-					<tir>one of the Tirs</tir>
-					<nan>one of the NANs</nan>
-				</random>
-			</entity>
-			<employer>
-				<random>
-					<a>Ares</a>
-					<a2>Aztechnology</a2>
-					<e>Evo</e>
-					<h>Horizon</h>
-					<m>Mitsuhama</m>
-					<n>Neonet</n>
-					<r>Renraku</r>
-					<s>Saeder-Krupp</s>
-					<s2>Shiawase</s2>
-					<w>Wuxing</w>
-					<aa>a AA corp, such as Monobe International or Docwagon</aa>
-					<a>a single A corp, such as The People’s Republic of Vietnam</a>
-				</random>
-			</employer>
-			<streetdesc>
-				<random>
-					<punch>kicking ass</punch>
-					<run>running away from the cops</run>
-					<stealth>breaking and entering</stealth>
-				</random>
-			</streetdesc>
-			<famousdesc>
-				<movie> stared in a famous movie</movie>
-				<tv> appeared in a reality tridio</tv>
-				<sports> moved a ball slightly better than all the other players</sports>
-				<chu> won on jeopardy</chu>
-				<kim>… to be honest, we aren’t really sure why</kim>
-			</famousdesc>
-			<copdesc>
-				<random>
-					<justice>’s great belief in justice drove them to join with the physical embodiment of that: the police.</justice>
-					<real> realized that cops get to murder innocents with impunity and thought “Get me some of that!”</real>
-				</random>
-			</copdesc>
-			<gangdesc>
-				<random>
-					<cash>moneylending</cash>
-					<grunt>breaking kneecaps with lead pipes</grunt>
-					<race>fixing races</race>
-					<drug>producing drugs</drug>
-				</random>
-			</gangdesc>
-			<gangtype>
-				<random>
-					<m>Mob</m>
-					<ma>Mafia</ma>
-					<yak>Yakuza</yak>
-					<t>Triads</t>
-					<ko>Seoulpa Rings</ko>
-					<gc>Ghost Cartels</gc>
-				</random>
-			</gangtype>
-			<crimetext>
-				<random>
-					<noir>old noir movies</noir>
-					<pulp>old pulp novels</pulp>
-				</random>
-			</crimetext>
-			<megawhore>
-				<random>
-					<ex>extraterritoriality is a good thing</ex>
-					<jap>extreme racism is good for national unity</jap>
-					<unem>unemployment is a good thing</unem>
-					<gw>global warming is really a communist hoax</gw>
-					<polut>pollution isn’t really that big of a deal</polut>
-					<link>megacorps keeping material links of all their employees keeps people safe</link>
-					<azzie>human sacrifice is good for national unity</azzie>
-				</random>
-			</megawhore>
-			<warnan>
-				<random>
-					<ucas> the UCAS</ucas>
-					<azz> the Azzies</azz>
-					<nan> other NANs, ironically enough</nan>
-				</random>
-			</warnan>
-			<arcology>
-				<random>
-					<deus>was not taken over by a murderous AI bent on world domination</deus>
-					<corp>provided for every need of its residents</corp>
-					<runner>pampered its residents in an attempt to resign them to corp life</runner>
-				</random>
-			</arcology>
-			<orphan>
-				<random>
-					<futurama>orphanarium</futurama>
-					<real1>orphanage</real1>
-					<real2>orphanage</real2>
-					<real3>orphanage</real3>
-					<real4>orphanage</real4>
-				</random>
-			</orphan>
-			<outdoor>
-				<random>
-					<hunt>hunting</hunt>
-					<trap>trapping</trap>
-					<swim>swimming</swim>
-					<mlp>beastiality</mlp>
-					<incest>incest</incest>
-				</random>
-			</outdoor>
-			<flee>
-				<random>
-					<feds>the feds</feds>
-					<corp>$RMEGA corporate security forces</corp>
-					<riaa>RIAA Anti-Piracy Forces</riaa>
-				</random>
-			</flee>
-			<persistent>
-				<random>
-					<dad>father</dad>
-					<mom>mother</mom>
-				</random>
-			</persistent>
-			<luck>
-				<random>
-					<l>lucky</l>
-					<u>unlucky</u>
-				</random>
-			</luck>
-			<insulta>
-				<random>
-					<gutter>guttersnipe</gutter>
-					<rag>ragamuffin</rag>
-				</random>
-			</insulta>
-			<mega>
-				<persistent>
-					<ares>Ares</ares>
-					<aztech>Aztechnology</aztech>
-					<evo>EVO</evo>
-					<horizon>Horizon</horizon>
-					<neonet>Neonet</neonet>
-					<mct>Mitsuhama</mct>
-					<renraku>Renraku</renraku>
-					<sk>Saeder-Krupp</sk>
-					<shia>Shiawase</shia>
-					<wux>Wuxing</wux>
-				</persistent>
-			</mega>
-			<rmega>
-				<random>
-					<ares>Ares</ares>
-					<aztech>Aztechnology</aztech>
-					<evo>EVO</evo>
-					<horizon>Horizon</horizon>
-					<neonet>Neonet</neonet>
-					<mct>Mitsuhama</mct>
-					<renraku>Renraku</renraku>
-					<sk>Saeder-Krupp</sk>
-					<shia>Shiawase</shia>
-					<wux>Wuxing</wux>
-				</random>
-			</rmega>
-			<season>
-				<random>
-					<spring>Spring</spring>
-					<summer>Summer</summer>
-					<atum>Atum</atum>
-					<winter>Winter</winter>
-				</random>
-			</season>
-			<metatype>
-				<random>
-					<troll>Troll</troll>
-					<ork>Ork</ork>
-					<elf>Elf</elf>
-					<dwarf>Dwarf</dwarf>
-					<human>Human</human>
-				</random>
-			</metatype>
-			<metavariant>
-				<random>
-					<nevergonnagiveyouup>never gonna let you down</nevergonnagiveyouup>
-					<default>$METATYPE</default>
-				</random>
-			</metavariant>
-			<test>Something something, cake?</test>
-			<magic>Then " $TEST " and a big can of whoopass</magic>
-		</macros>
-	</storybuilder>
-=======
   <version>-875</version>
   <stages>
     <stage order="1">Nationality</stage>
@@ -19068,5 +10384,4 @@
       <magic>Then " $TEST " and a big can of whoopass</magic>
     </macros>
   </storybuilder>
->>>>>>> 260a47e0
 </chummer>