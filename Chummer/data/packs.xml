--- conflicted
+++ resolved
@@ -1,8 +1,5 @@
 <?xml version="1.0" encoding="utf-8"?>
-<<<<<<< HEAD
-=======
 
->>>>>>> 260a47e0
 <!--This file is part of Chummer5a.
 
     Chummer5a is free software: you can redistribute it and/or modify
@@ -21,15 +18,6 @@
     You can obtain the full source code for Chummer5a at
     https://github.com/chummer5a/chummer5a
 -->
-<<<<<<< HEAD
-<chummer xmlns="" xmlns:xsi="http://www.w3.org/2001/XMLSchema-instance" xsi:schemaLocation="http://www.w3.org/2001/XMLSchema packs.xsd">
-	<version>0</version>
-	<categories>
-    <category>Core Packs</category>
-    <category>Weapon and Ammo Packs</category>
-    <category>Armor Packs</category>
-    <catagory>Cyber Packs</catagory>
-=======
 <chummer xmlns="" xmlns:xsi="http://www.w3.org/2001/XMLSchema-instance"
          xsi:schemaLocation="http://www.w3.org/2001/XMLSchema packs.xsd">
   <version>0</version>
@@ -38,7 +26,6 @@
     <category>Weapon and Ammo Packs</category>
     <category>Armor Packs</category>
     <category>Cyber Packs</category>
->>>>>>> 260a47e0
     <category>Lifestyle Packs</category>
     <category>Color Packs</category>
     <category>Vehicle Packs</category>
@@ -47,13 +34,8 @@
     <category>Magic Packs</category>
     <category>Community Packs</category>
     <category>Custom</category>
-<<<<<<< HEAD
-	</categories>
-	<packs>
-=======
   </categories>
   <packs>
->>>>>>> 260a47e0
     <pack>
       <name>Intro Runner Pack</name>
       <category>Core Packs</category>
@@ -374,14 +356,10 @@
       </weapons>
       <gears>
         <gear>
-<<<<<<< HEAD
-          <name select="The Art of War, The Book of Five Rings, The Tale of the Heike, and other assorted samurai writings and poetry">Datasoft</name>
-=======
           <name
             select="The Art of War, The Book of Five Rings, The Tale of the Heike, and other assorted samurai writings and poetry">
             Datasoft
           </name>
->>>>>>> 260a47e0
           <category>Software</category>
         </gear>
       </gears>
@@ -1767,11 +1745,7 @@
       </weapons>
       <gears>
         <gear>
-<<<<<<< HEAD
-          <name select="Cybernetics">Tool Kit</name>
-=======
           <name select="Cybertechnology">Tool Kit</name>
->>>>>>> 260a47e0
           <category>Tools</category>
         </gear>
       </gears>
@@ -1803,11 +1777,7 @@
       </weapons>
       <gears>
         <gear>
-<<<<<<< HEAD
-          <name select="Cybernetics">Tool Kit</name>
-=======
           <name select="Cybertechnology">Tool Kit</name>
->>>>>>> 260a47e0
           <category>Tools</category>
         </gear>
         <gear>
@@ -1995,11 +1965,7 @@
       </weapons>
       <gears>
         <gear>
-<<<<<<< HEAD
-          <name select="Cybernetics">Tool Kit</name>
-=======
           <name select="Cybertechnology">Tool Kit</name>
->>>>>>> 260a47e0
           <category>Tools</category>
         </gear>
         <gear>
@@ -2078,13 +2044,8 @@
           <category>Tools</category>
         </gear>
         <gear>
-<<<<<<< HEAD
-          <name select="Broken Sony CIY-720 cyberdeck">Custom Item</name>
-          <category>Custom</category>
-=======
           <name>Broken Sony CIY-720</name>
           <category>Cyberdecks</category>
->>>>>>> 260a47e0
         </gear>
       </gears>
     </pack>
@@ -2225,19 +2186,11 @@
           <category>Tools</category>
         </gear>
         <gear>
-<<<<<<< HEAD
-          <name select="car parts">Shopsoft</name>
-          <category>Software</category>
-        </gear>
-        <gear>
-          <name select="car makes and models">Knowsoft</name>
-=======
           <name select="Car Parts">Shopsoft</name>
           <category>Software</category>
         </gear>
         <gear>
           <name select="Car Makes and Models">Knowsoft</name>
->>>>>>> 260a47e0
           <category>Skillsofts</category>
           <rating>1</rating>
         </gear>
@@ -2602,17 +2555,6 @@
       </armors>
       <gears>
         <gear>
-<<<<<<< HEAD
-          <name select="City streets">Mapsoft</name>
-          <category>Software</category>
-        </gear>
-        <gear>
-          <name select="motorcycles and motorcycle parts">Shopsoft</name>
-          <category>Software</category>
-        </gear>
-        <gear>
-          <name select="Automotive mechanics">Tool Kit</name>
-=======
           <name select="City Streets">Mapsoft</name>
           <category>Software</category>
         </gear>
@@ -2622,7 +2564,6 @@
         </gear>
         <gear>
           <name select="Automotive Mechanic">Tool Kit</name>
->>>>>>> 260a47e0
           <category>Tools</category>
         </gear>
       </gears>
@@ -2876,27 +2817,6 @@
       </vehicles>
     </pack>
     <!--Example PACK
-<<<<<<< HEAD
- 		<pack>
-			<name>Data Thief Programs</name>
-			<category>Gear Kits</category>
-			<nuyenbp>4</nuyenbp>
-			<gears>
-				<gear>
-					<name>Decrypt</name>
-					<rating>5</rating>
-				</gear>
-				<gear>
-					<name>Defuse</name>
-					<rating>5</rating>
-				</gear>
-				<gear>
-					<name>Track</name>
-					<rating>5</rating>
-				</gear>
-			</gears>
-		</pack> -->
-=======
     <pack>
       <name>Data Thief Programs</name>
       <category>Gear Kits</category>
@@ -2916,7 +2836,6 @@
         </gear>
       </gears>
     </pack> -->
->>>>>>> 260a47e0
     <pack>
       <name>Runnerhub Basic Gear Pack</name>
       <category>Community Packs</category>
@@ -3452,9 +3371,5 @@
         </gear>
       </gears>
     </pack>
-<<<<<<< HEAD
-	</packs>
-=======
   </packs>
->>>>>>> 260a47e0
 </chummer>