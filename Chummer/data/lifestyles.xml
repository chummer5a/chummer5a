<?xml version="1.0" encoding="utf-8"?>
<!--This file is part of Chummer5a.

    Chummer5a is free software: you can redistribute it and/or modify
    it under the terms of the GNU General Public License as published by
    the Free Software Foundation, either version 3 of the License, or
    (at your option) any later version.

    Chummer5a is distributed in the hope that it will be useful,
    but WITHOUT ANY WARRANTY; without even the implied warranty of
    MERCHANTABILITY or FITNESS FOR A PARTICULAR PURPOSE.  See the
    GNU General Public License for more details.

    You should have received a copy of the GNU General Public License
    along with Chummer5a.  If not, see <http://www.gnu.org/licenses/>.

    You can obtain the full source code for Chummer5a at
    https://github.com/chummer5a/chummer5a
-->
<<<<<<< HEAD
<chummer>
=======
<chummer xmlns="" xmlns:xsi="http://www.w3.org/2001/XMLSchema-instance" xsi:schemaLocation="http://www.w3.org/2001/XMLSchema lifestyles.xsd">
>>>>>>> 59b780a7
	<version>0</version>
	<categories>
		<category>Entertainment - Asset</category>
		<category>Entertainment - Service</category>
		<category>Entertainment - Outing</category>
		<category>Positive</category>
		<category>Negative</category>
		<category>Contracts</category>
	</categories>
	<lifestyles>
		<lifestyle>
			<id>00000000-0000-0000-0000-000000000000</id>
			<name>ID ERROR. Re-add life style to fix</name>
			<cost>1</cost>
			<dice>1</dice>
			<multiplier>0</multiplier>
			<source>SR5</source>
			<page>1</page>
			<hidden />
		</lifestyle>
		<lifestyle>
			<id>559653df-a9af-44e2-9e04-3044c1d1b421</id>
			<name>Street</name>
			<cost>0</cost>
			<dice>1</dice>
			<freegrids>
				<freegrid select="Public Grid">Grid Subscription</freegrid>
			</freegrids>
			<multiplier>20</multiplier>
			<source>SR5</source>
			<page>369</page>
		</lifestyle>
		<lifestyle>
			<id>9367556e-f82f-4f9d-840e-24c8f824ca68</id>
			<name>Squatter</name>
			<cost>500</cost>
			<dice>2</dice>
			<freegrids>
				<freegrid select="Public Grid">Grid Subscription</freegrid>
			</freegrids>
			<multiplier>40</multiplier>
			<source>SR5</source>
			<page>369</page>
		</lifestyle>
		<lifestyle>
			<id>451eef87-d18e-4bee-a972-1ee165b08522</id>
			<name>Low</name>
			<cost>2000</cost>
			<dice>3</dice>
			<freegrids>
				<freegrid select="Public Grid">Grid Subscription</freegrid>
			</freegrids>
			<multiplier>60</multiplier>
			<source>SR5</source>
			<page>369</page>
		</lifestyle>
		<lifestyle>
			<id>9cb0222c-14c1-4bea-bf83-055513a1f33e</id>
			<name>Medium</name>
			<cost>5000</cost>
			<dice>4</dice>
			<freegrids>
				<freegrid select="Local Grid">Grid Subscription</freegrid>
				<freegrid select="Public Grid">Grid Subscription</freegrid>
			</freegrids>
			<multiplier>100</multiplier>
			<source>SR5</source>
			<page>369</page>
		</lifestyle>
		<lifestyle>
			<id>4a37d519-c9be-4ecc-97bb-e9d78708c374</id>
			<name>High</name>
			<cost>10000</cost>
			<dice>5</dice>
			<freegrids>
				<freegrid select="Global Grid">Grid Subscription</freegrid>
				<freegrid select="Local Grid">Grid Subscription</freegrid>
				<freegrid select="Public Grid">Grid Subscription</freegrid>
			</freegrids>
			<multiplier>500</multiplier>
			<source>SR5</source>
			<page>369</page>
		</lifestyle>
		<lifestyle>
			<id>4b513ac9-9eb3-471b-931b-839a04873b84</id>
			<name>Luxury</name>
			<cost>100000</cost>
			<dice>6</dice>
			<freegrids>
				<freegrid select="Global Grid">Grid Subscription</freegrid>
				<freegrid select="Local Grid">Grid Subscription</freegrid>
				<freegrid select="Public Grid">Grid Subscription</freegrid>
			</freegrids>
			<multiplier>1000</multiplier>
			<source>SR5</source>
			<page>369</page>
		</lifestyle>
		<lifestyle>
			<id>b7b15c35-596d-4e00-92ee-2e999f062924</id>
			<name>Commercial</name>
			<cost>8000</cost>
			<dice>4</dice>
			<freegrids>
				<freegrid select="Local Grid">Grid Subscription</freegrid>
				<freegrid select="Public Grid">Grid Subscription</freegrid>
			</freegrids>
			<multiplier>100</multiplier>
			<source>RF</source>
			<page>218</page>
		</lifestyle>
		<lifestyle>
			<id>1a231a81-4985-4b57-83cf-659ad920cfb7</id>
			<name>Bolt Hole</name>
			<cost>1000</cost>
			<dice>1</dice>
			<freegrids>
				<freegrid select="Public Grid">Grid Subscription</freegrid>
			</freegrids>
			<multiplier>0</multiplier>
			<source>RF</source>
			<page>216</page>
		</lifestyle>
		<lifestyle>
			<id>4be85958-af8f-4404-812f-0d8a426f01d6</id>
			<name>Hospitalized, Basic</name>
			<cost>500</cost>
			<dice>0</dice>
			<freegrids>
				<freegrid select="Global Grid">Grid Subscription</freegrid>
				<freegrid select="Local Grid">Grid Subscription</freegrid>
				<freegrid select="Public Grid">Grid Subscription</freegrid>
			</freegrids>
			<multiplier>0</multiplier>
			<increment>day</increment>
			<source>SR5</source>
			<page>369</page>
		</lifestyle>
		<lifestyle>
			<id>2be1a0f7-6133-4966-be57-720ed9b927a9</id>
			<name>Hospitalized, Intensive</name>
			<cost>1000</cost>
			<dice>0</dice>
			<freegrids>
				<freegrid select="Global Grid">Grid Subscription</freegrid>
				<freegrid select="Local Grid">Grid Subscription</freegrid>
				<freegrid select="Public Grid">Grid Subscription</freegrid>
			</freegrids>
			<multiplier>0</multiplier>
			<increment>day</increment>
			<source>SR5</source>
			<page>369</page>
		</lifestyle>
		<lifestyle>
			<id>ed775c22-8f0c-40a0-bc6f-5dbb980cedba</id>
			<name>Traveler</name>
			<cost>3000</cost>
			<dice>3</dice>
			<freegrids>
				<freegrid select="Public Grid">Grid Subscription</freegrid>
			</freegrids>
			<multiplier>60</multiplier>
			<source>RF</source>
			<page>218</page>
		</lifestyle>
	</lifestyles>
	<lifestylePoints>
		<lifestylePoint>
			<name>Bolt Hole</name>
			<amount>3</amount>
		</lifestylePoint>
		<lifestylePoint>
			<name>Street</name>
			<amount>2</amount>
		</lifestylePoint>
		<lifestylePoint>
			<name>Squatter</name>
			<amount>2</amount>
		</lifestylePoint>
		<lifestylePoint>
			<name>Low</name>
			<amount>3</amount>
		</lifestylePoint>
		<lifestylePoint>
			<name>Medium</name>
			<amount>4</amount>
		</lifestylePoint>
		<lifestylePoint>
			<name>High</name>
			<amount>6</amount>
		</lifestylePoint>
		<lifestylePoint>
			<name>Luxury</name>
			<amount>12</amount>
		</lifestylePoint>
		<lifestylePoint>
			<name>Commercial</name>
			<amount>4</amount>
		</lifestylePoint>
		<lifestylePoint>
			<name>Traveler</name>
			<amount>2</amount>
		</lifestylePoint>
	</lifestylePoints>
	<comforts>
		<comfort>
			<name>Bolt Hole</name>
			<minimum>1</minimum>
			<limit>3</limit>
		</comfort>
		<comfort>
			<name>Street</name>
			<minimum>0</minimum>
			<limit>1</limit>
		</comfort>
		<comfort>
			<name>Squatter</name>
			<minimum>1</minimum>
			<limit>2</limit>
		</comfort>
		<comfort>
			<name>Low</name>
			<minimum>2</minimum>
			<limit>3</limit>
		</comfort>
		<comfort>
			<name>Medium</name>
			<minimum>3</minimum>
			<limit>4</limit>
		</comfort>
		<comfort>
			<name>High</name>
			<minimum>4</minimum>
			<limit>6</limit>
		</comfort>
		<comfort>
			<name>Luxury</name>
			<minimum>5</minimum>
			<limit>8</limit>
		</comfort>
		<comfort>
			<name>Commercial</name>
			<minimum>3</minimum>
			<limit>4</limit>
		</comfort>
		<comfort>
			<name>Traveler</name>
			<minimum>2</minimum>
			<limit>4</limit>
		</comfort>
	</comforts>
	<neighborhoods>
		<neighborhood>
			<name>Bolt Hole</name>
			<minimum>1</minimum>
			<limit>4</limit>
		</neighborhood>
		<neighborhood>
			<name>Street</name>
			<minimum>0</minimum>
			<limit>1</limit>
		</neighborhood>
		<neighborhood>
			<name>Squatter</name>
			<minimum>1</minimum>
			<limit>2</limit>
		</neighborhood>
		<neighborhood>
			<name>Low</name>
			<minimum>2</minimum>
			<limit>3</limit>
		</neighborhood>
		<neighborhood>
			<name>Medium</name>
			<minimum>4</minimum>
			<limit>5</limit>
		</neighborhood>
		<neighborhood>
			<name>High</name>
			<minimum>5</minimum>
			<limit>6</limit>
		</neighborhood>
		<neighborhood>
			<name>Luxury</name>
			<minimum>5</minimum>
			<limit>7</limit>
		</neighborhood>
		<neighborhood>
			<name>Commercial</name>
			<minimum>4</minimum>
			<limit>6</limit>
		</neighborhood>
		<neighborhood>
			<name>Traveler</name>
			<minimum>2</minimum>
			<limit>4</limit>
		</neighborhood>
	</neighborhoods>
	<securities>
		<security>
			<name>Bolt Hole</name>
			<minimum>1</minimum>
			<limit>4</limit>
		</security>
		<security>
			<name>Street</name>
			<minimum>0</minimum>
			<limit>1</limit>
		</security>
		<security>
			<name>Squatter</name>
			<minimum>1</minimum>
			<limit>2</limit>
		</security>
		<security>
			<name>Low</name>
			<minimum>2</minimum>
			<limit>3</limit>
		</security>
		<security>
			<name>Medium</name>
			<minimum>3</minimum>
			<limit>4</limit>
		</security>
		<security>
			<name>High</name>
			<minimum>4</minimum>
			<limit>6</limit>
		</security>
		<security>
			<name>Luxury</name>
			<minimum>5</minimum>
			<limit>8</limit>
		</security>
		<security>
			<name>Commercial</name>
			<minimum>4</minimum>
			<limit>6</limit>
		</security>
		<security>
			<name>Traveler</name>
			<minimum>2</minimum>
			<limit>4</limit>
		</security>
	</securities>
	<qualities>
		<quality>
			<id>91ac54bf-0f7d-40f3-81bf-dc32e62fd94e</id>
			<name>Armory</name>
			<category>Entertainment - Asset</category>
			<lp>2</lp>
			<allowed>High,Luxury</allowed>
			<source>RF</source>
			<cost>2000</cost>
			<page>220</page>
		</quality>
		<quality>
			<id>af5b1436-abc9-4f3d-9521-64cf58724e0a</id>
			<name>Cleaning Service (Standard)</name>
			<category>Entertainment - Service</category>
			<lp>1</lp>
			<allowed>High,Luxury</allowed>
			<source>RF</source>
			<cost>100</cost>
			<page>220</page>
		</quality>
		<quality>
			<id>6f638af3-39c0-4d29-8a5d-1e0bc67ea922</id>
			<name>Cleaning Service (Mage Sensitive)</name>
			<category>Entertainment - Service</category>
			<lp>1</lp>
			<allowed>High,Luxury</allowed>
			<source>RF</source>
			<cost>200</cost>
			<page>220</page>
		</quality>
		<quality>
			<id>1fd70570-e89d-4c85-bfe7-6b56aac7c7df</id>
			<name>Cleaning Service (Pollution Sensitive)</name>
			<category>Entertainment - Service</category>
			<lp>1</lp>
			<allowed>High,Luxury</allowed>
			<source>RF</source>
			<cost>400</cost>
			<page>220</page>
		</quality>
		<quality>
			<name>Discreet Cleaning Service</name>
			<category>Entertainment - Service</category>
			<lp>4</lp>
			<source>RF</source>
			<cost>10000</cost>
			<page>221</page>
		</quality>
		<quality>
			<id>7e721535-3827-4a85-9771-9d20cf348d11</id>
			<name>Discreet Deliveryman</name>
			<category>Entertainment - Service</category>
			<lp>3</lp>
			<source>RF</source>
			<cost>100</cost>
			<page>221</page>
		</quality>
		<quality>
			<id>cc6f6198-a330-43f1-8c23-56ef9cb1f9ea</id>
			<name>Discreet Candyman</name>
			<category>Entertainment - Service</category>
			<lp>3</lp>
			<source>RF</source>
			<cost>1000</cost>
			<page>221</page>
		</quality>
		<quality>
			<id>280535d6-9e2a-4831-8b22-b2fb0647cff7</id>
			<name>Cramped Garage (Airplane)</name>
			<category>Entertainment - Asset</category>
			<lp>4</lp>
			<allowed>Luxury</allowed>
			<source>RF</source>
			<cost>18000</cost>
			<page>221</page>
		</quality>
		<quality>
			<id>df7d2669-2af5-475b-853d-819498b3badc</id>
			<name>Cramped Garage (Boat)</name>
			<category>Entertainment - Asset</category>
			<lp>3</lp>
			<allowed>High, Luxury</allowed>
			<source>RF</source>
			<cost>4500</cost>
			<page>221</page>
		</quality>
		<quality>
			<id>efe7c46c-b863-4696-a750-015837861f81</id>
			<name>Cramped Garage (Car (Body 4 or Less))</name>
			<category>Entertainment - Asset</category>
			<lp>1</lp>
			<allowed>Medium,High,Luxury</allowed>
			<source>RF</source>
			<cost>45</cost>
			<page>221</page>
		</quality>
		<quality>
			<id>3d62f25c-8c84-476f-907d-a95073711b44</id>
			<name>Cramped Garage (Car (Body 5 or More))</name>
			<category>Entertainment - Asset</category>
			<lp>2</lp>
			<allowed>Medium,High,Luxury</allowed>
			<source>RF</source>
			<cost>90</cost>
			<page>221</page>
		</quality>
		<quality>
			<id>10a65174-a6a3-467b-b66e-6a837bf0e11b</id>
			<name>Cramped Garage (Helicopter)</name>
			<category>Entertainment - Asset</category>
			<lp>4</lp>
			<allowed>Luxury</allowed>
			<source>RF</source>
			<cost>9000</cost>
			<page>221</page>
		</quality>
		<quality>
			<id>efb63888-ad49-44e0-8bd7-491532c8c179</id>
			<name>Garage (Airplane)</name>
			<category>Entertainment - Asset</category>
			<lp>4</lp>
			<allowed>Luxury</allowed>
			<source>RF</source>
			<cost>20000</cost>
			<page>221</page>
		</quality>
		<quality>
			<id>981f4509-06db-430e-9845-b3a5268f14f5</id>
			<name>Garage (Boat)</name>
			<category>Entertainment - Asset</category>
			<lp>3</lp>
			<allowed>High, Luxury</allowed>
			<source>RF</source>
			<cost>5000</cost>
			<page>221</page>
		</quality>
		<quality>
			<id>a45f7fc8-ec90-4a65-8705-c931c408c9cc</id>
			<name>Garage (Car (Body 4 or Less))</name>
			<category>Entertainment - Asset</category>
			<lp>1</lp>
			<allowed>Medium,High,Luxury</allowed>
			<source>RF</source>
			<cost>50</cost>
			<page>221</page>
		</quality>
		<quality>
			<id>9e7cea76-8f2e-4d87-a5ce-60395a8d701f</id>
			<name>Garage (Car (Body 5 or More))</name>
			<category>Entertainment - Asset</category>
			<lp>2</lp>
			<allowed>Medium,High,Luxury</allowed>
			<source>RF</source>
			<cost>100</cost>
			<page>221</page>
		</quality>
		<quality>
			<id>67e41d1f-78a9-417b-88d4-94eeb58fa4ff</id>
			<name>Garage (Helicopter)</name>
			<category>Entertainment - Asset</category>
			<lp>4</lp>
			<allowed>Luxury</allowed>
			<source>RF</source>
			<cost>10000</cost>
			<page>221</page>
		</quality>
		<quality>
			<id>0ab77035-0b81-4fe0-8e16-8674501a3782</id>
			<name>Greenhouse</name>
			<category>Entertainment - Asset</category>
			<lp>2</lp>
			<allowed>High,Luxury</allowed>
			<source>RF</source>
			<cost>500</cost>
			<page>221</page>
		</quality>
		<quality>
			<id>adaf6b3d-874a-42e5-b08b-37adf1222f23</id>
			<name>Grid Subscription</name>
			<category>Entertainment - Asset</category>
			<lp>1</lp>
			<allowed>Medium,High,Luxury</allowed>
			<bonus>
				<selecttext />
			</bonus>
			<source>RF</source>
			<cost>50</cost>
			<page>222</page>
		</quality>
		<quality>
			<id>23c785d3-e086-46a6-8491-603fa1e6963d</id>
			<name>Gym</name>
			<category>Entertainment - Asset</category>
			<lp>2</lp>
			<allowed>Medium,High,Luxury</allowed>
			<source>RF</source>
			<cost>300</cost>
			<page>222</page>
		</quality>
		<quality>
			<id>3e5339c7-42e3-484b-8839-66ea942e509b</id>
			<name>Indoor Arboretum</name>
			<category>Entertainment - Asset</category>
			<lp>2</lp>
			<allowed>High,Luxury</allowed>
			<source>RF</source>
			<cost>50</cost>
			<page>222</page>
		</quality>
		<quality>
			<id>7348e613-3f05-413a-b8eb-a27e480d9f88</id>
			<name>Local Bar Patron</name>
			<category>Entertainment - Outing</category>
			<lp>1</lp>
			<allowed>Low,Medium,High,Luxury</allowed>
			<bonus>
				<selecttext />
			</bonus>
			<source>RF</source>
			<cost>25</cost>
			<page>222</page>
		</quality>
		<quality>
			<id>c63bcf5f-fcb7-4193-bdae-2b32cdf50032</id>
			<name>Merchandise: Goods (Avail 3)</name>
			<category>Entertainment - Asset</category>
			<lp>1</lp>
			<allowed>Commercial</allowed>
			<source>RF</source>
			<cost>10000</cost>
			<page>222</page>
		</quality>
		<quality>
			<id>544760af-1c45-4de7-a198-f9f7f86ec4b2</id>
			<name>Merchandise: Goods (Avail 5)</name>
			<category>Entertainment - Asset</category>
			<lp>2</lp>
			<allowed>Commercial</allowed>
			<source>RF</source>
			<cost>10000</cost>
			<page>222</page>
		</quality>
		<quality>
			<id>5a7f93eb-7297-49a0-904e-466be3f3f454</id>
			<name>Merchandise: Goods (Avail 7)</name>
			<category>Entertainment - Asset</category>
			<lp>3</lp>
			<allowed>Commercial</allowed>
			<source>RF</source>
			<cost>10000</cost>
			<page>222</page>
		</quality>
		<quality>
			<id>1ab883f5-3392-41c6-b4e3-b26dfc4b8aba</id>
			<name>Merchandise: Goods (Avail 9)</name>
			<category>Entertainment - Asset</category>
			<lp>4</lp>
			<allowed>Commercial</allowed>
			<source>RF</source>
			<cost>10000</cost>
			<page>222</page>
		</quality>
		<quality>
			<id>35d712d8-ea04-4853-8b1f-89e079e043ce</id>
			<name>Merchandise: Pawn Shop</name>
			<category>Entertainment - Service</category>
			<lp>2</lp>
			<allowed>Commercial</allowed>
			<source>RF</source>
			<cost>10000</cost>
			<page>222</page>
		</quality>
		<quality>
			<id>b8c84dbb-b59e-43e1-a07f-fa03802fe5af</id>
			<name>Merchandise: Used Goods</name>
			<category>Entertainment - Service</category>
			<lp>2</lp>
			<bonus>
				<selecttext />
			</bonus>
			<allowed>Commercial</allowed>
			<source>RF</source>
			<cost>10000</cost>
			<page>222</page>
		</quality>
		<quality>
			<id>9db8b664-4fba-4e66-8875-54c54324d93d</id>
			<name>Panic Room</name>
			<category>Entertainment - Asset</category>
			<lp>2</lp>
			<allowed>High,Luxury</allowed>
			<source>RF</source>
			<cost>1000</cost>
			<page>222</page>
		</quality>
		<quality>
			<id>5e7c3001-03de-41ed-b2d2-03c3175669d4</id>
			<name>Patron of the Arts (Concerts/Events)</name>
			<category>Entertainment - Outing</category>
			<bonus>
				<selecttext />
			</bonus>
			<lp>1</lp>
			<allowed>Medium,High,Luxury</allowed>
			<source>RF</source>
			<cost>100</cost>
			<page>223</page>
		</quality>
		<quality>
			<id>903b7d38-d844-4473-8454-4e8f4875880d</id>
			<name>Patron of the Arts (Private Club)</name>
			<category>Entertainment - Outing</category>
			<bonus>
				<selecttext />
			</bonus>
			<lp>1</lp>
			<allowed>High,Luxury</allowed>
			<source>RF</source>
			<cost>200</cost>
			<page>223</page>
		</quality>
		<quality>
			<id>0bbec525-178b-4712-b36f-6549ea8274c2</id>
			<name>Patron of the Arts (Zoo/Museum)</name>
			<category>Entertainment - Outing</category>
			<bonus>
				<selecttext />
			</bonus>
			<lp>1</lp>
			<allowed>Low,Medium,High,Luxury</allowed>
			<source>RF</source>
			<cost>75</cost>
			<page>223</page>
		</quality>
		<quality>
			<id>39f7afff-173b-4c14-91b6-de2c8d315cc6</id>
			<name>Patron of the Arts (Theme Parks)</name>
			<category>Entertainment - Outing</category>
			<bonus>
				<selecttext />
			</bonus>
			<lp>1</lp>
			<allowed>Medium,High,Luxury</allowed>
			<source>RF</source>
			<cost>100</cost>
			<page>223</page>
		</quality>
		<quality>
			<id>679b8200-2f4a-45f8-b7cb-c91fdcd94f2d</id>
			<name>Private Room</name>
			<category>Entertainment - Asset</category>
			<lp>1</lp>
			<allowed>Squatter,Low,Medium,High,Luxury</allowed>
			<source>RF</source>
			<cost>20</cost>
			<page>223</page>
		</quality>
		<quality>
			<id>20c5e92c-deb7-4d88-9972-507ecccb1e50</id>
			<name>Public Transportation</name>
			<category>Entertainment - Service</category>
			<bonus>
				<selecttext />
			</bonus>
			<lp>1</lp>
			<allowed>Low,Medium,High,Luxury</allowed>
			<source>RF</source>
			<cost>50</cost>
			<page>223</page>
		</quality>
		<quality>
			<id>35e2e527-2c63-4193-abe3-1c72063c8d6f</id>
			<name>Railway Pass</name>
			<category>Entertainment - Service</category>
			<bonus>
				<selecttext />
			</bonus>
			<lp>1</lp>
			<allowed>Medium,High,Luxury</allowed>
			<source>RF</source>
			<cost>50</cost>
			<page>222</page>
		</quality>
		<quality>
			<id>ee56a5de-dfb0-41c3-8de7-67041a627df9</id>
			<name>Shooting Range</name>
			<category>Entertainment - Asset</category>
			<lp>2</lp>
			<allowed>High,Luxury</allowed>
			<source>RF</source>
			<cost>500</cost>
			<page>223</page>
		</quality>
		<quality>
			<id>d26a39a7-cc09-4476-a5f0-eeb55e737641</id>
			<name>Soy Processing Unit</name>
			<category>Entertainment - Asset</category>
			<lp>1</lp>
			<allowed>Medium,High,Luxury</allowed>
			<source>RF</source>
			<cost>20</cost>
			<page>223</page>
		</quality>
		<quality>
			<id>2e845204-d9b3-40a9-9d24-4b5aa9673486</id>
			<name>Sports Court - Small</name>
			<bonus>
				<selecttext />
			</bonus>
			<category>Entertainment - Asset</category>
			<lp>2</lp>
			<allowed>High,Luxury</allowed>
			<source>RF</source>
			<cost>300</cost>
			<page>224</page>
		</quality>
		<quality>
			<id>0503f768-dc6b-4e79-adbe-69907dd79e1b</id>
			<name>Swimming Pool</name>
			<category>Entertainment - Asset</category>
			<lp>1</lp>
			<allowed>Medium,High,Luxury</allowed>
			<source>RF</source>
			<cost>100</cost>
			<page>224</page>
		</quality>
		<quality>
			<id>71428a84-70d1-4c9c-89c3-227509cfbc25</id>
			<name>Walk-In Freezer</name>
			<category>Entertainment - Asset</category>
			<lp>1</lp>
			<allowed>Commercial</allowed>
			<source>RF</source>
			<cost>1000</cost>
			<page>224</page>
		</quality>
		<quality>
			<id>af8ac67a-7603-48b2-8ee4-940e5dcd5f29</id>
			<name>Workshop/Facility</name>
			<category>Entertainment - Asset</category>
			<lp>2</lp>
			<allowed>Medium,Commercial</allowed>
			<bonus>
				<selectskill />
			</bonus>
			<source>RF</source>
			<cost>2500</cost>
			<page>224</page>
		</quality>
		<quality>
<<<<<<< HEAD
			<id>af8ac67a-7603-48b2-8ee4-940e5dcd5f29</id>
=======
			<id>867f7c74-8e6e-4467-b49c-10f4bf17fa8d</id>
>>>>>>> 59b780a7
			<name>Cramped Workshop/Facility</name>
			<category>Entertainment - Asset</category>
			<lp>2</lp>
			<bonus>
				<selectskill />
			</bonus>
			<allowed>Medium,Commercial</allowed>
			<source>RF</source>
			<cost>2250</cost>
			<page>224</page>
		</quality>
		<quality>
			<id>3dfb9fd3-c58d-4cc8-9e6b-f17fa18474b6</id>
			<name>Yard</name>
			<category>Entertainment - Asset</category>
			<lp>2</lp>
			<allowed>Low,Medium,High,Luxury</allowed>
			<source>RF</source>
			<cost>50</cost>
			<page>222</page>
		</quality>
		<quality>
			<id>03092f1a-4018-413b-a11f-144383472c18</id>
			<name>Zen Den</name>
			<category>Entertainment - Asset</category>
			<lp>2</lp>
			<allowed>Medium,High,Luxury</allowed>
			<source>RF</source>
			<cost>100</cost>
			<page>222</page>
		</quality>
		<quality>
			<id>cc3abead-ab2a-4023-8a63-d64536ccf5e5</id>
			<name>Bat Cave</name>
			<category>Entertainment - Asset</category>
			<lp>2</lp>
			<allowed>Medium,High,Luxury</allowed>
			<source>RF</source>
			<cost>100</cost>
			<page>224</page>
		</quality>
		<quality>
			<id>910b0a59-59cb-422b-b9a4-7b8d12912c91</id>
			<name>Angry Drunk Reputation</name>
			<category>Negative</category>
			<lp>-1</lp>
			<forbidden>
				<oneof>
					<quality>Local Bar Patron</quality>
					<quality>Patron of the Arts (Private Club)</quality>
				</oneof>
			</forbidden>
			<source>RF</source>
			<page>224</page>
		</quality>
		<quality>
			<id>6c47713d-46ba-495d-800c-f77c306cf9df</id>
			<name>Corporate Owned</name>
			<category>Positive</category>
			<lp>3</lp>
			<required>
				<oneof>
					<characterquality>SINner (Corporate)</characterquality>
					<characterquality>SINner (Corporate Limited)</characterquality>
				</oneof>
			</required>
			<security>1</security>
			<securityMinimum>1</securityMinimum>
			<comforts>1</comforts>
			<comfortsMinimum>1</comfortsMinimum>
			<source>RF</source>
			<page>225</page>
		</quality>
		<quality>
			<id>ff0cb981-4459-46e7-ab75-d8c5bcb0c486</id>
			<name>Cramped</name>
			<nomission/>
			<lp>1</lp>
			<category>Negative</category>
			<multiplier>-10</multiplier>
			<source>SR5</source>
			<page>370</page>
		</quality>
		<quality>
			<id>4fb84713-6171-409d-ad7c-ccbc44b891ad</id>
			<name>Extra Secure</name>
			<lp>1</lp>
			<category>Positive</category>
			<multiplierbaseonly>20</multiplierbaseonly>
			<source>SR5</source>
			<page>370</page>
		</quality>
		<quality>
			<id>ae63d09f-22a1-4c27-bc99-d82887fcef15</id>
			<name>Dangerous Area</name>
			<lp>-1</lp>
			<category>Negative</category>
			<multiplier>-20</multiplier>
			<source>SR5</source>
			<page>374</page>
		</quality>
		<quality>
			<id>8cc2d931-becd-40d7-a0bd-705412037f38</id>
			<name>Hotel California</name>
			<category>Negative</category>
			<lp>-1</lp>
			<source>RF</source>
			<page>226</page>
		</quality>
		<quality>
			<id>ce96f8e7-42a5-4745-8e3d-1f04c72b0385</id>
			<name>Maid is Out</name>
			<category>Negative</category>
			<lp>-1</lp>
			<forbidden>
				<oneof>
					<quality>Cleaning Service</quality>
				</oneof>
			</forbidden>
			<source>RF</source>
			<page>226</page>
		</quality>
		<quality>
			<id>9a8da447-b05f-4f4a-8d7c-537344d77557</id>
			<name>Not a Home</name>
			<category>Negative</category>
			<lp>-1</lp>
			<comforts>-1</comforts>
			<source>RF</source>
			<page>226</page>
		</quality>
		<quality>
			<id>4aff94a9-6699-4355-81ea-ff66ee5ecca1</id>
			<name>Obscure/Difficult to Find</name>
			<category>Negative</category>
			<lp>-1</lp>
			<multiplier>10</multiplier>
			<forbidden>
				<oneof>
					<quality>Discreet Deliveryman</quality>
					<quality>Discreet Candyman</quality>
				</oneof>
			</forbidden>
			<source>SR5</source>
			<page>374</page>
		</quality>
		<quality>
			<id>a808bcae-68c5-4e96-8bfc-f432ea63cc11</id>
			<name>One Good Thing About This Place</name>
			<category>Positive</category>
			<lp>1</lp>
			<allowed>Traveler</allowed>
			<bonus>
				<selecttext />
			</bonus>
			<source>RF</source>
			<page>226</page>
		</quality>
		<quality>
			<id>0eee0e10-078e-4f07-ac57-14f9b83f1a36</id>
			<name>Safehouse</name>
			<category>Positive</category>
			<lp>0</lp>
			<cost>500</cost>
			<source>RF</source>
			<page>226</page>
		</quality>
		<quality>
			<id>c4d4c6db-7314-4a23-951d-31126514af8d</id>
			<name>Safety Third</name>
			<category>Negative</category>
			<lp>-1</lp>
			<required>
				<oneof>
					<quality>Garage (Airplane)</quality>
					<quality>Garage (Boat)</quality>
					<quality>Garage (Car (Body 4 or Less))</quality>
					<quality>Garage (Car (Body 5 or More))</quality>
					<quality>Garage (Helicopter)</quality>
					<quality>Cramped Garage (Airplane)</quality>
					<quality>Cramped Garage (Boat)</quality>
					<quality>Cramped Garage (Car (Body 4 or Less))</quality>
					<quality>Cramped Garage (Car (Body 5 or More))</quality>
					<quality>Cramped Garage (Helicopter)</quality>
					<quality>Workshop/Facility</quality>
					<quality>Cramped Workshop/Facility</quality>
				</oneof>
			</required>
			<source>RF</source>
			<page>226</page>
		</quality>
		<quality>
			<id>24c33e2d-bb97-4f82-a68d-dfa7c89a69d7</id>
			<name>Special Work Area</name>
			<category>Positive</category>
			<lp>0</lp>
			<cost>1000</cost>
			<source>SR5</source>
			<page>370</page>
		</quality>
		<quality>
			<id>61e7bb21-cb25-44ff-a332-639fe9dac893</id>
			<name>Thrifty</name>
			<category>Negative</category>
			<allowed>Traveler</allowed>
			<lp>2</lp>
			<cost>-1000</cost>
			<source>RF</source>
			<page>226</page>
		</quality>
		<quality>
			<id>d508fc24-6cbd-488f-a5f8-5282cfb58f9a</id>
			<name>W Zone</name>
			<category>Negative</category>
			<neighborhood>-1</neighborhood>
			<lp>-1</lp>
			<source>RF</source>
			<page>226</page>
		</quality>
		<!--Chrome Flesh -->
		<quality>
			<id>d4f23b83-d884-47e0-9bbf-7c04341e1894</id>
			<name>Skillsoft Network, Basic</name>
			<category>Contracts</category>
			<lp>0</lp>
			<cost>2000</cost>
			<source>CF</source>
			<page>78</page>
		</quality>
		<quality>
			<id>5e090a22-119a-4922-ada5-c8d634399797</id>
			<name>Skillsoft Network, Silver</name>
			<category>Contracts</category>
			<lp>0</lp>
			<cost>10000</cost>
			<source>CF</source>
			<page>78</page>
		</quality>
		<quality>
			<id>fbd64602-f7c5-410f-8ec8-5c5cd7fde945</id>
			<name>Skillsoft Network, Gold</name>
			<category>Contracts</category>
			<lp>0</lp>
			<cost>15000</cost>
			<source>CF</source>
			<page>78</page>
		</quality>
		<quality>
			<id>1fc363ff-b577-4e5b-b3e7-ae87bbab0fe9</id>
			<name>Skillsoft Network, Platinum</name>
			<category>Contracts</category>
			<lp>0</lp>
			<cost>20000</cost>
			<source>CF</source>
			<page>78</page>
		</quality>
		<quality>
			<id>4d2bac20-5051-4035-8959-2286c0879686</id>
			<name>Datahost Subscription</name>
			<category>Contracts</category>
			<lp>0</lp>
			<cost>250</cost>
			<source>CF</source>
			<page>80</page>
		</quality>
		<quality>
			<id>5d2d66a4-29b5-4055-859a-9471de62774b</id>
			<name>Shopsoft Network Subscription</name>
			<category>Contracts</category>
			<lp>0</lp>
			<cost>250</cost>
			<source>CF</source>
			<page>80</page>
		</quality>
		<quality>
			<id>dea3d03c-9441-400c-a512-d8840f6f40d5</id>
			<name>Mapping System Subscription, Basic</name>
			<category>Contracts</category>
			<lp>0</lp>
			<cost>50</cost>
			<source>CF</source>
			<page>81</page>
		</quality>
		<quality>
			<id>516c286b-b233-43f4-96d0-19e8295f9f88</id>
			<name>Mapping System Subscription, Silver</name>
			<category>Contracts</category>
			<lp>0</lp>
			<cost>150</cost>
			<source>CF</source>
			<page>81</page>
		</quality>
		<quality>
			<id>53b8cea1-aa63-4e12-8a04-b7ba72aa1cbe</id>
			<name>Mapping System Subscription, Gold</name>
			<category>Contracts</category>
			<lp>0</lp>
			<cost>500</cost>
			<source>CF</source>
			<page>81</page>
		</quality>
		<!-- Region Docwagon Contracts -->
		<quality>
			<id>4f41448a-7d44-4a5f-a99a-e2cc1e2cc2b1</id>
			<name>DocWagon Contract, Basic</name>
			<category>Contracts</category>
			<lp>0</lp>
			<cost>417</cost>
			<source>SR5</source>
			<page>450</page>
		</quality>
		<quality>
			<id>4f2d39cd-fbc7-4d02-a3eb-f8decdb9a415</id>
			<name>DocWagon Contract, Gold</name>
			<category>Contracts</category>
			<lp>0</lp>
			<cost>2084</cost>
			<source>SR5</source>
			<page>450</page>
		</quality>
		<quality>
			<id>26476ddb-52f6-4c31-b1f0-949d0ef95495</id>
			<name>DocWagon Contract, Platinum</name>
			<category>Contracts</category>
			<lp>0</lp>
			<cost>4167</cost>
			<source>SR5</source>
			<page>450</page>
		</quality>
		<quality>
			<id>0a58f493-a12e-4c08-b8b8-baac4c5e6591</id>
			<name>DocWagon Contract, Super-Platinum</name>
			<category>Contracts</category>
			<lp>0</lp>
			<cost>8334</cost>
			<source>SR5</source>
			<page>450</page>
		</quality>
		<!-- End Region -->
		<!-- Hard Targets -->
		<quality>
			<name>Local Grid Subscription</name>
			<category>Entertainment - Asset</category>
			<lp>1</lp>
			<allowed>Medium,High,Luxury</allowed>
			<bonus>
				<selecttext />
			</bonus>
			<source>HT</source>
			<cost>50</cost>
			<page>140</page>
			<id>5f272787-e3f6-4cd7-949b-ce1ed786ef61</id>
		</quality>
		<quality>
			<name>Global Grid Subscription</name>
			<category>Entertainment - Asset</category>
			<lp>1</lp>
			<allowed>High,Luxury</allowed>
			<bonus>
				<selecttext />
			</bonus>
			<source>HT</source>
			<cost>250</cost>
			<page>140</page>
			<id>9ad9decb-b52d-4993-9ef6-4768727c3d75</id>
		</quality>
		<quality>
			<name>Subsistance Hunting/Gathering I</name>
			<category>Entertainment - Outing</category>
			<lp>1</lp>
			<allowed>Squatter,Low,Medium,High,Luxury</allowed>
			<source>HT</source>
			<cost>15</cost>
			<page>140</page>
			<id>cb265e4e-b13a-487b-8c0f-b2b855138a66</id>
		</quality>
		<quality>
			<name>Subsistance Hunting/Gathering II</name>
			<category>Entertainment - Outing</category>
			<lp>2</lp>
			<allowed>Squatter,Low,Medium,High,Luxury</allowed>
			<source>HT</source>
			<cost>30</cost>
			<page>140</page>
			<id>c0051319-9565-49f1-b59d-ee1f835cf1df</id>
		</quality>
		<quality>
			<name>Subsistance Hunting/Gathering III</name>
			<category>Entertainment - Outing</category>
			<lp>3</lp>
			<allowed>Squatter,Low,Medium,High,Luxury</allowed>
			<source>HT</source>
			<cost>45</cost>
			<page>140</page>
			<id>3aca0284-8e7f-4329-83e7-9819bf73a13e</id>
		</quality>
		<quality>
			<name>Subsistance Hunting/Gathering IV</name>
			<category>Entertainment - Outing</category>
			<lp>4</lp>
			<allowed>Squatter,Low,Medium,High,Luxury</allowed>
			<source>HT</source>
			<cost>60</cost>
			<page>140</page>
			<id>f2c146ea-302e-444b-8082-3cc47d165669</id>
		</quality>
		<quality>
			<name>Drone Maids/Manservants</name>
			<category>Entertainment - Asset</category>
			<lp>1</lp>
			<allowed>High,Luxury</allowed>
			<source>HT</source>
			<cost>7000</cost>
			<page>141</page>
			<id>e667f652-c908-4548-adf9-7b969d587e43</id>
		</quality>
		<quality>
			<name>Maids/Manservants</name>
			<category>Entertainment - Asset</category>
			<lp>1</lp>
			<allowed>Luxury</allowed>
			<source>HT</source>
			<cost>15000</cost>
			<page>141</page>
			<id>1b2218d6-d4a3-4978-b941-8358159e4e3b</id>
		</quality>
		<quality>
			<name>Zombie Maids/Manservants</name>
			<category>Entertainment - Asset</category>
			<lp>2</lp>
			<allowed>High</allowed>
			<source>HT</source>
			<cost>20000</cost>
			<page>141</page>
			<id>7e962b91-51c3-4a88-a7da-70044ef665db</id>
		</quality>
		<quality>
			<name>Household Gremlins I</name>
			<category>Negative</category>
			<lp>0</lp>
			<source>HT</source>
			<cost>-300</cost>
			<page>141</page>
			<id>826b324f-9dd3-4fc3-8c80-b4680587f9f6</id>
		</quality>
		<quality>
			<name>Household Gremlins II</name>
			<category>Negative</category>
			<lp>0</lp>
			<source>HT</source>
			<cost>-1600</cost>
			<page>141</page>
			<id>a7d85c5f-74b9-4f02-ab00-916cd7337d47</id>
		</quality>
		<quality>
			<name>Dug a Hole</name>
			<category>Positive</category>
			<lp>0</lp>
			<source>HT</source>
			<cost>2000</cost>
			<page>141</page>
			<id>093e24c5-1f87-4cb3-8a9e-1dc701081dfb</id>
		</quality>
		<quality>
			<name>Lax Security</name>
			<category>Negative</category>
			<lp>-1</lp>
			<source>HT</source>
			<cost>0</cost>
			<page>141</page>
			<id>1fa52cd4-4342-4511-91dc-6d452032d2c7</id>
		</quality>
		<quality>
			<name>Limited Building Space</name>
			<category>Negative</category>
			<lp>-1</lp>
			<source>HT</source>
			<cost>0</cost>
			<page>141</page>
			<id>0a41dfd4-67f7-4d8d-80e5-15db2fc64f09</id>
		</quality>
		<quality>
			<name>Rough Neighborhood</name>
			<category>Negative</category>
			<lp>-1</lp>
			<source>HT</source>
			<neighborhood>-1</neighborhood>
			<cost>0</cost>
			<page>141</page>
			<id>7868fea6-f3b9-4db8-baee-60fd16f322cc</id>
		</quality>
		<quality>
			<name>No Masters</name>
			<category>Negative</category>
			<lp>-1</lp>
			<forbidden>
				<oneof>
					<characterquality>SINner (Corporate)</characterquality>
					<characterquality>SINner (Corporate Limited)</characterquality>
				</oneof>
			</forbidden>
			<source>HT</source>
			<multiplier>-10</multiplier>
			<page>141</page>
			<id>23dcd584-9650-44b0-9273-896873ba6f61</id>
		</quality>	
		<!-- Region Shadows in Focus: Butte-->

		<quality>
			<id>79de178b-6064-468f-bb8d-72b510dc0239</id>
			<name>Escape Tunnel, 100 Meters</name>
			<category>Entertainment - Asset</category>
			<lp>1</lp>
			<allowed>Squatter,Low,Medium,High,Luxury</allowed>
			<source>SFB</source>
			<cost>200</cost>
			<page>20</page>
		</quality>
		<quality>
			<id>f5b675ed-2d7f-4325-b301-a63deb81356c</id>
			<name>Escape Tunnel, 200 Meters</name>
			<category>Entertainment - Asset</category>
			<lp>2</lp>
			<allowed>Squatter,Low,Medium,High,Luxury</allowed>
			<source>SFB</source>
			<cost>200</cost>
			<page>20</page>
		</quality>
		<quality>
			<id>e548ba65-e403-4cd5-bc70-3d45478ad76c</id>
			<name>Escape Tunnel, 300 Meters</name>
			<category>Entertainment - Asset</category>
			<lp>3</lp>
			<allowed>Squatter,Low,Medium,High,Luxury</allowed>
			<source>SFB</source>
			<cost>200</cost>
			<page>20</page>
		</quality>
		<quality>
			<id>7f8bdcb0-b5c6-4741-86b1-e48cff81709e</id>
			<name>Escape Tunnel, 400 Meters</name>
			<category>Entertainment - Asset</category>
			<lp>4</lp>
			<allowed>Squatter,Low,Medium,High,Luxury</allowed>
			<source>SFB</source>
			<cost>200</cost>
			<page>20</page>
		</quality>
		<quality>
			<id>fdb2718d-a88d-45f3-ba54-6ed6937321bc</id>
			<name>Escape Tunnel, 500 Meters</name>
			<category>Entertainment - Asset</category>
			<lp>5</lp>
			<allowed>Squatter,Low,Medium,High,Luxury</allowed>
			<source>SFB</source>
			<cost>200</cost>
			<page>20</page>
		</quality>
		<quality>
			<id>ffb7fb04-77ee-4a12-8823-7012aa272dbf</id>
			<name>Cramped Garage (Stable)</name>
			<category>Entertainment - Asset</category>
			<lp>1</lp>
			<allowed>Medium,High,Luxury</allowed>
			<source>SFB</source>
			<cost>180</cost>
			<page>20</page>
		</quality>
		<quality>
			<id>24435fe5-2791-40e2-8ca1-6e397b6982d8</id>
			<name>Garage (Stable)</name>
			<category>Entertainment - Asset</category>
			<lp>1</lp>
			<allowed>Medium,High,Luxury</allowed>
			<source>SFB</source>
			<cost>200</cost>
			<page>20</page>
		</quality>
		<quality>
			<id>665c46a9-4726-4e57-963f-392c30f653e9</id>
			<name>Haunted</name>
			<category>Negative</category>
			<lp>0</lp>
			<source>SFB</source>
			<page>20</page>
		</quality>
	<!-- End Region -->
	<!-- Region Cutting Aces -->
		<quality>
			<id>b722458f-b0af-45c4-b5c7-b3c7e2ef48f6</id>
			<name>AR Fashion Subscription, Casual</name>
			<category>Contracts</category>
			<lp>0</lp>
			<cost>25</cost>
			<source>CA</source>
			<page>138</page>
		</quality>
		<quality>
			<id>fc4d530e-a832-4437-b022-cdf35a22fc78</id>
			<name>AR Fashion Subscription, Business</name>
			<category>Contracts</category>
			<lp>0</lp>
			<cost>100</cost>
			<source>CA</source>
			<page>138</page>
		</quality>
		<quality>
			<id>1607bf0d-1a75-4582-8496-ffd92289f2b3</id>
			<name>AR Fashion Subscription, Formal</name>
			<category>Contracts</category>
			<lp>0</lp>
			<cost>500</cost>
			<source>CA</source>
			<page>138</page>
		</quality>
		<quality>
			<id>da100dfd-dcaa-4b1a-a76e-ad38539612a4</id>
			<name>AR Fashion Subscription, Designer</name>
			<category>Contracts</category>
			<lp>0</lp>
			<cost>1500</cost>
			<source>CA</source>
			<page>138</page>
		</quality>
		<quality>
			<id>190ba01c-f04e-45a8-a0d1-d6fd073d61c1</id>
			<name>CarnivoreGold</name>
			<category>Contracts</category>
			<lp>0</lp>
			<cost>250</cost>
			<source>CA</source>
			<page>144</page>
		</quality>
		<quality>
			<id>fe33b1e6-ad0f-44e4-b156-7c435f335682</id>
			<name>MonaLisa</name>
			<category>Contracts</category>
			<lp>0</lp>
			<cost>250</cost>
			<source>CA</source>
			<page>144</page>
		</quality>
		<quality>
			<id>eeb6f3b7-70b3-478b-88c6-af47bb233b44</id>
			<name>Pheromone Detection</name>
			<category>Contracts</category>
			<lp>0</lp>
			<cost>250</cost>
			<source>CA</source>
			<page>144</page>
		</quality>
		<quality>
			<id>7417c7e7-8940-47cf-9bd2-9f7193b5fbbf</id>
			<name>Speech Template Comparison</name>
			<category>Contracts</category>
			<lp>0</lp>
			<cost>250</cost>
			<source>CA</source>
			<page>144</page>
		</quality>
		<quality>
			<id>49b01e13-4228-4390-a0c3-ffb6c6276e49</id>
			<name>Target Tracking Software</name>
			<category>Contracts</category>
			<lp>0</lp>
			<cost>250</cost>
			<source>CA</source>
			<page>144</page>
		</quality>
		<quality>
			<id>d5239d1e-04ef-47a6-8065-a1559559a669</id>
			<name>Thermal Mood Reading</name>
			<category>Contracts</category>
			<lp>0</lp>
			<cost>250</cost>
			<source>CA</source>
			<page>144</page>
		</quality>
		<quality>
			<id>c5eef5c6-288a-47c0-8d2a-42353a896077</id>
			<name>Vocal Tension Lie Detection</name>
			<category>Contracts</category>
			<lp>0</lp>
			<cost>250</cost>
			<source>CA</source>
			<page>144</page>
		</quality>
	<!-- End Region -->
	</qualities>
</chummer><|MERGE_RESOLUTION|>--- conflicted
+++ resolved
@@ -17,11 +17,7 @@
     You can obtain the full source code for Chummer5a at
     https://github.com/chummer5a/chummer5a
 -->
-<<<<<<< HEAD
-<chummer>
-=======
 <chummer xmlns="" xmlns:xsi="http://www.w3.org/2001/XMLSchema-instance" xsi:schemaLocation="http://www.w3.org/2001/XMLSchema lifestyles.xsd">
->>>>>>> 59b780a7
 	<version>0</version>
 	<categories>
 		<category>Entertainment - Asset</category>
@@ -817,11 +813,7 @@
 			<page>224</page>
 		</quality>
 		<quality>
-<<<<<<< HEAD
-			<id>af8ac67a-7603-48b2-8ee4-940e5dcd5f29</id>
-=======
 			<id>867f7c74-8e6e-4467-b49c-10f4bf17fa8d</id>
->>>>>>> 59b780a7
 			<name>Cramped Workshop/Facility</name>
 			<category>Entertainment - Asset</category>
 			<lp>2</lp>
