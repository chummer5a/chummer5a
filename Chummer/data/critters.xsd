--- conflicted
+++ resolved
@@ -1,365 +1,3 @@
-<<<<<<< HEAD
-﻿<?xml version="1.0" encoding="utf-8"?>
-<xs:schema id="NewDataSet" xmlns="" xmlns:xs="http://www.w3.org/2001/XMLSchema" xmlns:msdata="urn:schemas-microsoft-com:xml-msdata">
-	<xs:include schemaLocation="../data../bonuses.xsd" />
-
-	<xs:element name="metavariant">
-		<xs:complexType>
-			<xs:sequence>
-				<xs:element name="id" type="xs:string" minOccurs="1" maxOccurs="1" />
-				<xs:element name="name" type="xs:string" minOccurs="1" maxOccurs="1" />
-				<xs:element name="karma" type="xs:string" minOccurs="1" maxOccurs="1" />
-				<xs:element name="powers" minOccurs="0" maxOccurs="1">
-					<xs:complexType>
-						<xs:sequence>
-							<xs:element ref="power" minOccurs="0" maxOccurs="unbounded" />
-						</xs:sequence>
-					</xs:complexType>
-				</xs:element>
-				<xs:element name="optionalpowers" minOccurs="0" maxOccurs="1">
-					<xs:complexType>
-						<xs:sequence>
-							<xs:element ref="optionalpower" minOccurs="0" maxOccurs="unbounded" />
-						</xs:sequence>
-					</xs:complexType>
-				</xs:element>
-				<xs:element name="skills" minOccurs="0" maxOccurs="1">
-					<xs:complexType>
-						<xs:sequence>
-							<xs:element name="skill" nillable="true" minOccurs="0" maxOccurs="unbounded">
-								<xs:complexType>
-									<xs:simpleContent msdata:ColumnName="skill_Text" msdata:Ordinal="3">
-										<xs:extension base="xs:string">
-											<xs:attribute name="rating" type="xs:string" />
-											<xs:attribute name="spec" type="xs:string" />
-											<xs:attribute name="select" type="xs:string" />
-										</xs:extension>
-									</xs:simpleContent>
-								</xs:complexType>
-							</xs:element>
-							<xs:element name="group" nillable="true" minOccurs="0" maxOccurs="unbounded">
-								<xs:complexType>
-									<xs:simpleContent msdata:ColumnName="group_Text" msdata:Ordinal="1">
-										<xs:extension base="xs:string">
-											<xs:attribute name="rating" type="xs:string" />
-										</xs:extension>
-									</xs:simpleContent>
-								</xs:complexType>
-							</xs:element>
-							<xs:element name="knowledge" nillable="true" minOccurs="0" maxOccurs="unbounded">
-								<xs:complexType>
-									<xs:simpleContent msdata:ColumnName="knowledge_Text" msdata:Ordinal="2">
-										<xs:extension base="xs:string">
-											<xs:attribute name="rating" type="xs:string" />
-											<xs:attribute name="category" type="xs:string" />
-										</xs:extension>
-									</xs:simpleContent>
-								</xs:complexType>
-							</xs:element>
-						</xs:sequence>
-					</xs:complexType>
-				</xs:element>
-				<xs:element name="qualities" minOccurs="0" maxOccurs="1">
-					<xs:complexType>
-						<xs:sequence>
-							<xs:element name="positive" minOccurs="0" maxOccurs="1">
-								<xs:complexType>
-									<xs:sequence>
-										<xs:element ref="quality" minOccurs="0" maxOccurs="unbounded" />
-									</xs:sequence>
-								</xs:complexType>
-							</xs:element>
-							<xs:element name="negative" minOccurs="0" maxOccurs="1">
-								<xs:complexType>
-									<xs:sequence>
-										<xs:element ref="quality" minOccurs="0" maxOccurs="unbounded" />
-									</xs:sequence>
-								</xs:complexType>
-							</xs:element>
-						</xs:sequence>
-					</xs:complexType>
-				</xs:element>
-				<xs:element ref="bonus" minOccurs="0" maxOccurs="1" />
-				<xs:element name="source" type="xs:string" minOccurs="1" maxOccurs="1" />
-				<xs:element name="page" type="xs:string" minOccurs="1" maxOccurs="1" />
-			</xs:sequence>
-		</xs:complexType>
-	</xs:element>
-
-	<xs:element name="quality" nillable="true">
-		<xs:complexType>
-			<xs:simpleContent>
-				<xs:extension base="xs:string">
-					<xs:attribute name="select" type="xs:string" use="optional" />
-				</xs:extension>
-			</xs:simpleContent>
-		</xs:complexType>
-	</xs:element>
-	<xs:element name="power" nillable="true">
-		<xs:complexType>
-			<xs:simpleContent msdata:ColumnName="power_Text" msdata:Ordinal="2">
-				<xs:extension base="xs:string">
-					<xs:attribute name="select" type="xs:string" />
-					<xs:attribute name="rating" type="xs:string" />
-				</xs:extension>
-			</xs:simpleContent>
-		</xs:complexType>
-	</xs:element>
-	<xs:element name="optionalpower" nillable="true">
-		<xs:complexType>
-			<xs:simpleContent msdata:ColumnName="power_Text" msdata:Ordinal="2">
-				<xs:extension base="xs:string">
-					<xs:attribute name="select" type="xs:string" />
-					<xs:attribute name="rating" type="xs:string" />
-				</xs:extension>
-			</xs:simpleContent>
-		</xs:complexType>
-	</xs:element>
-	<xs:element name="chummer">
-		<xs:complexType>
-			<xs:sequence>
-				<xs:element name="version" type="xs:string" minOccurs="0" />
-				<xs:element name="categories" minOccurs="0" maxOccurs="unbounded">
-					<xs:complexType>
-						<xs:sequence>
-							<xs:element name="category" nillable="true" minOccurs="0" maxOccurs="unbounded">
-								<xs:complexType>
-									<xs:simpleContent msdata:ColumnName="category_Text" msdata:Ordinal="0">
-										<xs:extension base="xs:string">
-										</xs:extension>
-									</xs:simpleContent>
-								</xs:complexType>
-							</xs:element>
-						</xs:sequence>
-					</xs:complexType>
-				</xs:element>
-				<xs:element name="metatypes" minOccurs="0" maxOccurs="unbounded">
-					<xs:complexType>
-						<xs:sequence>
-							<xs:element name="metatype" minOccurs="0" maxOccurs="unbounded">
-								<xs:complexType>
-									<xs:sequence>
-										<xs:element name="id" type="xs:string" minOccurs="1" maxOccurs="1" />
-										<xs:element name="name" type="xs:string" minOccurs="0" />
-										<xs:element name="category" type="xs:string" minOccurs="0" />
-										<xs:element name="forcecreature" type="xs:string" minOccurs="0" />
-										<xs:element name="karma" type="xs:string" minOccurs="0" />
-										<xs:element name="bodmin" type="xs:string" minOccurs="1" maxOccurs="1" />
-										<xs:element name="bodmax" type="xs:string" minOccurs="1" maxOccurs="1" />
-										<xs:element name="bodaug" type="xs:string" minOccurs="1" maxOccurs="1" />
-										<xs:element name="agimin" type="xs:string" minOccurs="1" maxOccurs="1" />
-										<xs:element name="agimax" type="xs:string" minOccurs="1" maxOccurs="1" />
-										<xs:element name="agiaug" type="xs:string" minOccurs="1" maxOccurs="1" />
-										<xs:element name="reamin" type="xs:string" minOccurs="1" maxOccurs="1" />
-										<xs:element name="reamax" type="xs:string" minOccurs="1" maxOccurs="1" />
-										<xs:element name="reaaug" type="xs:string" minOccurs="1" maxOccurs="1" />
-										<xs:element name="strmin" type="xs:string" minOccurs="1" maxOccurs="1" />
-										<xs:element name="strmax" type="xs:string" minOccurs="1" maxOccurs="1" />
-										<xs:element name="straug" type="xs:string" minOccurs="1" maxOccurs="1" />
-										<xs:element name="chamin" type="xs:string" minOccurs="1" maxOccurs="1" />
-										<xs:element name="chamax" type="xs:string" minOccurs="1" maxOccurs="1" />
-										<xs:element name="chaaug" type="xs:string" minOccurs="1" maxOccurs="1" />
-										<xs:element name="intmin" type="xs:string" minOccurs="1" maxOccurs="1" />
-										<xs:element name="intmax" type="xs:string" minOccurs="1" maxOccurs="1" />
-										<xs:element name="intaug" type="xs:string" minOccurs="1" maxOccurs="1" />
-										<xs:element name="logmin" type="xs:string" minOccurs="1" maxOccurs="1" />
-										<xs:element name="logmax" type="xs:string" minOccurs="1" maxOccurs="1" />
-										<xs:element name="logaug" type="xs:string" minOccurs="1" maxOccurs="1" />
-										<xs:element name="wilmin" type="xs:string" minOccurs="1" maxOccurs="1" />
-										<xs:element name="wilmax" type="xs:string" minOccurs="1" maxOccurs="1" />
-										<xs:element name="wilaug" type="xs:string" minOccurs="1" maxOccurs="1" />
-										<xs:element name="inimin" type="xs:string" minOccurs="1" maxOccurs="1" />
-										<xs:element name="inimax" type="xs:string" minOccurs="1" maxOccurs="1" />
-										<xs:element name="iniaug" type="xs:string" minOccurs="1" maxOccurs="1" />
-										<xs:element name="edgmin" type="xs:string" minOccurs="1" maxOccurs="1" />
-										<xs:element name="edgmax" type="xs:string" minOccurs="1" maxOccurs="1" />
-										<xs:element name="edgaug" type="xs:string" minOccurs="1" maxOccurs="1" />
-										<xs:element name="magmin" type="xs:string" minOccurs="1" maxOccurs="1" />
-										<xs:element name="magmax" type="xs:string" minOccurs="1" maxOccurs="1" />
-										<xs:element name="magaug" type="xs:string" minOccurs="1" maxOccurs="1" />
-										<xs:element name="resmin" type="xs:string" minOccurs="1" maxOccurs="1" />
-										<xs:element name="resmax" type="xs:string" minOccurs="1" maxOccurs="1" />
-										<xs:element name="resaug" type="xs:string" minOccurs="1" maxOccurs="1" />
-										<xs:element name="depmin" type="xs:string" minOccurs="1" maxOccurs="1" />
-										<xs:element name="depmax" type="xs:string" minOccurs="1" maxOccurs="1" />
-										<xs:element name="depaug" type="xs:string" minOccurs="1" maxOccurs="1" />
-										<xs:element name="essmin" type="xs:string" minOccurs="1" maxOccurs="1" />
-										<xs:element name="essmax" type="xs:string" minOccurs="1" maxOccurs="1" />
-										<xs:element name="essaug" type="xs:string" minOccurs="1" maxOccurs="1" />
-										<xs:element name="movement" type="xs:string" minOccurs="0" maxOccurs="1" />
-										<xs:element name="walk" type="xs:string" minOccurs="0" maxOccurs="1" />
-										<xs:element name="run" type="xs:string" minOccurs="0" maxOccurs="1" />
-										<xs:element name="sprint" type="xs:string" minOccurs="0" maxOccurs="1" />
-										<xs:element name="qualityrestriction" minOccurs="0" maxOccurs="1">
-											<xs:complexType>
-												<xs:sequence>
-													<xs:element name="positive" minOccurs="0" maxOccurs="1">
-														<xs:complexType>
-															<xs:sequence>
-																<xs:element ref="quality" minOccurs="0" maxOccurs="unbounded" />
-															</xs:sequence>
-														</xs:complexType>
-													</xs:element>
-													<xs:element name="negative" minOccurs="0" maxOccurs="1">
-														<xs:complexType>
-															<xs:sequence>
-																<xs:element ref="quality" minOccurs="0" maxOccurs="unbounded" />
-															</xs:sequence>
-														</xs:complexType>
-													</xs:element>
-												</xs:sequence>
-											</xs:complexType>
-										</xs:element>
-										<xs:element name="qualities" minOccurs="0" maxOccurs="1">
-											<xs:complexType>
-												<xs:sequence>
-													<xs:element name="positive" minOccurs="0" maxOccurs="1">
-														<xs:complexType>
-															<xs:sequence>
-																<xs:element ref="quality" minOccurs="0" maxOccurs="unbounded" />
-															</xs:sequence>
-														</xs:complexType>
-													</xs:element>
-													<xs:element name="negative" minOccurs="0" maxOccurs="1">
-														<xs:complexType>
-															<xs:sequence>
-																<xs:element ref="quality" minOccurs="0" maxOccurs="unbounded" />
-															</xs:sequence>
-														</xs:complexType>
-													</xs:element>
-												</xs:sequence>
-											</xs:complexType>
-										</xs:element>
-										<xs:element ref="bonus" minOccurs="0" maxOccurs="1" />
-										<xs:element name="powers" minOccurs="0" maxOccurs="1">
-											<xs:complexType>
-												<xs:sequence>
-													<xs:element ref="power" minOccurs="0" maxOccurs="unbounded" />
-												</xs:sequence>
-											</xs:complexType>
-										</xs:element>
-										<xs:element name="optionalpowers" minOccurs="0" maxOccurs="1">
-											<xs:complexType>
-												<xs:sequence>
-													<xs:element ref="optionalpower" minOccurs="0" maxOccurs="unbounded" />
-												</xs:sequence>
-											</xs:complexType>
-										</xs:element>
-										<xs:element name="skills" minOccurs="0" maxOccurs="1">
-											<xs:complexType>
-												<xs:sequence>
-													<xs:element name="skill" nillable="true" minOccurs="0" maxOccurs="unbounded">
-														<xs:complexType>
-															<xs:simpleContent msdata:ColumnName="skill_Text" msdata:Ordinal="3">
-																<xs:extension base="xs:string">
-																	<xs:attribute name="rating" type="xs:string" />
-																	<xs:attribute name="spec" type="xs:string" />
-																	<xs:attribute name="select" type="xs:string" />
-																</xs:extension>
-															</xs:simpleContent>
-														</xs:complexType>
-													</xs:element>
-													<xs:element name="group" nillable="true" minOccurs="0" maxOccurs="unbounded">
-														<xs:complexType>
-															<xs:simpleContent msdata:ColumnName="group_Text" msdata:Ordinal="1">
-																<xs:extension base="xs:string">
-																	<xs:attribute name="rating" type="xs:string" />
-																</xs:extension>
-															</xs:simpleContent>
-														</xs:complexType>
-													</xs:element>
-													<xs:element name="knowledge" nillable="true" minOccurs="0" maxOccurs="unbounded">
-														<xs:complexType>
-															<xs:simpleContent msdata:ColumnName="knowledge_Text" msdata:Ordinal="2">
-																<xs:extension base="xs:string">
-																	<xs:attribute name="rating" type="xs:string" />
-																	<xs:attribute name="category" type="xs:string" />
-																</xs:extension>
-															</xs:simpleContent>
-														</xs:complexType>
-													</xs:element>
-												</xs:sequence>
-											</xs:complexType>
-										</xs:element>
-										<xs:element name="complexforms" minOccurs="0" maxOccurs="1">
-											<xs:complexType>
-												<xs:sequence>
-													<xs:element name="complexform" minOccurs="0" maxOccurs="unbounded">
-														<xs:complexType>
-															<xs:simpleContent>
-																<xs:extension base="xs:string">
-																	<xs:attribute name="rating" type="xs:string" use="optional" />
-																	<xs:attribute name="select" type="xs:string" use="optional" />
-																	<xs:attribute name="category" type="xs:string" use="optional" />
-																	<xs:attribute name="option" type="xs:string" use="optional" />
-																	<xs:attribute name="optionrating" type="xs:string" use="optional" />
-																	<xs:attribute name="optionselect" type="xs:string" use="optional" />
-																</xs:extension>
-															</xs:simpleContent>
-														</xs:complexType>
-													</xs:element>
-												</xs:sequence>
-											</xs:complexType>
-										</xs:element>
-										<xs:element name="optionalcomplexforms" minOccurs="0" maxOccurs="1">
-											<xs:complexType>
-												<xs:sequence>
-													<xs:element name="complexform" minOccurs="0" maxOccurs="unbounded">
-														<xs:complexType>
-															<xs:simpleContent>
-																<xs:extension base="xs:string">
-																	<xs:attribute name="rating" type="xs:string" use="optional" />
-																	<xs:attribute name="category" type="xs:string" use="optional" />
-																</xs:extension>
-															</xs:simpleContent>
-														</xs:complexType>
-													</xs:element>
-												</xs:sequence>
-											</xs:complexType>
-										</xs:element>
-										<xs:element name="gears" minOccurs="0" maxOccurs="1">
-											<xs:complexType>
-												<xs:sequence>
-													<xs:element name="gear" minOccurs="0" maxOccurs="unbounded">
-														<xs:complexType>
-															<xs:simpleContent>
-																<xs:extension base="xs:string">
-																	<xs:attribute name="rating" type="xs:string" use="optional" />
-																</xs:extension>
-															</xs:simpleContent>
-														</xs:complexType>
-													</xs:element>
-												</xs:sequence>
-											</xs:complexType>
-										</xs:element>
-										<xs:element name="source" type="xs:string" minOccurs="0" />
-										<xs:element name="page" type="xs:string" minOccurs="0" />
-										<xs:element name="metavariants" minOccurs="0" maxOccurs="1">
-											<xs:complexType>
-												<xs:sequence>
-													<xs:element ref="metavariant" minOccurs="0" maxOccurs="unbounded" />
-												</xs:sequence>
-											</xs:complexType>
-										</xs:element>
-									</xs:sequence>
-								</xs:complexType>
-							</xs:element>
-						</xs:sequence>
-					</xs:complexType>
-				</xs:element>
-			</xs:sequence>
-		</xs:complexType>
-	</xs:element>
-	<xs:element name="NewDataSet" msdata:IsDataSet="true" msdata:UseCurrentLocale="true">
-		<xs:complexType>
-			<xs:choice minOccurs="0" maxOccurs="unbounded">
-				<xs:element ref="quality" />
-				<xs:element ref="power" />
-				<xs:element ref="chummer" />
-			</xs:choice>
-		</xs:complexType>
-	</xs:element>
-=======
 <?xml version="1.0" encoding="utf-8"?>
 <xs:schema id="NewDataSet" xmlns="" xmlns:xs="http://www.w3.org/2001/XMLSchema" xmlns:msdata="urn:schemas-microsoft-com:xml-msdata">
     <xs:include schemaLocation="bonuses.xsd" />
@@ -722,5 +360,4 @@
             </xs:choice>
         </xs:complexType>
     </xs:element>
->>>>>>> 260a47e0
 </xs:schema>