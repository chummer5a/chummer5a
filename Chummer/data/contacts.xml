<?xml version="1.0" encoding="utf-8"?>
<<<<<<< HEAD
=======

>>>>>>> 260a47e0
<!--This file is part of Chummer5a.

    Chummer5a is free software: you can redistribute it and/or modify
    it under the terms of the GNU General Public License as published by
    the Free Software Foundation, either version 3 of the License, or
    (at your option) any later version.

    Chummer5a is distributed in the hope that it will be useful,
    but WITHOUT ANY WARRANTY; without even the implied warranty of
    MERCHANTABILITY or FITNESS FOR A PARTICULAR PURPOSE.  See the
    GNU General Public License for more details.

    You should have received a copy of the GNU General Public License
    along with Chummer5a.  If not, see <http://www.gnu.org/licenses/>.

    You can obtain the full source code for Chummer5a at
    https://github.com/chummer5a/chummer5a
-->
<chummer>
  <version>0</version>
  <contacts>
    <contact>Amerindian Tribesperson</contact>
    <contact>Antiquities and Oddities Dealer</contact>
    <contact>Armorer</contact>
    <contact>Bartender</contact>
    <contact>Beat Cop</contact>
    <contact>Blogger</contact>
    <contact>Bodyguard</contact>
    <contact>Bookie</contact>
<<<<<<< HEAD
	<contact>Cleaner</contact>
=======
    <contact>Cleaner</contact>
>>>>>>> 260a47e0
    <contact>Club Hopper</contact>
    <contact>Club Owner</contact>
    <contact>Company Man</contact>
    <contact>Corporate Headhunter</contact>
    <contact>Corporate Manager</contact>
    <contact>Corporate Scientist</contact>
    <contact>Corporate Secretary</contact>
    <contact>Corporate Wage Slave</contact>
    <contact>Coyote</contact>
    <contact>Cult Member</contact>
    <contact>Dockworker</contact>
    <contact>Fence</contact>
    <contact>Firefighter</contact>
    <contact>Fixer</contact>
    <contact>Freedom Fighter</contact>
    <contact>Forensics Expert</contact>
    <contact>Gambler</contact>
    <contact>Gang Leader</contact>
    <contact>Go-Ganger</contact>
    <contact>Grassroots Politician</contact>
    <contact>Hate Group Member</contact>
    <contact>Hermetic Academic</contact>
    <contact>High Stakes Negotiator</contact>
    <contact>ID Manufacturer</contact>
<<<<<<< HEAD
	<contact>Infobroker</contact>
    <contact>Janitor</contact>
    <contact>Mafia Consiglieri</contact>
    <contact>Mechanic</contact>
	<contact>Mercenary Alchemist</contact>
    <contact>Mr. Johnson</contact>
    <contact>Nomad</contact>
    <contact>Ork Nation Organizer</contact>
	<contact>Parabotanist</contact>
	<contact>Parabiologist</contact>
=======
    <contact>Infobroker</contact>
    <contact>Janitor</contact>
    <contact>Mafia Consiglieri</contact>
    <contact>Mechanic</contact>
    <contact>Mercenary Alchemist</contact>
    <contact>Mr. Johnson</contact>
    <contact>Nomad</contact>
    <contact>Ork Nation Organizer</contact>
    <contact>Parabotanist</contact>
    <contact>Parabiologist</contact>
>>>>>>> 260a47e0
    <contact>Paramed</contact>
    <contact>Paramed Shaman</contact>
    <contact>Parasecurity Expert</contact>
    <contact>Pawn Broker</contact>
    <contact>Pimp</contact>
    <contact>Pirate</contact>
    <contact>Police Chief</contact>
    <contact>Political Intern</contact>
    <contact>Radical</contact>
    <contact>Rent-a-Cop</contact>
    <contact>Shark Lawyer</contact>
    <contact>Simsense Star</contact>
    <contact>Slumlord</contact>
    <contact>Smuggler</contact>
    <contact>Snitch</contact>
    <contact>Spider</contact>
    <contact>Squatter</contact>
    <contact>Street Doc</contact>
    <contact>Street Vendor</contact>
    <contact>Stripper</contact>
    <contact>Supply Sergeant</contact>
    <contact>Talent Scout</contact>
    <contact>Talislegger</contact>
    <contact>Talismonger</contact>
    <contact>Tamanous Member</contact>
    <contact>Taxi Driver</contact>
    <contact>TerraFirst! Activist</contact>
    <contact>Trid Pirate</contact>
    <contact>Troll Street Dealer</contact>
    <contact>Urban Anthropologist</contact>
    <contact>Vory Shestiorka</contact>
    <contact>Wiz Kid Ganger</contact>
  </contacts>
<<<<<<< HEAD
=======
  <sexes>
    <sex>Female</sex>
    <sex>Male</sex>
    <sex>Unknown</sex>
  </sexes>
  <ages>
    <age>Young</age>
    <age>Middle-Aged</age>
    <age>Old</age>
    <age>Unknown</age>
  </ages>
  <personallives>
    <personallife>Divorced</personallife>
    <personallife>Familial Relationship</personallife>
    <personallife>In Relationship</personallife>
    <personallife>None of Your Damn Business</personallife>
    <personallife>Single</personallife>
    <personallife>Widowed</personallife>
    <personallife>Unknown</personallife>
  </personallives>
  <types>
    <type>Legwork</type>
    <type>Networking</type>
    <type>Swag</type>
    <type>Shadow Services</type>
    <type>Personal Favors</type>
    <type>Support</type>
  </types>
  <preferredpayments>
    <preferredpayment>Barter (Easy-to-Sell Items)</preferredpayment>
    <preferredpayment>Barter (Hobby/Vice Items)</preferredpayment>
    <preferredpayment>Barter (Profession Items)</preferredpayment>
    <preferredpayment>Cash (Corp Scrip)</preferredpayment>
    <preferredpayment>Cash (Credstick)</preferredpayment>
    <preferredpayment>Cash (Hard Currency)</preferredpayment>
    <preferredpayment>Cash (ECC)</preferredpayment>
    <preferredpayment>Service (Drek Jobs)</preferredpayment>
    <preferredpayment>Service (Free-Labor Jobs)</preferredpayment>
    <preferredpayment>Service (Shadowrunner Job)</preferredpayment>
  </preferredpayments>
  <hobbiesvices>
    <hobbyvice>Animals (Paracritters)</hobbyvice>
    <hobbyvice>Bad Habit (Dream Chips)</hobbyvice>
    <hobbyvice>Bad Habit (Novacoke)</hobbyvice>
    <hobbyvice>Bad Habit (Trip Chips)</hobbyvice>
    <hobbyvice>Entertainment (Trid Shows)</hobbyvice>
    <hobbyvice>Entertainment (Movies)</hobbyvice>
    <hobbyvice>Entertainment (Music)</hobbyvice>
    <hobbyvice>Entertainment (Trid Show 'Odd Coven')</hobbyvice>
    <hobbyvice>Entertainment (Trid Reality Shows)</hobbyvice>
    <hobbyvice>Entertainment (RPGs, ARLARP, Graphic Novels)</hobbyvice>
    <hobbyvice>Entertainment (Artwork)</hobbyvice>
    <hobbyvice>Entertainment (Action Trideos)</hobbyvice>
    <hobbyvice>Family Obligations (Brother)</hobbyvice>
    <hobbyvice>Family Obligations (Sister)</hobbyvice>
    <hobbyvice>Family Obligations (Kids)</hobbyvice>
    <hobbyvice>Family Obligations (Parents)</hobbyvice>
    <hobbyvice>Gambling (Cards)</hobbyvice>
    <hobbyvice>Gambling (Horses)</hobbyvice>
    <hobbyvice>Nothing of Interest</hobbyvice>
    <hobbyvice>Personal Grooming (Clothes)</hobbyvice>
    <hobbyvice>Personal Grooming (Fashion)</hobbyvice>
    <hobbyvice>Personal Grooming (Shoes)</hobbyvice>
    <hobbyvice>Social Habit (Alcohol)</hobbyvice>
    <hobbyvice>Social Habit (Cigarettes)</hobbyvice>
    <hobbyvice>Social Habit (Cigars)</hobbyvice>
    <hobbyvice>Social Habit (Elven Wines)</hobbyvice>
    <hobbyvice>Vehicles (Cars)</hobbyvice>
    <hobbyvice>Vehicles (Drones)</hobbyvice>
    <hobbyvice>Vehicles (Antique Cars)</hobbyvice>
    <hobbyvice>Vehicles (Sports Cars)</hobbyvice>
    <hobbyvice>Weapons (Guns)</hobbyvice>
    <hobbyvice>Weapons (Blades)</hobbyvice>
    <hobbyvice>Weapons (Military)</hobbyvice>
  </hobbiesvices>
>>>>>>> 260a47e0
</chummer><|MERGE_RESOLUTION|>--- conflicted
+++ resolved
@@ -1,8 +1,5 @@
 <?xml version="1.0" encoding="utf-8"?>
-<<<<<<< HEAD
-=======
 
->>>>>>> 260a47e0
 <!--This file is part of Chummer5a.
 
     Chummer5a is free software: you can redistribute it and/or modify
@@ -32,11 +29,7 @@
     <contact>Blogger</contact>
     <contact>Bodyguard</contact>
     <contact>Bookie</contact>
-<<<<<<< HEAD
-	<contact>Cleaner</contact>
-=======
     <contact>Cleaner</contact>
->>>>>>> 260a47e0
     <contact>Club Hopper</contact>
     <contact>Club Owner</contact>
     <contact>Company Man</contact>
@@ -61,18 +54,6 @@
     <contact>Hermetic Academic</contact>
     <contact>High Stakes Negotiator</contact>
     <contact>ID Manufacturer</contact>
-<<<<<<< HEAD
-	<contact>Infobroker</contact>
-    <contact>Janitor</contact>
-    <contact>Mafia Consiglieri</contact>
-    <contact>Mechanic</contact>
-	<contact>Mercenary Alchemist</contact>
-    <contact>Mr. Johnson</contact>
-    <contact>Nomad</contact>
-    <contact>Ork Nation Organizer</contact>
-	<contact>Parabotanist</contact>
-	<contact>Parabiologist</contact>
-=======
     <contact>Infobroker</contact>
     <contact>Janitor</contact>
     <contact>Mafia Consiglieri</contact>
@@ -83,7 +64,6 @@
     <contact>Ork Nation Organizer</contact>
     <contact>Parabotanist</contact>
     <contact>Parabiologist</contact>
->>>>>>> 260a47e0
     <contact>Paramed</contact>
     <contact>Paramed Shaman</contact>
     <contact>Parasecurity Expert</contact>
@@ -117,8 +97,6 @@
     <contact>Vory Shestiorka</contact>
     <contact>Wiz Kid Ganger</contact>
   </contacts>
-<<<<<<< HEAD
-=======
   <sexes>
     <sex>Female</sex>
     <sex>Male</sex>
@@ -194,5 +172,4 @@
     <hobbyvice>Weapons (Blades)</hobbyvice>
     <hobbyvice>Weapons (Military)</hobbyvice>
   </hobbiesvices>
->>>>>>> 260a47e0
 </chummer>