--- conflicted
+++ resolved
@@ -1,14 +1,7 @@
-<<<<<<< HEAD
-﻿<?xml version="1.0" encoding="utf-8"?>
-<xs:schema id="NewDataSet" xmlns="" xmlns:xs="http://www.w3.org/2001/XMLSchema" xmlns:msdata="urn:schemas-microsoft-com:xml-msdata">
-<xs:include schemaLocation="../data../bonuses.xsd" />
-  <xs:include schemaLocation="../data../conditions.xsd" />
-=======
 <?xml version="1.0" encoding="utf-8"?>
 <xs:schema id="NewDataSet" xmlns="" xmlns:xs="http://www.w3.org/2001/XMLSchema" xmlns:msdata="urn:schemas-microsoft-com:xml-msdata">
 <xs:include schemaLocation="bonuses.xsd" />
   <xs:include schemaLocation="conditions.xsd" />
->>>>>>> 260a47e0
   <xs:element name="chummer">
     <xs:complexType>
       <xs:sequence>
@@ -19,15 +12,6 @@
               <xs:element name="metamagic" minOccurs="0" maxOccurs="unbounded">
                 <xs:complexType>
                   <xs:sequence>
-<<<<<<< HEAD
-                    <xs:element name="name" type="xs:string" minOccurs="1" maxOccurs="1" />
-					<xs:element name="adept" type="xs:string" minOccurs="1" maxOccurs="1" />
-					<xs:element name="magician" type="xs:string" minOccurs="1" maxOccurs="1" />
-                    <xs:element name="limit" type="xs:string" minOccurs="0" />
-                    <xs:element ref="bonus" minOccurs="0" maxOccurs="1" />
-                    <xs:element ref="required" minOccurs="0" maxOccurs="1" />
-                    <xs:element ref="forbidden" minOccurs="0" maxOccurs="1" />
-=======
                     <xs:element name="id" type="xs:string" minOccurs="1" maxOccurs="1" />
                     <xs:element name="name" type="xs:string" minOccurs="1" maxOccurs="1" />
                     <xs:element name="hide" type="xs:string" minOccurs="0" maxOccurs="1" />
@@ -53,7 +37,6 @@
                   <xs:sequence>
                     <xs:element name="id" type="xs:string" minOccurs="1" maxOccurs="1" />
                     <xs:element name="name" type="xs:string" minOccurs="1" maxOccurs="1" />
->>>>>>> 260a47e0
                     <xs:element name="source" type="xs:string" minOccurs="0" />
                     <xs:element name="page" type="xs:string" minOccurs="0" />
                   </xs:sequence>
