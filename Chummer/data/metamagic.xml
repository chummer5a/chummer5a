<?xml version="1.0" encoding="utf-8"?>
<<<<<<< HEAD
=======

>>>>>>> 260a47e0
<!--This file is part of Chummer5a.

    Chummer5a is free software: you can redistribute it and/or modify
    it under the terms of the GNU General Public License as published by
    the Free Software Foundation, either version 3 of the License, or
    (at your option) any later version.

    Chummer5a is distributed in the hope that it will be useful,
    but WITHOUT ANY WARRANTY; without even the implied warranty of
    MERCHANTABILITY or FITNESS FOR A PARTICULAR PURPOSE.  See the
    GNU General Public License for more details.

    You should have received a copy of the GNU General Public License
    along with Chummer5a.  If not, see <http://www.gnu.org/licenses/>.

    You can obtain the full source code for Chummer5a at
    https://github.com/chummer5a/chummer5a
-->
<<<<<<< HEAD
<chummer xmlns="" xmlns:xsi="http://www.w3.org/2001/XMLSchema-instance" xsi:schemaLocation="http://www.w3.org/2001/XMLSchema metamagic.xsd">
=======
<chummer xmlns="" xmlns:xsi="http://www.w3.org/2001/XMLSchema-instance"
         xsi:schemaLocation="http://www.w3.org/2001/XMLSchema metamagic.xsd">
>>>>>>> 260a47e0
  <version>0</version>
  <metamagics>
    <!-- Region SR5 -->
    <metamagic>
      <id>03bdecec-6142-4b24-8aaa-0a0827c3eb78</id>
      <name>Adept Centering</name>
<<<<<<< HEAD
      <adept>yes</adept>
      <magician>no</magician>
=======
      <adept>True</adept>
      <magician>False</magician>
>>>>>>> 260a47e0
      <source>SR5</source>
      <page>325</page>
    </metamagic>
    <metamagic>
      <id>e021b9ba-2cbe-4c17-865d-0ebc9a2df4cc</id>
      <name>Centering</name>
<<<<<<< HEAD
      <adept>no</adept>
      <magician>yes</magician>
=======
      <adept>False</adept>
      <magician>True</magician>
>>>>>>> 260a47e0
      <required>
        <allof>
          <art>Centering</art>
        </allof>
      </required>
      <source>SR5</source>
      <page>325</page>
    </metamagic>
    <metamagic>
      <id>099af8f9-6d04-4aa5-8645-f7204a8bf9be</id>
      <name>Fixation</name>
<<<<<<< HEAD
      <adept>yes</adept>
      <magician>yes</magician>
=======
      <adept>False</adept>
      <magician>True</magician>
>>>>>>> 260a47e0
      <required>
        <allof>
          <art>Advanced Alchemy</art>
        </allof>
      </required>
      <source>SR5</source>
      <page>325</page>
    </metamagic>
    <metamagic>
      <id>666626f2-3605-4c48-8190-7bcbcdb2e89c</id>
      <name>Flexible Signature</name>
<<<<<<< HEAD
      <adept>yes</adept>
      <magician>yes</magician>
=======
      <adept>True</adept>
      <magician>True</magician>
>>>>>>> 260a47e0
      <required>
        <oneof>
          <art>Flexible Signature</art>
        </oneof>
      </required>
      <source>SR5</source>
      <page>325</page>
    </metamagic>
    <metamagic>
      <id>505d9fe3-852c-459b-8f9e-3e22c1b91b9a</id>
      <name>Masking</name>
<<<<<<< HEAD
      <adept>yes</adept>
      <magician>yes</magician>
=======
      <adept>True</adept>
      <magician>True</magician>
>>>>>>> 260a47e0
      <required>
        <oneof>
          <art>Masking</art>
        </oneof>
      </required>
      <source>SR5</source>
      <page>326</page>
    </metamagic>
    <metamagic>
      <id>406f096a-c093-4a02-b60f-002eb01a20b9</id>
      <name>Power Point</name>
<<<<<<< HEAD
      <limit>no</limit>
      <adept>yes</adept>
      <magician>no</magician>
=======
      <adept>True</adept>
      <magician>False</magician>
      <limit>False</limit>
>>>>>>> 260a47e0
      <bonus>
        <adeptpowerpoints>1</adeptpowerpoints>
      </bonus>
      <source>SR5</source>
      <page>326</page>
    </metamagic>
    <metamagic>
      <id>4ea558ed-0fe8-4b9e-b2fa-afffb3eb2476</id>
      <name>Quickening</name>
<<<<<<< HEAD
      <adept>no</adept>
      <magician>yes</magician>
=======
      <adept>False</adept>
      <magician>True</magician>
>>>>>>> 260a47e0
      <bonus>
        <quickeningmetamagic />
      </bonus>
      <required>
        <allof>
          <art>Quickening</art>
        </allof>
      </required>
      <source>SR5</source>
      <page>326</page>
    </metamagic>
    <metamagic>
      <id>532c6fed-5ad1-49b3-94cd-6f640b988f70</id>
      <name>Shielding</name>
<<<<<<< HEAD
      <adept>no</adept>
      <magician>yes</magician>
=======
      <adept>False</adept>
      <magician>True</magician>
>>>>>>> 260a47e0
      <required>
        <allof>
          <art>Apotropaic Magic</art>
        </allof>
      </required>
      <source>SR5</source>
      <page>326</page>
    </metamagic>
    <metamagic>
      <id>185c6889-2c45-47ee-9192-5f2fef3206a1</id>
      <name>Spell Shaping</name>
<<<<<<< HEAD
      <adept>no</adept>
      <magician>yes</magician>
=======
      <adept>False</adept>
      <magician>True</magician>
>>>>>>> 260a47e0
      <required>
        <allof>
          <art>Advanced Spellcasting</art>
        </allof>
      </required>
      <source>SR5</source>
      <page>326</page>
    </metamagic>
    <!-- End Region -->
    <!-- Region Street Grimoire -->
    <metamagic>
      <id>9540267c-d53c-4547-9bd2-e1f06723caee</id>
      <name>Sympathetic Linking</name>
<<<<<<< HEAD
      <adept>no</adept>
      <magician>yes</magician>
      <required>
        <oneof>
          <art>Psychometry</art>
          <quality>The Spiritual Way</quality>
        </oneof>
=======
      <adept>True</adept>
      <magician>True</magician>
      <required>
        <allof>
          <art>Psychometry</art>
          <metamagic>Psychometry</metamagic>
        </allof>
>>>>>>> 260a47e0
      </required>
      <source>SG</source>
      <page>145</page>
    </metamagic>
    <metamagic>
      <id>49f33f95-55fd-487f-9753-8b6207d021b9</id>
      <name>Psychometry</name>
<<<<<<< HEAD
      <adept>no</adept>
      <magician>yes</magician>
      <required>
        <allof>
          <art>Psychometry</art>
        </allof>
=======
      <adept>True</adept>
      <magician>True</magician>
      <required>
        <oneof>
          <art>Psychometry</art>
          <group>
            <power>Astral Perception</power>
            <quality>The Spiritual Way</quality>
          </group>
        </oneof>
>>>>>>> 260a47e0
      </required>
      <source>SG</source>
      <page>145</page>
    </metamagic>
    <metamagic>
      <id>f2720e1b-494d-4d5b-9de2-7dc367f5b2a8</id>
      <name>Danger Sense</name>
<<<<<<< HEAD
      <adept>no</adept>
      <magician>yes</magician>
=======
      <adept>False</adept>
      <magician>True</magician>
>>>>>>> 260a47e0
      <required>
        <allof>
          <art>Divination</art>
        </allof>
      </required>
      <source>SG</source>
      <page>145</page>
    </metamagic>
    <metamagic>
      <id>fdea34cc-5ffd-4f93-a80a-f1973c08a2c3</id>
      <name>Channeling</name>
<<<<<<< HEAD
      <adept>no</adept>
      <magician>yes</magician>
=======
      <adept>False</adept>
      <magician>True</magician>
>>>>>>> 260a47e0
      <required>
        <allof>
          <art>Channeling</art>
        </allof>
      </required>
      <source>SG</source>
      <page>148</page>
    </metamagic>
    <metamagic>
      <id>283f7a08-7e65-40d6-819c-ac40baf88f73</id>
      <name>Exorcism</name>
<<<<<<< HEAD
      <adept>yes</adept>
      <magician>yes</magician>
=======
      <adept>True</adept>
      <magician>True</magician>
>>>>>>> 260a47e0
      <required>
        <oneof>
          <art>Exorcism</art>
          <quality>The Spiritual Way</quality>
        </oneof>
      </required>
      <source>SG</source>
      <page>148</page>
    </metamagic>
    <metamagic>
      <id>1712175b-66ee-44bd-9149-d2f450cc63d2</id>
      <name>Extended Masking</name>
<<<<<<< HEAD
      <adept>yes</adept>
      <magician>yes</magician>
      <required>
        <allof>
          <metamagic>Masking</metamagic>
          <art>Masking</art>
=======
      <adept>True</adept>
      <magician>True</magician>
      <required>
        <allof>
          <art>Masking</art>
          <metamagic>Masking</metamagic>
>>>>>>> 260a47e0
        </allof>
      </required>
      <source>SG</source>
      <page>149</page>
    </metamagic>
    <metamagic>
      <id>81089c40-2a69-4ac3-b3e2-40ca1c9c4b6c</id>
      <name>Astral Bluff</name>
<<<<<<< HEAD
      <adept>no</adept>
      <magician>yes</magician>
=======
      <adept>False</adept>
      <magician>True</magician>
>>>>>>> 260a47e0
      <required>
        <allof>
          <art>Flexible Signature</art>
        </allof>
      </required>
      <source>SG</source>
      <page>150</page>
    </metamagic>
    <metamagic>
      <id>d1d6cd22-d65c-4218-a783-f7c6a62dfa48</id>
      <name>Flux</name>
<<<<<<< HEAD
      <adept>yes</adept>
      <magician>yes</magician>
=======
      <adept>True</adept>
      <magician>True</magician>
>>>>>>> 260a47e0
      <required>
        <oneof>
          <art>Flexible Signature</art>
        </oneof>
      </required>
      <source>SG</source>
      <page>150</page>
    </metamagic>
    <metamagic>
      <id>94a38b4a-060d-4e95-bd58-665ff47929e7</id>
      <name>Absorption</name>
<<<<<<< HEAD
      <adept>no</adept>
      <magician>yes</magician>
      <required>
        <allof>
          <metamagic>Shielding</metamagic>
          <art>Apotropaic Magic</art>
=======
      <adept>False</adept>
      <magician>True</magician>
      <required>
        <allof>
          <art>Apotropaic Magic</art>
          <metamagic>Shielding</metamagic>
>>>>>>> 260a47e0
        </allof>
      </required>
      <source>SG</source>
      <page>151</page>
    </metamagic>
    <metamagic>
      <id>102cc073-ba99-42a5-b5c6-37c9e87c3954</id>
      <name>Reflection</name>
<<<<<<< HEAD
      <adept>no</adept>
      <magician>yes</magician>
      <required>
        <allof>
          <metamagic>Shielding</metamagic>
          <art>Apotropaic Magic</art>
=======
      <adept>False</adept>
      <magician>True</magician>
      <required>
        <allof>
          <art>Apotropaic Magic</art>
          <metamagic>Shielding</metamagic>
>>>>>>> 260a47e0
        </allof>
      </required>
      <source>SG</source>
      <page>151</page>
    </metamagic>
    <metamagic>
      <id>bb1431df-c546-4799-8dd4-ec42125f1a47</id>
      <name>Anchoring</name>
<<<<<<< HEAD
      <adept>no</adept>
      <magician>yes</magician>
      <required>
        <allof>
          <metamagic>Quickening</metamagic>
          <art>Quickening</art>
=======
      <adept>False</adept>
      <magician>True</magician>
      <required>
        <allof>
          <art>Quickening</art>
          <metamagic>Quickening</metamagic>
>>>>>>> 260a47e0
        </allof>
      </required>
      <source>SG</source>
      <page>152</page>
    </metamagic>
    <metamagic>
      <id>bffb21bd-30d2-4af8-a632-1d10109a1d25</id>
      <name>Advanced Alchemy</name>
<<<<<<< HEAD
      <adept>no</adept>
      <magician>yes</magician>
      <required>
        <allof>
          <metamagic>Fixation</metamagic>
          <art>Advanced Alchemy</art>
=======
      <adept>False</adept>
      <magician>True</magician>
      <required>
        <allof>
          <art>Advanced Alchemy</art>
          <metamagic>Fixation</metamagic>
>>>>>>> 260a47e0
        </allof>
      </required>
      <source>SG</source>
      <page>153</page>
    </metamagic>
    <metamagic>
      <id>00aa480b-792f-4196-810d-72a91bcb81d0</id>
      <name>Efficient Ritual</name>
<<<<<<< HEAD
      <adept>yes</adept>
      <magician>yes</magician>
=======
      <adept>True</adept>
      <magician>True</magician>
>>>>>>> 260a47e0
      <required>
        <oneof>
          <art>Advanced Ritual Casting</art>
        </oneof>
      </required>
      <source>SG</source>
      <page>153</page>
    </metamagic>
    <metamagic>
      <id>c98c7b04-052c-4f70-bb15-19aaed70d2b7</id>
      <name>Greater Ritual</name>
<<<<<<< HEAD
      <adept>no</adept>
      <magician>yes</magician>
=======
      <adept>False</adept>
      <magician>True</magician>
>>>>>>> 260a47e0
      <required>
        <allof>
          <art>Advanced Ritual Casting</art>
        </allof>
      </required>
      <source>SG</source>
      <page>153</page>
    </metamagic>
    <metamagic>
      <id>433c2fdb-7dfe-4876-988f-2ec868631922</id>
      <name>Penetrating Spell</name>
<<<<<<< HEAD
      <adept>no</adept>
      <magician>yes</magician>
=======
      <adept>False</adept>
      <magician>True</magician>
>>>>>>> 260a47e0
      <required>
        <allof>
          <art>Advanced Spellcasting</art>
        </allof>
      </required>
      <source>SG</source>
      <page>153</page>
    </metamagic>
    <metamagic>
      <id>2cf811cd-1712-4c44-b20e-3f49ad8103a4</id>
      <name>Cleansing</name>
<<<<<<< HEAD
      <adept>no</adept>
      <magician>yes</magician>
=======
      <adept>False</adept>
      <magician>True</magician>
>>>>>>> 260a47e0
      <required>
        <allof>
          <art>Cleansing</art>
        </allof>
      </required>
      <source>SG</source>
      <page>155</page>
    </metamagic>
    <metamagic>
      <id>657034b0-7c9d-4f5e-8169-578bf18069e4</id>
      <name>Sensing</name>
<<<<<<< HEAD
      <adept>no</adept>
      <magician>yes</magician>
=======
      <adept>False</adept>
      <magician>True</magician>
>>>>>>> 260a47e0
      <required>
        <allof>
          <art>Sensing</art>
        </allof>
      </required>
      <source>SG</source>
      <page>155</page>
    </metamagic>
    <metamagic>
      <id>954aca74-bb3e-493d-8df1-3563803780e5</id>
      <name>Infusion</name>
<<<<<<< HEAD
      <adept>yes</adept>
      <magician>no</magician>
=======
      <adept>True</adept>
      <magician>False</magician>
>>>>>>> 260a47e0
      <required>
        <allof>
          <metamagic>Adept Centering</metamagic>
        </allof>
      </required>
      <source>SG</source>
      <page>156</page>
    </metamagic>
    <metamagic>
      <id>c860a479-4bb4-45f2-b4dd-dfe1ce39c045</id>
      <name>Qi Sculpt</name>
<<<<<<< HEAD
      <adept>yes</adept>
      <magician>no</magician>
=======
      <adept>True</adept>
      <magician>False</magician>
>>>>>>> 260a47e0
      <required>
        <allof>
          <metamagic>Adept Centering</metamagic>
        </allof>
      </required>
      <source>SG</source>
      <page>156</page>
    </metamagic>
    <metamagic>
      <id>69e7b92a-c5f9-4471-957f-839f5e7ac62d</id>
      <name>Supernatural Prowess</name>
<<<<<<< HEAD
      <adept>yes</adept>
      <magician>no</magician>
      <required>
        <allof>
          <quality>The Athlete's Way</quality>
        </allof>
=======
      <adept>True</adept>
      <magician>False</magician>
      <required>
        <oneof>
          <quality>The Athlete's Way</quality>
        </oneof>
>>>>>>> 260a47e0
      </required>
      <source>SG</source>
      <page>156</page>
    </metamagic>
    <metamagic>
      <id>443b0790-f4f3-40d4-9a13-2c6e42cbb4fa</id>
      <name>Apex Predator</name>
<<<<<<< HEAD
      <adept>yes</adept>
      <magician>no</magician>
      <required>
        <allof>
          <quality>The Beast's Way</quality>
        </allof>
=======
      <adept>True</adept>
      <magician>False</magician>
      <required>
        <oneof>
          <quality>The Beast's Way</quality>
        </oneof>
>>>>>>> 260a47e0
      </required>
      <source>SG</source>
      <page>157</page>
    </metamagic>
    <metamagic>
      <id>066207e4-dc08-4718-96c2-a6ab4d9d0380</id>
      <name>Totem Form (Animal)</name>
<<<<<<< HEAD
      <adept>yes</adept>
      <magician>no</magician>
=======
      <adept>True</adept>
      <magician>False</magician>
>>>>>>> 260a47e0
      <bonus>
        <selecttext />
      </bonus>
      <required>
        <allof>
<<<<<<< HEAD
          <spell>Attune Animal</spell>
          <quality>The Beast's Way</quality>
=======
          <quality>The Beast's Way</quality>
          <spell>Attune Animal</spell>
>>>>>>> 260a47e0
        </allof>
      </required>
      <source>SG</source>
      <page>157</page>
    </metamagic>
    <metamagic>
      <id>c943ee91-ecad-4e84-bc8c-fab11b29090c</id>
      <name>Stillness of the Void</name>
<<<<<<< HEAD
      <adept>yes</adept>
      <magician>no</magician>
=======
      <adept>True</adept>
      <magician>False</magician>
>>>>>>> 260a47e0
      <required>
        <allof>
          <quality>The Invisible Way</quality>
        </allof>
      </required>
      <source>SG</source>
      <page>158</page>
    </metamagic>
    <metamagic>
      <id>8c433e0e-d1ee-41d8-82bd-ecfc20c6a069</id>
      <name>Domain of the Spiritual</name>
<<<<<<< HEAD
      <adept>yes</adept>
      <magician>no</magician>
      <required>
        <allof>
          <quality>The Spiritual Way</quality>
        </allof>
=======
      <adept>True</adept>
      <magician>False</magician>
      <required>
        <oneof>
          <quality>The Spiritual Way</quality>
        </oneof>
>>>>>>> 260a47e0
      </required>
      <source>SG</source>
      <page>158</page>
    </metamagic>
    <metamagic>
      <id>8d16f0b3-ec2d-445e-b8f5-85ceeb32efe9</id>
      <name>Fae-Touched</name>
<<<<<<< HEAD
      <adept>yes</adept>
      <magician>no</magician>
      <required>
        <allof>
          <quality>The Speaker's Way</quality>
        </allof>
=======
      <adept>True</adept>
      <magician>False</magician>
      <required>
        <oneof>
          <quality>The Speaker's Way</quality>
        </oneof>
>>>>>>> 260a47e0
      </required>
      <source>SG</source>
      <page>158</page>
    </metamagic>
    <metamagic>
      <id>67e53002-2302-47c6-bc3c-f0b455e73672</id>
      <name>Presence</name>
<<<<<<< HEAD
      <adept>yes</adept>
      <magician>no</magician>
      <required>
        <allof>
          <quality>The Speaker's Way</quality>
        </allof>
=======
      <adept>True</adept>
      <magician>False</magician>
      <required>
        <oneof>
          <quality>The Speaker's Way</quality>
        </oneof>
>>>>>>> 260a47e0
      </required>
      <source>SG</source>
      <page>159</page>
    </metamagic>
    <metamagic>
      <id>605f3c8e-96c2-40f0-a09a-2857d2c5bbe6</id>
      <name>Domain of the Warrior</name>
<<<<<<< HEAD
      <adept>yes</adept>
      <magician>no</magician>
      <required>
        <allof>
          <quality>The Warrior's Way</quality>
        </allof>
      </required>
      <source>SG</source>
      <page>159</page>
    </metamagic>    <metamagic>
      <id>d220ba19-5259-4d12-a61e-49c751640b4b</id>
      <name>Sacrifice</name>
      <adept>yes</adept>
      <magician>yes</magician>
=======
      <adept>True</adept>
      <magician>False</magician>
      <required>
        <oneof>
          <quality>The Warrior's Way</quality>
        </oneof>
      </required>
      <source>SG</source>
      <page>159</page>
    </metamagic>
    <metamagic>
      <id>d220ba19-5259-4d12-a61e-49c751640b4b</id>
      <name>Sacrifice</name>
      <adept>True</adept>
      <magician>True</magician>
      <required>
        <allof>
          <art>Blood Magic</art>
        </allof>
      </required>
      <source>SG</source>
      <page>90</page>
    </metamagic>
    <metamagic>
      <id>94998ad1-956f-4c04-bb3f-f4464170bf32</id>
      <name>Power Bleed</name>
      <adept>True</adept>
      <magician>False</magician>
      <required>
        <allof>
          <art>Blood Magic</art>
          <metamagic>Cannibalize</metamagic>
        </allof>
      </required>
      <source>SG</source>
      <page>90</page>
    </metamagic>
    <metamagic>
      <id>866592b7-b652-4270-b696-4a8020b62b12</id>
      <name>Cannibalize</name>
      <adept>True</adept>
      <magician>False</magician>
>>>>>>> 260a47e0
      <required>
        <allof>
          <art>Blood Magic</art>
        </allof>
      </required>
      <source>SG</source>
      <page>90</page>
    </metamagic>
    <metamagic>
<<<<<<< HEAD
		<id>94998ad1-956f-4c04-bb3f-f4464170bf32</id>
		<name>Power Bleed</name>
		<adept>yes</adept>
		<magician>no</magician>
		<required>
			<allof>
				<art>Blood Magic</art>
				<metamagic>Cannibalize</metamagic>
			</allof>
		</required>
		<source>SG</source>
		<page>90</page>
    </metamagic>
    <metamagic>
		<id>866592b7-b652-4270-b696-4a8020b62b12</id>
		<name>Cannibalize</name>
		<adept>yes</adept>
		<magician>no</magician>
		<required>
			<allof>
				<art>Blood Magic</art>		
			</allof>
		</required>
		<source>SG</source>
		<page>90</page>
    </metamagic>
  <!-- End Region -->
	<!-- Region Forbidden Arcana -->
	<metamagic>
		<id>a3015186-c234-448c-811d-43c7d722abd2</id>
		<name>Paradigm Shift: Insect Shaman</name>
		<adept>no</adept>
		<magician>yes</magician>
		<source>FA</source>
		<page>43</page>
	</metamagic>
	<metamagic>
		<id>a83ef030-4372-421e-874e-839ceb77a64e</id>
		<name>Paradigm Shift: Toxic</name>
		<adept>no</adept>
		<magician>yes</magician>
		<source>FA</source>
		<page>44</page>
	</metamagic>
	<metamagic>
		<id>0b136740-8728-4c05-86f1-ddaf9368c0a8</id>
		<name>Spirit Expansion: UMT</name>
		<adept>no</adept>
		<magician>yes</magician>
		<source>FA</source>
		<page>44</page>
	</metamagic>
	<metamagic>
		<id>95a75c73-37a6-4e3c-9fef-27322d43394a</id>
		<name>Spirit Expansion: Shedim</name>
		<adept>no</adept>
		<magician>yes</magician>
		<source>FA</source>
		<page>44</page>
	</metamagic>
	<metamagic>
		<id>b314c391-52fc-447e-bece-483943b00237</id>
		<name>Improved Astral Form</name>
		<adept>no</adept>
		<magician>yes</magician>
		<source>FA</source>
		<page>44</page>
	</metamagic>
	<metamagic>
		<id>c46f1864-8d72-4c4c-9704-cb286eab053d</id>
		<name>Astralnaut</name>
		<adept>no</adept>
		<magician>yes</magician>
		<required>
			<allof>
				<metamagic>Improved Astral Form</metamagic>
			</allof>
		</required>
		<source>FA</source>
		<page>44</page>
	</metamagic>
	<metamagic>
		<id>5159ae63-7251-4c33-a6f9-77f6a06fa349</id>
		<name>Structured Spellcasting</name>
		<adept>no</adept>
		<magician>yes</magician>
		<source>FA</source>
		<page>44</page>
	</metamagic>
	<metamagic>
		<id>59d0beab-4fba-48a9-a135-02e396ded7a4</id>
		<name>Tarot Summoning</name>
		<adept>no</adept>
		<magician>yes</magician>
		<required>
			<allof>
				<tradition>Tarot</tradition>
			</allof>
		</required>
		<source>FA</source>
		<page>45</page>
	</metamagic>
	<metamagic>
		<id>f4576514-4744-42ba-baaa-02dc4aaed297</id>
		<name>Reckless Necro Conjuring</name>
		<adept>no</adept>
		<magician>yes</magician>
		<source>FA</source>
		<page>45</page>
	</metamagic>
	<metamagic>
		<id>fa550487-39ef-4ea2-a613-5b9bdee0961c</id>
		<name>Noble Sacrifice</name>
		<adept>no</adept>
		<magician>yes</magician>
		<source>FA</source>
		<page>46</page>
	</metamagic>
	<metamagic>
		<id>4eab0dc3-a040-42b1-a21e-552047ed27af</id>
		<name>Harmonious Defense</name>
		<adept>yes</adept>
		<magician>yes</magician>
		<source>FA</source>
		<page>46</page>
	</metamagic>
	<metamagic>
		<id>680743d7-d474-4042-abbf-ea905eedc0de</id>
		<name>Harmonious Reflection</name>
		<adept>yes</adept>
		<magician>yes</magician>
		<source>FA</source>
		<page>46</page>
	</metamagic>
	<!-- Region Blood Magic Metamagics -->
	<metamagic>
		<id>5b2175c6-bbc9-4e8f-ac33-7a7ac6ded312</id>
		<name>Predator Feast</name>
		<adept>yes</adept>
		<magician>no</magician>
		<required>
			<allof>
				<art>Blood Magic</art>
				<metamagic>Cannibalize</metamagic>				
			</allof>
		</required>
		<source>FA</source>
		<page>131</page>
	</metamagic>
	<metamagic>
		<id>ba511830-7fb6-4ec0-8861-5cff07c90f41</id>
		<name>Soul Tether</name>
		<adept>no</adept>
		<magician>yes</magician>
		<required>
			<allof>
				<art>Blood Magic</art>
				<metamagic>Sacrifice</metamagic>				
			</allof>
		</required>
		<source>FA</source>
		<page>131</page>
	</metamagic>
	<metamagic>
		<id>30774b9d-bb89-4ece-9bc4-35017cbf30b4</id>
		<name>Spiritual Sacrifice</name>
		<adept>no</adept>
		<magician>yes</magician>
		<required>
			<allof>
				<art>Blood Magic</art>
				<metamagic>Sacrifice</metamagic>				
			</allof>
		</required>
		<source>FA</source>
		<page>131</page>
	</metamagic>
	<!-- End Region -->
	<!-- End Region -->
=======
      <id>ef0f4461-4da9-4a24-b508-77f5c3a920d7</id>
      <name>Movement</name>
      <adept>True</adept>
      <magician>False</magician>
      <bonus>
        <critterpowers>
          <power select="Self-Only × 3">Movement</power>
        </critterpowers>  
      </bonus>
      <required>
        <allof>
          <quality extra="Horse">Mentor Spirit</quality>
        </allof>
      </required>
      <source>SR5</source>
      <page>399</page>
    </metamagic>
    <!-- End Region -->
    <!-- Region Forbidden Arcana -->
    <metamagic>
      <id>a3015186-c234-448c-811d-43c7d722abd2</id>
      <name>Paradigm Shift: Insect Shaman</name>
      <adept>False</adept>
      <magician>True</magician>
      <source>FA</source>
      <page>43</page>
    </metamagic>
    <metamagic>
      <id>a83ef030-4372-421e-874e-839ceb77a64e</id>
      <name>Paradigm Shift: Toxic</name>
      <adept>False</adept>
      <magician>True</magician>
      <source>FA</source>
      <page>44</page>
    </metamagic>
    <metamagic>
      <id>0b136740-8728-4c05-86f1-ddaf9368c0a8</id>
      <name>Spirit Expansion: UMT</name>
      <adept>False</adept>
      <magician>True</magician>
      <source>FA</source>
      <page>44</page>
    </metamagic>
    <metamagic>
      <id>95a75c73-37a6-4e3c-9fef-27322d43394a</id>
      <name>Spirit Expansion: Shedim</name>
      <adept>False</adept>
      <magician>True</magician>
      <source>FA</source>
      <page>44</page>
    </metamagic>
    <metamagic>
      <id>b314c391-52fc-447e-bece-483943b00237</id>
      <name>Improved Astral Form</name>
      <adept>False</adept>
      <magician>True</magician>
      <source>FA</source>
      <page>44</page>
    </metamagic>
    <metamagic>
      <id>c46f1864-8d72-4c4c-9704-cb286eab053d</id>
      <name>Astralnaut</name>
      <adept>False</adept>
      <magician>True</magician>
      <required>
        <allof>
          <metamagic>Improved Astral Form</metamagic>
        </allof>
      </required>
      <source>FA</source>
      <page>44</page>
    </metamagic>
    <metamagic>
      <id>5159ae63-7251-4c33-a6f9-77f6a06fa349</id>
      <name>Structured Spellcasting</name>
      <adept>False</adept>
      <magician>True</magician>
      <bonus>
        <drainvalue>-1</drainvalue>
      </bonus>
      <source>FA</source>
      <page>44</page>
    </metamagic>
    <metamagic>
      <id>59d0beab-4fba-48a9-a135-02e396ded7a4</id>
      <name>Tarot Summoning</name>
      <adept>False</adept>
      <magician>True</magician>
      <required>
        <allof>
          <tradition>Tarot</tradition>
        </allof>
      </required>
      <source>FA</source>
      <page>45</page>
    </metamagic>
    <metamagic>
      <id>f4576514-4744-42ba-baaa-02dc4aaed297</id>
      <name>Reckless Necro Conjuring</name>
      <adept>False</adept>
      <magician>True</magician>
      <source>FA</source>
      <page>45</page>
    </metamagic>
    <metamagic>
      <id>fa550487-39ef-4ea2-a613-5b9bdee0961c</id>
      <name>Noble Sacrifice</name>
      <adept>False</adept>
      <magician>True</magician>
      <source>FA</source>
      <page>46</page>
    </metamagic>
    <metamagic>
      <id>4eab0dc3-a040-42b1-a21e-552047ed27af</id>
      <name>Harmonious Defense</name>
      <adept>True</adept>
      <magician>True</magician>
      <required>
        <allof>
          <martialart>Way of Unified Mana (Hapsum-Do)</martialart>
        </allof>
      </required>
      <source>FA</source>
      <page>46</page>
    </metamagic>
    <metamagic>
      <id>680743d7-d474-4042-abbf-ea905eedc0de</id>
      <name>Harmonious Reflection</name>
      <adept>True</adept>
      <magician>True</magician>
      <required>
        <allof>
          <martialart>Way of Unified Mana (Hapsum-Do)</martialart>
          <metamagic>Harmonious Defense</metamagic>
        </allof>
      </required>
      <source>FA</source>
      <page>46</page>
    </metamagic>
    <!-- Region Blood Magic Metamagics -->
    <metamagic>
      <id>5b2175c6-bbc9-4e8f-ac33-7a7ac6ded312</id>
      <name>Predator Feast</name>
      <adept>True</adept>
      <magician>False</magician>
      <required>
        <allof>
          <art>Blood Magic</art>
          <metamagic>Cannibalize</metamagic>
        </allof>
      </required>
      <source>FA</source>
      <page>131</page>
    </metamagic>
    <metamagic>
      <id>ba511830-7fb6-4ec0-8861-5cff07c90f41</id>
      <name>Soul Tether</name>
      <adept>False</adept>
      <magician>True</magician>
      <required>
        <allof>
          <art>Blood Magic</art>
          <metamagic>Sacrifice</metamagic>
        </allof>
      </required>
      <source>FA</source>
      <page>131</page>
    </metamagic>
    <metamagic>
      <id>30774b9d-bb89-4ece-9bc4-35017cbf30b4</id>
      <name>Spiritual Sacrifice</name>
      <adept>False</adept>
      <magician>True</magician>
      <required>
        <allof>
          <art>Blood Magic</art>
          <metamagic>Sacrifice</metamagic>
        </allof>
      </required>
      <source>FA</source>
      <page>131</page>
    </metamagic>
    <!-- End Region -->
    <!-- Region Dark Terrors -->
    <metamagic>
      <id>42f5af49-ade3-43a7-b501-25ae975a574b</id>
      <name>Spiritual Sacrifice</name>
      <adept>False</adept>
      <magician>True</magician>
      <required>
        <allof>
          <art>Blood Magic</art>
          <art>Invocation</art>
          <art>Necromancy</art>
          <metamagic>Sacrifice</metamagic>
        </allof>
      </required>
      <source>DTR</source>
      <page>165</page>
    </metamagic>
    <metamagic>
      <id>0ab2d588-34f5-4204-aee2-b944e5db411a</id>
      <name>Essence Expansion</name>
      <adept>True</adept>
      <magician>True</magician>
      <required>
        <oneof>
          <quality>Infected: Bandersnatch</quality>
          <quality>Infected: Banshee</quality>
          <quality>Infected: Dzoo-Noo-Qua</quality>
          <quality>Infected: Fomoraig</quality>
          <quality>Infected: Ghoul (Dwarf)</quality>
          <quality>Infected: Ghoul (Elf)</quality>
          <quality>Infected: Ghoul (Human)</quality>
          <quality>Infected: Ghoul (Ork)</quality>
          <quality>Infected: Ghoul (Sasquatch)</quality>
          <quality>Infected: Ghoul (Troll)</quality>
          <quality>Infected: Gnawer</quality>
          <quality>Infected: Goblin</quality>
          <quality>Infected: Grendel</quality>
          <quality>Infected: Harvester</quality>
          <quality>Infected: Loup-Garou</quality>
          <quality>Infected: Mutaqua</quality>
          <quality>Infected: Nosferatu</quality>
          <quality>Infected: Vampire (Human)</quality>
          <quality>Infected: Vampire (Non-Human)</quality>
          <quality>Infected: Sukuyan (Human)</quality>
          <quality>Infected: Sukuyan (Non-Human)</quality>
          <quality>Infected: Wendigo</quality>
        </oneof>
      </required>
      <source>FA</source>
      <page>165</page>
    </metamagic>
    <metamagic>
      <id>2bd5228e-6698-4905-aecb-45fa5653456c</id>
      <name>Enhanced Mist Form</name>
      <adept>True</adept>
      <magician>True</magician>
      <required>
        <allof>
          <critterpower>Mist Form</critterpower>
        </allof>
      </required>
      <source>FA</source>
      <page>165</page>
    </metamagic>
    <!-- End Region -->
    <!-- End Region -->
>>>>>>> 260a47e0
  </metamagics>
  <arts>
    <art>
      <id>5b922bcf-4114-4c49-a4f3-0f3dcb45dd2f</id>
      <name>Geomancy</name>
      <source>SG</source>
      <page>143</page>
    </art>
    <art>
      <id>fa64531c-5f86-45a0-aaaf-b8425a5b6dd1</id>
      <name>Necromancy</name>
      <source>SG</source>
      <page>143</page>
    </art>
    <art>
      <id>9613228a-6c83-41f4-beaa-20ce6276334f</id>
      <name>Psychometry</name>
      <source>SG</source>
      <page>144</page>
    </art>
    <art>
      <id>dec1323e-c728-45c6-8d24-59725e885dba</id>
      <name>Divination</name>
      <source>SG</source>
      <page>147</page>
    </art>
    <art>
      <id>155c3b67-7118-4cd6-90fa-d8d6a3dfe21b</id>
      <name>Invocation</name>
      <source>SG</source>
      <page>147</page>
    </art>
    <art>
      <id>adc0e5e6-29b3-4b9c-83ba-d06f30f597e5</id>
      <name>Channeling</name>
      <source>SG</source>
      <page>148</page>
    </art>
    <art>
      <id>c0fb021c-8dc3-46a5-9a88-7a4e15210d7d</id>
      <name>Exorcism</name>
      <source>SG</source>
      <page>148</page>
    </art>
    <art>
      <id>04e9d62d-3e45-45b5-8743-0fc8c74ee69b</id>
      <name>Masking</name>
      <source>SG</source>
      <page>149</page>
    </art>
    <art>
      <id>8691b2b4-dc2d-4ce4-8b75-931ef61ea874</id>
      <name>Flexible Signature</name>
      <source>SG</source>
      <page>149</page>
    </art>
    <art>
      <id>dd8b45f3-054d-4b96-a065-0ca249de60cb</id>
      <name>Apotropaic Magic</name>
      <source>SG</source>
      <page>150</page>
    </art>
    <art>
      <id>022c5efc-cd66-4e6e-8031-800a614d1cd8</id>
      <name>Quickening</name>
      <source>SG</source>
      <page>152</page>
    </art>
    <art>
      <id>1aa93daa-ffee-4e35-9141-a849f739e2b2</id>
      <name>Advanced Alchemy</name>
      <source>SG</source>
      <page>153</page>
    </art>
    <art>
      <id>28b078bf-22eb-4ba7-8689-e0d9f357ceb1</id>
      <name>Advanced Ritual Casting</name>
      <source>SG</source>
      <page>153</page>
    </art>
    <art>
      <id>10071e27-4cdd-4b17-8e8c-1de28713839b</id>
      <name>Advanced Spellcasting</name>
      <source>SG</source>
      <page>153</page>
    </art>
    <art>
      <id>fa4098b8-4075-4656-8c07-35d7dc0e63a8</id>
      <name>Centering</name>
      <source>SG</source>
      <page>154</page>
    </art>
    <art>
      <id>1ea5a816-2d5b-4dd2-86b0-0f780c68872f</id>
      <name>Cleansing</name>
      <source>SG</source>
      <page>154</page>
    </art>
    <art>
      <id>4a1e34dc-38c9-48e8-9808-a0cf9b1009af</id>
      <name>Sensing</name>
      <source>SG</source>
      <page>155</page>
    </art>
    <art>
      <id>d28fb2f1-e0e6-4ca6-8e26-43d1487d612a</id>
      <name>Blood Magic</name>
      <source>SG</source>
      <page>89</page>
    </art>
  </arts>
</chummer><|MERGE_RESOLUTION|>--- conflicted
+++ resolved
@@ -1,8 +1,5 @@
 <?xml version="1.0" encoding="utf-8"?>
-<<<<<<< HEAD
-=======
 
->>>>>>> 260a47e0
 <!--This file is part of Chummer5a.
 
     Chummer5a is free software: you can redistribute it and/or modify
@@ -21,38 +18,24 @@
     You can obtain the full source code for Chummer5a at
     https://github.com/chummer5a/chummer5a
 -->
-<<<<<<< HEAD
-<chummer xmlns="" xmlns:xsi="http://www.w3.org/2001/XMLSchema-instance" xsi:schemaLocation="http://www.w3.org/2001/XMLSchema metamagic.xsd">
-=======
 <chummer xmlns="" xmlns:xsi="http://www.w3.org/2001/XMLSchema-instance"
          xsi:schemaLocation="http://www.w3.org/2001/XMLSchema metamagic.xsd">
->>>>>>> 260a47e0
   <version>0</version>
   <metamagics>
     <!-- Region SR5 -->
     <metamagic>
       <id>03bdecec-6142-4b24-8aaa-0a0827c3eb78</id>
       <name>Adept Centering</name>
-<<<<<<< HEAD
-      <adept>yes</adept>
-      <magician>no</magician>
-=======
-      <adept>True</adept>
-      <magician>False</magician>
->>>>>>> 260a47e0
+      <adept>True</adept>
+      <magician>False</magician>
       <source>SR5</source>
       <page>325</page>
     </metamagic>
     <metamagic>
       <id>e021b9ba-2cbe-4c17-865d-0ebc9a2df4cc</id>
       <name>Centering</name>
-<<<<<<< HEAD
-      <adept>no</adept>
-      <magician>yes</magician>
-=======
-      <adept>False</adept>
-      <magician>True</magician>
->>>>>>> 260a47e0
+      <adept>False</adept>
+      <magician>True</magician>
       <required>
         <allof>
           <art>Centering</art>
@@ -64,13 +47,8 @@
     <metamagic>
       <id>099af8f9-6d04-4aa5-8645-f7204a8bf9be</id>
       <name>Fixation</name>
-<<<<<<< HEAD
-      <adept>yes</adept>
-      <magician>yes</magician>
-=======
-      <adept>False</adept>
-      <magician>True</magician>
->>>>>>> 260a47e0
+      <adept>False</adept>
+      <magician>True</magician>
       <required>
         <allof>
           <art>Advanced Alchemy</art>
@@ -82,13 +60,8 @@
     <metamagic>
       <id>666626f2-3605-4c48-8190-7bcbcdb2e89c</id>
       <name>Flexible Signature</name>
-<<<<<<< HEAD
-      <adept>yes</adept>
-      <magician>yes</magician>
-=======
-      <adept>True</adept>
-      <magician>True</magician>
->>>>>>> 260a47e0
+      <adept>True</adept>
+      <magician>True</magician>
       <required>
         <oneof>
           <art>Flexible Signature</art>
@@ -100,13 +73,8 @@
     <metamagic>
       <id>505d9fe3-852c-459b-8f9e-3e22c1b91b9a</id>
       <name>Masking</name>
-<<<<<<< HEAD
-      <adept>yes</adept>
-      <magician>yes</magician>
-=======
-      <adept>True</adept>
-      <magician>True</magician>
->>>>>>> 260a47e0
+      <adept>True</adept>
+      <magician>True</magician>
       <required>
         <oneof>
           <art>Masking</art>
@@ -118,15 +86,9 @@
     <metamagic>
       <id>406f096a-c093-4a02-b60f-002eb01a20b9</id>
       <name>Power Point</name>
-<<<<<<< HEAD
-      <limit>no</limit>
-      <adept>yes</adept>
-      <magician>no</magician>
-=======
       <adept>True</adept>
       <magician>False</magician>
       <limit>False</limit>
->>>>>>> 260a47e0
       <bonus>
         <adeptpowerpoints>1</adeptpowerpoints>
       </bonus>
@@ -136,13 +98,8 @@
     <metamagic>
       <id>4ea558ed-0fe8-4b9e-b2fa-afffb3eb2476</id>
       <name>Quickening</name>
-<<<<<<< HEAD
-      <adept>no</adept>
-      <magician>yes</magician>
-=======
-      <adept>False</adept>
-      <magician>True</magician>
->>>>>>> 260a47e0
+      <adept>False</adept>
+      <magician>True</magician>
       <bonus>
         <quickeningmetamagic />
       </bonus>
@@ -157,13 +114,8 @@
     <metamagic>
       <id>532c6fed-5ad1-49b3-94cd-6f640b988f70</id>
       <name>Shielding</name>
-<<<<<<< HEAD
-      <adept>no</adept>
-      <magician>yes</magician>
-=======
-      <adept>False</adept>
-      <magician>True</magician>
->>>>>>> 260a47e0
+      <adept>False</adept>
+      <magician>True</magician>
       <required>
         <allof>
           <art>Apotropaic Magic</art>
@@ -175,13 +127,8 @@
     <metamagic>
       <id>185c6889-2c45-47ee-9192-5f2fef3206a1</id>
       <name>Spell Shaping</name>
-<<<<<<< HEAD
-      <adept>no</adept>
-      <magician>yes</magician>
-=======
-      <adept>False</adept>
-      <magician>True</magician>
->>>>>>> 260a47e0
+      <adept>False</adept>
+      <magician>True</magician>
       <required>
         <allof>
           <art>Advanced Spellcasting</art>
@@ -195,15 +142,6 @@
     <metamagic>
       <id>9540267c-d53c-4547-9bd2-e1f06723caee</id>
       <name>Sympathetic Linking</name>
-<<<<<<< HEAD
-      <adept>no</adept>
-      <magician>yes</magician>
-      <required>
-        <oneof>
-          <art>Psychometry</art>
-          <quality>The Spiritual Way</quality>
-        </oneof>
-=======
       <adept>True</adept>
       <magician>True</magician>
       <required>
@@ -211,7 +149,6 @@
           <art>Psychometry</art>
           <metamagic>Psychometry</metamagic>
         </allof>
->>>>>>> 260a47e0
       </required>
       <source>SG</source>
       <page>145</page>
@@ -219,14 +156,6 @@
     <metamagic>
       <id>49f33f95-55fd-487f-9753-8b6207d021b9</id>
       <name>Psychometry</name>
-<<<<<<< HEAD
-      <adept>no</adept>
-      <magician>yes</magician>
-      <required>
-        <allof>
-          <art>Psychometry</art>
-        </allof>
-=======
       <adept>True</adept>
       <magician>True</magician>
       <required>
@@ -237,7 +166,6 @@
             <quality>The Spiritual Way</quality>
           </group>
         </oneof>
->>>>>>> 260a47e0
       </required>
       <source>SG</source>
       <page>145</page>
@@ -245,13 +173,8 @@
     <metamagic>
       <id>f2720e1b-494d-4d5b-9de2-7dc367f5b2a8</id>
       <name>Danger Sense</name>
-<<<<<<< HEAD
-      <adept>no</adept>
-      <magician>yes</magician>
-=======
-      <adept>False</adept>
-      <magician>True</magician>
->>>>>>> 260a47e0
+      <adept>False</adept>
+      <magician>True</magician>
       <required>
         <allof>
           <art>Divination</art>
@@ -263,13 +186,8 @@
     <metamagic>
       <id>fdea34cc-5ffd-4f93-a80a-f1973c08a2c3</id>
       <name>Channeling</name>
-<<<<<<< HEAD
-      <adept>no</adept>
-      <magician>yes</magician>
-=======
-      <adept>False</adept>
-      <magician>True</magician>
->>>>>>> 260a47e0
+      <adept>False</adept>
+      <magician>True</magician>
       <required>
         <allof>
           <art>Channeling</art>
@@ -281,13 +199,8 @@
     <metamagic>
       <id>283f7a08-7e65-40d6-819c-ac40baf88f73</id>
       <name>Exorcism</name>
-<<<<<<< HEAD
-      <adept>yes</adept>
-      <magician>yes</magician>
-=======
-      <adept>True</adept>
-      <magician>True</magician>
->>>>>>> 260a47e0
+      <adept>True</adept>
+      <magician>True</magician>
       <required>
         <oneof>
           <art>Exorcism</art>
@@ -300,21 +213,12 @@
     <metamagic>
       <id>1712175b-66ee-44bd-9149-d2f450cc63d2</id>
       <name>Extended Masking</name>
-<<<<<<< HEAD
-      <adept>yes</adept>
-      <magician>yes</magician>
-      <required>
-        <allof>
-          <metamagic>Masking</metamagic>
-          <art>Masking</art>
-=======
       <adept>True</adept>
       <magician>True</magician>
       <required>
         <allof>
           <art>Masking</art>
           <metamagic>Masking</metamagic>
->>>>>>> 260a47e0
         </allof>
       </required>
       <source>SG</source>
@@ -323,13 +227,8 @@
     <metamagic>
       <id>81089c40-2a69-4ac3-b3e2-40ca1c9c4b6c</id>
       <name>Astral Bluff</name>
-<<<<<<< HEAD
-      <adept>no</adept>
-      <magician>yes</magician>
-=======
-      <adept>False</adept>
-      <magician>True</magician>
->>>>>>> 260a47e0
+      <adept>False</adept>
+      <magician>True</magician>
       <required>
         <allof>
           <art>Flexible Signature</art>
@@ -341,13 +240,8 @@
     <metamagic>
       <id>d1d6cd22-d65c-4218-a783-f7c6a62dfa48</id>
       <name>Flux</name>
-<<<<<<< HEAD
-      <adept>yes</adept>
-      <magician>yes</magician>
-=======
-      <adept>True</adept>
-      <magician>True</magician>
->>>>>>> 260a47e0
+      <adept>True</adept>
+      <magician>True</magician>
       <required>
         <oneof>
           <art>Flexible Signature</art>
@@ -359,21 +253,12 @@
     <metamagic>
       <id>94a38b4a-060d-4e95-bd58-665ff47929e7</id>
       <name>Absorption</name>
-<<<<<<< HEAD
-      <adept>no</adept>
-      <magician>yes</magician>
-      <required>
-        <allof>
-          <metamagic>Shielding</metamagic>
-          <art>Apotropaic Magic</art>
-=======
       <adept>False</adept>
       <magician>True</magician>
       <required>
         <allof>
           <art>Apotropaic Magic</art>
           <metamagic>Shielding</metamagic>
->>>>>>> 260a47e0
         </allof>
       </required>
       <source>SG</source>
@@ -382,21 +267,12 @@
     <metamagic>
       <id>102cc073-ba99-42a5-b5c6-37c9e87c3954</id>
       <name>Reflection</name>
-<<<<<<< HEAD
-      <adept>no</adept>
-      <magician>yes</magician>
-      <required>
-        <allof>
-          <metamagic>Shielding</metamagic>
-          <art>Apotropaic Magic</art>
-=======
       <adept>False</adept>
       <magician>True</magician>
       <required>
         <allof>
           <art>Apotropaic Magic</art>
           <metamagic>Shielding</metamagic>
->>>>>>> 260a47e0
         </allof>
       </required>
       <source>SG</source>
@@ -405,21 +281,12 @@
     <metamagic>
       <id>bb1431df-c546-4799-8dd4-ec42125f1a47</id>
       <name>Anchoring</name>
-<<<<<<< HEAD
-      <adept>no</adept>
-      <magician>yes</magician>
-      <required>
-        <allof>
-          <metamagic>Quickening</metamagic>
-          <art>Quickening</art>
-=======
       <adept>False</adept>
       <magician>True</magician>
       <required>
         <allof>
           <art>Quickening</art>
           <metamagic>Quickening</metamagic>
->>>>>>> 260a47e0
         </allof>
       </required>
       <source>SG</source>
@@ -428,21 +295,12 @@
     <metamagic>
       <id>bffb21bd-30d2-4af8-a632-1d10109a1d25</id>
       <name>Advanced Alchemy</name>
-<<<<<<< HEAD
-      <adept>no</adept>
-      <magician>yes</magician>
-      <required>
-        <allof>
-          <metamagic>Fixation</metamagic>
-          <art>Advanced Alchemy</art>
-=======
       <adept>False</adept>
       <magician>True</magician>
       <required>
         <allof>
           <art>Advanced Alchemy</art>
           <metamagic>Fixation</metamagic>
->>>>>>> 260a47e0
         </allof>
       </required>
       <source>SG</source>
@@ -451,13 +309,8 @@
     <metamagic>
       <id>00aa480b-792f-4196-810d-72a91bcb81d0</id>
       <name>Efficient Ritual</name>
-<<<<<<< HEAD
-      <adept>yes</adept>
-      <magician>yes</magician>
-=======
-      <adept>True</adept>
-      <magician>True</magician>
->>>>>>> 260a47e0
+      <adept>True</adept>
+      <magician>True</magician>
       <required>
         <oneof>
           <art>Advanced Ritual Casting</art>
@@ -469,13 +322,8 @@
     <metamagic>
       <id>c98c7b04-052c-4f70-bb15-19aaed70d2b7</id>
       <name>Greater Ritual</name>
-<<<<<<< HEAD
-      <adept>no</adept>
-      <magician>yes</magician>
-=======
-      <adept>False</adept>
-      <magician>True</magician>
->>>>>>> 260a47e0
+      <adept>False</adept>
+      <magician>True</magician>
       <required>
         <allof>
           <art>Advanced Ritual Casting</art>
@@ -487,13 +335,8 @@
     <metamagic>
       <id>433c2fdb-7dfe-4876-988f-2ec868631922</id>
       <name>Penetrating Spell</name>
-<<<<<<< HEAD
-      <adept>no</adept>
-      <magician>yes</magician>
-=======
-      <adept>False</adept>
-      <magician>True</magician>
->>>>>>> 260a47e0
+      <adept>False</adept>
+      <magician>True</magician>
       <required>
         <allof>
           <art>Advanced Spellcasting</art>
@@ -505,13 +348,8 @@
     <metamagic>
       <id>2cf811cd-1712-4c44-b20e-3f49ad8103a4</id>
       <name>Cleansing</name>
-<<<<<<< HEAD
-      <adept>no</adept>
-      <magician>yes</magician>
-=======
-      <adept>False</adept>
-      <magician>True</magician>
->>>>>>> 260a47e0
+      <adept>False</adept>
+      <magician>True</magician>
       <required>
         <allof>
           <art>Cleansing</art>
@@ -523,13 +361,8 @@
     <metamagic>
       <id>657034b0-7c9d-4f5e-8169-578bf18069e4</id>
       <name>Sensing</name>
-<<<<<<< HEAD
-      <adept>no</adept>
-      <magician>yes</magician>
-=======
-      <adept>False</adept>
-      <magician>True</magician>
->>>>>>> 260a47e0
+      <adept>False</adept>
+      <magician>True</magician>
       <required>
         <allof>
           <art>Sensing</art>
@@ -541,13 +374,8 @@
     <metamagic>
       <id>954aca74-bb3e-493d-8df1-3563803780e5</id>
       <name>Infusion</name>
-<<<<<<< HEAD
-      <adept>yes</adept>
-      <magician>no</magician>
-=======
-      <adept>True</adept>
-      <magician>False</magician>
->>>>>>> 260a47e0
+      <adept>True</adept>
+      <magician>False</magician>
       <required>
         <allof>
           <metamagic>Adept Centering</metamagic>
@@ -559,13 +387,8 @@
     <metamagic>
       <id>c860a479-4bb4-45f2-b4dd-dfe1ce39c045</id>
       <name>Qi Sculpt</name>
-<<<<<<< HEAD
-      <adept>yes</adept>
-      <magician>no</magician>
-=======
-      <adept>True</adept>
-      <magician>False</magician>
->>>>>>> 260a47e0
+      <adept>True</adept>
+      <magician>False</magician>
       <required>
         <allof>
           <metamagic>Adept Centering</metamagic>
@@ -577,21 +400,12 @@
     <metamagic>
       <id>69e7b92a-c5f9-4471-957f-839f5e7ac62d</id>
       <name>Supernatural Prowess</name>
-<<<<<<< HEAD
-      <adept>yes</adept>
-      <magician>no</magician>
-      <required>
-        <allof>
+      <adept>True</adept>
+      <magician>False</magician>
+      <required>
+        <oneof>
           <quality>The Athlete's Way</quality>
-        </allof>
-=======
-      <adept>True</adept>
-      <magician>False</magician>
-      <required>
-        <oneof>
-          <quality>The Athlete's Way</quality>
-        </oneof>
->>>>>>> 260a47e0
+        </oneof>
       </required>
       <source>SG</source>
       <page>156</page>
@@ -599,21 +413,12 @@
     <metamagic>
       <id>443b0790-f4f3-40d4-9a13-2c6e42cbb4fa</id>
       <name>Apex Predator</name>
-<<<<<<< HEAD
-      <adept>yes</adept>
-      <magician>no</magician>
-      <required>
-        <allof>
+      <adept>True</adept>
+      <magician>False</magician>
+      <required>
+        <oneof>
           <quality>The Beast's Way</quality>
-        </allof>
-=======
-      <adept>True</adept>
-      <magician>False</magician>
-      <required>
-        <oneof>
-          <quality>The Beast's Way</quality>
-        </oneof>
->>>>>>> 260a47e0
+        </oneof>
       </required>
       <source>SG</source>
       <page>157</page>
@@ -621,25 +426,15 @@
     <metamagic>
       <id>066207e4-dc08-4718-96c2-a6ab4d9d0380</id>
       <name>Totem Form (Animal)</name>
-<<<<<<< HEAD
-      <adept>yes</adept>
-      <magician>no</magician>
-=======
-      <adept>True</adept>
-      <magician>False</magician>
->>>>>>> 260a47e0
+      <adept>True</adept>
+      <magician>False</magician>
       <bonus>
         <selecttext />
       </bonus>
       <required>
         <allof>
-<<<<<<< HEAD
-          <spell>Attune Animal</spell>
-          <quality>The Beast's Way</quality>
-=======
           <quality>The Beast's Way</quality>
           <spell>Attune Animal</spell>
->>>>>>> 260a47e0
         </allof>
       </required>
       <source>SG</source>
@@ -648,13 +443,8 @@
     <metamagic>
       <id>c943ee91-ecad-4e84-bc8c-fab11b29090c</id>
       <name>Stillness of the Void</name>
-<<<<<<< HEAD
-      <adept>yes</adept>
-      <magician>no</magician>
-=======
-      <adept>True</adept>
-      <magician>False</magician>
->>>>>>> 260a47e0
+      <adept>True</adept>
+      <magician>False</magician>
       <required>
         <allof>
           <quality>The Invisible Way</quality>
@@ -666,21 +456,12 @@
     <metamagic>
       <id>8c433e0e-d1ee-41d8-82bd-ecfc20c6a069</id>
       <name>Domain of the Spiritual</name>
-<<<<<<< HEAD
-      <adept>yes</adept>
-      <magician>no</magician>
-      <required>
-        <allof>
+      <adept>True</adept>
+      <magician>False</magician>
+      <required>
+        <oneof>
           <quality>The Spiritual Way</quality>
-        </allof>
-=======
-      <adept>True</adept>
-      <magician>False</magician>
-      <required>
-        <oneof>
-          <quality>The Spiritual Way</quality>
-        </oneof>
->>>>>>> 260a47e0
+        </oneof>
       </required>
       <source>SG</source>
       <page>158</page>
@@ -688,21 +469,12 @@
     <metamagic>
       <id>8d16f0b3-ec2d-445e-b8f5-85ceeb32efe9</id>
       <name>Fae-Touched</name>
-<<<<<<< HEAD
-      <adept>yes</adept>
-      <magician>no</magician>
-      <required>
-        <allof>
+      <adept>True</adept>
+      <magician>False</magician>
+      <required>
+        <oneof>
           <quality>The Speaker's Way</quality>
-        </allof>
-=======
-      <adept>True</adept>
-      <magician>False</magician>
-      <required>
-        <oneof>
-          <quality>The Speaker's Way</quality>
-        </oneof>
->>>>>>> 260a47e0
+        </oneof>
       </required>
       <source>SG</source>
       <page>158</page>
@@ -710,21 +482,12 @@
     <metamagic>
       <id>67e53002-2302-47c6-bc3c-f0b455e73672</id>
       <name>Presence</name>
-<<<<<<< HEAD
-      <adept>yes</adept>
-      <magician>no</magician>
-      <required>
-        <allof>
+      <adept>True</adept>
+      <magician>False</magician>
+      <required>
+        <oneof>
           <quality>The Speaker's Way</quality>
-        </allof>
-=======
-      <adept>True</adept>
-      <magician>False</magician>
-      <required>
-        <oneof>
-          <quality>The Speaker's Way</quality>
-        </oneof>
->>>>>>> 260a47e0
+        </oneof>
       </required>
       <source>SG</source>
       <page>159</page>
@@ -732,35 +495,19 @@
     <metamagic>
       <id>605f3c8e-96c2-40f0-a09a-2857d2c5bbe6</id>
       <name>Domain of the Warrior</name>
-<<<<<<< HEAD
-      <adept>yes</adept>
-      <magician>no</magician>
-      <required>
-        <allof>
+      <adept>True</adept>
+      <magician>False</magician>
+      <required>
+        <oneof>
           <quality>The Warrior's Way</quality>
-        </allof>
+        </oneof>
       </required>
       <source>SG</source>
       <page>159</page>
-    </metamagic>    <metamagic>
+    </metamagic>
+    <metamagic>
       <id>d220ba19-5259-4d12-a61e-49c751640b4b</id>
       <name>Sacrifice</name>
-      <adept>yes</adept>
-      <magician>yes</magician>
-=======
-      <adept>True</adept>
-      <magician>False</magician>
-      <required>
-        <oneof>
-          <quality>The Warrior's Way</quality>
-        </oneof>
-      </required>
-      <source>SG</source>
-      <page>159</page>
-    </metamagic>
-    <metamagic>
-      <id>d220ba19-5259-4d12-a61e-49c751640b4b</id>
-      <name>Sacrifice</name>
       <adept>True</adept>
       <magician>True</magician>
       <required>
@@ -790,7 +537,6 @@
       <name>Cannibalize</name>
       <adept>True</adept>
       <magician>False</magician>
->>>>>>> 260a47e0
       <required>
         <allof>
           <art>Blood Magic</art>
@@ -800,187 +546,6 @@
       <page>90</page>
     </metamagic>
     <metamagic>
-<<<<<<< HEAD
-		<id>94998ad1-956f-4c04-bb3f-f4464170bf32</id>
-		<name>Power Bleed</name>
-		<adept>yes</adept>
-		<magician>no</magician>
-		<required>
-			<allof>
-				<art>Blood Magic</art>
-				<metamagic>Cannibalize</metamagic>
-			</allof>
-		</required>
-		<source>SG</source>
-		<page>90</page>
-    </metamagic>
-    <metamagic>
-		<id>866592b7-b652-4270-b696-4a8020b62b12</id>
-		<name>Cannibalize</name>
-		<adept>yes</adept>
-		<magician>no</magician>
-		<required>
-			<allof>
-				<art>Blood Magic</art>		
-			</allof>
-		</required>
-		<source>SG</source>
-		<page>90</page>
-    </metamagic>
-  <!-- End Region -->
-	<!-- Region Forbidden Arcana -->
-	<metamagic>
-		<id>a3015186-c234-448c-811d-43c7d722abd2</id>
-		<name>Paradigm Shift: Insect Shaman</name>
-		<adept>no</adept>
-		<magician>yes</magician>
-		<source>FA</source>
-		<page>43</page>
-	</metamagic>
-	<metamagic>
-		<id>a83ef030-4372-421e-874e-839ceb77a64e</id>
-		<name>Paradigm Shift: Toxic</name>
-		<adept>no</adept>
-		<magician>yes</magician>
-		<source>FA</source>
-		<page>44</page>
-	</metamagic>
-	<metamagic>
-		<id>0b136740-8728-4c05-86f1-ddaf9368c0a8</id>
-		<name>Spirit Expansion: UMT</name>
-		<adept>no</adept>
-		<magician>yes</magician>
-		<source>FA</source>
-		<page>44</page>
-	</metamagic>
-	<metamagic>
-		<id>95a75c73-37a6-4e3c-9fef-27322d43394a</id>
-		<name>Spirit Expansion: Shedim</name>
-		<adept>no</adept>
-		<magician>yes</magician>
-		<source>FA</source>
-		<page>44</page>
-	</metamagic>
-	<metamagic>
-		<id>b314c391-52fc-447e-bece-483943b00237</id>
-		<name>Improved Astral Form</name>
-		<adept>no</adept>
-		<magician>yes</magician>
-		<source>FA</source>
-		<page>44</page>
-	</metamagic>
-	<metamagic>
-		<id>c46f1864-8d72-4c4c-9704-cb286eab053d</id>
-		<name>Astralnaut</name>
-		<adept>no</adept>
-		<magician>yes</magician>
-		<required>
-			<allof>
-				<metamagic>Improved Astral Form</metamagic>
-			</allof>
-		</required>
-		<source>FA</source>
-		<page>44</page>
-	</metamagic>
-	<metamagic>
-		<id>5159ae63-7251-4c33-a6f9-77f6a06fa349</id>
-		<name>Structured Spellcasting</name>
-		<adept>no</adept>
-		<magician>yes</magician>
-		<source>FA</source>
-		<page>44</page>
-	</metamagic>
-	<metamagic>
-		<id>59d0beab-4fba-48a9-a135-02e396ded7a4</id>
-		<name>Tarot Summoning</name>
-		<adept>no</adept>
-		<magician>yes</magician>
-		<required>
-			<allof>
-				<tradition>Tarot</tradition>
-			</allof>
-		</required>
-		<source>FA</source>
-		<page>45</page>
-	</metamagic>
-	<metamagic>
-		<id>f4576514-4744-42ba-baaa-02dc4aaed297</id>
-		<name>Reckless Necro Conjuring</name>
-		<adept>no</adept>
-		<magician>yes</magician>
-		<source>FA</source>
-		<page>45</page>
-	</metamagic>
-	<metamagic>
-		<id>fa550487-39ef-4ea2-a613-5b9bdee0961c</id>
-		<name>Noble Sacrifice</name>
-		<adept>no</adept>
-		<magician>yes</magician>
-		<source>FA</source>
-		<page>46</page>
-	</metamagic>
-	<metamagic>
-		<id>4eab0dc3-a040-42b1-a21e-552047ed27af</id>
-		<name>Harmonious Defense</name>
-		<adept>yes</adept>
-		<magician>yes</magician>
-		<source>FA</source>
-		<page>46</page>
-	</metamagic>
-	<metamagic>
-		<id>680743d7-d474-4042-abbf-ea905eedc0de</id>
-		<name>Harmonious Reflection</name>
-		<adept>yes</adept>
-		<magician>yes</magician>
-		<source>FA</source>
-		<page>46</page>
-	</metamagic>
-	<!-- Region Blood Magic Metamagics -->
-	<metamagic>
-		<id>5b2175c6-bbc9-4e8f-ac33-7a7ac6ded312</id>
-		<name>Predator Feast</name>
-		<adept>yes</adept>
-		<magician>no</magician>
-		<required>
-			<allof>
-				<art>Blood Magic</art>
-				<metamagic>Cannibalize</metamagic>				
-			</allof>
-		</required>
-		<source>FA</source>
-		<page>131</page>
-	</metamagic>
-	<metamagic>
-		<id>ba511830-7fb6-4ec0-8861-5cff07c90f41</id>
-		<name>Soul Tether</name>
-		<adept>no</adept>
-		<magician>yes</magician>
-		<required>
-			<allof>
-				<art>Blood Magic</art>
-				<metamagic>Sacrifice</metamagic>				
-			</allof>
-		</required>
-		<source>FA</source>
-		<page>131</page>
-	</metamagic>
-	<metamagic>
-		<id>30774b9d-bb89-4ece-9bc4-35017cbf30b4</id>
-		<name>Spiritual Sacrifice</name>
-		<adept>no</adept>
-		<magician>yes</magician>
-		<required>
-			<allof>
-				<art>Blood Magic</art>
-				<metamagic>Sacrifice</metamagic>				
-			</allof>
-		</required>
-		<source>FA</source>
-		<page>131</page>
-	</metamagic>
-	<!-- End Region -->
-	<!-- End Region -->
-=======
       <id>ef0f4461-4da9-4a24-b508-77f5c3a920d7</id>
       <name>Movement</name>
       <adept>True</adept>
@@ -1230,7 +795,6 @@
     </metamagic>
     <!-- End Region -->
     <!-- End Region -->
->>>>>>> 260a47e0
   </metamagics>
   <arts>
     <art>
