<?xml version="1.0" encoding="utf-8"?>
<<<<<<< HEAD
=======

>>>>>>> 260a47e0
<!--This file is part of Chummer5a.

    Chummer5a is free software: you can redistribute it and/or modify
    it under the terms of the GNU General Public License as published by
    the Free Software Foundation, either version 3 of the License, or
    (at your option) any later version.

    Chummer5a is distributed in the hope that it will be useful,
    but WITHOUT ANY WARRANTY; without even the implied warranty of
    MERCHANTABILITY or FITNESS FOR A PARTICULAR PURPOSE.  See the
    GNU General Public License for more details.

    You should have received a copy of the GNU General Public License
    along with Chummer5a.  If not, see <http://www.gnu.org/licenses/>.

    You can obtain the full source code for Chummer5a at
    https://github.com/chummer5a/chummer5a
-->
<chummer>
  <version>0</version>
  <improvements>
    <improvement>
      <name>Enable Special Attribute</name>
      <id>enableattribute</id>
      <internal>enableattribute</internal>
      <fields>
        <field>SelectSpecialAttribute</field>
      </fields>
      <xml><![CDATA[<name>{select}</name>]]></xml>
      <page>Unlocks the controls for an attribute, allowing the values to be increased. Expected values are MAG, RES or DEP for Magic, Resonance and Depth respectively.</page>
    </improvement>
    <improvement>
      <name>Attribute</name>
      <id>specificattribute</id>
      <internal>specificattribute</internal>
      <fields>
        <field>SelectAttribute</field>
        <field>val</field>
        <field>min</field>
        <field>max</field>
      </fields>
      <xml><![CDATA[<name>{select}</name><val>{val}</val><min>{min}</min><max>{max}</max><aug>0</aug>]]></xml>
      <page>Adjusts the values for one of the character's Attributes. Positive numbers increase an Attribute. Negative numbers decrease an Attribute. Select an Attribute to affect by clicking the Select Value button. Value adjusts the Attribute's current value. Minimum adjusts the Metatype's minimum value for the Attribute. Maximum adjusts the Metatype's maximum value for the Attribute. Metatype augmented maximum values are automatically adjusted based on the new Metatype maximum. Fields may be left at 0 if you do not want to affect that particular aspect of the Attribute.</page>
    </improvement>
    <improvement>
      <name>Replace Attribute</name>
      <id>replaceattribute</id>
      <internal>replaceattribute</internal>
      <fields>
        <field>SelectAttribute</field>
        <field>min</field>
        <field>max</field>
      </fields>
      <xml><![CDATA[<name>{select}</name><min>{min}</min><max>{max}</max>]]></xml>
      <page>Overrides the Metatype limitations for an attribute. Minimum adjusts the Metatype's minimum value for the Attribute. Maximum adjusts the Metatype's maximum value for the Attribute. Metatype augmented maximum values are automatically adjusted based on the new Metatype maximum.</page>
    </improvement>
    <improvement>
      <name>Enable Spells and Spirits Tab</name>
      <id>enablemagiciantab</id>
      <internal>enabletab</internal>
      <xml><![CDATA[<name>magician</name>]]></xml>
      <page>Enables the character's Spells and Spirits tab, allowing them to buy spells and bind spirits. The character is flagged as a Magician for the purposes of quality requirements, but does not receive access to the Initiation tab, unlock their Magic attribute or receive any of the Magical skills. Incompatible with improvements that enable the Complex Forms and Sprites tab.</page>
    </improvement>
    <improvement>
      <name>Enable Technomancer Tab</name>
      <id>enabletechnomancertab</id>
      <internal>enabletab</internal>
      <xml><![CDATA[<name>technomancer</name>]]></xml>
      <page>Enables the character's 'Complex Forms and Sprites' tab, allowing them to purchase Complex Forms and compile Sprites. The character is flagged as a Technomancer for the purposes of quality requirements, but does not receive access to the Submersion tab, unlock their Resonance attribute or receive any of the Resonance skills. Incompatible with improvements that enable the Spells and Spirits tab.</page>
    </improvement>
    <improvement>
<<<<<<< HEAD
      <name>Enable Initiation/Submersion Tab</name>
      <id>enableinitiationtab</id>
      <internal>enabletab</internal>
      <xml><![CDATA[<name>initiation</name>]]></xml>
      <page>Enables the character's Adept Powers tab, allowing them to buy spells and bind spirits. The character receives access to the Initiation tab, or the Submersion tab for Technomancers.</page>
=======
      <name>Force Disable Initiation/Submersion Tab</name>
      <id>disableinitiationtab</id>
      <internal>disabletab</internal>
      <xml><![CDATA[<name>initiation</name>]]></xml>
      <page>Forcibly disables the character's Initiation or Submersion tab, forbidding them from getting metamagics or echoes.</page>
>>>>>>> 260a47e0
    </improvement>
    <improvement>
      <name>Enable Spells and Spirits Tab</name>
      <id>enablemagiciantab</id>
      <internal>enabletab</internal>
      <xml><![CDATA[<name>magician</name>]]></xml>
      <page>Enables the character's Spells and Spirits tab, allowing them to buy spells and bind spirits. The character is flagged as a Magician, but does not receive access to the Initiation tab, unlock their Magic attribute or receive any of the Magical skills.</page>
    </improvement>
    <improvement>
      <name>Enable Critter Tab</name>
      <id>enablecrittertab</id>
      <internal>enabletab</internal>
      <xml><![CDATA[<name>critter</name>]]></xml>
      <page>Enables the character's Critter Powers tab, allowing them to buy critter powers. The character is flagged as a Critter.</page>
    </improvement>
    <improvement>
      <name>Cyber-Singularity Seeker/Redliner (Attribute)</name>
      <id>cyberseeker</id>
      <internal>cyberseeker</internal>
      <fields>
        <field>SelectAttribute</field>
      </fields>
      <xml><![CDATA[{select}]]></xml>
      <page>Grants bonuses to the specified attribute based on the number of cyberlimbs a character has. Special attributes are invalid</page>
    </improvement>
    <improvement>
      <name>Cyber-Singularity Seeker/Redliner (Condition Monitor)</name>
      <id>cyberseeker</id>
      <internal>cyberseeker</internal>
      <xml><![CDATA[BOX]]></xml>
      <page>Grants bonuses to the character's physical Condition Monitor based on the number of cyberlimbs a character has. See Redliner in Chrome Flesh for more details.</page>
    </improvement>
    <improvement>
      <name>Condition Monitor, Physical</name>
      <id>conditionmonitorphysical</id>
      <internal>conditionmonitor</internal>
      <fields>
        <field>val</field>
      </fields>
      <xml><![CDATA[<physical>{val}</physical>]]></xml>
      <page>Adjusts the number of boxes the character has in their Physical Condition Monitor. Positive numbers increase the number of boxes in the Condition Monitor. Negative numbers reduce the number of boxes in the Condition Monitor.</page>
    </improvement>
    <improvement>
      <name>Condition Monitor, Stun</name>
      <id>conditionmonitorstun</id>
      <internal>conditionmonitor</internal>
      <fields>
        <field>val</field>
      </fields>
      <xml><![CDATA[<stun>{val}</stun>]]></xml>
      <page>Adjusts the number of boxes the character has in their Stun Condition Monitor. Positive numbers increase the number of boxes in the Condition Monitor. Negative numbers reduce the number of boxes in the Condition Monitor.</page>
    </improvement>
    <improvement>
      <name>Condition Monitor, Threshold</name>
      <id>conditionmonitorthreshold</id>
      <internal>conditionmonitor</internal>
      <fields>
        <field>val</field>
      </fields>
      <xml><![CDATA[<threshold>{val}</threshold>]]></xml>
      <page>Adjusts the number of boxes between each Condition Monitor Threshold. Positive numbers increase the number of boxes between each Threshold. Negative numbers reduce the number of boxes between each Threshold.</page>
    </improvement>
    <improvement>
      <name>Condition Monitor, Threshold Offset</name>
      <id>conditionmonitoroffset</id>
      <internal>conditionmonitor</internal>
      <fields>
        <field>val</field>
      </fields>
      <xml><![CDATA[<thresholdoffset>{val}</thresholdoffset>]]></xml>
      <page>Adjusts the number of boxes between the start of each Condition Monitor and the first Threshold. Positive numbers increase the starting position of the first Threshold. Negative numbers reduce the starting position of each Threshold.</page>
    </improvement>
    <improvement>
      <name>Block Skillgroup Defaulting</name>
      <id>blockskillgroupdefaulting</id>
      <internal>blockskillgroupdefaulting</internal>
      <fields>
        <field>SelectSkillGroup</field>
      </fields>
      <xml><![CDATA[]]></xml>
      <page>Prevents the character from seeing dicepool values for skills in the selected skillgroup.</page>
    </improvement>
    <improvement>
      <name>Attribute Level</name>
      <id>attributelevel</id>
      <internal>attributelevel</internal>
      <fields>
        <field>SelectAttribute</field>
        <field>val</field>
      </fields>
      <xml><![CDATA[<name>{select}</name><val>{val}</val>]]></xml>
      <page>Adds to the selected attribute's base Value, increasing Karma costs for subsequent purchases.</page>
    </improvement>
    <improvement>
      <name>Skill Level</name>
      <id>skilllevel</id>
      <internal>skilllevel</internal>
      <fields>
        <field>SelectSkill</field>
        <field>val</field>
      </fields>
      <xml><![CDATA[<name>{select}</name><val>{val}</val>]]></xml>
      <page>Adds to the selected attribute's base Value, increasing Karma costs for subsequent purchases.</page>
    </improvement>
    <improvement>
      <name>KnowSoft</name>
      <id>knowsoft</id>
      <internal>knowsoft</internal>
      <fields>
        <field>SelectKnowSkill</field>
        <field>val</field>
      </fields>
      <xml><![CDATA[<name>{select}</name><val>{val}</val><require>skilljack</require>]]></xml>
      <page>Creates a Knowledge Skill that requires the skillsoftaccess improvement to be activated.</page>
    </improvement>
    <improvement>
      <name>Adept Power</name>
      <id>specificpower</id>
      <internal>specificpower</internal>
      <fields>
        <field>SelectAdeptPower</field>
        <field>val</field>
        <field>free</field>
      </fields>
      <xml><![CDATA[<name>{select}</name><val>{val}</val><free>{free}</free>]]></xml>
      <page>Creates a free Adept Power. If the selected power already exists, the power will either be marked as free, or have free levels added to it.</page>
    </improvement>
    <improvement>
<<<<<<< HEAD
      <name>Living Persona, Biofeedback Filter</name>
      <id>livingpersonabiofeedback</id>
=======
      <name>Living Persona, Device Rating</name>
      <id>livingpersonadevicerating</id>
>>>>>>> 260a47e0
      <internal>livingpersona</internal>
      <fields>
        <field>val</field>
      </fields>
<<<<<<< HEAD
      <xml><![CDATA[<biofeedback>{val}</biofeedback>]]></xml>
      <page>Adjusts the Living Persona's Biofeedback Filter Rating by the value entered. Positive numbers improve the Biofeedback Filter Rating. Negative numbers reduce the Biofeedback Filter Rating. This has no effect on characters that do not have a Living Persona.</page>
    </improvement>
    <improvement>
      <name>Living Persona, Firewall</name>
      <id>livingpersonafirewall</id>
=======
      <xml><![CDATA[<devicerating>{val}</devicerating>]]></xml>
      <page>Adjusts the Living Persona's Device Rating by the value entered. Positive numbers improve the Device Rating. Negative numbers reduce the Device Rating. You may enter XPath operations as well. This has no effect on characters that do not have a Living Persona.</page>
    </improvement>
    <improvement>
      <name>Living Persona, Program Limit</name>
      <id>livingpersonaprogramlimit</id>
>>>>>>> 260a47e0
      <internal>livingpersona</internal>
      <fields>
        <field>val</field>
      </fields>
<<<<<<< HEAD
      <xml><![CDATA[<firewall>{val}</firewall>]]></xml>
      <page>Adjusts the Living Persona's Firewall Rating by the value entered. Positive numbers improve the Firewall Rating. Negative numbers reduce the Firewall Rating. This has no effect on characters that do not have a Living Persona.</page>
    </improvement>
    <improvement>
      <name>Living Persona, Response</name>
      <id>livingpersonaresponse</id>
=======
      <xml><![CDATA[<programlimit>{val}</programlimit>]]></xml>
      <page>Adjusts the Living Persona's Program Limit by the value entered. Positive numbers improve the Program Limit. Negative numbers reduce the Program Limit. You may enter XPath operations as well. This has no effect on characters that do not have a Living Persona.</page>
    </improvement>
    <improvement>
      <name>Living Persona, Attack</name>
      <id>livingpersonaattack</id>
      <internal>livingpersona</internal>
      <fields>
        <field>val</field>
      </fields>
      <xml><![CDATA[<attack>{val}</attack>]]></xml>
      <page>Adjusts the Living Persona's Attack by the value entered. Positive numbers improve Attack. Negative numbers reduce Attack. You may enter XPath operations as well. This has no effect on characters that do not have a Living Persona.</page>
    </improvement>
    <improvement>
      <name>Living Persona, Sleaze</name>
      <id>livingpersonasleaze</id>
>>>>>>> 260a47e0
      <internal>livingpersona</internal>
      <fields>
        <field>val</field>
      </fields>
<<<<<<< HEAD
      <xml><![CDATA[<response>{val}</response>]]></xml>
      <page>Adjusts the Living Persona's Response Rating by the value entered. Positive numbers improve the Response Rating. Negative numbers reduce the Response Rating. This has no effect on characters that do not have a Living Persona.</page>
    </improvement>
    <improvement>
      <name>Living Persona, Signal</name>
      <id>livingpersonasignal</id>
=======
      <xml><![CDATA[<sleaze>{val}</sleaze>]]></xml>
      <page>Adjusts the Living Persona's Sleaze by the value entered. Positive numbers improve Sleaze. Negative numbers reduce Sleaze. You may enter XPath operations as well. This has no effect on characters that do not have a Living Persona.</page>
    </improvement>
    <improvement>
      <name>Living Persona, Data Processing</name>
      <id>livingpersonadataprocessing</id>
>>>>>>> 260a47e0
      <internal>livingpersona</internal>
      <fields>
        <field>val</field>
      </fields>
<<<<<<< HEAD
      <xml><![CDATA[<signal>{val}</signal>]]></xml>
      <page>Adjusts the Living Persona's Signal Rating by the value entered. Positive numbers improve the Signal Rating. Negative numbers reduce the Signal Rating. This has no effect on characters that do not have a Living Persona.</page>
    </improvement>
    <improvement>
      <name>Living Persona, System</name>
      <id>livingpersonasystem</id>
=======
      <xml><![CDATA[<dataprocessing>{val}</dataprocessing>]]></xml>
      <page>Adjusts the Living Persona's Data Processing by the value entered. Positive numbers improve Data Processing. Negative numbers reduce Data Processing. You may enter XPath operations as well. This has no effect on characters that do not have a Living Persona.</page>
    </improvement>
    <improvement>
      <name>Living Persona, Firewall</name>
      <id>livingpersonafirewall</id>
>>>>>>> 260a47e0
      <internal>livingpersona</internal>
      <fields>
        <field>val</field>
      </fields>
<<<<<<< HEAD
      <xml><![CDATA[<system>{val}</system>]]></xml>
      <page>Adjusts the Living Persona's System Rating by the value entered. Positive numbers improve the System Rating. Negative numbers reduce the System Rating. This has no effect on characters that do not have a Living Persona.</page>
=======
      <xml><![CDATA[<firewall>{val}</firewall>]]></xml>
      <page>Adjusts the Living Persona's Firewall by the value entered. Positive numbers improve Firewall. Negative numbers reduce Firewall. You may enter XPath operations as well. This has no effect on characters that do not have a Living Persona.</page>
>>>>>>> 260a47e0
    </improvement>
    <improvement>
      <name>Skill</name>
      <id>specificskill</id>
      <internal>specificskill</internal>
      <fields>
        <field>SelectSkill</field>
        <field>val</field>
        <field>applytorating</field>
      </fields>
      <xml><![CDATA[<name>{select}</name><bonus>{val}</bonus>{applytorating}]]></xml>
      <page>Adjusts the value for one of the character's Skills by the value entered. Positive numbers increase the Skill. Negative numbers decrease the Skill. Select a Skill to affect by clicking the Select Value button. The modifier can be applied to the Skill's Rating by selecting Apply to Rating, otherwise the modifier is applied as a dice pool modifier.</page>
    </improvement>
    <improvement>
      <name>Skills in Category</name>
      <id>skillcategory</id>
      <internal>skillcategory</internal>
      <fields>
        <field>SelectSkillCategory</field>
        <field>val</field>
        <field>applytorating</field>
      </fields>
      <xml><![CDATA[<name>{select}</name><bonus>{val}</bonus>{applytorating}]]></xml>
      <page>Adjusts the value for all of the Skills in one category by the value entered. Positive numbers increase the Skills. Negative numbers decrease the Skills. Select a Skill category to affect by clicking the Select Value button. The modifier can be applied to the Skills' Ratings by selecting Apply to Rating, otherwise the modifier is applied as a dice pool modifier.</page>
    </improvement>
    <improvement>
      <name>Skills in Group</name>
      <id>skillgroup</id>
      <internal>skillgroup</internal>
      <fields>
        <field>SelectSkillGroup</field>
        <field>val</field>
        <field>applytorating</field>
      </fields>
      <xml><![CDATA[<name>{select}</name><bonus>{val}</bonus>{applytorating}]]></xml>
      <page>Adjusts the value for all of the Skills in a Skill Group by the value entered. Positive numbers increase the Skills. Negative numbers decrease the Skills. Select a Skill Group to affect by clicking the Select Value button. The modifier can be applied to the Skills' Ratings by selecting Apply to Rating, otherwise the modifier is applied as a dice pool modifier.</page>
    </improvement>
    <improvement>
      <name>Skills linked to Attribute</name>
      <id>skillattribute</id>
      <internal>skillattribute</internal>
      <fields>
        <field>SelectAttribute</field>
        <field>val</field>
        <field>applytorating</field>
      </fields>
      <xml><![CDATA[<name>{select}</name><bonus>{val}</bonus>{applytorating}]]></xml>
      <page>Adjusts the value for all of the Skills linked to an Attribute by the value entered. Positive numbers increase the Skills. Negative numbers decrease the Skills. Select a linked Attribute to affect by clicking the Select Value button. The modifier can be applied to the Skills' Ratings by selecting Apply to Rating, otherwise the modifier is applied as a dice pool modifier.</page>
    </improvement>
    <improvement>
<<<<<<< HEAD
      <name>Armor, Ballistic</name>
      <id>armorb</id>
      <internal>armor</internal>
      <fields>
        <field>val</field>
      </fields>
      <xml><![CDATA[<b>{val}</b>]]></xml>
      <page>Adjusts the character's Ballistic Armor Rating by the value entered. Positive numbers improve Ballistic Armor. Negative numbers reduce Ballistic Armor.</page>
    </improvement>
    <improvement>
      <name>Armor, Impact</name>
      <id>armori</id>
=======
      <name>Armor</name>
      <id>armor</id>
>>>>>>> 260a47e0
      <internal>armor</internal>
      <fields>
        <field>val</field>
      </fields>
<<<<<<< HEAD
      <xml><![CDATA[<i>{val}</i>]]></xml>
      <page>Adjusts the character's Impact Armor Rating by the value entered. Positive numbers improve Impact Armor. Negative numbers reduce Impact Armor.</page>
=======
      <xml><![CDATA[{val}]]></xml>
      <page>Adjusts the character's Armor Rating by the value entered. Positive numbers improve Armor. Negative numbers reduce Armor.</page>
>>>>>>> 260a47e0
    </improvement>
    <improvement>
      <name>Reach</name>
      <id>reach</id>
      <internal>reach</internal>
      <fields>
        <field>val</field>
      </fields>
      <xml><![CDATA[{val}]]></xml>
      <page>Adjusts the character's Reach by the value entered. Positive numbers increase Reach. Negative numbers reduce Reach.</page>
    </improvement>
    <improvement>
      <name>Unarmed DV</name>
      <id>unarmeddv</id>
      <internal>unarmeddv</internal>
      <fields>
        <field>val</field>
      </fields>
      <xml><![CDATA[{val}]]></xml>
      <page>Adjusts the Damage Value for a character's Unarmed Attacks by the value entered. Positive numbers increase the Damage Value. Negative numbers decrease the Damage Value.</page>
    </improvement>
    <improvement>
      <name>Unarmed DV Physical</name>
      <id>unarmeddvphysical</id>
      <internal>unarmeddvphysical</internal>
      <xml />
      <page>All of the character's Unarmed Attacks will do Physical damage instead of Stun damage.</page>
    </improvement>
    <improvement>
      <name>Unarmed AP</name>
      <id>unarmedap</id>
      <internal>unarmedap</internal>
      <fields>
        <field>val</field>
      </fields>
      <xml><![CDATA[{val}]]></xml>
      <page>Adjusts the Armor Penetration value for a character's Unarmed Attacks by the value entered. Positive numbers reduce Armor Penetration. Negative numbers increase Armor Penetration.</page>
    </improvement>
    <improvement>
      <name>Initiative</name>
      <id>initiative</id>
      <internal>initiative</internal>
      <fields>
        <field>val</field>
      </fields>
      <xml><![CDATA[{val}]]></xml>
      <page>Adjusts the character's Initiative by the value entered. Positive numbers increase Initiative. Negative numbers reduce Initiative.</page>
    </improvement>
    <improvement>
<<<<<<< HEAD
      <name>Initiative Passes</name>
      <id>initiativepassadd</id>
      <internal>initiativepassadd</internal>
=======
      <name>Initiative Dice</name>
      <id>initiativediceadd</id>
      <internal>initiativediceadd</internal>
>>>>>>> 260a47e0
      <fields>
        <field>val</field>
      </fields>
      <xml><![CDATA[{val}]]></xml>
<<<<<<< HEAD
      <page>Adjusts the number of Initiative Passes the character receives by the value entered. Positive numbers increase the number of Initiative Passes. Negative numbers reduce the number of Initiative Passes.</page>
=======
      <page>Adjusts the number of Initiative Dice the character receives by the value entered. Positive numbers increase the number of Initiative Dice. Negative numbers reduce the number of Initiative Dice.</page>
>>>>>>> 260a47e0
    </improvement>
    <improvement>
      <name>Matrix Initiative</name>
      <id>matrixinitiative</id>
      <internal>matrixinitiative</internal>
      <fields>
        <field>val</field>
      </fields>
      <xml><![CDATA[{val}]]></xml>
      <page>Adjusts the character's Matrix Initiative by the value entered. Positive numbers increase Matrix Initiative. Negative numbers reduce Matrix Initiative.</page>
    </improvement>
    <improvement>
      <name>Matrix Initiative Passes</name>
      <id>matrixinitiativediceadd</id>
      <internal>matrixinitiativediceadd</internal>
      <fields>
        <field>val</field>
      </fields>
      <xml><![CDATA[{val}]]></xml>
      <page>Adjusts the number of Matrix Initiative Passes the character receives by the value entered. Positive numbers increase the number of Matrix Initiative Passes. Negative numbers reduce the number of Matrix Initiative Passes.</page>
    </improvement>
    <improvement>
      <name>Lifestyle Cost</name>
      <id>lifestylecost</id>
      <internal>lifestylecost</internal>
      <fields>
        <field>val</field>
      </fields>
      <xml><![CDATA[{val}]]></xml>
      <page>Adjusts the Nuyen cost of all Lifestyles by the percent value entered. All Lifestyles will now cost an additional X% per month. Positive number increase the Lifestyle's monthly Nuyen cost. Negative numbers reduce the Lifestyle's monthly Nuyen cost.</page>
    </improvement>
    <improvement>
      <name>Genetech Cost</name>
      <id>genetechcostmultiplier</id>
      <internal>genetechcostmultiplier</internal>
      <fields>
        <field>val</field>
      </fields>
      <xml><![CDATA[{val}]]></xml>
      <page>Adjusts the Nuyen cost of Bioware in the Genetech categories by the percent value entered. All Genetech Nuyen costs will now be X% of their original value. Numbers lower than 100 reduce the Nuyen cost. Numbers higher than 100 increase the Nuyen cost.</page>
    </improvement>
    <improvement>
<<<<<<< HEAD
      <name>Transgenics Cost</name>
      <id>transgenicsgenetechcost</id>
      <internal>transgenicsgenetechcost</internal>
      <fields>
        <field>val</field>
      </fields>
      <xml><![CDATA[{val}]]></xml>
      <page>Adjusts the Nuyen cost of Bioware in the Genetech: Transgenics category by the percent value entered. All Transgenics Nuyen costs will now be X% of their original value. Numbers lower than 100 reduce the Nuyen cost. Numbers higher than 100 increase the Nuyen cost.</page>
    </improvement>
    <improvement>
=======
>>>>>>> 260a47e0
      <name>Basic Bioware Essence Cost</name>
      <id>basicbiowareessmultiplier</id>
      <internal>basicbiowareessmultiplier</internal>
      <fields>
        <field>val</field>
      </fields>
      <xml><![CDATA[{val}]]></xml>
      <page>Adjusts the Essence cost of Bioware in the Basic category by the percent value entered. All Basic Bioware Essence costs will now be X% of their original value. Numbers lower than 100 reduce the Essence cost. Numbers higher than 100 increase the Essence cost.</page>
    </improvement>
    <improvement>
      <name>Bioware Essence Cost</name>
      <id>biowareessmultiplier</id>
      <internal>biowareessmultiplier</internal>
      <fields>
        <field>val</field>
      </fields>
      <xml><![CDATA[{val}]]></xml>
      <page>Adjusts the Essence cost of Bioware by the percent value entered. All Bioware Essence costs will now be X% of their original value. Numbers lower than 100 reduce the Essence cost. Numbers higher than 100 increase the Essence cost.</page>
    </improvement>
    <improvement>
      <name>Cyberware Essence Cost</name>
      <id>cyberwareessmultiplier</id>
      <internal>cyberwareessmultiplier</internal>
      <fields>
        <field>val</field>
      </fields>
      <xml><![CDATA[{val}]]></xml>
      <page>Adjusts the Essence cost of Cyberware by the percent value entered. All Cyberware Essence costs will now be X% of their original value. Numbers lower than 100 reduce the Essence cost. Numbers higher than 100 increase the Essence cost.</page>
    </improvement>
    <improvement>
      <name>Weapon Category DV</name>
      <id>weaponcategorydv</id>
      <internal>weaponcategorydv</internal>
      <fields>
        <field>SelectWeaponCategory</field>
        <field>val</field>
      </fields>
      <xml><![CDATA[<name>{select}</name><bonus>{val}</bonus>]]></xml>
      <page>Adjusts the Damage Value of all Weapons in the selected category by the value entered. Positive numbers increase Weapon Damage Value. Negative numbers decrease Weapon Damage Value.</page>
    </improvement>
    <improvement>
<<<<<<< HEAD
      <name>Movement Percent</name>
      <id>movementpercent</id>
      <internal>movementpercent</internal>
      <fields>
        <field>val</field>
      </fields>
      <xml><![CDATA[{val}]]></xml>
      <page>Adjusts a character's Movement speed by the percent value entered. Positive numbers increase Movement speed. Negative numbers reduce Movement speed. This has no effect on characters that do not have a Movement speed.</page>
    </improvement>
    <improvement>
      <name>Swim Percent</name>
      <id>swimpercent</id>
      <internal>swimpercent</internal>
      <fields>
        <field>val</field>
      </fields>
      <xml><![CDATA[{val}]]></xml>
      <page>Adjusts a character's Swim speed by the percent value entered. Positive numbers increase Swim speed. Negative numbers reduce Swim speed. This has no effect on characters that do not have a Swim speed.</page>
    </improvement>
    <improvement>
      <name>Fly Percent</name>
      <id>flypercent</id>
      <internal>flypercent</internal>
      <fields>
        <field>val</field>
      </fields>
      <xml><![CDATA[{val}]]></xml>
      <page>Adjusts a character's Fly speed by the percent value entered. Positive numbers increase Fly speed. Negative numbers reduce Fly speed. This has no effect on characters that do not have a Fly speed.</page>
    </improvement>
    <improvement>
      <name>Fly Speed</name>
      <id>flyspeed</id>
      <internal>flyspeed</internal>
      <fields>
        <field>val</field>
      </fields>
      <xml><![CDATA[{val}]]></xml>
      <page>Grants a character a Fly speed of the value entered if they do not already have one. This has no effect on characters that already have a Fly speed.</page>
    </improvement>
    <improvement>
=======
>>>>>>> 260a47e0
      <name>Power Points, Free Spirit</name>
      <id>freespiritpowerpoints</id>
      <internal>freespiritpowerpoints</internal>
      <fields>
        <field>val</field>
      </fields>
      <xml><![CDATA[{val}]]></xml>
      <page>Adjusts the number of Power Points a Free Spirit receives to spend on Critter Powers by the value entered. Positive numbers increase the number of Power Points. Negative numbers decrease the number of Power Points. This has no effect on non-Free Spirit characters.</page>
    </improvement>
    <improvement>
      <name>Power Points, Adept</name>
      <id>adeptpowerpoints</id>
      <internal>adeptpowerpoints</internal>
      <fields>
        <field>val</field>
      </fields>
      <xml><![CDATA[{val}]]></xml>
      <page>Adjusts the number of Power Points an Adept receives to spend on Adept Powers by the value entered. Positive numbers increase the number of Power Points. Negative numbers decrease the number of Power Points. This has no effect on non-Adept characters.</page>
    </improvement>
    <improvement>
      <name>Armor Encumbrance Penalty</name>
      <id>armorencumbrancepenalty</id>
      <internal>armorencumbrancepenalty</internal>
      <fields>
        <field>val</field>
      </fields>
      <xml><![CDATA[{val}]]></xml>
      <page>Adjusts the character's Armor Encumbrance penalty by the value entered. Positive numbers increase the Armor Encumbrance penalty (bad). Negative numbers decrease the Armor Encumbrance penalty (good).</page>
    </improvement>
    <improvement>
      <name>Damage Resistance</name>
      <id>damageresistance</id>
      <internal>damageresistance</internal>
      <fields>
        <field>val</field>
      </fields>
      <xml><![CDATA[{val}]]></xml>
      <page>Adjusts the size of the character's Damage Resistance Test dice pool by the value entered. Positive numbers increase the size of the pool. Negative numbers decrease the size of the pool.</page>
    </improvement>
    <improvement>
      <name>Judge Intentions</name>
      <id>judgeintentions</id>
      <internal>judgeintentions</internal>
      <fields>
        <field>val</field>
      </fields>
      <xml><![CDATA[{val}]]></xml>
      <page>Adjusts the character's Judge Intentions Special Attribute by the value entered. Positive numbers improve Judge Intentions. Negative numbers reduce Judge Intentions.</page>
    </improvement>
    <improvement>
      <name>Composure</name>
      <id>composure</id>
      <internal>composure</internal>
      <fields>
        <field>val</field>
      </fields>
      <xml><![CDATA[{val}]]></xml>
      <page>Adjusts the character's Composure Special Attribute by the value entered. Positive numbers improve Composure. Negative numbers reduce Composure.</page>
    </improvement>
    <improvement>
      <name>Lift and Carry</name>
      <id>liftandcarry</id>
      <internal>liftandcarry</internal>
      <fields>
        <field>val</field>
      </fields>
      <xml><![CDATA[{val}]]></xml>
      <page>Adjusts the character's Lift and Carry Special Attribute by the value entered. Positive numbers improve Lift and Carry. Negative numbers reduce Lift and Carry.</page>
    </improvement>
    <improvement>
      <name>Memory</name>
      <id>memory</id>
      <internal>memory</internal>
      <fields>
        <field>val</field>
      </fields>
      <xml><![CDATA[{val}]]></xml>
      <page>Adjusts the character's Memory Special Attribute by the value entered. Positive numbers improve Memory. Negative numbers reduce Memory.</page>
    </improvement>
    <improvement>
      <name>Concealability</name>
      <id>concealability</id>
      <internal>concealability</internal>
      <fields>
        <field>val</field>
      </fields>
      <xml><![CDATA[{val}]]></xml>
      <page>Adjusts the character's ability to conceal Weapons by the value entered. This bonus applies to the Concealability of all Weapons. Positive values improve Concealability. Negative values reduce Concealability.</page>
    </improvement>
    <improvement>
      <name>Drain Resistance</name>
      <id>drainresist</id>
      <internal>drainresist</internal>
      <fields>
        <field>val</field>
      </fields>
      <xml><![CDATA[{val}]]></xml>
      <page>Adjusts the size of the character's Drain Resistance pool by the value entered. Positive values increase the size of the pool. Negative values decrease the size of the pool.</page>
    </improvement>
    <improvement>
      <name>Fading Resistance</name>
      <id>fadingresist</id>
      <internal>fadingresist</internal>
      <fields>
        <field>val</field>
      </fields>
      <xml><![CDATA[{val}]]></xml>
      <page>Adjusts the size of the character's Fading Resistance pool by the value entered. Positive values increase the size of the pool. Negative values decrease the size of the pool.</page>
    </improvement>
    <improvement>
      <name>Spells in Category</name>
      <id>spellcategory</id>
      <internal>spellcategory</internal>
      <fields>
        <field>SelectSpellCategory</field>
        <field>val</field>
      </fields>
      <xml><![CDATA[<name>{select}</name><val>{val}</val>]]></xml>
      <page>Adjusts the size of the character's Spellcasting pool when casting Spell in the selected category. Positive values improve Spellcasting. Negative values reduce Spellcasting.</page>
    </improvement>
    <improvement>
      <name>Skillsoft Access</name>
      <id>skillsoftaccess</id>
      <internal>skillsoftaccess</internal>
      <xml />
      <page>The character can use Knowsoft and Linguasoft Skillsofts as though they had a direct neural link.</page>
    </improvement>
    <improvement>
<<<<<<< HEAD
      <name>Essence</name>
      <id>essence</id>
      <internal>specificattribute</internal>
      <fields>
        <field>val</field>
      </fields>
      <xml><![CDATA[<name>ESS</name><val>{val}</val><min>0</min><max>0</max><aug>0</aug>]]></xml>
      <page>Adjusts the character's Essence by the value entered. Positive values increase Essence. Negative values decrease Essence.</page>
    </improvement>
    <improvement>
=======
>>>>>>> 260a47e0
      <name>Essence Maximum</name>
      <id>essencemax</id>
      <internal>essencemax</internal>
      <fields>
        <field>val</field>
      </fields>
      <xml><![CDATA[{val}]]></xml>
      <page>Adjusts the character's Maximum Essence by the value entered. Positive values increase Maximum Essence. Negative values decrease Maximum Essence.</page>
    </improvement>
    <improvement>
      <name>Throwing Weapon Range</name>
      <id>throwrange</id>
      <internal>throwrange</internal>
      <fields>
        <field>val</field>
      </fields>
      <xml><![CDATA[{val}]]></xml>
      <page>Adjusts a character's STR for the purpose of determining the range of Throwing Weapons. Positive numbers increase the character's effective STR. Negative numbers reduce the character's effective STR.</page>
    </improvement>
    <improvement>
      <name>Skillwire Rating</name>
      <id>skillwire</id>
      <internal>skillwire</internal>
      <fields>
        <field>val</field>
      </fields>
      <xml><![CDATA[{val}]]></xml>
      <page>Grants the character access to Skillwires at the specified Rating which limits the effective Rating of all Skillsofts the character takes.</page>
    </improvement>
    <improvement>
      <name>Swap Skill Attribute (Physical for Mental)</name>
      <id>swapskillattribute</id>
      <internal>swapskillattribute</internal>
      <fields>
        <field>SelectPhysicalAttribute</field>
      </fields>
      <xml><![CDATA[<attribute>{select}</attribute>]]></xml>
      <page>Swaps the Physical Attribute used by Active Skills with the corresponding Mental Attribute as described in the Astral Attributes table on SR4 192. (AGI/LOG; BOD/WIL; REA/INT; STR/CHA)</page>
    </improvement>
    <improvement>
      <name>Quickening</name>
      <id>quickeningmetamagic</id>
      <internal>quickeningmetamagic</internal>
      <xml />
      <page>Grants the character access to Quickening in the same manner as the Quickening Metamagic.</page>
    </improvement>
    <improvement>
      <name>Basic Lifestyle Cost</name>
      <id>basiclifestylecost</id>
      <internal>basiclifestylecost</internal>
      <fields>
        <field>val</field>
      </fields>
      <xml><![CDATA[{val}]]></xml>
      <page>Adjusts the Nuyen cost of all basic Lifestyles by the percent value entered. All basic Lifestyles will now cost an additional X% per month. Basic Lifestyles are only those found in the SR4 book and do not include Advanced Lifestyles, Safehouses, or Bolt Holes. Positive number increase the basic Lifestyle's monthly Nuyen cost. Negative numbers reduce the basic Lifestyle's monthly Nuyen cost.</page>
    </improvement>
    <improvement>
      <name>Throwing Weapon STR</name>
      <id>throwstr</id>
      <internal>throwstr</internal>
      <fields>
        <field>val</field>
      </fields>
      <xml><![CDATA[{val}]]></xml>
      <page>Adjusts a character's STR for the purpose of determining the DV of Throwing Weapons. Positive numbers increase the character's effective STR. Negative numbers reduce the character's effective STR.</page>
    </improvement>
    <improvement>
      <name>Knowledge Skill</name>
      <id>specificknowskill</id>
      <internal>specificskill</internal>
      <fields>
        <field>SelectKnowSkill</field>
        <field>val</field>
        <field>applytorating</field>
      </fields>
      <xml><![CDATA[<name>{select}</name><bonus>{val}</bonus>{applytorating}]]></xml>
      <page>Adjusts the value for one of the character's Knowledge Skills by the value entered. Positive numbers increase the Knowledge Skill. Negative numbers decrease the Knowledge Skill. Select a Knowledge Skill to affect by clicking the Select Value button. The modifier can be applied to the Knowledge Skill's Rating by selecting Apply to Rating, otherwise the modifier is applied as a dice pool modifier.</page>
    </improvement>
    <improvement>
      <name>Ignore Condition Monitor Penalty, Stun</name>
      <id>ignorecmpenaltystun</id>
      <internal>ignorecmpenaltystun</internal>
      <xml />
      <page>Reduces the characters Stun Condition Monitor Penalty to 0 while the Improvement is active.</page>
    </improvement>
    <improvement>
      <name>Ignore Condition Monitor Penalty, Physical</name>
      <id>ignorecmpenaltyphysical</id>
      <internal>ignorecmpenaltyphysical</internal>
      <xml />
      <page>Reduces the characters Physical Condition Monitor Penalty to 0 while the Improvement is active.</page>
    </improvement>
<<<<<<< HEAD
=======
    <improvement>
      <name>Street Cred Multiplier</name>
      <id>streetcredmultiplier</id>
      <internal>streetcredmultiplier</internal>
      <xml><![CDATA[{val}]]></xml>
      <page>Increases or reduces the multiplier used to calculate Street Cred.</page>
    </improvement>
    <improvement>
      <name>Bonus Street Cred</name>
      <id>streetcred</id>
      <internal>streetcred</internal>
      <xml><![CDATA[{val}]]></xml>
      <page>Increases the character's Street Cred by the listed value.</page>
    </improvement>
>>>>>>> 260a47e0
  </improvements>
</chummer><|MERGE_RESOLUTION|>--- conflicted
+++ resolved
@@ -1,8 +1,5 @@
 <?xml version="1.0" encoding="utf-8"?>
-<<<<<<< HEAD
-=======
 
->>>>>>> 260a47e0
 <!--This file is part of Chummer5a.
 
     Chummer5a is free software: you can redistribute it and/or modify
@@ -74,19 +71,11 @@
       <page>Enables the character's 'Complex Forms and Sprites' tab, allowing them to purchase Complex Forms and compile Sprites. The character is flagged as a Technomancer for the purposes of quality requirements, but does not receive access to the Submersion tab, unlock their Resonance attribute or receive any of the Resonance skills. Incompatible with improvements that enable the Spells and Spirits tab.</page>
     </improvement>
     <improvement>
-<<<<<<< HEAD
-      <name>Enable Initiation/Submersion Tab</name>
-      <id>enableinitiationtab</id>
-      <internal>enabletab</internal>
-      <xml><![CDATA[<name>initiation</name>]]></xml>
-      <page>Enables the character's Adept Powers tab, allowing them to buy spells and bind spirits. The character receives access to the Initiation tab, or the Submersion tab for Technomancers.</page>
-=======
       <name>Force Disable Initiation/Submersion Tab</name>
       <id>disableinitiationtab</id>
       <internal>disabletab</internal>
       <xml><![CDATA[<name>initiation</name>]]></xml>
       <page>Forcibly disables the character's Initiation or Submersion tab, forbidding them from getting metamagics or echoes.</page>
->>>>>>> 260a47e0
     </improvement>
     <improvement>
       <name>Enable Spells and Spirits Tab</name>
@@ -215,44 +204,22 @@
       <page>Creates a free Adept Power. If the selected power already exists, the power will either be marked as free, or have free levels added to it.</page>
     </improvement>
     <improvement>
-<<<<<<< HEAD
-      <name>Living Persona, Biofeedback Filter</name>
-      <id>livingpersonabiofeedback</id>
-=======
       <name>Living Persona, Device Rating</name>
       <id>livingpersonadevicerating</id>
->>>>>>> 260a47e0
       <internal>livingpersona</internal>
       <fields>
         <field>val</field>
       </fields>
-<<<<<<< HEAD
-      <xml><![CDATA[<biofeedback>{val}</biofeedback>]]></xml>
-      <page>Adjusts the Living Persona's Biofeedback Filter Rating by the value entered. Positive numbers improve the Biofeedback Filter Rating. Negative numbers reduce the Biofeedback Filter Rating. This has no effect on characters that do not have a Living Persona.</page>
-    </improvement>
-    <improvement>
-      <name>Living Persona, Firewall</name>
-      <id>livingpersonafirewall</id>
-=======
       <xml><![CDATA[<devicerating>{val}</devicerating>]]></xml>
       <page>Adjusts the Living Persona's Device Rating by the value entered. Positive numbers improve the Device Rating. Negative numbers reduce the Device Rating. You may enter XPath operations as well. This has no effect on characters that do not have a Living Persona.</page>
     </improvement>
     <improvement>
       <name>Living Persona, Program Limit</name>
       <id>livingpersonaprogramlimit</id>
->>>>>>> 260a47e0
       <internal>livingpersona</internal>
       <fields>
         <field>val</field>
       </fields>
-<<<<<<< HEAD
-      <xml><![CDATA[<firewall>{val}</firewall>]]></xml>
-      <page>Adjusts the Living Persona's Firewall Rating by the value entered. Positive numbers improve the Firewall Rating. Negative numbers reduce the Firewall Rating. This has no effect on characters that do not have a Living Persona.</page>
-    </improvement>
-    <improvement>
-      <name>Living Persona, Response</name>
-      <id>livingpersonaresponse</id>
-=======
       <xml><![CDATA[<programlimit>{val}</programlimit>]]></xml>
       <page>Adjusts the Living Persona's Program Limit by the value entered. Positive numbers improve the Program Limit. Negative numbers reduce the Program Limit. You may enter XPath operations as well. This has no effect on characters that do not have a Living Persona.</page>
     </improvement>
@@ -269,56 +236,32 @@
     <improvement>
       <name>Living Persona, Sleaze</name>
       <id>livingpersonasleaze</id>
->>>>>>> 260a47e0
       <internal>livingpersona</internal>
       <fields>
         <field>val</field>
       </fields>
-<<<<<<< HEAD
-      <xml><![CDATA[<response>{val}</response>]]></xml>
-      <page>Adjusts the Living Persona's Response Rating by the value entered. Positive numbers improve the Response Rating. Negative numbers reduce the Response Rating. This has no effect on characters that do not have a Living Persona.</page>
-    </improvement>
-    <improvement>
-      <name>Living Persona, Signal</name>
-      <id>livingpersonasignal</id>
-=======
       <xml><![CDATA[<sleaze>{val}</sleaze>]]></xml>
       <page>Adjusts the Living Persona's Sleaze by the value entered. Positive numbers improve Sleaze. Negative numbers reduce Sleaze. You may enter XPath operations as well. This has no effect on characters that do not have a Living Persona.</page>
     </improvement>
     <improvement>
       <name>Living Persona, Data Processing</name>
       <id>livingpersonadataprocessing</id>
->>>>>>> 260a47e0
       <internal>livingpersona</internal>
       <fields>
         <field>val</field>
       </fields>
-<<<<<<< HEAD
-      <xml><![CDATA[<signal>{val}</signal>]]></xml>
-      <page>Adjusts the Living Persona's Signal Rating by the value entered. Positive numbers improve the Signal Rating. Negative numbers reduce the Signal Rating. This has no effect on characters that do not have a Living Persona.</page>
-    </improvement>
-    <improvement>
-      <name>Living Persona, System</name>
-      <id>livingpersonasystem</id>
-=======
       <xml><![CDATA[<dataprocessing>{val}</dataprocessing>]]></xml>
       <page>Adjusts the Living Persona's Data Processing by the value entered. Positive numbers improve Data Processing. Negative numbers reduce Data Processing. You may enter XPath operations as well. This has no effect on characters that do not have a Living Persona.</page>
     </improvement>
     <improvement>
       <name>Living Persona, Firewall</name>
       <id>livingpersonafirewall</id>
->>>>>>> 260a47e0
       <internal>livingpersona</internal>
       <fields>
         <field>val</field>
       </fields>
-<<<<<<< HEAD
-      <xml><![CDATA[<system>{val}</system>]]></xml>
-      <page>Adjusts the Living Persona's System Rating by the value entered. Positive numbers improve the System Rating. Negative numbers reduce the System Rating. This has no effect on characters that do not have a Living Persona.</page>
-=======
       <xml><![CDATA[<firewall>{val}</firewall>]]></xml>
       <page>Adjusts the Living Persona's Firewall by the value entered. Positive numbers improve Firewall. Negative numbers reduce Firewall. You may enter XPath operations as well. This has no effect on characters that do not have a Living Persona.</page>
->>>>>>> 260a47e0
     </improvement>
     <improvement>
       <name>Skill</name>
@@ -369,34 +312,14 @@
       <page>Adjusts the value for all of the Skills linked to an Attribute by the value entered. Positive numbers increase the Skills. Negative numbers decrease the Skills. Select a linked Attribute to affect by clicking the Select Value button. The modifier can be applied to the Skills' Ratings by selecting Apply to Rating, otherwise the modifier is applied as a dice pool modifier.</page>
     </improvement>
     <improvement>
-<<<<<<< HEAD
-      <name>Armor, Ballistic</name>
-      <id>armorb</id>
-      <internal>armor</internal>
-      <fields>
-        <field>val</field>
-      </fields>
-      <xml><![CDATA[<b>{val}</b>]]></xml>
-      <page>Adjusts the character's Ballistic Armor Rating by the value entered. Positive numbers improve Ballistic Armor. Negative numbers reduce Ballistic Armor.</page>
-    </improvement>
-    <improvement>
-      <name>Armor, Impact</name>
-      <id>armori</id>
-=======
       <name>Armor</name>
       <id>armor</id>
->>>>>>> 260a47e0
       <internal>armor</internal>
       <fields>
         <field>val</field>
       </fields>
-<<<<<<< HEAD
-      <xml><![CDATA[<i>{val}</i>]]></xml>
-      <page>Adjusts the character's Impact Armor Rating by the value entered. Positive numbers improve Impact Armor. Negative numbers reduce Impact Armor.</page>
-=======
       <xml><![CDATA[{val}]]></xml>
       <page>Adjusts the character's Armor Rating by the value entered. Positive numbers improve Armor. Negative numbers reduce Armor.</page>
->>>>>>> 260a47e0
     </improvement>
     <improvement>
       <name>Reach</name>
@@ -446,24 +369,14 @@
       <page>Adjusts the character's Initiative by the value entered. Positive numbers increase Initiative. Negative numbers reduce Initiative.</page>
     </improvement>
     <improvement>
-<<<<<<< HEAD
-      <name>Initiative Passes</name>
-      <id>initiativepassadd</id>
-      <internal>initiativepassadd</internal>
-=======
       <name>Initiative Dice</name>
       <id>initiativediceadd</id>
       <internal>initiativediceadd</internal>
->>>>>>> 260a47e0
-      <fields>
-        <field>val</field>
-      </fields>
-      <xml><![CDATA[{val}]]></xml>
-<<<<<<< HEAD
-      <page>Adjusts the number of Initiative Passes the character receives by the value entered. Positive numbers increase the number of Initiative Passes. Negative numbers reduce the number of Initiative Passes.</page>
-=======
+      <fields>
+        <field>val</field>
+      </fields>
+      <xml><![CDATA[{val}]]></xml>
       <page>Adjusts the number of Initiative Dice the character receives by the value entered. Positive numbers increase the number of Initiative Dice. Negative numbers reduce the number of Initiative Dice.</page>
->>>>>>> 260a47e0
     </improvement>
     <improvement>
       <name>Matrix Initiative</name>
@@ -506,19 +419,6 @@
       <page>Adjusts the Nuyen cost of Bioware in the Genetech categories by the percent value entered. All Genetech Nuyen costs will now be X% of their original value. Numbers lower than 100 reduce the Nuyen cost. Numbers higher than 100 increase the Nuyen cost.</page>
     </improvement>
     <improvement>
-<<<<<<< HEAD
-      <name>Transgenics Cost</name>
-      <id>transgenicsgenetechcost</id>
-      <internal>transgenicsgenetechcost</internal>
-      <fields>
-        <field>val</field>
-      </fields>
-      <xml><![CDATA[{val}]]></xml>
-      <page>Adjusts the Nuyen cost of Bioware in the Genetech: Transgenics category by the percent value entered. All Transgenics Nuyen costs will now be X% of their original value. Numbers lower than 100 reduce the Nuyen cost. Numbers higher than 100 increase the Nuyen cost.</page>
-    </improvement>
-    <improvement>
-=======
->>>>>>> 260a47e0
       <name>Basic Bioware Essence Cost</name>
       <id>basicbiowareessmultiplier</id>
       <internal>basicbiowareessmultiplier</internal>
@@ -560,49 +460,6 @@
       <page>Adjusts the Damage Value of all Weapons in the selected category by the value entered. Positive numbers increase Weapon Damage Value. Negative numbers decrease Weapon Damage Value.</page>
     </improvement>
     <improvement>
-<<<<<<< HEAD
-      <name>Movement Percent</name>
-      <id>movementpercent</id>
-      <internal>movementpercent</internal>
-      <fields>
-        <field>val</field>
-      </fields>
-      <xml><![CDATA[{val}]]></xml>
-      <page>Adjusts a character's Movement speed by the percent value entered. Positive numbers increase Movement speed. Negative numbers reduce Movement speed. This has no effect on characters that do not have a Movement speed.</page>
-    </improvement>
-    <improvement>
-      <name>Swim Percent</name>
-      <id>swimpercent</id>
-      <internal>swimpercent</internal>
-      <fields>
-        <field>val</field>
-      </fields>
-      <xml><![CDATA[{val}]]></xml>
-      <page>Adjusts a character's Swim speed by the percent value entered. Positive numbers increase Swim speed. Negative numbers reduce Swim speed. This has no effect on characters that do not have a Swim speed.</page>
-    </improvement>
-    <improvement>
-      <name>Fly Percent</name>
-      <id>flypercent</id>
-      <internal>flypercent</internal>
-      <fields>
-        <field>val</field>
-      </fields>
-      <xml><![CDATA[{val}]]></xml>
-      <page>Adjusts a character's Fly speed by the percent value entered. Positive numbers increase Fly speed. Negative numbers reduce Fly speed. This has no effect on characters that do not have a Fly speed.</page>
-    </improvement>
-    <improvement>
-      <name>Fly Speed</name>
-      <id>flyspeed</id>
-      <internal>flyspeed</internal>
-      <fields>
-        <field>val</field>
-      </fields>
-      <xml><![CDATA[{val}]]></xml>
-      <page>Grants a character a Fly speed of the value entered if they do not already have one. This has no effect on characters that already have a Fly speed.</page>
-    </improvement>
-    <improvement>
-=======
->>>>>>> 260a47e0
       <name>Power Points, Free Spirit</name>
       <id>freespiritpowerpoints</id>
       <internal>freespiritpowerpoints</internal>
@@ -731,19 +588,6 @@
       <page>The character can use Knowsoft and Linguasoft Skillsofts as though they had a direct neural link.</page>
     </improvement>
     <improvement>
-<<<<<<< HEAD
-      <name>Essence</name>
-      <id>essence</id>
-      <internal>specificattribute</internal>
-      <fields>
-        <field>val</field>
-      </fields>
-      <xml><![CDATA[<name>ESS</name><val>{val}</val><min>0</min><max>0</max><aug>0</aug>]]></xml>
-      <page>Adjusts the character's Essence by the value entered. Positive values increase Essence. Negative values decrease Essence.</page>
-    </improvement>
-    <improvement>
-=======
->>>>>>> 260a47e0
       <name>Essence Maximum</name>
       <id>essencemax</id>
       <internal>essencemax</internal>
@@ -836,8 +680,6 @@
       <xml />
       <page>Reduces the characters Physical Condition Monitor Penalty to 0 while the Improvement is active.</page>
     </improvement>
-<<<<<<< HEAD
-=======
     <improvement>
       <name>Street Cred Multiplier</name>
       <id>streetcredmultiplier</id>
@@ -852,6 +694,5 @@
       <xml><![CDATA[{val}]]></xml>
       <page>Increases the character's Street Cred by the listed value.</page>
     </improvement>
->>>>>>> 260a47e0
   </improvements>
 </chummer>