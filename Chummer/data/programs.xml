--- conflicted
+++ resolved
@@ -1,8 +1,5 @@
 <?xml version="1.0" encoding="utf-8"?>
-<<<<<<< HEAD
-=======
 
->>>>>>> 260a47e0
 <!--This file is part of Chummer5a.
 
     Chummer5a is free software: you can redistribute it and/or modify
@@ -21,20 +18,12 @@
     You can obtain the full source code for Chummer5a at
     https://github.com/chummer5a/chummer5a
 -->
-<<<<<<< HEAD
-<chummer xmlns="" xmlns:xsi="http://www.w3.org/2001/XMLSchema-instance" xsi:schemaLocation="http://www.w3.org/2001/XMLSchema programs.xsd">
-  <version>0</version>
-  <categories>
-	<category>Autosofts</category>
-	<category>Advanced Programs</category>
-=======
 <chummer xmlns="" xmlns:xsi="http://www.w3.org/2001/XMLSchema-instance"
          xsi:schemaLocation="http://www.w3.org/2001/XMLSchema programs.xsd">
   <version>0</version>
   <categories>
     <category>Autosofts</category>
     <category>Advanced Programs</category>
->>>>>>> 260a47e0
     <category>Common Programs</category>
     <category>Hacking Programs</category>
     <category>Software</category>
@@ -274,170 +263,6 @@
       <source>SR5</source>
       <page>245</page>
     </program>
-<<<<<<< HEAD
-	<!-- Region Data Trails Programs -->
-	<program>
-		<id>60b9ec51-8f80-4f1e-81e6-0747ecaf78c9</id>
-		<name>Bootstrap</name>
-		<category>Common Programs</category>
-		<rating>0</rating>
-		<avail>0</avail>
-		<cost>80</cost>
-		<source>DT</source>
-		<page>56</page>
-	</program>
-	<program>
-		<id>515f6d35-044e-4f4b-9a8b-1ff12e346648</id>
-		<name>Search</name>
-		<category>Common Programs</category>
-		<rating>0</rating>
-		<avail>0</avail>
-		<cost>80</cost>
-		<source>DT</source>
-		<page>56</page>
-	</program>
-	<program>
-		<id>1fde3c4b-54a5-4961-ba80-decfb3df510f</id>
-		<name>Shredder</name>
-		<category>Common Programs</category>
-		<rating>0</rating>
-		<avail>0</avail>
-		<cost>80</cost>
-		<source>DT</source>
-		<page>56</page>
-	</program>
-	<program>
-		<id>993fef0e-ff9e-499e-af06-f89aa492d931</id>
-		<name>Cat's Paw</name>
-		<category>Hacking Programs</category>
-		<rating>0</rating>
-		<avail>4R</avail>
-		<cost>250</cost>
-		<source>DT</source>
-		<page>56</page>
-	</program>
-	<program>
-		<id>f5570527-0ae3-43ca-ac72-8193c7b1c182</id>
-		<name>Cloudless</name>
-		<category>Hacking Programs</category>
-		<rating>0</rating>
-		<avail>4R</avail>
-		<cost>250</cost>
-		<source>DT</source>
-		<page>56</page>
-	</program>
-	<program>
-		<id>cb69aa6d-9d86-4786-b76e-8f76888c664f</id>
-		<name>Crash (Program)</name>
-		<category>Hacking Programs</category>
-		<rating>0</rating>
-		<avail>4R</avail>
-		<cost>250</cost>
-		<source>DT</source>
-		<page>57</page>
-	</program>
-	<program>
-		<id>382c8857-6a1a-4459-b310-e34d71ecb4c7</id>
-		<name>Detonator</name>
-		<category>Hacking Programs</category>
-		<rating>0</rating>
-		<avail>4R</avail>
-		<cost>500</cost>
-		<source>DT</source>
-		<page>57</page>
-	</program>
-	<program>
-		<id>946302c5-7da8-4310-8a76-aa57e5e8a70a</id>
-		<name>Evaluate</name>
-		<category>Hacking Programs</category>
-		<rating>0</rating>
-		<avail>4R</avail>
-		<cost>250</cost>
-		<source>DT</source>
-		<page>57</page>
-	</program>
-	<program>
-		<id>7677ed19-8ce8-4081-b3d1-b9ed11daf1a5</id>
-		<name>Fly on a Wall</name>
-		<category>Hacking Programs</category>
-		<rating>0</rating>
-		<avail>4R</avail>
-		<cost>250</cost>
-		<source>DT</source>
-		<page>57</page>
-	</program>
-	<program>
-		<id>fc47acc2-9b72-42f9-a5b0-18b1e6bf225e</id>
-		<name>Hitchhiker</name>
-		<category>Hacking Programs</category>
-		<rating>0</rating>
-		<avail>4R</avail>
-		<cost>250</cost>
-		<source>DT</source>
-		<page>57</page>
-	</program>
-	<program>
-		<id>d57f676e-dcb2-485c-a349-0dc19eead2d2</id>
-		<name>Nuke-from-Orbit</name>
-		<category>Hacking Programs</category>
-		<rating>0</rating>
-		<avail>12F</avail>
-		<cost>250</cost>
-		<source>DT</source>
-		<page>57</page>
-	</program>
-	<program>
-		<id>df2cebe3-225e-4da7-ac9b-c67dca4f5c73</id>
-		<name>Paintjob</name>
-		<category>Hacking Programs</category>
-		<rating>0</rating>
-		<avail>4R</avail>
-		<cost>250</cost>
-		<source>DT</source>
-		<page>57</page>
-	</program>
-	<program>
-		<id>9907b8c0-b166-49e2-9ecc-100fac19dee6</id>
-		<name>Smoke and Mirrors</name>
-		<category>Hacking Programs</category>
-		<rating>0</rating>
-		<avail>4R</avail>
-		<cost>250</cost>
-		<source>DT</source>
-		<page>57</page>
-	</program>
-	<program>
-		<id>0efe725c-2793-428b-9ee5-63ae17e3d11f</id>
-		<name>Swerve</name>
-		<category>Hacking Programs</category>
-		<rating>0</rating>
-		<avail>4R</avail>
-		<cost>250</cost>
-		<source>DT</source>
-		<page>57</page>
-	</program>
-	<program>
-		<id>0f6b9883-4b22-4f83-a7bb-9763c62e337b</id>
-		<name>Tantrum</name>
-		<category>Hacking Programs</category>
-		<rating>0</rating>
-		<avail>4R</avail>
-		<cost>250</cost>
-		<source>DT</source>
-		<page>57</page>
-	</program>
-	<program>
-		<id>240fd268-d2fa-40a0-9a2e-7613dc2a8ecd</id>
-		<name>Tarball</name>
-		<category>Hacking Programs</category>
-		<rating>0</rating>
-		<avail>4R</avail>
-		<cost>250</cost>
-		<source>DT</source>
-		<page>57</page>
-	</program>
-	<!-- End Region -->
-=======
     <!-- Region Data Trails Programs -->
     <program>
       <id>60b9ec51-8f80-4f1e-81e6-0747ecaf78c9</id>
@@ -600,7 +425,6 @@
       <page>57</page>
     </program>
     <!-- End Region -->
->>>>>>> 260a47e0
     <program>
       <id>9ebde6f6-a232-4af8-9e16-b553094160fa</id>
       <name>Agent</name>
@@ -611,159 +435,6 @@
       <source>SR5</source>
       <page>246</page>
     </program>
-<<<<<<< HEAD
-	<program>
-		<id>8ba242b1-87c7-4f07-a318-e41d9241ca25</id>
-		<name>Swarm</name>
-		<category>Software</category>
-		<rating>0</rating>
-		<avail>0</avail>
-		<cost>600</cost>
-		<source>R5</source>
-		<page>31</page>
-	</program>
-	<!-- Region Autosofts -->
-		<program>
-			<id>012d2de2-79cb-4f3b-9571-47c8b550a505</id>
-			<name>Clearsight Autosoft</name>
-			<category>Autosofts</category>
-			<rating>6</rating>
-			<avail>Rating * 2</avail>
-			<cost>Rating * 500</cost>
-			<source>SR5</source>
-			<page>269</page>
-		</program>
-		<program>
-			<id>434e08f4-43c1-4684-8b65-c55f5db61405</id>
-			<name>Electronic Warfare Autosoft</name>
-			<category>Autosofts</category>
-			<rating>6</rating>
-			<avail>Rating * 2</avail>
-			<cost>Rating * 500</cost>
-			<source>SR5</source>
-			<page>269</page>
-		</program>
-		<program>
-			<id>f4c2f78b-1659-469d-acf0-7264c8c5c65f</id>
-			<name>[Model] Evasion Autosoft</name>
-			<category>Autosofts</category>
-			<rating>6</rating>
-			<bonus>
-				<selecttext />
-			</bonus>
-			<avail>Rating * 2</avail>
-			<cost>Rating * 500</cost>
-			<source>SR5</source>
-			<page>269</page>
-		</program>
-		<program>
-			<id>e9110525-4261-4626-b765-8668eec04fd3</id>
-			<name>[Model] Maneuvering Autosoft</name>
-			<category>Autosofts</category>
-			<rating>6</rating>
-			<bonus>
-				<selecttext />
-			</bonus>
-			<avail>Rating * 2</avail>
-			<cost>Rating * 500</cost>
-			<source>SR5</source>
-			<page>269</page>
-		</program>
-		<program>
-			<id>9255a84b-b146-4998-bb17-36c5d6b4fa7d</id>
-			<name>[Model] Stealth Autosoft</name>
-			<category>Autosofts</category>
-			<rating>6</rating>
-			<bonus>
-				<selecttext />
-			</bonus>
-			<avail>Rating * 2</avail>
-			<cost>Rating * 500</cost>
-			<source>SR5</source>
-			<page>270</page>
-		</program>
-		<program>
-			<id>052220bd-c15e-41e6-8455-d3a7c5c8e639</id>
-			<name>[Weapon] Targeting Autosoft</name>
-			<category>Autosofts</category>
-			<rating>6</rating>
-			<bonus>
-				<selecttext />
-			</bonus>
-			<avail>Rating * 2</avail>
-			<cost>Rating * 500</cost>
-			<source>SR5</source>
-			<page>270</page>
-		</program>
-		<program>
-			<id>0cc0ac2e-542d-4762-bd8c-70e734d96be1</id>
-			<name>Smartsoft</name>
-			<category>Autosofts</category>
-			<rating>3</rating>
-			<minrating>3</minrating>
-			<avail>6R</avail>
-			<cost>1500</cost>
-			<source>R5</source>
-			<page>127</page>
-		</program>
-		<program>
-			<id>37334b00-4143-4587-bffa-85b7f96c59bb</id>
-			<name>Group Autosoft</name>
-			<category>Autosofts</category>
-			<rating>2</rating>
-			<minrating>2</minrating>
-			<avail>4</avail>
-			<cost>1000</cost>
-			<source>R5</source>
-			<page>127</page>
-		</program>
-		<program>
-			<id>1310e977-beee-46f6-afce-91d851d89dc4</id>
-			<name>Skill Autosoft</name>
-			<category>Autosofts</category>
-			<rating>6</rating>
-			<bonus>
-				<selecttext />
-			</bonus>
-			<avail>Rating * 2</avail>
-			<cost>Rating * 500</cost>
-			<source>R5</source>
-			<page>127</page>
-		</program>
-		<program>
-			<id>c52e0caa-d520-4f4b-ae02-f741ca1bf356</id>
-			<name>Skill Autosoft (Restricted)</name>
-			<category>Autosofts</category>
-			<rating>6</rating>
-			<bonus>
-				<selectskill />
-			</bonus>
-			<avail>(Rating * 2)R</avail>
-			<cost>Rating * 500</cost>
-			<source>R5</source>
-			<page>127</page>
-		</program>
-		<program>
-			<id>af2fcad7-0ef5-454a-aac7-64c9ad495654</id>
-			<name>[Weapon] Melee Autosoft</name>
-			<category>Autosofts</category>
-			<rating>6</rating>
-			<bonus>
-				<selecttext />
-			</bonus>
-			<avail>Rating * 2</avail>
-			<cost>Rating * 500</cost>
-			<source>R5</source>
-			<page>127</page>
-		</program>
-		<!-- End Region -->
-	<!-- Region AI Advanced Programs -->
-	<program>
-      <id>dfd1e040-ba62-11e6-a4a6-cec0c932ce01</id>
-      <name>Abduction</name>
-      <category>Advanced Programs</category>
-	  <require>Clearsight Autosoft</require>
-=======
     <program>
       <id>8ba242b1-87c7-4f07-a318-e41d9241ca25</id>
       <name>Swarm</name>
@@ -915,298 +586,167 @@
       <name>Abduction</name>
       <category>Advanced Programs</category>
       <require>Clearsight Autosoft</require>
->>>>>>> 260a47e0
       <avail>0F</avail>
       <cost>0</cost>
       <source>DT</source>
       <page>158</page>
     </program>
-<<<<<<< HEAD
-	<program>
+    <program>
       <id>dfd1e39c-ba62-11e6-a4a6-cec0c932ce01</id>
       <name>Authority</name>
       <category>Advanced Programs</category>
-	  <require>Exploit</require>
-=======
-    <program>
-      <id>dfd1e39c-ba62-11e6-a4a6-cec0c932ce01</id>
-      <name>Authority</name>
-      <category>Advanced Programs</category>
       <require>Exploit</require>
->>>>>>> 260a47e0
       <avail>0F</avail>
       <cost>0</cost>
       <source>DT</source>
       <page>158</page>
     </program>
-<<<<<<< HEAD
-	<program>
+    <program>
       <id>dfd1e5c2-ba62-11e6-a4a6-cec0c932ce01</id>
       <name>Cascade</name>
       <category>Advanced Programs</category>
-	  <require>Decryption</require>
-=======
-    <program>
-      <id>dfd1e5c2-ba62-11e6-a4a6-cec0c932ce01</id>
-      <name>Cascade</name>
-      <category>Advanced Programs</category>
       <require>Decryption</require>
->>>>>>> 260a47e0
       <avail>0F</avail>
       <cost>0</cost>
       <source>DT</source>
       <page>158</page>
     </program>
-<<<<<<< HEAD
-	<program>
+    <program>
       <id>dfd1e7e8-ba62-11e6-a4a6-cec0c932ce01</id>
       <name>Eguchi Smile</name>
       <category>Advanced Programs</category>
-	  <require>Wrapper</require>
-=======
-    <program>
-      <id>dfd1e7e8-ba62-11e6-a4a6-cec0c932ce01</id>
-      <name>Eguchi Smile</name>
-      <category>Advanced Programs</category>
       <require>Wrapper</require>
->>>>>>> 260a47e0
       <avail>0F</avail>
       <cost>0</cost>
       <source>DT</source>
       <page>158</page>
     </program>
-<<<<<<< HEAD
-	<program>
+    <program>
       <id>dfd1e978-ba62-11e6-a4a6-cec0c932ce01</id>
       <name>Fnord</name>
       <category>Advanced Programs</category>
-	  <require>Sneak</require>
-=======
-    <program>
-      <id>dfd1e978-ba62-11e6-a4a6-cec0c932ce01</id>
-      <name>Fnord</name>
-      <category>Advanced Programs</category>
       <require>Sneak</require>
->>>>>>> 260a47e0
       <avail>0F</avail>
       <cost>0</cost>
       <source>DT</source>
       <page>158</page>
     </program>
-<<<<<<< HEAD
-	<program>
+    <program>
       <id>dfd1eb26-ba62-11e6-a4a6-cec0c932ce01</id>
       <name>Medic</name>
       <category>Advanced Programs</category>
-	  <require>Toolbox</require>
-=======
-    <program>
-      <id>dfd1eb26-ba62-11e6-a4a6-cec0c932ce01</id>
-      <name>Medic</name>
-      <category>Advanced Programs</category>
       <require>Toolbox</require>
->>>>>>> 260a47e0
       <avail>0F</avail>
       <cost>0</cost>
       <source>DT</source>
       <page>159</page>
     </program>
-<<<<<<< HEAD
-	<program>
+    <program>
       <id>dfd1ed06-ba62-11e6-a4a6-cec0c932ce01</id>
       <name>Nyetworking</name>
       <category>Advanced Programs</category>
-	  <require>Cat's Paw</require>
-=======
-    <program>
-      <id>dfd1ed06-ba62-11e6-a4a6-cec0c932ce01</id>
-      <name>Nyetworking</name>
-      <category>Advanced Programs</category>
       <require>Cat's Paw</require>
->>>>>>> 260a47e0
       <avail>0F</avail>
       <cost>0</cost>
       <source>DT</source>
       <page>159</page>
     </program>
-<<<<<<< HEAD
-	<program>
+    <program>
       <id>dfd1ef36-ba62-11e6-a4a6-cec0c932ce01</id>
       <name>Poke</name>
       <category>Advanced Programs</category>
-	  <require>Exploit</require>
-=======
-    <program>
-      <id>dfd1ef36-ba62-11e6-a4a6-cec0c932ce01</id>
-      <name>Poke</name>
-      <category>Advanced Programs</category>
       <require>Exploit</require>
->>>>>>> 260a47e0
       <avail>0F</avail>
       <cost>0</cost>
       <source>DT</source>
       <page>159</page>
     </program>
-<<<<<<< HEAD
-	<program>
+    <program>
       <id>dfd1f184-ba62-11e6-a4a6-cec0c932ce01</id>
       <name>Psychotropic Biofeedback</name>
       <category>Advanced Programs</category>
-	  <require>Biofeedback</require>
-=======
-    <program>
-      <id>dfd1f184-ba62-11e6-a4a6-cec0c932ce01</id>
-      <name>Psychotropic Biofeedback</name>
-      <category>Advanced Programs</category>
       <require>Biofeedback</require>
->>>>>>> 260a47e0
       <avail>0F</avail>
       <cost>0</cost>
       <source>DT</source>
       <page>160</page>
     </program>
-<<<<<<< HEAD
-	<program>
+    <program>
       <id>dfd1f38c-ba62-11e6-a4a6-cec0c932ce01</id>
       <name>Rootkit</name>
       <category>Advanced Programs</category>
-	  <require>Stealth</require>
-=======
-    <program>
-      <id>dfd1f38c-ba62-11e6-a4a6-cec0c932ce01</id>
-      <name>Rootkit</name>
-      <category>Advanced Programs</category>
       <require>Stealth</require>
->>>>>>> 260a47e0
       <avail>0F</avail>
       <cost>0</cost>
       <source>DT</source>
       <page>160</page>
     </program>
-<<<<<<< HEAD
-	<program>
+    <program>
       <id>dfd1f5d0-ba62-11e6-a4a6-cec0c932ce01</id>
       <name>Rust</name>
       <category>Advanced Programs</category>
-	  <require>Guard</require>
-=======
-    <program>
-      <id>dfd1f5d0-ba62-11e6-a4a6-cec0c932ce01</id>
-      <name>Rust</name>
-      <category>Advanced Programs</category>
       <require>Guard</require>
->>>>>>> 260a47e0
       <avail>0F</avail>
       <cost>0</cost>
       <source>DT</source>
       <page>160</page>
     </program>
-<<<<<<< HEAD
-	<program>
+    <program>
       <id>dfd1f7f6-ba62-11e6-a4a6-cec0c932ce01</id>
       <name>Shunt</name>
       <category>Advanced Programs</category>
-	  <require>Shell</require>
-=======
-    <program>
-      <id>dfd1f7f6-ba62-11e6-a4a6-cec0c932ce01</id>
-      <name>Shunt</name>
-      <category>Advanced Programs</category>
       <require>Shell</require>
->>>>>>> 260a47e0
       <avail>0F</avail>
       <cost>0</cost>
       <source>DT</source>
       <page>160</page>
     </program>
-<<<<<<< HEAD
-	<program>
+    <program>
       <id>dfd1f940-ba62-11e6-a4a6-cec0c932ce01</id>
       <name>Spotter</name>
       <category>Advanced Programs</category>
-	  <require>[Weapon] Targeting Autosoft</require>
-		<bonus>
-			<selecttext />
-		</bonus>
-=======
-    <program>
-      <id>dfd1f940-ba62-11e6-a4a6-cec0c932ce01</id>
-      <name>Spotter</name>
-      <category>Advanced Programs</category>
       <require>[Weapon] Targeting Autosoft</require>
       <bonus>
         <selecttext />
       </bonus>
->>>>>>> 260a47e0
       <avail>0F</avail>
       <cost>0</cost>
       <source>DT</source>
       <page>160</page>
     </program>
-<<<<<<< HEAD
-	<program>
+    <program>
       <id>dfd1fbe8-ba62-11e6-a4a6-cec0c932ce01</id>
       <name>Teergrube</name>
       <category>Advanced Programs</category>
-	  <require>Lockdown</require>
-=======
-    <program>
-      <id>dfd1fbe8-ba62-11e6-a4a6-cec0c932ce01</id>
-      <name>Teergrube</name>
-      <category>Advanced Programs</category>
       <require>Lockdown</require>
->>>>>>> 260a47e0
       <avail>0F</avail>
       <cost>0</cost>
       <source>DT</source>
       <page>160</page>
     </program>
-<<<<<<< HEAD
-	<program>
+    <program>
       <id>dfd1fe90-ba62-11e6-a4a6-cec0c932ce01</id>
       <name>Uncertainty</name>
       <category>Advanced Programs</category>
-	  <require>Cat's Paw</require>
-=======
-    <program>
-      <id>dfd1fe90-ba62-11e6-a4a6-cec0c932ce01</id>
-      <name>Uncertainty</name>
-      <category>Advanced Programs</category>
       <require>Cat's Paw</require>
->>>>>>> 260a47e0
       <avail>0F</avail>
       <cost>0</cost>
       <source>DT</source>
       <page>160</page>
     </program>
-<<<<<<< HEAD
-	<program>
+    <program>
       <id>dfd2783e-ba62-11e6-a4a6-cec0c932ce01</id>
       <name>WTLM</name>
       <category>Advanced Programs</category>
-	  <require>[Model] Maneuvering Autosoft</require>
-		<bonus>
-			<selecttext />
-		</bonus>
-=======
-    <program>
-      <id>dfd2783e-ba62-11e6-a4a6-cec0c932ce01</id>
-      <name>WTLM</name>
-      <category>Advanced Programs</category>
       <require>[Model] Maneuvering Autosoft</require>
       <bonus>
         <selecttext />
       </bonus>
->>>>>>> 260a47e0
       <avail>0F</avail>
       <cost>0</cost>
       <source>DT</source>
       <page>160</page>
     </program>
-<<<<<<< HEAD
-	<!-- End Region -->
-=======
     <!-- End Region -->
->>>>>>> 260a47e0
   </programs>
 </chummer>