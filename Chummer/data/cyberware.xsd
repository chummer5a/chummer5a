--- conflicted
+++ resolved
@@ -1,160 +1,3 @@
-<<<<<<< HEAD
-﻿<?xml version="1.0" encoding="utf-8"?>
-<xs:schema id="NewDataSet" xmlns="" xmlns:xs="http://www.w3.org/2001/XMLSchema" xmlns:msdata="urn:schemas-microsoft-com:xml-msdata">
-	<xs:include schemaLocation="../data../bonuses.xsd" />
-	<xs:include schemaLocation="../data../conditions.xsd" />
-	<xs:element name="chummer">
-		<xs:complexType>
-			<xs:sequence>
-				<xs:element name="version" type="xs:string" minOccurs="0" />
-				<xs:element name="grades" minOccurs="0" maxOccurs="unbounded">
-					<xs:complexType>
-						<xs:sequence>
-							<xs:element name="grade" minOccurs="0" maxOccurs="unbounded">
-								<xs:complexType>
-									<xs:sequence>
-										<xs:element name="id" type="xs:string" minOccurs="1" />
-										<xs:element name="name" type="xs:string" minOccurs="0" />
-										<xs:element name="ess" type="xs:string" minOccurs="0" />
-										<xs:element name="cost" type="xs:string" minOccurs="0" />
-										<xs:element name="avail" type="xs:string" minOccurs="0" />
-										<xs:element ref="bonus" minOccurs="0" maxOccurs="1" />
-										<xs:element name="source" type="xs:string" minOccurs="0" />
-										<xs:element name="page" type="xs:string" minOccurs="0" />
-									</xs:sequence>
-								</xs:complexType>
-							</xs:element>
-						</xs:sequence>
-					</xs:complexType>
-				</xs:element>
-				<xs:element name="categories" minOccurs="0" maxOccurs="unbounded">
-					<xs:complexType>
-						<xs:sequence>
-							<xs:element name="category" nillable="true" minOccurs="0" maxOccurs="unbounded">
-								<xs:complexType>
-									<xs:simpleContent msdata:ColumnName="category_Text" msdata:Ordinal="0">
-										<xs:extension base="xs:string">
-											<xs:attribute name="show" type="xs:string" use="optional" />
-										</xs:extension>
-									</xs:simpleContent>
-								</xs:complexType>
-							</xs:element>
-						</xs:sequence>
-					</xs:complexType>
-				</xs:element>
-				<xs:element name="cyberwares" minOccurs="0" maxOccurs="1">
-					<xs:complexType>
-						<xs:sequence>
-							<xs:element name="cyberware" minOccurs="0" maxOccurs="unbounded">
-								<xs:complexType>
-									<xs:sequence>
-										<xs:element name="id" type="xs:string" minOccurs="1" />
-										<xs:element name="name" type="xs:string" minOccurs="1" maxOccurs="1" />
-										<xs:element name="category" type="xs:string" minOccurs="1" maxOccurs="1" />
-										<xs:element name="ess" type="xs:string" minOccurs="1" maxOccurs="1" />
-										<xs:element name="capacity" type="xs:string" minOccurs="1" maxOccurs="1" />
-										<xs:element name="avail" type="xs:string" minOccurs="1" maxOccurs="1" />
-										<xs:element name="cost" type="xs:string" minOccurs="1" maxOccurs="1" />
-										<xs:element name="source" type="xs:string" minOccurs="1" maxOccurs="1" />
-										<xs:element name="page" type="xs:string" minOccurs="1" maxOccurs="1" />
-										<xs:element name="addqualities" minOccurs="0" maxOccurs="1">
-											<xs:complexType>
-												<xs:sequence>
-													<xs:element name="addquality" type="xs:string" minOccurs="0" maxOccurs="unbounded" />
-												</xs:sequence>
-											</xs:complexType>
-										</xs:element>
-										<xs:element name="addvehicle" type="xs:string" minOccurs="0" maxOccurs="unbounded" />
-										<xs:element name="addweapon" type="xs:string" minOccurs="0" maxOccurs="unbounded" />
-										<xs:element name="allowgear" minOccurs="0" maxOccurs="1">
-											<xs:complexType>
-												<xs:sequence>
-													<xs:element name="gearcategory" type="xs:string" minOccurs="0" maxOccurs="unbounded" />
-												</xs:sequence>
-											</xs:complexType>
-										</xs:element>
-										<xs:element name="allowsubsystems" minOccurs="0" maxOccurs="unbounded">
-											<xs:complexType>
-												<xs:sequence>
-													<xs:element name="category" nillable="true" minOccurs="0" maxOccurs="unbounded">
-														<xs:complexType>
-															<xs:simpleContent msdata:ColumnName="category_Text" msdata:Ordinal="0">
-																<xs:extension base="xs:string">
-																</xs:extension>
-															</xs:simpleContent>
-														</xs:complexType>
-													</xs:element>
-												</xs:sequence>
-											</xs:complexType>
-										</xs:element>
-										<xs:element ref="bonus" minOccurs="0" maxOccurs="1" />
-										<xs:element ref="forbidden" minOccurs="0" maxOccurs="1" />
-										<xs:element name="forcegrade" minOccurs="0" maxOccurs="1" />
-										<xs:element name="hide" type="xs:string" minOccurs="0" maxOccurs="1" />
-										<xs:element name="inheritattributes" type="xs:string" minOccurs="0" maxOccurs="1" />
-										<xs:element name="limbslot" type="xs:string" minOccurs="0" maxOccurs="1" />
-										<xs:element name="limbslotcount" type="xs:string" minOccurs="0" maxOccurs="1" />
-										<xs:element name="minrating" type="xs:string" minOccurs="0" maxOccurs="1" />
-										<xs:element name="notes" type="xs:string" minOccurs="0" maxOccurs="1" />
-										<xs:element name="rating" type="xs:string" minOccurs="0" maxOccurs="1" />
-										<xs:element ref="required" minOccurs="0" maxOccurs="1" />
-										<xs:element name="subsystems" minOccurs="0" maxOccurs="unbounded">
-											<xs:complexType>
-												<xs:sequence>
-													<xs:element name="subsystem" nillable="true" minOccurs="0" maxOccurs="unbounded">
-														<xs:complexType>
-															<xs:simpleContent msdata:ColumnName="subsystem_Text" msdata:Ordinal="0">
-																<xs:extension base="xs:string">
-																</xs:extension>
-															</xs:simpleContent>
-														</xs:complexType>
-													</xs:element>
-												</xs:sequence>
-											</xs:complexType>
-										</xs:element>
-									</xs:sequence>
-								</xs:complexType>
-							</xs:element>
-						</xs:sequence>
-					</xs:complexType>
-				</xs:element>
-				<xs:element name="suites" minOccurs="0" maxOccurs="1">
-					<xs:complexType>
-						<xs:sequence>
-							<xs:element name="suite" minOccurs="1" maxOccurs="unbounded">
-								<xs:complexType>
-									<xs:sequence>
-										<xs:element name="name" type="xs:string" minOccurs="1" maxOccurs="1" />
-										<xs:element name="grade" type="xs:string" minOccurs="1" maxOccurs="1" />
-										<xs:element ref="cyberwares" minOccurs="1" maxOccurs="1" />
-									</xs:sequence>
-								</xs:complexType>
-							</xs:element>
-						</xs:sequence>
-					</xs:complexType>
-				</xs:element>
-			</xs:sequence>
-		</xs:complexType>
-	</xs:element>
-
-	<xs:element name="cyberwares">
-		<xs:complexType>
-			<xs:sequence>
-				<xs:element name="cyberware" minOccurs="1" maxOccurs="unbounded">
-					<xs:complexType>
-						<xs:sequence>
-							<xs:element name="name" minOccurs="1" maxOccurs="1">
-								<xs:complexType>
-									<xs:simpleContent>
-										<xs:extension base="xs:string">
-											<xs:attribute name="select" type="xs:string" use="optional" />
-										</xs:extension>
-									</xs:simpleContent>
-								</xs:complexType>
-							</xs:element>
-							<xs:element name="rating" type="xs:integer" minOccurs="0" maxOccurs="1" />
-							<xs:element ref="cyberwares" minOccurs="0" maxOccurs="1" />
-=======
 <?xml version="1.0" encoding="utf-8"?>
 <xs:schema id="NewDataSet" xmlns="" xmlns:xs="http://www.w3.org/2001/XMLSchema" xmlns:msdata="urn:schemas-microsoft-com:xml-msdata">
     <xs:include schemaLocation="bonuses.xsd" />
@@ -305,23 +148,12 @@
 							<xs:element name="forced" type="xs:string" minOccurs="0" maxOccurs="1" />
 							<xs:element ref="subsystems" minOccurs="0" maxOccurs="1" />
 							<xs:element ref="gears" minOccurs="0" maxOccurs="1" />
->>>>>>> 260a47e0
 						</xs:sequence>
 					</xs:complexType>
 				</xs:element>
 			</xs:sequence>
 		</xs:complexType>
 	</xs:element>
-<<<<<<< HEAD
-
-	<xs:element name="NewDataSet" msdata:IsDataSet="true" msdata:UseCurrentLocale="true">
-		<xs:complexType>
-			<xs:choice minOccurs="0" maxOccurs="unbounded">
-				<xs:element ref="chummer" />
-			</xs:choice>
-		</xs:complexType>
-	</xs:element>
-=======
 	
     <xs:element name="cyberwares">
         <xs:complexType>
@@ -355,5 +187,4 @@
             </xs:choice>
         </xs:complexType>
     </xs:element>
->>>>>>> 260a47e0
 </xs:schema>