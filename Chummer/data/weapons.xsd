<<<<<<< HEAD
﻿<?xml version="1.0" encoding="utf-8"?>
<xs:schema id="NewDataSet" xmlns="" xmlns:xs="http://www.w3.org/2001/XMLSchema" xmlns:msdata="urn:schemas-microsoft-com:xml-msdata">
	<xs:element name="chummer">
		<xs:complexType>
			<xs:sequence>
				<xs:element name="version" type="xs:string" minOccurs="0" />
				<xs:element name="categories" minOccurs="0" maxOccurs="unbounded">
					<xs:complexType>
						<xs:sequence>
							<xs:element name="category" nillable="true" minOccurs="0" maxOccurs="unbounded">
								<xs:complexType>
									<xs:simpleContent>
										<xs:extension base="xs:string">
											<xs:attribute name="type" type="xs:string" use="optional" />
										</xs:extension>
									</xs:simpleContent>
								</xs:complexType>
							</xs:element>
						</xs:sequence>
					</xs:complexType>
				</xs:element>
				<xs:element name="weapons" minOccurs="0" maxOccurs="unbounded">
					<xs:complexType>
						<xs:sequence>
							<xs:element name="weapon" minOccurs="0" maxOccurs="unbounded">
								<xs:complexType>
									<xs:sequence>
										<xs:element name="id" type="xs:string" minOccurs="1" maxOccurs="1" />
										<xs:element name="name" type="xs:string" minOccurs="1" maxOccurs="1" />
										<xs:element name="category" type="xs:string" minOccurs="1" maxOccurs="1" />
										<xs:element name="type" type="xs:string" minOccurs="1" maxOccurs="1" />
										<xs:element name="conceal" type="xs:integer" minOccurs="1" maxOccurs="1" />
										<xs:element name="accuracy" type="xs:string" minOccurs="1" maxOccurs="1" />
										<xs:element name="reach" type="xs:string" minOccurs="1" maxOccurs="1" />
										<xs:element name="damage" type="xs:string" minOccurs="1" maxOccurs="1" />
										<xs:element name="ap" type="xs:string" minOccurs="1" maxOccurs="1" />
										<xs:element name="mode" type="xs:string" minOccurs="1" maxOccurs="1" />
										<xs:element name="rc" type="xs:string" minOccurs="1" maxOccurs="1" />
										<xs:element name="ammo" type="xs:string" minOccurs="1" maxOccurs="1" />
										<xs:element name="avail" type="xs:string" minOccurs="1" maxOccurs="1" />
										<xs:element name="cost" type="xs:string" minOccurs="1" maxOccurs="1" />
										<xs:element name="source" type="xs:string" minOccurs="1" maxOccurs="1" />
										<xs:element name="page" type="xs:string" minOccurs="1" maxOccurs="1" />
										<xs:element name="hide" type="xs:string" minOccurs="0" maxOccurs="1" />
										<xs:element name="spec" type="xs:string" minOccurs="0" maxOccurs="1" />
										<xs:element name="spec2" type="xs:string" minOccurs="0" maxOccurs="1" />
										<xs:element name="accessories" minOccurs="0" maxOccurs="1">
											<xs:complexType>
												<xs:sequence>
													<xs:element name="accessory" minOccurs="1" maxOccurs="unbounded">
														<xs:complexType>
															<xs:sequence>
																<xs:element name="name" type="xs:string" minOccurs="1" maxOccurs="unbounded" />
																<xs:element name="rating" type="xs:string" minOccurs="0"  maxOccurs="unbounded" />
																<xs:element name="gears" minOccurs="0" maxOccurs="unbounded">
																	<xs:complexType>
																		<xs:sequence>
																			<xs:element name="usegear" minOccurs="1" maxOccurs="unbounded">
																				<xs:complexType>
																					<xs:simpleContent>
																						<xs:extension base="xs:string">
																							<xs:attribute name="select" type="xs:string" use="optional" />
																							<xs:attribute name="rating" type="xs:string" use="optional" />
																						</xs:extension>
																					</xs:simpleContent>
																				</xs:complexType>
																			</xs:element>
																		</xs:sequence>
																	</xs:complexType>
																</xs:element>
															</xs:sequence>
														</xs:complexType>
													</xs:element>
												</xs:sequence>
											</xs:complexType>
										</xs:element>
										<xs:element name="accessorymounts" minOccurs="0" maxOccurs="1">
											<xs:complexType>
												<xs:sequence>
													<xs:element name="mount" type="xs:string" minOccurs="1" maxOccurs="unbounded" />
												</xs:sequence>
											</xs:complexType>
										</xs:element>
										<xs:element name="allowaccessory" type="xs:string" minOccurs="0" maxOccurs="1" />
										<xs:element name="allowmod" type="xs:string" minOccurs="0" maxOccurs="1" />
										<xs:element name="ammocategory" type="xs:string" minOccurs="0" maxOccurs="1" />
										<xs:element name="cyberware" type="xs:string" minOccurs="0" maxOccurs="1" />
										<xs:element name="fullburst" type="xs:integer" minOccurs="0" maxOccurs="1" />
										<xs:element name="mods" minOccurs="0" maxOccurs="1">
											<xs:complexType>
												<xs:sequence>
													<xs:element name="mod" minOccurs="1" maxOccurs="unbounded">
														<xs:complexType>
															<xs:simpleContent>
																<xs:extension base="xs:string">
																	<xs:attribute name="rating" type="xs:string" use="optional" />
																</xs:extension>
															</xs:simpleContent>
														</xs:complexType>
													</xs:element>
												</xs:sequence>
											</xs:complexType>
										</xs:element>
										<xs:element name="range" minOccurs="0" maxOccurs="unbounded">
											<xs:complexType>
												<xs:simpleContent>
													<xs:extension base="xs:string">
														<xs:attribute name="multiply" type="xs:string" use="optional" />
													</xs:extension>
												</xs:simpleContent>
											</xs:complexType>
										</xs:element>
										<xs:element name="requireammo" type="xs:string" minOccurs="0" maxOccurs="1" />
										<xs:element name="spec" minOccurs="0" maxOccurs="1" />
										<xs:element name="suppressive" type="xs:integer" minOccurs="0" maxOccurs="1" />
										<xs:element name="underbarrels" minOccurs="0" maxOccurs="1">
											<xs:complexType>
												<xs:sequence>
													<xs:element name="underbarrel" type="xs:string" minOccurs="1" maxOccurs="unbounded" />
												</xs:sequence>
											</xs:complexType>
										</xs:element>
										<xs:element name="useskill" minOccurs="0" maxOccurs="1" />
									</xs:sequence>
								</xs:complexType>
							</xs:element>
						</xs:sequence>
					</xs:complexType>
				</xs:element>
				<xs:element name="accessories" minOccurs="0" maxOccurs="unbounded">
					<xs:complexType>
						<xs:sequence>
							<xs:element name="accessory" minOccurs="0" maxOccurs="unbounded">
								<xs:complexType>
									<xs:sequence>
										<xs:element name="id" type="xs:string" minOccurs="1" maxOccurs="1" />
										<xs:element name="name" type="xs:string" minOccurs="1" maxOccurs="1" />
										<xs:element name="mount" type="xs:string" minOccurs="1" maxOccurs="1" />
										<xs:element name="avail" type="xs:string" minOccurs="1" maxOccurs="1" />
										<xs:element name="cost" type="xs:string" minOccurs="1" maxOccurs="1" />
										<xs:element name="source" type="xs:string" minOccurs="1" maxOccurs="1" />
										<xs:element name="page" type="xs:string" minOccurs="1" maxOccurs="1" />
										<xs:element name="accuracy" type="xs:string" minOccurs="0" maxOccurs="1" />
										<xs:element name="allowgear" minOccurs="0" maxOccurs="1">
											<xs:complexType>
												<xs:sequence>
													<xs:element name="gearcategory" type="xs:string" minOccurs="1" maxOccurs="unbounded" />
												</xs:sequence>
											</xs:complexType>
										</xs:element>
										<xs:element name="ammoslots" type="xs:string" minOccurs="0" maxOccurs="1" />
										<xs:element name="ammoreplace" type="xs:string" minOccurs="0" maxOccurs="1" />
										<xs:element name="conceal" type="xs:string" minOccurs="0" maxOccurs="1" />
										<xs:element name="damage" type="xs:string" minOccurs="0" maxOccurs="1" />
										<xs:element name="damagetype" type="xs:string" minOccurs="0" maxOccurs="1" />
										<xs:element name="dicepool" type="xs:integer" minOccurs="0" maxOccurs="1" />
										<xs:element name="extramount" type="xs:string" minOccurs="0" maxOccurs="1" />
										<xs:element name="rcdeployable" type="xs:string" minOccurs="0" maxOccurs="1" />
										<xs:element name="rc" type="xs:string" minOccurs="0" maxOccurs="1" />
										<xs:element name="rating" type="xs:string" minOccurs="0" maxOccurs="1" />
										<xs:element name="rcgroup" type="xs:integer" minOccurs="0" maxOccurs="1" />
									</xs:sequence>
								</xs:complexType>
							</xs:element>
						</xs:sequence>
					</xs:complexType>
				</xs:element>
				<xs:element name="mods" minOccurs="0" maxOccurs="unbounded">
					<xs:complexType>
						<xs:sequence>
							<xs:element name="mod" minOccurs="0" maxOccurs="unbounded">
								<xs:complexType>
									<xs:sequence>
										<xs:element name="name" type="xs:string" minOccurs="1" maxOccurs="1" />
										<xs:element name="category" type="xs:string" minOccurs="1" maxOccurs="1" />
										<xs:element name="rating" type="xs:string" minOccurs="1" maxOccurs="1" />
										<xs:element name="slots" type="xs:string" minOccurs="1" maxOccurs="1" />
										<xs:element name="avail" type="xs:string" minOccurs="1" maxOccurs="1" />
										<xs:element name="cost" type="xs:string" minOccurs="1" maxOccurs="1" />
										<xs:element name="source" type="xs:string" minOccurs="1" maxOccurs="1" />
										<xs:element name="page" type="xs:string" minOccurs="1" maxOccurs="1" />
										<xs:element name="accessorycostmultiplier" type="xs:string" minOccurs="0" maxOccurs="1" />
										<xs:element name="addmode" type="xs:string" minOccurs="0" maxOccurs="1" />
										<xs:element name="ammobonus" type="xs:string" minOccurs="0" maxOccurs="1" />
										<xs:element name="ammoreplace" type="xs:string" minOccurs="0" maxOccurs="1" />
										<xs:element name="apbonus" type="xs:integer" minOccurs="0" maxOccurs="1" />
										<xs:element name="conceal" type="xs:integer" minOccurs="0" maxOccurs="1" />
										<xs:element name="dicepool" type="xs:string" minOccurs="0" maxOccurs="1" />
										<xs:element name="dvbonus" type="xs:integer" minOccurs="0" maxOccurs="1" />
										<xs:element name="fullburst" type="xs:integer" minOccurs="0" maxOccurs="1" />
										<xs:element name="modcostmultiplier" type="xs:string" minOccurs="0" maxOccurs="1" />
										<xs:element name="rangebonus" type="xs:integer" minOccurs="0" maxOccurs="1" />
										<xs:element name="rc" type="xs:string" minOccurs="0" maxOccurs="1" />
										<xs:element name="rcgroup" type="xs:integer" minOccurs="0" maxOccurs="1" />
										<xs:element name="suppressive" type="xs:integer" minOccurs="0" maxOccurs="1" />
									</xs:sequence>
								</xs:complexType>
							</xs:element>
						</xs:sequence>
					</xs:complexType>
				</xs:element>
			</xs:sequence>
		</xs:complexType>
	</xs:element>
	<xs:element name="NewDataSet" msdata:IsDataSet="true" msdata:UseCurrentLocale="true">
		<xs:complexType>
			<xs:choice minOccurs="0" maxOccurs="unbounded">
				<xs:element ref="chummer" />
			</xs:choice>
		</xs:complexType>
	</xs:element>
=======
<?xml version="1.0" encoding="utf-8"?>

<xs:schema id="NewDataSet" xmlns="" xmlns:xs="http://www.w3.org/2001/XMLSchema"
           xmlns:msdata="urn:schemas-microsoft-com:xml-msdata">
  <xs:element name="chummer">
    <xs:complexType>
      <xs:sequence>
        <xs:element name="version" type="xs:string" minOccurs="0" />
        <xs:element name="categories" minOccurs="0" maxOccurs="unbounded">
          <xs:complexType>
            <xs:sequence>
              <xs:element name="category" nillable="true" minOccurs="0" maxOccurs="unbounded">
                <xs:complexType>
                  <xs:simpleContent>
                    <xs:extension base="xs:string">
                      <xs:attribute name="type" type="xs:string" use="optional" />
                    </xs:extension>
                  </xs:simpleContent>
                </xs:complexType>
              </xs:element>
            </xs:sequence>
          </xs:complexType>
        </xs:element>
        <xs:element name="weapons" minOccurs="0" maxOccurs="unbounded">
          <xs:complexType>
            <xs:sequence>
              <xs:element name="weapon" minOccurs="0" maxOccurs="unbounded">
                <xs:complexType>
                  <xs:sequence>
                    <xs:element name="id" type="xs:string" minOccurs="1" maxOccurs="1" />
                    <xs:element name="name" type="xs:string" minOccurs="1" maxOccurs="1" />
                    <xs:element name="category" type="xs:string" minOccurs="1" maxOccurs="1" />
                    <xs:element name="type" type="xs:string" minOccurs="1" maxOccurs="1" />
                    <xs:element name="conceal" type="xs:integer" minOccurs="1" maxOccurs="1" />
                    <xs:element name="accuracy" type="xs:string" minOccurs="1" maxOccurs="1" />
                    <xs:element name="reach" type="xs:string" minOccurs="1" maxOccurs="1" />
                    <xs:element name="damage" type="xs:string" minOccurs="1" maxOccurs="1" />
                    <xs:element name="ap" type="xs:string" minOccurs="1" maxOccurs="1" />
                    <xs:element name="mode" type="xs:string" minOccurs="1" maxOccurs="1" />
                    <xs:element name="rc" type="xs:string" minOccurs="1" maxOccurs="1" />
                    <xs:element name="ammo" type="xs:string" minOccurs="1" maxOccurs="1" />
                    <xs:element name="avail" type="xs:string" minOccurs="1" maxOccurs="1" />
                    <xs:element name="cost" type="xs:string" minOccurs="1" maxOccurs="1" />
                    <xs:element name="source" type="xs:string" minOccurs="1" maxOccurs="1" />
                    <xs:element name="page" type="xs:string" minOccurs="1" maxOccurs="1" />
                    <xs:element name="accessories" minOccurs="0" maxOccurs="1">
                      <xs:complexType>
                        <xs:sequence>
                          <xs:element name="accessory" minOccurs="1" maxOccurs="unbounded">
                            <xs:complexType>
                              <xs:sequence>
                                <xs:element name="name" type="xs:string" minOccurs="1" maxOccurs="unbounded" />
                                <xs:element name="rating" type="xs:string" minOccurs="0" maxOccurs="unbounded" />
                                <xs:element ref="gears" minOccurs="0" maxOccurs="1">
                                </xs:element>
                              </xs:sequence>
                            </xs:complexType>
                          </xs:element>
                        </xs:sequence>
                      </xs:complexType>
                    </xs:element>
                    <xs:element name="accessorymounts" minOccurs="0" maxOccurs="1">
                      <xs:complexType>
                        <xs:sequence>
                          <xs:element name="mount" type="xs:string" minOccurs="1" maxOccurs="unbounded" />
                        </xs:sequence>
                      </xs:complexType>
                    </xs:element>
                    <xs:element name="addweapon" type="xs:string" minOccurs="0" maxOccurs="unbounded" />
                    <xs:element name="allowaccessory" type="xs:string" minOccurs="0" maxOccurs="1" />
                    <xs:element name="allowmod" type="xs:string" minOccurs="0" maxOccurs="1" />
                    <xs:element name="alternaterange" minOccurs="0" maxOccurs="unbounded">
                      <xs:complexType>
                        <xs:simpleContent>
                          <xs:extension base="xs:string">
                            <xs:attribute name="multiply" type="xs:string" use="optional" />
                          </xs:extension>
                        </xs:simpleContent>
                      </xs:complexType>
                    </xs:element>
                    <xs:element name="ammocategory" type="xs:string" minOccurs="0" maxOccurs="1" />
                    <xs:element name="cyberware" type="xs:string" minOccurs="0" maxOccurs="1" />
                    <xs:element name="extramount" type="xs:string" minOccurs="0" maxOccurs="1" />
                    <xs:element name="fullburst" type="xs:integer" minOccurs="0" maxOccurs="1" />
                    <xs:element name="hide" type="xs:string" minOccurs="0" maxOccurs="1" />
                    <xs:element name="mods" minOccurs="0" maxOccurs="1">
                      <xs:complexType>
                        <xs:sequence>
                          <xs:element name="mod" minOccurs="1" maxOccurs="unbounded">
                            <xs:complexType>
                              <xs:simpleContent>
                                <xs:extension base="xs:string">
                                  <xs:attribute name="rating" type="xs:string" use="optional" />
                                </xs:extension>
                              </xs:simpleContent>
                            </xs:complexType>
                          </xs:element>
                        </xs:sequence>
                      </xs:complexType>
                    </xs:element>
                    <xs:element name="mount" type="xs:string" minOccurs="0" maxOccurs="1" />
                    <xs:element name="range" minOccurs="0" maxOccurs="unbounded">
                      <xs:complexType>
                        <xs:simpleContent>
                          <xs:extension base="xs:string">
                            <xs:attribute name="multiply" type="xs:string" use="optional" />
                          </xs:extension>
                        </xs:simpleContent>
                      </xs:complexType>
                    </xs:element>
                    <xs:element name="requireammo" type="xs:string" minOccurs="0" maxOccurs="1" />
                    <xs:element name="sizecategory" type="xs:string" minOccurs="0" maxOccurs="1" />
                    <xs:element name="spec" type="xs:string" minOccurs="0" maxOccurs="1" />
                    <xs:element name="spec2" type="xs:string" minOccurs="0" maxOccurs="1" />
                    <xs:element name="suppressive" type="xs:integer" minOccurs="0" maxOccurs="1" />
                    <xs:element name="underbarrels" minOccurs="0" maxOccurs="1">
                      <xs:complexType>
                        <xs:sequence>
                          <xs:element name="underbarrel" type="xs:string" minOccurs="1" maxOccurs="unbounded" />
                        </xs:sequence>
                      </xs:complexType>
                    </xs:element>
                    <xs:element name="useskill" minOccurs="0" maxOccurs="1" />
                  </xs:sequence>
                </xs:complexType>
              </xs:element>
            </xs:sequence>
          </xs:complexType>
        </xs:element>
        <xs:element name="accessories" minOccurs="0" maxOccurs="unbounded">
          <xs:complexType>
            <xs:sequence>
              <xs:element name="accessory" minOccurs="0" maxOccurs="unbounded">
                <xs:complexType>
                  <xs:sequence>
                    <xs:element name="id" type="xs:string" minOccurs="1" maxOccurs="1" />
                    <xs:element name="name" type="xs:string" minOccurs="1" maxOccurs="1" />
                    <xs:element name="hide" type="xs:string" minOccurs="0" maxOccurs="1" />
                    <xs:element name="mount" type="xs:string" minOccurs="1" maxOccurs="1" />
                    <xs:element name="avail" type="xs:string" minOccurs="1" maxOccurs="1" />
                    <xs:element name="cost" type="xs:string" minOccurs="1" maxOccurs="1" />
                    <xs:element name="source" type="xs:string" minOccurs="1" maxOccurs="1" />
                    <xs:element name="page" type="xs:string" minOccurs="1" maxOccurs="1" />
                    <xs:element name="accuracy" type="xs:string" minOccurs="0" maxOccurs="1" />
                    <xs:element name="allowgear" minOccurs="0" maxOccurs="1">
                      <xs:complexType>
                        <xs:sequence>
                          <xs:element name="gearcategory" type="xs:string" minOccurs="1" maxOccurs="unbounded" />
                        </xs:sequence>
                      </xs:complexType>
                    </xs:element>
                    <xs:element name="ammoslots" type="xs:string" minOccurs="0" maxOccurs="1" />
                    <xs:element name="ammoreplace" type="xs:string" minOccurs="0" maxOccurs="1" />
                    <xs:element name="conceal" type="xs:string" minOccurs="0" maxOccurs="1" />
                    <xs:element name="damage" type="xs:string" minOccurs="0" maxOccurs="1" />
                    <xs:element name="damagetype" type="xs:string" minOccurs="0" maxOccurs="1" />
                    <xs:element name="dicepool" type="xs:integer" minOccurs="0" maxOccurs="1" />
                    <xs:element name="extramount" type="xs:string" minOccurs="0" maxOccurs="1" />
                    <xs:element name="rcdeployable" type="xs:string" minOccurs="0" maxOccurs="1" />
                    <xs:element name="rc" type="xs:string" minOccurs="0" maxOccurs="1" />
                    <xs:element name="rating" type="xs:string" minOccurs="0" maxOccurs="1" />
                    <xs:element name="rcgroup" type="xs:integer" minOccurs="0" maxOccurs="1" />
                    <xs:element ref="gears" minOccurs="0" maxOccurs="1">
                    </xs:element>
                  </xs:sequence>
                </xs:complexType>
              </xs:element>
            </xs:sequence>
          </xs:complexType>
        </xs:element>
        <xs:element name="mods" minOccurs="0" maxOccurs="unbounded">
          <xs:complexType>
            <xs:sequence>
              <xs:element name="mod" minOccurs="0" maxOccurs="unbounded">
                <xs:complexType>
                  <xs:sequence>
                    <xs:element name="name" type="xs:string" minOccurs="1" maxOccurs="1" />
                    <xs:element name="category" type="xs:string" minOccurs="1" maxOccurs="1" />
                    <xs:element name="rating" type="xs:string" minOccurs="1" maxOccurs="1" />
                    <xs:element name="hide" type="xs:string" minOccurs="0" maxOccurs="1" />
                    <xs:element name="slots" type="xs:string" minOccurs="1" maxOccurs="1" />
                    <xs:element name="avail" type="xs:string" minOccurs="1" maxOccurs="1" />
                    <xs:element name="cost" type="xs:string" minOccurs="1" maxOccurs="1" />
                    <xs:element name="source" type="xs:string" minOccurs="1" maxOccurs="1" />
                    <xs:element name="page" type="xs:string" minOccurs="1" maxOccurs="1" />
                    <xs:element name="accessorycostmultiplier" type="xs:string" minOccurs="0" maxOccurs="1" />
                    <xs:element name="addmode" type="xs:string" minOccurs="0" maxOccurs="1" />
                    <xs:element name="ammobonus" type="xs:string" minOccurs="0" maxOccurs="1" />
                    <xs:element name="ammoreplace" type="xs:string" minOccurs="0" maxOccurs="1" />
                    <xs:element name="apbonus" type="xs:integer" minOccurs="0" maxOccurs="1" />
                    <xs:element name="conceal" type="xs:integer" minOccurs="0" maxOccurs="1" />
                    <xs:element name="dicepool" type="xs:string" minOccurs="0" maxOccurs="1" />
                    <xs:element name="dvbonus" type="xs:integer" minOccurs="0" maxOccurs="1" />
                    <xs:element name="fullburst" type="xs:integer" minOccurs="0" maxOccurs="1" />
                    <xs:element name="modcostmultiplier" type="xs:string" minOccurs="0" maxOccurs="1" />
                    <xs:element name="rangebonus" type="xs:integer" minOccurs="0" maxOccurs="1" />
                    <xs:element name="rc" type="xs:string" minOccurs="0" maxOccurs="1" />
                    <xs:element name="rcgroup" type="xs:integer" minOccurs="0" maxOccurs="1" />
                    <xs:element name="suppressive" type="xs:integer" minOccurs="0" maxOccurs="1" />
                    <xs:element ref="gears" minOccurs="0" maxOccurs="1">
                    </xs:element>
                  </xs:sequence>
                </xs:complexType>
              </xs:element>
            </xs:sequence>
          </xs:complexType>
        </xs:element>
      </xs:sequence>
    </xs:complexType>
  </xs:element>

  <xs:element name="gears">
    <xs:complexType>
      <xs:sequence>
        <xs:element name="usegear" minOccurs="0" maxOccurs="unbounded">
          <xs:complexType>
            <xs:sequence>
              <xs:element name="name" minOccurs="1" maxOccurs="1">
                <xs:complexType>
                  <xs:simpleContent>
                    <xs:extension base="xs:string">
                      <xs:attribute name="select" type="xs:string" use="optional" />
                      <xs:attribute name="createchildren" type="xs:string" use="optional" />
                      <xs:attribute name="addimprovements" type="xs:string" use="optional" />
                      <xs:attribute name="qty" type="xs:string" use="optional" />
                    </xs:extension>
                  </xs:simpleContent>
                </xs:complexType>
              </xs:element>
              <xs:element name="category" type="xs:string" minOccurs="1" maxOccurs="1" />
              <xs:element name="rating" type="xs:integer" minOccurs="0" maxOccurs="1" />
              <xs:element name="capacity" type="xs:integer" minOccurs="0" maxOccurs="1" />
              <xs:element name="page" type="xs:integer" minOccurs="0" maxOccurs="1" />
              <xs:element name="source" type="xs:integer" minOccurs="0" maxOccurs="1" />
              <xs:element ref="gears" minOccurs="0" maxOccurs="1">
              </xs:element>
            </xs:sequence>
          </xs:complexType>
        </xs:element>
      </xs:sequence>
      <xs:attribute name="startcollapsed" type="xs:string" use="optional" />
    </xs:complexType>
  </xs:element>

  <xs:element name="NewDataSet" msdata:IsDataSet="true" msdata:UseCurrentLocale="true">
    <xs:complexType>
      <xs:choice minOccurs="0" maxOccurs="unbounded">
        <xs:element ref="chummer" />
      </xs:choice>
    </xs:complexType>
  </xs:element>
>>>>>>> 260a47e0
</xs:schema><|MERGE_RESOLUTION|>--- conflicted
+++ resolved
@@ -1,216 +1,3 @@
-<<<<<<< HEAD
-﻿<?xml version="1.0" encoding="utf-8"?>
-<xs:schema id="NewDataSet" xmlns="" xmlns:xs="http://www.w3.org/2001/XMLSchema" xmlns:msdata="urn:schemas-microsoft-com:xml-msdata">
-	<xs:element name="chummer">
-		<xs:complexType>
-			<xs:sequence>
-				<xs:element name="version" type="xs:string" minOccurs="0" />
-				<xs:element name="categories" minOccurs="0" maxOccurs="unbounded">
-					<xs:complexType>
-						<xs:sequence>
-							<xs:element name="category" nillable="true" minOccurs="0" maxOccurs="unbounded">
-								<xs:complexType>
-									<xs:simpleContent>
-										<xs:extension base="xs:string">
-											<xs:attribute name="type" type="xs:string" use="optional" />
-										</xs:extension>
-									</xs:simpleContent>
-								</xs:complexType>
-							</xs:element>
-						</xs:sequence>
-					</xs:complexType>
-				</xs:element>
-				<xs:element name="weapons" minOccurs="0" maxOccurs="unbounded">
-					<xs:complexType>
-						<xs:sequence>
-							<xs:element name="weapon" minOccurs="0" maxOccurs="unbounded">
-								<xs:complexType>
-									<xs:sequence>
-										<xs:element name="id" type="xs:string" minOccurs="1" maxOccurs="1" />
-										<xs:element name="name" type="xs:string" minOccurs="1" maxOccurs="1" />
-										<xs:element name="category" type="xs:string" minOccurs="1" maxOccurs="1" />
-										<xs:element name="type" type="xs:string" minOccurs="1" maxOccurs="1" />
-										<xs:element name="conceal" type="xs:integer" minOccurs="1" maxOccurs="1" />
-										<xs:element name="accuracy" type="xs:string" minOccurs="1" maxOccurs="1" />
-										<xs:element name="reach" type="xs:string" minOccurs="1" maxOccurs="1" />
-										<xs:element name="damage" type="xs:string" minOccurs="1" maxOccurs="1" />
-										<xs:element name="ap" type="xs:string" minOccurs="1" maxOccurs="1" />
-										<xs:element name="mode" type="xs:string" minOccurs="1" maxOccurs="1" />
-										<xs:element name="rc" type="xs:string" minOccurs="1" maxOccurs="1" />
-										<xs:element name="ammo" type="xs:string" minOccurs="1" maxOccurs="1" />
-										<xs:element name="avail" type="xs:string" minOccurs="1" maxOccurs="1" />
-										<xs:element name="cost" type="xs:string" minOccurs="1" maxOccurs="1" />
-										<xs:element name="source" type="xs:string" minOccurs="1" maxOccurs="1" />
-										<xs:element name="page" type="xs:string" minOccurs="1" maxOccurs="1" />
-										<xs:element name="hide" type="xs:string" minOccurs="0" maxOccurs="1" />
-										<xs:element name="spec" type="xs:string" minOccurs="0" maxOccurs="1" />
-										<xs:element name="spec2" type="xs:string" minOccurs="0" maxOccurs="1" />
-										<xs:element name="accessories" minOccurs="0" maxOccurs="1">
-											<xs:complexType>
-												<xs:sequence>
-													<xs:element name="accessory" minOccurs="1" maxOccurs="unbounded">
-														<xs:complexType>
-															<xs:sequence>
-																<xs:element name="name" type="xs:string" minOccurs="1" maxOccurs="unbounded" />
-																<xs:element name="rating" type="xs:string" minOccurs="0"  maxOccurs="unbounded" />
-																<xs:element name="gears" minOccurs="0" maxOccurs="unbounded">
-																	<xs:complexType>
-																		<xs:sequence>
-																			<xs:element name="usegear" minOccurs="1" maxOccurs="unbounded">
-																				<xs:complexType>
-																					<xs:simpleContent>
-																						<xs:extension base="xs:string">
-																							<xs:attribute name="select" type="xs:string" use="optional" />
-																							<xs:attribute name="rating" type="xs:string" use="optional" />
-																						</xs:extension>
-																					</xs:simpleContent>
-																				</xs:complexType>
-																			</xs:element>
-																		</xs:sequence>
-																	</xs:complexType>
-																</xs:element>
-															</xs:sequence>
-														</xs:complexType>
-													</xs:element>
-												</xs:sequence>
-											</xs:complexType>
-										</xs:element>
-										<xs:element name="accessorymounts" minOccurs="0" maxOccurs="1">
-											<xs:complexType>
-												<xs:sequence>
-													<xs:element name="mount" type="xs:string" minOccurs="1" maxOccurs="unbounded" />
-												</xs:sequence>
-											</xs:complexType>
-										</xs:element>
-										<xs:element name="allowaccessory" type="xs:string" minOccurs="0" maxOccurs="1" />
-										<xs:element name="allowmod" type="xs:string" minOccurs="0" maxOccurs="1" />
-										<xs:element name="ammocategory" type="xs:string" minOccurs="0" maxOccurs="1" />
-										<xs:element name="cyberware" type="xs:string" minOccurs="0" maxOccurs="1" />
-										<xs:element name="fullburst" type="xs:integer" minOccurs="0" maxOccurs="1" />
-										<xs:element name="mods" minOccurs="0" maxOccurs="1">
-											<xs:complexType>
-												<xs:sequence>
-													<xs:element name="mod" minOccurs="1" maxOccurs="unbounded">
-														<xs:complexType>
-															<xs:simpleContent>
-																<xs:extension base="xs:string">
-																	<xs:attribute name="rating" type="xs:string" use="optional" />
-																</xs:extension>
-															</xs:simpleContent>
-														</xs:complexType>
-													</xs:element>
-												</xs:sequence>
-											</xs:complexType>
-										</xs:element>
-										<xs:element name="range" minOccurs="0" maxOccurs="unbounded">
-											<xs:complexType>
-												<xs:simpleContent>
-													<xs:extension base="xs:string">
-														<xs:attribute name="multiply" type="xs:string" use="optional" />
-													</xs:extension>
-												</xs:simpleContent>
-											</xs:complexType>
-										</xs:element>
-										<xs:element name="requireammo" type="xs:string" minOccurs="0" maxOccurs="1" />
-										<xs:element name="spec" minOccurs="0" maxOccurs="1" />
-										<xs:element name="suppressive" type="xs:integer" minOccurs="0" maxOccurs="1" />
-										<xs:element name="underbarrels" minOccurs="0" maxOccurs="1">
-											<xs:complexType>
-												<xs:sequence>
-													<xs:element name="underbarrel" type="xs:string" minOccurs="1" maxOccurs="unbounded" />
-												</xs:sequence>
-											</xs:complexType>
-										</xs:element>
-										<xs:element name="useskill" minOccurs="0" maxOccurs="1" />
-									</xs:sequence>
-								</xs:complexType>
-							</xs:element>
-						</xs:sequence>
-					</xs:complexType>
-				</xs:element>
-				<xs:element name="accessories" minOccurs="0" maxOccurs="unbounded">
-					<xs:complexType>
-						<xs:sequence>
-							<xs:element name="accessory" minOccurs="0" maxOccurs="unbounded">
-								<xs:complexType>
-									<xs:sequence>
-										<xs:element name="id" type="xs:string" minOccurs="1" maxOccurs="1" />
-										<xs:element name="name" type="xs:string" minOccurs="1" maxOccurs="1" />
-										<xs:element name="mount" type="xs:string" minOccurs="1" maxOccurs="1" />
-										<xs:element name="avail" type="xs:string" minOccurs="1" maxOccurs="1" />
-										<xs:element name="cost" type="xs:string" minOccurs="1" maxOccurs="1" />
-										<xs:element name="source" type="xs:string" minOccurs="1" maxOccurs="1" />
-										<xs:element name="page" type="xs:string" minOccurs="1" maxOccurs="1" />
-										<xs:element name="accuracy" type="xs:string" minOccurs="0" maxOccurs="1" />
-										<xs:element name="allowgear" minOccurs="0" maxOccurs="1">
-											<xs:complexType>
-												<xs:sequence>
-													<xs:element name="gearcategory" type="xs:string" minOccurs="1" maxOccurs="unbounded" />
-												</xs:sequence>
-											</xs:complexType>
-										</xs:element>
-										<xs:element name="ammoslots" type="xs:string" minOccurs="0" maxOccurs="1" />
-										<xs:element name="ammoreplace" type="xs:string" minOccurs="0" maxOccurs="1" />
-										<xs:element name="conceal" type="xs:string" minOccurs="0" maxOccurs="1" />
-										<xs:element name="damage" type="xs:string" minOccurs="0" maxOccurs="1" />
-										<xs:element name="damagetype" type="xs:string" minOccurs="0" maxOccurs="1" />
-										<xs:element name="dicepool" type="xs:integer" minOccurs="0" maxOccurs="1" />
-										<xs:element name="extramount" type="xs:string" minOccurs="0" maxOccurs="1" />
-										<xs:element name="rcdeployable" type="xs:string" minOccurs="0" maxOccurs="1" />
-										<xs:element name="rc" type="xs:string" minOccurs="0" maxOccurs="1" />
-										<xs:element name="rating" type="xs:string" minOccurs="0" maxOccurs="1" />
-										<xs:element name="rcgroup" type="xs:integer" minOccurs="0" maxOccurs="1" />
-									</xs:sequence>
-								</xs:complexType>
-							</xs:element>
-						</xs:sequence>
-					</xs:complexType>
-				</xs:element>
-				<xs:element name="mods" minOccurs="0" maxOccurs="unbounded">
-					<xs:complexType>
-						<xs:sequence>
-							<xs:element name="mod" minOccurs="0" maxOccurs="unbounded">
-								<xs:complexType>
-									<xs:sequence>
-										<xs:element name="name" type="xs:string" minOccurs="1" maxOccurs="1" />
-										<xs:element name="category" type="xs:string" minOccurs="1" maxOccurs="1" />
-										<xs:element name="rating" type="xs:string" minOccurs="1" maxOccurs="1" />
-										<xs:element name="slots" type="xs:string" minOccurs="1" maxOccurs="1" />
-										<xs:element name="avail" type="xs:string" minOccurs="1" maxOccurs="1" />
-										<xs:element name="cost" type="xs:string" minOccurs="1" maxOccurs="1" />
-										<xs:element name="source" type="xs:string" minOccurs="1" maxOccurs="1" />
-										<xs:element name="page" type="xs:string" minOccurs="1" maxOccurs="1" />
-										<xs:element name="accessorycostmultiplier" type="xs:string" minOccurs="0" maxOccurs="1" />
-										<xs:element name="addmode" type="xs:string" minOccurs="0" maxOccurs="1" />
-										<xs:element name="ammobonus" type="xs:string" minOccurs="0" maxOccurs="1" />
-										<xs:element name="ammoreplace" type="xs:string" minOccurs="0" maxOccurs="1" />
-										<xs:element name="apbonus" type="xs:integer" minOccurs="0" maxOccurs="1" />
-										<xs:element name="conceal" type="xs:integer" minOccurs="0" maxOccurs="1" />
-										<xs:element name="dicepool" type="xs:string" minOccurs="0" maxOccurs="1" />
-										<xs:element name="dvbonus" type="xs:integer" minOccurs="0" maxOccurs="1" />
-										<xs:element name="fullburst" type="xs:integer" minOccurs="0" maxOccurs="1" />
-										<xs:element name="modcostmultiplier" type="xs:string" minOccurs="0" maxOccurs="1" />
-										<xs:element name="rangebonus" type="xs:integer" minOccurs="0" maxOccurs="1" />
-										<xs:element name="rc" type="xs:string" minOccurs="0" maxOccurs="1" />
-										<xs:element name="rcgroup" type="xs:integer" minOccurs="0" maxOccurs="1" />
-										<xs:element name="suppressive" type="xs:integer" minOccurs="0" maxOccurs="1" />
-									</xs:sequence>
-								</xs:complexType>
-							</xs:element>
-						</xs:sequence>
-					</xs:complexType>
-				</xs:element>
-			</xs:sequence>
-		</xs:complexType>
-	</xs:element>
-	<xs:element name="NewDataSet" msdata:IsDataSet="true" msdata:UseCurrentLocale="true">
-		<xs:complexType>
-			<xs:choice minOccurs="0" maxOccurs="unbounded">
-				<xs:element ref="chummer" />
-			</xs:choice>
-		</xs:complexType>
-	</xs:element>
-=======
 <?xml version="1.0" encoding="utf-8"?>
 
 <xs:schema id="NewDataSet" xmlns="" xmlns:xs="http://www.w3.org/2001/XMLSchema"
@@ -462,5 +249,4 @@
       </xs:choice>
     </xs:complexType>
   </xs:element>
->>>>>>> 260a47e0
 </xs:schema>