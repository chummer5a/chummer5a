<?xml version="1.0" encoding="utf-8"?>
<<<<<<< HEAD
=======

>>>>>>> 260a47e0
<!--This file is part of Chummer5a.

    Chummer5a is free software: you can redistribute it and/or modify
    it under the terms of the GNU General Public License as published by
    the Free Software Foundation, either version 3 of the License, or
    (at your option) any later version.

    Chummer5a is distributed in the hope that it will be useful,
    but WITHOUT ANY WARRANTY; without even the implied warranty of
    MERCHANTABILITY or FITNESS FOR A PARTICULAR PURPOSE.  See the
    GNU General Public License for more details.

    You should have received a copy of the GNU General Public License
    along with Chummer5a.  If not, see <http://www.gnu.org/licenses/>.

    You can obtain the full source code for Chummer5a at
    https://github.com/chummer5a/chummer5a
-->
<<<<<<< HEAD
<chummer xmlns="" xmlns:xsi="http://www.w3.org/2001/XMLSchema-instance" xsi:schemaLocation="http://www.w3.org/2001/XMLSchema vessels.xsd">
	<version>0</version>
	<categories>
		<category>Inanimate Vessels</category>
	</categories>
	<metatypes>
		<metatype>
			<name>Plasteel Homunculus</name>
			<category>Inanimate Vessels</category>
			<bp>0</bp>
			<bodmin>8</bodmin>
			<bodmax>8</bodmax>
			<bodaug>8</bodaug>
			<agimin>-1</agimin>
			<agimax>-1</agimax>
			<agiaug>-1</agiaug>
			<reamin>-1</reamin>
			<reamax>-1</reamax>
			<reaaug>-1</reaaug>
			<strmin>8</strmin>
			<strmax>8</strmax>
			<straug>8</straug>
			<chamin>0</chamin>
			<chamax>0</chamax>
			<chaaug>0</chaaug>
			<intmin>0</intmin>
			<intmax>0</intmax>
			<intaug>0</intaug>
			<logmin>0</logmin>
			<logmax>0</logmax>
			<logaug>0</logaug>
			<wilmin>0</wilmin>
			<wilmax>0</wilmax>
			<wilaug>0</wilaug>
			<inimin>0</inimin>
			<inimax>0</inimax>
			<iniaug>0</iniaug>
			<edgmin>0</edgmin>
			<edgmax>0</edgmax>
			<edgaug>0</edgaug>
			<magmin>0</magmin>
			<magmax>0</magmax>
			<magaug>0</magaug>
			<resmin>0</resmin>
			<resmax>0</resmax>
			<resaug>0</resaug>
			<essmin>0</essmin>
			<essmax>0</essmax>
			<essaug>0</essaug>
			<movement>10/25</movement>
			<bonus />
			<powers>
				<power rating="8">Armor (Ballistic)</power>
				<power rating="8">Armor (Impact)</power>
				<power select="Fists: DV (F+7)P, AP 0">Natural Weapon</power>
			</powers>
			<source>SM</source>
			<page>87</page>
		</metatype>
		<metatype>
			<name>Stone Homunculus</name>
			<category>Inanimate Vessels</category>
			<bp>0</bp>
			<bodmin>6</bodmin>
			<bodmax>6</bodmax>
			<bodaug>6</bodaug>
			<agimin>-3</agimin>
			<agimax>-3</agimax>
			<agiaug>-3</agiaug>
			<reamin>0</reamin>
			<reamax>0</reamax>
			<reaaug>0</reaaug>
			<strmin>6</strmin>
			<strmax>6</strmax>
			<straug>6</straug>
			<chamin>0</chamin>
			<chamax>0</chamax>
			<chaaug>0</chaaug>
			<intmin>0</intmin>
			<intmax>0</intmax>
			<intaug>0</intaug>
			<logmin>0</logmin>
			<logmax>0</logmax>
			<logaug>0</logaug>
			<wilmin>0</wilmin>
			<wilmax>0</wilmax>
			<wilaug>0</wilaug>
			<inimin>0</inimin>
			<inimax>0</inimax>
			<iniaug>0</iniaug>
			<edgmin>0</edgmin>
			<edgmax>0</edgmax>
			<edgaug>0</edgaug>
			<magmin>0</magmin>
			<magmax>0</magmax>
			<magaug>0</magaug>
			<resmin>0</resmin>
			<resmax>0</resmax>
			<resaug>0</resaug>
			<essmin>0</essmin>
			<essmax>0</essmax>
			<essaug>0</essaug>
			<movement>5/10</movement>
			<bonus />
			<powers>
				<power rating="5">Armor (Ballistic)</power>
				<power rating="6">Armor (Impact)</power>
				<power select="Fists: DV (F+5)P, AP 0">Natural Weapon</power>
			</powers>
			<source>SM</source>
			<page>87</page>
		</metatype>
		<metatype>
			<name>Wicker Man</name>
			<category>Inanimate Vessels</category>
			<bp>0</bp>
			<bodmin>2</bodmin>
			<bodmax>2</bodmax>
			<bodaug>2</bodaug>
			<agimin>1</agimin>
			<agimax>1</agimax>
			<agiaug>1</agiaug>
			<reamin>1</reamin>
			<reamax>1</reamax>
			<reaaug>1</reaaug>
			<strmin>2</strmin>
			<strmax>2</strmax>
			<straug>2</straug>
			<chamin>0</chamin>
			<chamax>0</chamax>
			<chaaug>0</chaaug>
			<intmin>0</intmin>
			<intmax>0</intmax>
			<intaug>0</intaug>
			<logmin>0</logmin>
			<logmax>0</logmax>
			<logaug>0</logaug>
			<wilmin>0</wilmin>
			<wilmax>0</wilmax>
			<wilaug>0</wilaug>
			<inimin>0</inimin>
			<inimax>0</inimax>
			<iniaug>0</iniaug>
			<edgmin>0</edgmin>
			<edgmax>0</edgmax>
			<edgaug>0</edgaug>
			<magmin>0</magmin>
			<magmax>0</magmax>
			<magaug>0</magaug>
			<resmin>0</resmin>
			<resmax>0</resmax>
			<resaug>0</resaug>
			<essmin>0</essmin>
			<essmax>0</essmax>
			<essaug>0</essaug>
			<movement>15/30</movement>
			<bonus>
				<reach>1</reach>
			</bonus>
			<powers>
				<power select="Fire, Severe">Allergy</power>
			</powers>
			<source>SM</source>
			<page>87</page>
		</metatype>
	</metatypes>
=======
<chummer xmlns="" xmlns:xsi="http://www.w3.org/2001/XMLSchema-instance"
         xsi:schemaLocation="http://www.w3.org/2001/XMLSchema vessels.xsd">
  <version>0</version>
  <categories>
    <category>Inanimate Vessels</category>
  </categories>
  <metatypes>
    <metatype>
      <id>523fff8a-2875-4830-b390-5a965a3ca468</id>
      <name>Plasteel Homunculus</name>
      <category>Inanimate Vessels</category>
      <bp>0</bp>
      <bodmin>8</bodmin>
      <bodmax>8</bodmax>
      <bodaug>8</bodaug>
      <agimin>-1</agimin>
      <agimax>-1</agimax>
      <agiaug>-1</agiaug>
      <reamin>-1</reamin>
      <reamax>-1</reamax>
      <reaaug>-1</reaaug>
      <strmin>8</strmin>
      <strmax>8</strmax>
      <straug>8</straug>
      <chamin>0</chamin>
      <chamax>0</chamax>
      <chaaug>0</chaaug>
      <intmin>0</intmin>
      <intmax>0</intmax>
      <intaug>0</intaug>
      <logmin>0</logmin>
      <logmax>0</logmax>
      <logaug>0</logaug>
      <wilmin>0</wilmin>
      <wilmax>0</wilmax>
      <wilaug>0</wilaug>
      <inimin>0</inimin>
      <inimax>0</inimax>
      <iniaug>0</iniaug>
      <edgmin>0</edgmin>
      <edgmax>0</edgmax>
      <edgaug>0</edgaug>
      <magmin>0</magmin>
      <magmax>0</magmax>
      <magaug>0</magaug>
      <resmin>0</resmin>
      <resmax>0</resmax>
      <resaug>0</resaug>
      <essmin>0</essmin>
      <essmax>0</essmax>
      <essaug>0</essaug>
      <movement>10/25</movement>
      <bonus />
      <powers>
        <power rating="8">Armor (Ballistic)</power>
        <power rating="8">Armor (Impact)</power>
        <power select="Fists: DV (F+7)P, AP 0">Natural Weapon</power>
      </powers>
      <source>SM</source>
      <page>87</page>
    </metatype>
    <metatype>
      <id>81ff437c-9482-41f1-bb05-991561962234</id>
      <name>Stone Homunculus</name>
      <category>Inanimate Vessels</category>
      <bp>0</bp>
      <bodmin>6</bodmin>
      <bodmax>6</bodmax>
      <bodaug>6</bodaug>
      <agimin>-3</agimin>
      <agimax>-3</agimax>
      <agiaug>-3</agiaug>
      <reamin>0</reamin>
      <reamax>0</reamax>
      <reaaug>0</reaaug>
      <strmin>6</strmin>
      <strmax>6</strmax>
      <straug>6</straug>
      <chamin>0</chamin>
      <chamax>0</chamax>
      <chaaug>0</chaaug>
      <intmin>0</intmin>
      <intmax>0</intmax>
      <intaug>0</intaug>
      <logmin>0</logmin>
      <logmax>0</logmax>
      <logaug>0</logaug>
      <wilmin>0</wilmin>
      <wilmax>0</wilmax>
      <wilaug>0</wilaug>
      <inimin>0</inimin>
      <inimax>0</inimax>
      <iniaug>0</iniaug>
      <edgmin>0</edgmin>
      <edgmax>0</edgmax>
      <edgaug>0</edgaug>
      <magmin>0</magmin>
      <magmax>0</magmax>
      <magaug>0</magaug>
      <resmin>0</resmin>
      <resmax>0</resmax>
      <resaug>0</resaug>
      <essmin>0</essmin>
      <essmax>0</essmax>
      <essaug>0</essaug>
      <movement>5/10</movement>
      <bonus />
      <powers>
        <power rating="5">Armor (Ballistic)</power>
        <power rating="6">Armor (Impact)</power>
        <power select="Fists: DV (F+5)P, AP 0">Natural Weapon</power>
      </powers>
      <source>SM</source>
      <page>87</page>
    </metatype>
    <metatype>
      <id>aa573527-2e55-4ef7-8351-de0d10b32ce2</id>
      <name>Wicker Man</name>
      <category>Inanimate Vessels</category>
      <bp>0</bp>
      <bodmin>2</bodmin>
      <bodmax>2</bodmax>
      <bodaug>2</bodaug>
      <agimin>1</agimin>
      <agimax>1</agimax>
      <agiaug>1</agiaug>
      <reamin>1</reamin>
      <reamax>1</reamax>
      <reaaug>1</reaaug>
      <strmin>2</strmin>
      <strmax>2</strmax>
      <straug>2</straug>
      <chamin>0</chamin>
      <chamax>0</chamax>
      <chaaug>0</chaaug>
      <intmin>0</intmin>
      <intmax>0</intmax>
      <intaug>0</intaug>
      <logmin>0</logmin>
      <logmax>0</logmax>
      <logaug>0</logaug>
      <wilmin>0</wilmin>
      <wilmax>0</wilmax>
      <wilaug>0</wilaug>
      <inimin>0</inimin>
      <inimax>0</inimax>
      <iniaug>0</iniaug>
      <edgmin>0</edgmin>
      <edgmax>0</edgmax>
      <edgaug>0</edgaug>
      <magmin>0</magmin>
      <magmax>0</magmax>
      <magaug>0</magaug>
      <resmin>0</resmin>
      <resmax>0</resmax>
      <resaug>0</resaug>
      <essmin>0</essmin>
      <essmax>0</essmax>
      <essaug>0</essaug>
      <movement>15/30</movement>
      <bonus>
        <reach>1</reach>
      </bonus>
      <powers>
        <power select="Fire, Severe">Allergy</power>
      </powers>
      <source>SM</source>
      <page>87</page>
    </metatype>
  </metatypes>
>>>>>>> 260a47e0
</chummer><|MERGE_RESOLUTION|>--- conflicted
+++ resolved
@@ -1,8 +1,5 @@
 <?xml version="1.0" encoding="utf-8"?>
-<<<<<<< HEAD
-=======
 
->>>>>>> 260a47e0
 <!--This file is part of Chummer5a.
 
     Chummer5a is free software: you can redistribute it and/or modify
@@ -21,174 +18,6 @@
     You can obtain the full source code for Chummer5a at
     https://github.com/chummer5a/chummer5a
 -->
-<<<<<<< HEAD
-<chummer xmlns="" xmlns:xsi="http://www.w3.org/2001/XMLSchema-instance" xsi:schemaLocation="http://www.w3.org/2001/XMLSchema vessels.xsd">
-	<version>0</version>
-	<categories>
-		<category>Inanimate Vessels</category>
-	</categories>
-	<metatypes>
-		<metatype>
-			<name>Plasteel Homunculus</name>
-			<category>Inanimate Vessels</category>
-			<bp>0</bp>
-			<bodmin>8</bodmin>
-			<bodmax>8</bodmax>
-			<bodaug>8</bodaug>
-			<agimin>-1</agimin>
-			<agimax>-1</agimax>
-			<agiaug>-1</agiaug>
-			<reamin>-1</reamin>
-			<reamax>-1</reamax>
-			<reaaug>-1</reaaug>
-			<strmin>8</strmin>
-			<strmax>8</strmax>
-			<straug>8</straug>
-			<chamin>0</chamin>
-			<chamax>0</chamax>
-			<chaaug>0</chaaug>
-			<intmin>0</intmin>
-			<intmax>0</intmax>
-			<intaug>0</intaug>
-			<logmin>0</logmin>
-			<logmax>0</logmax>
-			<logaug>0</logaug>
-			<wilmin>0</wilmin>
-			<wilmax>0</wilmax>
-			<wilaug>0</wilaug>
-			<inimin>0</inimin>
-			<inimax>0</inimax>
-			<iniaug>0</iniaug>
-			<edgmin>0</edgmin>
-			<edgmax>0</edgmax>
-			<edgaug>0</edgaug>
-			<magmin>0</magmin>
-			<magmax>0</magmax>
-			<magaug>0</magaug>
-			<resmin>0</resmin>
-			<resmax>0</resmax>
-			<resaug>0</resaug>
-			<essmin>0</essmin>
-			<essmax>0</essmax>
-			<essaug>0</essaug>
-			<movement>10/25</movement>
-			<bonus />
-			<powers>
-				<power rating="8">Armor (Ballistic)</power>
-				<power rating="8">Armor (Impact)</power>
-				<power select="Fists: DV (F+7)P, AP 0">Natural Weapon</power>
-			</powers>
-			<source>SM</source>
-			<page>87</page>
-		</metatype>
-		<metatype>
-			<name>Stone Homunculus</name>
-			<category>Inanimate Vessels</category>
-			<bp>0</bp>
-			<bodmin>6</bodmin>
-			<bodmax>6</bodmax>
-			<bodaug>6</bodaug>
-			<agimin>-3</agimin>
-			<agimax>-3</agimax>
-			<agiaug>-3</agiaug>
-			<reamin>0</reamin>
-			<reamax>0</reamax>
-			<reaaug>0</reaaug>
-			<strmin>6</strmin>
-			<strmax>6</strmax>
-			<straug>6</straug>
-			<chamin>0</chamin>
-			<chamax>0</chamax>
-			<chaaug>0</chaaug>
-			<intmin>0</intmin>
-			<intmax>0</intmax>
-			<intaug>0</intaug>
-			<logmin>0</logmin>
-			<logmax>0</logmax>
-			<logaug>0</logaug>
-			<wilmin>0</wilmin>
-			<wilmax>0</wilmax>
-			<wilaug>0</wilaug>
-			<inimin>0</inimin>
-			<inimax>0</inimax>
-			<iniaug>0</iniaug>
-			<edgmin>0</edgmin>
-			<edgmax>0</edgmax>
-			<edgaug>0</edgaug>
-			<magmin>0</magmin>
-			<magmax>0</magmax>
-			<magaug>0</magaug>
-			<resmin>0</resmin>
-			<resmax>0</resmax>
-			<resaug>0</resaug>
-			<essmin>0</essmin>
-			<essmax>0</essmax>
-			<essaug>0</essaug>
-			<movement>5/10</movement>
-			<bonus />
-			<powers>
-				<power rating="5">Armor (Ballistic)</power>
-				<power rating="6">Armor (Impact)</power>
-				<power select="Fists: DV (F+5)P, AP 0">Natural Weapon</power>
-			</powers>
-			<source>SM</source>
-			<page>87</page>
-		</metatype>
-		<metatype>
-			<name>Wicker Man</name>
-			<category>Inanimate Vessels</category>
-			<bp>0</bp>
-			<bodmin>2</bodmin>
-			<bodmax>2</bodmax>
-			<bodaug>2</bodaug>
-			<agimin>1</agimin>
-			<agimax>1</agimax>
-			<agiaug>1</agiaug>
-			<reamin>1</reamin>
-			<reamax>1</reamax>
-			<reaaug>1</reaaug>
-			<strmin>2</strmin>
-			<strmax>2</strmax>
-			<straug>2</straug>
-			<chamin>0</chamin>
-			<chamax>0</chamax>
-			<chaaug>0</chaaug>
-			<intmin>0</intmin>
-			<intmax>0</intmax>
-			<intaug>0</intaug>
-			<logmin>0</logmin>
-			<logmax>0</logmax>
-			<logaug>0</logaug>
-			<wilmin>0</wilmin>
-			<wilmax>0</wilmax>
-			<wilaug>0</wilaug>
-			<inimin>0</inimin>
-			<inimax>0</inimax>
-			<iniaug>0</iniaug>
-			<edgmin>0</edgmin>
-			<edgmax>0</edgmax>
-			<edgaug>0</edgaug>
-			<magmin>0</magmin>
-			<magmax>0</magmax>
-			<magaug>0</magaug>
-			<resmin>0</resmin>
-			<resmax>0</resmax>
-			<resaug>0</resaug>
-			<essmin>0</essmin>
-			<essmax>0</essmax>
-			<essaug>0</essaug>
-			<movement>15/30</movement>
-			<bonus>
-				<reach>1</reach>
-			</bonus>
-			<powers>
-				<power select="Fire, Severe">Allergy</power>
-			</powers>
-			<source>SM</source>
-			<page>87</page>
-		</metatype>
-	</metatypes>
-=======
 <chummer xmlns="" xmlns:xsi="http://www.w3.org/2001/XMLSchema-instance"
          xsi:schemaLocation="http://www.w3.org/2001/XMLSchema vessels.xsd">
   <version>0</version>
@@ -359,5 +188,4 @@
       <page>87</page>
     </metatype>
   </metatypes>
->>>>>>> 260a47e0
 </chummer>