<?xml version="1.0" encoding="utf-8"?>
<<<<<<< HEAD
=======

>>>>>>> 260a47e0
<!--This file is part of Chummer5a.

    Chummer5a is free software: you can redistribute it and/or modify
    it under the terms of the GNU General Public License as published by
    the Free Software Foundation, either version 3 of the License, or
    (at your option) any later version.

    Chummer5a is distributed in the hope that it will be useful,
    but WITHOUT ANY WARRANTY; without even the implied warranty of
    MERCHANTABILITY or FITNESS FOR A PARTICULAR PURPOSE.  See the
    GNU General Public License for more details.

    You should have received a copy of the GNU General Public License
    along with Chummer5a.  If not, see <http://www.gnu.org/licenses/>.

    You can obtain the full source code for Chummer5a at
    https://github.com/chummer5a/chummer5a
-->
<<<<<<< HEAD
<chummer xmlns="" xmlns:xsi="http://www.w3.org/2001/XMLSchema-instance" xsi:schemaLocation="http://www.w3.org/2001/XMLSchema vehicles.xsd">
	<categories>
		<category>Bikes</category>
		<category>Cars</category>
		<category>Trucks</category>
		<category>Municipal/Construction</category>
		<category>Corpsec/Police/Military</category>
		<category>Boats</category>
		<category>Submarines</category>
		<category>Fixed-Wing Aircraft</category>
		<category>LTAV</category>
		<category>Rotorcraft</category>
		<category>VTOL/VSTOL</category>
		<category>Drones: Micro</category>
		<category>Drones: Mini</category>
		<category>Drones: Small</category>
		<category>Drones: Medium</category>
		<category>Drones: Anthro</category>
		<category>Drones: Large</category>
		<category>Drones: Huge</category>
		<category>Drones: Missile</category>
	</categories>
	<modcategories>
		<category>All</category>
		<category>Body</category>
		<category>Cosmetic</category>
		<category>Electromagnetic</category>
		<category>Model-Specific</category>
		<category>Powertrain</category>
		<category>Protection</category>
		<category>Vehicle Weapon Mount</category>
		<category>Weapons</category>
	</modcategories>
	<vehicles>
		<vehicle>
			<id>c0d3e7fd-d5fd-48c4-b49d-0c7dea26895d</id>
			<name>Dodge Scoot (Scooter)</name>
			<page>462</page>
			<source>SR5</source>
			<accel>1</accel>
			<armor>4</armor>
			<avail>0</avail>
			<body>4</body>
			<category>Bikes</category>
			<cost>3000</cost>
			<handling>4/3</handling>
			<pilot>1</pilot>
			<sensor>1</sensor>
			<speed>3</speed>
			<gears>
				<gear rating="1" maxrating="6">Sensor Array</gear>
			</gears>
			<mods>
				<name>Improved Economy</name>
			</mods>
			<seats>1</seats>
		</vehicle>
		<vehicle>
			<id>d43b2b6a-d6e6-460a-ab75-ca445db06dde</id>
			<name>Daihatsu-Caterpillar Horseman</name>
			<page>41</page>
			<source>R5</source>
			<accel>2</accel>
			<armor>3</armor>
			<avail>0</avail>
			<body>4</body>
			<category>Bikes</category>
			<cost>12000</cost>
			<handling>3/1</handling>
			<pilot>2</pilot>
			<sensor>2</sensor>
			<speed>3</speed>
			<gears>
				<gear rating="2" maxrating="6">Sensor Array</gear>
			</gears>
			<mods>
				<name>Enviroseal</name>
			</mods>
			<seats>1</seats>
		</vehicle>
		<vehicle>
			<id>be4aa3ae-6725-4082-a5d2-8fa8d1e91640</id>
			<name>Ares-Segway Terrier</name>
			<page>42</page>
			<source>R5</source>
			<accel>1</accel>
			<armor>2</armor>
			<avail>0</avail>
			<body>2</body>
			<category>Bikes</category>
			<cost>4500</cost>
			<handling>5/2</handling>
			<pilot>2</pilot>
			<sensor>2</sensor>
			<speed>2</speed>
			<gears>
				<gear rating="2" maxrating="6">Sensor Array</gear>
			</gears>
			<mods>
				<name>Gyro-Stabilization</name>
			</mods>
			<seats>1</seats>
		</vehicle>
		<vehicle>
			<id>ce6e90f6-2be6-42f4-a1e7-b633b40604c2</id>
			<name>Horizon-Doble Revolution</name>
			<page>42</page>
			<source>R5</source>
			<accel>3</accel>
			<armor>6</armor>
			<avail>4</avail>
			<body>6</body>
			<category>Bikes</category>
			<cost>8000</cost>
			<handling>5/3</handling>
			<pilot>2</pilot>
			<sensor>2</sensor>
			<speed>4</speed>
			<gears>
				<gear rating="2" maxrating="6">Sensor Array</gear>
			</gears>
			<mods>
				<name>Gyro-Stabilization</name>
				<name>Smart Tire</name>
			</mods>
			<seats>1</seats>
		</vehicle>
		<vehicle>
			<id>cfafdbac-509e-49f3-a62a-5cfa8e987e0f</id>
			<name>Evo Falcon-EX</name>
			<page>43</page>
			<source>R5</source>
			<accel>1/2</accel>
			<armor>9</armor>
			<avail>0</avail>
			<body>7</body>
			<category>Bikes</category>
			<cost>10000</cost>
			<handling>3/5</handling>
			<pilot>1</pilot>
			<sensor>1</sensor>
			<speed>2/3</speed>
			<gears>
				<gear rating="1" maxrating="6">Sensor Array</gear>
			</gears>
			<mods>
				<name>Tracked Propulsion</name>
			</mods>
			<seats>2</seats>
		</vehicle>
		<vehicle>
			<id>e812194e-9e7b-4769-bf77-8034a3b306de</id>
			<name>Entertainment Systems Cyclops</name>
			<page>42</page>
			<source>R5</source>
			<accel>2</accel>
			<armor>4</armor>
			<avail>0</avail>
			<body>4</body>
			<category>Bikes</category>
			<cost>6500</cost>
			<handling>4/4</handling>
			<pilot>1</pilot>
			<sensor>1</sensor>
			<speed>4</speed>
			<gears>
				<gear rating="1" maxrating="6">Sensor Array</gear>
			</gears>
			<mods>
				<name>Gyro-Stabilization</name>
			</mods>
			<seats>1</seats>
		</vehicle>
		<vehicle>
			<id>87435f01-f4e3-424f-a252-2415b9b988cd</id>
			<name>Echo Motors Zip</name>
			<page>44</page>
			<source>R5</source>
			<accel>1</accel>
			<armor>4</armor>
			<avail>0</avail>
			<body>6</body>
			<category>Bikes</category>
			<cost>3500</cost>
			<handling>3/2</handling>
			<pilot>1</pilot>
			<sensor>2</sensor>
			<speed>3</speed>
			<gears>
				<gear rating="2" maxrating="6">Sensor Array</gear>
			</gears>
			<mods>
				<name rating="1">Metahuman Adjustment</name>
			</mods>
			<seats>1</seats>
		</vehicle>
		<vehicle>
			<id>006ea45a-cc35-496c-8d01-94eb64d8febb</id>
			<name>Yamaha Kaburaya</name>
			<page>44</page>
			<source>R5</source>
			<accel>3</accel>
			<armor>4</armor>
			<avail>0</avail>
			<body>5</body>
			<category>Bikes</category>
			<cost>17000</cost>
			<handling>5/3</handling>
			<pilot>1</pilot>
			<sensor>2</sensor>
			<speed>6</speed>
			<gears>
				<gear rating="2" maxrating="6">Sensor Array</gear>
			</gears>
			<seats>1</seats>
		</vehicle>
		<vehicle>
			<id>16c2885f-ef4a-4f06-92c8-754694790ccb</id>
			<name>Buell Spartan</name>
			<page>45</page>
			<source>R5</source>
			<accel>2</accel>
			<armor>6</armor>
			<avail>0</avail>
			<body>7</body>
			<category>Bikes</category>
			<cost>11500</cost>
			<handling>3/4</handling>
			<pilot>2</pilot>
			<sensor>2</sensor>
			<speed>4</speed>
			<gears>
				<gear rating="2" maxrating="6">Sensor Array</gear>
			</gears>
			<mods>
				<name>Off-Road Suspension</name>
			</mods>
			<seats>1</seats>
		</vehicle>
		<vehicle>
			<id>f0b4963e-d709-47a2-a290-5528c79d2cd8</id>
			<name>Harley-Davidson Nightmare</name>
			<page>45</page>
			<source>R5</source>
			<accel>2</accel>
			<armor>8</armor>
			<avail>0</avail>
			<body>8</body>
			<category>Bikes</category>
			<cost>22000</cost>
			<handling>4/3</handling>
			<pilot>2</pilot>
			<sensor>3</sensor>
			<speed>5</speed>
			<gears>
				<gear rating="3" maxrating="6">Sensor Array</gear>
			</gears>
			<seats>2</seats>
		</vehicle>
		<vehicle>
			<id>801800de-858c-4e98-949d-0b429884e755</id>
			<name>Yamaha Nodachi</name>
			<page>45</page>
			<source>R5</source>
			<accel>2</accel>
			<armor>9</armor>
			<avail>12R</avail>
			<body>8</body>
			<category>Bikes</category>
			<cost>28000</cost>
			<handling>4/3</handling>
			<pilot>2</pilot>
			<sensor>2</sensor>
			<speed>5</speed>
			<gears>
				<gear rating="2" maxrating="6">Sensor Array</gear>
			</gears>
			<seats>2</seats>
		</vehicle>
		<vehicle>
			<id>e61ac395-78d2-44d8-a3bd-6ac74b1d76f5</id>
			<name>Thundercloud Mustang</name>
			<page>46</page>
			<source>R5</source>
			<accel>2</accel>
			<armor>6</armor>
			<avail>3</avail>
			<body>8</body>
			<category>Bikes</category>
			<cost>11000</cost>
			<handling>4/4</handling>
			<pilot>1</pilot>
			<sensor>1</sensor>
			<speed>3</speed>
			<gears>
				<gear rating="1" maxrating="6">Sensor Array</gear>
			</gears>
			<mods>
				<name>Smart Tire</name>
				<name>Secondary Propulsion (Amphibious, Surface)</name>
			</mods>
			<seats>2</seats>
		</vehicle>
		<vehicle>
			<id>69c76fc9-43e0-44b4-9ff9-4ea9f700ee81</id>
			<name>Renault-Fiat Funone</name>
			<page>47</page>
			<source>R5</source>
			<accel>1</accel>
			<armor>4</armor>
			<avail>0</avail>
			<body>6</body>
			<category>Cars</category>
			<cost>8500</cost>
			<handling>3/1</handling>
			<pilot>2</pilot>
			<sensor>1</sensor>
			<speed>3</speed>
			<gears>
				<gear rating="1" maxrating="7">Sensor Array</gear>
			</gears>
			<mods>
				<name rating="1">Metahuman Adjustment</name>
			</mods>
			<seats>2</seats>
		</vehicle>
		<vehicle>
			<id>df7fa024-4b0d-429b-931e-ac3057d507a9</id>
			<name>Dodge Xenon</name>
			<page>47</page>
			<source>R5</source>
			<accel>2</accel>
			<armor>6</armor>
			<avail>0</avail>
			<body>8</body>
			<category>Cars</category>
			<cost>18000</cost>
			<handling>3/2</handling>
			<pilot>2</pilot>
			<sensor>2</sensor>
			<speed>4/3</speed>
			<gears>
				<gear rating="2" maxrating="7">Sensor Array</gear>
			</gears>
			<seats>4</seats>
		</vehicle>
		<vehicle>
			<id>63609689-d809-49f7-8d41-16a23319f049</id>
			<name>Echo Motors Metaway</name>
			<page>47</page>
			<source>R5</source>
			<accel>1</accel>
			<armor>4</armor>
			<avail>0</avail>
			<body>10</body>
			<category>Cars</category>
			<cost>24000</cost>
			<handling>4/2</handling>
			<pilot>1</pilot>
			<sensor>2</sensor>
			<speed>4</speed>
			<gears>
				<gear rating="2" maxrating="7">Sensor Array</gear>
			</gears>
			<mods>
				<name rating="1">Metahuman Adjustment</name>
				<name>Enviroseal</name>
			</mods>
			<seats>1</seats>
		</vehicle>
		<vehicle>
			<id>6a094997-cd2b-4094-90ff-d5648b8889fb</id>
			<name>GMC 442 Chameleon</name>
			<page>48</page>
			<source>R5</source>
			<accel>1</accel>
			<armor>4</armor>
			<avail>0</avail>
			<body>10</body>
			<category>Cars</category>
			<cost>14000</cost>
			<handling>4/2</handling>
			<pilot>1</pilot>
			<sensor>1</sensor>
			<speed>4</speed>
			<gears>
				<gear rating="1" maxrating="7">Sensor Array</gear>
			</gears>
			<seats>4</seats>
		</vehicle>
		<vehicle>
			<id>7f8cbe18-eec0-4e06-8c7b-ba3f87bfb15b</id>
			<name>Mercury Comet</name>
			<page>49</page>
			<source>R5</source>
			<accel>2</accel>
			<armor>6</armor>
			<avail>0</avail>
			<body>11</body>
			<category>Cars</category>
			<cost>20000</cost>
			<handling>4/4</handling>
			<pilot>2</pilot>
			<sensor>2</sensor>
			<speed>3</speed>
			<gears>
				<gear rating="2" maxrating="7">Sensor Array</gear>
			</gears>
			<seats>4</seats>
		</vehicle>
		<vehicle>
			<id>605d4098-01c4-481b-b6ac-f2e39c528cb4</id>
			<name>SAAB Gladius 998 TI</name>
			<page>50</page>
			<source>R5</source>
			<accel>4</accel>
			<armor>5</armor>
			<avail>14</avail>
			<body>10</body>
			<category>Cars</category>
			<cost>154000</cost>
			<handling>7/3</handling>
			<pilot>3</pilot>
			<sensor>5</sensor>
			<speed>9</speed>
			<gears>
				<gear rating="5" maxrating="7">Sensor Array</gear>
			</gears>
			<mods>
				<name>Rigger Interface</name>
			</mods>
			<seats>2</seats>
		</vehicle>
		<vehicle>
			<id>04b31d4c-55f1-43c8-a2ea-ce3002c6f577</id>
			<name>SAAB Dynamit</name>
			<page>50</page>
			<source>R5</source>
			<accel>3</accel>
			<armor>3</armor>
			<avail>8</avail>
			<body>10</body>
			<category>Cars</category>
			<cost>98000</cost>
			<handling>5/1</handling>
			<pilot>2</pilot>
			<sensor>3</sensor>
			<speed>9</speed>
			<gears>
				<gear rating="3" maxrating="7">Sensor Array</gear>
			</gears>
			<seats>2</seats>
		</vehicle>
		<vehicle>
			<id>6243f89d-710f-4cc7-b168-eed3723395a8</id>
			<name>GMC Pheonix</name>
			<page>51</page>
			<source>R5</source>
			<accel>3</accel>
			<armor>6</armor>
			<avail>0</avail>
			<body>10</body>
			<category>Cars</category>
			<cost>32000</cost>
			<handling>4/2</handling>
			<pilot>2</pilot>
			<sensor>3</sensor>
			<speed>6</speed>
			<gears>
				<gear rating="3" maxrating="7">Sensor Array</gear>
			</gears>
			<seats>4</seats>
		</vehicle>
		<vehicle>
			<id>c8dd9bbc-532b-46c2-9a72-05c3ae4bf05f</id>
			<name>Hyundai Equus</name>
			<page>52</page>
			<source>R5</source>
			<accel>2</accel>
			<armor>10</armor>
			<avail>0</avail>
			<body>12</body>
			<category>Cars</category>
			<cost>40000</cost>
			<handling>3/3</handling>
			<pilot>2</pilot>
			<sensor>3</sensor>
			<speed>4/3</speed>
			<gears>
				<gear rating="3" maxrating="7">Sensor Array</gear>
			</gears>
			<mods>
				<name>Amenities (Low)</name>
			</mods>
			<seats>4</seats>
		</vehicle>
		<vehicle>
			<id>ebe75238-fb29-4913-8dc2-745bbde42db6</id>
			<name>Chevrolet Longboard</name>
			<page>52</page>
			<source>R5</source>
			<accel>2</accel>
			<armor>6</armor>
			<avail>0</avail>
			<body>12</body>
			<category>Cars</category>
			<cost>31000</cost>
			<handling>4/3</handling>
			<pilot>1</pilot>
			<sensor>2</sensor>
			<speed>3</speed>
			<gears>
				<gear rating="2" maxrating="7">Sensor Array</gear>
			</gears>
			<mods>
				<name>Amenities (Low)</name>
			</mods>
			<seats>6</seats>
		</vehicle>
		<vehicle>
			<id>8776075a-0ef3-4aa1-8811-6fb87e96ece6</id>
			<name>Rolls-Royce Phaeton</name>
			<page>52</page>
			<source>R5</source>
			<accel>2</accel>
			<armor>12</armor>
			<avail>18</avail>
			<body>16</body>
			<category>Cars</category>
			<cost>350000</cost>
			<handling>5/3</handling>
			<pilot>3</pilot>
			<sensor>4</sensor>
			<speed>5/3</speed>
			<gears>
				<gear rating="4" maxrating="7">Sensor Array</gear>
			</gears>
			<mods>
				<name>Amenities (Luxury)</name>
				<name rating="2">Anti-Theft System</name>
				<name rating="3">Armor (Concealed)</name>
				<name>Rigger Interface</name>
			</mods>
			<seats>10</seats>
		</vehicle>
		<vehicle>
			<id>b25cc2b2-f67f-4361-be28-e9451d2928fd</id>
			<name>Thundercloud Morgan</name>
			<page>52</page>
			<source>R5</source>
			<accel>3</accel>
			<armor>6</armor>
			<avail>8</avail>
			<body>14</body>
			<category>Cars</category>
			<cost>7500</cost>
			<handling>3/5</handling>
			<pilot>0</pilot>
			<sensor>0</sensor>
			<speed>4</speed>
			<mods>
				<name>Off-Road Suspension</name>
				<name>Manual Control Override</name>
				<name>Weapon Mount Type (Standard)</name>
				<name>Weapon Mount Visibility (External)</name>
				<name>Weapon Mount Flexibility (Fixed)</name>
				<name>Weapon Mount Control (Manual)</name>
			</mods>
			<seats>2</seats>
		</vehicle>
		<vehicle>
			<id>ed0eb004-0d3b-44da-916a-e767e0e72ac8</id>
			<name>Tata Hotspur</name>
			<page>53</page>
			<source>R5</source>
			<accel>3</accel>
			<armor>12</armor>
			<avail>8</avail>
			<body>16</body>
			<category>Cars</category>
			<cost>60000</cost>
			<handling>4/5</handling>
			<pilot>2</pilot>
			<sensor>2</sensor>
			<speed>6</speed>
			<gears>
				<gear rating="2" maxrating="7">Sensor Array</gear>
			</gears>
			<mods>
				<name>Off-Road Suspension</name>
			</mods>
			<seats>2</seats>
		</vehicle>
		<vehicle>
			<id>e8816947-a26e-4d98-939b-e6551356c913</id>
			<name>GMC Armadillo</name>
			<page>54</page>
			<source>R5</source>
			<accel>2</accel>
			<armor>10</armor>
			<avail>0</avail>
			<body>13</body>
			<category>Cars</category>
			<cost>22000</cost>
			<handling>3/4</handling>
			<pilot>1</pilot>
			<sensor>2</sensor>
			<speed>4</speed>
			<gears>
				<gear rating="2" maxrating="7">Sensor Array</gear>
			</gears>
			<seats>6</seats>
		</vehicle>
		<vehicle>
			<id>50f40623-7ca6-4499-a64f-22d54e2bef4c</id>
			<name>Ford Percheron</name>
			<page>54</page>
			<source>R5</source>
			<accel>2</accel>
			<armor>6</armor>
			<avail>0</avail>
			<body>15</body>
			<category>Cars</category>
			<cost>39000</cost>
			<handling>3/3</handling>
			<pilot>4</pilot>
			<sensor>3</sensor>
			<speed>3</speed>
			<gears>
				<gear rating="3" maxrating="7">Sensor Array</gear>
			</gears>
			<seats>6</seats>
		</vehicle>
		<vehicle>
			<id>a80bd3e7-abc4-412f-b6c0-eaa5c7585936</id>
			<name>Jeep Trailblazer</name>
			<page>54</page>
			<source>R5</source>
			<accel>2</accel>
			<armor>6</armor>
			<avail>0</avail>
			<body>12</body>
			<category>Cars</category>
			<cost>32000</cost>
			<handling>3/4</handling>
			<pilot>1</pilot>
			<sensor>2</sensor>
			<speed>3</speed>
			<gears>
				<gear rating="2" maxrating="7">Sensor Array</gear>
			</gears>
			<mods>
				<name>Off-Road Suspension</name>
				<name>Multifuel Engine</name>
			</mods>
			<seats>4</seats>
		</vehicle>
		<vehicle>
			<id>48ebf4fc-bd56-4e14-a433-6d92f18251dc</id>
			<name>Toyota Talon</name>
			<page>55</page>
			<source>R5</source>
			<accel>2</accel>
			<armor>6</armor>
			<avail>0</avail>
			<body>12</body>
			<category>Cars</category>
			<cost>30000</cost>
			<handling>4/3</handling>
			<pilot>2</pilot>
			<sensor>2</sensor>
			<speed>4</speed>
			<gears>
				<gear rating="2" maxrating="7">Sensor Array</gear>
			</gears>
			<seats>5</seats>
		</vehicle>
		<vehicle>
			<id>abc43924-23f0-407d-b3d5-e96f03b9f808</id>
			<name>Nissan Hauler</name>
			<page>56</page>
			<source>R5</source>
			<accel>1</accel>
			<armor>8</armor>
			<avail>0</avail>
			<body>16</body>
			<category>Cars</category>
			<cost>30000</cost>
			<handling>3/3</handling>
			<pilot>2</pilot>
			<sensor>2</sensor>
			<speed>4/3</speed>
			<gears>
				<gear rating="2" maxrating="7">Sensor Array</gear>
			</gears>
			<seats>8</seats>
		</vehicle>
		<vehicle>
			<id>7190fec0-2c0e-4df8-8916-0e870fddf43c</id>
			<name>Eurocar Northstar</name>
			<page>56</page>
			<source>R5</source>
			<accel>2</accel>
			<armor>8</armor>
			<avail>12</avail>
			<body>12</body>
			<category>Cars</category>
			<cost>115000</cost>
			<handling>5/3</handling>
			<pilot>3</pilot>
			<sensor>5</sensor>
			<speed>6</speed>
			<gears>
				<gear rating="5" maxrating="7">Sensor Array</gear>
			</gears>
			<mods>
				<name>Amenities (Middle)</name>
			</mods>
			<seats>4</seats>
		</vehicle>
		<vehicle>
			<id>45549db3-db43-42d2-bc45-8f7db70a1b19</id>
			<name>GMC Escalade</name>
			<page>57</page>
			<source>R5</source>
			<accel>2</accel>
			<armor>10</armor>
			<avail>10</avail>
			<body>16</body>
			<category>Cars</category>
			<cost>125000</cost>
			<handling>3/3</handling>
			<pilot>3</pilot>
			<sensor>4</sensor>
			<speed>4</speed>
			<gears>
				<gear rating="4" maxrating="7">Sensor Array</gear>
			</gears>
			<mods>
				<name>Amenities (High)</name>
				<name rating="2">Anti-Theft System</name>
				<name>Rigger Interface</name>
			</mods>
			<seats>6</seats>
		</vehicle>
		<vehicle>
			<id>b1bfc86a-120e-45fd-b8e5-9486d43d7956</id>
			<name>Ford Econovan</name>
			<page>58</page>
			<source>R5</source>
			<accel>1</accel>
			<armor>8</armor>
			<avail>0</avail>
			<body>14</body>
			<category>Cars</category>
			<cost>30000</cost>
			<handling>3/2</handling>
			<pilot>2</pilot>
			<sensor>2</sensor>
			<speed>4</speed>
			<gears>
				<gear rating="2" maxrating="7">Sensor Array</gear>
			</gears>
			<mods>
				<name>Amenities (Low)</name>
			</mods>
			<seats>10</seats>
		</vehicle>
		<vehicle>
			<id>6756cbb6-02db-4450-adf8-acce13598a17</id>
			<name>Dodge Caravaner</name>
			<page>58</page>
			<source>R5</source>
			<accel>1</accel>
			<armor>8</armor>
			<avail>0</avail>
			<body>12</body>
			<category>Cars</category>
			<cost>28000</cost>
			<handling>3/2</handling>
			<pilot>2</pilot>
			<sensor>2</sensor>
			<speed>4</speed>
			<gears>
				<gear rating="2" maxrating="7">Sensor Array</gear>
			</gears>
			<seats>7</seats>
		</vehicle>
		<vehicle>
			<id>3ff3b5a3-4755-4390-9782-23a9cc34cf72</id>
			<name>GMC Universe</name>
			<page>59</page>
			<source>R5</source>
			<accel>1</accel>
			<armor>8</armor>
			<avail>0</avail>
			<body>14</body>
			<category>Cars</category>
			<cost>30000</cost>
			<handling>3/3</handling>
			<pilot>3</pilot>
			<sensor>2</sensor>
			<speed>4/3</speed>
			<gears>
				<gear rating="2" maxrating="7">Sensor Array</gear>
			</gears>
			<seats>16</seats>
		</vehicle>
		<vehicle>
			<id>aa27ed63-313e-4cb3-98b9-920bb9b319b6</id>
			<name>Ares Chuck Wagon</name>
			<page>59</page>
			<source>R5</source>
			<accel>1</accel>
			<armor>5</armor>
			<avail>0</avail>
			<body>16</body>
			<category>Cars</category>
			<cost>40000</cost>
			<handling>2/2</handling>
			<pilot>2</pilot>
			<sensor>2</sensor>
			<speed>3</speed>
			<gears>
				<gear rating="2" maxrating="7">Sensor Array</gear>
			</gears>
			<seats>2</seats>
		</vehicle>
		<vehicle>
			<id>116f6efe-2bb0-4fd4-80de-c25d6fa721bd</id>
			<name>BMW M8</name>
			<page>42</page>
			<source>SHB</source>
			<accel>2</accel>
			<armor>11</armor>
			<avail>10</avail>
			<body>12</body>
			<category>Cars</category>
			<cost>76000</cost>
			<handling>4/3</handling>
			<pilot>1</pilot>
			<sensor>2</sensor>
			<speed>6</speed>
			<gears>
				<gear rating="2" maxrating="7">Sensor Array</gear>
			</gears>
			<seats>4</seats>
		</vehicle>
		<vehicle>
			<id>8b7dd760-4528-413f-a577-a51fe8a705c9</id>
			<name>Mercury Comet Cruiser</name>
			<page>42</page>
			<source>SHB</source>
			<accel>2</accel>
			<armor>11</armor>
			<avail>0</avail>
			<body>14</body>
			<category>Cars</category>
			<cost>21000</cost>
			<handling>4/3</handling>
			<pilot>1</pilot>
			<sensor>2</sensor>
			<speed>3</speed>
			<gears>
				<gear rating="2" maxrating="7">Sensor Array</gear>
			</gears>
			<seats>5</seats>
		</vehicle>
		<vehicle>
			<id>2f46305b-6196-43d1-b748-2266c5f1dc08</id>
			<name>Chrysler-Nissan Bobcat</name>
			<page>42</page>
			<source>SHB</source>
			<accel>2</accel>
			<armor>10</armor>
			<avail>0</avail>
			<body>15</body>
			<category>Cars</category>
			<cost>25000</cost>
			<handling>3/3</handling>
			<pilot>1</pilot>
			<sensor>2</sensor>
			<speed>3</speed>
			<gears>
				<gear rating="2" maxrating="7">Sensor Array</gear>
			</gears>
			<seats>8</seats>
		</vehicle>
		<vehicle>
			<id>15e937d5-a1be-401e-a15c-0ff6e73a25d9</id>
			<name>Dodge Hurricane</name>
			<page>42</page>
			<source>SHB</source>
			<accel>2</accel>
			<armor>12</armor>
			<avail>0</avail>
			<body>15</body>
			<category>Cars</category>
			<cost>37000</cost>
			<handling>4/4</handling>
			<pilot>1</pilot>
			<sensor>2</sensor>
			<speed>4</speed>
			<gears>
				<gear rating="2" maxrating="7">Sensor Array</gear>
			</gears>
			<seats>3</seats>
		</vehicle>
		<vehicle>
			<id>026beaac-5e92-4210-943a-97f5455d98ec</id>
			<name>Dodge Hurricane Crew Modell</name>
			<page>42</page>
			<source>SHB</source>
			<accel>2</accel>
			<armor>12</armor>
			<avail>0</avail>
			<body>16</body>
			<category>Cars</category>
			<cost>43000</cost>
			<handling>3/3</handling>
			<pilot>1</pilot>
			<sensor>2</sensor>
			<speed>4</speed>
			<gears>
				<gear rating="2" maxrating="7">Sensor Array</gear>
			</gears>
			<seats>6</seats>
		</vehicle>
		<vehicle>
			<id>4d38b501-1b40-4eb2-a4be-4ec0fb099cdf</id>
			<name>Dodge Hurricane Security Modell</name>
			<page>42</page>
			<source>SHB</source>
			<accel>2</accel>
			<armor>14</armor>
			<avail>0</avail>
			<body>16</body>
			<category>Cars</category>
			<cost>67000</cost>
			<handling>4/3</handling>
			<pilot>3</pilot>
			<sensor>3</sensor>
			<speed>4</speed>
			<gears>
				<gear rating="2" maxrating="7">Sensor Array</gear>
			</gears>
			<seats>5</seats>
		</vehicle>
		<vehicle>
			<id>baf9cd37-06b2-45d7-b355-7da492a82220</id>
			<name>Mercedes-Benz Tornado</name>
			<page>42</page>
			<source>SHB</source>
			<accel>2</accel>
			<armor>12</armor>
			<avail>0</avail>
			<body>15</body>
			<category>Cars</category>
			<cost>44400</cost>
			<handling>4/4</handling>
			<pilot>1</pilot>
			<sensor>2</sensor>
			<speed>4</speed>
			<gears>
				<gear rating="2" maxrating="7">Sensor Array</gear>
			</gears>
			<seats>3</seats>
		</vehicle>
		<vehicle>
			<id>3748c902-c5f0-4173-bc4e-d5fab28418bc</id>
			<name>Mercedes-Benz Tornado Crew Modell</name>
			<page>42</page>
			<source>SHB</source>
			<accel>2</accel>
			<armor>12</armor>
			<avail>0</avail>
			<body>16</body>
			<category>Cars</category>
			<cost>51600</cost>
			<handling>3/3</handling>
			<pilot>1</pilot>
			<sensor>2</sensor>
			<speed>4</speed>
			<gears>
				<gear rating="2" maxrating="7">Sensor Array</gear>
			</gears>
			<seats>6</seats>
		</vehicle>
		<vehicle>
			<id>d823558b-3d98-47eb-924a-3f3db1565eb1</id>
			<name>Mercedes-Benz Tornado Security Modell</name>
			<page>42</page>
			<source>SHB</source>
			<accel>2</accel>
			<armor>14</armor>
			<avail>0</avail>
			<body>16</body>
			<category>Cars</category>
			<cost>80400</cost>
			<handling>4/3</handling>
			<pilot>3</pilot>
			<sensor>3</sensor>
			<speed>4</speed>
			<gears>
				<gear rating="2" maxrating="7">Sensor Array</gear>
			</gears>
			<seats>5</seats>
		</vehicle>
		<vehicle>
			<id>5159292e-897c-40aa-84ad-a1b374d95370</id>
			<name>BMW X Infinity</name>
			<page>42</page>
			<source>SHB</source>
			<accel>2</accel>
			<armor>13</armor>
			<avail>10</avail>
			<body>14</body>
			<category>Cars</category>
			<cost>72000</cost>
			<handling>5/5</handling>
			<pilot>2</pilot>
			<sensor>4</sensor>
			<speed>4</speed>
			<gears>
				<gear rating="2" maxrating="7">Sensor Array</gear>
			</gears>
			<seats>6</seats>
		</vehicle>
		<vehicle>
			<id>c90e2ec7-f351-4bb5-a145-bf33c9062ff9</id>
			<name>Volkswagen MultyCity</name>
			<page>42</page>
			<source>SHB</source>
			<accel>1</accel>
			<armor>4</armor>
			<avail>0</avail>
			<body>12</body>
			<category>Cars</category>
			<cost>18000</cost>
			<handling>3/2</handling>
			<pilot>1</pilot>
			<sensor>1</sensor>
			<speed>4</speed>
			<gears>
				<gear rating="2" maxrating="7">Sensor Array</gear>
			</gears>
			<seats>3</seats>
		</vehicle>
		<vehicle>
			<id>2a548234-f76f-4359-bfa0-f3d26a749426</id>
			<name>Volkswagen Urban Allrounder</name>
			<page>42</page>
			<source>SHB</source>
			<accel>1</accel>
			<armor>6</armor>
			<avail>0</avail>
			<body>13</body>
			<category>Cars</category>
			<cost>19500</cost>
			<handling>3/3</handling>
			<pilot>2</pilot>
			<sensor>2</sensor>
			<speed>3</speed>
			<gears>
				<gear rating="2" maxrating="7">Sensor Array</gear>
			</gears>
			<seats>5</seats>
		</vehicle>
		<vehicle>
			<id>453d90d0-8ec0-4d0a-9478-1dde666c0b24</id>
			<name>Mercedes-Benz CityMog / Dodge City Basis Modell</name>
			<page>42</page>
			<source>SHB</source>
			<accel>1</accel>
			<armor>10</armor>
			<avail>0</avail>
			<body>18</body>
			<category>Cars</category>
			<cost>44000</cost>
			<handling>5/4</handling>
			<pilot>2</pilot>
			<sensor>2</sensor>
			<speed>3</speed>
			<gears>
				<gear rating="2" maxrating="7">Sensor Array</gear>
			</gears>
			<seats>3</seats>
		</vehicle>
		<vehicle>
			<id>22d97843-c25b-4b83-97f4-9f0db590b77d</id>
			<name>Mercedes-Benz CityMog / Dodge City CM-X (mit Pritsche)</name>
			<page>42</page>
			<source>SHB</source>
			<accel>1</accel>
			<armor>10</armor>
			<avail>0</avail>
			<body>18</body>
			<category>Cars</category>
			<cost>42000</cost>
			<handling>5/4</handling>
			<pilot>2</pilot>
			<sensor>2</sensor>
			<speed>3</speed>
			<gears>
				<gear rating="2" maxrating="7">Sensor Array</gear>
			</gears>
			<seats>5</seats>
		</vehicle>
		<vehicle>
			<id>8053ea4f-9ad3-4b50-8ca9-cc7e78eb8da4</id>
			<name>Mercedes-Benz CityMog / Dodge City CM Traveller (mit Pritsche)</name>
			<page>42</page>
			<source>SHB</source>
			<accel>1</accel>
			<armor>10</armor>
			<avail>0</avail>
			<body>18</body>
			<category>Cars</category>
			<cost>56000</cost>
			<handling>5/4</handling>
			<pilot>3</pilot>
			<sensor>2</sensor>
			<speed>3</speed>
			<gears>
				<gear rating="2" maxrating="7">Sensor Array</gear>
			</gears>
			<seats>20</seats>
		</vehicle>
		<vehicle>
			<id>5ef26f25-f8cf-4610-856b-91f2152ad17a</id>
			<name>Mercedes-Benz CityMog / Dodge City CM Elite</name>
			<page>42</page>
			<source>SHB</source>
			<accel>1</accel>
			<armor>12</armor>
			<avail>0</avail>
			<body>18</body>
			<category>Cars</category>
			<cost>96000</cost>
			<handling>5/3</handling>
			<pilot>3</pilot>
			<sensor>4</sensor>
			<speed>3</speed>
			<gears>
				<gear rating="2" maxrating="7">Sensor Array</gear>
			</gears>
			<seats>12</seats>
		</vehicle>
		<vehicle>
			<id>4b64e3b8-bc1f-4dea-8d53-d90cf35f4315</id>
			<name>Airstream Traveller Chinook</name>
			<page>59</page>
			<source>R5</source>
			<accel>1</accel>
			<armor>12</armor>
			<avail>0</avail>
			<body>14</body>
			<category>Trucks</category>
			<cost>145000</cost>
			<handling>3/2</handling>
			<pilot>2</pilot>
			<sensor>2</sensor>
			<speed>4/3</speed>
			<gears>
				<gear rating="2" maxrating="7">Sensor Array</gear>
			</gears>
			<mods>
				<name>Amenities (Squatter)</name>
				<name>Extreme Environment Modification</name>
				<name>SunCell</name>
				<name>Satellite Link</name>
			</mods>
			<seats>10</seats>
		</vehicle>
		<vehicle>
			<id>cb970581-0a0d-47a3-b334-9d3feea05b7d</id>
			<name>Airstream Traveller Preserve</name>
			<page>59</page>
			<source>R5</source>
			<accel>1</accel>
			<armor>12</armor>
			<avail>0</avail>
			<body>16</body>
			<category>Trucks</category>
			<cost>134000</cost>
			<handling>3/3</handling>
			<pilot>2</pilot>
			<sensor>3</sensor>
			<speed>4/4</speed>
			<gears>
				<gear rating="3" maxrating="7">Sensor Array</gear>
			</gears>
			<mods>
				<name>Amenities (Squatter)</name>
				<name>GridLink</name>
				<name>SunCell</name>
				<name>Satellite Link</name>
			</mods>
			<seats>10</seats>
		</vehicle>
		<vehicle>
			<id>732a042d-631c-485a-b8c4-ce010de0b8af</id>
			<name>Airstream Traveller Outback</name>
			<page>59</page>
			<source>R5</source>
			<accel>1</accel>
			<armor>12</armor>
			<avail>0</avail>
			<body>14</body>
			<category>Trucks</category>
			<cost>158000</cost>
			<handling>3/4</handling>
			<pilot>2</pilot>
			<sensor>4</sensor>
			<speed>3/4</speed>
			<gears>
				<gear rating="4" maxrating="7">Sensor Array</gear>
			</gears>
			<mods>
				<name>Amenities (Squatter)</name>
				<name>Extreme Environment Modification</name>
				<name>SunCell</name>
				<name>Off-Road Suspension</name>
				<name>Satellite Link</name>
			</mods>
			<seats>8</seats>
		</vehicle>
		<vehicle>
			<id>7eb192ce-abcb-46ff-b29e-c39d2c0978cb</id>
			<name>Mack Hellhound</name>
			<page>60</page>
			<source>R5</source>
			<accel>1</accel>
			<armor>15</armor>
			<avail>16R</avail>
			<body>20</body>
			<category>Trucks</category>
			<cost>150000</cost>
			<handling>3/2</handling>
			<pilot>3</pilot>
			<sensor>3</sensor>
			<speed>4/3</speed>
			<gears>
				<gear rating="3" maxrating="7">Sensor Array</gear>
			</gears>
			<mods>
				<name>Amenities (Low)</name>
				<name>Landing Drone Rack (Medium)</name>
				<name>Landing Drone Rack (Medium)</name>
				<name>Landing Drone Rack (Micro)</name>
				<name>Landing Drone Rack (Small)</name>
				<name>Landing Drone Rack (Small)</name>
				<name>Rigger Cocoon</name>
				<name>Rigger Cocoon</name>
				<name>Rigger Interface</name>
				<name>Drone Rail</name>
			</mods>
			<seats>2</seats>
		</vehicle>
		<vehicle>
			<id>b0b13ff4-1820-4168-834e-bec224c81bb1</id>
			<name>Omni Motors Omnibus</name>
			<page>62</page>
			<source>R5</source>
			<accel>1</accel>
			<armor>10</armor>
			<avail>12</avail>
			<body>18</body>
			<category>Municipal/Construction</category>
			<cost>296000</cost>
			<handling>2/2</handling>
			<pilot>2</pilot>
			<sensor>2</sensor>
			<speed>3</speed>
			<gears>
				<gear rating="2" maxrating="7">Sensor Array</gear>
			</gears>
			<mods>
				<name>GridLink</name>
				<name>GridLink Override</name>
			</mods>
			<seats>53</seats>
		</vehicle>
		<vehicle>
			<id>e4a04ec4-62ca-49d3-bbcf-fe390bdf523e</id>
			<name>GMC Commercial G-Series</name>
			<page>62</page>
			<source>R5</source>
			<accel>1</accel>
			<armor>12</armor>
			<avail>14</avail>
			<body>18</body>
			<category>Municipal/Construction</category>
			<cost>287000</cost>
			<handling>2/2</handling>
			<pilot>2</pilot>
			<sensor>3</sensor>
			<speed>3</speed>
			<gears>
				<gear rating="3" maxrating="7">Sensor Array</gear>
			</gears>
			<mods>
				<name>GridLink</name>
				<name>GridLink Override</name>
				<name>Special Equipment</name>
			</mods>
			<seats>2</seats>
		</vehicle>
		<vehicle>
			<id>88b674d3-fd95-435c-888c-3846b6d89ea6</id>
			<name>GMC Commercial D-Series</name>
			<page>63</page>
			<source>R5</source>
			<accel>1</accel>
			<armor>10</armor>
			<avail>12</avail>
			<body>16</body>
			<category>Municipal/Construction</category>
			<cost>248000</cost>
			<handling>2/2</handling>
			<pilot>2</pilot>
			<sensor>2</sensor>
			<speed>3</speed>
			<gears>
				<gear rating="2" maxrating="7">Sensor Array</gear>
				<name>Special Equipment</name>
			</gears>
			<seats>2</seats>
		</vehicle>
		<vehicle>
			<id>49ed00fb-70b2-46d3-b10a-4e12bd89d798</id>
			<name>GMC Commercial D-Series Compact</name>
			<page>63</page>
			<source>R5</source>
			<accel>1</accel>
			<armor>8</armor>
			<avail>12</avail>
			<body>12</body>
			<category>Municipal/Construction</category>
			<cost>196000</cost>
			<handling>2/2</handling>
			<pilot>2</pilot>
			<sensor>2</sensor>
			<speed>3</speed>
			<gears>
				<gear rating="2" maxrating="7">Sensor Array</gear>
				<name>Special Equipment</name>
			</gears>
			<seats>2</seats>
		</vehicle>
		<vehicle>
			<id>4bd62e1e-11e1-4b69-9f16-6073abaab680</id>
			<name>GMC Commercial DD</name>
			<page>63</page>
			<source>R5</source>
			<accel>1</accel>
			<armor>12</armor>
			<avail>12</avail>
			<body>20</body>
			<category>Municipal/Construction</category>
			<cost>312000</cost>
			<handling>2/2</handling>
			<pilot>2</pilot>
			<sensor>2</sensor>
			<speed>3</speed>
			<gears>
				<gear rating="2" maxrating="7">Sensor Array</gear>
				<name>Special Equipment</name>
			</gears>
			<seats>2</seats>
		</vehicle>
		<vehicle>
			<id>8cb508c2-462b-4499-9c00-ac244b9c72b6</id>
			<name>Saeder-Krupp Konstructors</name>
			<page>64</page>
			<source>R5</source>
			<accel>1</accel>
			<armor>18</armor>
			<avail>16</avail>
			<body>24</body>
			<category>Municipal/Construction</category>
			<cost>365000</cost>
			<handling>2/2</handling>
			<pilot>4</pilot>
			<sensor>3</sensor>
			<speed>3</speed>
			<gears>
				<gear rating="3" maxrating="7">Sensor Array</gear>
				<name>Special Equipment</name>
			</gears>
			<seats>2</seats>
		</vehicle>
		<vehicle>
			<id>5ef3b170-5e8b-4d27-90db-f82c6f7c25b7</id>
			<name>Mostrans KVP-28</name>
			<page>64</page>
			<source>R5</source>
			<accel>1</accel>
			<armor>12</armor>
			<avail>16</avail>
			<body>18</body>
			<category>Municipal/Construction</category>
			<cost>87000</cost>
			<handling>2/2</handling>
			<pilot>4</pilot>
			<sensor>3</sensor>
			<speed>3</speed>
			<gears>
				<gear rating="3" maxrating="7">Sensor Array</gear>
			</gears>
			<mods>
				<name>Secondary Propulsion (Hovercraft)</name>
			</mods>
			<seats>2</seats>
		</vehicle>
		<vehicle>
			<id>aab15689-b3e6-4c2c-9399-cf5987af96fe</id>
			<name>Mostrans Minsk</name>
			<page>64</page>
			<source>R5</source>
			<accel>1</accel>
			<armor>10</armor>
			<avail>16</avail>
			<body>16</body>
			<category>Municipal/Construction</category>
			<cost>77000</cost>
			<handling>2/2</handling>
			<pilot>4</pilot>
			<sensor>3</sensor>
			<speed>3</speed>
			<gears>
				<gear rating="3" maxrating="7">Sensor Array</gear>
			</gears>
			<seats>2</seats>
		</vehicle>
		<vehicle>
			<id>b243cb7f-3944-46a8-afef-6a4ba80e25e0</id>
			<name>Universal Hovercraft Minnesota</name>
			<page>65</page>
			<source>R5</source>
			<accel>2</accel>
			<armor>9</armor>
			<avail>12R</avail>
			<body>14</body>
			<category>Municipal/Construction</category>
			<cost>130000</cost>
			<handling>4/4</handling>
			<pilot>3</pilot>
			<sensor>3</sensor>
			<speed>4</speed>
			<gears>
				<gear rating="3" maxrating="7">Sensor Array</gear>
			</gears>
			<seats>14</seats>
		</vehicle>
		<vehicle>
			<id>b7a2c6af-b0b3-446e-8a49-b1e6b8fd131b</id>
			<name>Vodyanoy Assault Hovercraft</name>
			<page>65</page>
			<source>R5</source>
			<accel>3</accel>
			<armor>16</armor>
			<avail>12F</avail>
			<body>16</body>
			<category>Municipal/Construction</category>
			<cost>84000</cost>
			<handling>3/3</handling>
			<pilot>1</pilot>
			<sensor>2</sensor>
			<speed>4</speed>
			<gears>
				<gear rating="2" maxrating="7">Sensor Array</gear>
			</gears>
			<mods>
				<name>Amenities (Squatter)</name>
				<name>Weapon Mount Type (Standard)</name>
				<name>Weapon Mount Visibility (External)</name>
				<name>Weapon Mount Flexibility (Turret)</name>
				<name>Weapon Mount Control (Manual)</name>
			</mods>
			<seats>10</seats>
		</vehicle>
		<vehicle>
			<id>01a51f42-7348-42ff-9b68-cde36f60743d</id>
			<name>BMW Blitzkrieg</name>
			<page>66</page>
			<source>R5</source>
			<accel>2</accel>
			<armor>8</armor>
			<avail>14R</avail>
			<body>10</body>
			<category>Corpsec/Police/Military</category>
			<cost>46000</cost>
			<handling>4/3</handling>
			<pilot>3</pilot>
			<sensor>4</sensor>
			<speed>4</speed>
			<gears>
				<gear rating="4" maxrating="7">Sensor Array</gear>
			</gears>
			<mods>
				<name>Weapon Mount Type (Heavy)</name>
				<name>Weapon Mount Visibility (External)</name>
				<name>Weapon Mount Flexibility (Fixed)</name>
				<name>Weapon Mount Control (Remote)</name>
				<name>Weapon Mount Type (Heavy)</name>
				<name>Weapon Mount Visibility (External)</name>
				<name>Weapon Mount Flexibility (Fixed)</name>
				<name>Weapon Mount Control (Remote)</name>
			</mods>
			<seats>2</seats>
		</vehicle>
		<vehicle>
			<id>3a9eeaaa-56c2-4020-ba9f-e0f7c6f9e0eb</id>
			<name>Dodge Charger</name>
			<page>67</page>
			<source>R5</source>
			<accel>2</accel>
			<armor>12</armor>
			<avail>16R</avail>
			<body>12</body>
			<category>Corpsec/Police/Military</category>
			<cost>65000</cost>
			<handling>4/3</handling>
			<pilot>4</pilot>
			<sensor>4</sensor>
			<speed>5</speed>
			<gears>
				<gear rating="4" maxrating="7">Sensor Array</gear>
			</gears>
			<mods>
				<name>Weapon Mount Type (Standard)</name>
				<name>Weapon Mount Visibility (External)</name>
				<name>Weapon Mount Flexibility (Fixed)</name>
				<name>Weapon Mount Control (Remote)</name>
				<name>Weapon Mount Type (Standard)</name>
				<name>Weapon Mount Visibility (External)</name>
				<name>Weapon Mount Flexibility (Fixed)</name>
				<name>Weapon Mount Control (Remote)</name>
				<name>Weapon Mount Type (Standard)</name>
				<name>Weapon Mount Visibility (External)</name>
				<name>Weapon Mount Flexibility (Fixed)</name>
				<name>Weapon Mount Control (Remote)</name>
				<name>Weapon Mount Type (Standard)</name>
				<name>Weapon Mount Visibility (External)</name>
				<name>Weapon Mount Flexibility (Fixed)</name>
				<name>Weapon Mount Control (Remote)</name>
			</mods>
			<seats>5</seats>
		</vehicle>
		<vehicle>
			<id>45abd151-b3d1-4367-9133-3ff458532172</id>
			<name>BMW I8 Interceptor</name>
			<page>68</page>
			<source>R5</source>
			<accel>4</accel>
			<armor>8</armor>
			<avail>20F</avail>
			<body>12</body>
			<category>Corpsec/Police/Military</category>
			<cost>114000</cost>
			<handling>5/3</handling>
			<pilot>4</pilot>
			<sensor>4</sensor>
			<speed>8</speed>
			<gears>
				<gear rating="4" maxrating="7">Sensor Array</gear>
			</gears>
			<mods>
				<name>Weapon Mount Type (Heavy)</name>
				<name>Weapon Mount Visibility (External)</name>
				<name>Weapon Mount Flexibility (Flexible)</name>
				<name>Weapon Mount Control (Remote)</name>
				<name>Weapon Mount Type (Standard)</name>
				<name>Weapon Mount Visibility (External)</name>
				<name>Weapon Mount Flexibility (Fixed)</name>
				<name>Weapon Mount Control (Remote)</name>
				<name>Weapon Mount Type (Standard)</name>
				<name>Weapon Mount Visibility (External)</name>
				<name>Weapon Mount Flexibility (Fixed)</name>
				<name>Weapon Mount Control (Remote)</name>
				<name>Oil Slick Sprayer</name>
				<name>Smoke Projector</name>
				<name>Road Strip Ejector</name>
				<name>Rigger Interface</name>
			</mods>
			<seats>3</seats>
		</vehicle>
		<vehicle>
			<id>d1f39621-5c37-4b02-ad25-7e36dcd6a9d4</id>
			<name>Dodge Goliath</name>
			<page>70</page>
			<source>R5</source>
			<accel>2</accel>
			<armor>16</armor>
			<avail>20R</avail>
			<body>16</body>
			<category>Corpsec/Police/Military</category>
			<cost>120000</cost>
			<handling>3/2</handling>
			<pilot>3</pilot>
			<sensor>3</sensor>
			<speed>4</speed>
			<gears>
				<gear rating="3" maxrating="7">Sensor Array</gear>
			</gears>
			<mods>
				<name>Gun Port</name>
				<name>Gun Port</name>
				<name>Gun Port</name>
				<name>Gun Port</name>
				<name>Gun Port</name>
				<name>Gun Port</name>
				<name>Extra Entry/Exit Points</name>
				<name>Ram Plate</name>
				<name select="Extended Roof">Special Equipment</name>
			</mods>
			<seats>8</seats>
		</vehicle>
		<vehicle>
			<id>d2f3f4a9-dbb2-4c43-b45d-6e22c0760698</id>
			<name>BMW Teufelkatze</name>
			<page>71</page>
			<source>R5</source>
			<accel>3</accel>
			<armor>16</armor>
			<avail>16F</avail>
			<body>16</body>
			<category>Corpsec/Police/Military</category>
			<cost>76000</cost>
			<handling>5/4</handling>
			<pilot>3</pilot>
			<sensor>3</sensor>
			<speed>5</speed>
			<gears>
				<gear rating="3" maxrating="7">Sensor Array</gear>
			</gears>
			<mods>
				<name>FlashTech</name>
				<name>Signature Dampening</name>
				<name rating="3">Anti-Theft System</name>
			</mods>
			<seats>7</seats>
		</vehicle>
		<vehicle>
			<id>afb9137b-c488-48cd-b9b2-c846540526d8</id>
			<name>Dodge Stallion</name>
			<page>71</page>
			<source>R5</source>
			<accel>3</accel>
			<armor>12</armor>
			<avail>16R</avail>
			<body>16</body>
			<category>Corpsec/Police/Military</category>
			<cost>78000</cost>
			<handling>3/4</handling>
			<pilot>3</pilot>
			<sensor>3</sensor>
			<speed>5</speed>
			<gears>
				<gear rating="3" maxrating="7">Sensor Array</gear>
			</gears>
			<mods>
				<name>Weapon Mount Type (Heavy)</name>
				<name>Weapon Mount Visibility (External)</name>
				<name>Weapon Mount Flexibility (Turret)</name>
				<name>Weapon Mount Control (Manual)</name>
				<name>Weapon Mount Type (Standard)</name>
				<name>Weapon Mount Visibility (External)</name>
				<name>Weapon Mount Flexibility (Fixed)</name>
				<name>Weapon Mount Control (Remote)</name>
				<name>Weapon Mount Type (Standard)</name>
				<name>Weapon Mount Visibility (External)</name>
				<name>Weapon Mount Flexibility (Fixed)</name>
				<name>Weapon Mount Control (Remote)</name>
			</mods>
			<seats>4</seats>
		</vehicle>
		<vehicle>
			<id>7c804214-420e-48e4-8a44-f836b7fa4135</id>
			<name>Dodge Minotaur</name>
			<page>71</page>
			<source>R5</source>
			<accel>2</accel>
			<armor>8</armor>
			<avail>0</avail>
			<body>14</body>
			<category>Corpsec/Police/Military</category>
			<cost>45000</cost>
			<handling>4/5</handling>
			<pilot>4</pilot>
			<sensor>4</sensor>
			<speed>5</speed>
			<gears>
				<gear rating="4" maxrating="7">Sensor Array</gear>
			</gears>
			<mods>
				<name>Weapon Mount Type (Heavy)</name>
				<name>Weapon Mount Visibility (External)</name>
				<name>Weapon Mount Flexibility (Turret)</name>
				<name>Weapon Mount Control (Manual)</name>
				<name>Weapon Mount Type (Standard)</name>
				<name>Weapon Mount Visibility (External)</name>
				<name>Weapon Mount Flexibility (Fixed)</name>
				<name>Weapon Mount Control (Remote)</name>
			</mods>
			<seats>4</seats>
		</vehicle>
		<vehicle>
			<id>34d93e94-55af-463b-bec3-ed719dbd9d91</id>
			<name>BMW Luxus</name>
			<page>73</page>
			<source>R5</source>
			<accel>3</accel>
			<armor>16</armor>
			<avail>0</avail>
			<body>18</body>
			<category>Corpsec/Police/Military</category>
			<cost>398000</cost>
			<handling>5/5</handling>
			<pilot>5</pilot>
			<sensor>6</sensor>
			<speed>5</speed>
			<gears>
				<gear rating="6" maxrating="7">Sensor Array</gear>
			</gears>
			<mods>
				<name>Weapon Mount Type (Heavy)</name>
				<name>Weapon Mount Visibility (Concealed)</name>
				<name>Weapon Mount Flexibility (Turret)</name>
				<name>Weapon Mount Control (Remote)</name>
				<name>Amenities (Middle)</name>
				<name rating="3">Anti-Theft System</name>
				<name rating="2">Life Support</name>
				<name>Missile Defence System</name>
				<name rating="6">Passenger Protection System</name>
			</mods>
			<seats>8</seats>
		</vehicle>
		<vehicle>
			<id>f0e34913-e7d1-447b-a71b-35a170703087</id>
			<name>Dodge General Command</name>
			<page>74</page>
			<source>R5</source>
			<accel>1</accel>
			<armor>16</armor>
			<avail>18R</avail>
			<body>20</body>
			<category>Corpsec/Police/Military</category>
			<cost>344000</cost>
			<handling>3/3</handling>
			<pilot>5</pilot>
			<sensor>7</sensor>
			<speed>4</speed>
			<gears>
				<gear rating="6" maxrating="7">Sensor Array</gear>
			</gears>
			<mods>
				<name>Extra Entry/Exit Points</name>
				<name>Amenities (Middle)</name>
				<name select="Bathroom">Special Equipment</name>
				<name select="Holding Cell">Special Equipment</name>
				<name select="Holding Cell">Special Equipment</name>
				<name select="Sleeping Quarters">Special Equipment</name>
			</mods>
			<seats>10</seats>
		</vehicle>
		<vehicle>
			<id>47c2ddae-851a-4d75-8764-b80019a44616</id>
			<name>Dodge General Trailer</name>
			<page>74</page>
			<source>R5</source>
			<accel>1</accel>
			<armor>16</armor>
			<avail>18R</avail>
			<body>20</body>
			<category>Corpsec/Police/Military</category>
			<cost>54000</cost>
			<handling>3/3</handling>
			<pilot>3</pilot>
			<sensor>7</sensor>
			<speed>3</speed>
			<gears>
				<gear rating="6" maxrating="7">Sensor Array</gear>
			</gears>
			<mods>
				<name select="Generator">Special Equipment</name>
				<name>Rigger Adaptation</name>
				<name>Rigger Cocoon</name>
				<name select="Aircraft Repair">Workshop</name>
				<name>Standard Drone Rack (Medium)</name>
				<name>Standard Drone Rack (Medium)</name>
				<name>Standard Drone Rack (Medium)</name>
				<name>Standard Drone Rack (Medium)</name>
			</mods>
			<seats>1</seats>
		</vehicle>
		<vehicle>
			<id>b6b3714e-880c-4eba-9edc-cd6087945750</id>
			<name>BMW Sturmwagon</name>
			<page>75</page>
			<source>R5</source>
			<accel>2</accel>
			<armor>18</armor>
			<avail>20R</avail>
			<body>17</body>
			<category>Corpsec/Police/Military</category>
			<cost>145000</cost>
			<handling>5/4</handling>
			<pilot>4</pilot>
			<sensor>5</sensor>
			<speed>4</speed>
			<gears>
				<gear rating="5" maxrating="7">Sensor Array</gear>
			</gears>
			<mods>
				<name>Extra Entry/Exit Points</name>
				<name>Gun Port</name>
				<name>Gun Port</name>
				<name>Gun Port</name>
				<name>Gun Port</name>
				<name select="Advanced Lightbar">Special Equipment</name>
			</mods>
			<seats>10</seats>
		</vehicle>
		<vehicle>
			<id>945d3c12-d119-4441-a6f5-d69c6317aff2</id>
			<name>Dodge Rhino</name>
			<page>77</page>
			<source>R5</source>
			<accel>2</accel>
			<armor>14</armor>
			<avail>18R</avail>
			<body>24</body>
			<category>Corpsec/Police/Military</category>
			<cost>225000</cost>
			<handling>4/4</handling>
			<pilot>6</pilot>
			<sensor>7</sensor>
			<speed>4</speed>
			<gears>
				<gear rating="6" maxrating="7">Sensor Array</gear>
			</gears>
			<mods>
				<name>Extra Entry/Exit Points</name>
				<name rating="1">Anti-Theft System</name>
				<name>Weapon Mount Type (Standard)</name>
				<name>Weapon Mount Visibility (External)</name>
				<name>Weapon Mount Flexibility (Flexible)</name>
				<name>Weapon Mount Control (Remote)</name>
				<name>Weapon Mount Type (Standard)</name>
				<name>Weapon Mount Visibility (External)</name>
				<name>Weapon Mount Flexibility (Fixed)</name>
				<name>Weapon Mount Control (Remote)</name>
				<name>Weapon Mount Type (Standard)</name>
				<name>Weapon Mount Visibility (External)</name>
				<name>Weapon Mount Flexibility (Fixed)</name>
				<name>Weapon Mount Control (Remote)</name>
			</mods>
			<seats>9</seats>
		</vehicle>
		<vehicle>
			<id>90234226-413e-4fac-89ce-ffce9db69b12</id>
			<name>Ruhrmetal Wolf II</name>
			<page>77</page>
			<source>R5</source>
			<accel>2</accel>
			<armor>12</armor>
			<avail>18R</avail>
			<body>24</body>
			<category>Corpsec/Police/Military</category>
			<cost>225000</cost>
			<handling>3/3</handling>
			<pilot>2</pilot>
			<sensor>2</sensor>
			<speed>3</speed>
			<gears>
				<gear rating="2" maxrating="7">Sensor Array</gear>
			</gears>
			<mods>
				<name>Enviroseal</name>
				<name rating="2">Life Support</name>
			</mods>
			<seats>6</seats>
		</vehicle>
		<vehicle>
			<id>757fa739-7255-4ce3-bb61-ad478e4e4a99</id>
			<name>Evo Waterking</name>
			<page>79</page>
			<source>R5</source>
			<accel>2</accel>
			<armor>8</armor>
			<avail>12</avail>
			<body>14</body>
			<category>Boats</category>
			<cost>74000</cost>
			<handling>3</handling>
			<pilot>3</pilot>
			<sensor>2</sensor>
			<speed>3</speed>
			<gears>
				<gear rating="2" maxrating="7">Sensor Array</gear>
			</gears>
			<mods>
				<name>Amenities (Middle)</name>
				<name>Satellite Link</name>
				<name>Secondary Manual Controls</name>
				<name>Smuggling Compartment</name>
			</mods>
			<seats>12</seats>
		</vehicle>
		<vehicle>
			<id>193a6429-b4ba-4e68-a89e-5cd9a7965e50</id>
			<name>Sea Ray Cottonmouth</name>
			<page>80</page>
			<source>R5</source>
			<accel>4</accel>
			<armor>4</armor>
			<avail>12</avail>
			<body>8</body>
			<category>Boats</category>
			<cost>120000</cost>
			<handling>5</handling>
			<pilot>3</pilot>
			<sensor>3</sensor>
			<speed>7</speed>
			<gears>
				<gear rating="3" maxrating="7">Sensor Array</gear>
			</gears>
			<mods>
				<name>Amenities (Squatter)</name>
				<name>Rigger Interface</name>
				<name rating="1">Speed Enhancement</name>
				<name>Weapon Mount Type (Standard)</name>
				<name>Weapon Mount Visibility (Internal)</name>
				<name>Weapon Mount Flexibility (Fixed)</name>
				<name>Weapon Mount Control (Remote)</name>
				<name>Weapon Mount Type (Standard)</name>
				<name>Weapon Mount Visibility (Internal)</name>
				<name>Weapon Mount Flexibility (Fixed)</name>
				<name>Weapon Mount Control (Remote)</name>
				<name>Weapon Mount Type (Standard)</name>
				<name>Weapon Mount Visibility (Internal)</name>
				<name>Weapon Mount Flexibility (Flexible)</name>
				<name>Weapon Mount Control (Remote)</name>
				<name>Weapon Mount Type (Standard)</name>
				<name>Weapon Mount Visibility (Internal)</name>
				<name>Weapon Mount Flexibility (Flexible)</name>
				<name>Weapon Mount Control (Remote)</name>
			</mods>
			<seats>4</seats>
		</vehicle>
		<vehicle>
			<id>8a3971d6-25d4-4797-add2-fad2f6a7ef09</id>
			<name>Kawasaki Stingray</name>
			<page>81</page>
			<source>R5</source>
			<accel>3</accel>
			<armor>6</armor>
			<avail>0</avail>
			<body>8</body>
			<category>Boats</category>
			<cost>13000</cost>
			<handling>5</handling>
			<pilot>1</pilot>
			<sensor>1</sensor>
			<speed>5</speed>
			<gears>
				<gear rating="1" maxrating="7">Sensor Array</gear>
			</gears>
			<seats>2</seats>
		</vehicle>
		<vehicle>
			<id>d44323ef-f8f3-4b1f-b5d1-9ae4888cd6b9</id>
			<name>Kawasaki Manta Ray</name>
			<page>81</page>
			<source>R5</source>
			<accel>3</accel>
			<armor>6</armor>
			<avail>0</avail>
			<body>9</body>
			<category>Boats</category>
			<cost>16000</cost>
			<handling>4</handling>
			<pilot>1</pilot>
			<sensor>1</sensor>
			<speed>5</speed>
			<gears>
				<gear rating="1" maxrating="7">Sensor Array</gear>
			</gears>
			<seats>3</seats>
		</vehicle>
		<vehicle>
			<id>399b9c5f-31c0-475e-a987-caa3e60ea0eb</id>
			<name>Aztechnology Nightrunner</name>
			<page>81</page>
			<source>R5</source>
			<accel>3</accel>
			<armor>6</armor>
			<avail>10</avail>
			<body>12</body>
			<category>Boats</category>
			<cost>56000</cost>
			<handling>5</handling>
			<pilot>3</pilot>
			<sensor>4</sensor>
			<speed>6</speed>
			<gears>
				<gear rating="4" maxrating="7">Sensor Array</gear>
			</gears>
			<mods>
				<name>Amenities (Squatter)</name>
				<name rating="1">Life Support</name>
				<name>Rigger Interface</name>
				<name>Satellite Link</name>
				<name rating="4">Signature Masking</name>
			</mods>
			<seats>6</seats>
		</vehicle>
		<vehicle>
			<id>199f5570-e313-4f2a-9762-63e73f230732</id>
			<name>Zodiac Scorpio</name>
			<page>82</page>
			<source>R5</source>
			<accel>2</accel>
			<armor>6</armor>
			<avail>8</avail>
			<body>10</body>
			<category>Boats</category>
			<cost>26000</cost>
			<handling>4</handling>
			<pilot>1</pilot>
			<sensor>1</sensor>
			<speed>4</speed>
			<gears>
				<gear rating="1" maxrating="7">Sensor Array</gear>
			</gears>
			<mods>
				<name>Weapon Mount Type (Standard)</name>
				<name>Weapon Mount Visibility (External)</name>
				<name>Weapon Mount Flexibility (Flexible)</name>
				<name>Weapon Mount Control (Manual)</name>
				<name>Weapon Mount Type (Standard)</name>
				<name>Weapon Mount Visibility (External)</name>
				<name>Weapon Mount Flexibility (Flexible)</name>
				<name>Weapon Mount Control (Manual)</name>
				<name>Weapon Mount Type (Heavy)</name>
				<name>Weapon Mount Visibility (External)</name>
				<name>Weapon Mount Flexibility (Flexible)</name>
				<name>Weapon Mount Control (Manual)</name>
			</mods>
			<seats>8</seats>
		</vehicle>
		<vehicle>
			<id>4fda117c-38a0-440f-899e-27b39735747b</id>
			<name>Mitsubishi Waterbug</name>
			<page>83</page>
			<source>R5</source>
			<accel>2</accel>
			<armor>4</armor>
			<avail>0</avail>
			<body>8</body>
			<category>Boats</category>
			<cost>8000</cost>
			<handling>6</handling>
			<pilot>1</pilot>
			<sensor>0</sensor>
			<speed>3</speed>
			<seats>1</seats>
		</vehicle>
		<vehicle>
			<id>d7a2bfe7-f43d-420d-9ef0-164e644529be</id>
			<name>Mitsubishi Waveskipper</name>
			<page>83</page>
			<source>R5</source>
			<accel>2</accel>
			<armor>4</armor>
			<avail>0</avail>
			<body>10</body>
			<category>Boats</category>
			<cost>10000</cost>
			<handling>5</handling>
			<pilot>1</pilot>
			<sensor>0</sensor>
			<speed>3</speed>
			<seats>2</seats>
		</vehicle>
		<vehicle>
			<id>3a01a97e-9df8-4516-9f41-4ff92b465d3b</id>
			<name>Evo Water Strider</name>
			<page>84</page>
			<source>R5</source>
			<accel>1</accel>
			<armor>5</armor>
			<avail>16</avail>
			<body>8</body>
			<category>Boats</category>
			<cost>11000</cost>
			<handling>3</handling>
			<pilot>2</pilot>
			<sensor>2</sensor>
			<speed>2</speed>
			<gears>
				<gear rating="2" maxrating="7">Sensor Array</gear>
			</gears>
			<mods>
				<name rating="1">Life Support</name>
				<name rating="1">Signature Masking</name>
			</mods>
			<seats>1</seats>
		</vehicle>
		<vehicle>
			<id>9dfc2603-8289-474c-842b-dd74ac406fb7</id>
			<name>Corsair Elysium</name>
			<page>85</page>
			<source>R5</source>
			<accel>1/2</accel>
			<armor>10</armor>
			<avail>12</avail>
			<body>14</body>
			<category>Boats</category>
			<cost>78000</cost>
			<handling>1/3</handling>
			<pilot>2</pilot>
			<sensor>3</sensor>
			<speed>1/4</speed>
			<gears>
				<gear rating="3" maxrating="7">Sensor Array</gear>
			</gears>
			<mods>
				<name>Amenities (Middle)</name>
				<name>Improved Economy</name>
				<name>Satellite Link</name>
			</mods>
			<seats>6</seats>
		</vehicle>
		<vehicle>
			<id>c7d3a2bb-bad0-49a3-964f-b48911b37dcc</id>
			<name>Corsair Panther</name>
			<page>85</page>
			<source>R5</source>
			<accel>1/3</accel>
			<armor>10</armor>
			<avail>12</avail>
			<body>18</body>
			<category>Boats</category>
			<cost>135000</cost>
			<handling>1/3</handling>
			<pilot>2</pilot>
			<sensor>3</sensor>
			<speed>2/5</speed>
			<gears>
				<gear rating="3" maxrating="7">Sensor Array</gear>
			</gears>
			<mods>
				<name>Amenities (Middle)</name>
				<name>Improved Economy</name>
				<name>Satellite Link</name>
				<name>Secondary Manual Controls</name>
				<name>SunCell</name>
				<name rating="2">Signature Masking</name>
			</mods>
			<seats>8</seats>
		</vehicle>
		<vehicle>
			<id>db3526df-3370-4b28-84cd-e113ad69ee5a</id>
			<name>Corsair Trident</name>
			<page>87</page>
			<source>R5</source>
			<accel>2/3</accel>
			<armor>10</armor>
			<avail>12</avail>
			<body>16</body>
			<category>Boats</category>
			<cost>125000</cost>
			<handling>1/3</handling>
			<pilot>2</pilot>
			<sensor>3</sensor>
			<speed>4/5</speed>
			<gears>
				<gear rating="3" maxrating="7">Sensor Array</gear>
			</gears>
			<mods>
				<name>Amenities (Middle)</name>
				<name>Improved Economy</name>
				<name>Satellite Link</name>
				<name>SunCell</name>
			</mods>
			<seats>6</seats>
		</vehicle>
		<vehicle>
			<id>cb6f7e79-1756-41ad-9907-09bf5b1e4039</id>
			<name>Corsair Triton</name>
			<page>87</page>
			<source>R5</source>
			<accel>2</accel>
			<armor>10</armor>
			<avail>0</avail>
			<body>16</body>
			<category>Boats</category>
			<cost>104000</cost>
			<handling>1</handling>
			<pilot>2</pilot>
			<sensor>3</sensor>
			<speed>6</speed>
			<gears>
				<gear rating="3" maxrating="7">Sensor Array</gear>
			</gears>
			<mods>
				<name>Amenities (Middle)</name>
				<name>Improved Economy</name>
				<name>Satellite Link</name>
			</mods>
			<seats>6</seats>
		</vehicle>
		<vehicle>
			<id>f6b4394e-a005-4a25-8f44-1513701c07f5</id>
			<name>Blohm and Voss Classic 111</name>
			<page>88</page>
			<source>R5</source>
			<accel>2</accel>
			<armor>14</armor>
			<avail>16</avail>
			<body>24</body>
			<category>Boats</category>
			<cost>14870000</cost>
			<handling>3</handling>
			<pilot>4</pilot>
			<sensor>4</sensor>
			<speed>4</speed>
			<gears>
				<gear rating="4" maxrating="7">Sensor Array</gear>
			</gears>
			<mods>
				<name>Amenities (High)</name>
				<name>Interior Cameras</name>
				<name>Rigger Interface</name>
				<name>Satellite Link</name>
			</mods>
			<seats>14</seats>
		</vehicle>
		<vehicle>
			<id>28894d1f-18c8-4a16-b117-42658a2e3fa1</id>
			<name>Lurssen Mobius</name>
			<page>89</page>
			<source>R5</source>
			<accel>2</accel>
			<armor>14</armor>
			<avail>36</avail>
			<body>36</body>
			<category>Boats</category>
			<cost>84985000</cost>
			<handling>3</handling>
			<pilot>6</pilot>
			<sensor>5</sensor>
			<speed>3</speed>
			<gears>
				<gear rating="5" maxrating="7">Sensor Array</gear>
			</gears>
			<mods>
				<name>Amenities (Luxury)</name>
				<name>Interior Cameras</name>
				<name>Rigger Interface</name>
				<name>Rigger Cocoon</name>
				<name>Satellite Link</name>
				<name>Manual Control Override</name>
				<name>Searchlight</name>
			</mods>
			<seats>22</seats>
		</vehicle>
		<vehicle>
			<id>b3586f7a-f291-40b3-8ea7-ee5d82ca5586</id>
			<name>Sun Tracker Lake King</name>
			<page>90</page>
			<source>R5</source>
			<accel>2</accel>
			<armor>8</armor>
			<avail>0</avail>
			<body>14</body>
			<category>Boats</category>
			<cost>35000</cost>
			<handling>2</handling>
			<pilot>1</pilot>
			<sensor>1</sensor>
			<speed>3</speed>
			<gears>
				<gear rating="1" maxrating="7">Sensor Array</gear>
			</gears>
			<seats>8</seats>
		</vehicle>
		<vehicle>
			<id>1312f26a-4cac-45a9-a8f2-f74b2a80a468</id>
			<name>Evo Aquavida 1</name>
			<page>90</page>
			<source>R5</source>
			<accel>2</accel>
			<armor>16</armor>
			<avail>10</avail>
			<body>20</body>
			<category>Boats</category>
			<cost>115000</cost>
			<handling>2</handling>
			<pilot>1</pilot>
			<sensor>3</sensor>
			<speed>1</speed>
			<gears>
				<gear rating="3" maxrating="7">Sensor Array</gear>
			</gears>
			<mods>
				<name>Amenities (Middle)</name>
				<name>Winch (Basic)</name>
			</mods>
			<seats>10</seats>
		</vehicle>
		<vehicle>
			<id>ea80540c-83e1-4ff3-b411-a990e19fdc33</id>
			<name>Evo Aquavida 2</name>
			<page>90</page>
			<source>R5</source>
			<accel>2</accel>
			<armor>16</armor>
			<avail>10</avail>
			<body>20</body>
			<category>Boats</category>
			<cost>135000</cost>
			<handling>2</handling>
			<pilot>1</pilot>
			<sensor>3</sensor>
			<speed>1</speed>
			<gears>
				<gear rating="3" maxrating="7">Sensor Array</gear>
			</gears>
			<mods>
				<name>Amenities (Middle)</name>
				<name>Winch (Basic)</name>
			</mods>
			<seats>12</seats>
		</vehicle>
		<vehicle>
			<id>ef0f8108-e057-4caf-afb0-4cc11264ccec</id>
			<name>Ultramarine Kingfisher</name>
			<page>92</page>
			<source>R5</source>
			<accel>2</accel>
			<armor>12</armor>
			<avail>12</avail>
			<body>16</body>
			<category>Boats</category>
			<cost>61000</cost>
			<handling>3</handling>
			<pilot>3</pilot>
			<sensor>4</sensor>
			<speed>3</speed>
			<gears>
				<gear rating="4" maxrating="7">Sensor Array</gear>
			</gears>
			<mods>
				<name>Amenities (Squatter)</name>
				<name>Winch (Basic)</name>
				<name>Satellite Link</name>
				<name>Smuggling Compartment</name>
			</mods>
			<seats>6</seats>
		</vehicle>
		<vehicle>
			<id>119963e1-cdca-439d-b1d5-fd9e0ab85985</id>
			<name>American Airboat AirRanger</name>
			<page>92</page>
			<source>R5</source>
			<accel>3</accel>
			<armor>6</armor>
			<avail>6</avail>
			<body>10</body>
			<category>Boats</category>
			<cost>25500</cost>
			<handling>4</handling>
			<pilot>1</pilot>
			<sensor>1</sensor>
			<speed>4</speed>
			<gears>
				<gear rating="1" maxrating="7">Sensor Array</gear>
			</gears>
			<seats>6</seats>
		</vehicle>
		<vehicle>
			<id>ce233f26-f8ab-4f59-96fe-d57892e18cb3</id>
			<name>American Airboat AirRanger Heavy</name>
			<page>92</page>
			<source>R5</source>
			<accel>3</accel>
			<armor>6</armor>
			<avail>8</avail>
			<body>12</body>
			<category>Boats</category>
			<cost>35500</cost>
			<handling>4</handling>
			<pilot>1</pilot>
			<sensor>1</sensor>
			<speed>4</speed>
			<gears>
				<gear rating="1" maxrating="7">Sensor Array</gear>
			</gears>
			<seats>5</seats>
		</vehicle>
		<vehicle>
			<id>5a77445f-c676-4f07-805e-3aac7c3f9830</id>
			<name>GMC Riverine Security</name>
			<page>92</page>
			<source>R5</source>
			<accel>3</accel>
			<armor>12</armor>
			<avail>15R</avail>
			<body>16</body>
			<category>Boats</category>
			<cost>100000</cost>
			<handling>4</handling>
			<pilot>4</pilot>
			<sensor>4</sensor>
			<speed>5</speed>
			<gears>
				<gear rating="4" maxrating="7">Sensor Array</gear>
			</gears>
			<mods>
				<name>Amenities (Squatter)</name>
				<name>Rigger Cocoon</name>
				<name>Rigger Interface</name>
				<name>Satellite Link</name>
				<name>Searchlight</name>
				<name>Weapon Mount Type (Heavy)</name>
				<name>Weapon Mount Visibility (Internal)</name>
				<name>Weapon Mount Flexibility (Flexible)</name>
				<name>Weapon Mount Control (Remote)</name>
				<name>Weapon Mount Type (Standard)</name>
				<name>Weapon Mount Visibility (Internal)</name>
				<name>Weapon Mount Flexibility (Flexible)</name>
				<name>Weapon Mount Control (Remote)</name>
				<name>Weapon Mount Type (Standard)</name>
				<name>Weapon Mount Visibility (Internal)</name>
				<name>Weapon Mount Flexibility (Flexible)</name>
				<name>Weapon Mount Control (Remote)</name>
				<name>Weapon Mount Type (Standard)</name>
				<name>Weapon Mount Visibility (External)</name>
				<name>Weapon Mount Flexibility (Flexible)</name>
				<name>Weapon Mount Control (Remote)</name>
				<name>Weapon Mount Type (Standard)</name>
				<name>Weapon Mount Visibility (External)</name>
				<name>Weapon Mount Flexibility (Flexible)</name>
				<name>Weapon Mount Control (Remote)</name>
			</mods>
			<seats>8</seats>
		</vehicle>
		<vehicle>
			<id>d72817d0-2fa7-4c97-a8ef-bc2912549d27</id>
			<name>GMC Riverine Police</name>
			<page>92</page>
			<source>R5</source>
			<accel>3</accel>
			<armor>14</armor>
			<avail>15R</avail>
			<body>16</body>
			<category>Boats</category>
			<cost>154000</cost>
			<handling>4</handling>
			<pilot>4</pilot>
			<sensor>5</sensor>
			<speed>5</speed>
			<gears>
				<gear rating="5" maxrating="7">Sensor Array</gear>
			</gears>
			<mods>
				<name>Amenities (Squatter)</name>
				<name>Rigger Cocoon</name>
				<name>Rigger Interface</name>
				<name>Satellite Link</name>
				<name>Searchlight</name>
				<name>Searchlight</name>
				<name>Searchlight</name>
				<name>Searchlight</name>
				<name>Weapon Mount Type (Heavy)</name>
				<name>Weapon Mount Visibility (Internal)</name>
				<name>Weapon Mount Flexibility (Flexible)</name>
				<name>Weapon Mount Control (Remote)</name>
				<name>Weapon Mount Type (Standard)</name>
				<name>Weapon Mount Visibility (Internal)</name>
				<name>Weapon Mount Flexibility (Flexible)</name>
				<name>Weapon Mount Control (Remote)</name>
				<name>Weapon Mount Type (Standard)</name>
				<name>Weapon Mount Visibility (Internal)</name>
				<name>Weapon Mount Flexibility (Flexible)</name>
				<name>Weapon Mount Control (Remote)</name>
				<name>Weapon Mount Type (Standard)</name>
				<name>Weapon Mount Visibility (External)</name>
				<name>Weapon Mount Flexibility (Flexible)</name>
				<name>Weapon Mount Control (Remote)</name>
				<name>Weapon Mount Type (Standard)</name>
				<name>Weapon Mount Visibility (External)</name>
				<name>Weapon Mount Flexibility (Flexible)</name>
				<name>Weapon Mount Control (Remote)</name>
			</mods>
			<seats>8</seats>
		</vehicle>
		<vehicle>
			<id>386a33be-d016-4bae-ba7a-7b0f618e92d6</id>
			<name>GMC Riverine Military</name>
			<page>92</page>
			<source>R5</source>
			<accel>3</accel>
			<armor>20</armor>
			<avail>20F</avail>
			<body>20</body>
			<category>Boats</category>
			<cost>225000</cost>
			<handling>4</handling>
			<pilot>6</pilot>
			<sensor>6</sensor>
			<speed>5</speed>
			<gears>
				<gear rating="6" maxrating="7">Sensor Array</gear>
			</gears>
			<mods>
				<name>Amenities (Squatter)</name>
				<name>Rigger Cocoon</name>
				<name>Rigger Interface</name>
				<name>Satellite Link</name>
				<name>Searchlight</name>
				<name rating="4">Signature Masking</name>
				<name>Weapon Mount Type (Heavy)</name>
				<name>Weapon Mount Visibility (Internal)</name>
				<name>Weapon Mount Flexibility (Flexible)</name>
				<name>Weapon Mount Control (Remote)</name>
				<name>Weapon Mount Type (Standard)</name>
				<name>Weapon Mount Visibility (Internal)</name>
				<name>Weapon Mount Flexibility (Flexible)</name>
				<name>Weapon Mount Control (Remote)</name>
				<name>Weapon Mount Type (Standard)</name>
				<name>Weapon Mount Visibility (Internal)</name>
				<name>Weapon Mount Flexibility (Flexible)</name>
				<name>Weapon Mount Control (Remote)</name>
				<name>Weapon Mount Type (Standard)</name>
				<name>Weapon Mount Visibility (External)</name>
				<name>Weapon Mount Flexibility (Flexible)</name>
				<name>Weapon Mount Control (Remote)</name>
				<name>Weapon Mount Type (Standard)</name>
				<name>Weapon Mount Visibility (External)</name>
				<name>Weapon Mount Flexibility (Flexible)</name>
				<name>Weapon Mount Control (Remote)</name>
				<name>Weapon Mount Type (Standard)</name>
				<name>Weapon Mount Visibility (External)</name>
				<name>Weapon Mount Flexibility (Flexible)</name>
				<name>Weapon Mount Control (Remote)</name>
			</mods>
			<seats>8</seats>
		</vehicle>
		<vehicle>
			<id>13441e68-867a-42cd-88a6-f28e4fade20a</id>
			<name>Hughes Stallion WK-4</name>
			<page>95</page>
			<source>R5</source>
			<accel>4</accel>
			<armor>16</armor>
			<avail>12</avail>
			<body>16</body>
			<category>Rotorcraft</category>
			<cost>440000</cost>
			<handling>5</handling>
			<pilot>4</pilot>
			<sensor>4</sensor>
			<speed>5</speed>
			<gears>
				<gear rating="4" maxrating="7">Sensor Array</gear>
			</gears>
			<seats>8</seats>
		</vehicle>
		<vehicle>
			<id>9911d59b-8db1-4517-b554-49ab5d3f478d</id>
			<name>Aztechnology Agular GX-2</name>
			<page>97</page>
			<source>R5</source>
			<accel>5</accel>
			<armor>16</armor>
			<avail>28F</avail>
			<body>20</body>
			<category>Rotorcraft</category>
			<cost>500000</cost>
			<handling>5</handling>
			<pilot>4</pilot>
			<sensor>5</sensor>
			<speed>7</speed>
			<gears>
				<gear rating="5" maxrating="7">Sensor Array</gear>
			</gears>
			<mods>
				<name>Rigger Interface</name>
			</mods>
			<seats>2</seats>
		</vehicle>
		<vehicle>
			<id>319d9e3b-a0c4-4a8b-87c9-ff50eb4c3f85</id>
			<name>Aztechnology Agular GX-3AT</name>
			<page>97</page>
			<source>R5</source>
			<accel>4</accel>
			<armor>20</armor>
			<avail>28F</avail>
			<body>22</body>
			<category>Rotorcraft</category>
			<cost>550000</cost>
			<handling>4</handling>
			<pilot>4</pilot>
			<sensor>4</sensor>
			<speed>6</speed>
			<gears>
				<gear rating="4" maxrating="7">Sensor Array</gear>
			</gears>
			<mods>
				<name>Rigger Interface</name>
			</mods>
			<seats>10</seats>
		</vehicle>
		<vehicle>
			<id>cfb98885-315b-4f6f-8291-470ce43c8df1</id>
			<name>S-K Aerospace SKA-008</name>
			<page>98</page>
			<source>R5</source>
			<accel>8</accel>
			<armor>18</armor>
			<avail>24R</avail>
			<body>16</body>
			<category>Rotorcraft</category>
			<cost>525000</cost>
			<handling>6</handling>
			<pilot>4</pilot>
			<sensor>4</sensor>
			<speed>5</speed>
			<gears>
				<gear rating="4" maxrating="7">Sensor Array</gear>
			</gears>
			<mods>
				<name>Rigger Interface</name>
			</mods>
			<seats>12</seats>
		</vehicle>
		<vehicle>
			<id>d3184353-13b2-4f02-b74e-55ac1e0246de</id>
			<name>Dassault Sea Sprite</name>
			<page>98</page>
			<source>R5</source>
			<accel>3</accel>
			<armor>12</armor>
			<avail>18R</avail>
			<body>18</body>
			<category>Rotorcraft</category>
			<cost>400000</cost>
			<handling>5</handling>
			<pilot>3</pilot>
			<sensor>5</sensor>
			<speed>4</speed>
			<gears>
				<gear rating="4" maxrating="7">Sensor Array</gear>
			</gears>
			<mods>
				<name>Winch (Basic)</name>
				<name>Winch (Basic)</name>
			</mods>
			<seats>14</seats>
		</vehicle>
		<vehicle>
			<id>6f75f984-b5bd-4fd7-b4a2-c59a9c4f9ce6</id>
			<name>Federated-Boeing PBY-70 Catalina II</name>
			<page>100</page>
			<source>R5</source>
			<accel>3</accel>
			<armor>14</armor>
			<avail>12</avail>
			<body>22</body>
			<category>Fixed-Wing Aircraft</category>
			<cost>250000</cost>
			<handling>4</handling>
			<pilot>3</pilot>
			<sensor>4</sensor>
			<speed>3</speed>
			<gears>
				<gear rating="4" maxrating="7">Sensor Array</gear>
			</gears>
			<mods>
				<name>Weapon Mount Type (Heavy)</name>
				<name>Weapon Mount Type (Heavy)</name>
				<name>Weapon Mount Type (Heavy)</name>
			</mods>
			<seats>16</seats>
		</vehicle>
		<vehicle>
			<id>b4e88420-eae5-4c35-8ef2-a067012b2bf2</id>
			<name>Airbus Lift Ticket ALS-699</name>
			<page>100</page>
			<source>R5</source>
			<accel>3</accel>
			<armor>12</armor>
			<avail>14</avail>
			<body>16</body>
			<category>Rotorcraft</category>
			<cost>325000</cost>
			<handling>5</handling>
			<pilot>3</pilot>
			<sensor>4</sensor>
			<speed>3</speed>
			<gears>
				<gear rating="4" maxrating="7">Sensor Array</gear>
			</gears>
			<mods>
				<name>Winch (Basic)</name>
				<name>Winch (Basic)</name>
				<name>Winch (Basic)</name>
				<name>Winch (Basic)</name>
				<name>Winch (Enhanced)</name>
				<name>Winch (Enhanced)</name>
				<name>Winch (Enhanced)</name>
				<name>Winch (Enhanced)</name>
			</mods>
			<seats>5</seats>
		</vehicle>
		<vehicle>
			<id>4bb96843-2759-4263-b5cd-56b7f5f0178f</id>
			<name>GMC Gryphon</name>
			<page>103</page>
			<source>R5</source>
			<accel>7</accel>
			<armor>24</armor>
			<avail>28F</avail>
			<body>24</body>
			<category>VTOL/VSTOL</category>
			<cost>3200000</cost>
			<handling>5</handling>
			<pilot>4</pilot>
			<sensor>5</sensor>
			<speed>8</speed>
			<gears>
				<gear rating="5" maxrating="7">Sensor Array</gear>
			</gears>
			<mods>
				<name>Rigger Interface</name>
				<name>Weapon Mount Type (Heavy)</name>
				<name>Weapon Mount Type (Heavy)</name>
				<name>Weapon Mount Type (Heavy)</name>
			</mods>
			<seats>2</seats>
		</vehicle>
		<vehicle>
			<id>e7891e8c-3c27-4fd1-97cf-cf1384ecb829</id>
			<name>Evo-Krime Krime Wing</name>
			<page>105</page>
			<source>R5</source>
			<accel>5</accel>
			<armor>18</armor>
			<avail>24F</avail>
			<body>22</body>
			<category>VTOL/VSTOL</category>
			<cost>2275000</cost>
			<handling>4</handling>
			<pilot>4</pilot>
			<sensor>5</sensor>
			<speed>6</speed>
			<gears>
				<gear rating="5" maxrating="7">Sensor Array</gear>
			</gears>
			<mods>
				<name rating="1">Metahuman Adjustment</name>
			</mods>
			<seats>20</seats>
		</vehicle>
		<vehicle>
			<id>9486c47c-7093-4897-bde9-14a522cd8394</id>
			<name>Luftshiffbau Personal Zeppelin LZP-2070</name>
			<page>107</page>
			<source>R5</source>
			<accel>3</accel>
			<armor>6</armor>
			<avail>12</avail>
			<body>12</body>
			<category>LTAV</category>
			<cost>85000</cost>
			<handling>4</handling>
			<pilot>5</pilot>
			<sensor>4</sensor>
			<speed>2</speed>
			<gears>
				<gear rating="4" maxrating="7">Sensor Array</gear>
			</gears>
			<seats>6</seats>
		</vehicle>
		<vehicle>
			<id>464ef537-768b-447b-9c30-39239234b2a3</id>
			<name>Renegade Works Mothership LAVH</name>
			<page>105</page>
			<source>R5</source>
			<accel>3</accel>
			<armor>5</armor>
			<avail>24R</avail>
			<body>10</body>
			<category>LTAV</category>
			<cost>50000</cost>
			<handling>3</handling>
			<pilot>3</pilot>
			<sensor>4</sensor>
			<speed>3</speed>
			<gears>
				<gear rating="4" maxrating="7">Sensor Array</gear>
			</gears>
			<mods>
				<name rating="1">Metahuman Adjustment</name>
			</mods>
			<seats>1</seats>
		</vehicle>
		<vehicle>
			<id>685a5cb6-75ee-45fd-80bd-07ea669054a3</id>
			<name>Horizon Noizquito (Microdrone)</name>
			<page>128</page>
			<source>R5</source>
			<accel>2</accel>
			<armor>0</armor>
			<avail>10R</avail>
			<body>1</body>
			<category>Drones: Micro</category>
			<cost>2000</cost>
			<handling>4</handling>
			<pilot>3</pilot>
			<sensor>3</sensor>
			<speed>3</speed>
			<gears>
				<gear rating="3" maxrating="3">Sensor Array</gear>
			</gears>
		</vehicle>
		<vehicle>
			<id>8b1aff5b-a9a3-4fdc-a10c-de56d88e4b91</id>
			<name>Sony Goldfish (Microdrone)</name>
			<page>129</page>
			<source>R5</source>
			<accel>1</accel>
			<armor>0</armor>
			<avail>6</avail>
			<body>0</body>
			<category>Drones: Micro</category>
			<cost>500</cost>
			<handling>2/4</handling>
			<pilot>2</pilot>
			<sensor>2</sensor>
			<speed>1</speed>
			<gears>
				<gear rating="2" maxrating="3">Sensor Array</gear>
			</gears>
			<mods>
				<name cost="0">Submersible (Drone)</name>
			</mods>
		</vehicle>
		<vehicle>
			<id>3defffd7-c7ee-4c54-8d51-1df731842823</id>
			<name>Aerodesign Systems Condor LDSD-23 (Minidrone)</name>
			<page>129</page>
			<source>R5</source>
			<accel>0</accel>
			<armor>0</armor>
			<avail>6R</avail>
			<body>1</body>
			<category>Drones: Mini</category>
			<cost>4000</cost>
			<handling>2</handling>
			<pilot>2</pilot>
			<sensor>4</sensor>
			<speed>0</speed>
			<gears>
				<gear rating="4" maxrating="3">Sensor Array</gear>
			</gears>
		</vehicle>
		<vehicle>
			<id>cf1383e9-5604-46eb-8323-522acaeada2e</id>
			<name>Aztechnology Hedgehog (Minidrone)</name>
			<page>129</page>
			<source>R5</source>
			<accel>1</accel>
			<armor>0</armor>
			<avail>8F</avail>
			<body>1</body>
			<category>Drones: Mini</category>
			<cost>8000</cost>
			<handling>3</handling>
			<pilot>4</pilot>
			<sensor>3</sensor>
			<speed>1</speed>
			<gears>
				<gear rating="3" maxrating="3">Sensor Array</gear>
			</gears>
		</vehicle>
		<vehicle>
			<id>cdf8a11b-c74a-4754-89b0-cb1a4bec17cd</id>
			<name>Cyberspace Designs Dragonfly (Minidrone)</name>
			<page>129</page>
			<source>R5</source>
			<accel>1</accel>
			<armor>3</armor>
			<avail>12R</avail>
			<body>1</body>
			<category>Drones: Mini</category>
			<cost>4000</cost>
			<handling>4</handling>
			<pilot>3</pilot>
			<sensor>3</sensor>
			<speed>2</speed>
			<gears>
				<gear select="Melee Bite">[Weapon] Melee Autosoft</gear>
				<gear rating="3" maxrating="3">Sensor Array</gear>
			</gears>
		</vehicle>
		<vehicle>
			<id>b5ef225a-9a22-4dfd-bf4e-2832cbe8e064</id>
			<name>Festo Pigeon 2.0 (Minidrone)</name>
			<page>129</page>
			<source>R5</source>
			<accel>1</accel>
			<armor>0</armor>
			<avail>8</avail>
			<body>1</body>
			<category>Drones: Mini</category>
			<cost>3000</cost>
			<handling>4</handling>
			<pilot>2</pilot>
			<sensor>2</sensor>
			<speed>2</speed>
			<gears>
				<gear rating="2" maxrating="3">Sensor Array</gear>
			</gears>
			<mods>
				<name rating="1">Realistic Features (Drone)</name>
			</mods>
		</vehicle>
		<vehicle>
			<id>df487ee7-9009-47b0-9db8-548bed9a3361</id>
			<name>Horizon CU^3 (Minidrone)</name>
			<page>130</page>
			<source>R5</source>
			<accel>1</accel>
			<armor>0</armor>
			<avail>4</avail>
			<body>1</body>
			<category>Drones: Mini</category>
			<cost>3000</cost>
			<handling>4</handling>
			<pilot>2</pilot>
			<sensor>3</sensor>
			<speed>1</speed>
			<gears>
				<gear rating="2">Clearsight Autosoft</gear>
				<gear rating="3" maxrating="3">Sensor Array</gear>
			</gears>
		</vehicle>
		<vehicle>
			<id>8e9830e5-16e4-40e3-9803-4036945b786d</id>
			<name>Horizon CU^3 Professional (Minidrone)</name>
			<page>130</page>
			<source>R5</source>
			<accel>1</accel>
			<armor>0</armor>
			<avail>4</avail>
			<body>1</body>
			<category>Drones: Mini</category>
			<cost>6000</cost>
			<handling>4</handling>
			<pilot>4</pilot>
			<sensor>3</sensor>
			<speed>1</speed>
			<gears>
				<gear rating="4">Clearsight Autosoft</gear>
				<gear rating="3" maxrating="3">Sensor Array</gear>
			</gears>
		</vehicle>
		<vehicle>
			<id>94a53ea0-c8de-4f2f-9098-55180205d8fa</id>
			<name>Renraku Gerbil (Minidrone)</name>
			<page>130</page>
			<source>R5</source>
			<accel>1</accel>
			<armor>0</armor>
			<avail>4</avail>
			<body>1</body>
			<category>Drones: Mini</category>
			<cost>2000</cost>
			<handling>4/2</handling>
			<pilot>2</pilot>
			<sensor>2</sensor>
			<speed>2</speed>
			<gears>
				<gear rating="2" maxrating="3">Sensor Array</gear>
			</gears>
		</vehicle>
		<vehicle>
			<id>a38e5f21-eb84-4f01-81cc-ee214d88ed96</id>
			<name>Ares Arms Sentry V (Small)</name>
			<page>130</page>
			<source>R5</source>
			<accel>1</accel>
			<armor>6</armor>
			<avail>4R</avail>
			<body>2</body>
			<category>Drones: Small</category>
			<cost>4000</cost>
			<handling>4/0</handling>
			<pilot>3</pilot>
			<sensor>2</sensor>
			<speed>1</speed>
			<gears>
				<gear rating="2" select="Colt Cobra TZ-120">[Weapon] Targeting Autosoft</gear>
				<gear>Smartsoft</gear>
				<gear rating="2" maxrating="3">Sensor Array</gear>
			</gears>
			<mods>
				<name>Standard Weapon Mount (Drone)</name>
			</mods>
			<weapons>
				<weapon>
					<name>Colt Cobra TZ-120</name>
				</weapon>
			</weapons>
		</vehicle>
		<vehicle>
			<id>d1289d4c-2b32-450f-bbc1-489dafe39c19</id>
			<name>Citron-Brouillard Smoke Generator (Small)</name>
			<page>131</page>
			<source>R5</source>
			<accel>1</accel>
			<armor>0</armor>
			<avail>8</avail>
			<body>2</body>
			<category>Drones: Small</category>
			<cost>4000</cost>
			<handling>3</handling>
			<pilot>2</pilot>
			<sensor>2</sensor>
			<speed>1</speed>
			<gears>
				<gear rating="2" maxrating="3">Sensor Array</gear>
			</gears>
		</vehicle>
		<vehicle>
			<id>fcbe7bb4-6137-4939-8d4b-10b011b33ac6</id>
			<name>Cyberspace Designs Wolfhound (Small)</name>
			<page>131</page>
			<source>R5</source>
			<accel>1</accel>
			<armor>0</armor>
			<avail>12</avail>
			<body>2</body>
			<category>Drones: Small</category>
			<cost>30000</cost>
			<handling>3</handling>
			<pilot>2</pilot>
			<sensor>4</sensor>
			<speed>2</speed>
			<gears>
				<gear rating="4" maxrating="4">Sensor Array</gear>
			</gears>
			<modslots>1</modslots>
		</vehicle>
		<vehicle>
			<id>d9157390-2003-4238-8738-6a24efc770f0</id>
			<name>Evo Proletarian (Small)</name>
			<page>132</page>
			<source>R5</source>
			<accel>1</accel>
			<armor>0</armor>
			<avail>6</avail>
			<body>2</body>
			<category>Drones: Small</category>
			<cost>4000</cost>
			<handling>4/2</handling>
			<pilot>2</pilot>
			<sensor>2</sensor>
			<speed>2</speed>
			<gears>
				<gear rating="2" maxrating="3">Sensor Array</gear>
				<gear rating="2" select="Automotive Mechanic">Skill Autosoft</gear>
				<gear select="Automotive Mechanic">Tool Kit</gear>
			</gears>
			<mods>
				<name>Drone Arm</name>
			</mods>
			<modslots>1</modslots>
		</vehicle>
		<vehicle>
			<id>6b0c07b2-6e3d-4174-a748-859fd46c090c</id>
			<name>Ferret RPD-1X (Small)</name>
			<page>132</page>
			<source>R5</source>
			<accel>1</accel>
			<armor>3</armor>
			<avail>6</avail>
			<body>2</body>
			<category>Drones: Small</category>
			<cost>4000</cost>
			<handling>4/2</handling>
			<pilot>3</pilot>
			<sensor>3</sensor>
			<speed>1</speed>
			<gears>
				<gear rating="3" maxrating="3">Sensor Array</gear>
				<gear>Flashlight</gear>
			</gears>
			<mods>
				<name>Mini Weapon Mount (Drone)</name>
			</mods>
			<modslots>1</modslots>
			<weapons>
				<weapon>
					<name>Defiance EX Shocker</name>
				</weapon>
			</weapons>
		</vehicle>
		<vehicle>
			<id>2e70a156-4201-48c8-935f-7223c16a1e82</id>
			<name>Festo Sewer Snake (Small)</name>
			<page>132</page>
			<source>R5</source>
			<accel>1/1</accel>
			<armor>0</armor>
			<avail>10</avail>
			<body>2</body>
			<category>Drones: Small</category>
			<cost>6000</cost>
			<handling>3</handling>
			<pilot>2</pilot>
			<sensor>2</sensor>
			<speed>1/1</speed>
			<gears>
				<gear rating="2" maxrating="3">Sensor Array</gear>
			</gears>
			<mods>
				<name>Submersible (Drone)</name>
				<name>Gecko Grips (Drone)</name>
			</mods>
			<modslots>1</modslots>
		</vehicle>
		<vehicle>
			<id>89392969-1d03-4322-9aa8-c0160ba3ee76</id>
			<name>Horizon Mini-Zep (Small)</name>
			<page>132</page>
			<source>R5</source>
			<accel>0</accel>
			<armor>0</armor>
			<avail>4</avail>
			<body>2</body>
			<category>Drones: Small</category>
			<cost>2000</cost>
			<handling>2</handling>
			<pilot>2</pilot>
			<sensor>2</sensor>
			<speed>0</speed>
			<gears>
				<gear rating="2" maxrating="3">Sensor Array</gear>
			</gears>
			<modslots>4</modslots>
		</vehicle>
		<vehicle>
			<id>68f2fddf-c530-4093-855a-f08e3924b68c</id>
			<name>Knight Errant P5 (Small)</name>
			<page>133</page>
			<source>R5</source>
			<accel>2</accel>
			<armor>0</armor>
			<avail>10R</avail>
			<body>2</body>
			<category>Drones: Small</category>
			<cost>8000</cost>
			<handling>4/2</handling>
			<pilot>3</pilot>
			<sensor>2</sensor>
			<speed>6</speed>
			<gears>
				<gear rating="2" maxrating="3">Sensor Array</gear>
			</gears>
			<modslots>1</modslots>
		</vehicle>
		<vehicle>
			<id>28abf230-3bd7-4edb-bcba-f6ae28d62d3a</id>
			<name>Lone Star Castle Guard (Small)</name>
			<page>133</page>
			<source>R5</source>
			<accel>1</accel>
			<armor>6</armor>
			<avail>10R</avail>
			<body>2</body>
			<category>Drones: Small</category>
			<cost>8000</cost>
			<handling>4/2</handling>
			<pilot>3</pilot>
			<sensor>2</sensor>
			<speed>1</speed>
			<gears>
				<gear rating="2" maxrating="3">Sensor Array</gear>
				<gear rating="3">[Weapon] Targeting Autosoft</gear>
				<gear>Smartsoft</gear>
				<gear>SmartSafety Bracelet</gear>
				<gear>SmartSafety Bracelet</gear>
				<gear>SmartSafety Bracelet</gear>
				<gear>SmartSafety Bracelet</gear>
			</gears>
			<mods>
				<name>Small Weapon Mount (Drone)</name>
			</mods>
		</vehicle>
		<vehicle>
			<id>a836d6d5-56f3-416c-a53f-2249af400580</id>
			<name>MCT Gun Turret (Small)</name>
			<page>133</page>
			<source>R5</source>
			<accel>0</accel>
			<armor>6</armor>
			<avail>4R</avail>
			<body>2</body>
			<category>Drones: Small</category>
			<cost>4000</cost>
			<handling>0</handling>
			<pilot>3</pilot>
			<sensor>2</sensor>
			<speed>0</speed>
			<gears>
				<gear rating="2" maxrating="3">Sensor Array</gear>
			</gears>
			<mods>
				<name>Standard Weapon Mount (Drone)</name>
				<name>Immobile (Drone)</name>
			</mods>
		</vehicle>
		<vehicle>
			<id>68b2cf81-7fa0-4451-8096-96d9bd25c128</id>
			<name>MCT Seven (Wheelie) (Small)</name>
			<page>134</page>
			<source>R5</source>
			<accel>1</accel>
			<armor>0</armor>
			<avail>0</avail>
			<body>1</body>
			<category>Drones: Small</category>
			<cost>2000</cost>
			<handling>4/2</handling>
			<pilot>1</pilot>
			<sensor>1</sensor>
			<speed>2</speed>
			<gears>
				<gear rating="1" maxrating="3">Sensor Array</gear>
			</gears>
			<modslots>3</modslots>
		</vehicle>
		<vehicle>
			<id>84bc59dd-cd8f-4148-b5fa-53c3e0fe384f</id>
			<name>MCT Seven (Treads) (Small)</name>
			<page>134</page>
			<source>R5</source>
			<accel>1</accel>
			<armor>0</armor>
			<avail>2</avail>
			<body>1</body>
			<category>Drones: Small</category>
			<cost>2000</cost>
			<handling>3</handling>
			<pilot>1</pilot>
			<sensor>1</sensor>
			<speed>2</speed>
			<gears>
				<gear rating="1" maxrating="3">Sensor Array</gear>
			</gears>
			<modslots>3</modslots>
		</vehicle>
		<vehicle>
			<id>67bfc8e7-e8dd-4e3f-9e31-d5aa4990e4f5</id>
			<name>MCT Seven (Dirty) (Small)</name>
			<page>134</page>
			<source>R5</source>
			<accel>1</accel>
			<armor>0</armor>
			<avail>2</avail>
			<body>1</body>
			<category>Drones: Small</category>
			<cost>2000</cost>
			<handling>2/4</handling>
			<pilot>1</pilot>
			<sensor>1</sensor>
			<speed>2</speed>
			<gears>
				<gear rating="1" maxrating="3">Sensor Array</gear>
			</gears>
			<modslots>3</modslots>
		</vehicle>
		<vehicle>
			<id>7cc3856f-eaaa-47a6-83f5-a5efa36efbcd</id>
			<name>MCT Seven (Quad) (Small)</name>
			<page>134</page>
			<source>R5</source>
			<accel>1</accel>
			<armor>0</armor>
			<avail>4</avail>
			<body>1</body>
			<category>Drones: Small</category>
			<cost>2000</cost>
			<handling>4</handling>
			<pilot>1</pilot>
			<sensor>1</sensor>
			<speed>1</speed>
			<gears>
				<gear rating="1" maxrating="3">Sensor Array</gear>
			</gears>
			<modslots>3</modslots>
		</vehicle>
		<vehicle>
			<id>4c2952dd-b400-4560-816b-1a857e3f24dd</id>
			<name>MCT Seven (Swims) (Small)</name>
			<page>134</page>
			<source>R5</source>
			<accel>1</accel>
			<armor>0</armor>
			<avail>4</avail>
			<body>1</body>
			<category>Drones: Small</category>
			<cost>1000</cost>
			<handling>3</handling>
			<pilot>1</pilot>
			<sensor>1</sensor>
			<speed>2</speed>
			<gears>
				<gear rating="1" maxrating="3">Sensor Array</gear>
			</gears>
			<modslots>3</modslots>
		</vehicle>
		<vehicle>
			<id>2227d4bb-9a97-460a-b90c-cf9fd4d98636</id>
			<name>MCT Seven (Hovers) (Small)</name>
			<page>134</page>
			<source>R5</source>
			<accel>1</accel>
			<armor>0</armor>
			<avail>6</avail>
			<body>1</body>
			<category>Drones: Small</category>
			<cost>4000</cost>
			<handling>3</handling>
			<pilot>1</pilot>
			<sensor>1</sensor>
			<speed>1</speed>
			<gears>
				<gear rating="1" maxrating="3">Sensor Array</gear>
			</gears>
			<modslots>3</modslots>
		</vehicle>
		<vehicle>
			<id>6918401c-ae18-45cc-90e2-72a029240eed</id>
			<name>MCT Seven (Soars) (Small)</name>
			<page>134</page>
			<source>R5</source>
			<accel>1</accel>
			<armor>0</armor>
			<avail>8</avail>
			<body>1</body>
			<category>Drones: Small</category>
			<cost>4000</cost>
			<handling>3</handling>
			<pilot>1</pilot>
			<sensor>1</sensor>
			<speed>2</speed>
			<gears>
				<gear rating="1" maxrating="3">Sensor Array</gear>
			</gears>
			<modslots>3</modslots>
		</vehicle>
		<vehicle>
			<id>0ff86ef9-e35d-4f8f-bc64-0303f81f11c7</id>
			<name>Neonet Prarie Dog (Small)</name>
			<page>134</page>
			<source>R5</source>
			<accel>1</accel>
			<armor>3</armor>
			<avail>12F</avail>
			<body>2</body>
			<category>Drones: Small</category>
			<cost>8000</cost>
			<handling>2/4</handling>
			<pilot>3</pilot>
			<sensor>4</sensor>
			<speed>2</speed>
			<gears>
				<gear rating="3">Electronic Warfare Autosoft</gear>
				<gear rating="4">Jammer, Directional</gear>
				<gear rating="6">Jammer, Area</gear>
				<gear rating="4" maxrating="4">Sensor Array</gear>
			</gears>
		</vehicle>
		<vehicle>
			<id>963d0596-c0f5-40d9-8bfe-580cc1150d20</id>
			<name>PW Sundowner (Small)</name>
			<page>134</page>
			<source>R5</source>
			<accel>1</accel>
			<armor>0</armor>
			<avail>8</avail>
			<body>2</body>
			<category>Drones: Small</category>
			<cost>10000</cost>
			<handling>3</handling>
			<pilot>2</pilot>
			<sensor>2</sensor>
			<speed>4</speed>
			<gears>
				<gear rating="2" maxrating="3">Sensor Array</gear>
			</gears>
		</vehicle>
		<vehicle>
			<id>6cef9ce0-b7b0-4d3c-933a-ef1da1580388</id>
			<name>Proteus Krake (Small)</name>
			<page>136</page>
			<source>R5</source>
			<accel>4</accel>
			<armor>2</armor>
			<avail>18F</avail>
			<body>2</body>
			<category>Drones: Small</category>
			<cost>10000</cost>
			<handling>5</handling>
			<pilot>4</pilot>
			<sensor>3</sensor>
			<speed>3</speed>
			<gears>
				<gear rating="3" maxrating="3">Sensor Array</gear>
				<gear select="Nautical Mechanic">Tool Kit</gear>
				<gear>Plasma Torch</gear>
				<gear>Ink Pouch</gear>
			</gears>
			<mods>
				<name>Small Weapon Mount (Drone)</name>
			</mods>
		</vehicle>
		<vehicle>
			<id>75b5192e-6d57-4ca3-b288-c733c1272cef</id>
			<name>Saab-Thyssen Bloodhound (Small)</name>
			<page>136</page>
			<source>R5</source>
			<accel>1</accel>
			<armor>0</armor>
			<avail>8</avail>
			<body>2</body>
			<category>Drones: Small</category>
			<cost>10000</cost>
			<handling>3</handling>
			<pilot>2</pilot>
			<sensor>4</sensor>
			<speed>1</speed>
			<gears>
				<gear rating="4" maxrating="4">Sensor Array</gear>
				<gear rating="6">Geiger Counter</gear>
				<gear rating="8">Olfactory Sensor</gear>
			</gears>
		</vehicle>
		<vehicle>
			<id>ec84a3e8-00f7-4558-b21c-62fff76c33c5</id>
			<name>Renraku Dove-4 (Small)</name>
			<page>136</page>
			<source>R5</source>
			<accel>1</accel>
			<armor>0</armor>
			<avail>4</avail>
			<body>2</body>
			<category>Drones: Small</category>
			<cost>5000</cost>
			<handling>4</handling>
			<pilot>2</pilot>
			<sensor>2</sensor>
			<speed>2</speed>
			<gears>
				<gear rating="2" maxrating="3">Sensor Array</gear>
				<gear rating="6">Radio Signal Scanner</gear>
			</gears>
			<modslots>1</modslots>
		</vehicle>
		<vehicle>
			<id>2f1519ae-8c34-48cb-a5ba-47eac74fff82</id>
			<name>Renraku Jardinero (Small)</name>
			<page>136</page>
			<source>R5</source>
			<accel>1</accel>
			<armor>0</armor>
			<avail>4</avail>
			<body>2</body>
			<category>Drones: Small</category>
			<cost>2000</cost>
			<handling>2/4</handling>
			<pilot>2</pilot>
			<sensor>2</sensor>
			<speed>1</speed>
			<gears>
				<gear rating="2" maxrating="3">Sensor Array</gear>
			</gears>
			<modslots>1</modslots>
		</vehicle>
		<vehicle>
			<id>744987eb-0503-4d1f-b49e-fb3a543b08e0</id>
			<name>Renraku Job-A-Mat (Small)</name>
			<page>137</page>
			<source>R5</source>
			<accel>0</accel>
			<armor>0</armor>
			<avail>4</avail>
			<body>2</body>
			<category>Drones: Small</category>
			<cost>3000</cost>
			<handling>0</handling>
			<pilot>2</pilot>
			<sensor>2</sensor>
			<speed>0</speed>
			<gears>
				<gear rating="2" maxrating="3">Sensor Array</gear>
				<gear rating="2" select="Knowledge">Skill Autosoft</gear>
			</gears>
			<mods>
				<name>Immobile (Drone)</name>
			</mods>
		</vehicle>
		<vehicle>
			<id>d8654096-dcd5-42ce-af43-cda1c0caeb3f</id>
			<name>Renraku Pelican (Small)</name>
			<page>137</page>
			<source>R5</source>
			<accel>1</accel>
			<armor>0</armor>
			<avail>2</avail>
			<body>2</body>
			<category>Drones: Small</category>
			<cost>4000</cost>
			<handling>4</handling>
			<pilot>2</pilot>
			<sensor>2</sensor>
			<speed>2</speed>
			<gears>
				<gear rating="2" maxrating="3">Sensor Array</gear>
			</gears>
			<modslots>1</modslots>
		</vehicle>
		<vehicle>
			<id>50d4bce4-79f1-48d4-8b38-68969802dec0</id>
			<name>Telestrian Shamus</name>
			<page>138</page>
			<source>R5</source>
			<accel>1</accel>
			<armor>4</armor>
			<avail>10</avail>
			<body>4</body>
			<category>Drones: Small</category>
			<cost>30000</cost>
			<handling>3</handling>
			<pilot>3</pilot>
			<sensor>8</sensor>
			<speed>3</speed>
			<gears>
				<gear>Quicksilver Camera</gear>
				<gear rating="8" maxrating="8">Sensor Array</gear>
				<gear rating="8">Atmosphere Sensor</gear>
				<gear rating="8">Camera</gear>
				<gear rating="8">Geiger Counter</gear>
				<gear rating="8">MAD Scanner</gear>
				<gear rating="8">Olfactory Sensor</gear>
				<gear rating="8">Radio Signal Scanner</gear>
				<gear rating="8">Ultrasound</gear>
				<gear rating="8">X-Ray</gear>
			</gears>
		</vehicle>
		<vehicle>
			<id>2c2ab919-9432-4e0a-9f30-a8cc9d51f7fb</id>
			<name>Ares Cheetah (Medium)</name>
			<page>139</page>
			<source>R5</source>
			<accel>1</accel>
			<armor>6</armor>
			<avail>12R</avail>
			<body>2</body>
			<category>Drones: Medium</category>
			<cost>14000</cost>
			<handling>4</handling>
			<pilot>3</pilot>
			<sensor>2</sensor>
			<speed>6</speed>
			<gears>
				<gear rating="2" maxrating="4">Sensor Array</gear>
			</gears>
		</vehicle>
		<vehicle>
			<id>671e4bc0-bd06-4158-9515-2e353f2f6123</id>
			<name>Evo Krokodil (Medium)</name>
			<page>140</page>
			<source>R5</source>
			<accel>1</accel>
			<armor>6</armor>
			<avail>8R</avail>
			<body>3</body>
			<category>Drones: Medium</category>
			<cost>12000</cost>
			<handling>3</handling>
			<pilot>2</pilot>
			<sensor>2</sensor>
			<speed>2/3</speed>
			<gears>
				<gear rating="2" maxrating="4">Sensor Array</gear>
			</gears>
			<mods>
				<name>Amphibious (Drone)</name>
			</mods>
			<modslots>1</modslots>
		</vehicle>
		<vehicle>
			<id>62431445-834e-424b-b4e4-ff41f36b184c</id>
			<name>Federated-Boeing Kull (Medium)</name>
			<page>140</page>
			<source>R5</source>
			<accel>2</accel>
			<armor>0</armor>
			<avail>4</avail>
			<body>3</body>
			<category>Drones: Medium</category>
			<cost>10000</cost>
			<handling>3</handling>
			<pilot>3</pilot>
			<sensor>2</sensor>
			<speed>4</speed>
			<gears>
				<gear rating="2" maxrating="4">Sensor Array</gear>
			</gears>
		</vehicle>
		<vehicle>
			<id>dd68326a-254b-44e7-b787-67a539f19e06</id>
			<name>MCT Tunneler (Medium)</name>
			<page>140</page>
			<source>R5</source>
			<accel>0</accel>
			<armor>6</armor>
			<avail>8R</avail>
			<body>3</body>
			<category>Drones: Medium</category>
			<cost>10000</cost>
			<handling>3</handling>
			<pilot>2</pilot>
			<sensor>2</sensor>
			<speed>0</speed>
			<gears>
				<gear rating="2" maxrating="4">Sensor Array</gear>
			</gears>
			<modslots>2</modslots>
		</vehicle>
		<vehicle>
			<id>4ca97d26-0d55-4b9e-afcb-4f10b5eea4a6</id>
			<name>Renraku LEBD-2 (Medium)</name>
			<page>140</page>
			<source>R5</source>
			<accel>1</accel>
			<armor>9</armor>
			<avail>12R</avail>
			<body>3</body>
			<category>Drones: Medium</category>
			<cost>20000</cost>
			<handling>4</handling>
			<pilot>4</pilot>
			<sensor>4</sensor>
			<speed>2</speed>
			<gears>
				<gear rating="4" maxrating="4">Sensor Array</gear>
				<gear rating="4" select="Yamaha Pulsar">[Weapon] Targeting Autosoft</gear>
				<gear rating="4">Clearsight Autosoft</gear>
				<gear rating="4" select="Legal Codes">Skill Autosoft</gear>
				<gear costfor="4">Ammo: Taser Dart</gear>
			</gears>
			<mods>
				<name>Mini Weapon Mount (Drone)</name>
			</mods>
			<weapons>
				<weapon>
					<name>Yamaha Pulsar</name>
				</weapon>
			</weapons>
		</vehicle>
		<vehicle>
			<id>39f2681c-6a20-4799-bd9a-f81636a00dbd</id>
			<name>Transys Steed (Medium)</name>
			<page>141</page>
			<source>R5</source>
			<accel>1</accel>
			<armor>0</armor>
			<avail>2</avail>
			<body>3</body>
			<category>Drones: Medium</category>
			<cost>4000</cost>
			<handling>4/2</handling>
			<pilot>2</pilot>
			<sensor>4</sensor>
			<speed>1</speed>
			<gears>
				<gear rating="4" maxrating="4">Sensor Array</gear>
			</gears>
			<modslots>1</modslots>
		</vehicle>
		<vehicle>
			<id>9bb6d665-a59c-4146-ad2f-2ce4ef2e52c9</id>
			<name>Ares Matilda (Large)</name>
			<page>141</page>
			<source>R5</source>
			<accel>1</accel>
			<armor>8</armor>
			<avail>2</avail>
			<body>8</body>
			<category>Drones: Large</category>
			<cost>4000</cost>
			<handling>1</handling>
			<pilot>2</pilot>
			<sensor>4</sensor>
			<speed>2</speed>
			<gears>
				<gear rating="4" maxrating="5">Sensor Array</gear>
				<gear rating="3">[Weapon] Targeting Autosoft</gear>
			</gears>
			<mods>
				<name>Standard Weapon Mount (Drone)</name>
			</mods>
			<weapons>
				<weapon>
					<name>Underbarrel Grenade Launcher</name>
				</weapon>
				<weapon>
					<name>Riot Shield</name>
				</weapon>
				<weapon>
					<name>Riot Shield</name>
				</weapon>
			</weapons>
		</vehicle>
		<vehicle>
			<id>4ea566f2-a5c0-4021-80b1-60d85dab1b27</id>
			<name>Ares Mule (Large)</name>
			<page>142</page>
			<source>R5</source>
			<accel>1</accel>
			<armor>6</armor>
			<avail>4</avail>
			<body>4</body>
			<category>Drones: Large</category>
			<cost>8000</cost>
			<handling>4</handling>
			<pilot>2</pilot>
			<sensor>2</sensor>
			<speed>1</speed>
			<gears>
				<gear rating="2" maxrating="5">Sensor Array</gear>
			</gears>
			<mods>
				<name>Drone Arm</name>
			</mods>
			<modslots>3</modslots>
		</vehicle>
		<vehicle>
			<id>a5700d79-5748-4c6d-a28b-8c282827a05a</id>
			<name>Ares Paladin (Large)</name>
			<page>142</page>
			<source>R5</source>
			<accel>1</accel>
			<armor>18</armor>
			<avail>8R</avail>
			<body>5</body>
			<category>Drones: Large</category>
			<cost>5000</cost>
			<handling>5</handling>
			<pilot>3</pilot>
			<sensor>2</sensor>
			<speed>4</speed>
			<gears>
				<gear rating="2" maxrating="5">Sensor Array</gear>
			</gears>
			<mods>
				<name>Tracked Propulsion</name>
			</mods>
		</vehicle>
		<vehicle>
			<id>18dbdb52-cb84-43d5-8d0e-15eb5a036556</id>
			<name>CrashCart Medicart (Large)</name>
			<page>143</page>
			<source>R5</source>
			<accel>1</accel>
			<armor>5</armor>
			<avail>6</avail>
			<body>6</body>
			<category>Drones: Large</category>
			<cost>10000</cost>
			<handling>5</handling>
			<pilot>4</pilot>
			<sensor>4</sensor>
			<speed>5</speed>
			<gears>
				<gear rating="4" maxrating="5">Sensor Array</gear>
				<gear rating="6">Medkit</gear>
			</gears>
			<mods>
				<name>Tracked Propulsion</name>
			</mods>
			<modslots>2</modslots>
		</vehicle>
		<vehicle>
			<id>4037bd7f-917a-4478-a52a-e4b73635a5c1</id>
			<name>GTS Tower (Large)</name>
			<page>143</page>
			<source>R5</source>
			<accel>1</accel>
			<armor>6</armor>
			<avail>8</avail>
			<body>4</body>
			<category>Drones: Large</category>
			<cost>10000</cost>
			<handling>2</handling>
			<pilot>2</pilot>
			<sensor>2</sensor>
			<speed>1</speed>
			<gears>
				<gear rating="2" maxrating="5">Sensor Array</gear>
			</gears>
			<mods>
				<name>Standard Drone Rack (Mini)</name>
				<name>Standard Drone Rack (Mini)</name>
				<name>Standard Drone Rack (Mini)</name>
				<name>Standard Drone Rack (Mini)</name>
			</mods>
		</vehicle>
		<vehicle>
			<id>e0343c07-3a15-4596-bcc0-5a2d6d160a6b</id>
			<name>Saeder-Krupp MK-170 Neptune (Large)</name>
			<page>143</page>
			<source>R5</source>
			<accel>1</accel>
			<armor>3</armor>
			<avail>10F</avail>
			<body>5</body>
			<category>Drones: Large</category>
			<cost>17500</cost>
			<handling>2</handling>
			<pilot>4</pilot>
			<sensor>3</sensor>
			<speed>3</speed>
			<gears>
				<gear rating="3" maxrating="5">Sensor Array</gear>
			</gears>
			<mods>
				<name>Submersible (Drone)</name>
				<name>Searchlight</name>
			</mods>
		</vehicle>
		<vehicle>
			<id>bc21264d-527c-4066-b8c6-0aa24cff61cb</id>
			<name>Mitsuhama Malakim (Large)</name>
			<page>143</page>
			<source>R5</source>
			<accel>2</accel>
			<armor>9</armor>
			<avail>20F</avail>
			<body>4</body>
			<category>Drones: Large</category>
			<cost>40000</cost>
			<handling>3</handling>
			<pilot>4</pilot>
			<sensor>4</sensor>
			<speed>6</speed>
			<gears>
				<gear rating="6">Jammer, Area</gear>
				<gear rating="6">Jammer, Directional</gear>
				<gear rating="4">[Weapon] Targeting Autosoft</gear>
				<gear rating="4" maxrating="5">Sensor Array</gear>
			</gears>
			<mods>
				<name>Standard Weapon Mount (Drone)</name>
			</mods>
		</vehicle>
		<vehicle>
			<id>70916e91-a7ee-477f-a4b0-14bc125c1034</id>
			<name>Ares KN-Y2: Deimos (Huge)</name>
			<page>144</page>
			<source>R5</source>
			<accel>1</accel>
			<armor>18</armor>
			<avail>20F</avail>
			<body>6</body>
			<category>Drones: Huge</category>
			<cost>220000</cost>
			<handling>3</handling>
			<pilot>5</pilot>
			<sensor>3</sensor>
			<speed>2</speed>
			<gears>
				<gear rating="5">[Weapon] Targeting Autosoft</gear>
				<gear>Smartsoft</gear>
				<gear rating="3" maxrating="6">Sensor Array</gear>
			</gears>
			<mods>
				<name>Heavy Weapon Mount (Drone)</name>
			</mods>
		</vehicle>
		<vehicle>
			<id>e4f82e1e-1bcb-4857-a693-80cea860150e</id>
			<name>Ares KN-Y1: Phobos (Huge)</name>
			<page>144</page>
			<source>R5</source>
			<accel>1</accel>
			<armor>18</armor>
			<avail>16F</avail>
			<body>6</body>
			<category>Drones: Huge</category>
			<cost>250000</cost>
			<handling>3</handling>
			<pilot>5</pilot>
			<sensor>3</sensor>
			<speed>2</speed>
			<gears>
				<gear rating="5">[Weapon] Targeting Autosoft</gear>
				<gear>Smartsoft</gear>
				<gear rating="3" maxrating="6">Sensor Array</gear>
			</gears>
			<mods>
				<name>Heavy Weapon Mount (Drone)</name>
			</mods>
		</vehicle>
		<vehicle>
			<id>83dae489-5d31-4d39-b6fa-aefc83b3ff20</id>
			<name>Ares KN-Y4: Eris (Huge)</name>
			<page>144</page>
			<source>R5</source>
			<accel>1</accel>
			<armor>18</armor>
			<avail>24F</avail>
			<body>6</body>
			<category>Drones: Huge</category>
			<cost>270000</cost>
			<handling>3</handling>
			<pilot>5</pilot>
			<sensor>3</sensor>
			<speed>2</speed>
			<gears>
				<gear rating="5">[Weapon] Targeting Autosoft</gear>
				<gear>Smartsoft</gear>
				<gear rating="6">Jammer, Area</gear>
				<gear rating="6">Jammer, Directional</gear>
				<gear rating="5">Electronic Warfare Autosoft</gear>
				<gear rating="3" maxrating="6">Sensor Array</gear>
			</gears>
			<mods>
				<name>Large Weapon Mount (Drone)</name>
			</mods>
		</vehicle>
		<vehicle>
			<id>0f1b635b-59d8-4b43-b809-76eae7f0048c</id>
			<name>Mesametric Kodiak (Huge)</name>
			<page>145</page>
			<source>R5</source>
			<accel>1</accel>
			<armor>12</armor>
			<avail>12R</avail>
			<body>6</body>
			<category>Drones: Huge</category>
			<cost>40000</cost>
			<handling>2/4</handling>
			<pilot>2</pilot>
			<sensor>2</sensor>
			<speed>2</speed>
			<gears>
				<gear rating="2" select="Road Engineering">Skill Autosoft</gear>
				<gear rating="2" maxrating="6">Sensor Array</gear>
			</gears>
			<mods>
				<name>Drone Arm</name>
			</mods>
			<modslots>2</modslots>
		</vehicle>
		<vehicle>
			<id>a88f58ad-f4e0-448a-ba5c-00cbdd0076f6</id>
			<name>NeoNet Avenging Angel (Huge)</name>
			<page>145</page>
			<source>R5</source>
			<accel>2</accel>
			<armor>12</armor>
			<avail>40F</avail>
			<body>6</body>
			<category>Drones: Huge</category>
			<cost>1000000</cost>
			<handling>3</handling>
			<pilot>6</pilot>
			<sensor>6</sensor>
			<speed>6</speed>
			<gears>
				<gear rating="6" maxrating="6">Sensor Array</gear>
			</gears>
			<mods>
				<name>Heavy Weapon Mount (Drone)</name>
			</mods>
		</vehicle>
		<vehicle>
			<id>472a0869-4759-41cf-b529-a42b0f308f69</id>
			<name>Criado Juan (Anthro)</name>
			<page>146</page>
			<source>R5</source>
			<accel>1</accel>
			<armor>0</armor>
			<avail>2</avail>
			<body>2</body>
			<category>Drones: Anthro</category>
			<cost>8000</cost>
			<handling>2</handling>
			<pilot>2</pilot>
			<sensor>2</sensor>
			<speed>2</speed>
			<gears>
				<gear rating="2" maxrating="6">Sensor Array</gear>
			</gears>
			<mods>
				<name>Drone Arm</name>
				<name>Drone Arm</name>
				<name>Drone Leg</name>
				<name>Drone Leg</name>
			</mods>
		</vehicle>
		<vehicle>
			<id>ad77dfa1-36ae-4e66-a319-24de903652aa</id>
			<name>Horizon Little Buddy (Anthro)</name>
			<page>146</page>
			<source>R5</source>
			<accel>1</accel>
			<armor>0</armor>
			<avail>4</avail>
			<body>1</body>
			<category>Drones: Anthro</category>
			<cost>2000</cost>
			<handling>2</handling>
			<pilot>2</pilot>
			<sensor>2</sensor>
			<speed>1</speed>
			<gears>
				<gear rating="2" maxrating="6">Sensor Array</gear>
				<gear rating="2" select="Instruction">Skill Autosoft</gear>
			</gears>
			<mods>
				<name>Drone Arm</name>
				<name>Drone Arm</name>
				<name>Drone Leg</name>
				<name>Drone Leg</name>
			</mods>
		</vehicle>
		<vehicle>
			<id>54f7d700-d407-49bf-a231-83777419cbe3</id>
			<name>MCT Kenchiku-Kikai (Anthro)</name>
			<page>147</page>
			<source>R5</source>
			<accel>1</accel>
			<armor>3</armor>
			<avail>8R</avail>
			<body>5</body>
			<category>Drones: Anthro</category>
			<cost>20000</cost>
			<handling>2</handling>
			<pilot>2</pilot>
			<sensor>2</sensor>
			<speed>2</speed>
			<gears>
				<gear rating="2" maxrating="6">Sensor Array</gear>
				<gear rating="2" select="Industrial Mechanic">Skill Autosoft</gear>
			</gears>
			<mods>
				<name>Drone Arm</name>
				<name>Drone Arm</name>
				<name>Drone Leg</name>
				<name>Drone Leg</name>
			</mods>
		</vehicle>
		<vehicle>
			<id>b448855b-57e7-435a-b523-174adb276674</id>
			<name>NeoNet Juggernaut (Anthro)</name>
			<page>147</page>
			<source>R5</source>
			<accel>1</accel>
			<armor>12</armor>
			<avail>14R</avail>
			<body>6</body>
			<category>Drones: Anthro</category>
			<cost>100000</cost>
			<handling>3</handling>
			<pilot>3</pilot>
			<sensor>3</sensor>
			<speed>4</speed>
			<gears>
				<gear rating="3" maxrating="6">Sensor Array</gear>
			</gears>
			<mods>
				<name>Drone Arm</name>
				<name>Drone Arm</name>
				<name>Drone Leg</name>
				<name>Drone Leg</name>
				<name>Standard Weapon Mount (Drone)</name>
				<name>Standard Weapon Mount (Drone)</name>
			</mods>
		</vehicle>
		<vehicle>
			<id>ca18775c-3535-40e1-be69-a07905add421</id>
			<name>Saeder-Krupp Direktionssekretar (Anthro)</name>
			<page>148</page>
			<source>R5</source>
			<accel>2</accel>
			<armor>3</armor>
			<avail>12R</avail>
			<body>4</body>
			<category>Drones: Anthro</category>
			<cost>40000</cost>
			<handling>4</handling>
			<pilot>4</pilot>
			<sensor>4</sensor>
			<speed>4</speed>
			<gears>
				<gear rating="4" maxrating="6">Sensor Array</gear>
			</gears>
			<mods>
				<name>Drone Arm</name>
				<name>Drone Arm</name>
				<name>Drone Leg</name>
				<name>Drone Leg</name>
			</mods>
		</vehicle>
		<vehicle>
			<id>17d1e41b-6650-45e2-b898-d047c3b8702a</id>
			<name>Shiawase I-Doll (Anthro)</name>
			<page>148</page>
			<source>R5</source>
			<accel>1</accel>
			<armor>0</armor>
			<avail>4</avail>
			<body>3</body>
			<category>Drones: Anthro</category>
			<cost>20000</cost>
			<handling>3</handling>
			<pilot>3</pilot>
			<sensor>3</sensor>
			<speed>3</speed>
			<gears>
				<gear rating="3" maxrating="6">Sensor Array</gear>
				<gear rating="3" select="Cooking">Skill Autosoft</gear>
			</gears>
			<mods>
				<name>Synthetic Drone Arm</name>
				<name>Synthetic Drone Arm</name>
				<name>Synthetic Drone Leg</name>
				<name>Synthetic Drone Leg</name>
				<name rating="1">Realistic Features (Drone)</name>
			</mods>
		</vehicle>
		<vehicle>
			<id>1e8e5e79-9d32-48fa-802c-6bf91676ae63</id>
			<name>Harley-Davidson Scorpion (Chopper)</name>
			<page>462</page>
			<source>SR5</source>
			<accel>2</accel>
			<armor>9</armor>
			<avail>0</avail>
			<body>8</body>
			<category>Bikes</category>
			<cost>12000</cost>
			<handling>4/3</handling>
			<pilot>1</pilot>
			<sensor>2</sensor>
			<speed>4</speed>
			<gears>
				<gear rating="2" maxrating="6">Sensor Array</gear>
			</gears>
			<mods>
				<name rating="1">Metahuman Adjustment</name>
			</mods>
			<seats>1</seats>
		</vehicle>
		<vehicle>
			<id>2df83d3e-78bb-4b42-b19f-78df8588e981</id>
			<name>Yamaha Growler (Off-Road Bike)</name>
			<page>462</page>
			<source>SR5</source>
			<accel>1</accel>
			<armor>5</armor>
			<avail>0</avail>
			<body>5</body>
			<category>Bikes</category>
			<cost>5000</cost>
			<handling>4/5</handling>
			<pilot>1</pilot>
			<sensor>1</sensor>
			<speed>3/4</speed>
			<gears>
				<gear rating="2" maxrating="6">Sensor Array</gear>
			</gears>
			<seats>1</seats>
		</vehicle>
		<vehicle>
			<id>86374792-b881-4d9b-915a-d0e6652bbf4d</id>
			<name>Suzuki Mirage (Racing Bike)</name>
			<page>462</page>
			<source>SR5</source>
			<accel>3</accel>
			<armor>6</armor>
			<avail>0</avail>
			<body>5</body>
			<category>Bikes</category>
			<cost>8500</cost>
			<handling>5/3</handling>
			<pilot>1</pilot>
			<sensor>2</sensor>
			<speed>6</speed>
			<gears>
				<gear rating="2" maxrating="6">Sensor Array</gear>
			</gears>
			<seats>1</seats>
		</vehicle>
		<vehicle>
			<id>e3b51fdb-e62b-4343-b905-999056286fcb</id>
			<name>Chrysler-Nissan Jackrabbit (Subcompact)</name>
			<page>462</page>
			<source>SR5</source>
			<accel>2</accel>
			<armor>4</armor>
			<avail>0</avail>
			<body>8</body>
			<category>Cars</category>
			<cost>10000</cost>
			<handling>4/3</handling>
			<pilot>1</pilot>
			<sensor>2</sensor>
			<speed>3</speed>
			<gears>
				<gear rating="2" maxrating="7">Sensor Array</gear>
			</gears>
			<seats>2</seats>
		</vehicle>
		<vehicle>
			<id>1f011f9a-42bb-401d-938d-592a4759a502</id>
			<name>Chrysler-Nissan Journey (Car)</name>
			<page>186</page>
			<source>SS</source>
			<accel>3</accel>
			<armor>5</armor>
			<avail>0</avail>
			<body>9</body>
			<category>Cars</category>
			<cost>17000</cost>
			<handling>4/3</handling>
			<pilot>1</pilot>
			<sensor>1</sensor>
			<speed>3</speed>
			<gears>
				<gear rating="2" maxrating="7">Sensor Array</gear>
			</gears>
			<seats>4</seats>
		</vehicle>
		<vehicle>
			<id>d7695e8c-1eab-4fe3-8b37-406cc73ca1d6</id>
			<name>Eurocar Westwind 3000 (Luxury Sports Car)</name>
			<page>463</page>
			<source>SR5</source>
			<accel>3</accel>
			<armor>8</armor>
			<avail>13</avail>
			<body>10</body>
			<category>Cars</category>
			<cost>110000</cost>
			<handling>6/4</handling>
			<pilot>3</pilot>
			<sensor>5</sensor>
			<speed>7</speed>
			<gears>
				<gear rating="5" maxrating="7">Sensor Array</gear>
			</gears>
			<mods>
				<name rating="6">Passenger Protection System</name>
				<name rating="2">Anti-Theft System</name>
			</mods>
			<seats>2</seats>
		</vehicle>
		<vehicle>
			<id>79046746-a3fb-4eb2-a78a-82ebdeecdacc</id>
			<name>Honda Spirit (Subcompact)</name>
			<page>463</page>
			<source>SR5</source>
			<accel>2</accel>
			<armor>6</armor>
			<avail>0</avail>
			<body>8</body>
			<category>Cars</category>
			<cost>12000</cost>
			<handling>3/2</handling>
			<pilot>1</pilot>
			<sensor>2</sensor>
			<speed>4</speed>
			<gears>
				<gear rating="2" maxrating="7">Sensor Array</gear>
			</gears>
			<seats>2</seats>
		</vehicle>
		<vehicle>
			<id>7eb50773-4291-42af-af27-1ac469f8470c</id>
			<name>Honda Artemis (Car)</name>
			<page>186</page>
			<source>SS</source>
			<accel>3</accel>
			<armor>6</armor>
			<avail>0</avail>
			<body>9</body>
			<category>Cars</category>
			<cost>17000</cost>
			<handling>4/2</handling>
			<pilot>1</pilot>
			<sensor>1</sensor>
			<speed>3</speed>
			<gears>
				<gear rating="2" maxrating="7">Sensor Array</gear>
			</gears>
			<seats>4</seats>
		</vehicle>
		<vehicle>
			<id>62a93c90-fcfe-49bd-85ba-4730f4b6ebd7</id>
			<name>Saeder-Krupp LT-21 (Delivery Van)</name>
			<page>186</page>
			<source>SS</source>
			<accel>1</accel>
			<armor>7</armor>
			<avail>0</avail>
			<body>15</body>
			<category>Trucks</category>
			<cost>31000</cost>
			<handling>2/1</handling>
			<pilot>2</pilot>
			<sensor>2</sensor>
			<speed>2</speed>
			<gears>
				<gear rating="2" maxrating="7">Sensor Array</gear>
			</gears>
			<seats>2</seats>
		</vehicle>
		<vehicle>
			<id>72a204fc-e4f7-4e00-9d14-7f338fb86817</id>
			<name>Hyundai Shin-Hyung (Sport Sedan)</name>
			<page>463</page>
			<source>SR5</source>
			<accel>3</accel>
			<armor>6</armor>
			<avail>0</avail>
			<body>10</body>
			<category>Cars</category>
			<cost>28500</cost>
			<handling>5/4</handling>
			<pilot>1</pilot>
			<sensor>2</sensor>
			<speed>6</speed>
			<gears>
				<gear rating="2" maxrating="7">Sensor Array</gear>
			</gears>
			<mods>
				<addslots>4</addslots>
			</mods>
			<seats>4</seats>
		</vehicle>
		<vehicle>
			<id>9f6115e6-b52b-40d8-94d5-c4874de4858b</id>
			<name>Dodge Ram Industrial (Large) (Garbage Truck)</name>
			<page>186</page>
			<source>SS</source>
			<accel>1</accel>
			<armor>8</armor>
			<avail>4</avail>
			<body>16</body>
			<category>Trucks</category>
			<cost>51000</cost>
			<handling>2/1</handling>
			<pilot>2</pilot>
			<sensor>4</sensor>
			<speed>1</speed>
			<gears>
				<gear rating="2" maxrating="7">Sensor Array</gear>
			</gears>
			<seats>4</seats>
		</vehicle>
		<vehicle>
			<id>53afa8ff-2903-4167-8ed4-ae6d833d1547</id>
			<name>Dodge Ram Industrial (Narrow) (Garbage Truck)</name>
			<page>186</page>
			<source>SS</source>
			<accel>1</accel>
			<armor>8</armor>
			<avail>4</avail>
			<body>16</body>
			<category>Trucks</category>
			<cost>49000</cost>
			<handling>3/1</handling>
			<pilot>2</pilot>
			<sensor>4</sensor>
			<speed>1</speed>
			<gears>
				<gear rating="2" maxrating="7">Sensor Array</gear>
			</gears>
			<seats>4</seats>
		</vehicle>
		<vehicle>
			<id>f43a6579-cc23-4bae-b154-5f9adf6cb7f2</id>
			<name>Esprit Industries Watcher (SUV)</name>
			<page>186</page>
			<source>SS</source>
			<accel>3</accel>
			<armor>8</armor>
			<avail>4</avail>
			<body>9</body>
			<category>Trucks</category>
			<cost>40000</cost>
			<handling>3/3</handling>
			<pilot>1</pilot>
			<sensor>3</sensor>
			<speed>3</speed>
			<gears>
				<gear rating="2" maxrating="7">Sensor Array</gear>
			</gears>
			<seats>5</seats>
		</vehicle>
		<vehicle>
			<id>3aed6a1c-af27-48eb-84e3-8f21875e0c65</id>
			<name>Mitsubishi Nightsky (Limousine)</name>
			<page>463</page>
			<source>SR5</source>
			<accel>2</accel>
			<armor>15</armor>
			<avail>16</avail>
			<body>15</body>
			<category>Cars</category>
			<cost>320000</cost>
			<handling>4/3</handling>
			<pilot>3</pilot>
			<sensor>5</sensor>
			<speed>4</speed>
			<gears>
				<gear rating="5" maxrating="7">Sensor Array</gear>
			</gears>
			<mods>
				<name>Amenities (Luxury)</name>
				<name rating="2">Life Support</name>
			</mods>
			<seats>8</seats>
		</vehicle>
		<vehicle>
			<id>898906ec-f2b9-43a4-98ad-6f79230b9a0c</id>
			<name>Ford Americar (Sedan)</name>
			<page>463</page>
			<source>SR5</source>
			<accel>2</accel>
			<armor>6</armor>
			<avail>0</avail>
			<body>11</body>
			<category>Cars</category>
			<cost>16000</cost>
			<handling>4/3</handling>
			<pilot>1</pilot>
			<sensor>2</sensor>
			<speed>3</speed>
			<gears>
				<gear rating="2" maxrating="7">Sensor Array</gear>
			</gears>
			<seats>4</seats>
		</vehicle>
		<vehicle>
			<id>71600577-7cce-4f6b-9854-531460d9400a</id>
			<name>Saeder-Krupp-Bentley Concordat (Luxury Sedan)</name>
			<page>463</page>
			<source>SR5</source>
			<accel>2</accel>
			<armor>12</armor>
			<avail>10</avail>
			<body>12</body>
			<category>Cars</category>
			<cost>65000</cost>
			<handling>5/4</handling>
			<pilot>2</pilot>
			<sensor>4</sensor>
			<speed>5</speed>
			<gears>
				<gear rating="4" maxrating="7">Sensor Array</gear>
			</gears>
			<seats>4</seats>
		</vehicle>
		<vehicle>
			<id>30de4139-368b-4569-94c1-f65c1cd2dc26</id>
			<name>Rover 2072 (SUV)</name>
			<page>464</page>
			<source>SR5</source>
			<accel>2</accel>
			<armor>12</armor>
			<avail>10</avail>
			<body>15</body>
			<category>Trucks</category>
			<cost>68000</cost>
			<handling>5/5</handling>
			<pilot>2</pilot>
			<sensor>4</sensor>
			<speed>4</speed>
			<gears>
				<gear rating="4" maxrating="7">Sensor Array</gear>
			</gears>
			<seats>6</seats>
		</vehicle>
		<vehicle>
			<id>56747364-dbd5-40e3-b4c1-5a361ec0c710</id>
			<name>Toyota Gopher (Heavy-Duty Pickup)</name>
			<page>463</page>
			<source>SR5</source>
			<accel>2</accel>
			<armor>10</armor>
			<avail>0</avail>
			<body>14</body>
			<category>Trucks</category>
			<cost>25000</cost>
			<handling>5/5</handling>
			<pilot>1</pilot>
			<sensor>2</sensor>
			<speed>4</speed>
			<gears>
				<gear rating="2" maxrating="7">Sensor Array</gear>
			</gears>
			<mods>
				<name>Off-Road Suspension</name>
				<name select="Open Box Storage">Special Equipment</name>
			</mods>
			<seats>3</seats>
		</vehicle>
		<vehicle>
			<id>3ce7af9c-104c-4b74-be1b-f0b512ebea4b</id>
			<name>GMC Bulldog Step-Van (Van)</name>
			<page>463</page>
			<source>SR5</source>
			<accel>1</accel>
			<armor>12</armor>
			<avail>0</avail>
			<body>16</body>
			<category>Trucks</category>
			<cost>35000</cost>
			<handling>3/3</handling>
			<pilot>1</pilot>
			<sensor>2</sensor>
			<speed>3</speed>
			<gears>
				<gear rating="2" maxrating="7">Sensor Array</gear>
			</gears>
			<mods>
				<addslots>4</addslots>
			</mods>
			<seats>6</seats>
		</vehicle>
		<vehicle>
			<id>f73f5dbf-f812-4a04-a441-98a3cc37d23a</id>
			<name>GMC Endurance (Van)</name>
			<page>186</page>
			<source>SS</source>
			<accel>3</accel>
			<armor>6</armor>
			<avail>0</avail>
			<body>14</body>
			<category>Trucks</category>
			<cost>35000</cost>
			<handling>3/3</handling>
			<pilot>1</pilot>
			<sensor>2</sensor>
			<speed>4</speed>
			<gears>
				<gear rating="2" maxrating="7">Sensor Array</gear>
			</gears>
			<seats>8</seats>
		</vehicle>
		<vehicle>
			<id>e04c0dce-b45a-4f0d-8d48-bea1c4a305f1</id>
			<name>GMC Sidewinder (SUV)</name>
			<page>186</page>
			<source>SS</source>
			<accel>2</accel>
			<armor>6</armor>
			<avail>4</avail>
			<body>10</body>
			<category>Trucks</category>
			<cost>33000</cost>
			<handling>4/3</handling>
			<pilot>2</pilot>
			<sensor>2</sensor>
			<speed>4</speed>
			<gears>
				<gear rating="2" maxrating="7">Sensor Array</gear>
			</gears>
			<seats>6</seats>
		</vehicle>
		<vehicle>
			<id>0ed17686-7ac3-48de-88d2-bc8738a00afa</id>
			<name>Ares Roadmaster (Armored Transport)</name>
			<page>464</page>
			<source>SR5</source>
			<accel>1</accel>
			<armor>18</armor>
			<avail>8</avail>
			<body>18</body>
			<category>Trucks</category>
			<cost>52000</cost>
			<handling>3/3</handling>
			<pilot>3</pilot>
			<sensor>3</sensor>
			<speed>3</speed>
			<gears>
				<gear rating="3" maxrating="7">Sensor Array</gear>
			</gears>
			<seats>8</seats>
		</vehicle>
		<vehicle>
			<id>8a898851-6409-48f0-95f9-62e831835890</id>
			<name>Conestoga Vista (Bus)</name>
			<page>110</page>
			<source>AR</source>
			<accel>15/25</accel>
			<armor>4</armor>
			<avail>0</avail>
			<body>20</body>
			<category>Trucks</category>
			<cost>25000</cost>
			<handling>-3</handling>
			<pilot>1</pilot>
			<sensor>1</sensor>
			<speed>90</speed>
			<gears>
				<gear rating="1" maxrating="7">Sensor Array</gear>
			</gears>
			<mods>
				<name>Amenities (Squatter)</name>
			</mods>
		</vehicle>
		<vehicle>
			<id>81505035-7043-4841-a952-3763e9e7ddc5</id>
			<name>Conestoga Trailblazer (Moving Truck)</name>
			<page>186</page>
			<source>SS</source>
			<accel>1</accel>
			<armor>6</armor>
			<avail>4</avail>
			<body>14</body>
			<category>Trucks</category>
			<cost>75000</cost>
			<handling>2/1</handling>
			<pilot>2</pilot>
			<sensor>1</sensor>
			<speed>2</speed>
			<gears>
				<gear rating="1" maxrating="7">Sensor Array</gear>
			</gears>
			<seats>2</seats>
		</vehicle>
		<vehicle>
			<id>f4b1800d-7542-477c-b007-094e6a989ece</id>
			<name>Conestoga Trailblazer w/Trailer (Moving Truck)</name>
			<page>186</page>
			<source>SS</source>
			<accel>1</accel>
			<armor>6</armor>
			<avail>4</avail>
			<body>20</body>
			<category>Trucks</category>
			<cost>95000</cost>
			<handling>1/1</handling>
			<pilot>2</pilot>
			<sensor>1</sensor>
			<speed>2</speed>
			<gears>
				<gear rating="1" maxrating="7">Sensor Array</gear>
			</gears>
			<seats>2</seats>
		</vehicle>
		<vehicle>
			<id>7e5d30f4-ef09-4a95-8bb5-a9128557e1b0</id>
			<name>Samuvani Criscraft Otter (Sport Cruiser)</name>
			<page>464</page>
			<source>SR5</source>
			<accel>2</accel>
			<armor>6</armor>
			<avail>0</avail>
			<body>12</body>
			<category>Boats</category>
			<cost>21000</cost>
			<handling>4</handling>
			<pilot>2</pilot>
			<sensor>2</sensor>
			<speed>3</speed>
			<gears>
				<gear rating="2" maxrating="7">Sensor Array</gear>
			</gears>
			<seats>8</seats>
		</vehicle>
		<vehicle>
			<id>6af4e72c-a783-4b61-8f3b-22436b635b57</id>
			<name>Yongkang Gala Trinity (Speedboat)</name>
			<page>464</page>
			<source>SR5</source>
			<accel>3</accel>
			<armor>6</armor>
			<avail>8</avail>
			<body>10</body>
			<category>Boats</category>
			<cost>37000</cost>
			<handling>5</handling>
			<pilot>1</pilot>
			<sensor>1</sensor>
			<speed>6</speed>
			<gears>
				<gear rating="1" maxrating="7">Sensor Array</gear>
			</gears>
			<mods>
				<name>Smuggling Compartment</name>
				<name>Assembly/Disassembly</name>
			</mods>
			<seats>3</seats>
		</vehicle>
		<vehicle>
			<id>bffc0ba9-ab14-4226-bb4e-c2db70528a06</id>
			<name>Morgan Cutlass (Patrol Boat)</name>
			<page>454</page>
			<source>SR5</source>
			<accel>2</accel>
			<armor>10</armor>
			<avail>14R</avail>
			<body>16</body>
			<category>Boats</category>
			<cost>96000</cost>
			<handling>5</handling>
			<pilot>3</pilot>
			<sensor>5</sensor>
			<speed>4</speed>
			<gears>
				<gear rating="5" maxrating="7">Sensor Array</gear>
			</gears>
			<mods>
				<name>Heavy Weapon Mount, Manual</name>
				<name>Heavy Weapon Mount, Manual</name>
			</mods>
			<seats>6</seats>
		</vehicle>
		<vehicle>
			<id>fb002667-22de-4156-ad17-def60a1795c0</id>
			<name>Proteus Lamprey (Sea Sled)</name>
			<page>112</page>
			<source>AR</source>
			<accel>1</accel>
			<armor>6</armor>
			<avail>0</avail>
			<body>6</body>
			<category>Submarines</category>
			<cost>14000</cost>
			<handling>3</handling>
			<pilot>1</pilot>
			<sensor>3</sensor>
			<speed>2</speed>
			<gears>
				<gear rating="3" maxrating="7">Sensor Array</gear>
			</gears>
			<mods>
				<name>Standard drone rack (medium)</name>
				<name>Ballast Tanks Level 1</name>
				<name>Drone Rack, Small Landing</name>
			</mods>
			<seats>4</seats>
		</vehicle>
		<vehicle>
			<id>f6360d94-95f1-474c-82b3-0c0d3f9575c2</id>
			<name>Vulkan Electronaut (Mini-sub)</name>
			<page>464</page>
			<source>SR5</source>
			<accel>1</accel>
			<armor>10</armor>
			<avail>10</avail>
			<body>12</body>
			<category>Submarines</category>
			<cost>108000</cost>
			<handling>3</handling>
			<pilot>4</pilot>
			<sensor>4</sensor>
			<speed>3</speed>
			<gears>
				<gear rating="4" maxrating="7">Sensor Array</gear>
			</gears>
			<seats>2</seats>
		</vehicle>
		<vehicle>
			<id>590fde44-d58d-4b96-871f-406426dbabf7</id>
			<name>Artemis Industries Nightwing (Glider)</name>
			<page>464</page>
			<source>SR5</source>
			<accel>1</accel>
			<armor>0</armor>
			<avail>8</avail>
			<body>4</body>
			<category>Fixed-Wing Aircraft</category>
			<cost>20000</cost>
			<handling>6</handling>
			<pilot>1</pilot>
			<sensor>1</sensor>
			<speed>3</speed>
			<gears>
				<gear rating="2" maxrating="7">Sensor Array</gear>
			</gears>
			<mods>
				<name rating="4">Signature Masking</name>
			</mods>
			<seats>1</seats>
		</vehicle>
		<vehicle>
			<id>a383fc02-599b-4bd6-b699-bbac28162ef2</id>
			<name>Cessna C750 (Twin-Prop Airplane)</name>
			<page>464</page>
			<source>SR5</source>
			<accel>3</accel>
			<armor>4</armor>
			<avail>8</avail>
			<body>18</body>
			<category>Fixed-Wing Aircraft</category>
			<cost>146000</cost>
			<handling>3</handling>
			<pilot>2</pilot>
			<sensor>2</sensor>
			<speed>5</speed>
			<gears>
				<gear rating="2" maxrating="7">Sensor Array</gear>
			</gears>
			<seats>4</seats>
		</vehicle>
		<vehicle>
			<id>af79563a-e66d-4cd4-9b1b-2d412ce54107</id>
			<name>Renault-Fiat Fokker Tundra-9 (Amphibious Jet)</name>
			<page>464</page>
			<source>SR5</source>
			<accel>3</accel>
			<armor>10</armor>
			<avail>12</avail>
			<body>20</body>
			<category>Fixed-Wing Aircraft</category>
			<cost>300000</cost>
			<handling>2</handling>
			<pilot>3</pilot>
			<sensor>3</sensor>
			<speed>4</speed>
			<gears>
				<gear rating="3" maxrating="7">Sensor Array</gear>
			</gears>
			<mods>
				<name>Secondary Propulsion (Amphibious, Surface)</name>
			</mods>
			<seats>24</seats>
		</vehicle>
		<vehicle>
			<id>907833f4-30d3-4291-ba21-f165ec105b92</id>
			<name>Ares Dragon (Cargo Helicopter)</name>
			<page>464</page>
			<source>SR5</source>
			<accel>3</accel>
			<armor>8</armor>
			<avail>12</avail>
			<body>22</body>
			<category>Rotorcraft</category>
			<cost>355000</cost>
			<handling>4</handling>
			<pilot>3</pilot>
			<sensor>3</sensor>
			<speed>4</speed>
			<gears>
				<gear rating="3" maxrating="7">Sensor Array</gear>
			</gears>
			<seats>18</seats>
		</vehicle>
		<vehicle>
			<id>9ce49c91-c231-4784-b88b-feee327fec90</id>
			<name>Nissan Hound (Transport Helicopter)</name>
			<page>464</page>
			<source>SR5</source>
			<accel>3</accel>
			<armor>16</armor>
			<avail>13R</avail>
			<body>16</body>
			<category>Rotorcraft</category>
			<cost>425000</cost>
			<handling>5</handling>
			<pilot>2</pilot>
			<sensor>4</sensor>
			<speed>4</speed>
			<gears>
				<gear rating="4" maxrating="7">Sensor Array</gear>
			</gears>
			<mods>
				<name>Weapon Mount</name>
				<name>Weapon Mount</name>
			</mods>
			<seats>12</seats>
		</vehicle>
		<vehicle>
			<id>c0e5d03c-abbd-433a-b186-0bb2b4945b4c</id>
			<name>Northrup Wasp (Autogyro)</name>
			<page>465</page>
			<source>SR5</source>
			<accel>3</accel>
			<armor>8</armor>
			<avail>12R</avail>
			<body>10</body>
			<category>Rotorcraft</category>
			<cost>86000</cost>
			<handling>5</handling>
			<pilot>3</pilot>
			<sensor>3</sensor>
			<speed>5</speed>
			<gears>
				<gear rating="3" maxrating="7">Sensor Array</gear>
			</gears>
			<mods>
				<name>Heavy Weapon Mount</name>
			</mods>
			<seats>1</seats>
		</vehicle>
		<vehicle>
			<id>de4166ba-f6b3-4675-acef-39327c84f57f</id>
			<name>Ares Venture (LAV)</name>
			<page>465</page>
			<source>SR5</source>
			<accel>4</accel>
			<armor>14</armor>
			<avail>12F</avail>
			<body>16</body>
			<category>VTOL/VSTOL</category>
			<cost>400000</cost>
			<handling>5</handling>
			<pilot>4</pilot>
			<sensor>4</sensor>
			<speed>7</speed>
			<gears>
				<gear rating="4" maxrating="7">Sensor Array</gear>
			</gears>
			<seats>6</seats>
		</vehicle>
		<vehicle>
			<id>7926b1f7-9d92-4e28-9913-4d0c4d8b3c86</id>
			<name>GMC Banshee (Thunderbird)</name>
			<page>465</page>
			<source>SR5</source>
			<accel>4</accel>
			<armor>18</armor>
			<avail>24F</avail>
			<body>20</body>
			<category>VTOL/VSTOL</category>
			<cost>2500000</cost>
			<handling>6</handling>
			<pilot>4</pilot>
			<sensor>6</sensor>
			<speed>8</speed>
			<gears>
				<gear rating="6" maxrating="7">Sensor Array</gear>
			</gears>
			<mods>
				<name>Rigger Cocoon</name>
				<name rating="4">ECM</name>
			</mods>
			<seats>12</seats>
		</vehicle>
		<vehicle>
			<id>37eff614-ba8d-422c-af74-5cabcdebe3ce</id>
			<name>Federated Boeing Commuter (Tilt-Wing Airplane)</name>
			<page>465</page>
			<source>SR5</source>
			<accel>3</accel>
			<armor>8</armor>
			<avail>16</avail>
			<body>16</body>
			<category>VTOL/VSTOL</category>
			<cost>350000</cost>
			<handling>3</handling>
			<pilot>3</pilot>
			<sensor>3</sensor>
			<speed>3</speed>
			<gears>
				<gear rating="3" maxrating="7">Sensor Array</gear>
			</gears>
			<seats>30</seats>
		</vehicle>
		<vehicle>
			<id>1f3308cb-837a-45c5-b581-9fef48cd4d8c</id>
			<name>Shiawase Kanmushi (Microdrone)</name>
			<page>465</page>
			<source>SR5</source>
			<accel>1</accel>
			<armor>0</armor>
			<avail>8</avail>
			<body>0</body>
			<category>Drones: Micro</category>
			<cost>1000</cost>
			<handling>4</handling>
			<pilot>3</pilot>
			<sensor>3</sensor>
			<speed>2</speed>
			<gears>
				<gear rating="3" maxrating="3">Sensor Array</gear>
			</gears>
			<mods>
				<name>Gecko Tips</name>
			</mods>
		</vehicle>
		<vehicle>
			<id>3be36e78-0786-45e6-bc72-6269b75c3f29</id>
			<name>Sikorsky-Bell Microskimmer (Microdrone)</name>
			<page>465</page>
			<source>SR5</source>
			<accel>1</accel>
			<armor>0</armor>
			<avail>6</avail>
			<body>0</body>
			<category>Drones: Micro</category>
			<cost>1000</cost>
			<handling>3</handling>
			<pilot>3</pilot>
			<sensor>3</sensor>
			<speed>3</speed>
			<gears>
				<gear rating="3" maxrating="3">Sensor Array</gear>
			</gears>
		</vehicle>
		<vehicle>
			<id>4261d97f-2a4f-4ed3-91a4-64a69a549e37</id>
			<name>Horizon Flying Eye (Minidrone)</name>
			<page>465</page>
			<source>SR5</source>
			<accel>2</accel>
			<armor>0</armor>
			<avail>8</avail>
			<body>1</body>
			<category>Drones: Mini</category>
			<cost>2000</cost>
			<handling>4</handling>
			<pilot>3</pilot>
			<sensor>3</sensor>
			<speed>3</speed>
			<gears>
				<gear rating="3" maxrating="3">Sensor Array</gear>
			</gears>
		</vehicle>
		<vehicle>
			<id>fa4686b8-3886-4bd8-bda4-737050245208</id>
			<name>Horizon Flying Eye w/Flash-Pak and Grenade (Minidrone)</name>
			<page>465</page>
			<source>SR5</source>
			<accel>2</accel>
			<armor>0</armor>
			<avail>8</avail>
			<body>1</body>
			<category>Drones: Mini</category>
			<cost>2500</cost>
			<handling>4</handling>
			<pilot>3</pilot>
			<sensor>3</sensor>
			<speed>3</speed>
			<gears>
				<gear>Grenade: Flash-Pak</gear>
				<gear>Grenade: Smoke</gear>
				<gear rating="3" maxrating="3">Sensor Array</gear>
			</gears>
		</vehicle>
		<vehicle>
			<id>715a8171-8167-4391-8d33-f7d50217efec</id>
			<name>Ocular Drone</name>
			<page>453</page>
			<source>SR5</source>
			<accel>2</accel>
			<armor>0</armor>
			<avail>8</avail>
			<body>1</body>
			<category>Drones: Mini</category>
			<cost>0</cost>
			<handling>4</handling>
			<pilot>3</pilot>
			<sensor>3</sensor>
			<speed>3</speed>
			<gears>
				<gear rating="3" maxrating="3">Sensor Array</gear>
			</gears>
			<hidden />
		</vehicle>
		<vehicle>
			<id>d187e9f7-b308-426f-ac35-957ba601c70c</id>
			<name>MCT Fly-Spy (Minidrone)</name>
			<page>466</page>
			<source>SR5</source>
			<accel>2</accel>
			<armor>0</armor>
			<avail>8</avail>
			<body>1</body>
			<category>Drones: Mini</category>
			<cost>2000</cost>
			<handling>4</handling>
			<pilot>3</pilot>
			<sensor>3</sensor>
			<speed>3</speed>
			<gears>
				<gear rating="3" maxrating="3">Sensor Array</gear>
			</gears>
			<mods>
				<name rating="2">Realistic Features</name>
			</mods>
		</vehicle>
		<vehicle>
			<id>16d4e660-7014-434e-a437-08bc869c6200</id>
			<name>Aztechnology Crawler (Small)</name>
			<page>466</page>
			<source>SR5</source>
			<accel>1</accel>
			<armor>3</armor>
			<avail>4</avail>
			<body>3</body>
			<category>Drones: Small</category>
			<cost>4000</cost>
			<handling>4</handling>
			<pilot>4</pilot>
			<sensor>3</sensor>
			<speed>3</speed>
			<gears>
				<gear rating="3" maxrating="3">Sensor Array</gear>
			</gears>
		</vehicle>
		<vehicle>
			<id>9604795c-03f2-46db-a86b-3fd16ea35c51</id>
			<name>Lockheed Optic-X2 (Small)</name>
			<page>466</page>
			<source>SR5</source>
			<accel>3</accel>
			<armor>2</armor>
			<avail>10</avail>
			<body>2</body>
			<category>Drones: Small</category>
			<cost>21000</cost>
			<handling>4</handling>
			<pilot>3</pilot>
			<sensor>3</sensor>
			<speed>4</speed>
			<gears>
				<gear rating="3" maxrating="3">Sensor Array</gear>
			</gears>
			<mods>
				<name rating="3">Signature Masking</name>
			</mods>
		</vehicle>
		<vehicle>
			<id>10a55a19-7f86-4942-830f-212b9975280e</id>
			<name>Cyberspace Designs Dragonfly (Small)</name>
			<page>179</page>
			<source>SS</source>
			<accel>2</accel>
			<armor>1</armor>
			<avail>12R</avail>
			<body>1</body>
			<category>Drones: Small</category>
			<cost>2500</cost>
			<handling>4</handling>
			<pilot>3</pilot>
			<sensor>2</sensor>
			<speed>3</speed>
			<gears>
				<gear rating="2" maxrating="3">Sensor Array</gear>
			</gears>
		</vehicle>
		<vehicle>
			<id>c8f7e6c0-85e6-4feb-9ef0-0aeca5fba76b</id>
			<name>Ares Duelist (Medium)</name>
			<page>466</page>
			<source>SR5</source>
			<accel>1</accel>
			<armor>4</armor>
			<avail>5R</avail>
			<body>4</body>
			<category>Drones: Anthro</category>
			<cost>4500</cost>
			<handling>3</handling>
			<pilot>3</pilot>
			<sensor>3</sensor>
			<speed>3</speed>
			<gears>
				<gear rating="3" maxrating="6">Sensor Array</gear>
			</gears>
			<mods>
				<name>Drone Arm</name>
				<name>Drone Arm</name>
				<name>Drone Leg</name>
				<name>Drone Leg</name>
				<name rating="1">Realistic Features</name>
				<name>Weapon Mount</name>
				<name>Weapon Mount</name>
			</mods>
			<weapons>
				<weapon>
					<name>Sword</name>
				</weapon>
				<weapon>
					<name>Sword</name>
				</weapon>
			</weapons>
		</vehicle>
		<vehicle>
			<id>3fc823bd-bff7-4838-8f94-11c1e55c380a</id>
			<name>Bust-A-Move (2nd Generation) (Medium)</name>
			<page>178</page>
			<source>SS</source>
			<accel>1</accel>
			<armor>1</armor>
			<avail>50</avail>
			<body>2</body>
			<category>Drones: Medium</category>
			<cost>Variable(700-1500)</cost>
			<handling>4</handling>
			<pilot>2</pilot>
			<sensor>2</sensor>
			<speed>3</speed>
			<gears>
				<gear rating="2" maxrating="4">Sensor Array</gear>
			</gears>
		</vehicle>
		<vehicle>
			<id>1264a59a-2fdd-4d41-a674-2082db4f199b</id>
			<name>Transys Office Maid (Medium)</name>
			<page>179</page>
			<source>SS</source>
			<accel>2</accel>
			<armor>0</armor>
			<avail>4</avail>
			<body>3</body>
			<category>Drones: Medium</category>
			<cost>8000</cost>
			<handling>3</handling>
			<pilot>4</pilot>
			<sensor>3</sensor>
			<speed>3</speed>
			<gears>
				<gear rating="2" maxrating="4">Sensor Array</gear>
			</gears>
			<mods>
				<name>Drone Arm</name>
				<name>Drone Arm</name>
			</mods>
		</vehicle>
		<vehicle>
			<id>9186a0a7-635f-4242-a0e8-238f48b17ca2</id>
			<name>GM-Nissan Doberman (Medium)</name>
			<page>466</page>
			<source>SR5</source>
			<accel>1</accel>
			<armor>4</armor>
			<avail>4R</avail>
			<body>4</body>
			<category>Drones: Medium</category>
			<cost>5000</cost>
			<handling>5</handling>
			<pilot>3</pilot>
			<sensor>3</sensor>
			<speed>3</speed>
			<gears>
				<gear rating="3" maxrating="4">Sensor Array</gear>
			</gears>
			<mods>
				<name>Weapon Mount</name>
			</mods>
		</vehicle>
		<vehicle>
			<id>1291ab59-2483-42ca-b7a9-503b2c354cee</id>
			<name>MCT-Nissan Roto-drone (Medium)</name>
			<page>466</page>
			<source>SR5</source>
			<accel>2</accel>
			<armor>4</armor>
			<avail>6</avail>
			<body>4</body>
			<category>Drones: Medium</category>
			<cost>5000</cost>
			<handling>4</handling>
			<pilot>3</pilot>
			<sensor>3</sensor>
			<speed>4</speed>
			<gears>
				<gear rating="3" maxrating="4">Sensor Array</gear>
			</gears>
			<mods>
				<addslots>3</addslots>
			</mods>
			<modslots>7</modslots>
			<weaponmodslots>3</weaponmodslots>
		</vehicle>
		<vehicle>
			<id>4fbe5cd2-b7b9-11e6-80f5-76304dec7eb7</id>
			<name>MCT-Nissan Roto-drone (Medium) (German)</name>
			<page>147</page>
			<source>R5G</source>
			<accel>1</accel>
			<armor>6</armor>
			<avail>6</avail>
			<body>4</body>
			<category>Drones: Medium</category>
			<cost>8000</cost>
			<handling>4</handling>
			<pilot>3</pilot>
			<sensor>3</sensor>
			<speed>2</speed>
			<gears>
				<gear rating="3" maxrating="4">Sensor Array</gear>
			</gears>
			<mods>
				<addslots>3</addslots>
			</mods>
			<modslots>7</modslots>
			<weaponmodslots>3</weaponmodslots>
		</vehicle>
		<vehicle>
			<id>6c6893fd-a69f-4346-885b-c6ae85679d35</id>
			<name>Cyberspace Designs Dalmatian (Large)</name>
			<page>466</page>
			<source>SR5</source>
			<accel>3</accel>
			<armor>5</armor>
			<avail>6R</avail>
			<body>5</body>
			<category>Drones: Large</category>
			<cost>10000</cost>
			<handling>5</handling>
			<pilot>3</pilot>
			<sensor>3</sensor>
			<speed>5</speed>
			<gears>
				<gear rating="3" maxrating="5">Sensor Array</gear>
			</gears>
		</vehicle>
		<vehicle>
			<id>b627c28f-e67e-4a34-9808-af81fad2acf9</id>
			<name>GMC Snatch'n'Grab (Large)</name>
			<page>179</page>
			<source>SS</source>
			<accel>2</accel>
			<armor>4</armor>
			<avail>12F</avail>
			<body>2</body>
			<category>Drones: Large</category>
			<cost>8000</cost>
			<handling>3</handling>
			<pilot>3</pilot>
			<sensor>3</sensor>
			<speed>4</speed>
			<gears>
				<gear rating="2" maxrating="5">Sensor Array</gear>
			</gears>
		</vehicle>
		<vehicle>
			<id>50e6572c-ea59-4756-83e4-7c51f8f614c9</id>
			<name>Modified Dassault Janatorial Drone (Large)</name>
			<page>179</page>
			<source>SS</source>
			<accel>2</accel>
			<armor>2</armor>
			<avail>8</avail>
			<body>10</body>
			<category>Drones: Large</category>
			<cost>10000</cost>
			<handling>2</handling>
			<pilot>2</pilot>
			<sensor>2</sensor>
			<speed>2</speed>
			<gears>
				<gear rating="2" maxrating="5">Sensor Array</gear>
			</gears>
		</vehicle>
		<vehicle>
			<id>0e8d9c3c-83c0-4c1d-96f0-1f2a2e0bf354</id>
			<name>Modified Renraku Manservant-3 (Large)</name>
			<page>180</page>
			<source>SS</source>
			<accel>2</accel>
			<armor>5</armor>
			<avail>14F</avail>
			<body>3</body>
			<category>Drones: Anthro</category>
			<cost>9000</cost>
			<handling>2</handling>
			<pilot>3</pilot>
			<sensor>3</sensor>
			<speed>2</speed>
			<gears>
				<gear rating="2" maxrating="5">Sensor Array</gear>
			</gears>
			<mods>
				<name>Drone Arm</name>
				<name>Drone Arm</name>
				<name>Drone Leg</name>
				<name>Drone Leg</name>
			</mods>
		</vehicle>
		<vehicle>
			<id>a8c39fd9-d219-4772-9f8e-49b1d0975733</id>
			<name>Steel Lynx Combat Drone (Large)</name>
			<page>466</page>
			<source>SR5</source>
			<accel>2</accel>
			<armor>12</armor>
			<avail>10R</avail>
			<body>6</body>
			<category>Drones: Large</category>
			<cost>25000</cost>
			<handling>5</handling>
			<pilot>3</pilot>
			<sensor>3</sensor>
			<speed>4</speed>
			<gears>
				<gear rating="3" maxrating="5">Sensor Array</gear>
			</gears>
			<mods>
				<name>Heavy Weapon Mount</name>
			</mods>
		</vehicle>
		<vehicle>
			<id>8ac6c14d-22c2-4f5f-be53-774af78179ad</id>
			<name>Aeroquip M.E.D.-1 'Dustoff' Medical Evacuation Drone (Large)</name>
			<page>23</page>
			<source>BB</source>
			<accel>4</accel>
			<armor>5</armor>
			<avail>10R</avail>
			<body>4</body>
			<category>Drones: Large</category>
			<cost>12000</cost>
			<handling>3</handling>
			<pilot>4</pilot>
			<sensor>3</sensor>
			<speed>4</speed>
			<gears>
				<gear rating="3" maxrating="5">Sensor Array</gear>
			</gears>
			<mods>
				<name>Dustoff Armored Valkyrie Module</name>
			</mods>
		</vehicle>
		<vehicle>
			<id>d186dbc2-52e6-4804-94ca-7db96c2afdde</id>
			<name>Shiawase Caduceus 'CAD' 7 (Medium)</name>
			<page>23</page>
			<source>BB</source>
			<accel>1</accel>
			<armor>3</armor>
			<avail>12R</avail>
			<body>5</body>
			<category>Drones: Anthro</category>
			<cost>16500</cost>
			<handling>4</handling>
			<pilot>2</pilot>
			<sensor>1</sensor>
			<speed>2</speed>
			<gears>
				<gear rating="2" maxrating="4">Sensor Array</gear>
			</gears>
			<mods>
				<name>Drone Arm</name>
				<name>Drone Arm</name>
				<name>Drone Leg</name>
				<name>Drone Leg</name>
			</mods>
		</vehicle>
		<vehicle>
			<id>73b7729b-89c1-44fb-950c-f8391376a6b8</id>
			<name>F-B Bumblebee</name>
			<page>23</page>
			<source>NP</source>
			<accel>1</accel>
			<armor>14</armor>
			<avail>12F</avail>
			<body>4</body>
			<category>Drones: Medium</category>
			<cost>24000</cost>
			<handling>3</handling>
			<pilot>3</pilot>
			<sensor>3</sensor>
			<speed>2</speed>
			<gears>
				<gear rating="3" maxrating="4">Sensor Array</gear>
				<gear rating="3" select="Stoner-Ares M202">[Weapon] Targeting Autosoft</gear>
			</gears>
			<mods>
				<name>Heavy Weapon Mount</name>
			</mods>
			<weapons>
				<weapon>
					<name>Stoner-Ares M202</name>
				</weapon>
			</weapons>
		</vehicle>
		<vehicle>
			<id>57f83415-4b13-47d2-8a80-20483d356a09</id>
			<name>Cocotaxi</name>
			<page>139</page>
			<source>HT</source>
			<accel>2</accel>
			<armor>4</armor>
			<avail>0</avail>
			<body>5</body>
			<category>Bikes</category>
			<cost>4000</cost>
			<handling>4/2</handling>
			<pilot>1</pilot>
			<sensor>1</sensor>
			<speed>3</speed>
			<gears>
				<gear rating="1" maxrating="7">Sensor Array</gear>
			</gears>
			<seats>3</seats>
		</vehicle>
		<vehicle>
			<id>b5f962ae-d541-4271-812b-3a4d0eb812e4</id>
			<name>Camellos</name>
			<page>139</page>
			<source>HT</source>
			<accel>1</accel>
			<armor>5</armor>
			<avail>0</avail>
			<body>16</body>
			<category>Municipal/Construction</category>
			<cost>150000</cost>
			<handling>3/2</handling>
			<pilot>1</pilot>
			<sensor>2</sensor>
			<speed>3</speed>
			<gears>
				<gear rating="2" maxrating="7">Sensor Array</gear>
			</gears>
			<seats>200</seats>
		</vehicle>
		<vehicle>
			<id>53079aac-250a-4ec5-9f0d-b8fbc6368e46</id>
			<name>Ares Garuda</name>
			<page>149</page>
			<source>R5</source>
			<accel>2/4</accel>
			<armor>2</armor>
			<avail>20F</avail>
			<body>2</body>
			<category>Drones: Missile</category>
			<cost>8500</cost>
			<handling>6</handling>
			<pilot>4</pilot>
			<sensor>3</sensor>
			<speed>3/6</speed>
			<gears>
				<gear rating="3" maxrating="6">Sensor Array</gear>
			</gears>
		</vehicle>
		<vehicle>
			<id>546f0dc2-0478-4d36-a4cd-0b091ffa0eb2</id>
			<name>Remote Cyberhand</name>
			<page>130</page>
			<source>R5</source>
			<accel>0</accel>
			<armor>0</armor>
			<avail>8</avail>
			<body>0</body>
			<category>Drones: Mini</category>
			<cost>0</cost>
			<handling>0</handling>
			<pilot>0</pilot>
			<sensor>0</sensor>
			<speed>0</speed>
			<hidden />
		</vehicle>
		<vehicle>
			<id>2013dff9-f313-441b-9207-3fdb8a44c8ba</id>
			<name>Ammo Drone (Small)</name>
			<page>189</page>
			<source>HT</source>
			<accel>2</accel>
			<armor>4</armor>
			<avail>5</avail>
			<body>2</body>
			<category>Drones: Small</category>
			<cost>3000</cost>
			<handling>2</handling>
			<pilot>3</pilot>
			<sensor>2</sensor>
			<speed>2</speed>
			<gears>
				<gear rating="2" maxrating="3">Sensor Array</gear>
				<gear rating="2" select="Ammo Drone">[Model] Maneuvering Autosoft</gear>
			</gears>
		</vehicle>
		<vehicle>
			<id>ffcab1c2-4ae3-43a9-bfb0-eb8af29af3d7</id>
			<name>Reloading Drone (Medium)</name>
			<page>190</page>
			<source>HT</source>
			<accel>2</accel>
			<armor>4</armor>
			<avail>6R</avail>
			<body>3</body>
			<category>Drones: Medium</category>
			<cost>4500</cost>
			<handling>4</handling>
			<pilot>3</pilot>
			<sensor>2</sensor>
			<speed>3</speed>
			<gears>
				<gear rating="2" maxrating="4">Sensor Array</gear>
			</gears>
		</vehicle>
		<vehicle>
			<id>c2fa6792-1ed9-437c-a7d2-b9ff79c44fd2</id>
			<name>Mitsuhama Akiyama (Medium)</name>
			<page>190</page>
			<source>HT</source>
			<accel>2</accel>
			<armor>6</armor>
			<avail>24F</avail>
			<body>4</body>
			<category>Drones: Anthro</category>
			<cost>200000</cost>
			<handling>5</handling>
			<pilot>3</pilot>
			<sensor>3</sensor>
			<speed>3</speed>
			<gears>
				<gear rating="3" maxrating="4">Sensor Array</gear>
			</gears>
			<mods>
				<name>Synthetic Drone Arm</name>
				<name>Synthetic Drone Arm</name>
				<name>Synthetic Drone Leg</name>
				<name>Synthetic Drone Leg</name>
			</mods>
		</vehicle>
		<vehicle>
			<id>c036d20d-1bfe-48ee-b188-7756323764cd</id>
			<name>Sparring Drone (Large)</name>
			<page>190</page>
			<source>HT</source>
			<accel>2</accel>
			<armor>2</armor>
			<avail>6</avail>
			<body>4</body>
			<category>Drones: Anthro</category>
			<cost>5000</cost>
			<handling>3</handling>
			<pilot>3</pilot>
			<sensor>3</sensor>
			<speed>2</speed>
			<gears>
				<gear rating="3" maxrating="4">Sensor Array</gear>
				<gear rating="1" select="Blades">Tutorsoft</gear>
				<gear rating="1" select="Clubs">Tutorsoft</gear>
				<gear rating="1" select="Unarmed Combat">Tutorsoft</gear>
			</gears>
			<mods>
				<name>Drone Arm</name>
				<name>Drone Arm</name>
				<name>Drone Leg</name>
				<name>Drone Leg</name>
			</mods>
		</vehicle>
		<vehicle>
			<id>54807634-4472-4c86-87ad-5d07b7116ef5</id>
			<name>Clockwork Greyhound</name>
			<page>19</page>
			<source>TVG</source>
			<accel>1</accel>
			<armor>1</armor>
			<avail>16</avail>
			<body>2</body>
			<category>Drones: Medium</category>
			<cost>225000</cost>
			<handling>3</handling>
			<pilot>3</pilot>
			<sensor>2</sensor>
			<speed>2</speed>
			<gears>
				<gear rating="2" maxrating="4">Sensor Array</gear>
			</gears>
		</vehicle>
		<vehicle>
			<id>d159489d-0210-45be-8629-f29e6f883e3e</id>
			<name>Holo-Conference Drone (Small)</name>
			<page>147</page>
			<source>CA</source>
			<accel>1</accel>
			<armor>3</armor>
			<avail>11</avail>
			<body>2</body>
			<category>Drones: Small</category>
			<cost>18000</cost>
			<handling>3</handling>
			<pilot>3</pilot>
			<sensor>3</sensor>
			<speed>2</speed>
			<gears>
				<gear rating="3" maxrating="6">Sensor Array</gear>
			</gears>
		</vehicle>
		<vehicle>
			<id>a9077795-4ddf-498e-8ea2-a5cfadd69c37</id>
			<name>Medusa Extensions (Mini)</name>
			<page>147</page>
			<source>CA</source>
			<accel>0</accel>
			<armor>0</armor>
			<avail>7</avail>
			<body>1</body>
			<category>Drones: Mini</category>
			<cost>600</cost>
			<handling>1</handling>
			<pilot>1</pilot>
			<sensor>1</sensor>
			<speed>0</speed>
			<gears>
				<gear rating="1" maxrating="2">Sensor Array</gear>
			</gears>
		</vehicle>
		<vehicle>
			<id>0a8a99f7-5cd1-43e5-b5b2-8fb1db3c77ea</id>
			<name>Microweave Spider (Mini)</name>
			<page>147</page>
			<source>CA</source>
			<accel>1</accel>
			<armor>0</armor>
			<avail>11</avail>
			<body>1</body>
			<category>Drones: Mini</category>
			<cost>18000</cost>
			<handling>4</handling>
			<pilot>4</pilot>
			<sensor>2</sensor>
			<speed>1</speed>
			<gears>
				<gear rating="2" maxrating="4">Sensor Array</gear>
				<gear rating="4" select="Armorer">Skill Autosoft</gear>
				<gear select="Armorer">Tool Kit</gear>
			</gears>
		</vehicle>
		<!-- Region SR5 2050 -->
		<!-- Region Motorräder -->
		<vehicle>
			<id>baac8c9e-5604-4329-9757-f82de25a5d3c</id>
			<name>Dodge Scoot (2050)</name>
			<page>208</page>
			<source>2050</source>
			<accel>1</accel>
			<armor>4</armor>
			<avail>0</avail>
			<body>4</body>
			<category>Bikes</category>
			<cost>1000</cost>
			<handling>4/3</handling>
			<pilot>1</pilot>
			<sensor>1</sensor>
			<speed>3</speed>
			<gears>
				<gear rating="1" maxrating="6">Sensor Array</gear>
			</gears>
			<mods>
				<name>Improved Economy</name>
			</mods>
			<seats>1</seats>
		</vehicle>
		<vehicle>
			<id>cf205096-7a6c-4bf1-99c1-5c24cfff8fb5</id>
			<name>Yamaha Rapier (2050)</name>
			<page>208</page>
			<source>2050</source>
			<accel>3</accel>
			<armor>6</armor>
			<avail>0</avail>
			<body>5</body>
			<category>Bikes</category>
			<cost>10000</cost>
			<handling>5/3</handling>
			<pilot>1</pilot>
			<sensor>1</sensor>
			<speed>6</speed>
			<gears>
				<gear rating="2" maxrating="6">Sensor Array</gear>
			</gears>
			<seats>1</seats>
		</vehicle>
		<vehicle>
			<id>7927db78-1e79-4332-8cc7-4d4db162a68b</id>
			<name>Harley-Davidson Scorpion (2050)</name>
			<page>208</page>
			<source>2050</source>
			<accel>2</accel>
			<armor>9</armor>
			<avail>0</avail>
			<body>8</body>
			<category>Bikes</category>
			<cost>15000</cost>
			<handling>4/3</handling>
			<pilot>1</pilot>
			<sensor>2</sensor>
			<speed>4</speed>
			<gears>
				<gear rating="2" maxrating="6">Sensor Array</gear>
			</gears>
			<seats>1</seats>
		</vehicle>
		<!-- End Region -->
		<!-- Region Autos -->
		<vehicle>
			<id>0e7f4ed0-749f-4743-8b95-dbcb376b48b7</id>
			<name>Mitsubishi Runabout (2050)</name>
			<page>208</page>
			<source>2050</source>
			<accel>2</accel>
			<armor>6</armor>
			<avail>0</avail>
			<body>8</body>
			<category>Cars</category>
			<cost>10000</cost>
			<handling>3/2</handling>
			<pilot>1</pilot>
			<sensor>2</sensor>
			<speed>4</speed>
			<gears>
				<gear rating="2" maxrating="7">Sensor Array</gear>
			</gears>
			<seats>2</seats>
		</vehicle>	
		<vehicle>
			<id>6975423f-43c7-4960-98bb-7363b491856c</id>
			<name>Chrysler-Nissan Jackrabbit (2050)</name>
			<page>208</page>
			<source>2050</source>
			<accel>2</accel>
			<armor>4</armor>			
			<avail>0</avail>
			<body>8</body>
			<category>Cars</category>
			<cost>15000</cost>
			<handling>4/3</handling>
			<pilot>1</pilot>
			<sensor>2</sensor>
			<speed>3</speed>
			<gears>
				<gear rating="2" maxrating="7">Sensor Array</gear>
			</gears>
			<seats>2</seats>
		</vehicle>
		<vehicle>
			<id>3d699295-5943-4d9a-8712-006a1dffe4aa</id>
			<name>Ford Americar (2050)</name>
			<page>208</page>
			<source>2050</source>
			<accel>2</accel>
			<armor>6</armor>			
			<avail>0</avail>
			<body>11</body>
			<category>Cars</category>
			<cost>20000</cost>
			<handling>4/3</handling>
			<pilot>1</pilot>
			<sensor>2</sensor>
			<speed>3</speed>
			<gears>
				<gear rating="2" maxrating="7">Sensor Array</gear>
			</gears>
			<seats>4</seats>
		</vehicle>
		<vehicle>
			<id>74265b60-46cf-4c25-b2ff-7ed7364c3961</id>
			<name>Eurocar Westwind 2000 (2050)</name>
			<page>208</page>
			<source>2050</source>
			<accel>3</accel>
			<armor>8</armor>			
			<avail>0</avail>
			<body>10</body>
			<category>Cars</category>
			<cost>100000</cost>
			<handling>6/4</handling>
			<pilot>3</pilot>
			<sensor>5</sensor>
			<speed>6</speed>
			<gears>
				<gear rating="2" maxrating="7">Sensor Array</gear>
			</gears>
			<seats>2</seats>
		</vehicle>
		<vehicle>
			<id>a2581e31-30fa-45de-8d60-ffd3d5a3a5b0</id>
			<name>Toyota Elite (2050)</name>
			<page>208</page>
			<source>2050</source>
			<accel>2</accel>
			<armor>12</armor>			
			<avail>0</avail>
			<body>12</body>
			<category>Cars</category>
			<cost>125000</cost>
			<handling>5/4</handling>
			<pilot>2</pilot>
			<sensor>4</sensor>
			<speed>5</speed>
			<gears>
				<gear rating="2" maxrating="7">Sensor Array</gear>
			</gears>
			<seats>4</seats>
		</vehicle>
		<vehicle>
			<id>0bd8157d-510f-4920-b8c8-c65cb6e95c4e</id>
			<name>Mitsubishi Nightsky (2050)</name>
			<page>208</page>
			<source>2050</source>
			<accel>2</accel>
			<armor>15</armor>			
			<avail>0</avail>
			<body>15</body>
			<category>Cars</category>
			<cost>250000</cost>
			<handling>4/3</handling>
			<pilot>3</pilot>
			<sensor>5</sensor>
			<speed>4</speed>
			<gears>
				<gear rating="5" maxrating="7">Sensor Array</gear>
			</gears>
			<seats>8</seats>
		</vehicle>
		<vehicle>
			<id>b6d6d319-1b29-4f76-a52c-3fc177a153da</id>
			<name>Bulldog Step-Van (2050)</name>
			<page>208</page>
			<source>2050</source>
			<accel>1</accel>
			<armor>12</armor>			
			<avail>0</avail>
			<body>16</body>
			<category>Cars</category>
			<cost>35000</cost>
			<handling>3/3</handling>
			<pilot>1</pilot>
			<sensor>2</sensor>
			<speed>3</speed>
			<gears>
				<gear rating="2" maxrating="7">Sensor Array</gear>
			</gears>
			<seats>6</seats>
		</vehicle>
		<!-- End Region -->
		<!-- Region Boote -->
		<vehicle>
			<id>f5511048-ddd7-41dc-abe1-33750779ab8f</id>
			<name>Samuvani-Criscraft Otter (2050)</name>
			<page>208</page>
			<source>2050</source>
			<accel>2</accel>
			<armor>6</armor>			
			<avail>0</avail>
			<body>12</body>
			<category>Boats</category>
			<cost>20000</cost>
			<handling>4</handling>
			<pilot>2</pilot>
			<sensor>2</sensor>
			<speed>3</speed>
			<gears>
				<gear rating="2" maxrating="7">Sensor Array</gear>
			</gears>
			<seats>8</seats>
		</vehicle>
		<vehicle>
			<id>4cf620da-e273-494d-b2a7-1252cc2de3dd</id>
			<name>Aztech Nightrunner (2050)</name>
			<page>208</page>
			<source>2050</source>
			<accel>2</accel>
			<armor>6</armor>			
			<avail>4R</avail>
			<body>12</body>
			<category>Boats</category>
			<cost>30000</cost>
			<handling>4</handling>
			<pilot>2</pilot>
			<sensor>2</sensor>
			<speed>3</speed>
			<gears>
				<gear rating="2" maxrating="7">Sensor Array</gear>
			</gears>
			<seats>2</seats>
		</vehicle>
		<vehicle>
			<id>76f4dc51-66d0-4f6b-bd0a-622ae5fe04e3</id>
			<name>Sendanko Marlin (2050)</name>
			<page>208</page>
			<source>2050</source>
			<accel>2</accel>
			<armor>4</armor>			
			<avail>0</avail>
			<body>14</body>
			<category>Boats</category>
			<cost>15000</cost>
			<handling>2</handling>
			<pilot>1</pilot>
			<sensor>2</sensor>
			<speed>2</speed>
			<gears>
				<gear rating="2" maxrating="7">Sensor Array</gear>
			</gears>
			<seats>6</seats>
		</vehicle>
		<!-- End Region -->
		<!-- Region Flugzeuge -->
		<vehicle>
			<id>3b7d96d2-9b1b-4eea-8f64-aa63804b1197</id>
			<name>Cessna C750 (2050)</name>
			<page>210</page>
			<source>2050</source>
			<accel>3</accel>
			<armor>4</armor>			
			<avail>4</avail>
			<body>18</body>
			<category>Fixed-Wing Aircraft</category>
			<cost>200000</cost>
			<handling>3</handling>
			<pilot>2</pilot>
			<sensor>2</sensor>
			<speed>5</speed>
			<gears>
				<gear rating="2" maxrating="7">Sensor Array</gear>
			</gears>
			<seats>6</seats>
		</vehicle>
		<vehicle>
			<id>8e8dfd57-0257-4978-865c-54bc62f80903</id>
			<name>Lear-Cessna Platinum 1 (2050)</name>
			<page>210</page>
			<source>2050</source>
			<accel>4</accel>
			<armor>6</armor>			
			<avail>8</avail>
			<body>20</body>
			<category>Fixed-Wing Aircraft</category>
			<cost>500000</cost>
			<handling>4</handling>
			<pilot>3</pilot>
			<sensor>2</sensor>
			<speed>5</speed>
			<gears>
				<gear rating="2" maxrating="7">Sensor Array</gear>
			</gears>
			<seats>8</seats>
		</vehicle>
		<vehicle>
			<id>c442e6d1-cd77-40f0-926c-3b4771718706</id>
			<name>Federated-Boeing Commuter (2050)</name>
			<page>210</page>
			<source>2050</source>
			<accel>3</accel>
			<armor>8</armor>			
			<avail>8R</avail>
			<body>16</body>
			<category>VTOL/VSTOL</category>
			<cost>625000</cost>
			<handling>3</handling>
			<pilot>3</pilot>
			<sensor>3</sensor>
			<speed>3</speed>
			<gears>
				<gear rating="3" maxrating="7">Sensor Array</gear>
			</gears>
			<seats>30</seats>
		</vehicle>
		<vehicle>
			<id>bc26a329-cf64-4a2d-841a-599f480762ff</id>
			<name>Hughes Stallion WK-4 (2050)</name>
			<page>210</page>
			<source>2050</source>
			<accel>3</accel>
			<armor>10</armor>			
			<avail>6</avail>
			<body>16</body>
			<category>Rotorcraft</category>
			<cost>300000</cost>
			<handling>5</handling>
			<pilot>2</pilot>
			<sensor>4</sensor>
			<speed>4</speed>
			<gears>
				<gear rating="4" maxrating="7">Sensor Array</gear>
			</gears>
			<seats>6</seats>
		</vehicle>
		<vehicle>
			<id>096c56ab-b706-4a68-ae35-163b499f0b7c</id>
			<name>Ares Dragon (2050)</name>
			<page>210</page>
			<source>2050</source>
			<accel>3</accel>
			<armor>8</armor>			
			<avail>6</avail>
			<body>22</body>
			<category>Rotorcraft</category>
			<cost>600000</cost>
			<handling>4</handling>
			<pilot>3</pilot>
			<sensor>3</sensor>
			<speed>4</speed>
			<gears>
				<gear rating="3" maxrating="7">Sensor Array</gear>
			</gears>
			<seats>18</seats>
		</vehicle>
		<vehicle>
			<id>26a5632c-8d13-4e63-a4d4-158c9254bf84</id>
			<name>Hughes Airstar (2050)</name>
			<page>210</page>
			<source>2050</source>
			<accel>3</accel>
			<armor>8</armor>			
			<avail>7</avail>
			<body>16</body>
			<category>Rotorcraft</category>
			<cost>900000</cost>
			<handling>4</handling>
			<pilot>2</pilot>
			<sensor>4</sensor>
			<speed>4</speed>
			<gears>
				<gear rating="4" maxrating="7">Sensor Array</gear>
			</gears>
			<seats>6</seats>
		</vehicle>
		<!-- End Region  -->
		<!-- Region Militärfahrzeuge -->
		<vehicle>
			<id>1e39f946-a56d-4a37-8d55-fe15fdae47cd</id>
			<name>EFA-Variant (2050)</name>
			<page>210</page>
			<source>2050</source>
			<accel>6</accel>
			<armor>12</armor>			
			<avail>13F</avail>
			<body>18</body>
			<category>Fixed-Wing Aircraft</category>
			<cost>5000000</cost>
			<handling>5</handling>
			<pilot>3</pilot>
			<sensor>5</sensor>
			<speed>8</speed>
			<gears>
				<gear rating="5" maxrating="7">Sensor Array</gear>
			</gears>
			<seats>2</seats>
		</vehicle>
		<vehicle>
			<id>84b7f212-4a74-436e-b6f4-d19b8f5fb500</id>
			<name>GMC-Banshee (2050)</name>
			<page>210</page>
			<source>2050</source>
			<accel>4</accel>
			<armor>18</armor>			
			<avail>0</avail>
			<body>20</body>
			<category>VTOL/VSTOL</category>
			<cost>0</cost>
			<handling>6</handling>
			<pilot>4</pilot>
			<sensor>6</sensor>
			<speed>8</speed>
			<gears>
				<gear rating="6" maxrating="7">Sensor Array</gear>
			</gears>
			<seats>12</seats>
		</vehicle>
		<vehicle>
			<id>82d76453-1823-497f-a48a-128063892787</id>
			<name>Ares Citymaster (2050)</name>
			<page>210</page>
			<source>2050</source>
			<accel>1</accel>
			<armor>18</armor>			
			<avail>20R</avail>
			<body>18</body>
			<category>Trucks</category>
			<cost>500000</cost>
			<handling>3/3</handling>
			<pilot>3</pilot>
			<sensor>3</sensor>
			<speed>3</speed>
			<gears>
				<gear rating="3" maxrating="7">Sensor Array</gear>
			</gears>
			<seats>8</seats>
		</vehicle>
		<vehicle>
			<id>a2e7da3b-2cde-4ab3-9fd5-a19f1e830784</id>
			<name>Chrysler-Nissan Patrol-1 (2050)</name>
			<page>210</page>
			<source>2050</source>
			<accel>3</accel>
			<armor>12</armor>			
			<avail>12R</avail>
			<body>12</body>
			<category>Trucks</category>
			<cost>100000</cost>
			<handling>5/4</handling>
			<pilot>1</pilot>
			<sensor>2</sensor>
			<speed>3</speed>
			<gears>
				<gear rating="2" maxrating="7">Sensor Array</gear>
			</gears>
			<seats>4</seats>
		</vehicle>
		<vehicle>
			<id>88834716-41e6-4bb8-90e1-3bd16df01753</id>
			<name>GMC Beachcraft Patroller (2050)</name>
			<page>210</page>
			<source>2050</source>
			<accel>2</accel>
			<armor>10</armor>			
			<avail>16R</avail>
			<body>20</body>
			<category>Municipal/Construction</category>
			<cost>750000</cost>
			<handling>5</handling>
			<pilot>3</pilot>
			<sensor>5</sensor>
			<speed>3</speed>
			<gears>
				<gear rating="5" maxrating="7">Sensor Array</gear>
			</gears>
			<seats>6</seats>
		</vehicle>
		<vehicle>
			<id>9f68e8ba-bffa-4bc5-91bf-e6c600910e28</id>
			<name>GMC Riverine (2050)</name>
			<page>210</page>
			<source>2050</source>
			<accel>4</accel>
			<armor>10</armor>			
			<avail>16R</avail>
			<body>14</body>
			<category>Boats</category>
			<cost>125000</cost>
			<handling>5</handling>
			<pilot>3</pilot>
			<sensor>4</sensor>
			<speed>4</speed>
			<gears>
				<gear rating="4" maxrating="7">Sensor Array</gear>
			</gears>
			<seats>6</seats>
		</vehicle>
		<vehicle>
			<id>23402e3c-8f96-4e56-a2a4-65cd16a7516d</id>
			<name>Northrup PRC-42B Wasp (2050)</name>
			<page>210</page>
			<source>2050</source>
			<accel>3</accel>
			<armor>8</armor>			
			<avail>12R</avail>
			<body>10</body>
			<category>Rotorcraft</category>
			<cost>220000</cost>
			<handling>5</handling>
			<pilot>3</pilot>
			<sensor>3</sensor>
			<speed>5</speed>
			<gears>
				<gear rating="3" maxrating="7">Sensor Array</gear>
			</gears>
			<seats>1</seats>
		</vehicle>
		<vehicle>
			<id>d05f15cc-6a54-4d43-9453-6e56aaf676d6</id>
			<name>Northrup PRC-44B Yellowjacket (2050)</name>
			<page>210</page>
			<source>2050</source>
			<accel>3</accel>
			<armor>10</armor>			
			<avail>12R</avail>
			<body>10</body>
			<category>Rotorcraft</category>
			<cost>280000</cost>
			<handling>5</handling>
			<pilot>3</pilot>
			<sensor>3</sensor>
			<speed>5</speed>
			<gears>
				<gear rating="3" maxrating="7">Sensor Array</gear>
			</gears>
			<seats>1</seats>
		</vehicle>
		<vehicle>
			<id>1b843cb9-66b6-4f85-b4a1-888116d23f13</id>
			<name>Federated-Boeing Eagle (2050)</name>
			<page>210</page>
			<source>2050</source>
			<accel>4</accel>
			<armor>14</armor>			
			<avail>26F</avail>
			<body>16</body>
			<category>VTOL/VSTOL</category>
			<cost>0</cost>
			<handling>5</handling>
			<pilot>4</pilot>
			<sensor>4</sensor>
			<speed>7</speed>
			<gears>
				<gear rating="4" maxrating="7">Sensor Array</gear>
			</gears>
			<seats>6</seats>
		</vehicle>
		<!-- End Region -->
		<!-- Region Drones-->
		<vehicle>
			<id>f9a409cd-e7ef-4049-94af-a9e812602f84</id>
			<name>Surveillance Drone (2050)</name>
			<page>212</page>
			<source>2050</source>
			<accel>2</accel>
			<armor>4</armor>
			<avail>6</avail>
			<body>4</body>
			<category>Drones: Medium</category>
			<cost>10000</cost>
			<handling>4</handling>
			<pilot>3</pilot>
			<sensor>3</sensor>
			<speed>4</speed>
			<gears>
				<gear rating="2" maxrating="2">Sensor Array</gear>
			</gears>
			<modslots>4</modslots>
		</vehicle>
		<vehicle>
			<id>7ac00990-31a3-4314-a114-9cd6468fb66d</id>
			<name>Spotter Drone (2050)</name>
			<page>212</page>
			<source>2050</source>
			<accel>3</accel>
			<armor>2</armor>
			<avail>4</avail>
			<body>4</body>
			<category>Drones: Medium</category>
			<cost>15000</cost>
			<handling>4</handling>
			<pilot>3</pilot>
			<sensor>2</sensor>
			<speed>5</speed>
			<gears>
				<gear rating="2" maxrating="2">Sensor Array</gear>
			</gears>
			<modslots>4</modslots>
		</vehicle>
		<vehicle>
			<id>11418c52-6c1f-477f-a660-2451fb3ee8fa</id>
			<name>Hunter Drone (2050)</name>
			<page>212</page>
			<source>2050</source>
			<accel>3</accel>
			<armor>5</armor>
			<avail>6R</avail>
			<body>4</body>
			<category>Drones: Medium</category>
			<cost>20000</cost>
			<handling>5</handling>
			<pilot>3</pilot>
			<sensor>3</sensor>
			<speed>5</speed>
			<gears>
				<gear rating="3" maxrating="3">Sensor Array</gear>
			</gears>
			<mods>
				<name>Standard Weapon Mount (Drone)</name>
				<name>Standard Weapon Mount (Drone)</name>
			</mods>
		</vehicle>
		<vehicle>
			<id>d28b349e-6580-4a04-8dfe-d09ebdb261f0</id>
			<name>Patrol Vehicle (2050)</name>
			<page>212</page>
			<source>2050</source>
			<accel>2</accel>
			<armor>12</armor>
			<avail>6R</avail>
			<body>6</body>
			<category>Drones: Large</category>
			<cost>10000</cost>
			<handling>5</handling>
			<pilot>3</pilot>
			<sensor>3</sensor>
			<speed>4</speed>
			<gears>
				<gear rating="3" maxrating="3">Sensor Array</gear>
			</gears>
			<mods>
				<name>Standard Weapon Mount (Drone)</name>
				<name>Standard Weapon Mount (Drone)</name>
			</mods>
		</vehicle>		
		<!-- End Region -->		
		<!-- End Region -->	
		<!-- Region SotA ADL-->
		<vehicle>
			<id>8e1a5fe3-9f13-49f0-b74a-7de82fc40dc2</id>
			<name>BMW Sleipnir</name>
			<page>43</page>
			<source>SAG</source>
			<accel>2</accel>
			<armor>8</armor>
			<avail>0</avail>
			<body>8</body>
			<category>Bikes</category>
			<cost>14000</cost>
			<handling>3/5</handling>
			<pilot>2</pilot>
			<sensor>2</sensor>
			<speed>3</speed>
			<gears>
				<gear rating="2" maxrating="2">Sensor Array</gear>
			</gears>
			<mods>
				<name>Off-Road Suspension</name>
				<name rating="2">Anti-Theft System</name>
				<name>Metahuman Adjustment</name>
			</mods>
			<seats>3</seats>
		</vehicle>	
		<vehicle>
			<id>bd3e79cc-4441-4bc3-977e-fcec22f4a9f7</id>
			<name>Shiawase Motors Shuriken</name>
			<page>44</page>
			<source>SAG</source>
			<accel>3</accel>
			<armor>5</armor>
			<avail>4</avail>
			<body>5</body>
			<category>Bikes</category>
			<cost>32000</cost>
			<handling>5/2</handling>
			<pilot>1</pilot>
			<sensor>2</sensor>
			<speed>6</speed>
			<gears>
				<gear rating="2" maxrating="2">Sensor Array</gear>
			</gears>
			<mods>
				<name rating="2">Anti-Theft System</name>
				<name>Gyro-Stabilization</name>
				<name>GridLink</name>
			</mods>
			<seats>1</seats>
		</vehicle>
		<vehicle>
			<id>f76c285b-8c19-4e53-9aab-41174c4b5b30</id>
			<name>BMW Gaia</name>
			<page>45</page>
			<source>SAG</source>
			<accel>2</accel>
			<armor>8</armor>
			<avail>0</avail>
			<body>11</body>
			<category>Cars</category>
			<cost>35000</cost>
			<handling>4/3</handling>
			<pilot>2</pilot>
			<sensor>2</sensor>
			<speed>4</speed>
			<gears>
				<gear rating="2" maxrating="2">Sensor Array</gear>
			</gears>
			<mods>
				<name rating="2">Anti-Theft System</name>
				<name rating="2">Passenger Protection System</name>
				<name>Improved Economy</name>
				<name>GridLink</name>
				<name>Amenities (Middle)</name>
			</mods>
			<seats>4</seats>
		</vehicle>
		<vehicle>
			<id>2e111e8d-154c-469e-8836-dda20b9296b5</id>
			<name>EMC Celine</name>
			<page>46</page>
			<source>SAG</source>
			<accel>2</accel>
			<armor>10</armor>
			<avail>0</avail>
			<body>14</body>
			<category>Cars</category>
			<cost>45000</cost>
			<handling>3/2</handling>
			<pilot>2</pilot>
			<sensor>2</sensor>
			<speed>3</speed>
			<gears>
				<gear rating="2" maxrating="2">Sensor Array</gear>
			</gears>
			<mods>
				<name rating="2">Anti-Theft System</name>
				<name rating="4">Passenger Protection System</name>
				<name rating="2">ECM</name>
				<name>Improved Economy</name>
				<name>GridLink</name>
				<name>Amenities (High)</name>
				<name>Interior Cameras</name>
				<name>Satellite Link</name>
				<name rating="3">Armor (Concealed)</name>
			</mods>
			<seats>6</seats>
		</vehicle>
		<vehicle>
			<id>f1cf0391-4a8a-497c-b9a4-5590d572b646</id>
			<name>Eurocar Escape</name>
			<page>47</page>
			<source>SAG</source>
			<accel>1</accel>
			<armor>12</armor>
			<avail>0</avail>
			<body>16</body>
			<category>Trucks</category>
			<cost>185000</cost>
			<handling>3/4</handling>
			<pilot>2</pilot>
			<sensor>3</sensor>
			<speed>3</speed>
			<gears>
				<gear rating="3" maxrating="3">Sensor Array</gear>
			</gears>
			<mods>
				<name rating="2">Anti-Theft System</name>
				<name>Standard Drone Rack (Small)</name>
				<name>Off-Road Suspension</name>
				<name>Amenities (High)</name>
				<name>Winch (Basic)</name>
				<name>Satellite Link</name>
				<name>Multifuel Engine</name>
				<name>SunCell</name>
			</mods>
			<seats>8</seats>
		</vehicle>
		<vehicle>
			<id>0c1bb1ca-9824-4730-9edf-3a3758b084dd</id>
			<name>Mercedes 250 Classic</name>
			<page>48</page>
			<source>SAG</source>
			<accel>2</accel>
			<armor>7</armor>
			<avail>0</avail>
			<body>11</body>
			<category>Cars</category>
			<cost>28000</cost>
			<handling>4/3</handling>
			<pilot>2</pilot>
			<sensor>2</sensor>
			<speed>3</speed>
			<gears>
				<gear rating="2" maxrating="2">Sensor Array</gear>
			</gears>
			<mods>
				<name rating="2">Anti-Theft System</name>
				<name rating="1">Passenger Protection System</name>
				<name rating="1">Life Support</name>
			</mods>
			<seats>5</seats>
		</vehicle>
		<vehicle>
			<id>41ae9ef0-11b5-443b-a9fa-2617fafa2589</id>
			<name>Mercedes Click</name>
			<page>49</page>
			<source>SAG</source>
			<accel>3</accel>
			<armor>5</armor>
			<avail>0</avail>
			<body>10</body>
			<category>Cars</category>
			<cost>24000</cost>
			<handling>4/3</handling>
			<pilot>1</pilot>
			<sensor>2</sensor>
			<speed>5</speed>
			<gears>
				<gear rating="2" maxrating="2">Sensor Array</gear>
			</gears>
			<mods>
				<name>Metahuman Adjustment</name>
			</mods>
			<seats>4</seats>
		</vehicle>
		<vehicle>
			<id>69b9c81b-2982-470e-a28c-ce01747ad9358</id>
			<name>Mercedes Paladin</name>
			<page>50</page>
			<source>SAG</source>
			<accel>2</accel>
			<armor>14</armor>
			<avail>0</avail>
			<body>16</body>
			<category>Cars</category>
			<cost>24000</cost>
			<handling>5/3</handling>
			<pilot>3</pilot>
			<sensor>4</sensor>
			<speed>4</speed>
			<gears>
				<gear rating="4" maxrating="4">Sensor Array</gear>
			</gears>
			<mods>
				<name rating="2">Anti-Theft System</name>
				<name rating="2">Passenger Protection System</name>
				<name rating="2">ECM</name>
				<name>Rigger Interface</name>
				<name>GridLink</name>
				<name>Amenities (Luxury)</name>
				<name rating="4">Armor (Concealed)</name>
			</mods>
			<seats>8</seats>
		</vehicle>
		<vehicle>
			<id>da9d17e2-c725-4464-8c3e-6a91d2a5e8ad</id>
			<name>Nordseewerke Thetis</name>
			<page>51</page>
			<source>SAG</source>
			<accel>1</accel>
			<armor>10</armor>
			<avail>14</avail>
			<body>18</body>
			<category>Hovercraft</category>
			<cost>80000</cost>
			<handling>2/2</handling>
			<pilot>4</pilot>
			<sensor>3</sensor>
			<speed>3</speed>
			<gears>
				<gear rating="3" maxrating="3">Sensor Array</gear>
			</gears>
			<mods>
				<name>Amenities (Middle)</name>
				<name>Interior Cameras</name>
				<name>SunCell</name>
				<name>Metahuman Adjustment</name>
			</mods>
			<seats>50</seats>
		</vehicle>
		<vehicle>
			<id>7fb03fb2-ba96-453a-8110-155188d350c6</id>
			<name>Caterpillar Omniwinder</name>
			<page>52</page>
			<source>SAG</source>
			<accel>1</accel>
			<armor>16</armor>
			<avail>16</avail>
			<body>20</body>
			<category>Municipal/Construction</category>
			<cost>235000</cost>
			<handling>2/2</handling>
			<pilot>3</pilot>
			<sensor>3</sensor>
			<speed>3</speed>
			<gears>
				<gear rating="3" maxrating="3">Sensor Array</gear>
			</gears>
			<mods>
				<name rating="1">Anti-Theft System</name>
				<name rating="4">Passenger Protection System</name>
				<name>Off-Road Suspension</name>
				<name>Multifuel Engine</name>
			</mods>
			<seats>3</seats>
		</vehicle>
		<vehicle>
			<id>9f39cb01-3285-41b2-88a0-1745341ed406</id>
			<name>EMC 2073 Catcher</name>
			<page>53</page>
			<source>SAG</source>
			<accel>3</accel>
			<armor>8</armor>
			<avail>12R</avail>
			<body>12</body>
			<category>Corpsec/Police/Military</category>
			<cost>56000</cost>
			<handling>5/4</handling>
			<pilot>4</pilot>
			<sensor>3</sensor>
			<speed>5</speed>
			<gears>
				<gear rating="3" maxrating="3">Sensor Array</gear>
			</gears>
			<mods>
				<name rating="2">Anti-Theft System</name>
				<name rating="2">Passenger Protection System</name>
				<name>Weapon Mount Type (Standard)</name>
				<name>Weapon Mount Visibility (Internal)</name>
				<name>Weapon Mount Flexibility (Flexible)</name>
				<name>Weapon Mount Control (Remote)</name>
				<name>Weapon Mount Type (Standard)</name>
				<name>Weapon Mount Visibility (Internal)</name>
				<name>Weapon Mount Flexibility (Flexible)</name>
				<name>Weapon Mount Control (Remote)</name>
			</mods>
			<seats>4</seats>
		</vehicle>
		<vehicle>
			<id>99322016-baba-470d-b6c4-c78b70228156</id>
			<name>VW Freya</name>
			<page>54</page>
			<source>SAG</source>
			<accel>3</accel>
			<armor>8</armor>
			<avail>10</avail>
			<body>14</body>
			<category>Municipal/Construction</category>
			<cost>38000</cost>
			<handling>3/3</handling>
			<pilot>3</pilot>
			<sensor>2</sensor>
			<speed>4</speed>
			<gears>
				<gear rating="2" maxrating="2">Sensor Array</gear>
			</gears>
			<mods>
				<name rating="2">Passenger Protection System</name>
				<name>Valkyrie Module</name>
			</mods>
			<seats>3</seats>
		</vehicle>
		<vehicle>
			<id>bda96069-c91a-4724-aa5f-b101ea2ab9d5</id>
			<name>Kamow Ka-226 Sergej</name>
			<page>55</page>
			<source>SAG</source>
			<accel>3</accel>
			<armor>6</armor>
			<avail>10</avail>
			<body>16</body>
			<category>Rotorcraft</category>
			<cost>225000</cost>
			<handling>2</handling>
			<pilot>1</pilot>
			<sensor>1</sensor>
			<speed>3</speed>
			<gears>
				<gear rating="1" maxrating="1">Sensor Array</gear>
			</gears>
			<mods>
				<name>Multifuel Engine</name>
				<name>Winch (Basic)</name>
			</mods>
			<seats>6</seats>
		</vehicle>
		<vehicle>
			<id>54165cb2-522f-441f-9a3c-fc6d6e4b4aaf</id>
			<name>Kamow Ka-226 Kasatka</name>
			<page>55</page>
			<source>SAG</source>
			<accel>3</accel>
			<armor>6</armor>
			<avail>10</avail>
			<body>14</body>
			<category>Rotorcraft</category>
			<cost>300000</cost>
			<handling>3</handling>
			<pilot>2</pilot>
			<sensor>2</sensor>
			<speed>4</speed>
			<gears>
				<gear rating="2" maxrating="2">Sensor Array</gear>
			</gears>
			<mods>
				<name>Multifuel Engine</name>
			</mods>
			<seats>6</seats>
		</vehicle>
		<vehicle>
			<id>67f23300-4623-4273-8387-ff0882ca197a</id>
			<name>Airbus A140</name>
			<page>56</page>
			<source>SAG</source>
			<accel>4</accel>
			<armor>12</armor>
			<avail>12</avail>
			<body>18</body>
			<category>Rotorcraft</category>
			<cost>420000</cost>
			<handling>4</handling>
			<pilot>4</pilot>
			<sensor>4</sensor>
			<speed>5</speed>
			<gears>
				<gear rating="4" maxrating="4">Sensor Array</gear>
			</gears>
			<mods>
				<name rating="4">Anti-Theft System</name>
				<name>Amenities (Middle)</name>
				<name>Interior Cameras</name>
				<name rating ="1">Life Support</name>
				<name>Extra Entry/Exit Points</name>
			</mods>
			<seats>8</seats>
		</vehicle>
		<vehicle>
			<id>c16468b6-a2f7-42a4-9f06-a8d94d8439e7</id>
			<name>Cargolifter Industries CL-180</name>
			<page>57</page>
			<source>SAG</source>
			<accel>2</accel>
			<armor>12</armor>
			<avail>12</avail>
			<body>12</body>
			<category>Rotorcraft</category>
			<cost>82000</cost>
			<handling>4</handling>
			<pilot>4</pilot>
			<sensor>4</sensor>
			<speed>2</speed>
			<gears>
				<gear rating="4" maxrating="4">Sensor Array</gear>
			</gears>
			<mods>
				<name>SunCell</name>
			</mods>
			<seats>4</seats>
		</vehicle>
		<vehicle>
			<id>6240139c-cf8e-4f7f-be93-a2a87d1bb1d4</id>
			<name>Jena Robotnik Pilalux (Mini)</name>
			<page>58</page>
			<source>SAG</source>
			<accel>1</accel>
			<armor>0</armor>
			<avail>10</avail>
			<body>1</body>
			<category>Drones: Mini</category>
			<cost>5500</cost>
			<handling>4</handling>
			<pilot>2</pilot>
			<sensor>3</sensor>
			<speed>2</speed>
			<gears>
				<gear rating="3" maxrating="3">Sensor Array</gear>
			</gears>
			<mods>
				<name>Flash-Pak</name>
				<name>Gecko Grips (Drone)</name>
				<name>Spotlight (Drone)</name>
			</mods>
			<modslots>0</modslots>
			<seats>0</seats>
		</vehicle>
		<vehicle>
			<id>78071d83-1328-46d2-bfac-aece4ecc7dff</id>
			<name>Jena Robotnik Tegenaria (Mini)</name>
			<page>59</page>
			<source>SAG</source>
			<accel>1</accel>
			<armor>0</armor>
			<avail>8</avail>
			<body>1</body>
			<category>Drones: Mini</category>
			<cost>3000</cost>
			<handling>4</handling>
			<pilot>2</pilot>
			<sensor>3</sensor>
			<speed>1</speed>
			<gears>
				<gear rating="3" maxrating="3">Sensor Array</gear>
			</gears>
			<mods>
				<name>Gecko Grips (Drone)</name>
				<name rating="1">Realistic Features</name>
			</mods>
			<modslots>0</modslots>
			<seats>0</seats>
		</vehicle>
		<vehicle>
			<id>bc48ec25-84ce-435a-a418-ddbac5f7507c</id>
			<name>Messerschmitt-Kawasaki Hugin (Small)</name>
			<page>60</page>
			<source>SAG</source>
			<accel>1</accel>
			<armor>0</armor>
			<avail>8</avail>
			<body>2</body>
			<category>Drones: Small</category>
			<cost>1500</cost>
			<handling>4</handling>
			<pilot>2</pilot>
			<sensor>2</sensor>
			<speed>2</speed>
			<gears>
				<gear rating="2" maxrating="2">Sensor Array</gear>
			</gears>
			<modslots>2</modslots>
			<seats>0</seats>
		</vehicle>
		<vehicle>
			<id>33487443-148e-4a25-b351-3a958aae5a90</id>
			<name>Messerschmitt-Kawasaki Munin (Small)</name>
			<page>60</page>
			<source>SAG</source>
			<accel>1</accel>
			<armor>0</armor>
			<avail>8</avail>
			<body>2</body>
			<category>Drones: Small</category>
			<cost>8500</cost>
			<handling>4</handling>
			<pilot>2</pilot>
			<sensor>2</sensor>
			<speed>2</speed>
			<gears>
				<gear rating="2" maxrating="2">Sensor Array</gear>
			</gears>
			<mods>
				<name rating="4">Realistic Features</name>
			</mods>
			<modslots>2</modslots>
			<seats>0</seats>
		</vehicle>
		<vehicle>
			<id>c2073528-54a5-45e0-b5f8-9c1ab74647aa</id>
			<name>Messerschmitt-Kawasaki Libelle (Small)</name>
			<page>61</page>
			<source>SAG</source>
			<accel>1</accel>
			<armor>1</armor>
			<avail>8</avail>
			<body>2</body>
			<category>Drones: Small</category>
			<cost>4500</cost>
			<handling>5</handling>
			<pilot>3</pilot>
			<sensor>4</sensor>
			<speed>2</speed>
			<gears>
				<gear rating="4" maxrating="4">Sensor Array</gear>
			</gears>
			<mods>
				<name>Assembly Time Improvement (Drone)</name>
			</mods>
			<modslots>1</modslots>
			<seats>0</seats>
		</vehicle>
		<vehicle>
			<id>581eeb8d-3b66-44c0-9e1e-b6d819135b3f</id>
			<name>Ruhrmetall Skarabäus (Small)</name>
			<page>62</page>
			<source>SAG</source>
			<accel>2</accel>
			<armor>6</armor>
			<avail>12R</avail>
			<body>3</body>
			<category>Drones: Small</category>
			<cost>9500</cost>
			<handling>4/2</handling>
			<pilot>3</pilot>
			<sensor>2</sensor>
			<speed>4</speed>
			<gears>
				<gear rating="2" maxrating="2">Sensor Array</gear>
				<gear rating="3">[Weapon] Targeting Autosoft</gear>
				<gear>Smartsoft</gear>
			</gears>
			<mods>
				<name>Small Weapon Mount (Drone)</name>
			</mods>
			<modslots>1</modslots>
			<seats>0</seats>
		</vehicle>
		<vehicle>
			<id>41e04bbc-0987-45e8-84fe-f80441bc0ba3</id>
			<name>Schiebel Robotic Crust Mark II (Small)</name>
			<page>63</page>
			<source>SAG</source>
			<accel>1</accel>
			<armor>2</armor>
			<avail>10</avail>
			<body>2</body>
			<category>Drones: Small</category>
			<cost>9500</cost>
			<handling>2</handling>
			<pilot>2</pilot>
			<sensor>4</sensor>
			<speed>1</speed>
			<gears>
				<gear rating="4" maxrating="4">Sensor Array</gear>
			</gears>
			<mods>
				<name>Gecko Grips (Drone)</name>
				<name>Spotlight (Drone)</name>
			</mods>
			<modslots>0</modslots>
			<seats>0</seats>
		</vehicle>
		<vehicle>
			<id>d15d0609-296d-4e47-a4c0-f41fefcf6f4e</id>
			<name>Krupp Minion (Medium)</name>
			<page>64</page>
			<source>SAG</source>
			<accel>1</accel>
			<armor>6</armor>
			<avail>8</avail>
			<body>4</body>
			<category>Drones: Medium</category>
			<cost>5000</cost>
			<handling>3</handling>
			<pilot>3</pilot>
			<sensor>3</sensor>
			<speed>2</speed>
			<gears>
				<gear rating="3" maxrating="3">Sensor Array</gear>
			</gears>
			<mods>
				<name>Spotlight (Drone)</name>
			</mods>
			<modslots>4</modslots>
			<seats>0</seats>
		</vehicle>
		<vehicle>
			<id>b7abae70-ed26-4f8d-9b73-01760009dc1e</id>
			<name>Messerschmitt-Kawasaki Heuschrecke 2 (Medium)</name>
			<page>65</page>
			<source>SAG</source>
			<accel>2</accel>
			<armor>6</armor>
			<avail>10R</avail>
			<body>5</body>
			<category>Drones: Medium</category>
			<cost>12000</cost>
			<handling>4</handling>
			<pilot>3</pilot>
			<sensor>3</sensor>
			<speed>3</speed>
			<gears>
				<gear rating="3" maxrating="3">Sensor Array</gear>
				<gear>Smartsoft</gear>
				<gear rating="5">[Weapon] Targeting Autosoft</gear>
			</gears>
			<mods>
				<name>Standard Weapon Mount (Drone)</name>
			</mods>
			<modslots>2</modslots>
			<seats>0</seats>
		</vehicle>
		<vehicle>
			<id>02179e64-72e2-462c-9b53-dcbc9aceb9a4</id>
			<name>Ruhrmetall Murmillo (Medium)</name>
			<page>66</page>
			<source>SAG</source>
			<accel>1</accel>
			<armor>12</armor>
			<avail>10R</avail>
			<body>5</body>
			<category>Drones: Medium</category>
			<cost>8000</cost>
			<handling>3</handling>
			<pilot>2</pilot>
			<sensor>1</sensor>
			<speed>1</speed>
			<gears>
				<gear rating="1" maxrating="1">Sensor Array</gear>
			</gears>
			<mods>
				<name>Standard Weapon Mount (Drone)</name>
				<name>Flash-Pak</name>
			</mods>
			<modslots>0</modslots>
			<seats>0</seats>
		</vehicle>
		<vehicle>
			<id>3524337b-03e3-4218-b721-d1df2cc4a8c7</id>
			<name>Siemens FWD Screamer (Medium)</name>
			<page>67</page>
			<source>SAG</source>
			<accel>2</accel>
			<armor>6</armor>
			<avail>10R</avail>
			<body>3</body>
			<category>Drones: Medium</category>
			<cost>11000</cost>
			<handling>4</handling>
			<pilot>3</pilot>
			<sensor>4</sensor>
			<speed>1</speed>
			<gears>
				<gear rating="4" maxrating="4">Sensor Array</gear>
				<gear rating="3" select="Sonic Cannon">[Weapon] Targeting Autosoft</gear>
			</gears>
			<mods>
				<name>Spotlight (Drone)</name>
			</mods>
			<modslots>0</modslots>
			<seats>0</seats>
		</vehicle>
		<vehicle>
			<id>47a4d3aa-f9bb-4f16-bbf1-5e8b73f61c0e</id>
			<name>Messerschmitt-Kawasaki Jagdhund (Large)</name>
			<page>68</page>
			<source>SAG</source>
			<accel>3</accel>
			<armor>10</armor>
			<avail>12R</avail>
			<body>6</body>
			<category>Drones: Large</category>
			<cost>30000</cost>
			<handling>5</handling>
			<pilot>3</pilot>
			<sensor>3</sensor>
			<speed>4</speed>
			<gears>
				<gear rating="3" maxrating="3">Sensor Array</gear>
				<gear rating="3">[Weapon] Targeting Autosoft</gear>
				<gear rating="3">[Weapon] Targeting Autosoft</gear>
				<gear rating="3">Clearsight Autosoft</gear>
			</gears>
			<mods>
				<name>Large Weapon Mount (Drone)</name>
				<name>Small Weapon Mount (Drone)</name>
			</mods>
			<modslots>0</modslots>
			<seats>0</seats>
		</vehicle>
		<vehicle>
			<id>e338dcf9-3149-4519-9228-589354be5667</id>
			<name>Messerschmitt-Kawasaki Jagdschreccke (Large)</name>
			<page>69</page>
			<source>SAG</source>
			<accel>2</accel>
			<armor>8</armor>
			<avail>10R</avail>
			<body>6</body>
			<category>Drones: Large</category>
			<cost>32000</cost>
			<handling>5</handling>
			<pilot>3</pilot>
			<sensor>3</sensor>
			<speed>4</speed>
			<gears>
				<gear rating="3" maxrating="3">Sensor Array</gear>
				<gear rating="4">[Weapon] Targeting Autosoft</gear>
				<gear rating="4">Clearsight Autosoft</gear>
			</gears>
			<mods>
				<name>Huge Weapon Mount (Drone)</name>
				<name rating="3">ECM</name>
				<name>Expanded Ammunition Bay</name>
			</mods>
			<modslots>0</modslots>
			<seats>0</seats>
		</vehicle>
		<vehicle>
			<id>c4e56ddb-6369-4527-a537-9b8ade6d9ada</id>
			<name>Mitsuhama FED-11 (Large)</name>
			<page>70</page>
			<source>SAG</source>
			<accel>1</accel>
			<armor>4</armor>
			<avail>8</avail>
			<body>4</body>
			<category>Drones: Large</category>
			<cost>32000</cost>
			<handling>2</handling>
			<pilot>2</pilot>
			<sensor>4</sensor>
			<speed>1</speed>
			<gears>
				<gear rating="4" maxrating="4">Sensor Array</gear>
				<gear rating="5">Clearsight Autosoft</gear>
			</gears>
			<mods>
				<name>SkyGuide (Drone)</name>
				<name>SunCell</name>
				<name>Spotlight (Drone)</name>
			</mods>
			<modslots>3</modslots>
			<seats>0</seats>
		</vehicle>
		<vehicle>
			<id>7c921200-76a8-465f-8207-01a7c1785c67</id>
			<name>Ruhrmetall Wolfspinne 8V2 (Large)</name>
			<page>71</page>
			<source>SAG</source>
			<accel>1</accel>
			<armor>14</armor>
			<avail>16F</avail>
			<body>8</body>
			<category>Drones: Large</category>
			<cost>110000</cost>
			<handling>5</handling>
			<pilot>4</pilot>
			<sensor>4</sensor>
			<speed>1</speed>
			<gears>
				<gear rating="4" maxrating="4">Sensor Array</gear>
				<gear rating="5" select="GE Vindicator Mini-Gun">[Weapon] Targeting Autosoft</gear>
				<gear>Smartsoft</gear>
			</gears>
			<mods>
				<name>Gecko Grips (Drone)</name>
				<name>Large Weapon Mount (Drone)</name>
				<name>Large Weapon Mount (Drone)</name>
			</mods>
			<modslots>0</modslots>
			<seats>0</seats>
			<weapons>
				<weapon>
					<name>GE Vindicator Mini-Gun</name>
				</weapon>
				<weapon>
					<name>GE Vindicator Mini-Gun</name>
				</weapon>
			</weapons>
		</vehicle>
		<vehicle>
			<id>63a915a3-b71b-4ee4-8638-8a24df833c14</id>
			<name>Mitsuhama Honson (Anthro)</name>
			<page>72</page>
			<source>SAG</source>
			<accel>2</accel>
			<armor>6</armor>
			<avail>10R</avail>
			<body>5</body>
			<category>Drones: Anthro</category>
			<cost>30000</cost>
			<handling>3</handling>
			<pilot>3</pilot>
			<sensor>3</sensor>
			<speed>2</speed>
			<gears>
				<gear rating="3" maxrating="3">Sensor Array</gear>
				<gear rating="3" select="First Aid">Skill Autosoft</gear>
				<gear rating="3" select="Automotive Mechanic">Skill Autosoft</gear>
			</gears>
			<mods>
				<name>Touch Sensors</name>
				<name>Mini Weapon Mount (Drone)</name>
			</mods>
			<modslots>0</modslots>
			<seats>0</seats>
			<weapons>
				<weapon>
					<name>Yamaha Pulsar</name>
				</weapon>
			</weapons>
		</vehicle>
		<!-- End Region-->
	</vehicles>
	<mods>
		<!-- Region Vehicle Weapon Mount -->
		<mod>
			<id>079a5c61-aee6-4383-81b7-32540f7a0a0b</id>
			<name>Weapon Mount</name>
			<page>461</page>
			<source>SR5</source>
			<avail>8F</avail>
			<category>Vehicle Weapon Mount</category>
			<cost>2500</cost>
			<rating>0</rating>
			<slots>0</slots>
			<weaponmountcategories>Blades,Clubs,Exotic Melee Weapons,Crossbows,Tasers,Holdouts,Light Pistols,Heavy Pistols,Machine Pistols,Submachine Guns,Assault Rifles,Shotguns,Exotic Ranged Weapons,Flamethrowers,Special Weapons,Sporting Rifles</weaponmountcategories>
		</mod>
		<mod>
			<id>a567c5d3-38b8-496a-add8-1e176384e935</id>
			<name>Heavy Weapon Mount</name>
			<page>461</page>
			<source>SR5</source>
			<avail>14F</avail>
			<category>Vehicle Weapon Mount</category>
			<cost>5000</cost>
			<rating>0</rating>
			<slots>0</slots>
			<weaponmountcategories>Blades,Clubs,Exotic Melee Weapons,Crossbows,Tasers,Holdouts,Light Pistols,Heavy Pistols,Machine Pistols,Submachine Guns,Assault Rifles,Sniper Rifles,Shotguns,Grenade Launchers,Missile Launchers,Laser Weapons,Light Machine Guns,Medium Machine Guns,Heavy Machine Guns,Assault Cannons,Flamethrowers,Sporting Rifles,Exotic Ranged Weapons</weaponmountcategories>
		</mod>
		<mod>
			<id>ef9dcce5-7b1d-4469-9d3c-861dcb25684e</id>
			<name>Manual Operation</name>
			<page>461</page>
			<source>SR5</source>
			<avail>+1</avail>
			<category>Vehicle Weapon Mount</category>
			<cost>500</cost>
			<rating>0</rating>
			<slots>0</slots>
		</mod>
		<!-- End Region -->
		<!-- Region Model-Specific -->
		<mod>
			<id>b062f16a-52ab-40d5-8985-d71b8ee1923c</id>
			<name>Tracked Propulsion</name>
			<page>?</page>
			<source>R5</source>
			<avail>0</avail>
			<category>Model-Specific</category>
			<cost>0</cost>
			<rating>0</rating>
			<slots>0</slots>
			<required>
				<vehicledetails>
					<OR>
						<name>Ares Paladin</name>
						<name>CrashCart Medicart (Large)</name>
						<name>EVO Falcon-EX</name>
					</OR>
				</vehicledetails>
			</required>
		</mod>
		<mod>
			<id>7f616742-0460-46fb-bd98-b73ff6123ed4</id>
			<name>Signature Dampening</name>
			<page>?</page>
			<source>R5</source>
			<avail>0</avail>
			<category>Model-Specific</category>
			<cost>0</cost>
			<rating>0</rating>
			<slots>0</slots>
			<required>
				<vehicledetails>
					<OR>
						<name>BMW Teufelkatze</name>
					</OR>
				</vehicledetails>
			</required>
		</mod>
		<mod>
			<id>a850f813-afd4-40ce-a418-8790fe39cfa5</id>
			<name>FlashTech</name>
			<page>?</page>
			<source>R5</source>
			<avail>0</avail>
			<category>Model-Specific</category>
			<cost>0</cost>
			<rating>0</rating>
			<slots>0</slots>
			<required>
				<vehicledetails>
					<OR>
						<name>BMW Teufelkatze</name>
					</OR>
				</vehicledetails>
			</required>
		</mod>
		<mod>
			<id>b2e3b364-ff22-4dd7-b5ea-2990ce2e8353</id>
			<name>Enviroseal</name>
			<page>?</page>
			<source>R5</source>
			<avail>0</avail>
			<category>Model-Specific</category>
			<cost>0</cost>
			<rating>0</rating>
			<slots>0</slots>
			<required>
				<vehicledetails>
					<OR>
						<name>Daihatsu-Caterpillar Horseman</name>
						<name>Echo Motors Metaway</name>
						<name>Ruhrmetal Wolf II</name>
					</OR>
				</vehicledetails>
			</required>
		</mod>
		<mod>
			<id>87713603-78f3-46d5-8e3c-b6fecc41203f</id>
			<name>Drone Rail</name>
			<page>?</page>
			<source>R5</source>
			<avail>0</avail>
			<category>Model-Specific</category>
			<cost>0</cost>
			<rating>0</rating>
			<slots>0</slots>
			<required>
				<vehicledetails>
					<OR>
						<name>Mack Hellhound</name>
					</OR>
				</vehicledetails>
			</required>
		</mod>
		<mod>
			<id>f89a112e-600a-4278-8731-9b14cf3737c9</id>
			<name>Gyro-Stabilization</name>
			<page>?</page>
			<source>R5</source>
			<avail>0</avail>
			<category>Model-Specific</category>
			<cost>0</cost>
			<rating>0</rating>
			<slots>0</slots>
			<required>
				<vehicledetails>
					<OR>
						<name>Ares-Segway Terrier</name>
						<name>Horizon-Doble Revolution</name>
						<name>Entertainment Systems Cyclops</name>
					</OR>
				</vehicledetails>
			</required>
		</mod>
		<mod>
			<id>349772a1-1ba6-4cc7-a607-20b02a31d5d1</id>
			<name>Smart Tire</name>
			<page>?</page>
			<source>R5</source>
			<avail>0</avail>
			<category>Model-Specific</category>
			<cost>0</cost>
			<rating>0</rating>
			<slots>0</slots>
			<required>
				<vehicledetails>
					<name>Horizon-Doble Revolution</name>
				</vehicledetails>
			</required>
		</mod>
		<mod>
			<id>bdfd51e8-ac56-42b3-8b3e-a067608a21b3</id>
			<name>Dustoff Armored Valkyrie Module</name>
			<page>23</page>
			<source>BB</source>
			<avail>0</avail>
			<category>Model-Specific</category>
			<cost>0</cost>
			<rating>0</rating>
			<slots>0</slots>
			<required>
				<vehicledetails>
					<name operation="contains">Aeroquip M.E.D.-1 'Dustoff' Medical Evacuation Drone</name>
				</vehicledetails>
			</required>
		</mod>
		<mod>
			<id>75d9f461-f30a-4d50-8700-6e9fa87da8bb</id>
			<name>Reloading Drone Forbidden Weapon Reloading Autosoft</name>
			<page>189</page>
			<source>HT</source>
			<avail>0F</avail>
			<category>Model-Specific</category>
			<cost>250</cost>
			<rating>0</rating>
			<slots>0</slots>
			<required>
				<vehicledetails>
					<name operation="contains">Reloading Drone</name>
				</vehicledetails>
			</required>
		</mod>
		<!-- End Region -->
		<!-- Region Powertrain-->
		<mod>
			<id>6ac249ee-84c0-498f-9377-149ccbc2f959</id>
			<name>Acceleration Enhancement</name>
			<page>154</page>
			<source>R5</source>
			<avail>6</avail>
			<category>Powertrain</category>
			<cost>FixedValues(Acceleration * 10000,Acceleration * 25000)</cost>
			<rating>2</rating>
			<slots>FixedValues(4,8)</slots>
			<bonus>
				<accel>+Rating</accel>
				<offroadaccel>+Rating</offroadaccel>
			</bonus>
		</mod>
		<mod>
			<id>06940788-ad0b-453c-bc8a-e54e6221c185</id>
			<name>Gecko Tips (Bod 1-3)</name>
			<page>154</page>
			<source>R5</source>
			<avail>6</avail>
			<category>Powertrain</category>
			<cost>1000</cost>
			<rating>0</rating>
			<slots>1</slots>
			<required>
				<vehicledetails>
					<body operation="lessthanequals">3</body>
				</vehicledetails>
			</required>
		</mod>
		<mod>
			<id>a11be6d9-109e-4662-a23a-2c8081c6c948</id>
			<name>Gecko Tips (Bod 4-6)</name>
			<page>154</page>
			<source>R5</source>
			<avail>6</avail>
			<category>Powertrain</category>
			<cost>5000</cost>
			<rating>0</rating>
			<slots>4</slots>
			<required>
				<vehicledetails>
					<body operation="greaterthanequals">4</body>
					<body operation="lessthanequals">6</body>
				</vehicledetails>
			</required>
		</mod>
		<mod>
			<id>fd32b5eb-c791-4117-a9fe-5d5d86952827</id>
			<name>Gliding System (Bod 1-12)</name>
			<page>154</page>
			<source>R5</source>
			<avail>12R</avail>
			<category>Powertrain</category>
			<cost>Body * 3000</cost>
			<rating>0</rating>
			<slots>5</slots>
			<required>
				<vehicledetails>
					<body operation="lessthanequals">12</body>
				</vehicledetails>
			</required>
		</mod>
		<mod>
			<id>f9b96303-d8de-436f-94f3-b1793a7a809a</id>
			<name>Gliding System (Bod 12+)</name>
			<page>154</page>
			<source>R5</source>
			<avail>16R</avail>
			<category>Powertrain</category>
			<cost>Body * 4000</cost>
			<rating>0</rating>
			<slots>10</slots>
			<required>
				<vehicledetails>
					<body operation="greaterthanequals">13</body>
				</vehicledetails>
			</required>
		</mod>
		<mod>
			<id>956a20f7-64f3-4160-88a0-d6d6b29b0bd1</id>
			<name>Handling Enhancement</name>
			<page>154</page>
			<source>R5</source>
			<avail>FixedValues(6,8,10)</avail>
			<category>Powertrain</category>
			<cost>FixedValues(Rating*2000,Rating*5000,Rating*12000)</cost>
			<rating>3</rating>
			<slots>FixedValues(4,10,18)</slots>
			<bonus>
				<handling>+Rating</handling>
				<offroadhandling>+Rating</offroadhandling>
			</bonus>
		</mod>
		<mod>
			<id>20083c34-5008-4647-9d9e-9ed230e4efe1</id>
			<name>Improved Economy</name>
			<page>154</page>
			<source>R5</source>
			<avail>4</avail>
			<category>Powertrain</category>
			<cost>7500</cost>
			<rating>0</rating>
			<slots>2</slots>
		</mod>
		<mod>
			<id>a254cd12-59c0-46ad-a291-92f0dd6da4c6</id>
			<name>Manual Control Override</name>
			<page>154</page>
			<source>R5</source>
			<avail>6</avail>
			<category>Powertrain</category>
			<cost>500</cost>
			<rating>0</rating>
			<slots>1</slots>
		</mod>
		<mod>
			<id>b242a897-74d6-44da-9922-b0b1f4537609</id>
			<name>Multifuel Engine</name>
			<page>155</page>
			<source>R5</source>
			<avail>10</avail>
			<category>Powertrain</category>
			<cost>Body * 1000</cost>
			<rating>0</rating>
			<slots>4</slots>
		</mod>
		<mod>
			<id>5acc99df-ffaf-4c43-93bc-07b552fc4c1c</id>
			<name>Off-Road Suspension</name>
			<page>155</page>
			<source>R5</source>
			<avail>4</avail>
			<category>Powertrain</category>
			<cost>Vehicle Cost * 0.25</cost>
			<rating>0</rating>
			<slots>2</slots>
			<bonus>
				<handling>-1</handling>
				<offroadhandling>+1</offroadhandling>
			</bonus>
		</mod>
		<mod>
			<id>0f18b178-7950-492d-875d-a7a12ca787d3</id>
			<name>Rigger Cocoon</name>
			<page>155</page>
			<source>R5</source>
			<avail>8</avail>
			<category>Powertrain</category>
			<cost>1500</cost>
			<rating>0</rating>
			<slots>2</slots>
		</mod>
		<mod>
			<id>586911a6-fd46-4d99-9000-2c65507884ec</id>
			<name>Removed Manual Controls</name>
			<page>155</page>
			<source>R5</source>
			<avail>2</avail>
			<category>Powertrain</category>
			<cost>200</cost>
			<rating>0</rating>
			<slots>1</slots>
		</mod>
		<mod>
			<id>95c6e249-c82f-4a9b-87ae-d438b4042990</id>
			<name>Rocket Booster</name>
			<page>156</page>
			<source>R5</source>
			<avail>16F</avail>
			<category>Powertrain</category>
			<cost>Body * 5000</cost>
			<rating>0</rating>
			<slots>10</slots>
		</mod>
		<mod>
			<id>ea6ccca2-4294-494c-9fc7-963c3bcca12e</id>
			<name>Secondary Manual Controls</name>
			<page>156</page>
			<source>R5</source>
			<avail>4</avail>
			<category>Powertrain</category>
			<cost>1000</cost>
			<rating>0</rating>
			<slots>2</slots>
		</mod>
		<mod>
			<id>b3494f2f-cdb1-409e-be2c-72f69ba2d10e</id>
			<name>Secondary Propulsion (Amphibious, Surface)</name>
			<page>156</page>
			<source>R5</source>
			<avail>6</avail>
			<category>Powertrain</category>
			<cost>Body * 200</cost>
			<rating>0</rating>
			<slots>4</slots>
		</mod>
		<mod>
			<id>5d7e4ae4-6f06-4d89-a64b-fe1d714ab914</id>
			<name>Secondary Propulsion (Amphibious, Submersible)</name>
			<page>156</page>
			<source>R5</source>
			<avail>12R</avail>
			<category>Powertrain</category>
			<cost>Body * 2000</cost>
			<rating>0</rating>
			<slots>8</slots>
		</mod>
		<mod>
			<id>3cf666df-90cb-4eb1-8a62-2c579d9c0d4f</id>
			<name>Secondary Propulsion (Hovercraft)</name>
			<page>156</page>
			<source>R5</source>
			<avail>12</avail>
			<category>Powertrain</category>
			<cost>Body * 1000</cost>
			<rating>0</rating>
			<slots>8</slots>
		</mod>
		<mod>
			<id>3954393c-4708-4f2f-9f2d-213b779a8daf</id>
			<name>Secondary Propulsion (Rotor)</name>
			<page>157</page>
			<source>R5</source>
			<avail>12R</avail>
			<category>Powertrain</category>
			<cost>Body * 3000</cost>
			<rating>0</rating>
			<slots>10</slots>
		</mod>
		<mod>
			<id>cb8e67e0-6935-445b-b39b-ffe52a8b39a6</id>
			<name>Secondary Propulsion (Tracked)</name>
			<page>157</page>
			<source>R5</source>
			<avail>10</avail>
			<category>Powertrain</category>
			<cost>Body * 1000</cost>
			<rating>0</rating>
			<slots>6</slots>
		</mod>
		<mod>
			<id>d0be4702-07d2-4253-8ff7-8df1a038a615</id>
			<name>Secondary Propulsion (Walker)</name>
			<page>157</page>
			<source>R5</source>
			<avail>12</avail>
			<category>Powertrain</category>
			<cost>Body * 2000</cost>
			<rating>0</rating>
			<slots>8</slots>
		</mod>
		<mod>
			<id>ecc73836-9110-4f5f-9464-cb6ae6e954d2</id>
			<name>Speed Enhancement</name>
			<page>157</page>
			<source>R5</source>
			<avail>FixedValues(6,8,12)</avail>
			<category>Powertrain</category>
			<cost>FixedValues(Speed * 2000,Speed * 5000,Speed * 12000)</cost>
			<rating>3</rating>
			<slots>FixedValues(5,14,20)</slots>
			<bonus>
				<offroadspeed>+Rating</offroadspeed>
				<speed>+Rating</speed>
			</bonus>
		</mod>
		<!-- End Region -->
		<!-- Region Protection -->
		<mod>
			<id>f2d9840c-22a7-4c70-943d-ffac88fe6120</id>
			<name>Anti-Theft System</name>
			<page>159</page>
			<source>R5</source>
			<avail>FixedValues(4,6,8R,12F)</avail>
			<category>Protection</category>
			<cost>FixedValues(500,1000,2500,5000)</cost>
			<rating>4</rating>
			<slots>FixedValues(1,2,4,6)</slots>
		</mod>
		<mod>
			<id>4dcee44f-6222-4188-bcf9-09c3cde60f2a</id>
			<name>Armor (Standard)</name>
			<page>159</page>
			<source>R5</source>
			<avail>6R</avail>
			<category>Protection</category>
			<cost>Rating * 500</cost>
			<rating>body</rating>
			<slots>Rating * 2</slots>
			<bonus>
				<armor>Rating</armor>
			</bonus>
		</mod>
		<mod>
			<id>85a85cfd-7703-48f6-9745-d0a2b64c8b9e</id>
			<name>Armor (Concealed)</name>
			<page>159</page>
			<source>R5</source>
			<avail>12R</avail>
			<category>Protection</category>
			<cost>Rating * 3000</cost>
			<rating>body</rating>
			<slots>Rating * 3</slots>
			<bonus>
				<armor>Rating</armor>
			</bonus>
		</mod>
		<mod>
			<id>f9353113-4f4b-4c71-b742-eb5a6f87fc61</id>
			<name>Passenger Protection System</name>
			<page>159</page>
			<source>R5</source>
			<avail>6</avail>
			<category>Protection</category>
			<cost>Rating * 2000</cost>
			<rating>6</rating>
			<slots>2</slots>
		</mod>
		<mod>
			<id>7dbf54b3-6921-4fb6-b0e8-2a2e5e5e84fe</id>
			<name>Personal Armor</name>
			<page>159</page>
			<source>R5</source>
			<avail>(Rating)R</avail>
			<category>Protection</category>
			<cost>Rating * 500</cost>
			<rating>10</rating>
			<slots>2</slots>
		</mod>
		<mod>
			<id>fb73c19c-c194-45fe-8235-0ac2369dabd6</id>
			<name>Special Armor Modification (Chemical)</name>
			<page>159</page>
			<source>R5</source>
			<avail>6</avail>
			<category>Protection</category>
			<cost>Rating * 500</cost>
			<rating>50</rating>
			<slots>2</slots>
		</mod>
		<mod>
			<id>031312f4-3ab0-4e5e-96e4-69e035a444c1</id>
			<name>Special Armor Modification (Fire)</name>
			<page>159</page>
			<source>R5</source>
			<avail>6</avail>
			<category>Protection</category>
			<cost>Rating * 500</cost>
			<rating>50</rating>
			<slots>2</slots>
		</mod>
		<mod>
			<id>620c48d2-060b-4fdb-a886-611312204892</id>
			<name>Special Armor Modification (Insulation)</name>
			<page>159</page>
			<source>R5</source>
			<avail>6</avail>
			<category>Protection</category>
			<cost>Rating * 500</cost>
			<rating>50</rating>
			<slots>2</slots>
		</mod>
		<mod>
			<id>958920e2-828c-4024-a700-25e5023dbdac</id>
			<name>Special Armor Modification (Nonconductivity)</name>
			<page>159</page>
			<source>R5</source>
			<avail>6</avail>
			<category>Protection</category>
			<cost>Rating * 500</cost>
			<rating>50</rating>
			<slots>2</slots>
		</mod>
		<mod>
			<id>242a415b-024a-4589-91ce-978a12ff04ad</id>
			<name>Special Armor Modification (Radiation)</name>
			<page>159</page>
			<source>R5</source>
			<avail>(Rating * 2)</avail>
			<category>Protection</category>
			<cost>Rating * 400</cost>
			<rating>50</rating>
			<slots>2</slots>
		</mod>
		<mod>
			<id>df87cb45-8df9-4d6b-8c78-b2e2ed8efa81</id>
			<name>Special Armor Modification (Universal Mirror Material)</name>
			<page>159</page>
			<source>R5</source>
			<avail>4</avail>
			<category>Protection</category>
			<cost>Rating * 500</cost>
			<rating>50</rating>
			<slots>2</slots>
		</mod>
		<!-- End Region -->
		<!-- Region Weapons -->
		<mod>
			<id>6741d080-0e40-4941-a7b5-85ab3e1a9cb2</id>
			<name>Ammo Bin</name>
			<page>159</page>
			<source>R5</source>
			<avail>6R</avail>
			<category>Weapons</category>
			<cost>200</cost>
			<rating>0</rating>
			<slots>1</slots>
		</mod>
		<mod>
			<id>0f5c3fc1-04d6-4cec-9e65-7baca6139e74</id>
			<name>Standard Drone Rack (Micro)</name>
			<page>160</page>
			<source>R5</source>
			<avail>0</avail>
			<category>Weapons</category>
			<cost>0</cost>
			<rating>0</rating>
			<slots>0</slots>
		</mod>
		<mod>
			<id>fa0b86df-1678-4d02-bcec-fec68831e1a8</id>
			<name>Standard Drone Rack (Mini)</name>
			<page>160</page>
			<source>R5</source>
			<avail>4</avail>
			<category>Weapons</category>
			<cost>500</cost>
			<rating>0</rating>
			<slots>1</slots>
		</mod>
		<mod>
			<id>78352843-9b29-4988-a4f8-c49977641a94</id>
			<name>Standard Drone Rack (Small)</name>
			<page>160</page>
			<source>R5</source>
			<avail>4</avail>
			<category>Weapons</category>
			<cost>1000</cost>
			<rating>0</rating>
			<slots>2</slots>
		</mod>
		<mod>
			<id>81981ae4-b62a-450e-9170-cbfaeb8af4fd</id>
			<name>Standard Drone Rack (Medium)</name>
			<page>160</page>
			<source>R5</source>
			<avail>6</avail>
			<category>Weapons</category>
			<cost>2000</cost>
			<rating>0</rating>
			<slots>3</slots>
		</mod>
		<mod>
			<id>f8771819-0188-444e-80a0-586f033599e4</id>
			<name>Standard Drone Rack (Large)</name>
			<page>160</page>
			<source>R5</source>
			<avail>8</avail>
			<category>Weapons</category>
			<cost>4000</cost>
			<rating>0</rating>
			<slots>4</slots>
		</mod>
		<mod>
			<id>3f6cb34e-b817-4788-8655-4819e14a8774</id>
			<name>Landing Drone Rack (Micro)</name>
			<page>160</page>
			<source>R5</source>
			<avail>0</avail>
			<category>Weapons</category>
			<cost>0</cost>
			<rating>0</rating>
			<slots>0</slots>
		</mod>
		<mod>
			<id>943e11c1-68ab-47db-9075-e13e52247350</id>
			<name>Landing Drone Rack (Mini)</name>
			<page>160</page>
			<source>R5</source>
			<avail>6</avail>
			<category>Weapons</category>
			<cost>1000</cost>
			<rating>0</rating>
			<slots>2</slots>
		</mod>
		<mod>
			<id>fa4fca8f-6f19-4e03-a529-a98efeae5d89</id>
			<name>Landing Drone Rack (Small)</name>
			<page>160</page>
			<source>R5</source>
			<avail>6</avail>
			<category>Weapons</category>
			<cost>4000</cost>
			<rating>0</rating>
			<slots>3</slots>
		</mod>
		<mod>
			<id>a7c44bc7-0fac-4853-b0b9-d62516ca5490</id>
			<name>Landing Drone Rack (Medium)</name>
			<page>160</page>
			<source>R5</source>
			<avail>8</avail>
			<category>Weapons</category>
			<cost>10000</cost>
			<rating>0</rating>
			<slots>4</slots>
		</mod>
		<mod>
			<id>3fbd1e16-3c76-4874-af8d-cd5cc477f9d5</id>
			<name>Landing Drone Rack (Large)</name>
			<page>160</page>
			<source>R5</source>
			<avail>12</avail>
			<category>Weapons</category>
			<cost>20000</cost>
			<rating>0</rating>
			<slots>5</slots>
		</mod>
		<mod>
			<id>c53ab210-db64-42ee-8568-d758ac3d7adb</id>
			<name>Gun Port</name>
			<page>160</page>
			<source>R5</source>
			<avail>6R</avail>
			<category>Weapons</category>
			<cost>500</cost>
			<rating>0</rating>
			<slots>1</slots>
		</mod>
		<mod>
			<id>ff06549c-fe90-427d-97cd-c1336a7ecb5a</id>
			<name>Missile Defence System</name>
			<page>160</page>
			<source>R5</source>
			<avail>12R</avail>
			<category>Weapons</category>
			<cost>15000</cost>
			<rating>0</rating>
			<slots>3</slots>
		</mod>
		<mod>
			<id>4a3b79f0-e582-4d4a-9c6f-4d02ccb75c91</id>
			<name>Oil Slick Sprayer</name>
			<page>161</page>
			<source>R5</source>
			<avail>8F</avail>
			<category>Weapons</category>
			<cost>500</cost>
			<rating>0</rating>
			<slots>2</slots>
		</mod>
		<mod>
			<id>0f9a2625-5496-4a9f-9e2e-7deddf0a6920</id>
			<name>Ram Plate</name>
			<page>161</page>
			<source>R5</source>
			<avail>0</avail>
			<category>Weapons</category>
			<cost>0</cost>
			<rating>0</rating>
			<slots>0</slots>
		</mod>
		<mod>
			<id>d7191615-cc21-40b2-94f2-b562f00f2c30</id>
			<name>Smoke Projector</name>
			<page>161</page>
			<source>R5</source>
			<avail>6R</avail>
			<category>Weapons</category>
			<cost>750</cost>
			<rating>0</rating>
			<slots>2</slots>
		</mod>
		<mod>
			<id>2ab400a7-c55f-4fcd-a124-f44f1ffd8ea8</id>
			<name>Smoke Projector (Thermal)</name>
			<page>161</page>
			<source>R5</source>
			<avail>6R</avail>
			<category>Weapons</category>
			<cost>850</cost>
			<rating>0</rating>
			<slots>2</slots>
		</mod>
		<mod>
			<id>1478ac87-a64b-4d5f-be3f-1ed4fb9e5cbd</id>
			<name>Road Strip Ejector</name>
			<page>161</page>
			<source>R5</source>
			<avail>10F</avail>
			<category>Weapons</category>
			<cost>800</cost>
			<rating>0</rating>
			<slots>2</slots>
		</mod>
		<mod>
			<id>ebedb0c7-64ff-4817-8fb3-6a5fc9b3086f</id>
			<name>Weapon Mount Type (Light)</name>
			<page>163</page>
			<source>R5</source>
			<avail>6F</avail>
			<category>Weapons</category>
			<cost>750</cost>
			<rating>0</rating>
			<slots>1</slots>
			<weaponmountcategories>Melee,Tasers,Holdouts,Light Pistols,Heavy Pistols,Machine Pistols,Submachine Guns</weaponmountcategories>
		</mod>
		<mod>
			<id>86741661-11c2-4781-b365-b02dbb9fd7c0</id>
			<name>Weapon Mount Type (Standard)</name>
			<page>163</page>
			<source>R5</source>
			<avail>8F</avail>
			<category>Weapons</category>
			<cost>1500</cost>
			<rating>0</rating>
			<slots>2</slots>
			<!-- TODO: Add Melee, Machine Pistols, and Submachine Guns as soon as Errata comes out -->
			<weaponmountcategories>Tasers,Holdouts,Light Pistols,Heavy Pistols,Assault Rifles,Sniper Rifles,Shotguns,Exotic Ranged Weapons,Flamethrowers,Special Weapons</weaponmountcategories>
		</mod>
		<mod>
			<id>4eecb2ee-ad33-4bc2-b8b3-d35e0df40836</id>
			<name>Weapon Mount Type (Heavy)</name>
			<page>163</page>
			<source>R5</source>
			<avail>10F</avail>
			<category>Weapons</category>
			<cost>4000</cost>
			<rating>0</rating>
			<slots>4</slots>
			<!-- TODO: Add Melee, Machine Pistols, and Submachine Guns as soon as Errata comes out -->
			<weaponmountcategories>Tasers,Holdouts,Light Pistols,Heavy Pistols,Assault Rifles,Sniper Rifles,Shotguns,Exotic Ranged Weapons,Flamethrowers,Special Weapons,Light Machine Guns,Medium Machine Guns,Heavy Machine Guns,Assault Cannons,Grenade Launchers,Missile Launchers,Laser Weapons</weaponmountcategories>
		</mod>
		<mod>
			<id>906c1b0a-4c53-4f11-9b1b-6bdac3caa9e3</id>
			<name>Weapon Mount Visibility (External)</name>
			<page>163</page>
			<source>R5</source>
			<avail>0</avail>
			<category>Weapons</category>
			<cost>0</cost>
			<rating>0</rating>
			<slots>0</slots>
		</mod>
		<mod>
			<id>4387e71e-d359-468d-b0c7-d41c9ec6404f</id>
			<name>Weapon Mount Visibility (Internal)</name>
			<page>163</page>
			<source>R5</source>
			<avail>0</avail>
			<category>Weapons</category>
			<cost>1500</cost>
			<rating>0</rating>
			<slots>2</slots>
		</mod>
		<mod>
			<id>50e84b26-a09c-4f90-8b7a-7974a9133311</id>
			<name>Weapon Mount Visibility (Concealed)</name>
			<page>163</page>
			<source>R5</source>
			<avail>0</avail>
			<category>Weapons</category>
			<cost>4000</cost>
			<rating>0</rating>
			<slots>4</slots>
		</mod>
		<mod>
			<id>ec031f5b-8b2c-4289-a4f0-1cce29f36f3e</id>
			<name>Weapon Mount Flexibility (Fixed)</name>
			<page>163</page>
			<source>R5</source>
			<avail>0</avail>
			<category>Weapons</category>
			<cost>0</cost>
			<rating>0</rating>
			<slots>0</slots>
		</mod>
		<mod>
			<id>cfa4d3c5-d970-490a-81fd-5617f96f6556</id>
			<name>Weapon Mount Flexibility (Flexible)</name>
			<page>163</page>
			<source>R5</source>
			<avail>0</avail>
			<category>Weapons</category>
			<cost>2000</cost>
			<rating>0</rating>
			<slots>1</slots>
		</mod>
		<mod>
			<id>886f7678-d957-4804-b0fe-01a8506b31ca</id>
			<name>Weapon Mount Flexibility (Turret)</name>
			<page>163</page>
			<source>R5</source>
			<avail>0</avail>
			<category>Weapons</category>
			<cost>5000</cost>
			<rating>0</rating>
			<slots>2</slots>
		</mod>
		<mod>
			<id>1cd32dd6-3520-4ab5-a6d9-d5932f4b2188</id>
			<name>Weapon Mount Control (Remote)</name>
			<page>163</page>
			<source>R5</source>
			<avail>0</avail>
			<category>Weapons</category>
			<cost>0</cost>
			<rating>0</rating>
			<slots>0</slots>
		</mod>
		<mod>
			<id>6e4ec837-1c16-4813-adc1-6009e410737a</id>
			<name>Weapon Mount Control (Manual)</name>
			<page>163</page>
			<source>R5</source>
			<avail>0</avail>
			<category>Weapons</category>
			<cost>500</cost>
			<rating>0</rating>
			<slots>1</slots>
		</mod>
		<mod>
			<id>8d988a80-45df-4656-80a6-98579ce44e43</id>
			<name>Weapon Mount Control (Armored Manual)</name>
			<page>163</page>
			<source>R5</source>
			<avail>0</avail>
			<category>Weapons</category>
			<cost>1500</cost>
			<rating>0</rating>
			<slots>2</slots>
		</mod>
		<mod>
			<id>4b7ce902-a8b2-4bdb-9095-05b029750dde</id>
			<name>Assembly/Disassembly</name>
			<page>163</page>
			<source>R5</source>
			<avail>6</avail>
			<category>Body</category>
			<cost>1000</cost>
			<rating>0</rating>
			<slots>2</slots>
		</mod>
		<!-- End Region -->
		<!-- Region Body -->
		<mod>
			<id>90ef81fc-39d7-48b1-bf2a-de6e6b11ff90</id>
			<name>Chameleon Coating</name>
			<page>163</page>
			<source>R5</source>
			<avail>12F</avail>
			<category>Body</category>
			<cost>Body * 1000</cost>
			<rating>0</rating>
			<slots>2</slots>
		</mod>
		<mod>
			<id>635a129a-954f-4037-a256-30aa4be06756</id>
			<name>Extra Entry/Exit Points</name>
			<page>164</page>
			<source>R5</source>
			<avail>8</avail>
			<category>Body</category>
			<cost>2500</cost>
			<rating>0</rating>
			<slots>1</slots>
		</mod>
		<mod>
			<id>dffbc67e-c9b9-4876-bebc-ebf424590b71</id>
			<name>Extreme Environment Modification</name>
			<page>164</page>
			<source>R5</source>
			<avail>6</avail>
			<category>Body</category>
			<cost>2000</cost>
			<rating>0</rating>
			<slots>2</slots>
		</mod>
		<mod>
			<id>0e2a84e1-dac3-4c4c-8826-cc3cc533394e</id>
			<name>Increased Seating</name>
			<page>164</page>
			<source>R5</source>
			<avail>4</avail>
			<category>Body</category>
			<cost>2000</cost>
			<rating>0</rating>
			<slots>2</slots>
			<bonus>
				<seats>+Seats * 0.5</seats>
			</bonus>
		</mod>
		<mod>
			<id>25b01f7d-c553-4efc-83dc-c23c4c61b944</id>
			<name>Life Support</name>
			<page>164</page>
			<source>R5</source>
			<avail>8</avail>
			<category>Body</category>
			<cost>FixedValues(Body * 500,Body * 2000)</cost>
			<rating>2</rating>
			<slots>2</slots>
		</mod>
		<mod>
			<id>4f15cb92-3416-44ec-b920-03cc7033d8bd</id>
			<name>Mechanical Arm (Basic)</name>
			<page>165</page>
			<source>R5</source>
			<avail>4</avail>
			<category>Body</category>
			<cost>1000</cost>
			<rating>0</rating>
			<slots>2</slots>
		</mod>
		<mod>
			<id>3154f81c-f85c-414d-abe4-8289aa6e9766</id>
			<name>Mechanical Arm (Articulated)</name>
			<page>165</page>
			<source>R5</source>
			<avail>6</avail>
			<category>Body</category>
			<cost>5000</cost>
			<rating>0</rating>
			<slots>3</slots>
		</mod>
		<mod>
			<id>74756635-ad88-437a-8123-599019aafa6c</id>
			<name>Nanomaintenance System</name>
			<page>165</page>
			<source>R5</source>
			<avail>(Rating * 5)R</avail>
			<category>Body</category>
			<cost>Rating * 5000</cost>
			<rating>4</rating>
			<slots>Rating</slots>
		</mod>
		<mod>
			<id>a4082cac-6f48-4cd1-a58d-bef334d03d1b</id>
			<name>Realistic Features</name>
			<page>165</page>
			<source>R5</source>
			<avail>(Rating * 3)R</avail>
			<category>Body</category>
			<cost>Rating * Body * 1000</cost>
			<rating>4</rating>
			<slots>Rating</slots>
		</mod>
		<mod>
			<id>b03829bf-1e15-4afe-aafc-9cda2c159fcd</id>
			<name>Smuggling Compartment</name>
			<page>165</page>
			<source>R5</source>
			<avail>8F</avail>
			<category>Body</category>
			<cost>1500</cost>
			<rating>0</rating>
			<slots>3</slots>
		</mod>
		<mod>
			<id>60481326-e91c-4ace-863e-93799ba96064</id>
			<name>Special Equipment</name>
			<page>165</page>
			<source>R5</source>
			<avail>0</avail>
			<category>Body</category>
			<cost>0</cost>
			<rating>0</rating>
			<slots>0</slots>
			<bonus>
				<selecttext />
			</bonus>
		</mod>
		<mod>
			<id>de5bd5c7-53cd-4ffd-9e13-ec04636d50ce</id>
			<name>Smuggling Compartment Shielding</name>
			<page>165</page>
			<source>R5</source>
			<avail>12F</avail>
			<category>Body</category>
			<cost>3000</cost>
			<rating>0</rating>
			<slots>0</slots>
			<bonus>
				<selecttext />
			</bonus>
		</mod>
		<mod>
			<id>f6ad4db2-e318-41a3-93cf-3a28a2bae4d7</id>
			<name>Valkyrie Module</name>
			<page>166</page>
			<source>R5</source>
			<avail>8</avail>
			<category>Body</category>
			<cost>2000</cost>
			<rating>0</rating>
			<slots>4</slots>
		</mod>
		<mod>
			<id>0d0ae07c-e78a-46da-8b8c-468d7e269429</id>
			<name>Winch (Basic)</name>
			<page>166</page>
			<source>R5</source>
			<avail>4</avail>
			<category>Body</category>
			<cost>750</cost>
			<rating>0</rating>
			<slots>1</slots>
		</mod>
		<mod>
			<id>21f2a3fa-25cd-4294-bade-d10c14dba16c</id>
			<name>Winch (Enhanced)</name>
			<page>166</page>
			<source>R5</source>
			<avail>8</avail>
			<category>Body</category>
			<cost>4000</cost>
			<rating>0</rating>
			<slots>2</slots>
		</mod>
		<mod>
			<id>90378c20-75d8-4c66-99a1-8a7d69aee9d0</id>
			<name>Workshop</name>
			<page>166</page>
			<source>R5</source>
			<avail>8</avail>
			<category>Body</category>
			<cost>5000</cost>
			<rating>0</rating>
			<slots>1</slots>
		</mod>
		<!-- End Region -->
		<!-- Region Electromagnetic -->
		<mod>
			<id>da9d087f-b0c0-4e8a-9a2f-902d1c6fe2d6</id>
			<name>Electromagnetic Shielding</name>
			<page>166</page>
			<source>R5</source>
			<avail>6R</avail>
			<category>Electromagnetic</category>
			<cost>Body * 500</cost>
			<rating>0</rating>
			<slots>2</slots>
		</mod>
		<mod>
			<id>518a5fdc-3b2c-42a6-a3fb-3cb88918fe72</id>
			<name>ECM</name>
			<page>166</page>
			<source>R5</source>
			<avail>(Rating * 3)F</avail>
			<category>Electromagnetic</category>
			<cost>Rating * 500</cost>
			<rating>6</rating>
			<slots>2</slots>
		</mod>
		<mod>
			<id>831a60c3-f57b-40c7-9b4d-92906897ee90</id>
			<name>GridLink</name>
			<page>166</page>
			<source>R5</source>
			<avail>4</avail>
			<category>Electromagnetic</category>
			<cost>750</cost>
			<rating>0</rating>
			<slots>2</slots>
		</mod>
		<mod>
			<id>2e9575fb-d141-4f1d-a1a0-63aadc261c97</id>
			<name>GridLink Override</name>
			<page>167</page>
			<source>R5</source>
			<avail>8F</avail>
			<category>Electromagnetic</category>
			<cost>1000</cost>
			<rating>0</rating>
			<slots>1</slots>
		</mod>
		<mod>
			<id>cd3a8ca7-eae6-45af-a624-649635a470e6</id>
			<name>Retrans Unit</name>
			<page>168</page>
			<source>R5</source>
			<avail>8</avail>
			<category>Electromagnetic</category>
			<cost>4000</cost>
			<rating>0</rating>
			<slots>2</slots>
		</mod>
		<mod>
			<id>6ca6085f-bdef-4af8-a88e-250a3f4a3e65</id>
			<name>Satellite Link</name>
			<page>168</page>
			<source>R5</source>
			<avail>6</avail>
			<category>Electromagnetic</category>
			<cost>500</cost>
			<rating>0</rating>
			<slots>1</slots>
		</mod>
		<mod>
			<id>73a5b64a-7197-48eb-88a3-5757c6cfa199</id>
			<name>Pilot Enhancement</name>
			<page>167</page>
			<source>R5</source>
			<avail>FixedValues(Rating * 2,Rating * 2,Rating * 2,Rating * 3,Rating * 3,Rating * 3)</avail>
			<category>Electromagnetic</category>
			<cost>FixedValues(Rating * 2000,Rating * 2000,Rating * 2000,Rating * 5000,Rating * 5000,Rating * 5000)</cost>
			<rating>6</rating>
			<slots>Rating</slots>
			<bonus>
				<pilot>Rating</pilot>
			</bonus>
		</mod>
		<mod>
			<id>de59fe6d-b61b-4f28-b6e4-d8b022fd8bb0</id>
			<name>Sensor Enhancement</name>
			<page>167</page>
			<source>R5</source>
			<avail>FixedValues(Rating * 2,Rating * 2,Rating * 2,Rating * 3,Rating * 3,Rating * 3)</avail>
			<category>Electromagnetic</category>
			<cost>FixedValues(Rating * 2000,Rating * 2000,Rating * 2000,Rating * 5000,Rating * 5000,Rating * 5000)</cost>
			<rating>6</rating>
			<slots>Rating</slots>
			<bonus>
				<sensor>Rating</sensor>
			</bonus>
		</mod>
		<mod>
			<id>a249d87f-ec07-4716-9c62-e26061e80eac</id>
			<name>Signature Masking</name>
			<page>168</page>
			<source>R5</source>
			<avail>14F</avail>
			<category>Electromagnetic</category>
			<cost>Rating * 2000</cost>
			<rating>6</rating>
			<slots>Rating</slots>
		</mod>
		<mod>
			<id>bbfe9593-12ea-4873-9203-8f7063957225</id>
			<name>SunCell</name>
			<page>168</page>
			<source>R5</source>
			<avail>6</avail>
			<category>Electromagnetic</category>
			<cost>Body * 500</cost>
			<rating>0</rating>
			<slots>2</slots>
		</mod>
		<mod>
			<id>1744b643-6412-4645-8bb5-c167b908a3ca</id>
			<name>Touch Sensors</name>
			<page>169</page>
			<source>R5</source>
			<avail>8</avail>
			<category>Electromagnetic</category>
			<cost>Body * 500</cost>
			<rating>0</rating>
			<slots>3</slots>
		</mod>
		<!-- End Region -->
		<!-- Region Cosmetic -->
		<mod>
			<id>cd063735-b801-4587-9d67-a8c35c2e3e3e</id>
			<name>Amenities (Squatter)</name>
			<page>169</page>
			<source>R5</source>
			<avail>0</avail>
			<category>Cosmetic</category>
			<cost>100</cost>
			<rating>0</rating>
			<slots>0</slots>
		</mod>
		<mod>
			<id>8a90457a-ab4d-454e-ba9f-4e3aa5ba0a0b</id>
			<name>Amenities (Low)</name>
			<page>169</page>
			<source>R5</source>
			<avail>0</avail>
			<category>Cosmetic</category>
			<cost>0</cost>
			<rating>0</rating>
			<slots>0</slots>
		</mod>
		<mod>
			<id>98fb1b08-5583-44f6-8eab-f1d236f8fe59</id>
			<name>Amenities (Middle)</name>
			<page>169</page>
			<source>R5</source>
			<avail>2</avail>
			<category>Cosmetic</category>
			<cost>500</cost>
			<rating>0</rating>
			<slots>0</slots>
		</mod>
		<mod>
			<id>4c989588-40da-4969-8c96-66be76f7ad3e</id>
			<name>Amenities (High)</name>
			<page>169</page>
			<source>R5</source>
			<avail>8</avail>
			<category>Cosmetic</category>
			<cost>1000</cost>
			<rating>0</rating>
			<slots>0</slots>
		</mod>
		<mod>
			<id>376658ad-d040-4d1e-9c6a-1d7b2ae38609</id>
			<name>Amenities (Luxury)</name>
			<page>169</page>
			<source>R5</source>
			<avail>16</avail>
			<category>Cosmetic</category>
			<cost>10000</cost>
			<rating>0</rating>
			<slots>0</slots>
		</mod>
		<mod>
			<id>3cdb49d6-68a5-498c-8dcd-bbddcfcbe9b4</id>
			<name>Enhanced Image Screens</name>
			<page>170</page>
			<source>R5</source>
			<avail>8</avail>
			<category>Cosmetic</category>
			<cost>5000</cost>
			<rating>0</rating>
			<slots>0</slots>
		</mod>
		<mod>
			<id>1186ac2e-0353-4e2d-b688-626d809d6f44</id>
			<name>Máquina Conversion</name>
			<page>139</page>
			<source>HT</source>
			<avail>0</avail>
			<category>Cosmetic</category>
			<cost>Body * 2</cost>
			<rating>0</rating>
			<slots>0</slots>
		</mod>
		<mod>
			<id>a586e8b6-2737-4baa-a343-f366d33fe57a</id>
			<name>Metahuman Adjustment</name>
			<page>170</page>
			<source>R5</source>
			<avail>4</avail>
			<category>Cosmetic</category>
			<cost>Rating * 500</cost>
			<rating>Seats</rating>
			<slots>0</slots>
			<required>
				<vehicledetails>
					<seats operation="greaterthanequals">1</seats>
				</vehicledetails>
			</required>		
		</mod>
		<mod>
			<id>354bd92f-dafc-42a4-979c-e3631be6cf45</id>
			<name>Rigger Interface</name>
			<page>171</page>
			<source>R5</source>
			<avail>4</avail>
			<category>Cosmetic</category>
			<cost>1000</cost>
			<rating>0</rating>
			<slots>0</slots>
		</mod>
		<mod>
			<id>0eab79a6-b552-4c17-8fac-a6c0e07f76e4</id>
			<name>Interior Cameras</name>
			<page>171</page>
			<source>R5</source>
			<avail>6</avail>
			<category>Cosmetic</category>
			<cost>2000</cost>
			<rating>0</rating>
			<slots>0</slots>
		</mod>
		<mod>
			<id>ea059f62-164c-403b-89d5-8603804a64b6</id>
			<name>Searchlight</name>
			<page>171</page>
			<source>R5</source>
			<avail>4</avail>
			<category>Cosmetic</category>
			<cost>800</cost>
			<rating>0</rating>
			<slots>0</slots>
		</mod>
		<mod>
			<id>61b5d43c-8ea5-4d31-845a-1c8ae40b78ca</id>
			<name>Vehicle Tag Eraser</name>
			<page>171</page>
			<source>R5</source>
			<avail>6R</avail>
			<category>Cosmetic</category>
			<cost>750</cost>
			<rating>0</rating>
			<slots>0</slots>
		</mod>
		<mod>
			<id>a36612c7-c5a7-4072-ad0d-5e78080d12e1</id>
			<name>Yerzed Out</name>
			<page>171</page>
			<source>R5</source>
			<avail>Rating * 2</avail>
			<category>Cosmetic</category>
			<cost>Rating * 1000</cost>
			<rating>4</rating>
			<slots>0</slots>
		</mod>
		<!-- End Region -->
		<!-- Region All -->
		<mod>
			<id>356eee5f-1f2d-4ed8-8db1-d0989c69a755</id>
			<name>Micro Weapon Mount (Drone)</name>
			<page>124</page>
			<source>R5</source>
			<avail>8R</avail>
			<category>All</category>
			<cost>400</cost>
			<rating>0</rating>
			<slots>0</slots>
			<optionaldrone/>
			<required>
				<vehicledetails>
					<category operation="contains">Drones</category>
				</vehicledetails>
			</required>
			<weaponmountcategories>Micro-Drone Weapons</weaponmountcategories>
		</mod>
		<mod>
			<id>0e3966d0-ee43-4a66-a69e-8f9823434449</id>
			<name>Mini Weapon Mount (Drone)</name>
			<page>124</page>
			<source>R5</source>
			<avail>4R</avail>
			<category>All</category>
			<cost>800</cost>
			<rating>0</rating>
			<slots>1</slots>
			<optionaldrone/>
			<required>
				<vehicledetails>
					<category operation="contains">Drones</category>
				</vehicledetails>
			</required>
			<weaponmountcategories>Tasers,Holdouts,Light Pistols,Grenades,Blades,Clubs</weaponmountcategories>
		</mod>
		<mod>
			<id>1a626185-b826-466c-aa73-32c02bae4bef</id>
			<name>Gecko Grips (Drone)</name>
			<page>125</page>
			<source>R5</source>
			<avail>4R</avail>
			<category>All</category>
			<cost>Body * 150</cost>
			<rating>0</rating>
			<slots>1</slots>
			<optionaldrone/>
			<required>
				<vehicledetails>
					<category operation="contains">Drones</category>
				</vehicledetails>
			</required>
		</mod>
		<mod>
			<id>898e20b2-00de-417d-8ee0-c7fc6f8bf251</id>
			<name>Small Weapon Mount (Drone)</name>
			<page>124</page>
			<source>R5</source>
			<avail>8R</avail>
			<category>All</category>
			<cost>1600</cost>
			<rating>0</rating>
			<slots>2</slots>
			<optionaldrone/>
			<required>
				<vehicledetails>
					<category operation="contains">Drones</category>
				</vehicledetails>
			</required>
			<weaponmountcategories>Melee,Tasers,Holdouts,Light Pistols,Heavy Pistols,Machine Pistols</weaponmountcategories>
		</mod>
		<mod>
			<id>47b3e2f9-78d5-4747-b587-858deb725139</id>
			<name>Standard Weapon Mount (Drone)</name>
			<page>124</page>
			<source>R5</source>
			<avail>10F</avail>
			<category>All</category>
			<cost>2400</cost>
			<rating>0</rating>
			<slots>3</slots>
			<optionaldrone/>
			<required>
				<vehicledetails>
					<category operation="contains">Drones</category>
				</vehicledetails>
			</required>
			<weaponmountcategories>Melee,Tasers,Holdouts,Light Pistols,Heavy Pistols,Machine Pistols,Submachine Guns,Grenade Launchers</weaponmountcategories>
		</mod>
		<mod>
			<id>f367741c-f236-4f64-9975-667f74973bb8</id>
			<name>Large Weapon Mount (Drone)</name>
			<page>124</page>
			<source>R5</source>
			<avail>12F</avail>
			<category>All</category>
			<cost>3200</cost>
			<rating>0</rating>
			<slots>4</slots>
			<optionaldrone/>
			<required>
				<vehicledetails>
					<category operation="contains">Drones</category>
				</vehicledetails>
			</required>
			<weaponmountcategories>Melee,Tasers,Holdouts,Light Pistols,Heavy Pistols,Machine Pistols,Submachine Guns,Assault Rifles,Shotguns,Grenade Launchers,Sporting Rifles</weaponmountcategories>
		</mod>
		<mod>
			<id>ea8eadf6-3ada-4ee2-a6a8-545f68cd17e2</id>
			<name>Huge Weapon Mount (Drone)</name>
			<page>124</page>
			<source>R5</source>
			<avail>16F</avail>
			<category>All</category>
			<cost>4000</cost>
			<rating>0</rating>
			<slots>5</slots>
			<optionaldrone/>
			<required>
				<vehicledetails>
					<category operation="contains">Drones</category>
				</vehicledetails>
			</required>
			<weaponmountcategories>Melee,Tasers,Holdouts,Light Pistols,Heavy Pistols,Machine Pistols,Submachine Guns,Assault Rifles,Shotguns,Machine Guns,Grenade Launchers,Laser Weapons,Light Machine Guns,Medium Machine Guns,Sporting Rifles,Sniper Rifles</weaponmountcategories>
		</mod>
		<mod>
			<id>4ac413b9-3a43-4771-b5db-c586c762781f</id>
			<name>Heavy Weapon Mount (Drone)</name>
			<page>124</page>
			<source>R5</source>
			<avail>20F</avail>
			<category>All</category>
			<cost>4800</cost>
			<rating>0</rating>
			<slots>6</slots>
			<optionaldrone/>
			<required>
				<vehicledetails>
					<category operation="contains">Drones</category>
				</vehicledetails>
			</required>
			<weaponmountcategories>Melee,Tasers,Holdouts,Light Pistols,Heavy Pistols,Machine Pistols,Submachine Guns,Assault Rifles,Shotguns,Machine Guns,Assault Cannons,Grenade Launchers,Missile Launchers,Laser Weapons,Light Machine Guns,Medium Machine Guns,Heavy Machine Guns,Sporting Rifles,Sniper Rifles</weaponmountcategories>
		</mod>
		<mod>
			<id>45d84d77-5461-4441-a529-527aba347334</id>
			<name>Blow-Away Panel Weapon Mount Add-on (Drone)</name>
			<page>124</page>
			<source>R5</source>
			<avail>0</avail>
			<category>All</category>
			<cost>25</cost>
			<rating>0</rating>
			<slots>0</slots>
			<optionaldrone/>
			<required>
				<vehicledetails>
					<category operation="contains">Drones</category>
				</vehicledetails>
			</required>
		</mod>
		<mod>
			<id>dd03dc64-64e1-49a7-8836-d932cd4cb95b</id>
			<name>Pop-Out Weapon Mount Add-on (Drone)</name>
			<page>124</page>
			<source>R5</source>
			<avail>0</avail>
			<category>All</category>
			<cost>Rating * 100</cost>
			<rating>7</rating>
			<slots>1</slots>
			<optionaldrone/>
			<required>
				<vehicledetails>
					<category operation="contains">Drones</category>
				</vehicledetails>
			</required>
		</mod>
		<mod>
			<id>c3f9f5a4-b8d4-11e6-80f5-76304dec7eb7</id>
			<name>Expanded Ammunition Bay (Second Bin) Weapon Mount Add-on (Drone)</name>
			<page>124</page>
			<source>R5</source>
			<avail>0</avail>
			<category>All</category>
			<cost>50</cost>
			<rating>0</rating>
			<slots>1</slots>
			<optionaldrone/>
			<required>
				<vehicledetails>
					<category operation="contains">Drones</category>
				</vehicledetails>
			</required>
		</mod>
		<mod>
			<id>c3f9fa86-b8d4-11e6-80f5-76304dec7eb7</id>
			<name>Expanded Ammunition Bay (Belt-Feed) Weapon Mount Add-on (Drone)</name>
			<page>124</page>
			<source>R5</source>
			<avail>0</avail>
			<category>All</category>
			<cost>500</cost>
			<rating>0</rating>
			<slots>2</slots>
			<optionaldrone/>
			<required>
				<vehicledetails>
					<category operation="contains">Drones</category>
				</vehicledetails>
			</required>
		</mod>
		<mod>
			<id>b5b9cd7e-dbb3-42e9-abcd-f805f6a4b10e</id>
			<name>Realistic Features (Drone)</name>
			<page>125</page>
			<source>R5</source>
			<avail>FixedValues(2,4,8,12R)</avail>
			<category>All</category>
			<cost>FixedValues(Body * Body * 100,Body * Body * 500,Body * Body * 1000,Body * Body * 5000)</cost>
			<rating>4</rating>
			<slots>0</slots>
			<optionaldrone/>
			<required>
				<vehicledetails>
					<category operation="contains">Drones</category>
				</vehicledetails>
			</required>
		</mod>
		<mod>
			<id>f5fc8f70-f627-46d8-8a4f-ea5ef3f182de</id>
			<name>Amphibious (Drone)</name>
			<page>125</page>
			<source>R5</source>
			<avail>0</avail>
			<category>All</category>
			<cost>Body * Body * 100</cost>
			<rating>0</rating>
			<slots>1</slots>
			<optionaldrone/>
			<required>
				<vehicledetails>
					<category operation="contains">Drones</category>
				</vehicledetails>
			</required>
		</mod>
		<mod>
			<id>bec278ef-6841-4538-8000-65b3f96261d7</id>
			<name>Submersible (Drone)</name>
			<page>125</page>
			<source>R5</source>
			<avail>0</avail>
			<category>All</category>
			<cost>Body * Body * 1000</cost>
			<rating>0</rating>
			<slots>2</slots>
			<optionaldrone/>
			<required>
				<vehicledetails>
					<category operation="contains">Drones</category>
				</vehicledetails>
			</required>
		</mod>
		<mod>
			<id>1f723236-24f2-40d4-8dc0-617726004524</id>
			<name>Assembly Time Improvement (Drone)</name>
			<page>125</page>
			<source>R5</source>
			<avail>0</avail>
			<category>All</category>
			<cost>Body * 100</cost>
			<rating>0</rating>
			<slots>1</slots>
			<optionaldrone/>
			<required>
				<vehicledetails>
					<category operation="contains">Drones</category>
				</vehicledetails>
			</required>
		</mod>
		<mod>
			<id>a7c9a0a4-bec5-4a01-a695-5b843e581123</id>
			<name>Customized (Drone)</name>
			<page>125</page>
			<source>R5</source>
			<avail>0</avail>
			<category>All</category>
			<cost>Variable(10-10000)</cost>
			<rating>0</rating>
			<slots>0</slots>
			<optionaldrone/>
			<required>
				<vehicledetails>
					<category operation="contains">Drones</category>
				</vehicledetails>
			</required>
		</mod>
		<mod>
			<id>af87f3e0-aca3-4459-9d40-1573c758d137</id>
			<name>Drone Arm</name>
			<page>125</page>
			<source>R5</source>
			<avail>0</avail>
			<category>All</category>
			<cost>7500</cost>
			<rating>0</rating>
			<slots>1</slots>
			<capacity>15</capacity>
			<conditionmonitor>1</conditionmonitor>
			<optionaldrone/>
			<required>
				<vehicledetails>
					<category operation="contains">Drones</category>
				</vehicledetails>
			</required>
			<subsystems>
				<subsystem>Bodyware</subsystem>
				<subsystem>Cyberlimb Enhancement</subsystem>
				<subsystem>Cyberlimb Accessory</subsystem>
				<subsystem>Cyber Implant Weapon</subsystem>
			</subsystems>
		</mod>
		<mod>
			<id>a51d3e74-3e94-493e-b477-fd30511853b1</id>
			<name>Synthetic Drone Arm</name>
			<page>125</page>
			<source>R5</source>
			<avail>0</avail>
			<category>All</category>
			<cost>10000</cost>
			<rating>0</rating>
			<slots>1</slots>
			<capacity>15</capacity>
			<conditionmonitor>1</conditionmonitor>
			<optionaldrone/>
			<required>
				<vehicledetails>
					<category operation="contains">Drones</category>
				</vehicledetails>
			</required>
			<subsystems>
				<subsystem>Bodyware</subsystem>
				<subsystem>Cyberlimb Enhancement</subsystem>
				<subsystem>Cyberlimb Accessory</subsystem>
				<subsystem>Cyber Implant Weapon</subsystem>
			</subsystems>
		</mod>
		<mod>
			<id>db9b3ae1-a2fd-4189-bf30-2c41ceeef810</id>
			<name>Primitive Drone Arm</name>
			<page>125</page>
			<source>R5</source>
			<avail>0</avail>
			<category>All</category>
			<cost>1500</cost>
			<rating>0</rating>
			<slots>1</slots>
			<capacity>15</capacity>
			<conditionmonitor>1</conditionmonitor>
			<optionaldrone/>
			<required>
				<vehicledetails>
					<category operation="contains">Drones</category>
				</vehicledetails>
			</required>
			<subsystems>
				<subsystem>Bodyware</subsystem>
				<subsystem>Cyberlimb Enhancement</subsystem>
				<subsystem>Cyberlimb Accessory</subsystem>
				<subsystem>Cyber Implant Weapon</subsystem>
			</subsystems>
		</mod>
		<mod>
			<id>7b3c14ae-d867-4316-86d1-2dc344ad6cb7</id>
			<name>Drone Leg</name>
			<page>125</page>
			<source>R5</source>
			<avail>0</avail>
			<category>All</category>
			<cost>7500</cost>
			<rating>0</rating>
			<slots>1</slots>
			<capacity>20</capacity>
			<optionaldrone/>
			<required>
				<vehicledetails>
					<category operation="contains">Drones</category>
				</vehicledetails>
			</required>
			<subsystems>
				<subsystem>Bodyware</subsystem>
				<subsystem>Cyberlimb Enhancement</subsystem>
				<subsystem>Cyberlimb Accessory</subsystem>
				<subsystem>Cyber Implant Weapon</subsystem>
			</subsystems>
		</mod>
		<mod>
			<id>41117756-2827-47ef-94bf-117e14d2e00b</id>
			<name>Synthetic Drone Leg</name>
			<page>125</page>
			<source>R5</source>
			<avail>0</avail>
			<category>All</category>
			<cost>10000</cost>
			<rating>0</rating>
			<slots>1</slots>
			<capacity>20</capacity>
			<optionaldrone/>
			<required>
				<vehicledetails>
					<category operation="contains">Drones</category>
				</vehicledetails>
			</required>
			<subsystems>
				<subsystem>Bodyware</subsystem>
				<subsystem>Cyberlimb Enhancement</subsystem>
				<subsystem>Cyberlimb Accessory</subsystem>
				<subsystem>Cyber Implant Weapon</subsystem>
			</subsystems>
		</mod>
		<mod>
			<id>6a5c8efa-0f95-4298-a1b0-c84d569b3bfe</id>
			<name>Immobile (Drone)</name>
			<page>126</page>
			<source>R5</source>
			<avail>0</avail>
			<category>All</category>
			<cost>0</cost>
			<rating>0</rating>
			<slots>-2</slots>
			<bonus>
				<accel>0</accel>
				<offroadaccel>0</offroadaccel>
				<offroadspeed>0</offroadspeed>
				<speed>0</speed>
			</bonus>
			<optionaldrone/>
			<required>
				<vehicledetails>
					<category operation="contains">Drones</category>
				</vehicledetails>
			</required>
		</mod>
		<mod>
			<id>64414de4-2d0e-43b6-855f-469cbd878f6b</id>
			<name>SkyGuide (Drone)</name>
			<page>126</page>
			<source>R5</source>
			<avail>0</avail>
			<category>All</category>
			<cost>5</cost>
			<rating>0</rating>
			<slots>0</slots>
			<optionaldrone/>
			<required>
				<vehicledetails>
					<category operation="contains">Drones</category>
				</vehicledetails>
			</required>
		</mod>
		<mod>
			<id>b3ae9ac3-d846-4106-94b1-7a006ed89b7f</id>
			<name>Spotlight (Drone)</name>
			<page>126</page>
			<source>R5</source>
			<avail>0</avail>
			<category>All</category>
			<cost>50</cost>
			<rating>0</rating>
			<slots>0</slots>
			<optionaldrone/>
			<required>
				<vehicledetails>
					<category operation="contains">Drones</category>
				</vehicledetails>
			</required>
		</mod>
		<mod>
			<id>10f278e7-4172-4bbe-a247-598d043f72b6</id>
			<name>Suspension (Drone)</name>
			<page>126</page>
			<source>R5</source>
			<avail>0</avail>
			<category>All</category>
			<cost>Body * 300</cost>
			<rating>0</rating>
			<slots>0</slots>
			<optionaldrone/>
			<required>
				<vehicledetails>
					<category operation="contains">Drones</category>
				</vehicledetails>
			</required>
		</mod>
		<mod>
			<id>2579c17c-e682-462d-ae84-a441c48c943c</id>
			<name>Tire Mod (Drone)</name>
			<page>126</page>
			<source>R5</source>
			<avail>0</avail>
			<category>All</category>
			<cost>Body * 75</cost>
			<rating>0</rating>
			<slots>0</slots>
			<optionaldrone/>
			<required>
				<vehicledetails>
					<category operation="contains">Drones</category>
				</vehicledetails>
			</required>
		</mod>
		<mod>
			<id>ed241716-0d10-4493-83c6-aa141a854ec3</id>
			<name>Pilot Program (Drone)</name>
			<page>126</page>
			<source>R5</source>
			<avail>FixedValues(4,0,8R,12R,16F,24F</avail>
			<category>All</category>
			<cost>FixedValues(100,400,1800,3200,10000,20000)</cost>
			<rating>6</rating>
			<slots>0</slots>
			<bonus>
				<pilot>Rating</pilot>
			</bonus>
			<optionaldrone/>
			<required>
				<vehicledetails>
					<category operation="contains">Drones</category>
				</vehicledetails>
			</required>
		</mod>
		<mod>
			<id>99f438a6-7543-4bb0-a1dc-4cef3112f003</id>
			<name>Spoof Chips</name>
			<page>152</page>
			<source>R5</source>
			<avail>8F</avail>
			<category>All</category>
			<cost>500</cost>
			<rating>0</rating>
			<slots>0</slots>
		</mod>
		<mod>
			<id>3ffae49d-1b3d-4214-95da-96a25f8a65f2</id>
			<name>Fragile (Drone)</name>
			<page>123</page>
			<source>R5</source>
			<avail>Rating * 3</avail>
			<category>All</category>
			<cost>0</cost>
			<rating>99</rating>
			<slots>-Rating * 2</slots>
			<bonus>
				<body>-Rating</body>
			</bonus>
			<optionaldrone/>
			<required>
				<vehicledetails>
					<category operation="contains">Drones</category>
				</vehicledetails>
			</required>
		</mod>
		<mod>
			<id>9793f592-005c-4567-baeb-e725c0b49851</id>
			<name>Single Sensor (Drone)</name>
			<page>123</page>
			<source>R5</source>
			<avail>Rating * 2</avail>
			<category>All</category>
			<cost>Rating * 100</cost>
			<rating>99</rating>
			<slots>0</slots>
			<bonus>
				<sensor>Rating</sensor>
			</bonus>
			<minrating>Sensor + 1</minrating>
			<optionaldrone/>
			<required>
				<vehicledetails>
					<category operation="contains">Drones</category>
				</vehicledetails>
			</required>
		</mod>
		<mod>
			<id>ee2db19d-06e9-4443-9495-ec736b524c04</id>
			<name>Paraplegic Modification</name>
			<page>157</page>
			<source>RF</source>
			<avail>0</avail>
			<category>All</category>
			<cost>Vehicle Cost * 0.05</cost>
			<rating>0</rating>
			<slots>0</slots>
		</mod>
		<mod>
			<id>9ab00bed-d955-4ade-b875-b6964517c137</id>
			<name>Daihatsu-Caterpillar Horseman Passenger Pod</name>
			<page>42</page>
			<source>R5</source>
			<avail>0</avail>
			<category>All</category>
			<cost>6000</cost>
			<rating>0</rating>
			<slots>0</slots>
			<bonus>
				<accel>-1</accel>
				<handling>-1</handling>
				<offroadaccel>-1</offroadaccel>
				<offroadspeed>-1</offroadspeed>
				<seats>+1</seats>
				<speed>-1</speed>
			</bonus>
			<required>
				<vehicledetails>
					<name>Daihatsu-Caterpillar Horseman</name>
				</vehicledetails>
			</required>
		</mod>
		<mod>
			<id>5bb7fb2d-e657-4fb8-9f26-cf1f15854fbc</id>
			<name>Daihatsu-Caterpillar Horseman Cargo Pod</name>
			<page>42</page>
			<source>R5</source>
			<avail>0</avail>
			<category>All</category>
			<cost>6000</cost>
			<rating>0</rating>
			<slots>0</slots>
			<bonus>
				<accel>-1</accel>
				<handling>-1</handling>
				<offroadaccel>-1</offroadaccel>
				<offroadspeed>-1</offroadspeed>
				<speed>-1</speed>
			</bonus>
			<required>
				<vehicledetails>
					<name>Daihatsu-Caterpillar Horseman</name>
				</vehicledetails>
			</required>
		</mod>
		<mod>
			<id>e6e9ff78-b7f4-4fe4-969b-af1cb77c5c1b</id>
			<name>Daihatsu-Caterpillar Horseman Advanced Cargo Pod</name>
			<page>42</page>
			<source>R5</source>
			<avail>0</avail>
			<category>All</category>
			<cost>5000</cost>
			<rating>0</rating>
			<slots>0</slots>
			<bonus>
				<accel>-1</accel>
				<handling>-1</handling>
				<offroadaccel>-1</offroadaccel>
				<offroadspeed>-1</offroadspeed>
				<speed>-1</speed>
			</bonus>
			<required>
				<vehicledetails>
					<name>Daihatsu-Caterpillar Horseman</name>
				</vehicledetails>
			</required>
		</mod>
		<mod>
			<id>b7052288-0255-4f41-9827-8398c914542c</id>
			<name>Daihatsu-Caterpillar Horseman Drone Pod</name>
			<page>42</page>
			<source>R5</source>
			<avail>0</avail>
			<category>All</category>
			<cost>4000</cost>
			<rating>0</rating>
			<slots>0</slots>
			<bonus>
				<accel>-1</accel>
				<handling>-1</handling>
				<offroadaccel>-1</offroadaccel>
				<offroadspeed>-1</offroadspeed>
				<speed>-1</speed>
			</bonus>
			<required>
				<vehicledetails>
					<name>Daihatsu-Caterpillar Horseman</name>
				</vehicledetails>
			</required>
		</mod>
		<mod>
			<id>0be26038-6118-41d0-9f62-6fb831568e52</id>
			<name>Daihatsu-Caterpillar Horseman Security Pod</name>
			<page>42</page>
			<source>R5</source>
			<avail>0</avail>
			<category>All</category>
			<cost>5500</cost>
			<rating>0</rating>
			<slots>0</slots>
			<bonus>
				<accel>-1</accel>
				<handling>-1</handling>
				<offroadaccel>-1</offroadaccel>
				<offroadspeed>-1</offroadspeed>
				<speed>-1</speed>
			</bonus>
			<required>
				<vehicledetails>
					<name>Daihatsu-Caterpillar Horseman</name>
				</vehicledetails>
			</required>
			<!-- TODO: Add Melee, Machine Pistols, and Submachine Guns as soon as Errata comes out for weapon mount -->
			<weaponmountcategories>Tasers,Holdouts,Light Pistols,Heavy Pistols,Assault Rifles,Sniper Rifles,Shotguns,Exotic Ranged Weapons,Flamethrowers,Special Weapons</weaponmountcategories>
		</mod>
		<mod>
			<id>6a8805ee-2e3b-4010-8671-c196a1c44b51</id>
			<name>Chameleon Coating[Stolen Souls]</name>
			<page>174</page>
			<source>SS</source>
			<avail>12R</avail>
			<category>All</category>
			<cost>Body * 2000</cost>
			<rating>0</rating>
			<slots>0</slots>
		</mod>
		<mod>
			<id>984d5035-6edd-4b57-9454-d368cb455c2a</id>
			<name>Dash Light Bar</name>
			<page>176</page>
			<source>SS</source>
			<avail>15F</avail>
			<category>All</category>
			<cost>3500</cost>
			<rating>0</rating>
			<slots>0</slots>
		</mod>
		<mod>
			<id>281bedc2-c73b-427b-9dec-c54edf764cdd</id>
			<name>Emergency Light Bar</name>
			<page>176</page>
			<source>SS</source>
			<avail>15F</avail>
			<category>All</category>
			<cost>5000</cost>
			<rating>0</rating>
			<slots>0</slots>
		</mod>
		<mod>
			<id>b02bf28a-1012-452c-ac88-cb98181eded4</id>
			<name>Morphing License Plate</name>
			<page>152</page>
			<source>R5</source>
			<avail>8F</avail>
			<category>All</category>
			<cost>1000</cost>
			<rating>0</rating>
			<slots>0</slots>
		</mod>
		<mod>
			<id>7eb3fa91-2774-490d-8ce2-8472daa4ae91</id>
			<name>Spike Strip</name>
			<page>152</page>
			<source>R5</source>
			<avail>8R</avail>
			<category>All</category>
			<cost>200</cost>
			<rating>0</rating>
			<slots>0</slots>
		</mod>
		<mod>
			<id>e81d0225-ca52-487e-8681-0d4a97482c50</id>
			<name>Zapper Strip</name>
			<page>152</page>
			<source>R5</source>
			<avail>12R</avail>
			<category>All</category>
			<cost>2500</cost>
			<rating>0</rating>
			<slots>0</slots>
		</mod>
		<mod>
			<id>8cc0dcc0-e5d0-46a4-8b61-a9e0ee1fe3f6</id>
			<name>Tracking Strip</name>
			<page>153</page>
			<source>R5</source>
			<avail>8R</avail>
			<category>All</category>
			<cost>600</cost>
			<rating>0</rating>
			<slots>0</slots>
		</mod>
		<mod>
			<id>f7926ae0-bba6-4de0-964d-f535a8adeed5</id>
			<name>Off-Road Tires</name>
			<page>152</page>
			<source>R5</source>
			<avail>4</avail>
			<category>All</category>
			<cost>Rating * 250</cost>
			<rating>50</rating>
			<slots>0</slots>
		</mod>
		<mod>
			<id>bac2fcca-1edd-4814-ba50-31d63f031d4e</id>
			<name>Racing Tires</name>
			<page>152</page>
			<source>R5</source>
			<avail>6</avail>
			<category>All</category>
			<cost>Rating * 250</cost>
			<rating>50</rating>
			<slots>0</slots>
		</mod>
		<mod>
			<id>aba3338c-0a54-4486-84a4-2e74524b63de</id>
			<name>Run-Flat Tires</name>
			<page>152</page>
			<source>R5</source>
			<avail>4</avail>
			<category>All</category>
			<cost>Rating * 250</cost>
			<rating>50</rating>
			<slots>0</slots>
		</mod>
		<mod>
			<id>d8eb6a6e-3da1-4e22-96d7-4f634ad77301</id>
			<name>Siren</name>
			<page>176</page>
			<source>SS</source>
			<avail>15F</avail>
			<category>All</category>
			<cost>1400</cost>
			<rating>0</rating>
			<slots>0</slots>
		</mod>
		<mod>
			<id>80b43bd8-ce5b-4cd3-a413-7d32b342f43e</id>
			<name>Smuggling Compartment (Dwarf, Human, Elf, or Ork)</name>
			<page>177</page>
			<source>SS</source>
			<avail>12F</avail>
			<category>All</category>
			<cost>3500</cost>
			<rating>0</rating>
			<slots>0</slots>
		</mod>
		<mod>
			<id>f0307b24-6e2e-48c0-a80a-bb35cebb34ea</id>
			<name>Smuggling Compartment (Troll)</name>
			<page>177</page>
			<source>SS</source>
			<avail>12F</avail>
			<category>All</category>
			<cost>7000</cost>
			<rating>0</rating>
			<slots>0</slots>
		</mod>
		<!-- End Region -->
		<!-- Region Drone Attribute Modifications -->
		<mod>
			<id>17da9812-5264-4ac6-a31c-3e8b7ddb6212</id>
			<name>Handling (Drone)</name>
			<page>123</page>
			<source>R5</source>
			<avail>Rating * 2</avail>
			<category>Handling</category>
			<cost>Body * Rating * 200</cost>
			<rating>99</rating>
			<slots>Rating</slots>
			<bonus>
				<handling>Rating</handling>
				<offroadhandling>Rating</offroadhandling>
			</bonus>
			<minrating>Handling + 1</minrating>
			<optionaldrone/>
			<required>
				<vehicledetails>
					<category operation="contains">Drones</category>
				</vehicledetails>
			</required>
		</mod>
		<mod>
			<id>4ee2420c-1fad-415a-83e3-7f9e72b5df11</id>
			<name>Speed (Drone)</name>
			<page>123</page>
			<source>R5</source>
			<avail>Rating * 2</avail>
			<category>Speed</category>
			<cost>Body * Rating * 400</cost>
			<rating>99</rating>
			<slots>Rating</slots>
			<bonus>
				<offroadspeed>Rating</offroadspeed>
				<speed>Rating</speed>
			</bonus>
			<minrating>Speed + 1</minrating>
			<optionaldrone/>
			<required>
				<vehicledetails>
					<category operation="contains">Drones</category>
				</vehicledetails>
			</required>
		</mod>
		<mod>
			<id>426b1bb7-31ec-4656-aa89-332d6877e590</id>
			<name>Acceleration (Drone)</name>
			<page>123</page>
			<source>R5</source>
			<avail>Rating * 4</avail>
			<category>Acceleration</category>
			<cost>Body * Rating * 200</cost>
			<rating>99</rating>
			<slots>Rating</slots>
			<bonus>
				<accel>Rating</accel>
				<offroadaccel>Rating</offroadaccel>
			</bonus>
			<minrating>Acceleration + 1</minrating>
			<optionaldrone/>
			<required>
				<vehicledetails>
					<category operation="contains">Drones</category>
				</vehicledetails>
			</required>
		</mod>
		<mod>
			<id>dfa7cdcd-5d0e-4c9c-9f0b-90bf29ac5aff</id>
			<name>Armor (Drone)</name>
			<page>123</page>
			<source>R5</source>
			<avail>Range(6[],12[R],MaxRating[F])</avail>
			<category>Armor</category>
			<cost>Rating * Body * 200</cost>
			<rating>99</rating>
			<slots>Rating</slots>
			<bonus>
				<armor>Rating</armor>
			</bonus>
			<minrating>Armor + 1</minrating>
			<optionaldrone/>
			<required>
				<vehicledetails>
					<category operation="contains">Drones</category>
				</vehicledetails>
			</required>
		</mod>
		<mod>
			<id>3389093b-869e-4a83-884e-05d2d439d41f</id>
			<name>Sensor (Drone)</name>
			<page>123</page>
			<source>R5</source>
			<avail>Rating * 2</avail>
			<category>Sensor</category>
			<cost>Rating * 1000</cost>
			<rating>8</rating>
			<slots>Rating</slots>
			<bonus>
				<sensor>Rating</sensor>
			</bonus>
			<minrating>Sensor + 1</minrating>
			<optionaldrone/>
			<required>
				<vehicledetails>
					<category operation="contains">Drones</category>
				</vehicledetails>
			</required>
		</mod>
		<mod>
			<id>f56c3103-e5e7-4b7c-8cdf-7d74d7196f35</id>
			<name>Handling Downgrade (Drone)</name>
			<page>123</page>
			<source>R5</source>
			<avail>0</avail>
			<category>Handling</category>
			<cost>0</cost>
			<rating>0</rating>
			<slots>-1</slots>
			<bonus>
				<handling>-1</handling>
				<offroadhandling>-1</offroadhandling>
			</bonus>
			<downgrade/>
			<optionaldrone/>
			<required>
				<vehicledetails>
					<category operation="contains">Drones</category>
				</vehicledetails>
			</required>
		</mod>
		<mod>
			<id>16aed61a-a163-4927-9b5d-7949c763abe3</id>
			<name>Speed Downgrade (Drone)</name>
			<page>123</page>
			<source>R5</source>
			<avail>0</avail>
			<category>Speed</category>
			<cost>0</cost>
			<rating>0</rating>
			<slots>-1</slots>
			<bonus>
				<offroadspeed>-1</offroadspeed>
				<speed>-1</speed>
			</bonus>
			<downgrade/>
			<optionaldrone/>
			<required>
				<vehicledetails>
					<category operation="contains">Drones</category>
				</vehicledetails>
			</required>
		</mod>
		<mod>
			<id>57a3c9c6-76ec-4f65-9747-001ca3f7515b</id>
			<name>Acceleration Downgrade (Drone)</name>
			<page>123</page>
			<source>R5</source>
			<avail>0</avail>
			<category>Acceleration</category>
			<cost>0</cost>
			<rating>0</rating>
			<slots>-1</slots>
			<bonus>
				<accel>Rating</accel>
				<offroadaccel>Rating</offroadaccel>
			</bonus>
			<downgrade/>
			<optionaldrone/>
			<required>
				<vehicledetails>
					<category operation="contains">Drones</category>
				</vehicledetails>
			</required>
		</mod>
		<mod>
			<id>e6de30bf-310e-4a3d-b44a-9d98f4618964</id>
			<name>Body Downgrade (Drone)</name>
			<page>123</page>
			<source>R5</source>
			<avail>0</avail>
			<category>Body</category>
			<cost>0</cost>
			<rating>0</rating>
			<slots>-1</slots>
			<bonus>
				<body>-1</body>
			</bonus>
			<downgrade/>
			<optionaldrone/>
			<required>
				<vehicledetails>
					<category operation="contains">Drones</category>
				</vehicledetails>
			</required>
		</mod>
		<mod>
			<id>616bad95-cc17-47b2-b85b-14fdd0bcb27f</id>
			<name>Armor Downgrade (Drone)</name>
			<page>123</page>
			<source>R5</source>
			<avail>0</avail>
			<category>Armor</category>
			<cost>0</cost>
			<rating>0</rating>
			<slots>-1</slots>
			<bonus>
				<armor>-3</armor>
			</bonus>
			<downgrade/>
			<optionaldrone/>
			<required>
				<vehicledetails>
					<category operation="contains">Drones</category>
				</vehicledetails>
			</required>
		</mod>
		<mod>
			<id>df14f2ec-c85c-4b5f-9765-98bbc7c8b7d5</id>
			<name>Sensor Downgrade (Drone)</name>
			<page>123</page>
			<source>R5</source>
			<avail>0</avail>
			<category>Sensor</category>
			<cost>0</cost>
			<rating>0</rating>
			<slots>-1</slots>
			<bonus>
				<sensor>-1</sensor>
			</bonus>
			<downgrade/>
			<optionaldrone/>
			<required>
				<vehicledetails>
					<category operation="contains">Drones</category>
				</vehicledetails>
			</required>
		</mod>
		<!-- End Region -->
		<!-- Region SR 5 2050 -->
		<mod>
			<id>f62c6ac8-66cf-4606-893c-76386afd0f9b</id>
			<name>Rigger Adaptation (2050)</name>
			<page>212</page>
			<source>2050</source>
			<avail>4</avail>
			<category>Cosmetic</category>
			<cost>2800</cost>
			<rating>0</rating>
			<slots>0</slots>
		</mod>
		<mod>
			<id>160eab98-7fb6-437c-b0b7-9c960ed95543</id>
			<name>Remote Adaptation (2050)</name>
			<page>212</page>
			<source>2050</source>
			<avail>4</avail>
			<category>Cosmetic</category>
			<cost>Body * 1000</cost>
			<rating>0</rating>
			<slots>0</slots>
			<required>
				<vehicledetails>
					<OR>
						<category>Bikes</category>
						<category>Cars</category>
						<category>Trucks</category>
						<category>Municipal/Construction</category>
						<category>Corpsec/Police/Military</category>
						<category>Boats</category>
						<category>Submarines</category>
						<category>Fixed-Wing Aircraft</category>
						<category>LTAV</category>
						<category>Rotorcraft</category>
						<category>VTOL/VSTOL</category>
						<category operation="contains">Drones</category>
					</OR>
				</vehicledetails>			
			</required>			
		</mod>
		<!-- End Region -->
	</mods>
	<weaponmounts>
		<weaponmount>
			<id>1b44540c-b463-47ed-b288-cf4a8e130eab</id>
			<name>Light</name>
			<page>163</page>
			<source>R5</source>
			<avail>6F</avail>
			<category>Size</category>
			<cost>750</cost>
			<slots>1</slots>
			<weaponcategories></weaponcategories>
		</weaponmount>
		<weaponmount>
			<id>4e9da56b-622c-439f-9718-98ac3a792351</id>
			<name>Standard</name>
			<page>163</page>
			<source>R5</source>
			<avail>8F</avail>
			<category>Size</category>
			<cost>1500</cost>
			<slots>2</slots>
			<weaponcategories></weaponcategories>
		</weaponmount>
		<weaponmount>
			<id>73f6f721-9732-4773-8ce6-0e3f5222a49f</id>
			<name>Heavy</name>
			<page>163</page>
			<source>R5</source>
			<avail>12F</avail>
			<category>Size</category>
			<cost>4000</cost>
			<slots>4</slots>
			<weaponcategories></weaponcategories>
		</weaponmount>
		<weaponmount>
			<id>20e7d5d5-da20-4466-99b7-977a578155e4</id>
			<name>External</name>
			<page>163</page>
			<source>R5</source>
			<avail>0</avail>
			<category>Visibility</category>
			<cost>0</cost>
			<slots>0</slots>
		</weaponmount>
		<weaponmount>
			<id>4d90a1e3-8602-488e-b837-f155b4549084</id>
			<name>Internal</name>
			<page>163</page>
			<source>R5</source>
			<avail>4</avail>
			<category>Visibility</category>
			<cost>1500</cost>
			<slots>2</slots>
		</weaponmount>
		<weaponmount>
			<id>ad732625-c8bc-4e24-bc84-90c8449e82d5</id>
			<name>Concealed</name>
			<page>163</page>
			<source>R5</source>
			<avail>4</avail>
			<category>Visibility</category>
			<cost>4000</cost>
			<slots>4</slots>
		</weaponmount>
		<weaponmount>
			<id>5d53c232-c18d-4546-bb50-5325f57eb422</id>
			<name>Fixed</name>
			<page>163</page>
			<source>R5</source>
			<avail>0</avail>
			<category>Flexibility</category>
			<cost>0</cost>
			<slots>0</slots>
		</weaponmount>
		<weaponmount>
			<id>8a0be4c4-5717-4a82-a1cd-35cd0315d180</id>
			<name>Flexible</name>
			<page>163</page>
			<source>R5</source>
			<avail>2</avail>
			<category>Flexibility</category>
			<cost>2000</cost>
			<slots>1</slots>
		</weaponmount>
		<weaponmount>
			<id>12342330-446f-4e2f-ad9b-6ccdc4d89a9b</id>
			<name>Turret</name>
			<page>163</page>
			<source>R5</source>
			<avail>6</avail>
			<category>Flexibility</category>
			<cost>5000</cost>
			<slots>2</slots>
		</weaponmount>
		<weaponmount>
			<id>df720a43-31aa-4053-9f2e-30ec4923cfe8</id>
			<name>Remote</name>
			<page>163</page>
			<source>R5</source>
			<avail>0</avail>
			<category>Control</category>
			<cost>0</cost>
			<slots>0</slots>
		</weaponmount>
		<weaponmount>
			<id>0c05f936-4826-418f-b798-848dafa4b4a0</id>
			<name>Manual</name>
			<page>163</page>
			<source>R5</source>
			<avail>1</avail>
			<category>Control</category>
			<cost>500</cost>
			<slots>1</slots>
		</weaponmount>
		<weaponmount>
			<id>05995261-b645-48b5-9a54-9f26becc9d5d</id>
			<name>Armored Manual</name>
			<page>163</page>
			<source>R5</source>
			<avail>4</avail>
			<category>Control</category>
			<cost>1500</cost>
			<slots>2</slots>
		</weaponmount>
	</weaponmounts>
=======
<chummer xmlns="" xmlns:xsi="http://www.w3.org/2001/XMLSchema-instance"
         xsi:schemaLocation="http://www.w3.org/2001/XMLSchema vehicles.xsd">
  <categories>
    <category blackmarket="Vehicles" >Bikes</category>
    <category blackmarket="Vehicles" >Cars</category>
    <category blackmarket="Vehicles" >Trucks</category>
    <category blackmarket="Vehicles" >Municipal/Construction</category>
    <category blackmarket="Vehicles" >Corpsec/Police/Military</category>
    <category blackmarket="Vehicles" >Boats</category>
    <category blackmarket="Vehicles" >Submarines</category>
    <category blackmarket="Vehicles" >Fixed-Wing Aircraft</category>
    <category blackmarket="Vehicles" >LTAV</category>
    <category blackmarket="Vehicles" >Rotorcraft</category>
    <category blackmarket="Vehicles" >VTOL/VSTOL</category>
    <category blackmarket="Vehicles" >Drones: Micro</category>
    <category blackmarket="Vehicles" >Drones: Mini</category>
    <category blackmarket="Vehicles" >Drones: Small</category>
    <category blackmarket="Vehicles" >Drones: Medium</category>
    <category blackmarket="Vehicles" >Drones: Anthro</category>
    <category blackmarket="Vehicles" >Drones: Large</category>
    <category blackmarket="Vehicles" >Drones: Huge</category>
    <category blackmarket="Vehicles" >Drones: Missile</category>
  </categories>
  <modcategories>
    <category blackmarket="Vehicles" >Body</category>
    <category blackmarket="Vehicles" >Cosmetic</category>
    <category blackmarket="Vehicles" >Electromagnetic</category>
    <category blackmarket="Vehicles" >Model-Specific</category>
    <category blackmarket="Vehicles" >Powertrain</category>
    <category blackmarket="Vehicles" >Protection</category>
    <category blackmarket="Vehicles" >Vehicle Weapon Mount</category>
    <category blackmarket="Vehicles" >Weapons</category>
  </modcategories>
  <vehicles>
    <vehicle>
      <id>c0d3e7fd-d5fd-48c4-b49d-0c7dea26895d</id>
      <name>Dodge Scoot (Scooter)</name>
      <page>462</page>
      <source>SR5</source>
      <accel>1</accel>
      <armor>4</armor>
      <avail>0</avail>
      <body>4</body>
      <category>Bikes</category>
      <cost>3000</cost>
      <handling>4/3</handling>
      <pilot>1</pilot>
      <sensor>1</sensor>
      <speed>3</speed>
      <gears>
        <gear>
          <name>Sensor Array</name>
          <rating>1</rating>
          <maxrating>6</maxrating>
        </gear>
      </gears>
      <mods>
        <name>Improved Economy</name>
      </mods>
      <seats>1</seats>
    </vehicle>
    <vehicle>
      <id>d43b2b6a-d6e6-460a-ab75-ca445db06dde</id>
      <name>Daihatsu-Caterpillar Horseman</name>
      <page>41</page>
      <source>R5</source>
      <accel>2</accel>
      <armor>3</armor>
      <avail>0</avail>
      <body>4</body>
      <category>Bikes</category>
      <cost>12000</cost>
      <handling>3/1</handling>
      <pilot>2</pilot>
      <sensor>2</sensor>
      <speed>3</speed>
      <gears>
        <gear>
          <name>Sensor Array</name>
          <rating>2</rating>
          <maxrating>6</maxrating>
        </gear>
      </gears>
      <mods>
        <name>Enviroseal</name>
      </mods>
      <seats>1</seats>
    </vehicle>
    <vehicle>
      <id>be4aa3ae-6725-4082-a5d2-8fa8d1e91640</id>
      <name>Ares-Segway Terrier</name>
      <page>42</page>
      <source>R5</source>
      <accel>1</accel>
      <armor>2</armor>
      <avail>0</avail>
      <body>2</body>
      <category>Bikes</category>
      <cost>4500</cost>
      <handling>5/2</handling>
      <pilot>2</pilot>
      <sensor>2</sensor>
      <speed>2</speed>
      <gears>
        <gear>
          <name>Sensor Array</name>
          <rating>2</rating>
          <maxrating>6</maxrating>
        </gear>
      </gears>
      <mods>
        <name>Gyro-Stabilization</name>
      </mods>
      <seats>1</seats>
    </vehicle>
    <vehicle>
      <id>ce6e90f6-2be6-42f4-a1e7-b633b40604c2</id>
      <name>Horizon-Doble Revolution</name>
      <page>42</page>
      <source>R5</source>
      <accel>3</accel>
      <armor>6</armor>
      <avail>4</avail>
      <body>6</body>
      <category>Bikes</category>
      <cost>8000</cost>
      <handling>5/3</handling>
      <pilot>2</pilot>
      <sensor>2</sensor>
      <speed>4</speed>
      <gears>
        <gear>
          <name>Sensor Array</name>
          <rating>2</rating>
          <maxrating>6</maxrating>
        </gear>
      </gears>
      <mods>
        <name>Gyro-Stabilization</name>
        <name>Smart Tire</name>
      </mods>
      <seats>1</seats>
    </vehicle>
    <vehicle>
      <id>cfafdbac-509e-49f3-a62a-5cfa8e987e0f</id>
      <name>Evo Falcon-EX</name>
      <page>43</page>
      <source>R5</source>
      <accel>1/2</accel>
      <armor>9</armor>
      <avail>0</avail>
      <body>7</body>
      <category>Bikes</category>
      <cost>10000</cost>
      <handling>3/5</handling>
      <pilot>1</pilot>
      <sensor>1</sensor>
      <speed>2/3</speed>
      <gears>
        <gear>
          <name>Sensor Array</name>
          <rating>1</rating>
          <maxrating>6</maxrating>
        </gear>
      </gears>
      <mods>
        <name>Tracked Propulsion</name>
      </mods>
      <seats>2</seats>
    </vehicle>
    <vehicle>
      <id>e812194e-9e7b-4769-bf77-8034a3b306de</id>
      <name>Entertainment Systems Cyclops</name>
      <page>42</page>
      <source>R5</source>
      <accel>2</accel>
      <armor>4</armor>
      <avail>0</avail>
      <body>4</body>
      <category>Bikes</category>
      <cost>6500</cost>
      <handling>4/4</handling>
      <pilot>1</pilot>
      <sensor>1</sensor>
      <speed>4</speed>
      <gears>
        <gear>
          <name>Sensor Array</name>
          <rating>1</rating>
          <maxrating>6</maxrating>
        </gear>
      </gears>
      <mods>
        <name>Gyro-Stabilization</name>
      </mods>
      <seats>1</seats>
    </vehicle>
    <vehicle>
      <id>87435f01-f4e3-424f-a252-2415b9b988cd</id>
      <name>Echo Motors Zip</name>
      <page>44</page>
      <source>R5</source>
      <accel>1</accel>
      <armor>4</armor>
      <avail>0</avail>
      <body>6</body>
      <category>Bikes</category>
      <cost>3500</cost>
      <handling>3/2</handling>
      <pilot>1</pilot>
      <sensor>2</sensor>
      <speed>3</speed>
      <gears>
        <gear>
          <name>Sensor Array</name>
          <rating>2</rating>
          <maxrating>6</maxrating>
        </gear>
      </gears>
      <mods>
        <name rating="1">Metahuman Adjustment</name>
      </mods>
      <seats>1</seats>
    </vehicle>
    <vehicle>
      <id>006ea45a-cc35-496c-8d01-94eb64d8febb</id>
      <name>Yamaha Kaburaya</name>
      <page>44</page>
      <source>R5</source>
      <accel>3</accel>
      <armor>4</armor>
      <avail>0</avail>
      <body>5</body>
      <category>Bikes</category>
      <cost>17000</cost>
      <handling>5/3</handling>
      <pilot>1</pilot>
      <sensor>2</sensor>
      <speed>6</speed>
      <gears>
        <gear>
          <name>Sensor Array</name>
          <rating>2</rating>
          <maxrating>6</maxrating>
        </gear>
      </gears>
      <seats>1</seats>
    </vehicle>
    <vehicle>
      <id>16c2885f-ef4a-4f06-92c8-754694790ccb</id>
      <name>Buell Spartan</name>
      <page>45</page>
      <source>R5</source>
      <accel>2</accel>
      <armor>6</armor>
      <avail>0</avail>
      <body>7</body>
      <category>Bikes</category>
      <cost>11500</cost>
      <handling>3/4</handling>
      <pilot>2</pilot>
      <sensor>2</sensor>
      <speed>4</speed>
      <gears>
        <gear>
          <name>Sensor Array</name>
          <rating>2</rating>
          <maxrating>6</maxrating>
        </gear>
      </gears>
      <mods>
        <name>Off-Road Suspension</name>
      </mods>
      <seats>1</seats>
    </vehicle>
    <vehicle>
      <id>f0b4963e-d709-47a2-a290-5528c79d2cd8</id>
      <name>Harley-Davidson Nightmare</name>
      <page>45</page>
      <source>R5</source>
      <accel>2</accel>
      <armor>8</armor>
      <avail>0</avail>
      <body>8</body>
      <category>Bikes</category>
      <cost>22000</cost>
      <handling>4/3</handling>
      <pilot>2</pilot>
      <sensor>3</sensor>
      <speed>5</speed>
      <gears>
        <gear>
          <name>Sensor Array</name>
          <rating>3</rating>
          <maxrating>6</maxrating>
        </gear>
      </gears>
      <seats>2</seats>
    </vehicle>
    <vehicle>
      <id>801800de-858c-4e98-949d-0b429884e755</id>
      <name>Yamaha Nodachi</name>
      <page>45</page>
      <source>R5</source>
      <accel>2</accel>
      <armor>9</armor>
      <avail>12R</avail>
      <body>8</body>
      <category>Bikes</category>
      <cost>28000</cost>
      <handling>4/3</handling>
      <pilot>2</pilot>
      <sensor>2</sensor>
      <speed>5</speed>
      <gears>
        <gear>
          <name>Sensor Array</name>
          <rating>2</rating>
          <maxrating>6</maxrating>
        </gear>
      </gears>
      <seats>2</seats>
    </vehicle>
    <vehicle>
      <id>e61ac395-78d2-44d8-a3bd-6ac74b1d76f5</id>
      <name>Thundercloud Mustang</name>
      <page>46</page>
      <source>R5</source>
      <accel>2</accel>
      <armor>6</armor>
      <avail>3</avail>
      <body>8</body>
      <category>Bikes</category>
      <cost>11000</cost>
      <handling>4/4</handling>
      <pilot>1</pilot>
      <sensor>1</sensor>
      <speed>3</speed>
      <gears>
        <gear>
          <name>Sensor Array</name>
          <rating>1</rating>
          <maxrating>6</maxrating>
        </gear>
      </gears>
      <mods>
        <name>Smart Tire</name>
        <name>Secondary Propulsion (Amphibious, Surface)</name>
      </mods>
      <seats>2</seats>
    </vehicle>
    <vehicle>
      <id>69c76fc9-43e0-44b4-9ff9-4ea9f700ee81</id>
      <name>Renault-Fiat Funone</name>
      <page>47</page>
      <source>R5</source>
      <accel>1</accel>
      <armor>4</armor>
      <avail>0</avail>
      <body>6</body>
      <category>Cars</category>
      <cost>8500</cost>
      <handling>3/1</handling>
      <pilot>2</pilot>
      <sensor>1</sensor>
      <speed>3</speed>
      <gears>
        <gear>
          <name>Sensor Array</name>
          <rating>1</rating>
          <maxrating>7</maxrating>
        </gear>
      </gears>
      <mods>
        <name rating="1">Metahuman Adjustment</name>
      </mods>
      <seats>2</seats>
    </vehicle>
    <vehicle>
      <id>df7fa024-4b0d-429b-931e-ac3057d507a9</id>
      <name>Dodge Xenon</name>
      <page>47</page>
      <source>R5</source>
      <accel>2</accel>
      <armor>6</armor>
      <avail>0</avail>
      <body>8</body>
      <category>Cars</category>
      <cost>18000</cost>
      <handling>3/2</handling>
      <pilot>2</pilot>
      <sensor>2</sensor>
      <speed>4/3</speed>
      <gears>
        <gear>
          <name>Sensor Array</name>
          <rating>2</rating>
          <maxrating>7</maxrating>
        </gear>
      </gears>
      <seats>4</seats>
    </vehicle>
    <vehicle>
      <id>63609689-d809-49f7-8d41-16a23319f049</id>
      <name>Echo Motors Metaway</name>
      <page>47</page>
      <source>R5</source>
      <accel>1</accel>
      <armor>4</armor>
      <avail>0</avail>
      <body>10</body>
      <category>Cars</category>
      <cost>24000</cost>
      <handling>4/2</handling>
      <pilot>1</pilot>
      <sensor>2</sensor>
      <speed>4</speed>
      <gears>
        <gear>
          <name>Sensor Array</name>
          <rating>2</rating>
          <maxrating>7</maxrating>
        </gear>
      </gears>
      <mods>
        <name rating="1">Metahuman Adjustment</name>
        <name>Enviroseal</name>
      </mods>
      <seats>1</seats>
    </vehicle>
    <vehicle>
      <id>6a094997-cd2b-4094-90ff-d5648b8889fb</id>
      <name>GMC 442 Chameleon</name>
      <page>48</page>
      <source>R5</source>
      <accel>1</accel>
      <armor>4</armor>
      <avail>0</avail>
      <body>10</body>
      <category>Cars</category>
      <cost>14000</cost>
      <handling>4/2</handling>
      <pilot>1</pilot>
      <sensor>1</sensor>
      <speed>4</speed>
      <gears>
        <gear>
          <name>Sensor Array</name>
          <rating>1</rating>
          <maxrating>7</maxrating>
        </gear>
      </gears>
      <seats>4</seats>
    </vehicle>
    <vehicle>
      <id>7f8cbe18-eec0-4e06-8c7b-ba3f87bfb15b</id>
      <name>Mercury Comet</name>
      <page>49</page>
      <source>R5</source>
      <accel>2</accel>
      <armor>6</armor>
      <avail>0</avail>
      <body>11</body>
      <category>Cars</category>
      <cost>20000</cost>
      <handling>4/4</handling>
      <pilot>2</pilot>
      <sensor>2</sensor>
      <speed>3</speed>
      <gears>
        <gear>
          <name>Sensor Array</name>
          <rating>2</rating>
          <maxrating>7</maxrating>
        </gear>
      </gears>
      <seats>4</seats>
    </vehicle>
    <vehicle>
      <id>605d4098-01c4-481b-b6ac-f2e39c528cb4</id>
      <name>SAAB Gladius 998 TI</name>
      <page>50</page>
      <source>R5</source>
      <accel>4</accel>
      <armor>5</armor>
      <avail>14</avail>
      <body>10</body>
      <category>Cars</category>
      <cost>154000</cost>
      <handling>7/3</handling>
      <pilot>3</pilot>
      <sensor>5</sensor>
      <speed>9</speed>
      <gears>
        <gear>
          <name>Sensor Array</name>
          <rating>5</rating>
          <maxrating>7</maxrating>
        </gear>
      </gears>
      <mods>
        <name>Rigger Interface</name>
      </mods>
      <seats>2</seats>
    </vehicle>
    <vehicle>
      <id>04b31d4c-55f1-43c8-a2ea-ce3002c6f577</id>
      <name>SAAB Dynamit</name>
      <page>50</page>
      <source>R5</source>
      <accel>3</accel>
      <armor>3</armor>
      <avail>8</avail>
      <body>10</body>
      <category>Cars</category>
      <cost>98000</cost>
      <handling>5/1</handling>
      <pilot>2</pilot>
      <sensor>3</sensor>
      <speed>9</speed>
      <gears>
        <gear>
          <name>Sensor Array</name>
          <rating>3</rating>
          <maxrating>7</maxrating>
        </gear>
      </gears>
      <seats>2</seats>
    </vehicle>
    <vehicle>
      <id>6243f89d-710f-4cc7-b168-eed3723395a8</id>
      <name>GMC Phoenix</name>
      <page>51</page>
      <source>R5</source>
      <accel>3</accel>
      <armor>6</armor>
      <avail>0</avail>
      <body>10</body>
      <category>Cars</category>
      <cost>32000</cost>
      <handling>4/2</handling>
      <pilot>2</pilot>
      <sensor>3</sensor>
      <speed>6</speed>
      <gears>
        <gear>
          <name>Sensor Array</name>
          <rating>3</rating>
          <maxrating>7</maxrating>
        </gear>
      </gears>
      <seats>4</seats>
    </vehicle>
    <vehicle>
      <id>c8dd9bbc-532b-46c2-9a72-05c3ae4bf05f</id>
      <name>Hyundai Equus</name>
      <page>52</page>
      <source>R5</source>
      <accel>2</accel>
      <armor>10</armor>
      <avail>0</avail>
      <body>12</body>
      <category>Cars</category>
      <cost>40000</cost>
      <handling>3/3</handling>
      <pilot>2</pilot>
      <sensor>3</sensor>
      <speed>4/3</speed>
      <gears>
        <gear>
          <name>Sensor Array</name>
          <rating>3</rating>
          <maxrating>7</maxrating>
        </gear>
      </gears>
      <mods>
        <name>Amenities (Low)</name>
      </mods>
      <seats>4</seats>
    </vehicle>
    <vehicle>
      <id>ebe75238-fb29-4913-8dc2-745bbde42db6</id>
      <name>Chevrolet Longboard</name>
      <page>52</page>
      <source>R5</source>
      <accel>2</accel>
      <armor>6</armor>
      <avail>0</avail>
      <body>12</body>
      <category>Cars</category>
      <cost>31000</cost>
      <handling>4/3</handling>
      <pilot>1</pilot>
      <sensor>2</sensor>
      <speed>3</speed>
      <gears>
        <gear>
          <name>Sensor Array</name>
          <rating>2</rating>
          <maxrating>7</maxrating>
        </gear>
      </gears>
      <mods>
        <name>Amenities (Low)</name>
      </mods>
      <seats>6</seats>
    </vehicle>
    <vehicle>
      <id>8776075a-0ef3-4aa1-8811-6fb87e96ece6</id>
      <name>Rolls-Royce Phaeton</name>
      <page>52</page>
      <source>R5</source>
      <accel>2</accel>
      <armor>12</armor>
      <avail>18</avail>
      <body>16</body>
      <category>Cars</category>
      <cost>350000</cost>
      <handling>5/3</handling>
      <pilot>3</pilot>
      <sensor>4</sensor>
      <speed>5/3</speed>
      <gears>
        <gear>
          <name>Sensor Array</name>
          <rating>4</rating>
          <maxrating>7</maxrating>
        </gear>
      </gears>
      <mods>
        <name>Amenities (Luxury)</name>
        <name rating="2">Anti-Theft System</name>
        <name rating="3">Armor (Concealed)</name>
        <name>Rigger Interface</name>
      </mods>
      <seats>10</seats>
    </vehicle>
    <vehicle>
      <id>b25cc2b2-f67f-4361-be28-e9451d2928fd</id>
      <name>Thundercloud Morgan</name>
      <page>52</page>
      <source>R5</source>
      <accel>3</accel>
      <armor>6</armor>
      <avail>8</avail>
      <body>14</body>
      <category>Cars</category>
      <cost>7500</cost>
      <handling>3/5</handling>
      <pilot>0</pilot>
      <sensor>0</sensor>
      <speed>4</speed>
      <mods>
        <name>Off-Road Suspension</name>
        <name>Manual Operation</name>
      </mods>
      <seats>2</seats>
      <weaponmounts>
        <weaponmount>
          <control>Manual</control>
          <flexibility>Fixed</flexibility>
          <size>Standard</size>
          <visibility>External</visibility>
        </weaponmount>
      </weaponmounts>
    </vehicle>
    <vehicle>
      <id>ed0eb004-0d3b-44da-916a-e767e0e72ac8</id>
      <name>Tata Hotspur</name>
      <page>53</page>
      <source>R5</source>
      <accel>3</accel>
      <armor>12</armor>
      <avail>8</avail>
      <body>16</body>
      <category>Cars</category>
      <cost>60000</cost>
      <handling>4/5</handling>
      <pilot>2</pilot>
      <sensor>2</sensor>
      <speed>6</speed>
      <gears>
        <gear>
          <name>Sensor Array</name>
          <rating>2</rating>
          <maxrating>7</maxrating>
        </gear>
      </gears>
      <mods>
        <name>Off-Road Suspension</name>
      </mods>
      <seats>2</seats>
    </vehicle>
    <vehicle>
      <id>e8816947-a26e-4d98-939b-e6551356c913</id>
      <name>GMC Armadillo</name>
      <page>54</page>
      <source>R5</source>
      <accel>2</accel>
      <armor>10</armor>
      <avail>0</avail>
      <body>13</body>
      <category>Cars</category>
      <cost>22000</cost>
      <handling>3/4</handling>
      <pilot>1</pilot>
      <sensor>2</sensor>
      <speed>4</speed>
      <gears>
        <gear>
          <name>Sensor Array</name>
          <rating>2</rating>
          <maxrating>7</maxrating>
        </gear>
      </gears>
      <seats>6</seats>
    </vehicle>
    <vehicle>
      <id>50f40623-7ca6-4499-a64f-22d54e2bef4c</id>
      <name>Ford Percheron</name>
      <page>54</page>
      <source>R5</source>
      <accel>2</accel>
      <armor>6</armor>
      <avail>0</avail>
      <body>15</body>
      <category>Cars</category>
      <cost>39000</cost>
      <handling>3/3</handling>
      <pilot>4</pilot>
      <sensor>3</sensor>
      <speed>3</speed>
      <gears>
        <gear>
          <name>Sensor Array</name>
          <rating>3</rating>
          <maxrating>7</maxrating>
        </gear>
      </gears>
      <seats>6</seats>
    </vehicle>
    <vehicle>
      <id>a80bd3e7-abc4-412f-b6c0-eaa5c7585936</id>
      <name>Jeep Trailblazer</name>
      <page>54</page>
      <source>R5</source>
      <accel>2</accel>
      <armor>6</armor>
      <avail>0</avail>
      <body>12</body>
      <category>Cars</category>
      <cost>32000</cost>
      <handling>3/4</handling>
      <pilot>1</pilot>
      <sensor>2</sensor>
      <speed>3</speed>
      <gears>
        <gear>
          <name>Sensor Array</name>
          <rating>2</rating>
          <maxrating>7</maxrating>
        </gear>
      </gears>
      <mods>
        <name>Off-Road Suspension</name>
        <name>Multifuel Engine</name>
      </mods>
      <seats>4</seats>
    </vehicle>
    <vehicle>
      <id>48ebf4fc-bd56-4e14-a433-6d92f18251dc</id>
      <name>Toyota Talon</name>
      <page>55</page>
      <source>R5</source>
      <accel>2</accel>
      <armor>6</armor>
      <avail>0</avail>
      <body>12</body>
      <category>Cars</category>
      <cost>30000</cost>
      <handling>4/3</handling>
      <pilot>2</pilot>
      <sensor>2</sensor>
      <speed>4</speed>
      <gears>
        <gear>
          <name>Sensor Array</name>
          <rating>2</rating>
          <maxrating>7</maxrating>
        </gear>
      </gears>
      <seats>5</seats>
    </vehicle>
    <vehicle>
      <id>abc43924-23f0-407d-b3d5-e96f03b9f808</id>
      <name>Nissan Hauler</name>
      <page>56</page>
      <source>R5</source>
      <accel>1</accel>
      <armor>8</armor>
      <avail>0</avail>
      <body>16</body>
      <category>Cars</category>
      <cost>30000</cost>
      <handling>3/3</handling>
      <pilot>2</pilot>
      <sensor>2</sensor>
      <speed>4/3</speed>
      <gears>
        <gear>
          <name>Sensor Array</name>
          <rating>2</rating>
          <maxrating>7</maxrating>
        </gear>
      </gears>
      <seats>8</seats>
    </vehicle>
    <vehicle>
      <id>7190fec0-2c0e-4df8-8916-0e870fddf43c</id>
      <name>Eurocar Northstar</name>
      <page>56</page>
      <source>R5</source>
      <accel>2</accel>
      <armor>8</armor>
      <avail>12</avail>
      <body>12</body>
      <category>Cars</category>
      <cost>115000</cost>
      <handling>5/3</handling>
      <pilot>3</pilot>
      <sensor>5</sensor>
      <speed>6</speed>
      <gears>
        <gear>
          <name>Sensor Array</name>
          <rating>5</rating>
          <maxrating>7</maxrating>
        </gear>
      </gears>
      <mods>
        <name>Amenities (Middle)</name>
      </mods>
      <seats>4</seats>
    </vehicle>
    <vehicle>
      <id>45549db3-db43-42d2-bc45-8f7db70a1b19</id>
      <name>GMC Escalade</name>
      <page>57</page>
      <source>R5</source>
      <accel>2</accel>
      <armor>10</armor>
      <avail>10</avail>
      <body>16</body>
      <category>Cars</category>
      <cost>125000</cost>
      <handling>3/3</handling>
      <pilot>3</pilot>
      <sensor>4</sensor>
      <speed>4</speed>
      <gears>
        <gear>
          <name>Sensor Array</name>
          <rating>4</rating>
          <maxrating>7</maxrating>
        </gear>
      </gears>
      <mods>
        <name>Amenities (High)</name>
        <name rating="2">Anti-Theft System</name>
        <name>Rigger Interface</name>
      </mods>
      <seats>6</seats>
    </vehicle>
    <vehicle>
      <id>b1bfc86a-120e-45fd-b8e5-9486d43d7956</id>
      <name>Ford Econovan</name>
      <page>58</page>
      <source>R5</source>
      <accel>1</accel>
      <armor>8</armor>
      <avail>0</avail>
      <body>14</body>
      <category>Cars</category>
      <cost>30000</cost>
      <handling>3/2</handling>
      <pilot>2</pilot>
      <sensor>2</sensor>
      <speed>4</speed>
      <gears>
        <gear>
          <name>Sensor Array</name>
          <rating>2</rating>
          <maxrating>7</maxrating>
        </gear>
      </gears>
      <mods>
        <name>Amenities (Low)</name>
      </mods>
      <seats>10</seats>
    </vehicle>
    <vehicle>
      <id>6756cbb6-02db-4450-adf8-acce13598a17</id>
      <name>Dodge Caravaner</name>
      <page>58</page>
      <source>R5</source>
      <accel>1</accel>
      <armor>8</armor>
      <avail>0</avail>
      <body>12</body>
      <category>Cars</category>
      <cost>28000</cost>
      <handling>3/2</handling>
      <pilot>2</pilot>
      <sensor>2</sensor>
      <speed>4</speed>
      <gears>
        <gear>
          <name>Sensor Array</name>
          <rating>2</rating>
          <maxrating>7</maxrating>
        </gear>
      </gears>
      <seats>7</seats>
    </vehicle>
    <vehicle>
      <id>3ff3b5a3-4755-4390-9782-23a9cc34cf72</id>
      <name>GMC Universe</name>
      <page>59</page>
      <source>R5</source>
      <accel>1</accel>
      <armor>8</armor>
      <avail>0</avail>
      <body>14</body>
      <category>Cars</category>
      <cost>30000</cost>
      <handling>3/3</handling>
      <pilot>3</pilot>
      <sensor>2</sensor>
      <speed>4/3</speed>
      <gears>
        <gear>
          <name>Sensor Array</name>
          <rating>2</rating>
          <maxrating>7</maxrating>
        </gear>
      </gears>
      <seats>16</seats>
    </vehicle>
    <vehicle>
      <id>aa27ed63-313e-4cb3-98b9-920bb9b319b6</id>
      <name>Ares Chuck Wagon</name>
      <page>59</page>
      <source>R5</source>
      <accel>1</accel>
      <armor>5</armor>
      <avail>0</avail>
      <body>16</body>
      <category>Cars</category>
      <cost>40000</cost>
      <handling>2/2</handling>
      <pilot>2</pilot>
      <sensor>2</sensor>
      <speed>3</speed>
      <gears>
        <gear>
          <name>Sensor Array</name>
          <rating>2</rating>
          <maxrating>7</maxrating>
        </gear>
      </gears>
      <seats>2</seats>
    </vehicle>
    <vehicle>
      <id>116f6efe-2bb0-4fd4-80de-c25d6fa721bd</id>
      <name>BMW M8</name>
      <page>42</page>
      <source>SHB</source>
      <accel>2</accel>
      <armor>11</armor>
      <avail>10</avail>
      <body>12</body>
      <category>Cars</category>
      <cost>76000</cost>
      <handling>4/3</handling>
      <pilot>1</pilot>
      <sensor>2</sensor>
      <speed>6</speed>
      <gears>
        <gear>
          <name>Sensor Array</name>
          <rating>2</rating>
          <maxrating>7</maxrating>
        </gear>
      </gears>
      <seats>4</seats>
    </vehicle>
    <vehicle>
      <id>8b7dd760-4528-413f-a577-a51fe8a705c9</id>
      <name>Mercury Comet Cruiser</name>
      <page>42</page>
      <source>SHB</source>
      <accel>2</accel>
      <armor>11</armor>
      <avail>0</avail>
      <body>14</body>
      <category>Cars</category>
      <cost>21000</cost>
      <handling>4/3</handling>
      <pilot>1</pilot>
      <sensor>2</sensor>
      <speed>3</speed>
      <gears>
        <gear>
          <name>Sensor Array</name>
          <rating>2</rating>
          <maxrating>7</maxrating>
        </gear>
      </gears>
      <seats>5</seats>
    </vehicle>
    <vehicle>
      <id>2f46305b-6196-43d1-b748-2266c5f1dc08</id>
      <name>Chrysler-Nissan Bobcat</name>
      <page>42</page>
      <source>SHB</source>
      <accel>2</accel>
      <armor>10</armor>
      <avail>0</avail>
      <body>15</body>
      <category>Cars</category>
      <cost>25000</cost>
      <handling>3/3</handling>
      <pilot>1</pilot>
      <sensor>2</sensor>
      <speed>3</speed>
      <gears>
        <gear>
          <name>Sensor Array</name>
          <rating>2</rating>
          <maxrating>7</maxrating>
        </gear>
      </gears>
      <seats>8</seats>
    </vehicle>
    <vehicle>
      <id>15e937d5-a1be-401e-a15c-0ff6e73a25d9</id>
      <name>Dodge Hurricane</name>
      <page>42</page>
      <source>SHB</source>
      <accel>2</accel>
      <armor>12</armor>
      <avail>0</avail>
      <body>15</body>
      <category>Cars</category>
      <cost>37000</cost>
      <handling>4/4</handling>
      <pilot>1</pilot>
      <sensor>2</sensor>
      <speed>4</speed>
      <gears>
        <gear>
          <name>Sensor Array</name>
          <rating>2</rating>
          <maxrating>7</maxrating>
        </gear>
      </gears>
      <seats>3</seats>
    </vehicle>
    <vehicle>
      <id>026beaac-5e92-4210-943a-97f5455d98ec</id>
      <name>Dodge Hurricane Crew Modell</name>
      <page>42</page>
      <source>SHB</source>
      <accel>2</accel>
      <armor>12</armor>
      <avail>0</avail>
      <body>16</body>
      <category>Cars</category>
      <cost>43000</cost>
      <handling>3/3</handling>
      <pilot>1</pilot>
      <sensor>2</sensor>
      <speed>4</speed>
      <gears>
        <gear>
          <name>Sensor Array</name>
          <rating>2</rating>
          <maxrating>7</maxrating>
        </gear>
      </gears>
      <seats>6</seats>
    </vehicle>
    <vehicle>
      <id>4d38b501-1b40-4eb2-a4be-4ec0fb099cdf</id>
      <name>Dodge Hurricane Security Modell</name>
      <page>42</page>
      <source>SHB</source>
      <accel>2</accel>
      <armor>14</armor>
      <avail>0</avail>
      <body>16</body>
      <category>Cars</category>
      <cost>67000</cost>
      <handling>4/3</handling>
      <pilot>3</pilot>
      <sensor>3</sensor>
      <speed>4</speed>
      <gears>
        <gear>
          <name>Sensor Array</name>
          <rating>2</rating>
          <maxrating>7</maxrating>
        </gear>
      </gears>
      <seats>5</seats>
    </vehicle>
    <vehicle>
      <id>baf9cd37-06b2-45d7-b355-7da492a82220</id>
      <name>Mercedes-Benz Tornado</name>
      <page>42</page>
      <source>SHB</source>
      <accel>2</accel>
      <armor>12</armor>
      <avail>0</avail>
      <body>15</body>
      <category>Cars</category>
      <cost>44400</cost>
      <handling>4/4</handling>
      <pilot>1</pilot>
      <sensor>2</sensor>
      <speed>4</speed>
      <gears>
        <gear>
          <name>Sensor Array</name>
          <rating>2</rating>
          <maxrating>7</maxrating>
        </gear>
      </gears>
      <seats>3</seats>
    </vehicle>
    <vehicle>
      <id>3748c902-c5f0-4173-bc4e-d5fab28418bc</id>
      <name>Mercedes-Benz Tornado Crew Modell</name>
      <page>42</page>
      <source>SHB</source>
      <accel>2</accel>
      <armor>12</armor>
      <avail>0</avail>
      <body>16</body>
      <category>Cars</category>
      <cost>51600</cost>
      <handling>3/3</handling>
      <pilot>1</pilot>
      <sensor>2</sensor>
      <speed>4</speed>
      <gears>
        <gear>
          <name>Sensor Array</name>
          <rating>2</rating>
          <maxrating>7</maxrating>
        </gear>
      </gears>
      <seats>6</seats>
    </vehicle>
    <vehicle>
      <id>d823558b-3d98-47eb-924a-3f3db1565eb1</id>
      <name>Mercedes-Benz Tornado Security Modell</name>
      <page>42</page>
      <source>SHB</source>
      <accel>2</accel>
      <armor>14</armor>
      <avail>0</avail>
      <body>16</body>
      <category>Cars</category>
      <cost>80400</cost>
      <handling>4/3</handling>
      <pilot>3</pilot>
      <sensor>3</sensor>
      <speed>4</speed>
      <gears>
        <gear>
          <name>Sensor Array</name>
          <rating>2</rating>
          <maxrating>7</maxrating>
        </gear>
      </gears>
      <seats>5</seats>
    </vehicle>
    <vehicle>
      <id>5159292e-897c-40aa-84ad-a1b374d95370</id>
      <name>BMW X Infinity</name>
      <page>42</page>
      <source>SHB</source>
      <accel>2</accel>
      <armor>13</armor>
      <avail>10</avail>
      <body>14</body>
      <category>Cars</category>
      <cost>72000</cost>
      <handling>5/5</handling>
      <pilot>2</pilot>
      <sensor>4</sensor>
      <speed>4</speed>
      <gears>
        <gear>
          <name>Sensor Array</name>
          <rating>2</rating>
          <maxrating>7</maxrating>
        </gear>
      </gears>
      <seats>6</seats>
    </vehicle>
    <vehicle>
      <id>c90e2ec7-f351-4bb5-a145-bf33c9062ff9</id>
      <name>Volkswagen MultyCity</name>
      <page>42</page>
      <source>SHB</source>
      <accel>1</accel>
      <armor>4</armor>
      <avail>0</avail>
      <body>12</body>
      <category>Cars</category>
      <cost>18000</cost>
      <handling>3/2</handling>
      <pilot>1</pilot>
      <sensor>1</sensor>
      <speed>4</speed>
      <gears>
        <gear>
          <name>Sensor Array</name>
          <rating>2</rating>
          <maxrating>7</maxrating>
        </gear>
      </gears>
      <seats>3</seats>
    </vehicle>
    <vehicle>
      <id>2a548234-f76f-4359-bfa0-f3d26a749426</id>
      <name>Volkswagen Urban Allrounder</name>
      <page>42</page>
      <source>SHB</source>
      <accel>1</accel>
      <armor>6</armor>
      <avail>0</avail>
      <body>13</body>
      <category>Cars</category>
      <cost>19500</cost>
      <handling>3/3</handling>
      <pilot>2</pilot>
      <sensor>2</sensor>
      <speed>3</speed>
      <gears>
        <gear>
          <name>Sensor Array</name>
          <rating>2</rating>
          <maxrating>7</maxrating>
        </gear>
      </gears>
      <seats>5</seats>
    </vehicle>
    <vehicle>
      <id>453d90d0-8ec0-4d0a-9478-1dde666c0b24</id>
      <name>Mercedes-Benz CityMog / Dodge City Basis Modell</name>
      <page>42</page>
      <source>SHB</source>
      <accel>1</accel>
      <armor>10</armor>
      <avail>0</avail>
      <body>18</body>
      <category>Cars</category>
      <cost>44000</cost>
      <handling>5/4</handling>
      <pilot>2</pilot>
      <sensor>2</sensor>
      <speed>3</speed>
      <gears>
        <gear>
          <name>Sensor Array</name>
          <rating>2</rating>
          <maxrating>7</maxrating>
        </gear>
      </gears>
      <seats>3</seats>
    </vehicle>
    <vehicle>
      <id>22d97843-c25b-4b83-97f4-9f0db590b77d</id>
      <name>Mercedes-Benz CityMog / Dodge City CM-X (mit Pritsche)</name>
      <page>42</page>
      <source>SHB</source>
      <accel>1</accel>
      <armor>10</armor>
      <avail>0</avail>
      <body>18</body>
      <category>Cars</category>
      <cost>42000</cost>
      <handling>5/4</handling>
      <pilot>2</pilot>
      <sensor>2</sensor>
      <speed>3</speed>
      <gears>
        <gear>
          <name>Sensor Array</name>
          <rating>2</rating>
          <maxrating>7</maxrating>
        </gear>
      </gears>
      <seats>5</seats>
    </vehicle>
    <vehicle>
      <id>8053ea4f-9ad3-4b50-8ca9-cc7e78eb8da4</id>
      <name>Mercedes-Benz CityMog / Dodge City CM Traveller (mit Pritsche)</name>
      <page>42</page>
      <source>SHB</source>
      <accel>1</accel>
      <armor>10</armor>
      <avail>0</avail>
      <body>18</body>
      <category>Cars</category>
      <cost>56000</cost>
      <handling>5/4</handling>
      <pilot>3</pilot>
      <sensor>2</sensor>
      <speed>3</speed>
      <gears>
        <gear>
          <name>Sensor Array</name>
          <rating>2</rating>
          <maxrating>7</maxrating>
        </gear>
      </gears>
      <seats>20</seats>
    </vehicle>
    <vehicle>
      <id>5ef26f25-f8cf-4610-856b-91f2152ad17a</id>
      <name>Mercedes-Benz CityMog / Dodge City CM Elite</name>
      <page>42</page>
      <source>SHB</source>
      <accel>1</accel>
      <armor>12</armor>
      <avail>0</avail>
      <body>18</body>
      <category>Cars</category>
      <cost>96000</cost>
      <handling>5/3</handling>
      <pilot>3</pilot>
      <sensor>4</sensor>
      <speed>3</speed>
      <gears>
        <gear>
          <name>Sensor Array</name>
          <rating>2</rating>
          <maxrating>7</maxrating>
        </gear>
      </gears>
      <seats>12</seats>
    </vehicle>
    <vehicle>
      <id>4b64e3b8-bc1f-4dea-8d53-d90cf35f4315</id>
      <name>Airstream Traveller Chinook</name>
      <page>59</page>
      <source>R5</source>
      <accel>1</accel>
      <armor>12</armor>
      <avail>0</avail>
      <body>14</body>
      <category>Trucks</category>
      <cost>145000</cost>
      <handling>3/2</handling>
      <pilot>2</pilot>
      <sensor>2</sensor>
      <speed>4/3</speed>
      <gears>
        <gear>
          <name>Sensor Array</name>
          <rating>2</rating>
          <maxrating>7</maxrating>
        </gear>
      </gears>
      <mods>
        <name>Amenities (Squatter)</name>
        <name>Extreme Environment Modification</name>
        <name>SunCell</name>
        <name>Satellite Link</name>
      </mods>
      <seats>10</seats>
    </vehicle>
    <vehicle>
      <id>cb970581-0a0d-47a3-b334-9d3feea05b7d</id>
      <name>Airstream Traveller Preserve</name>
      <page>59</page>
      <source>R5</source>
      <accel>1</accel>
      <armor>12</armor>
      <avail>0</avail>
      <body>16</body>
      <category>Trucks</category>
      <cost>134000</cost>
      <handling>3/3</handling>
      <pilot>2</pilot>
      <sensor>3</sensor>
      <speed>4/4</speed>
      <gears>
        <gear>
          <name>Sensor Array</name>
          <rating>3</rating>
          <maxrating>7</maxrating>
        </gear>
      </gears>
      <mods>
        <name>Amenities (Squatter)</name>
        <name>GridLink</name>
        <name>SunCell</name>
        <name>Satellite Link</name>
      </mods>
      <seats>10</seats>
    </vehicle>
    <vehicle>
      <id>732a042d-631c-485a-b8c4-ce010de0b8af</id>
      <name>Airstream Traveller Outback</name>
      <page>59</page>
      <source>R5</source>
      <accel>1</accel>
      <armor>12</armor>
      <avail>0</avail>
      <body>14</body>
      <category>Trucks</category>
      <cost>158000</cost>
      <handling>3/4</handling>
      <pilot>2</pilot>
      <sensor>4</sensor>
      <speed>3/4</speed>
      <gears>
        <gear>
          <name>Sensor Array</name>
          <rating>4</rating>
          <maxrating>7</maxrating>
        </gear>
      </gears>
      <mods>
        <name>Amenities (Squatter)</name>
        <name>Extreme Environment Modification</name>
        <name>SunCell</name>
        <name>Off-Road Suspension</name>
        <name>Satellite Link</name>
      </mods>
      <seats>8</seats>
    </vehicle>
    <vehicle>
      <id>7eb192ce-abcb-46ff-b29e-c39d2c0978cb</id>
      <name>Mack Hellhound</name>
      <page>60</page>
      <source>R5</source>
      <accel>1</accel>
      <armor>15</armor>
      <avail>16R</avail>
      <body>20</body>
      <category>Trucks</category>
      <cost>150000</cost>
      <handling>3/2</handling>
      <pilot>3</pilot>
      <sensor>3</sensor>
      <speed>4/3</speed>
      <gears>
        <gear>
          <name>Sensor Array</name>
          <rating>3</rating>
          <maxrating>7</maxrating>
        </gear>
      </gears>
      <mods>
        <name>Amenities (Low)</name>
        <name>Landing Drone Rack (Medium)</name>
        <name>Landing Drone Rack (Medium)</name>
        <name>Landing Drone Rack (Micro)</name>
        <name>Landing Drone Rack (Small)</name>
        <name>Landing Drone Rack (Small)</name>
        <name>Rigger Cocoon</name>
        <name>Rigger Cocoon</name>
        <name>Rigger Interface</name>
        <name>Drone Rail</name>
      </mods>
      <seats>2</seats>
    </vehicle>
    <vehicle>
      <id>b0b13ff4-1820-4168-834e-bec224c81bb1</id>
      <name>Omni Motors Omnibus</name>
      <page>62</page>
      <source>R5</source>
      <accel>1</accel>
      <armor>10</armor>
      <avail>12</avail>
      <body>18</body>
      <category>Municipal/Construction</category>
      <cost>296000</cost>
      <handling>2/2</handling>
      <pilot>2</pilot>
      <sensor>2</sensor>
      <speed>3</speed>
      <gears>
        <gear>
          <name>Sensor Array</name>
          <rating>2</rating>
          <maxrating>7</maxrating>
        </gear>
      </gears>
      <mods>
        <name>GridLink</name>
        <name>GridLink Override</name>
      </mods>
      <seats>53</seats>
    </vehicle>
    <vehicle>
      <id>e4a04ec4-62ca-49d3-bbcf-fe390bdf523e</id>
      <name>GMC Commercial G-Series</name>
      <page>62</page>
      <source>R5</source>
      <accel>1</accel>
      <armor>12</armor>
      <avail>14</avail>
      <body>18</body>
      <category>Municipal/Construction</category>
      <cost>287000</cost>
      <handling>2/2</handling>
      <pilot>2</pilot>
      <sensor>3</sensor>
      <speed>3</speed>
      <gears>
        <gear>
          <name>Sensor Array</name>
          <rating>3</rating>
          <maxrating>7</maxrating>
        </gear>
      </gears>
      <mods>
        <name>GridLink</name>
        <name>GridLink Override</name>
        <name>Special Equipment</name>
      </mods>
      <seats>2</seats>
    </vehicle>
    <vehicle>
      <id>88b674d3-fd95-435c-888c-3846b6d89ea6</id>
      <name>GMC Commercial D-Series</name>
      <page>63</page>
      <source>R5</source>
      <accel>1</accel>
      <armor>10</armor>
      <avail>12</avail>
      <body>16</body>
      <category>Municipal/Construction</category>
      <cost>248000</cost>
      <handling>2/2</handling>
      <pilot>2</pilot>
      <sensor>2</sensor>
      <speed>3</speed>
      <gears>
        <gear>
          <name>Sensor Array</name>
          <rating>2</rating>
          <maxrating>7</maxrating>
        </gear>
      </gears>
      <mods>
        <name>Special Equipment</name>
      </mods>
      <seats>2</seats>
    </vehicle>
    <vehicle>
      <id>49ed00fb-70b2-46d3-b10a-4e12bd89d798</id>
      <name>GMC Commercial D-Series Compact</name>
      <page>63</page>
      <source>R5</source>
      <accel>1</accel>
      <armor>8</armor>
      <avail>12</avail>
      <body>12</body>
      <category>Municipal/Construction</category>
      <cost>196000</cost>
      <handling>2/2</handling>
      <pilot>2</pilot>
      <sensor>2</sensor>
      <speed>3</speed>
      <gears>
        <gear>
          <name>Sensor Array</name>
          <rating>2</rating>
          <maxrating>7</maxrating>
        </gear>
      </gears>
      <mods>
        <name>Special Equipment</name>
      </mods>
      <seats>2</seats>
    </vehicle>
    <vehicle>
      <id>4bd62e1e-11e1-4b69-9f16-6073abaab680</id>
      <name>GMC Commercial DD</name>
      <page>63</page>
      <source>R5</source>
      <accel>1</accel>
      <armor>12</armor>
      <avail>12</avail>
      <body>20</body>
      <category>Municipal/Construction</category>
      <cost>312000</cost>
      <handling>2/2</handling>
      <pilot>2</pilot>
      <sensor>2</sensor>
      <speed>3</speed>
      <gears>
        <gear>
          <name>Sensor Array</name>
          <rating>2</rating>
          <maxrating>7</maxrating>
        </gear>
      </gears>
      <mods>
        <name>Special Equipment</name>
      </mods>
      <seats>2</seats>
    </vehicle>
    <vehicle>
      <id>8cb508c2-462b-4499-9c00-ac244b9c72b6</id>
      <name>Saeder-Krupp Konstructors</name>
      <page>64</page>
      <source>R5</source>
      <accel>1</accel>
      <armor>18</armor>
      <avail>16</avail>
      <body>24</body>
      <category>Municipal/Construction</category>
      <cost>365000</cost>
      <handling>2/2</handling>
      <pilot>4</pilot>
      <sensor>3</sensor>
      <speed>3</speed>
      <gears>
        <gear>
          <name>Sensor Array</name>
          <rating>3</rating>
          <maxrating>7</maxrating>
        </gear>
      </gears>
      <mods>
        <name>Special Equipment</name>
      </mods>
      <seats>2</seats>
    </vehicle>
    <vehicle>
      <id>5ef3b170-5e8b-4d27-90db-f82c6f7c25b7</id>
      <name>Mostrans KVP-28</name>
      <page>64</page>
      <source>R5</source>
      <accel>1</accel>
      <armor>12</armor>
      <avail>16</avail>
      <body>18</body>
      <category>Municipal/Construction</category>
      <cost>87000</cost>
      <handling>2/2</handling>
      <pilot>4</pilot>
      <sensor>3</sensor>
      <speed>3</speed>
      <gears>
        <gear>
          <name>Sensor Array</name>
          <rating>3</rating>
          <maxrating>7</maxrating>
        </gear>
      </gears>
      <mods>
        <name>Secondary Propulsion (Hovercraft)</name>
      </mods>
      <seats>2</seats>
    </vehicle>
    <vehicle>
      <id>aab15689-b3e6-4c2c-9399-cf5987af96fe</id>
      <name>Mostrans Minsk</name>
      <page>64</page>
      <source>R5</source>
      <accel>1</accel>
      <armor>10</armor>
      <avail>16</avail>
      <body>16</body>
      <category>Municipal/Construction</category>
      <cost>77000</cost>
      <handling>2/2</handling>
      <pilot>4</pilot>
      <sensor>3</sensor>
      <speed>3</speed>
      <gears>
        <gear>
          <name>Sensor Array</name>
          <rating>3</rating>
          <maxrating>7</maxrating>
        </gear>
      </gears>
      <seats>2</seats>
    </vehicle>
    <vehicle>
      <id>b243cb7f-3944-46a8-afef-6a4ba80e25e0</id>
      <name>Universal Hovercraft Minnesota</name>
      <page>65</page>
      <source>R5</source>
      <accel>2</accel>
      <armor>9</armor>
      <avail>12R</avail>
      <body>14</body>
      <category>Municipal/Construction</category>
      <cost>130000</cost>
      <handling>4/4</handling>
      <pilot>3</pilot>
      <sensor>3</sensor>
      <speed>4</speed>
      <gears>
        <gear>
          <name>Sensor Array</name>
          <rating>3</rating>
          <maxrating>7</maxrating>
        </gear>
      </gears>
      <seats>14</seats>
    </vehicle>
    <vehicle>
      <id>b7a2c6af-b0b3-446e-8a49-b1e6b8fd131b</id>
      <name>Vodyanoy Assault Hovercraft</name>
      <page>65</page>
      <source>R5</source>
      <accel>3</accel>
      <armor>16</armor>
      <avail>12F</avail>
      <body>16</body>
      <category>Municipal/Construction</category>
      <cost>84000</cost>
      <handling>3/3</handling>
      <pilot>1</pilot>
      <sensor>2</sensor>
      <speed>4</speed>
      <gears>
        <gear>
          <name>Sensor Array</name>
          <rating>2</rating>
          <maxrating>7</maxrating>
        </gear>
      </gears>
      <mods>
        <name>Amenities (Squatter)</name>
      </mods>
      <seats>10</seats>
      <weaponmounts>
        <weaponmount>
          <control>Manual</control>
          <flexibility>Turret</flexibility>
          <size>Standard</size>
          <visibility>External</visibility>
        </weaponmount>
      </weaponmounts>
    </vehicle>
    <vehicle>
      <id>01a51f42-7348-42ff-9b68-cde36f60743d</id>
      <name>BMW Blitzkrieg</name>
      <page>66</page>
      <source>R5</source>
      <accel>2</accel>
      <armor>8</armor>
      <avail>14R</avail>
      <body>10</body>
      <category>Corpsec/Police/Military</category>
      <cost>46000</cost>
      <handling>4/3</handling>
      <pilot>3</pilot>
      <sensor>4</sensor>
      <speed>4</speed>
      <gears>
        <gear>
          <name>Sensor Array</name>
          <rating>4</rating>
          <maxrating>7</maxrating>
        </gear>
      </gears>
      <seats>2</seats>
      <weaponmounts>
        <weaponmount>
          <control>Remote</control>
          <flexibility>Fixed</flexibility>
          <size>Heavy</size>
          <visibility>External</visibility>
        </weaponmount>
        <weaponmount>
          <control>Remote</control>
          <flexibility>Fixed</flexibility>
          <size>Heavy</size>
          <visibility>External</visibility>
        </weaponmount>
      </weaponmounts>
    </vehicle>
    <vehicle>
      <id>3a9eeaaa-56c2-4020-ba9f-e0f7c6f9e0eb</id>
      <name>Dodge Charger</name>
      <page>67</page>
      <source>R5</source>
      <accel>2</accel>
      <armor>12</armor>
      <avail>16R</avail>
      <body>12</body>
      <category>Corpsec/Police/Military</category>
      <cost>65000</cost>
      <handling>4/3</handling>
      <pilot>4</pilot>
      <sensor>4</sensor>
      <speed>5</speed>
      <gears>
        <gear>
          <name>Sensor Array</name>
          <rating>4</rating>
          <maxrating>7</maxrating>
        </gear>
      </gears>
      <seats>5</seats>
      <weaponmounts>
        <weaponmount>
          <control>Remote</control>
          <flexibility>Fixed</flexibility>
          <size>Standard</size>
          <visibility>External</visibility>
        </weaponmount>
        <weaponmount>
          <control>Remote</control>
          <flexibility>Fixed</flexibility>
          <size>Standard</size>
          <visibility>External</visibility>
        </weaponmount>
        <weaponmount>
          <control>Remote</control>
          <flexibility>Fixed</flexibility>
          <size>Standard</size>
          <visibility>External</visibility>
        </weaponmount>
        <weaponmount>
          <control>Remote</control>
          <flexibility>Fixed</flexibility>
          <size>Standard</size>
          <visibility>External</visibility>
        </weaponmount>
      </weaponmounts>
    </vehicle>
    <vehicle>
      <id>45abd151-b3d1-4367-9133-3ff458532172</id>
      <name>BMW I8 Interceptor</name>
      <page>68</page>
      <source>R5</source>
      <accel>4</accel>
      <armor>8</armor>
      <avail>20F</avail>
      <body>12</body>
      <category>Corpsec/Police/Military</category>
      <cost>114000</cost>
      <handling>5/3</handling>
      <pilot>4</pilot>
      <sensor>4</sensor>
      <speed>8</speed>
      <gears>
        <gear>
          <name>Sensor Array</name>
          <rating>4</rating>
          <maxrating>7</maxrating>
        </gear>
      </gears>
      <mods>
        <name>Oil Slick Sprayer</name>
        <name>Smoke Projector</name>
        <name>Road Strip Ejector</name>
        <name>Rigger Interface</name>
      </mods>
      <seats>3</seats>
      <weaponmounts>
        <weaponmount>
          <control>Remote</control>
          <flexibility>Flexible</flexibility>
          <size>Heavy</size>
          <visibility>External</visibility>
        </weaponmount>
        <weaponmount>
          <control>Remote</control>
          <flexibility>Fixed</flexibility>
          <size>Standard</size>
          <visibility>External</visibility>
        </weaponmount>
        <weaponmount>
          <control>Remote</control>
          <flexibility>Fixed</flexibility>
          <size>Standard</size>
          <visibility>External</visibility>
        </weaponmount>
      </weaponmounts>
    </vehicle>
    <vehicle>
      <id>d1f39621-5c37-4b02-ad25-7e36dcd6a9d4</id>
      <name>Dodge Goliath</name>
      <page>70</page>
      <source>R5</source>
      <accel>2</accel>
      <armor>16</armor>
      <avail>20R</avail>
      <body>16</body>
      <category>Corpsec/Police/Military</category>
      <cost>120000</cost>
      <handling>3/2</handling>
      <pilot>3</pilot>
      <sensor>3</sensor>
      <speed>4</speed>
      <gears>
        <gear>
          <name>Sensor Array</name>
          <rating>3</rating>
          <maxrating>7</maxrating>
        </gear>
      </gears>
      <mods>
        <name>Gun Port</name>
        <name>Gun Port</name>
        <name>Gun Port</name>
        <name>Gun Port</name>
        <name>Gun Port</name>
        <name>Gun Port</name>
        <name>Extra Entry/Exit Points</name>
        <name>Ram Plate</name>
        <name select="Extended Roof">Special Equipment</name>
      </mods>
      <seats>8</seats>
    </vehicle>
    <vehicle>
      <id>d2f3f4a9-dbb2-4c43-b45d-6e22c0760698</id>
      <name>BMW Teufelkatze</name>
      <page>71</page>
      <source>R5</source>
      <accel>3</accel>
      <armor>16</armor>
      <avail>16F</avail>
      <body>16</body>
      <category>Corpsec/Police/Military</category>
      <cost>76000</cost>
      <handling>5/4</handling>
      <pilot>3</pilot>
      <sensor>3</sensor>
      <speed>5</speed>
      <gears>
        <gear>
          <name>Sensor Array</name>
          <rating>3</rating>
          <maxrating>7</maxrating>
        </gear>
      </gears>
      <mods>
        <name>FlashTech</name>
        <name>Signature Dampening</name>
        <name rating="3">Anti-Theft System</name>
      </mods>
      <seats>7</seats>
    </vehicle>
    <vehicle>
      <id>afb9137b-c488-48cd-b9b2-c846540526d8</id>
      <name>Dodge Stallion</name>
      <page>71</page>
      <source>R5</source>
      <accel>3</accel>
      <armor>12</armor>
      <avail>16R</avail>
      <body>16</body>
      <category>Corpsec/Police/Military</category>
      <cost>78000</cost>
      <handling>3/4</handling>
      <pilot>3</pilot>
      <sensor>3</sensor>
      <speed>5</speed>
      <gears>
        <gear>
          <name>Sensor Array</name>
          <rating>3</rating>
          <maxrating>7</maxrating>
        </gear>
      </gears>
      <seats>4</seats>
      <weaponmounts>
        <weaponmount>
          <control>Manual</control>
          <flexibility>Turret</flexibility>
          <size>Heavy</size>
          <visibility>External</visibility>
        </weaponmount>
        <weaponmount>
          <control>Remote</control>
          <flexibility>Fixed</flexibility>
          <size>Standard</size>
          <visibility>External</visibility>
        </weaponmount>
        <weaponmount>
          <control>Remote</control>
          <flexibility>Fixed</flexibility>
          <size>Standard</size>
          <visibility>External</visibility>
        </weaponmount>
      </weaponmounts>
    </vehicle>
    <vehicle>
      <id>7c804214-420e-48e4-8a44-f836b7fa4135</id>
      <name>Dodge Minotaur</name>
      <page>71</page>
      <source>R5</source>
      <accel>2</accel>
      <armor>8</armor>
      <avail>0</avail>
      <body>14</body>
      <category>Corpsec/Police/Military</category>
      <cost>45000</cost>
      <handling>4/5</handling>
      <pilot>4</pilot>
      <sensor>4</sensor>
      <speed>5</speed>
      <gears>
        <gear>
          <name>Sensor Array</name>
          <rating>4</rating>
          <maxrating>7</maxrating>
        </gear>
      </gears>
      <seats>4</seats>
      <weaponmounts>
        <weaponmount>
          <control>Manual</control>
          <flexibility>Turret</flexibility>
          <size>Heavy</size>
          <visibility>External</visibility>
        </weaponmount>
        <weaponmount>
          <control>Remote</control>
          <flexibility>Fixed</flexibility>
          <size>Standard</size>
          <visibility>External</visibility>
        </weaponmount>
      </weaponmounts>
    </vehicle>
    <vehicle>
      <id>34d93e94-55af-463b-bec3-ed719dbd9d91</id>
      <name>BMW Luxus</name>
      <page>73</page>
      <source>R5</source>
      <accel>3</accel>
      <armor>16</armor>
      <avail>0</avail>
      <body>18</body>
      <category>Corpsec/Police/Military</category>
      <cost>398000</cost>
      <handling>5/5</handling>
      <pilot>5</pilot>
      <sensor>6</sensor>
      <speed>5</speed>
      <gears>
        <gear>
          <name>Sensor Array</name>
          <rating>6</rating>
          <maxrating>7</maxrating>
        </gear>
      </gears>
      <mods>
        <name>Amenities (Middle)</name>
        <name rating="3">Anti-Theft System</name>
        <name rating="2">Life Support</name>
        <name>Missile Defence System</name>
        <name rating="6">Passenger Protection System</name>
      </mods>
      <seats>8</seats>
      <weaponmounts>
        <weaponmount>
          <control>Remote</control>
          <flexibility>Turret</flexibility>
          <size>Heavy</size>
          <visibility>Concealed</visibility>
        </weaponmount>
      </weaponmounts>
    </vehicle>
    <vehicle>
      <id>f0e34913-e7d1-447b-a71b-35a170703087</id>
      <name>Dodge General Command</name>
      <page>74</page>
      <source>R5</source>
      <accel>1</accel>
      <armor>16</armor>
      <avail>18R</avail>
      <body>20</body>
      <category>Corpsec/Police/Military</category>
      <cost>344000</cost>
      <handling>3/3</handling>
      <pilot>5</pilot>
      <sensor>7</sensor>
      <speed>4</speed>
      <gears>
        <gear>
          <name>Sensor Array</name>
          <rating>6</rating>
          <maxrating>7</maxrating>
        </gear>
      </gears>
      <mods>
        <name>Extra Entry/Exit Points</name>
        <name>Amenities (Middle)</name>
        <name select="Bathroom">Special Equipment</name>
        <name select="Holding Cell">Special Equipment</name>
        <name select="Holding Cell">Special Equipment</name>
        <name select="Sleeping Quarters">Special Equipment</name>
      </mods>
      <seats>10</seats>
    </vehicle>
    <vehicle>
      <id>47c2ddae-851a-4d75-8764-b80019a44616</id>
      <name>Dodge General Trailer</name>
      <page>74</page>
      <source>R5</source>
      <accel>1</accel>
      <armor>16</armor>
      <avail>18R</avail>
      <body>20</body>
      <category>Corpsec/Police/Military</category>
      <cost>54000</cost>
      <handling>3/3</handling>
      <pilot>3</pilot>
      <sensor>7</sensor>
      <speed>3</speed>
      <gears>
        <gear>
          <name>Sensor Array</name>
          <rating>6</rating>
          <maxrating>7</maxrating>
        </gear>
      </gears>
      <mods>
        <name select="Generator">Special Equipment</name>
        <name>Rigger Adaptation</name>
        <name>Rigger Cocoon</name>
        <name select="Aeronautics Mechanic">Workshop</name>
        <name>Standard Drone Rack (Medium)</name>
        <name>Standard Drone Rack (Medium)</name>
        <name>Standard Drone Rack (Medium)</name>
        <name>Standard Drone Rack (Medium)</name>
      </mods>
      <seats>1</seats>
    </vehicle>
    <vehicle>
      <id>b6b3714e-880c-4eba-9edc-cd6087945750</id>
      <name>BMW Sturmwagon</name>
      <page>75</page>
      <source>R5</source>
      <accel>2</accel>
      <armor>18</armor>
      <avail>20R</avail>
      <body>17</body>
      <category>Corpsec/Police/Military</category>
      <cost>145000</cost>
      <handling>5/4</handling>
      <pilot>4</pilot>
      <sensor>5</sensor>
      <speed>4</speed>
      <gears>
        <gear>
          <name>Sensor Array</name>
          <rating>5</rating>
          <maxrating>7</maxrating>
        </gear>
      </gears>
      <mods>
        <name>Extra Entry/Exit Points</name>
        <name>Gun Port</name>
        <name>Gun Port</name>
        <name>Gun Port</name>
        <name>Gun Port</name>
        <name select="Advanced Lightbar">Special Equipment</name>
      </mods>
      <seats>10</seats>
    </vehicle>
    <vehicle>
      <id>945d3c12-d119-4441-a6f5-d69c6317aff2</id>
      <name>Dodge Rhino</name>
      <page>77</page>
      <source>R5</source>
      <accel>2</accel>
      <armor>14</armor>
      <avail>18R</avail>
      <body>24</body>
      <category>Corpsec/Police/Military</category>
      <cost>225000</cost>
      <handling>4/4</handling>
      <pilot>6</pilot>
      <sensor>7</sensor>
      <speed>4</speed>
      <gears>
        <gear>
          <name>Sensor Array</name>
          <rating>6</rating>
          <maxrating>7</maxrating>
        </gear>
      </gears>
      <mods>
        <name>Extra Entry/Exit Points</name>
        <name rating="1">Anti-Theft System</name>
      </mods>
      <seats>9</seats>
      <weaponmounts>
        <weaponmount>
          <control>Remote</control>
          <flexibility>Flexible</flexibility>
          <size>Standard</size>
          <visibility>External</visibility>
        </weaponmount>
        <weaponmount>
          <control>Remote</control>
          <flexibility>Fixed</flexibility>
          <size>Standard</size>
          <visibility>External</visibility>
        </weaponmount>
        <weaponmount>
          <control>Remote</control>
          <flexibility>Fixed</flexibility>
          <size>Standard</size>
          <visibility>External</visibility>
        </weaponmount>
      </weaponmounts>
    </vehicle>
    <vehicle>
      <id>90234226-413e-4fac-89ce-ffce9db69b12</id>
      <name>Ruhrmetal Wolf II</name>
      <page>77</page>
      <source>R5</source>
      <accel>2</accel>
      <armor>12</armor>
      <avail>20F</avail>
      <body>24</body>
      <category>Corpsec/Police/Military</category>
      <cost>330000</cost>
      <handling>3/3</handling>
      <pilot>2</pilot>
      <sensor>2</sensor>
      <speed>3</speed>
      <gears>
        <gear>
          <name>Sensor Array</name>
          <rating>2</rating>
          <maxrating>7</maxrating>
        </gear>
      </gears>
      <mods>
        <name>Enviroseal</name>
        <name rating="2">Life Support</name>
      </mods>
      <seats>6</seats>
    </vehicle>
    <vehicle>
      <id>757fa739-7255-4ce3-bb61-ad478e4e4a99</id>
      <name>Evo Waterking</name>
      <page>79</page>
      <source>R5</source>
      <accel>2</accel>
      <armor>8</armor>
      <avail>12</avail>
      <body>14</body>
      <category>Boats</category>
      <cost>74000</cost>
      <handling>3</handling>
      <pilot>3</pilot>
      <sensor>2</sensor>
      <speed>3</speed>
      <gears>
        <gear>
          <name>Sensor Array</name>
          <rating>2</rating>
          <maxrating>7</maxrating>
        </gear>
      </gears>
      <mods>
        <name>Amenities (Middle)</name>
        <name>Satellite Link</name>
        <name>Secondary Manual Controls</name>
        <name>Smuggling Compartment</name>
      </mods>
      <seats>12</seats>
    </vehicle>
    <vehicle>
      <id>193a6429-b4ba-4e68-a89e-5cd9a7965e50</id>
      <name>Sea Ray Cottonmouth</name>
      <page>80</page>
      <source>R5</source>
      <accel>4</accel>
      <armor>4</armor>
      <avail>12</avail>
      <body>8</body>
      <category>Boats</category>
      <cost>120000</cost>
      <handling>5</handling>
      <pilot>3</pilot>
      <sensor>3</sensor>
      <speed>7</speed>
      <gears>
        <gear>
          <name>Sensor Array</name>
          <rating>3</rating>
          <maxrating>7</maxrating>
        </gear>
      </gears>
      <mods>
        <name>Amenities (Squatter)</name>
        <name>Rigger Interface</name>
        <name rating="1">Speed Enhancement</name>
      </mods>
      <seats>4</seats>
      <weaponmounts>
        <weaponmount>
          <control>Remote</control>
          <flexibility>Fixed</flexibility>
          <size>Standard</size>
          <visibility>Internal</visibility>
        </weaponmount>
        <weaponmount>
          <control>Remote</control>
          <flexibility>Fixed</flexibility>
          <size>Standard</size>
          <visibility>Internal</visibility>
        </weaponmount>
        <weaponmount>
          <control>Remote</control>
          <flexibility>Fixed</flexibility>
          <size>Standard</size>
          <visibility>Internal</visibility>
        </weaponmount>
        <weaponmount>
          <control>Remote</control>
          <flexibility>Fixed</flexibility>
          <size>Standard</size>
          <visibility>Internal</visibility>
        </weaponmount>
      </weaponmounts>
    </vehicle>
    <vehicle>
      <id>8a3971d6-25d4-4797-add2-fad2f6a7ef09</id>
      <name>Kawasaki Stingray</name>
      <page>81</page>
      <source>R5</source>
      <accel>3</accel>
      <armor>6</armor>
      <avail>0</avail>
      <body>8</body>
      <category>Boats</category>
      <cost>13000</cost>
      <handling>5</handling>
      <pilot>1</pilot>
      <sensor>1</sensor>
      <speed>5</speed>
      <gears>
        <gear>
          <name>Sensor Array</name>
          <rating>1</rating>
          <maxrating>7</maxrating>
        </gear>
      </gears>
      <seats>2</seats>
    </vehicle>
    <vehicle>
      <id>d44323ef-f8f3-4b1f-b5d1-9ae4888cd6b9</id>
      <name>Kawasaki Manta Ray</name>
      <page>81</page>
      <source>R5</source>
      <accel>3</accel>
      <armor>6</armor>
      <avail>0</avail>
      <body>9</body>
      <category>Boats</category>
      <cost>16000</cost>
      <handling>4</handling>
      <pilot>1</pilot>
      <sensor>1</sensor>
      <speed>5</speed>
      <gears>
        <gear>
          <name>Sensor Array</name>
          <rating>1</rating>
          <maxrating>7</maxrating>
        </gear>
      </gears>
      <seats>3</seats>
    </vehicle>
    <vehicle>
      <id>399b9c5f-31c0-475e-a987-caa3e60ea0eb</id>
      <name>Aztechnology Nightrunner</name>
      <page>81</page>
      <source>R5</source>
      <accel>3</accel>
      <armor>6</armor>
      <avail>10</avail>
      <body>12</body>
      <category>Boats</category>
      <cost>56000</cost>
      <handling>5</handling>
      <pilot>3</pilot>
      <sensor>4</sensor>
      <speed>6</speed>
      <gears>
        <gear>
          <name>Sensor Array</name>
          <rating>4</rating>
          <maxrating>7</maxrating>
        </gear>
      </gears>
      <mods>
        <name>Amenities (Squatter)</name>
        <name rating="1">Life Support</name>
        <name>Rigger Interface</name>
        <name>Satellite Link</name>
        <name rating="4">Signature Masking</name>
      </mods>
      <seats>6</seats>
    </vehicle>
    <vehicle>
      <id>199f5570-e313-4f2a-9762-63e73f230732</id>
      <name>Zodiac Scorpio</name>
      <page>82</page>
      <source>R5</source>
      <accel>2</accel>
      <armor>6</armor>
      <avail>8</avail>
      <body>10</body>
      <category>Boats</category>
      <cost>26000</cost>
      <handling>4</handling>
      <pilot>1</pilot>
      <sensor>1</sensor>
      <speed>4</speed>
      <gears>
        <gear>
          <name>Sensor Array</name>
          <rating>1</rating>
          <maxrating>7</maxrating>
        </gear>
      </gears>
      <seats>8</seats>
      <weaponmounts>
        <weaponmount>
          <control>Manual</control>
          <flexibility>Flexible</flexibility>
          <size>Standard</size>
          <visibility>External</visibility>
        </weaponmount>
        <weaponmount>
          <control>Manual</control>
          <flexibility>Flexible</flexibility>
          <size>Standard</size>
          <visibility>External</visibility>
        </weaponmount>
        <weaponmount>
          <control>Manual</control>
          <flexibility>Flexible</flexibility>
          <size>Heavy</size>
          <visibility>External</visibility>
        </weaponmount>
      </weaponmounts>
    </vehicle>
    <vehicle>
      <id>4fda117c-38a0-440f-899e-27b39735747b</id>
      <name>Mitsubishi Waterbug</name>
      <page>83</page>
      <source>R5</source>
      <accel>2</accel>
      <armor>4</armor>
      <avail>0</avail>
      <body>8</body>
      <category>Boats</category>
      <cost>8000</cost>
      <handling>6</handling>
      <pilot>1</pilot>
      <sensor>0</sensor>
      <speed>3</speed>
      <seats>1</seats>
    </vehicle>
    <vehicle>
      <id>d7a2bfe7-f43d-420d-9ef0-164e644529be</id>
      <name>Mitsubishi Waveskipper</name>
      <page>83</page>
      <source>R5</source>
      <accel>2</accel>
      <armor>4</armor>
      <avail>0</avail>
      <body>10</body>
      <category>Boats</category>
      <cost>10000</cost>
      <handling>5</handling>
      <pilot>1</pilot>
      <sensor>0</sensor>
      <speed>3</speed>
      <seats>2</seats>
    </vehicle>
    <vehicle>
      <id>3a01a97e-9df8-4516-9f41-4ff92b465d3b</id>
      <name>Evo Water Strider</name>
      <page>84</page>
      <source>R5</source>
      <accel>1</accel>
      <armor>5</armor>
      <avail>16</avail>
      <body>8</body>
      <category>Boats</category>
      <cost>11000</cost>
      <handling>3</handling>
      <pilot>2</pilot>
      <sensor>2</sensor>
      <speed>2</speed>
      <gears>
        <gear>
          <name>Sensor Array</name>
          <rating>2</rating>
          <maxrating>7</maxrating>
        </gear>
      </gears>
      <mods>
        <name rating="1">Life Support</name>
        <name rating="1">Signature Masking</name>
      </mods>
      <seats>1</seats>
    </vehicle>
    <vehicle>
      <id>9dfc2603-8289-474c-842b-dd74ac406fb7</id>
      <name>Corsair Elysium</name>
      <page>85</page>
      <source>R5</source>
      <accel>1/2</accel>
      <armor>10</armor>
      <avail>12</avail>
      <body>14</body>
      <category>Boats</category>
      <cost>78000</cost>
      <handling>1/3</handling>
      <pilot>2</pilot>
      <sensor>3</sensor>
      <speed>1/4</speed>
      <gears>
        <gear>
          <name>Sensor Array</name>
          <rating>3</rating>
          <maxrating>7</maxrating>
        </gear>
      </gears>
      <mods>
        <name>Amenities (Middle)</name>
        <name>Improved Economy</name>
        <name>Satellite Link</name>
      </mods>
      <seats>6</seats>
    </vehicle>
    <vehicle>
      <id>c7d3a2bb-bad0-49a3-964f-b48911b37dcc</id>
      <name>Corsair Panther</name>
      <page>85</page>
      <source>R5</source>
      <accel>1/3</accel>
      <armor>10</armor>
      <avail>12</avail>
      <body>18</body>
      <category>Boats</category>
      <cost>135000</cost>
      <handling>1/3</handling>
      <pilot>2</pilot>
      <sensor>3</sensor>
      <speed>2/5</speed>
      <gears>
        <gear>
          <name>Sensor Array</name>
          <rating>3</rating>
          <maxrating>7</maxrating>
        </gear>
      </gears>
      <mods>
        <name>Amenities (Middle)</name>
        <name>Improved Economy</name>
        <name>Satellite Link</name>
        <name>Secondary Manual Controls</name>
        <name>SunCell</name>
        <name rating="2">Signature Masking</name>
      </mods>
      <seats>8</seats>
    </vehicle>
    <vehicle>
      <id>db3526df-3370-4b28-84cd-e113ad69ee5a</id>
      <name>Corsair Trident</name>
      <page>87</page>
      <source>R5</source>
      <accel>2/3</accel>
      <armor>10</armor>
      <avail>12</avail>
      <body>16</body>
      <category>Boats</category>
      <cost>125000</cost>
      <handling>1/3</handling>
      <pilot>2</pilot>
      <sensor>3</sensor>
      <speed>4/5</speed>
      <gears>
        <gear>
          <name>Sensor Array</name>
          <rating>3</rating>
          <maxrating>7</maxrating>
        </gear>
      </gears>
      <mods>
        <name>Amenities (Middle)</name>
        <name>Improved Economy</name>
        <name>Satellite Link</name>
        <name>SunCell</name>
      </mods>
      <seats>6</seats>
    </vehicle>
    <vehicle>
      <id>cb6f7e79-1756-41ad-9907-09bf5b1e4039</id>
      <name>Corsair Triton</name>
      <page>87</page>
      <source>R5</source>
      <accel>2</accel>
      <armor>10</armor>
      <avail>0</avail>
      <body>16</body>
      <category>Boats</category>
      <cost>104000</cost>
      <handling>1</handling>
      <pilot>2</pilot>
      <sensor>3</sensor>
      <speed>6</speed>
      <gears>
        <gear>
          <name>Sensor Array</name>
          <rating>3</rating>
          <maxrating>7</maxrating>
        </gear>
      </gears>
      <mods>
        <name>Amenities (Middle)</name>
        <name>Improved Economy</name>
        <name>Satellite Link</name>
      </mods>
      <seats>6</seats>
    </vehicle>
    <vehicle>
      <id>f6b4394e-a005-4a25-8f44-1513701c07f5</id>
      <name>Blohm and Voss Classic 111</name>
      <page>88</page>
      <source>R5</source>
      <accel>2</accel>
      <armor>14</armor>
      <avail>16</avail>
      <body>24</body>
      <category>Boats</category>
      <cost>14870000</cost>
      <handling>3</handling>
      <pilot>4</pilot>
      <sensor>4</sensor>
      <speed>4</speed>
      <gears>
        <gear>
          <name>Sensor Array</name>
          <rating>4</rating>
          <maxrating>7</maxrating>
        </gear>
      </gears>
      <mods>
        <name>Amenities (High)</name>
        <name>Interior Cameras</name>
        <name>Rigger Interface</name>
        <name>Satellite Link</name>
      </mods>
      <seats>14</seats>
    </vehicle>
    <vehicle>
      <id>28894d1f-18c8-4a16-b117-42658a2e3fa1</id>
      <name>Lurssen Mobius</name>
      <page>89</page>
      <source>R5</source>
      <accel>2</accel>
      <armor>14</armor>
      <avail>36</avail>
      <body>36</body>
      <category>Boats</category>
      <cost>84985000</cost>
      <handling>3</handling>
      <pilot>6</pilot>
      <sensor>5</sensor>
      <speed>3</speed>
      <gears>
        <gear>
          <name>Sensor Array</name>
          <rating>5</rating>
          <maxrating>7</maxrating>
        </gear>
      </gears>
      <mods>
        <name>Amenities (Luxury)</name>
        <name>Interior Cameras</name>
        <name>Rigger Interface</name>
        <name>Rigger Cocoon</name>
        <name>Satellite Link</name>
        <name>Manual Control Override</name>
        <name>Searchlight</name>
      </mods>
      <seats>22</seats>
    </vehicle>
    <vehicle>
      <id>b3586f7a-f291-40b3-8ea7-ee5d82ca5586</id>
      <name>Sun Tracker Lake King</name>
      <page>90</page>
      <source>R5</source>
      <accel>2</accel>
      <armor>8</armor>
      <avail>0</avail>
      <body>14</body>
      <category>Boats</category>
      <cost>35000</cost>
      <handling>2</handling>
      <pilot>1</pilot>
      <sensor>1</sensor>
      <speed>3</speed>
      <gears>
        <gear>
          <name>Sensor Array</name>
          <rating>1</rating>
          <maxrating>7</maxrating>
        </gear>
      </gears>
      <seats>8</seats>
    </vehicle>
    <vehicle>
      <id>1312f26a-4cac-45a9-a8f2-f74b2a80a468</id>
      <name>Evo Aquavida 1</name>
      <page>90</page>
      <source>R5</source>
      <accel>2</accel>
      <armor>16</armor>
      <avail>10</avail>
      <body>20</body>
      <category>Boats</category>
      <cost>115000</cost>
      <handling>2</handling>
      <pilot>1</pilot>
      <sensor>3</sensor>
      <speed>1</speed>
      <gears>
        <gear>
          <name>Sensor Array</name>
          <rating>3</rating>
          <maxrating>7</maxrating>
        </gear>
      </gears>
      <mods>
        <name>Amenities (Middle)</name>
        <name>Winch (Basic)</name>
      </mods>
      <seats>10</seats>
    </vehicle>
    <vehicle>
      <id>ea80540c-83e1-4ff3-b411-a990e19fdc33</id>
      <name>Evo Aquavida 2</name>
      <page>90</page>
      <source>R5</source>
      <accel>2</accel>
      <armor>16</armor>
      <avail>10</avail>
      <body>20</body>
      <category>Boats</category>
      <cost>135000</cost>
      <handling>2</handling>
      <pilot>1</pilot>
      <sensor>3</sensor>
      <speed>1</speed>
      <gears>
        <gear>
          <name>Sensor Array</name>
          <rating>3</rating>
          <maxrating>7</maxrating>
        </gear>
      </gears>
      <mods>
        <name>Amenities (Middle)</name>
        <name>Winch (Basic)</name>
      </mods>
      <seats>12</seats>
    </vehicle>
    <vehicle>
      <id>ef0f8108-e057-4caf-afb0-4cc11264ccec</id>
      <name>Ultramarine Kingfisher</name>
      <page>92</page>
      <source>R5</source>
      <accel>2</accel>
      <armor>12</armor>
      <avail>12</avail>
      <body>16</body>
      <category>Boats</category>
      <cost>61000</cost>
      <handling>3</handling>
      <pilot>3</pilot>
      <sensor>4</sensor>
      <speed>3</speed>
      <gears>
        <gear>
          <name>Sensor Array</name>
          <rating>4</rating>
          <maxrating>7</maxrating>
        </gear>
      </gears>
      <mods>
        <name>Amenities (Squatter)</name>
        <name>Winch (Basic)</name>
        <name>Satellite Link</name>
        <name>Smuggling Compartment</name>
      </mods>
      <seats>6</seats>
    </vehicle>
    <vehicle>
      <id>119963e1-cdca-439d-b1d5-fd9e0ab85985</id>
      <name>American Airboat AirRanger</name>
      <page>92</page>
      <source>R5</source>
      <accel>3</accel>
      <armor>6</armor>
      <avail>6</avail>
      <body>10</body>
      <category>Boats</category>
      <cost>25500</cost>
      <handling>4</handling>
      <pilot>1</pilot>
      <sensor>1</sensor>
      <speed>4</speed>
      <gears>
        <gear>
          <name>Sensor Array</name>
          <rating>1</rating>
          <maxrating>7</maxrating>
        </gear>
      </gears>
      <seats>6</seats>
    </vehicle>
    <vehicle>
      <id>ce233f26-f8ab-4f59-96fe-d57892e18cb3</id>
      <name>American Airboat AirRanger Heavy</name>
      <page>92</page>
      <source>R5</source>
      <accel>3</accel>
      <armor>6</armor>
      <avail>8</avail>
      <body>12</body>
      <category>Boats</category>
      <cost>35500</cost>
      <handling>4</handling>
      <pilot>1</pilot>
      <sensor>1</sensor>
      <speed>4</speed>
      <gears>
        <gear>
          <name>Sensor Array</name>
          <rating>1</rating>
          <maxrating>7</maxrating>
        </gear>
      </gears>
      <seats>5</seats>
    </vehicle>
    <vehicle>
      <id>5a77445f-c676-4f07-805e-3aac7c3f9830</id>
      <name>GMC Riverine Security</name>
      <page>92</page>
      <source>R5</source>
      <accel>3</accel>
      <armor>12</armor>
      <avail>15R</avail>
      <body>16</body>
      <category>Boats</category>
      <cost>100000</cost>
      <handling>4</handling>
      <pilot>4</pilot>
      <sensor>4</sensor>
      <speed>5</speed>
      <gears>
        <gear>
          <name>Sensor Array</name>
          <rating>4</rating>
          <maxrating>7</maxrating>
        </gear>
      </gears>
      <mods>
        <name>Amenities (Squatter)</name>
        <name>Rigger Cocoon</name>
        <name>Rigger Interface</name>
        <name>Satellite Link</name>
        <name>Searchlight</name>
      </mods>
      <seats>8</seats>
      <weaponmounts>
        <weaponmount>
          <control>Remote</control>
          <flexibility>Flexible</flexibility>
          <size>Heavy</size>
          <visibility>Internal</visibility>
        </weaponmount>
        <weaponmount>
          <control>Remote</control>
          <flexibility>Flexible</flexibility>
          <size>Standard</size>
          <visibility>Internal</visibility>
        </weaponmount>
        <weaponmount>
          <control>Remote</control>
          <flexibility>Flexible</flexibility>
          <size>Standard</size>
          <visibility>Internal</visibility>
        </weaponmount>
        <weaponmount>
          <control>Remote</control>
          <flexibility>Flexible</flexibility>
          <size>Standard</size>
          <visibility>External</visibility>
        </weaponmount>
        <weaponmount>
          <control>Remote</control>
          <flexibility>Flexible</flexibility>
          <size>Standard</size>
          <visibility>External</visibility>
        </weaponmount>
      </weaponmounts>
    </vehicle>
    <vehicle>
      <id>d72817d0-2fa7-4c97-a8ef-bc2912549d27</id>
      <name>GMC Riverine Police</name>
      <page>92</page>
      <source>R5</source>
      <accel>3</accel>
      <armor>14</armor>
      <avail>15R</avail>
      <body>16</body>
      <category>Boats</category>
      <cost>154000</cost>
      <handling>4</handling>
      <pilot>4</pilot>
      <sensor>5</sensor>
      <speed>5</speed>
      <gears>
        <gear>
          <name>Sensor Array</name>
          <rating>5</rating>
          <maxrating>7</maxrating>
        </gear>
      </gears>
      <mods>
        <name>Amenities (Squatter)</name>
        <name>Rigger Cocoon</name>
        <name>Rigger Interface</name>
        <name>Satellite Link</name>
        <name>Searchlight</name>
        <name>Searchlight</name>
        <name>Searchlight</name>
        <name>Searchlight</name>
      </mods>
      <seats>8</seats>
      <weaponmounts>
        <weaponmount>
          <control>Remote</control>
          <flexibility>Flexible</flexibility>
          <size>Heavy</size>
          <visibility>Internal</visibility>
        </weaponmount>
        <weaponmount>
          <control>Remote</control>
          <flexibility>Flexible</flexibility>
          <size>Standard</size>
          <visibility>Internal</visibility>
        </weaponmount>
        <weaponmount>
          <control>Remote</control>
          <flexibility>Flexible</flexibility>
          <size>Standard</size>
          <visibility>Internal</visibility>
        </weaponmount>
        <weaponmount>
          <control>Remote</control>
          <flexibility>Flexible</flexibility>
          <size>Standard</size>
          <visibility>External</visibility>
        </weaponmount>
        <weaponmount>
          <control>Remote</control>
          <flexibility>Flexible</flexibility>
          <size>Standard</size>
          <visibility>External</visibility>
        </weaponmount>
      </weaponmounts>
    </vehicle>
    <vehicle>
      <id>386a33be-d016-4bae-ba7a-7b0f618e92d6</id>
      <name>GMC Riverine Military</name>
      <page>92</page>
      <source>R5</source>
      <accel>3</accel>
      <armor>20</armor>
      <avail>20F</avail>
      <body>20</body>
      <category>Boats</category>
      <cost>225000</cost>
      <handling>4</handling>
      <pilot>6</pilot>
      <sensor>6</sensor>
      <speed>5</speed>
      <gears>
        <gear>
          <name>Sensor Array</name>
          <rating>6</rating>
          <maxrating>7</maxrating>
        </gear>
      </gears>
      <mods>
        <name>Amenities (Squatter)</name>
        <name>Rigger Cocoon</name>
        <name>Rigger Interface</name>
        <name>Satellite Link</name>
        <name>Searchlight</name>
        <name rating="4">Signature Masking</name>
      </mods>
      <seats>8</seats>
      <weaponmounts>
        <weaponmount>
          <control>Remote</control>
          <flexibility>Flexible</flexibility>
          <size>Heavy</size>
          <visibility>Internal</visibility>
        </weaponmount>
        <weaponmount>
          <control>Remote</control>
          <flexibility>Flexible</flexibility>
          <size>Standard</size>
          <visibility>Internal</visibility>
        </weaponmount>
        <weaponmount>
          <control>Remote</control>
          <flexibility>Flexible</flexibility>
          <size>Standard</size>
          <visibility>Internal</visibility>
        </weaponmount>
        <weaponmount>
          <control>Remote</control>
          <flexibility>Flexible</flexibility>
          <size>Standard</size>
          <visibility>External</visibility>
        </weaponmount>
        <weaponmount>
          <control>Remote</control>
          <flexibility>Flexible</flexibility>
          <size>Standard</size>
          <visibility>External</visibility>
        </weaponmount>
        <weaponmount>
          <control>Remote</control>
          <flexibility>Flexible</flexibility>
          <size>Standard</size>
          <visibility>External</visibility>
        </weaponmount>
      </weaponmounts>
    </vehicle>
    <vehicle>
      <id>13441e68-867a-42cd-88a6-f28e4fade20a</id>
      <name>Hughes Stallion WK-4</name>
      <page>95</page>
      <source>R5</source>
      <accel>4</accel>
      <armor>16</armor>
      <avail>12</avail>
      <body>16</body>
      <category>Rotorcraft</category>
      <cost>440000</cost>
      <handling>5</handling>
      <pilot>4</pilot>
      <sensor>4</sensor>
      <speed>5</speed>
      <gears>
        <gear>
          <name>Sensor Array</name>
          <rating>4</rating>
          <maxrating>7</maxrating>
        </gear>
      </gears>
      <seats>8</seats>
    </vehicle>
    <vehicle>
      <id>9911d59b-8db1-4517-b554-49ab5d3f478d</id>
      <name>Aztechnology Agular GX-2</name>
      <page>97</page>
      <source>R5</source>
      <accel>5</accel>
      <armor>16</armor>
      <avail>28F</avail>
      <body>20</body>
      <category>Rotorcraft</category>
      <cost>500000</cost>
      <handling>5</handling>
      <pilot>4</pilot>
      <sensor>5</sensor>
      <speed>7</speed>
      <gears>
        <gear>
          <name>Sensor Array</name>
          <rating>5</rating>
          <maxrating>7</maxrating>
        </gear>
      </gears>
      <mods>
        <name>Rigger Interface</name>
      </mods>
      <seats>2</seats>
    </vehicle>
    <vehicle>
      <id>319d9e3b-a0c4-4a8b-87c9-ff50eb4c3f85</id>
      <name>Aztechnology Agular GX-3AT</name>
      <page>97</page>
      <source>R5</source>
      <accel>4</accel>
      <armor>20</armor>
      <avail>28F</avail>
      <body>22</body>
      <category>Rotorcraft</category>
      <cost>550000</cost>
      <handling>4</handling>
      <pilot>4</pilot>
      <sensor>4</sensor>
      <speed>6</speed>
      <gears>
        <gear>
          <name>Sensor Array</name>
          <rating>4</rating>
          <maxrating>7</maxrating>
        </gear>
      </gears>
      <mods>
        <name>Rigger Interface</name>
      </mods>
      <seats>10</seats>
    </vehicle>
    <vehicle>
      <id>cfb98885-315b-4f6f-8291-470ce43c8df1</id>
      <name>S-K Aerospace SKA-008</name>
      <page>98</page>
      <source>R5</source>
      <accel>8</accel>
      <armor>18</armor>
      <avail>24R</avail>
      <body>16</body>
      <category>Rotorcraft</category>
      <cost>525000</cost>
      <handling>6</handling>
      <pilot>4</pilot>
      <sensor>4</sensor>
      <speed>5</speed>
      <gears>
        <gear>
          <name>Sensor Array</name>
          <rating>4</rating>
          <maxrating>7</maxrating>
        </gear>
      </gears>
      <mods>
        <name>Rigger Interface</name>
      </mods>
      <seats>12</seats>
    </vehicle>
    <vehicle>
      <id>d3184353-13b2-4f02-b74e-55ac1e0246de</id>
      <name>Dassault Sea Sprite</name>
      <page>98</page>
      <source>R5</source>
      <accel>3</accel>
      <armor>12</armor>
      <avail>18R</avail>
      <body>18</body>
      <category>Rotorcraft</category>
      <cost>400000</cost>
      <handling>5</handling>
      <pilot>3</pilot>
      <sensor>5</sensor>
      <speed>4</speed>
      <gears>
        <gear>
          <name>Sensor Array</name>
          <rating>4</rating>
          <maxrating>7</maxrating>
        </gear>
      </gears>
      <mods>
        <name>Winch (Basic)</name>
        <name>Winch (Basic)</name>
      </mods>
      <seats>14</seats>
    </vehicle>
    <vehicle>
      <id>6f75f984-b5bd-4fd7-b4a2-c59a9c4f9ce6</id>
      <name>Federated-Boeing PBY-70 Catalina II</name>
      <page>100</page>
      <source>R5</source>
      <accel>3</accel>
      <armor>14</armor>
      <avail>12</avail>
      <body>22</body>
      <category>Fixed-Wing Aircraft</category>
      <cost>250000</cost>
      <handling>4</handling>
      <pilot>3</pilot>
      <sensor>4</sensor>
      <speed>3</speed>
      <gears>
        <gear>
          <name>Sensor Array</name>
          <rating>4</rating>
          <maxrating>7</maxrating>
        </gear>
      </gears>
      <seats>16</seats>
      <weaponmounts>
        <weaponmount>
          <control>Manual</control>
          <flexibility>Flexible</flexibility>
          <size>Heavy</size>
          <visibility>External</visibility>
        </weaponmount>
        <weaponmount>
          <control>Manual</control>
          <flexibility>Flexible</flexibility>
          <size>Heavy</size>
          <visibility>External</visibility>
        </weaponmount>
        <weaponmount>
          <control>Manual</control>
          <flexibility>Flexible</flexibility>
          <size>Heavy</size>
          <visibility>External</visibility>
        </weaponmount>
      </weaponmounts>
    </vehicle>
    <vehicle>
      <id>b4e88420-eae5-4c35-8ef2-a067012b2bf2</id>
      <name>Airbus Lift Ticket ALS-699</name>
      <page>100</page>
      <source>R5</source>
      <accel>3</accel>
      <armor>12</armor>
      <avail>14</avail>
      <body>16</body>
      <category>Rotorcraft</category>
      <cost>325000</cost>
      <handling>5</handling>
      <pilot>3</pilot>
      <sensor>4</sensor>
      <speed>3</speed>
      <gears>
        <gear>
          <name>Sensor Array</name>
          <rating>4</rating>
          <maxrating>7</maxrating>
        </gear>
      </gears>
      <mods>
        <name>Winch (Basic)</name>
        <name>Winch (Basic)</name>
        <name>Winch (Basic)</name>
        <name>Winch (Basic)</name>
        <name>Winch (Enhanced)</name>
        <name>Winch (Enhanced)</name>
        <name>Winch (Enhanced)</name>
        <name>Winch (Enhanced)</name>
      </mods>
      <seats>5</seats>
    </vehicle>
    <vehicle>
      <id>4bb96843-2759-4263-b5cd-56b7f5f0178f</id>
      <name>GMC Gryphon</name>
      <page>103</page>
      <source>R5</source>
      <accel>7</accel>
      <armor>24</armor>
      <avail>28F</avail>
      <body>24</body>
      <category>VTOL/VSTOL</category>
      <cost>3200000</cost>
      <handling>5</handling>
      <pilot>4</pilot>
      <sensor>5</sensor>
      <speed>8</speed>
      <gears>
        <gear>
          <name>Sensor Array</name>
          <rating>5</rating>
          <maxrating>7</maxrating>
        </gear>
      </gears>
      <mods>
        <name>Rigger Interface</name>
      </mods>
      <seats>2</seats>
      <weaponmounts>
        <weaponmount>
          <control>Remote</control>
          <flexibility>Fixed</flexibility>
          <size>Heavy</size>
          <visibility>External</visibility>
        </weaponmount>
        <weaponmount>
          <control>Remote</control>
          <flexibility>Fixed</flexibility>
          <size>Heavy</size>
          <visibility>External</visibility>
        </weaponmount>
        <weaponmount>
          <control>Remote</control>
          <flexibility>Fixed</flexibility>
          <size>Heavy</size>
          <visibility>External</visibility>
        </weaponmount>
      </weaponmounts>
    </vehicle>
    <vehicle>
      <id>e7891e8c-3c27-4fd1-97cf-cf1384ecb829</id>
      <name>Evo-Krime Krime Wing</name>
      <page>105</page>
      <source>R5</source>
      <accel>5</accel>
      <armor>18</armor>
      <avail>24F</avail>
      <body>22</body>
      <category>VTOL/VSTOL</category>
      <cost>2275000</cost>
      <handling>4</handling>
      <pilot>4</pilot>
      <sensor>5</sensor>
      <speed>6</speed>
      <gears>
        <gear>
          <name>Sensor Array</name>
          <rating>5</rating>
          <maxrating>7</maxrating>
        </gear>
      </gears>
      <mods>
        <name rating="1">Metahuman Adjustment</name>
      </mods>
      <seats>20</seats>
    </vehicle>
    <vehicle>
      <id>9486c47c-7093-4897-bde9-14a522cd8394</id>
      <name>Luftshiffbau Personal Zeppelin LZP-2070</name>
      <page>107</page>
      <source>R5</source>
      <accel>3</accel>
      <armor>6</armor>
      <avail>12</avail>
      <body>12</body>
      <category>LTAV</category>
      <cost>85000</cost>
      <handling>4</handling>
      <pilot>5</pilot>
      <sensor>4</sensor>
      <speed>2</speed>
      <gears>
        <gear>
          <name>Sensor Array</name>
          <rating>4</rating>
          <maxrating>7</maxrating>
        </gear>
      </gears>
      <seats>6</seats>
    </vehicle>
    <vehicle>
      <id>464ef537-768b-447b-9c30-39239234b2a3</id>
      <name>Renegade Works Mothership LAVH</name>
      <page>105</page>
      <source>R5</source>
      <accel>3</accel>
      <armor>5</armor>
      <avail>24R</avail>
      <body>10</body>
      <category>LTAV</category>
      <cost>50000</cost>
      <handling>3</handling>
      <pilot>3</pilot>
      <sensor>4</sensor>
      <speed>3</speed>
      <gears>
        <gear>
          <name>Sensor Array</name>
          <rating>4</rating>
          <maxrating>7</maxrating>
        </gear>
      </gears>
      <mods>
        <name rating="1">Metahuman Adjustment</name>
      </mods>
      <seats>1</seats>
    </vehicle>
    <vehicle>
      <id>685a5cb6-75ee-45fd-80bd-07ea669054a3</id>
      <name>Horizon Noizquito (Microdrone)</name>
      <page>128</page>
      <source>R5</source>
      <accel>2</accel>
      <armor>0</armor>
      <avail>10R</avail>
      <body>1</body>
      <category>Drones: Micro</category>
      <cost>2000</cost>
      <handling>4</handling>
      <pilot>3</pilot>
      <sensor>3</sensor>
      <speed>3</speed>
      <gears>
        <gear>
          <name>Sensor Array</name>
          <rating>3</rating>
          <maxrating>3</maxrating>
        </gear>
      </gears>
    </vehicle>
    <vehicle>
      <id>8b1aff5b-a9a3-4fdc-a10c-de56d88e4b91</id>
      <name>Sony Goldfish (Microdrone)</name>
      <page>129</page>
      <source>R5</source>
      <accel>1</accel>
      <armor>0</armor>
      <avail>6</avail>
      <body>0</body>
      <category>Drones: Micro</category>
      <cost>500</cost>
      <handling>2/4</handling>
      <pilot>2</pilot>
      <sensor>2</sensor>
      <speed>1</speed>
      <gears>
        <gear>
          <name>Sensor Array</name>
          <rating>2</rating>
          <maxrating>3</maxrating>
        </gear>
      </gears>
      <mods>
        <name cost="0">Submersible (Drone)</name>
      </mods>
    </vehicle>
    <vehicle>
      <id>3defffd7-c7ee-4c54-8d51-1df731842823</id>
      <name>Aerodesign Systems Condor LDSD-23 (Minidrone)</name>
      <page>129</page>
      <source>R5</source>
      <accel>0</accel>
      <armor>0</armor>
      <avail>6R</avail>
      <body>1</body>
      <category>Drones: Mini</category>
      <cost>4000</cost>
      <handling>2</handling>
      <pilot>2</pilot>
      <sensor>4</sensor>
      <speed>0</speed>
      <gears>
        <gear>
          <name>Sensor Array</name>
          <rating>4</rating>
          <maxrating>4</maxrating>
        </gear>
      </gears>
    </vehicle>
    <vehicle>
      <id>cf1383e9-5604-46eb-8323-522acaeada2e</id>
      <name>Aztechnology Hedgehog (Minidrone)</name>
      <page>129</page>
      <source>R5</source>
      <accel>1</accel>
      <armor>0</armor>
      <avail>8F</avail>
      <body>1</body>
      <category>Drones: Mini</category>
      <cost>8000</cost>
      <handling>3</handling>
      <pilot>4</pilot>
      <sensor>3</sensor>
      <speed>1</speed>
      <gears>
        <gear>
          <name>Sensor Array</name>
          <rating>3</rating>
          <maxrating>3</maxrating>
        </gear>
      </gears>
    </vehicle>
    <vehicle>
      <id>cdf8a11b-c74a-4754-89b0-cb1a4bec17cd</id>
      <name>Cyberspace Designs Dragonfly (Minidrone)</name>
      <page>129</page>
      <source>R5</source>
      <accel>1</accel>
      <armor>3</armor>
      <avail>12R</avail>
      <body>1</body>
      <category>Drones: Mini</category>
      <cost>4000</cost>
      <handling>4</handling>
      <pilot>3</pilot>
      <sensor>3</sensor>
      <speed>2</speed>
      <gears>
        <gear select="Melee Bite">[Weapon] Melee Autosoft</gear>
        <gear>
          <name>Sensor Array</name>
          <rating>3</rating>
          <maxrating>3</maxrating>
        </gear>
      </gears>
    </vehicle>
    <vehicle>
      <id>b5ef225a-9a22-4dfd-bf4e-2832cbe8e064</id>
      <name>Festo Pigeon 2.0 (Minidrone)</name>
      <page>129</page>
      <source>R5</source>
      <accel>1</accel>
      <armor>0</armor>
      <avail>8</avail>
      <body>1</body>
      <category>Drones: Mini</category>
      <cost>3000</cost>
      <handling>4</handling>
      <pilot>2</pilot>
      <sensor>2</sensor>
      <speed>2</speed>
      <gears>
        <gear>
          <name>Sensor Array</name>
          <rating>2</rating>
          <maxrating>3</maxrating>
        </gear>
      </gears>
      <mods>
        <name rating="1">Realistic Features (Drone)</name>
      </mods>
    </vehicle>
    <vehicle>
      <id>df487ee7-9009-47b0-9db8-548bed9a3361</id>
      <name>Horizon CU^3 (Minidrone)</name>
      <page>130</page>
      <source>R5</source>
      <accel>1</accel>
      <armor>0</armor>
      <avail>4</avail>
      <body>1</body>
      <category>Drones: Mini</category>
      <cost>3000</cost>
      <handling>4</handling>
      <pilot>2</pilot>
      <sensor>3</sensor>
      <speed>1</speed>
      <gears>
        <gear rating="2">Clearsight Autosoft</gear>
        <gear>
          <name>Sensor Array</name>
          <rating>3</rating>
          <maxrating>3</maxrating>
        </gear>
      </gears>
    </vehicle>
    <vehicle>
      <id>8e9830e5-16e4-40e3-9803-4036945b786d</id>
      <name>Horizon CU^3 Professional (Minidrone)</name>
      <page>130</page>
      <source>R5</source>
      <accel>1</accel>
      <armor>0</armor>
      <avail>4</avail>
      <body>1</body>
      <category>Drones: Mini</category>
      <cost>6000</cost>
      <handling>4</handling>
      <pilot>4</pilot>
      <sensor>3</sensor>
      <speed>1</speed>
      <gears>
        <gear rating="4">Clearsight Autosoft</gear>
        <gear>
          <name>Sensor Array</name>
          <rating>3</rating>
          <maxrating>3</maxrating>
        </gear>
      </gears>
    </vehicle>
    <vehicle>
      <id>94a53ea0-c8de-4f2f-9098-55180205d8fa</id>
      <name>Renraku Gerbil (Minidrone)</name>
      <page>130</page>
      <source>R5</source>
      <accel>1</accel>
      <armor>0</armor>
      <avail>4</avail>
      <body>1</body>
      <category>Drones: Mini</category>
      <cost>2000</cost>
      <handling>4/2</handling>
      <pilot>2</pilot>
      <sensor>2</sensor>
      <speed>2</speed>
      <gears>
        <gear>
          <name>Sensor Array</name>
          <rating>2</rating>
          <maxrating>3</maxrating>
        </gear>
      </gears>
    </vehicle>
    <vehicle>
      <id>a38e5f21-eb84-4f01-81cc-ee214d88ed96</id>
      <name>Ares Arms Sentry V (Small)</name>
      <page>130</page>
      <source>R5</source>
      <accel>1</accel>
      <armor>6</armor>
      <avail>4R</avail>
      <body>2</body>
      <category>Drones: Small</category>
      <cost>4000</cost>
      <handling>4/0</handling>
      <pilot>3</pilot>
      <sensor>2</sensor>
      <speed>1</speed>
      <gears>
        <gear rating="2" select="Colt Cobra TZ-120">[Weapon] Targeting Autosoft</gear>
        <gear>Smartsoft</gear>
        <gear>
          <name>Sensor Array</name>
          <rating>2</rating>
          <maxrating>3</maxrating>
        </gear>
      </gears>
      <modslots>0</modslots>
      <weaponmounts>
        <weaponmount>
          <control>Remote</control>
          <flexibility>Fixed</flexibility>
          <size>Standard [SR5]</size>
          <visibility>External</visibility>
        </weaponmount>
      </weaponmounts>
      <weapons>
        <weapon>
          <name>Colt Cobra TZ-120</name>
        </weapon>
      </weapons>
    </vehicle>
    <vehicle>
      <id>d1289d4c-2b32-450f-bbc1-489dafe39c19</id>
      <name>Citron-Brouillard Smoke Generator (Small)</name>
      <page>131</page>
      <source>R5</source>
      <accel>1</accel>
      <armor>0</armor>
      <avail>8</avail>
      <body>2</body>
      <category>Drones: Small</category>
      <cost>4000</cost>
      <handling>3</handling>
      <pilot>2</pilot>
      <sensor>2</sensor>
      <speed>1</speed>
      <gears>
        <gear>
          <name>Sensor Array</name>
          <rating>2</rating>
          <maxrating>3</maxrating>
        </gear>
      </gears>
      <modslots>0</modslots>
    </vehicle>
    <vehicle>
      <id>fcbe7bb4-6137-4939-8d4b-10b011b33ac6</id>
      <name>Cyberspace Designs Wolfhound (Small)</name>
      <page>131</page>
      <source>R5</source>
      <accel>1</accel>
      <armor>0</armor>
      <avail>12</avail>
      <body>2</body>
      <category>Drones: Small</category>
      <cost>30000</cost>
      <handling>3</handling>
      <pilot>2</pilot>
      <sensor>4</sensor>
      <speed>2</speed>
      <gears>
        <gear>
          <name>Sensor Array</name>
          <rating>4</rating>
          <maxrating>4</maxrating>
        </gear>
      </gears>
      <modslots>1</modslots>
    </vehicle>
    <vehicle>
      <id>d9157390-2003-4238-8738-6a24efc770f0</id>
      <name>Evo Proletarian (Small)</name>
      <page>132</page>
      <source>R5</source>
      <accel>1</accel>
      <armor>0</armor>
      <avail>6</avail>
      <body>2</body>
      <category>Drones: Small</category>
      <cost>4000</cost>
      <handling>4/2</handling>
      <pilot>2</pilot>
      <sensor>2</sensor>
      <speed>2</speed>
      <gears>
        <gear>
          <name>Sensor Array</name>
          <rating>2</rating>
          <maxrating>3</maxrating>
        </gear>
        <gear rating="2" select="Automotive Mechanic">Skill Autosoft</gear>
        <gear select="Automotive Mechanic">Tool Kit</gear>
      </gears>
      <mods>
        <name>Drone Arm</name>
      </mods>
      <modslots>1</modslots>
    </vehicle>
    <vehicle>
      <id>6b0c07b2-6e3d-4174-a748-859fd46c090c</id>
      <name>Ferret RPD-1X (Small)</name>
      <page>132</page>
      <source>R5</source>
      <accel>1</accel>
      <armor>3</armor>
      <avail>6</avail>
      <body>2</body>
      <category>Drones: Small</category>
      <cost>4000</cost>
      <handling>4/2</handling>
      <pilot>3</pilot>
      <sensor>3</sensor>
      <speed>1</speed>
      <gears>
        <gear>
          <name>Sensor Array</name>
          <rating>3</rating>
          <maxrating>3</maxrating>
        </gear>
        <gear>Flashlight</gear>
      </gears>
      <modslots>1</modslots>
      <weaponmounts>
        <weaponmount>
          <control>Remote</control>
          <flexibility>Fixed</flexibility>
          <size>Mini (Drone)</size>
          <visibility>External</visibility>
        </weaponmount>
      </weaponmounts>
      <weapons>
        <weapon>
          <name>Defiance EX Shocker</name>
        </weapon>
      </weapons>
    </vehicle>
    <vehicle>
      <id>2e70a156-4201-48c8-935f-7223c16a1e82</id>
      <name>Festo Sewer Snake (Small)</name>
      <page>132</page>
      <source>R5</source>
      <accel>1/1</accel>
      <armor>0</armor>
      <avail>10</avail>
      <body>2</body>
      <category>Drones: Small</category>
      <cost>6000</cost>
      <handling>3</handling>
      <pilot>2</pilot>
      <sensor>2</sensor>
      <speed>1/1</speed>
      <gears>
        <gear>
          <name>Sensor Array</name>
          <rating>2</rating>
          <maxrating>3</maxrating>
        </gear>
      </gears>
      <mods>
        <name>Submersible (Drone)</name>
        <name>Gecko Grips (Drone)</name>
      </mods>
      <modslots>1</modslots>
    </vehicle>
    <vehicle>
      <id>89392969-1d03-4322-9aa8-c0160ba3ee76</id>
      <name>Horizon Mini-Zep (Small)</name>
      <page>132</page>
      <source>R5</source>
      <accel>0</accel>
      <armor>0</armor>
      <avail>4</avail>
      <body>2</body>
      <category>Drones: Small</category>
      <cost>2000</cost>
      <handling>2</handling>
      <pilot>2</pilot>
      <sensor>2</sensor>
      <speed>0</speed>
      <gears>
        <gear>
          <name>Sensor Array</name>
          <rating>2</rating>
          <maxrating>3</maxrating>
        </gear>
      </gears>
      <modslots>4</modslots>
    </vehicle>
    <vehicle>
      <id>68f2fddf-c530-4093-855a-f08e3924b68c</id>
      <name>Knight Errant P5 (Small)</name>
      <page>133</page>
      <source>R5</source>
      <accel>2</accel>
      <armor>0</armor>
      <avail>10R</avail>
      <body>2</body>
      <category>Drones: Small</category>
      <cost>8000</cost>
      <handling>4/2</handling>
      <pilot>3</pilot>
      <sensor>2</sensor>
      <speed>6</speed>
      <gears>
        <gear>
          <name>Sensor Array</name>
          <rating>2</rating>
          <maxrating>3</maxrating>
        </gear>
      </gears>
      <modslots>1</modslots>
    </vehicle>
    <vehicle>
      <id>28abf230-3bd7-4edb-bcba-f6ae28d62d3a</id>
      <name>Lone Star Castle Guard (Small)</name>
      <page>133</page>
      <source>R5</source>
      <accel>1</accel>
      <armor>6</armor>
      <avail>10R</avail>
      <body>2</body>
      <category>Drones: Small</category>
      <cost>8000</cost>
      <handling>4/2</handling>
      <pilot>3</pilot>
      <sensor>2</sensor>
      <speed>1</speed>
      <gears>
        <gear>
          <name>Sensor Array</name>
          <rating>2</rating>
          <maxrating>3</maxrating>
        </gear>
        <gear rating="3">[Weapon] Targeting Autosoft</gear>
        <gear>Smartsoft</gear>
        <gear>SmartSafety Bracelet</gear>
        <gear>SmartSafety Bracelet</gear>
        <gear>SmartSafety Bracelet</gear>
        <gear>SmartSafety Bracelet</gear>
      </gears>
      <modslots>0</modslots>
      <weaponmounts>
        <weaponmount>
          <control>Remote</control>
          <flexibility>Fixed</flexibility>
          <size>Small (Drone)</size>
          <visibility>External</visibility>
        </weaponmount>
      </weaponmounts>
    </vehicle>
    <vehicle>
      <id>a836d6d5-56f3-416c-a53f-2249af400580</id>
      <name>MCT Gun Turret (Small)</name>
      <page>133</page>
      <source>R5</source>
      <accel>0</accel>
      <armor>6</armor>
      <avail>4R</avail>
      <body>2</body>
      <category>Drones: Small</category>
      <cost>4000</cost>
      <handling>0</handling>
      <pilot>3</pilot>
      <sensor>2</sensor>
      <speed>0</speed>
      <gears>
        <gear>
          <name>Sensor Array</name>
          <rating>2</rating>
          <maxrating>3</maxrating>
        </gear>
      </gears>
      <mods>
        <name>Immobile (Drone)</name>
      </mods>
      <modslots>0</modslots>
      <weaponmounts>
        <weaponmount>
          <control>Remote</control>
          <flexibility>Fixed</flexibility>
          <size>Standard</size>
          <visibility>External</visibility>
        </weaponmount>
      </weaponmounts>
    </vehicle>
    <vehicle>
      <id>68b2cf81-7fa0-4451-8096-96d9bd25c128</id>
      <name>MCT Seven (Wheelie) (Small)</name>
      <page>134</page>
      <source>R5</source>
      <accel>1</accel>
      <armor>0</armor>
      <avail>0</avail>
      <body>1</body>
      <category>Drones: Small</category>
      <cost>2000</cost>
      <handling>4/2</handling>
      <pilot>1</pilot>
      <sensor>1</sensor>
      <speed>2</speed>
      <gears>
        <gear>
          <name>Sensor Array</name>
          <rating>1</rating>
          <maxrating>3</maxrating>
        </gear>
      </gears>
      <modslots>3</modslots>
    </vehicle>
    <vehicle>
      <id>84bc59dd-cd8f-4148-b5fa-53c3e0fe384f</id>
      <name>MCT Seven (Treads) (Small)</name>
      <page>134</page>
      <source>R5</source>
      <accel>1</accel>
      <armor>0</armor>
      <avail>2</avail>
      <body>1</body>
      <category>Drones: Small</category>
      <cost>2000</cost>
      <handling>3</handling>
      <pilot>1</pilot>
      <sensor>1</sensor>
      <speed>2</speed>
      <gears>
        <gear>
          <name>Sensor Array</name>
          <rating>1</rating>
          <maxrating>3</maxrating>
        </gear>
      </gears>
      <modslots>3</modslots>
    </vehicle>
    <vehicle>
      <id>67bfc8e7-e8dd-4e3f-9e31-d5aa4990e4f5</id>
      <name>MCT Seven (Dirty) (Small)</name>
      <page>134</page>
      <source>R5</source>
      <accel>1</accel>
      <armor>0</armor>
      <avail>2</avail>
      <body>1</body>
      <category>Drones: Small</category>
      <cost>2000</cost>
      <handling>2/4</handling>
      <pilot>1</pilot>
      <sensor>1</sensor>
      <speed>2</speed>
      <gears>
        <gear>
          <name>Sensor Array</name>
          <rating>1</rating>
          <maxrating>3</maxrating>
        </gear>
      </gears>
      <modslots>3</modslots>
    </vehicle>
    <vehicle>
      <id>7cc3856f-eaaa-47a6-83f5-a5efa36efbcd</id>
      <name>MCT Seven (Quad) (Small)</name>
      <page>134</page>
      <source>R5</source>
      <accel>1</accel>
      <armor>0</armor>
      <avail>4</avail>
      <body>1</body>
      <category>Drones: Small</category>
      <cost>2000</cost>
      <handling>4</handling>
      <pilot>1</pilot>
      <sensor>1</sensor>
      <speed>1</speed>
      <gears>
        <gear>
          <name>Sensor Array</name>
          <rating>1</rating>
          <maxrating>3</maxrating>
        </gear>
      </gears>
      <modslots>3</modslots>
    </vehicle>
    <vehicle>
      <id>4c2952dd-b400-4560-816b-1a857e3f24dd</id>
      <name>MCT Seven (Swims) (Small)</name>
      <page>134</page>
      <source>R5</source>
      <accel>1</accel>
      <armor>0</armor>
      <avail>4</avail>
      <body>1</body>
      <category>Drones: Small</category>
      <cost>1000</cost>
      <handling>3</handling>
      <pilot>1</pilot>
      <sensor>1</sensor>
      <speed>2</speed>
      <gears>
        <gear>
          <name>Sensor Array</name>
          <rating>1</rating>
          <maxrating>3</maxrating>
        </gear>
      </gears>
      <modslots>3</modslots>
    </vehicle>
    <vehicle>
      <id>2227d4bb-9a97-460a-b90c-cf9fd4d98636</id>
      <name>MCT Seven (Hovers) (Small)</name>
      <page>134</page>
      <source>R5</source>
      <accel>1</accel>
      <armor>0</armor>
      <avail>6</avail>
      <body>1</body>
      <category>Drones: Small</category>
      <cost>4000</cost>
      <handling>3</handling>
      <pilot>1</pilot>
      <sensor>1</sensor>
      <speed>1</speed>
      <gears>
        <gear>
          <name>Sensor Array</name>
          <rating>1</rating>
          <maxrating>3</maxrating>
        </gear>
      </gears>
      <modslots>3</modslots>
    </vehicle>
    <vehicle>
      <id>6918401c-ae18-45cc-90e2-72a029240eed</id>
      <name>MCT Seven (Soars) (Small)</name>
      <page>134</page>
      <source>R5</source>
      <accel>1</accel>
      <armor>0</armor>
      <avail>8</avail>
      <body>1</body>
      <category>Drones: Small</category>
      <cost>4000</cost>
      <handling>3</handling>
      <pilot>1</pilot>
      <sensor>1</sensor>
      <speed>2</speed>
      <gears>
        <gear>
          <name>Sensor Array</name>
          <rating>1</rating>
          <maxrating>3</maxrating>
        </gear>
      </gears>
      <modslots>3</modslots>
    </vehicle>
    <vehicle>
      <id>0ff86ef9-e35d-4f8f-bc64-0303f81f11c7</id>
      <name>Neonet Prarie Dog (Small)</name>
      <page>134</page>
      <source>R5</source>
      <accel>1</accel>
      <armor>3</armor>
      <avail>12F</avail>
      <body>2</body>
      <category>Drones: Small</category>
      <cost>8000</cost>
      <handling>2/4</handling>
      <pilot>3</pilot>
      <sensor>4</sensor>
      <speed>2</speed>
      <gears>
        <gear rating="3">Electronic Warfare Autosoft</gear>
        <gear rating="4">Jammer, Directional</gear>
        <gear rating="6">Jammer, Area</gear>
        <gear>
          <name>Sensor Array</name>
          <rating>4</rating>
          <maxrating>4</maxrating>
        </gear>
      </gears>
      <modslots>0</modslots>
    </vehicle>
    <vehicle>
      <id>963d0596-c0f5-40d9-8bfe-580cc1150d20</id>
      <name>PW Sundowner (Small)</name>
      <page>134</page>
      <source>R5</source>
      <accel>1</accel>
      <armor>0</armor>
      <avail>8</avail>
      <body>2</body>
      <category>Drones: Small</category>
      <cost>10000</cost>
      <handling>3</handling>
      <pilot>2</pilot>
      <sensor>2</sensor>
      <speed>4</speed>
      <gears>
        <gear>
          <name>Sensor Array</name>
          <rating>2</rating>
          <maxrating>3</maxrating>
        </gear>
      </gears>
      <modslots>0</modslots>
    </vehicle>
    <vehicle>
      <id>6cef9ce0-b7b0-4d3c-933a-ef1da1580388</id>
      <name>Proteus Krake (Small)</name>
      <page>136</page>
      <source>R5</source>
      <accel>4</accel>
      <armor>2</armor>
      <avail>18F</avail>
      <body>2</body>
      <category>Drones: Small</category>
      <cost>10000</cost>
      <handling>5</handling>
      <pilot>4</pilot>
      <sensor>3</sensor>
      <speed>3</speed>
      <gears>
        <gear>
          <name>Sensor Array</name>
          <rating>3</rating>
          <maxrating>3</maxrating>
        </gear>
        <gear select="Nautical Mechanic">Tool Kit</gear>
        <gear>Plasma Torch</gear>
        <gear>Ink Pouch</gear>
      </gears>
      <modslots>0</modslots>
      <weaponmounts>
        <weaponmount>
          <control>Remote</control>
          <flexibility>Fixed</flexibility>
          <size>Small</size>
          <visibility>External</visibility>
        </weaponmount>
      </weaponmounts>
    </vehicle>
    <vehicle>
      <id>75b5192e-6d57-4ca3-b288-c733c1272cef</id>
      <name>Saab-Thyssen Bloodhound (Small)</name>
      <page>136</page>
      <source>R5</source>
      <accel>1</accel>
      <armor>0</armor>
      <avail>8</avail>
      <body>2</body>
      <category>Drones: Small</category>
      <cost>10000</cost>
      <handling>3</handling>
      <pilot>2</pilot>
      <sensor>4</sensor>
      <speed>1</speed>
      <gears>
        <gear>
          <name>Sensor Array</name>
          <rating>4</rating>
          <maxrating>4</maxrating>
          <gears>
            <gear rating="6">Geiger Counter</gear>
            <gear rating="8">Olfactory Sensor</gear>
          </gears>
        </gear>
      </gears>
      <modslots>0</modslots>
    </vehicle>
    <vehicle>
      <id>ec84a3e8-00f7-4558-b21c-62fff76c33c5</id>
      <name>Renraku Dove-4 (Small)</name>
      <page>136</page>
      <source>R5</source>
      <accel>1</accel>
      <armor>0</armor>
      <avail>4</avail>
      <body>2</body>
      <category>Drones: Small</category>
      <cost>5000</cost>
      <handling>4</handling>
      <pilot>2</pilot>
      <sensor>2</sensor>
      <speed>2</speed>
      <gears>
        <gear>
          <name>Sensor Array</name>
          <rating>2</rating>
          <maxrating>3</maxrating>
        </gear>
        <gear rating="6">Radio Signal Scanner</gear>
      </gears>
      <modslots>1</modslots>
    </vehicle>
    <vehicle>
      <id>2f1519ae-8c34-48cb-a5ba-47eac74fff82</id>
      <name>Renraku Jardinero (Small)</name>
      <page>136</page>
      <source>R5</source>
      <accel>1</accel>
      <armor>0</armor>
      <avail>4</avail>
      <body>2</body>
      <category>Drones: Small</category>
      <cost>2000</cost>
      <handling>2/4</handling>
      <pilot>2</pilot>
      <sensor>2</sensor>
      <speed>1</speed>
      <gears>
        <gear>
          <name>Sensor Array</name>
          <rating>2</rating>
          <maxrating>3</maxrating>
        </gear>
      </gears>
      <modslots>1</modslots>
    </vehicle>
    <vehicle>
      <id>744987eb-0503-4d1f-b49e-fb3a543b08e0</id>
      <name>Renraku Job-A-Mat (Small)</name>
      <page>137</page>
      <source>R5</source>
      <accel>0</accel>
      <armor>0</armor>
      <avail>4</avail>
      <body>2</body>
      <category>Drones: Small</category>
      <cost>3000</cost>
      <handling>0</handling>
      <pilot>2</pilot>
      <sensor>2</sensor>
      <speed>0</speed>
      <gears>
        <gear>
          <name>Sensor Array</name>
          <rating>2</rating>
          <maxrating>3</maxrating>
        </gear>
        <gear rating="2" select="Knowledge">Skill Autosoft</gear>
      </gears>
      <mods>
        <name>Immobile (Drone)</name>
      </mods>
    </vehicle>
    <vehicle>
      <id>d8654096-dcd5-42ce-af43-cda1c0caeb3f</id>
      <name>Renraku Pelican (Small)</name>
      <page>137</page>
      <source>R5</source>
      <accel>1</accel>
      <armor>0</armor>
      <avail>2</avail>
      <body>2</body>
      <category>Drones: Small</category>
      <cost>4000</cost>
      <handling>4</handling>
      <pilot>2</pilot>
      <sensor>2</sensor>
      <speed>2</speed>
      <gears>
        <gear>
          <name>Sensor Array</name>
          <rating>2</rating>
          <maxrating>3</maxrating>
        </gear>
      </gears>
      <modslots>1</modslots>
    </vehicle>
    <vehicle>
      <id>50d4bce4-79f1-48d4-8b38-68969802dec0</id>
      <name>Telestrian Shamus</name>
      <page>138</page>
      <source>R5</source>
      <accel>1</accel>
      <armor>4</armor>
      <avail>10</avail>
      <body>4</body>
      <category>Drones: Small</category>
      <cost>30000</cost>
      <handling>3</handling>
      <pilot>3</pilot>
      <sensor>8</sensor>
      <speed>3</speed>
      <gears>
        <gear>Quicksilver Camera</gear>
        <gear>
          <name>Sensor Array</name>
          <rating>8</rating>
          <maxrating>8</maxrating>
          <gears>
            <gear rating="8">Atmosphere Sensor</gear>
            <gear rating="8">Camera</gear>
            <gear rating="8">Geiger Counter</gear>
            <gear rating="8">MAD Scanner</gear>
            <gear rating="8">Olfactory Sensor</gear>
            <gear rating="8">Radio Signal Scanner</gear>
            <gear rating="8">Ultrasound</gear>
            <gear rating="8">X-Ray</gear>
          </gears>
        </gear>
      </gears>
      <modslots>0</modslots>
    </vehicle>
    <vehicle>
      <id>2c2ab919-9432-4e0a-9f30-a8cc9d51f7fb</id>
      <name>Ares Cheetah (Medium)</name>
      <page>139</page>
      <source>R5</source>
      <accel>1</accel>
      <armor>6</armor>
      <avail>12R</avail>
      <body>2</body>
      <category>Drones: Medium</category>
      <cost>14000</cost>
      <handling>4</handling>
      <pilot>3</pilot>
      <sensor>2</sensor>
      <speed>6</speed>
      <gears>
        <gear>
          <name>Sensor Array</name>
          <rating>2</rating>
          <maxrating>4</maxrating>
        </gear>
      </gears>
      <modslots>0</modslots>
    </vehicle>
    <vehicle>
      <id>671e4bc0-bd06-4158-9515-2e353f2f6123</id>
      <name>Evo Krokodil (Medium)</name>
      <page>140</page>
      <source>R5</source>
      <accel>1</accel>
      <armor>6</armor>
      <avail>8R</avail>
      <body>3</body>
      <category>Drones: Medium</category>
      <cost>12000</cost>
      <handling>3</handling>
      <pilot>2</pilot>
      <sensor>2</sensor>
      <speed>2/3</speed>
      <gears>
        <gear>
          <name>Sensor Array</name>
          <rating>2</rating>
          <maxrating>4</maxrating>
        </gear>
      </gears>
      <mods>
        <name>Amphibious (Drone)</name>
      </mods>
      <modslots>1</modslots>
    </vehicle>
    <vehicle>
      <id>62431445-834e-424b-b4e4-ff41f36b184c</id>
      <name>Federated-Boeing Kull (Medium)</name>
      <page>140</page>
      <source>R5</source>
      <accel>2</accel>
      <armor>0</armor>
      <avail>4</avail>
      <body>3</body>
      <category>Drones: Medium</category>
      <cost>10000</cost>
      <handling>3</handling>
      <pilot>3</pilot>
      <sensor>2</sensor>
      <speed>4</speed>
      <gears>
        <gear>
          <name>Sensor Array</name>
          <rating>2</rating>
          <maxrating>4</maxrating>
        </gear>
      </gears>
    </vehicle>
    <vehicle>
      <id>dd68326a-254b-44e7-b787-67a539f19e06</id>
      <name>MCT Tunneler (Medium)</name>
      <page>140</page>
      <source>R5</source>
      <accel>0</accel>
      <armor>6</armor>
      <avail>8R</avail>
      <body>3</body>
      <category>Drones: Medium</category>
      <cost>10000</cost>
      <handling>3</handling>
      <pilot>2</pilot>
      <sensor>2</sensor>
      <speed>0</speed>
      <gears>
        <gear>
          <name>Sensor Array</name>
          <rating>2</rating>
          <maxrating>4</maxrating>
        </gear>
      </gears>
      <modslots>2</modslots>
    </vehicle>
    <vehicle>
      <id>4ca97d26-0d55-4b9e-afcb-4f10b5eea4a6</id>
      <name>Renraku LEBD-2 (Medium)</name>
      <page>140</page>
      <source>R5</source>
      <accel>1</accel>
      <armor>9</armor>
      <avail>12R</avail>
      <body>3</body>
      <category>Drones: Medium</category>
      <cost>20000</cost>
      <handling>4</handling>
      <pilot>4</pilot>
      <sensor>4</sensor>
      <speed>2</speed>
      <gears>
        <gear>
          <name>Sensor Array</name>
          <rating>4</rating>
          <maxrating>4</maxrating>
        </gear>
        <gear rating="4" select="Yamaha Pulsar">[Weapon] Targeting Autosoft</gear>
        <gear rating="4">Clearsight Autosoft</gear>
        <gear rating="4" select="Legal Codes">Skill Autosoft</gear>
        <gear costfor="4">Ammo: Taser Dart</gear>
      </gears>
      <modslots>0</modslots>
      <weaponmounts>
        <weaponmount>
          <control>Remote</control>
          <flexibility>Fixed</flexibility>
          <size>Mini (Drone)</size>
          <visibility>External</visibility>
        </weaponmount>
      </weaponmounts>
      <weapons>
        <weapon>
          <name>Yamaha Pulsar</name>
        </weapon>
      </weapons>
    </vehicle>
    <vehicle>
      <id>39f2681c-6a20-4799-bd9a-f81636a00dbd</id>
      <name>Transys Steed (Medium)</name>
      <page>141</page>
      <source>R5</source>
      <accel>1</accel>
      <armor>0</armor>
      <avail>2</avail>
      <body>3</body>
      <category>Drones: Medium</category>
      <cost>4000</cost>
      <handling>4/2</handling>
      <pilot>2</pilot>
      <sensor>4</sensor>
      <speed>1</speed>
      <gears>
        <gear>
          <name>Sensor Array</name>
          <rating>4</rating>
          <maxrating>4</maxrating>
        </gear>
      </gears>
      <modslots>1</modslots>
    </vehicle>
    <vehicle>
      <id>9bb6d665-a59c-4146-ad2f-2ce4ef2e52c9</id>
      <name>Ares Matilda (Large)</name>
      <page>141</page>
      <source>R5</source>
      <accel>1</accel>
      <armor>8</armor>
      <avail>12R</avail>
      <body>8</body>
      <category>Drones: Large</category>
      <cost>18000</cost>
      <handling>1</handling>
      <pilot>2</pilot>
      <sensor>4</sensor>
      <speed>2</speed>
      <gears>
        <gear>
          <name>Sensor Array</name>
          <rating>2</rating>
          <maxrating>5</maxrating>
        </gear>
        <gear rating="3">[Weapon] Targeting Autosoft</gear>
      </gears>
      <weaponmounts>
        <weaponmount>
          <control>Remote</control>
          <flexibility>Fixed</flexibility>
          <size>Standard (Drone)</size>
          <visibility>External</visibility>
        </weaponmount>
      </weaponmounts>
      <weapons>
        <weapon>
          <name>Underbarrel Grenade Launcher</name>
        </weapon>
        <weapon>
          <name>Riot Shield</name>
        </weapon>
        <weapon>
          <name>Riot Shield</name>
        </weapon>
      </weapons>
    </vehicle>
    <vehicle>
      <id>4ea566f2-a5c0-4021-80b1-60d85dab1b27</id>
      <name>Ares Mule (Large)</name>
      <page>142</page>
      <source>R5</source>
      <accel>1</accel>
      <armor>6</armor>
      <avail>4</avail>
      <body>4</body>
      <category>Drones: Large</category>
      <cost>8000</cost>
      <handling>4</handling>
      <pilot>2</pilot>
      <sensor>2</sensor>
      <speed>1</speed>
      <gears>
        <gear>
          <name>Sensor Array</name>
          <rating>2</rating>
          <maxrating>5</maxrating>
        </gear>
      </gears>
      <mods>
        <name>Drone Arm</name>
      </mods>
      <modslots>3</modslots>
    </vehicle>
    <vehicle>
      <id>a5700d79-5748-4c6d-a28b-8c282827a05a</id>
      <name>Ares Paladin (Large)</name>
      <page>142</page>
      <source>R5</source>
      <accel>1</accel>
      <armor>18</armor>
      <avail>8R</avail>
      <body>5</body>
      <category>Drones: Large</category>
      <cost>5000</cost>
      <handling>5</handling>
      <pilot>3</pilot>
      <sensor>2</sensor>
      <speed>4</speed>
      <gears>
        <gear>
          <name>Sensor Array</name>
          <rating>2</rating>
          <maxrating>5</maxrating>
        </gear>
      </gears>
      <mods>
        <name>Tracked Propulsion</name>
      </mods>
      <modslots>0</modslots>
    </vehicle>
    <vehicle>
      <id>18dbdb52-cb84-43d5-8d0e-15eb5a036556</id>
      <name>CrashCart Medicart (Large)</name>
      <page>143</page>
      <source>R5</source>
      <accel>1</accel>
      <armor>5</armor>
      <avail>6</avail>
      <body>6</body>
      <category>Drones: Large</category>
      <cost>10000</cost>
      <handling>5</handling>
      <pilot>4</pilot>
      <sensor>4</sensor>
      <speed>5</speed>
      <gears>
        <gear>
          <name>Sensor Array</name>
          <rating>4</rating>
          <maxrating>5</maxrating>
        </gear>
        <gear rating="6">Medkit</gear>
      </gears>
      <mods>
        <name>Tracked Propulsion</name>
      </mods>
      <modslots>2</modslots>
    </vehicle>
    <vehicle>
      <id>4037bd7f-917a-4478-a52a-e4b73635a5c1</id>
      <name>GTS Tower (Large)</name>
      <page>143</page>
      <source>R5</source>
      <accel>1</accel>
      <armor>6</armor>
      <avail>8</avail>
      <body>4</body>
      <category>Drones: Large</category>
      <cost>10000</cost>
      <handling>2</handling>
      <pilot>2</pilot>
      <sensor>2</sensor>
      <speed>1</speed>
      <gears>
        <gear>
          <name>Sensor Array</name>
          <rating>2</rating>
          <maxrating>5</maxrating>
        </gear>
      </gears>
      <mods>
        <name>Standard Drone Rack (Mini)</name>
        <name>Standard Drone Rack (Mini)</name>
        <name>Standard Drone Rack (Mini)</name>
        <name>Standard Drone Rack (Mini)</name>
        <name>Retrans Unit</name>
      </mods>
    </vehicle>
    <vehicle>
      <id>e0343c07-3a15-4596-bcc0-5a2d6d160a6b</id>
      <name>Saeder-Krupp MK-170 Neptune (Large)</name>
      <page>143</page>
      <source>R5</source>
      <accel>1</accel>
      <armor>3</armor>
      <avail>10F</avail>
      <body>5</body>
      <category>Drones: Large</category>
      <cost>17500</cost>
      <handling>2</handling>
      <pilot>4</pilot>
      <sensor>3</sensor>
      <speed>3</speed>
      <gears>
        <gear>
          <name>Sensor Array</name>
          <rating>3</rating>
          <maxrating>5</maxrating>
        </gear>
      </gears>
      <mods>
        <name>Submersible (Drone)</name>
        <name>Searchlight</name>
      </mods>
      <modslots>0</modslots>
    </vehicle>
    <vehicle>
      <id>bc21264d-527c-4066-b8c6-0aa24cff61cb</id>
      <name>Mitsuhama Malakim (Large)</name>
      <page>143</page>
      <source>R5</source>
      <accel>2</accel>
      <armor>9</armor>
      <avail>20F</avail>
      <body>4</body>
      <category>Drones: Large</category>
      <cost>40000</cost>
      <handling>3</handling>
      <pilot>4</pilot>
      <sensor>4</sensor>
      <speed>6</speed>
      <gears>
        <gear rating="6">Jammer, Area</gear>
        <gear rating="6">Jammer, Directional</gear>
        <gear rating="4">[Weapon] Targeting Autosoft</gear>
        <gear>
          <name>Sensor Array</name>
          <rating>4</rating>
          <maxrating>5</maxrating>
        </gear>
      </gears>
      <modslots>0</modslots>
      <weaponmounts>
        <weaponmount>
          <control>Remote</control>
          <flexibility>Fixed</flexibility>
          <size>Standard (Drone)</size>
          <visibility>External</visibility>
        </weaponmount>
      </weaponmounts>
    </vehicle>
    <vehicle>
      <id>70916e91-a7ee-477f-a4b0-14bc125c1034</id>
      <name>Ares KN-Y2: Deimos (Huge)</name>
      <page>144</page>
      <source>R5</source>
      <accel>1</accel>
      <armor>18</armor>
      <avail>20F</avail>
      <body>6</body>
      <category>Drones: Huge</category>
      <cost>220000</cost>
      <handling>3</handling>
      <pilot>5</pilot>
      <sensor>3</sensor>
      <speed>2</speed>
      <gears>
        <gear rating="5">[Weapon] Targeting Autosoft</gear>
        <gear>Smartsoft</gear>
        <gear>
          <name>Sensor Array</name>
          <rating>3</rating>
          <maxrating>6</maxrating>
        </gear>
      </gears>
      <modslots>0</modslots>
      <weaponmounts>
        <weaponmount>
          <control>Remote</control>
          <flexibility>Fixed</flexibility>
          <size>Heavy (Drone)</size>
          <visibility>External</visibility>
        </weaponmount>
      </weaponmounts>
    </vehicle>
    <vehicle>
      <id>e4f82e1e-1bcb-4857-a693-80cea860150e</id>
      <name>Ares KN-Y1: Phobos (Huge)</name>
      <page>144</page>
      <source>R5</source>
      <accel>1</accel>
      <armor>18</armor>
      <avail>16F</avail>
      <body>6</body>
      <category>Drones: Huge</category>
      <cost>250000</cost>
      <handling>3</handling>
      <pilot>5</pilot>
      <sensor>3</sensor>
      <speed>2</speed>
      <gears>
        <gear rating="5">[Weapon] Targeting Autosoft</gear>
        <gear>Smartsoft</gear>
        <gear>
          <name>Sensor Array</name>
          <rating>3</rating>
          <maxrating>6</maxrating>
        </gear>
      </gears>
      <modslots>0</modslots>
      <weaponmounts>
        <weaponmount>
          <control>Remote</control>
          <flexibility>Fixed</flexibility>
          <size>Heavy (Drone)</size>
          <visibility>External</visibility>
        </weaponmount>
      </weaponmounts>
    </vehicle>
    <vehicle>
      <id>83dae489-5d31-4d39-b6fa-aefc83b3ff20</id>
      <name>Ares KN-Y4: Eris (Huge)</name>
      <page>144</page>
      <source>R5</source>
      <accel>1</accel>
      <armor>18</armor>
      <avail>24F</avail>
      <body>6</body>
      <category>Drones: Huge</category>
      <cost>270000</cost>
      <handling>3</handling>
      <pilot>5</pilot>
      <sensor>3</sensor>
      <speed>2</speed>
      <gears>
        <gear rating="5">[Weapon] Targeting Autosoft</gear>
        <gear>Smartsoft</gear>
        <gear rating="6">Jammer, Area</gear>
        <gear rating="6">Jammer, Directional</gear>
        <gear rating="5">Electronic Warfare Autosoft</gear>
        <gear>
          <name>Sensor Array</name>
          <rating>3</rating>
          <maxrating>6</maxrating>
        </gear>
      </gears>
      <modslots>0</modslots>
      <weaponmounts>
        <weaponmount>
          <control>Remote</control>
          <flexibility>Fixed</flexibility>
          <size>Large (Drone)</size>
          <visibility>External</visibility>
        </weaponmount>
      </weaponmounts>
    </vehicle>
    <vehicle>
      <id>0f1b635b-59d8-4b43-b809-76eae7f0048c</id>
      <name>Mesametric Kodiak (Huge)</name>
      <page>145</page>
      <source>R5</source>
      <accel>1</accel>
      <armor>12</armor>
      <avail>12R</avail>
      <body>6</body>
      <category>Drones: Huge</category>
      <cost>40000</cost>
      <handling>2/4</handling>
      <pilot>2</pilot>
      <sensor>2</sensor>
      <speed>2</speed>
      <gears>
        <gear rating="2" select="Road Engineering">Skill Autosoft</gear>
        <gear>
          <name>Sensor Array</name>
          <rating>2</rating>
          <maxrating>6</maxrating>
        </gear>
      </gears>
      <mods>
        <name>Drone Arm</name>
      </mods>
      <modslots>2</modslots>
    </vehicle>
    <vehicle>
      <id>a88f58ad-f4e0-448a-ba5c-00cbdd0076f6</id>
      <name>NeoNet Avenging Angel (Huge)</name>
      <page>145</page>
      <source>R5</source>
      <accel>2</accel>
      <armor>12</armor>
      <avail>40F</avail>
      <body>6</body>
      <category>Drones: Huge</category>
      <cost>1000000</cost>
      <handling>3</handling>
      <pilot>6</pilot>
      <sensor>6</sensor>
      <speed>6</speed>
      <gears>
        <gear>
          <name>Sensor Array</name>
          <rating>3</rating>
          <maxrating>5</maxrating>
        </gear>
      </gears>
      <modslots>0</modslots>
      <weaponmounts>
        <weaponmount>
          <control>Remote</control>
          <flexibility>Fixed</flexibility>
          <size>Heavy (Drone)</size>
          <visibility>External</visibility>
        </weaponmount>
      </weaponmounts>
    </vehicle>
    <vehicle>
      <id>472a0869-4759-41cf-b529-a42b0f308f69</id>
      <name>Criado Juan</name>
      <page>146</page>
      <source>R5</source>
      <accel>1</accel>
      <armor>0</armor>
      <avail>2</avail>
      <body>2</body>
      <category>Drones: Anthro</category>
      <cost>8000</cost>
      <handling>2</handling>
      <pilot>2</pilot>
      <sensor>2</sensor>
      <speed>2</speed>
      <gears>
        <gear>
          <name>Sensor Array</name>
          <rating>2</rating>
          <maxrating>6</maxrating>
        </gear>
      </gears>
      <mods>
        <name>Drone Arm</name>
        <name>Drone Arm</name>
        <name>Drone Leg</name>
        <name>Drone Leg</name>
      </mods>
    </vehicle>
    <vehicle>
      <id>ad77dfa1-36ae-4e66-a319-24de903652aa</id>
      <name>Horizon Little Buddy</name>
      <page>146</page>
      <source>R5</source>
      <accel>1</accel>
      <armor>0</armor>
      <avail>4</avail>
      <body>1</body>
      <category>Drones: Anthro</category>
      <cost>2000</cost>
      <handling>2</handling>
      <pilot>2</pilot>
      <sensor>2</sensor>
      <speed>1</speed>
      <gears>
        <gear>
          <name>Sensor Array</name>
          <rating>2</rating>
          <maxrating>6</maxrating>
        </gear>
        <gear rating="2" select="Instruction">Skill Autosoft</gear>
      </gears>
      <mods>
        <name>Drone Arm</name>
        <name>Drone Arm</name>
        <name>Drone Leg</name>
        <name>Drone Leg</name>
      </mods>
    </vehicle>
    <vehicle>
      <id>54f7d700-d407-49bf-a231-83777419cbe3</id>
      <name>MCT Kenchiku-Kikai</name>
      <page>147</page>
      <source>R5</source>
      <accel>1</accel>
      <armor>3</armor>
      <avail>8R</avail>
      <body>5</body>
      <category>Drones: Anthro</category>
      <cost>20000</cost>
      <handling>2</handling>
      <pilot>2</pilot>
      <sensor>2</sensor>
      <speed>2</speed>
      <gears>
        <gear>
          <name>Sensor Array</name>
          <rating>2</rating>
          <maxrating>6</maxrating>
        </gear>
        <gear rating="2" select="Industrial Mechanic">Skill Autosoft</gear>
      </gears>
      <mods>
        <name>Drone Arm</name>
        <name>Drone Arm</name>
        <name>Drone Leg</name>
        <name>Drone Leg</name>
      </mods>
    </vehicle>
    <vehicle>
      <id>b448855b-57e7-435a-b523-174adb276674</id>
      <name>NeoNet Juggernaut</name>
      <page>147</page>
      <source>R5</source>
      <accel>1</accel>
      <armor>12</armor>
      <avail>14R</avail>
      <body>6</body>
      <category>Drones: Anthro</category>
      <cost>100000</cost>
      <handling>3</handling>
      <pilot>3</pilot>
      <sensor>3</sensor>
      <speed>4</speed>
      <gears>
        <gear>
          <name>Sensor Array</name>
          <rating>3</rating>
          <maxrating>6</maxrating>
        </gear>
      </gears>
      <mods>
        <name>Drone Arm</name>
        <name>Drone Arm</name>
        <name>Drone Leg</name>
        <name>Drone Leg</name>
      </mods>
      <weaponmounts>
        <weaponmount>
          <control>Remote</control>
          <flexibility>Fixed</flexibility>
          <size>Standard (Drone)</size>
          <visibility>External</visibility>
        </weaponmount>
        <weaponmount>
          <control>Remote</control>
          <flexibility>Fixed</flexibility>
          <size>Standard (Drone)</size>
          <visibility>External</visibility>
        </weaponmount>
      </weaponmounts>
    </vehicle>
    <vehicle>
      <id>ca18775c-3535-40e1-be69-a07905add421</id>
      <name>Saeder-Krupp Direktionssekretar</name>
      <page>148</page>
      <source>R5</source>
      <accel>2</accel>
      <armor>3</armor>
      <avail>12R</avail>
      <body>4</body>
      <category>Drones: Anthro</category>
      <cost>40000</cost>
      <handling>4</handling>
      <pilot>4</pilot>
      <sensor>4</sensor>
      <speed>4</speed>
      <gears>
        <gear>
          <name>Sensor Array</name>
          <rating>4</rating>
          <maxrating>6</maxrating>
        </gear>
      </gears>
      <mods>
        <name>Drone Arm</name>
        <name>Drone Arm</name>
        <name>Drone Leg</name>
        <name>Drone Leg</name>
      </mods>
    </vehicle>
    <vehicle>
      <id>17d1e41b-6650-45e2-b898-d047c3b8702a</id>
      <name>Shiawase I-Doll</name>
      <page>148</page>
      <source>R5</source>
      <accel>1</accel>
      <armor>0</armor>
      <avail>4</avail>
      <body>3</body>
      <category>Drones: Anthro</category>
      <cost>20000</cost>
      <handling>3</handling>
      <pilot>3</pilot>
      <sensor>3</sensor>
      <speed>3</speed>
      <gears>
        <gear>
          <name>Sensor Array</name>
          <rating>3</rating>
          <maxrating>6</maxrating>
        </gear>
        <gear rating="3" select="Cooking">Skill Autosoft</gear>
      </gears>
      <mods>
        <name>Synthetic Drone Arm</name>
        <name>Synthetic Drone Arm</name>
        <name>Synthetic Drone Leg</name>
        <name>Synthetic Drone Leg</name>
        <name rating="1">Realistic Features (Drone)</name>
      </mods>
    </vehicle>
    <vehicle>
      <id>1e8e5e79-9d32-48fa-802c-6bf91676ae63</id>
      <name>Harley-Davidson Scorpion (Chopper)</name>
      <page>462</page>
      <source>SR5</source>
      <accel>2</accel>
      <armor>9</armor>
      <avail>0</avail>
      <body>8</body>
      <category>Bikes</category>
      <cost>12000</cost>
      <handling>4/3</handling>
      <pilot>1</pilot>
      <sensor>2</sensor>
      <speed>4</speed>
      <gears>
        <gear>
          <name>Sensor Array</name>
          <rating>2</rating>
          <maxrating>6</maxrating>
        </gear>
      </gears>
      <mods>
        <name rating="1">Metahuman Adjustment</name>
      </mods>
      <seats>1</seats>
    </vehicle>
    <vehicle>
      <id>2df83d3e-78bb-4b42-b19f-78df8588e981</id>
      <name>Yamaha Growler (Off-Road Bike)</name>
      <page>462</page>
      <source>SR5</source>
      <accel>1</accel>
      <armor>5</armor>
      <avail>0</avail>
      <body>5</body>
      <category>Bikes</category>
      <cost>5000</cost>
      <handling>4/5</handling>
      <pilot>1</pilot>
      <sensor>1</sensor>
      <speed>3/4</speed>
      <gears>
        <gear>
          <name>Sensor Array</name>
          <rating>2</rating>
          <maxrating>6</maxrating>
        </gear>
      </gears>
      <seats>1</seats>
    </vehicle>
    <vehicle>
      <id>86374792-b881-4d9b-915a-d0e6652bbf4d</id>
      <name>Suzuki Mirage (Racing Bike)</name>
      <page>462</page>
      <source>SR5</source>
      <accel>3</accel>
      <armor>6</armor>
      <avail>0</avail>
      <body>5</body>
      <category>Bikes</category>
      <cost>8500</cost>
      <handling>5/3</handling>
      <pilot>1</pilot>
      <sensor>2</sensor>
      <speed>6</speed>
      <gears>
        <gear>
          <name>Sensor Array</name>
          <rating>2</rating>
          <maxrating>6</maxrating>
        </gear>
      </gears>
      <seats>1</seats>
    </vehicle>
    <vehicle>
      <id>e3b51fdb-e62b-4343-b905-999056286fcb</id>
      <name>Chrysler-Nissan Jackrabbit (Subcompact)</name>
      <page>462</page>
      <source>SR5</source>
      <accel>2</accel>
      <armor>4</armor>
      <avail>0</avail>
      <body>8</body>
      <category>Cars</category>
      <cost>10000</cost>
      <handling>4/3</handling>
      <pilot>1</pilot>
      <sensor>2</sensor>
      <speed>3</speed>
      <gears>
        <gear>
          <name>Sensor Array</name>
          <rating>2</rating>
          <maxrating>7</maxrating>
        </gear>
      </gears>
      <seats>2</seats>
    </vehicle>
    <vehicle>
      <id>1f011f9a-42bb-401d-938d-592a4759a502</id>
      <name>Chrysler-Nissan Journey (Car)</name>
      <page>186</page>
      <source>SS</source>
      <accel>3</accel>
      <armor>5</armor>
      <avail>0</avail>
      <body>9</body>
      <category>Cars</category>
      <cost>17000</cost>
      <handling>4/3</handling>
      <pilot>1</pilot>
      <sensor>1</sensor>
      <speed>3</speed>
      <gears>
        <gear>
          <name>Sensor Array</name>
          <rating>2</rating>
          <maxrating>7</maxrating>
        </gear>
      </gears>
      <seats>4</seats>
    </vehicle>
    <vehicle>
      <id>d7695e8c-1eab-4fe3-8b37-406cc73ca1d6</id>
      <name>Eurocar Westwind 3000 (Luxury Sports Car)</name>
      <page>463</page>
      <source>SR5</source>
      <accel>3</accel>
      <armor>8</armor>
      <avail>13</avail>
      <body>10</body>
      <category>Cars</category>
      <cost>110000</cost>
      <handling>6/4</handling>
      <pilot>3</pilot>
      <sensor>5</sensor>
      <speed>7</speed>
      <gears>
        <gear>
          <name>Sensor Array</name>
          <rating>5</rating>
          <maxrating>7</maxrating>
        </gear>
      </gears>
      <mods>
        <name rating="6">Passenger Protection System</name>
        <name rating="2">Anti-Theft System</name>
      </mods>
      <seats>2</seats>
    </vehicle>
    <vehicle>
      <id>79046746-a3fb-4eb2-a78a-82ebdeecdacc</id>
      <name>Honda Spirit (Subcompact)</name>
      <page>463</page>
      <source>SR5</source>
      <accel>2</accel>
      <armor>6</armor>
      <avail>0</avail>
      <body>8</body>
      <category>Cars</category>
      <cost>12000</cost>
      <handling>3/2</handling>
      <pilot>1</pilot>
      <sensor>2</sensor>
      <speed>4</speed>
      <gears>
        <gear>
          <name>Sensor Array</name>
          <rating>2</rating>
          <maxrating>7</maxrating>
        </gear>
      </gears>
      <seats>2</seats>
    </vehicle>
    <vehicle>
      <id>7eb50773-4291-42af-af27-1ac469f8470c</id>
      <name>Honda Artemis (Car)</name>
      <page>186</page>
      <source>SS</source>
      <accel>3</accel>
      <armor>6</armor>
      <avail>0</avail>
      <body>9</body>
      <category>Cars</category>
      <cost>17000</cost>
      <handling>4/2</handling>
      <pilot>1</pilot>
      <sensor>1</sensor>
      <speed>3</speed>
      <gears>
        <gear>
          <name>Sensor Array</name>
          <rating>2</rating>
          <maxrating>7</maxrating>
        </gear>
      </gears>
      <seats>4</seats>
    </vehicle>
    <vehicle>
      <id>62a93c90-fcfe-49bd-85ba-4730f4b6ebd7</id>
      <name>Saeder-Krupp LT-21 (Delivery Van)</name>
      <page>186</page>
      <source>SS</source>
      <accel>1</accel>
      <armor>7</armor>
      <avail>0</avail>
      <body>15</body>
      <category>Trucks</category>
      <cost>31000</cost>
      <handling>2/1</handling>
      <pilot>2</pilot>
      <sensor>2</sensor>
      <speed>2</speed>
      <gears>
        <gear>
          <name>Sensor Array</name>
          <rating>2</rating>
          <maxrating>7</maxrating>
        </gear>
      </gears>
      <seats>2</seats>
    </vehicle>
    <vehicle>
      <id>72a204fc-e4f7-4e00-9d14-7f338fb86817</id>
      <name>Hyundai Shin-Hyung (Sport Sedan)</name>
      <page>463</page>
      <source>SR5</source>
      <accel>3</accel>
      <armor>6</armor>
      <avail>0</avail>
      <body>10</body>
      <category>Cars</category>
      <cost>28500</cost>
      <handling>5/4</handling>
      <pilot>1</pilot>
      <sensor>2</sensor>
      <speed>6</speed>
      <bodymodslots>4</bodymodslots>
      <gears>
        <gear>
          <name>Sensor Array</name>
          <rating>2</rating>
          <maxrating>7</maxrating>
        </gear>
      </gears>
      <seats>4</seats>
    </vehicle>
    <vehicle>
      <id>9f6115e6-b52b-40d8-94d5-c4874de4858b</id>
      <name>Dodge Ram Industrial (Large) (Garbage Truck)</name>
      <page>186</page>
      <source>SS</source>
      <accel>1</accel>
      <armor>8</armor>
      <avail>4</avail>
      <body>16</body>
      <category>Trucks</category>
      <cost>51000</cost>
      <handling>2/1</handling>
      <pilot>2</pilot>
      <sensor>4</sensor>
      <speed>1</speed>
      <gears>
        <gear>
          <name>Sensor Array</name>
          <rating>2</rating>
          <maxrating>7</maxrating>
        </gear>
      </gears>
      <seats>4</seats>
    </vehicle>
    <vehicle>
      <id>53afa8ff-2903-4167-8ed4-ae6d833d1547</id>
      <name>Dodge Ram Industrial (Narrow) (Garbage Truck)</name>
      <page>186</page>
      <source>SS</source>
      <accel>1</accel>
      <armor>8</armor>
      <avail>4</avail>
      <body>16</body>
      <category>Trucks</category>
      <cost>49000</cost>
      <handling>3/1</handling>
      <pilot>2</pilot>
      <sensor>4</sensor>
      <speed>1</speed>
      <gears>
        <gear>
          <name>Sensor Array</name>
          <rating>2</rating>
          <maxrating>7</maxrating>
        </gear>
      </gears>
      <seats>4</seats>
    </vehicle>
    <vehicle>
      <id>f43a6579-cc23-4bae-b154-5f9adf6cb7f2</id>
      <name>Esprit Industries Watcher (SUV)</name>
      <page>186</page>
      <source>SS</source>
      <accel>3</accel>
      <armor>8</armor>
      <avail>4</avail>
      <body>9</body>
      <category>Trucks</category>
      <cost>40000</cost>
      <handling>3/3</handling>
      <pilot>1</pilot>
      <sensor>3</sensor>
      <speed>3</speed>
      <gears>
        <gear>
          <name>Sensor Array</name>
          <rating>2</rating>
          <maxrating>7</maxrating>
        </gear>
      </gears>
      <seats>5</seats>
    </vehicle>
    <vehicle>
      <id>3aed6a1c-af27-48eb-84e3-8f21875e0c65</id>
      <name>Mitsubishi Nightsky (Limousine)</name>
      <page>463</page>
      <source>SR5</source>
      <accel>2</accel>
      <armor>15</armor>
      <avail>16</avail>
      <body>15</body>
      <category>Cars</category>
      <cost>320000</cost>
      <handling>4/3</handling>
      <pilot>3</pilot>
      <sensor>5</sensor>
      <speed>4</speed>
      <gears>
        <gear>
          <name>Sensor Array</name>
          <rating>5</rating>
          <maxrating>7</maxrating>
        </gear>
      </gears>
      <mods>
        <name>Amenities (Luxury)</name>
        <name rating="2">Life Support</name>
      </mods>
      <seats>8</seats>
    </vehicle>
    <vehicle>
      <id>898906ec-f2b9-43a4-98ad-6f79230b9a0c</id>
      <name>Ford Americar (Sedan)</name>
      <page>463</page>
      <source>SR5</source>
      <accel>2</accel>
      <armor>6</armor>
      <avail>0</avail>
      <body>11</body>
      <category>Cars</category>
      <cost>16000</cost>
      <handling>4/3</handling>
      <pilot>1</pilot>
      <sensor>2</sensor>
      <speed>3</speed>
      <gears>
        <gear>
          <name>Sensor Array</name>
          <rating>2</rating>
          <maxrating>7</maxrating>
        </gear>
      </gears>
      <seats>4</seats>
    </vehicle>
    <vehicle>
      <id>71600577-7cce-4f6b-9854-531460d9400a</id>
      <name>Saeder-Krupp-Bentley Concordat (Luxury Sedan)</name>
      <page>463</page>
      <source>SR5</source>
      <accel>2</accel>
      <armor>12</armor>
      <avail>10</avail>
      <body>12</body>
      <category>Cars</category>
      <cost>65000</cost>
      <handling>5/4</handling>
      <pilot>2</pilot>
      <sensor>4</sensor>
      <speed>5</speed>
      <gears>
        <gear>
          <name>Sensor Array</name>
          <rating>4</rating>
          <maxrating>7</maxrating>
        </gear>
      </gears>
      <seats>4</seats>
    </vehicle>
    <vehicle>
      <id>30de4139-368b-4569-94c1-f65c1cd2dc26</id>
      <name>Rover 2072 (SUV)</name>
      <page>464</page>
      <source>SR5</source>
      <accel>2</accel>
      <armor>12</armor>
      <avail>10</avail>
      <body>15</body>
      <category>Trucks</category>
      <cost>68000</cost>
      <handling>5/5</handling>
      <pilot>2</pilot>
      <sensor>4</sensor>
      <speed>4</speed>
      <gears>
        <gear>
          <name>Sensor Array</name>
          <rating>4</rating>
          <maxrating>7</maxrating>
        </gear>
      </gears>
      <seats>6</seats>
    </vehicle>
    <vehicle>
      <id>56747364-dbd5-40e3-b4c1-5a361ec0c710</id>
      <name>Toyota Gopher (Heavy-Duty Pickup)</name>
      <page>463</page>
      <source>SR5</source>
      <accel>2</accel>
      <armor>10</armor>
      <avail>0</avail>
      <body>14</body>
      <category>Trucks</category>
      <cost>25000</cost>
      <handling>5/5</handling>
      <pilot>1</pilot>
      <sensor>2</sensor>
      <speed>4</speed>
      <gears>
        <gear>
          <name>Sensor Array</name>
          <rating>2</rating>
          <maxrating>7</maxrating>
        </gear>
      </gears>
      <mods>
        <name>Off-Road Suspension</name>
        <name select="Open Box Storage">Special Equipment</name>
      </mods>
      <seats>3</seats>
    </vehicle>
    <vehicle>
      <id>3ce7af9c-104c-4b74-be1b-f0b512ebea4b</id>
      <name>GMC Bulldog Step-Van (Van)</name>
      <page>463</page>
      <source>SR5</source>
      <accel>1</accel>
      <armor>12</armor>
      <avail>0</avail>
      <body>16</body>
      <category>Trucks</category>
      <cost>35000</cost>
      <handling>3/3</handling>
      <pilot>1</pilot>
      <sensor>2</sensor>
      <speed>3</speed>
      <bodymodslots>4</bodymodslots>
      <gears>
        <gear>
          <name>Sensor Array</name>
          <rating>2</rating>
          <maxrating>7</maxrating>
        </gear>
      </gears>
      <seats>6</seats>
    </vehicle>
    <vehicle>
      <id>f73f5dbf-f812-4a04-a441-98a3cc37d23a</id>
      <name>GMC Endurance (Van)</name>
      <page>186</page>
      <source>SS</source>
      <accel>3</accel>
      <armor>6</armor>
      <avail>0</avail>
      <body>14</body>
      <category>Trucks</category>
      <cost>35000</cost>
      <handling>3/3</handling>
      <pilot>1</pilot>
      <sensor>2</sensor>
      <speed>4</speed>
      <gears>
        <gear>
          <name>Sensor Array</name>
          <rating>2</rating>
          <maxrating>7</maxrating>
        </gear>
      </gears>
      <seats>8</seats>
    </vehicle>
    <vehicle>
      <id>e04c0dce-b45a-4f0d-8d48-bea1c4a305f1</id>
      <name>GMC Sidewinder (SUV)</name>
      <page>186</page>
      <source>SS</source>
      <accel>2</accel>
      <armor>6</armor>
      <avail>4</avail>
      <body>10</body>
      <category>Trucks</category>
      <cost>33000</cost>
      <handling>4/3</handling>
      <pilot>2</pilot>
      <sensor>2</sensor>
      <speed>4</speed>
      <gears>
        <gear>
          <name>Sensor Array</name>
          <rating>2</rating>
          <maxrating>7</maxrating>
        </gear>
      </gears>
      <seats>6</seats>
    </vehicle>
    <vehicle>
      <id>0ed17686-7ac3-48de-88d2-bc8738a00afa</id>
      <name>Ares Roadmaster (Armored Transport)</name>
      <page>464</page>
      <source>SR5</source>
      <accel>1</accel>
      <armor>18</armor>
      <avail>8</avail>
      <body>18</body>
      <category>Trucks</category>
      <cost>52000</cost>
      <handling>3/3</handling>
      <pilot>3</pilot>
      <sensor>3</sensor>
      <speed>3</speed>
      <gears>
        <gear>
          <name>Sensor Array</name>
          <rating>3</rating>
          <maxrating>7</maxrating>
        </gear>
      </gears>
      <seats>8</seats>
    </vehicle>
    <vehicle>
      <id>8a898851-6409-48f0-95f9-62e831835890</id>
      <name>Conestoga Vista (Bus)</name>
      <page>110</page>
      <source>AR</source>
      <accel>15/25</accel>
      <armor>4</armor>
      <avail>0</avail>
      <body>20</body>
      <category>Trucks</category>
      <cost>25000</cost>
      <handling>-3</handling>
      <pilot>1</pilot>
      <sensor>1</sensor>
      <speed>90</speed>
      <gears>
        <gear>
          <name>Sensor Array</name>
          <rating>1</rating>
          <maxrating>7</maxrating>
        </gear>
      </gears>
      <mods>
        <name>Amenities (Squatter)</name>
      </mods>
    </vehicle>
    <vehicle>
      <id>81505035-7043-4841-a952-3763e9e7ddc5</id>
      <name>Conestoga Trailblazer (Moving Truck)</name>
      <page>186</page>
      <source>SS</source>
      <accel>1</accel>
      <armor>6</armor>
      <avail>4</avail>
      <body>14</body>
      <category>Trucks</category>
      <cost>75000</cost>
      <handling>2/1</handling>
      <pilot>2</pilot>
      <sensor>1</sensor>
      <speed>2</speed>
      <gears>
        <gear>
          <name>Sensor Array</name>
          <rating>1</rating>
          <maxrating>7</maxrating>
        </gear>
      </gears>
      <seats>2</seats>
    </vehicle>
    <vehicle>
      <id>f4b1800d-7542-477c-b007-094e6a989ece</id>
      <name>Conestoga Trailblazer w/Trailer (Moving Truck)</name>
      <page>186</page>
      <source>SS</source>
      <accel>1</accel>
      <armor>6</armor>
      <avail>4</avail>
      <body>20</body>
      <category>Trucks</category>
      <cost>95000</cost>
      <handling>1/1</handling>
      <pilot>2</pilot>
      <sensor>1</sensor>
      <speed>2</speed>
      <gears>
        <gear>
          <name>Sensor Array</name>
          <rating>1</rating>
          <maxrating>7</maxrating>
        </gear>
      </gears>
      <seats>2</seats>
    </vehicle>
    <vehicle>
      <id>7e5d30f4-ef09-4a95-8bb5-a9128557e1b0</id>
      <name>Samuvani Criscraft Otter (Sport Cruiser)</name>
      <page>464</page>
      <source>SR5</source>
      <accel>2</accel>
      <armor>6</armor>
      <avail>0</avail>
      <body>12</body>
      <category>Boats</category>
      <cost>21000</cost>
      <handling>4</handling>
      <pilot>2</pilot>
      <sensor>2</sensor>
      <speed>3</speed>
      <gears>
        <gear>
          <name>Sensor Array</name>
          <rating>2</rating>
          <maxrating>7</maxrating>
        </gear>
      </gears>
      <seats>8</seats>
    </vehicle>
    <vehicle>
      <id>6af4e72c-a783-4b61-8f3b-22436b635b57</id>
      <name>Yongkang Gala Trinity (Speedboat)</name>
      <page>464</page>
      <source>SR5</source>
      <accel>3</accel>
      <armor>6</armor>
      <avail>8</avail>
      <body>10</body>
      <category>Boats</category>
      <cost>37000</cost>
      <handling>5</handling>
      <pilot>1</pilot>
      <sensor>1</sensor>
      <speed>6</speed>
      <gears>
        <gear>
          <name>Sensor Array</name>
          <rating>1</rating>
          <maxrating>7</maxrating>
        </gear>
      </gears>
      <mods>
        <name>Smuggling Compartment</name>
        <name>Assembly/Disassembly</name>
      </mods>
      <seats>3</seats>
    </vehicle>
    <vehicle>
      <id>bffc0ba9-ab14-4226-bb4e-c2db70528a06</id>
      <name>Morgan Cutlass (Patrol Boat)</name>
      <page>454</page>
      <source>SR5</source>
      <accel>2</accel>
      <armor>10</armor>
      <avail>14R</avail>
      <body>16</body>
      <category>Boats</category>
      <cost>96000</cost>
      <handling>5</handling>
      <pilot>3</pilot>
      <sensor>5</sensor>
      <speed>4</speed>
      <gears>
        <gear>
          <name>Sensor Array</name>
          <rating>5</rating>
          <maxrating>7</maxrating>
        </gear>
      </gears>
      <mods>
        <name>Heavy Weapon Mount, Manual</name>
        <name>Heavy Weapon Mount, Manual</name>
      </mods>
      <seats>6</seats>
    </vehicle>
    <vehicle>
      <id>fb002667-22de-4156-ad17-def60a1795c0</id>
      <name>Proteus Lamprey (Sea Sled)</name>
      <page>464</page>
      <source>SR5</source>
      <accel>1</accel>
      <armor>6</armor>
      <avail>0</avail>
      <body>6</body>
      <category>Submarines</category>
      <cost>14000</cost>
      <handling>3</handling>
      <pilot>1</pilot>
      <sensor>3</sensor>
      <speed>2</speed>
      <gears>
        <gear>
          <name>Sensor Array</name>
          <rating>3</rating>
          <maxrating>7</maxrating>
        </gear>
      </gears>
      <mods>
        <name>Landing Drone Rack (Medium)</name>
      </mods>
      <seats>4</seats>
    </vehicle>
    <vehicle>
      <id>f6360d94-95f1-474c-82b3-0c0d3f9575c2</id>
      <name>Vulkan Electronaut (Mini-sub)</name>
      <page>464</page>
      <source>SR5</source>
      <accel>1</accel>
      <armor>10</armor>
      <avail>10</avail>
      <body>12</body>
      <category>Submarines</category>
      <cost>108000</cost>
      <handling>3</handling>
      <pilot>4</pilot>
      <sensor>4</sensor>
      <speed>3</speed>
      <gears>
        <gear>
          <name>Sensor Array</name>
          <rating>4</rating>
          <maxrating>7</maxrating>
        </gear>
      </gears>
      <seats>2</seats>
    </vehicle>
    <vehicle>
      <id>590fde44-d58d-4b96-871f-406426dbabf7</id>
      <name>Artemis Industries Nightwing (Glider)</name>
      <page>464</page>
      <source>SR5</source>
      <accel>1</accel>
      <armor>0</armor>
      <avail>8</avail>
      <body>4</body>
      <category>Fixed-Wing Aircraft</category>
      <cost>20000</cost>
      <handling>6</handling>
      <pilot>1</pilot>
      <sensor>1</sensor>
      <speed>3</speed>
      <gears>
        <gear>
          <name>Sensor Array</name>
          <rating>2</rating>
          <maxrating>7</maxrating>
        </gear>
      </gears>
      <mods>
        <name rating="4">Signature Masking</name>
      </mods>
      <seats>1</seats>
    </vehicle>
    <vehicle>
      <id>a383fc02-599b-4bd6-b699-bbac28162ef2</id>
      <name>Cessna C750 (Twin-Prop Airplane)</name>
      <page>464</page>
      <source>SR5</source>
      <accel>3</accel>
      <armor>4</armor>
      <avail>8</avail>
      <body>18</body>
      <category>Fixed-Wing Aircraft</category>
      <cost>146000</cost>
      <handling>3</handling>
      <pilot>2</pilot>
      <sensor>2</sensor>
      <speed>5</speed>
      <gears>
        <gear>
          <name>Sensor Array</name>
          <rating>2</rating>
          <maxrating>7</maxrating>
        </gear>
      </gears>
      <seats>4</seats>
    </vehicle>
    <vehicle>
      <id>af79563a-e66d-4cd4-9b1b-2d412ce54107</id>
      <name>Renault-Fiat Fokker Tundra-9 (Amphibious Jet)</name>
      <page>464</page>
      <source>SR5</source>
      <accel>3</accel>
      <armor>10</armor>
      <avail>12</avail>
      <body>20</body>
      <category>Fixed-Wing Aircraft</category>
      <cost>300000</cost>
      <handling>2</handling>
      <pilot>3</pilot>
      <sensor>3</sensor>
      <speed>4</speed>
      <gears>
        <gear>
          <name>Sensor Array</name>
          <rating>3</rating>
          <maxrating>7</maxrating>
        </gear>
      </gears>
      <mods>
        <name>Secondary Propulsion (Amphibious, Surface)</name>
      </mods>
      <seats>24</seats>
    </vehicle>
    <vehicle>
      <id>907833f4-30d3-4291-ba21-f165ec105b92</id>
      <name>Ares Dragon (Cargo Helicopter)</name>
      <page>464</page>
      <source>SR5</source>
      <accel>3</accel>
      <armor>8</armor>
      <avail>12</avail>
      <body>22</body>
      <category>Rotorcraft</category>
      <cost>355000</cost>
      <handling>4</handling>
      <pilot>3</pilot>
      <sensor>3</sensor>
      <speed>4</speed>
      <gears>
        <gear>
          <name>Sensor Array</name>
          <rating>3</rating>
          <maxrating>7</maxrating>
        </gear>
      </gears>
      <seats>18</seats>
    </vehicle>
    <vehicle>
      <id>9ce49c91-c231-4784-b88b-feee327fec90</id>
      <name>Nissan Hound (Transport Helicopter)</name>
      <page>464</page>
      <source>SR5</source>
      <accel>3</accel>
      <armor>16</armor>
      <avail>13R</avail>
      <body>16</body>
      <category>Rotorcraft</category>
      <cost>425000</cost>
      <handling>5</handling>
      <pilot>2</pilot>
      <sensor>4</sensor>
      <speed>4</speed>
      <gears>
        <gear>
          <name>Sensor Array</name>
          <rating>4</rating>
          <maxrating>7</maxrating>
        </gear>
      </gears>
      <seats>12</seats>
      <weaponmounts>
        <weaponmount>
          <control>Remote</control>
          <flexibility>Fixed</flexibility>
          <size>Standard [SR5]</size>
          <visibility>External</visibility>
        </weaponmount>
        <weaponmount>
          <control>Remote</control>
          <flexibility>Fixed</flexibility>
          <size>Standard [SR5]</size>
          <visibility>External</visibility>
        </weaponmount>
      </weaponmounts>
    </vehicle>
    <vehicle>
      <id>c0e5d03c-abbd-433a-b186-0bb2b4945b4c</id>
      <name>Northrup Wasp (Autogyro)</name>
      <page>465</page>
      <source>SR5</source>
      <accel>3</accel>
      <armor>8</armor>
      <avail>12R</avail>
      <body>10</body>
      <category>Rotorcraft</category>
      <cost>86000</cost>
      <handling>5</handling>
      <pilot>3</pilot>
      <sensor>3</sensor>
      <speed>5</speed>
      <gears>
        <gear>
          <name>Sensor Array</name>
          <rating>3</rating>
          <maxrating>7</maxrating>
        </gear>
      </gears>
      <mods />
      <seats>1</seats>
      <weaponmounts>
        <weaponmount>
          <control>Remote</control>
          <flexibility>Fixed</flexibility>
          <size>Heavy [SR5]</size>
          <visibility>External</visibility>
        </weaponmount>
      </weaponmounts>
    </vehicle>
    <vehicle>
      <id>de4166ba-f6b3-4675-acef-39327c84f57f</id>
      <name>Ares Venture (LAV)</name>
      <page>465</page>
      <source>SR5</source>
      <accel>4</accel>
      <armor>14</armor>
      <avail>12F</avail>
      <body>16</body>
      <category>VTOL/VSTOL</category>
      <cost>400000</cost>
      <handling>5</handling>
      <pilot>4</pilot>
      <sensor>4</sensor>
      <speed>7</speed>
      <gears>
        <gear>
          <name>Sensor Array</name>
          <rating>4</rating>
          <maxrating>7</maxrating>
        </gear>
      </gears>
      <seats>6</seats>
    </vehicle>
    <vehicle>
      <id>7926b1f7-9d92-4e28-9913-4d0c4d8b3c86</id>
      <name>GMC Banshee (Thunderbird)</name>
      <page>465</page>
      <source>SR5</source>
      <accel>4</accel>
      <armor>18</armor>
      <avail>24F</avail>
      <body>20</body>
      <category>VTOL/VSTOL</category>
      <cost>2500000</cost>
      <handling>6</handling>
      <pilot>4</pilot>
      <sensor>6</sensor>
      <speed>8</speed>
      <gears>
        <gear>
          <name>Sensor Array</name>
          <rating>6</rating>
          <maxrating>7</maxrating>
        </gear>
      </gears>
      <mods>
        <name>Rigger Cocoon</name>
        <name rating="4">ECM</name>
      </mods>
      <seats>12</seats>
    </vehicle>
    <vehicle>
      <id>37eff614-ba8d-422c-af74-5cabcdebe3ce</id>
      <name>Federated Boeing Commuter (Tilt-Wing Airplane)</name>
      <page>465</page>
      <source>SR5</source>
      <accel>3</accel>
      <armor>8</armor>
      <avail>16</avail>
      <body>16</body>
      <category>VTOL/VSTOL</category>
      <cost>350000</cost>
      <handling>3</handling>
      <pilot>3</pilot>
      <sensor>3</sensor>
      <speed>3</speed>
      <gears>
        <gear>
          <name>Sensor Array</name>
          <rating>3</rating>
          <maxrating>7</maxrating>
        </gear>
      </gears>
      <seats>30</seats>
    </vehicle>
    <vehicle>
      <id>1f3308cb-837a-45c5-b581-9fef48cd4d8c</id>
      <name>Shiawase Kanmushi (Microdrone)</name>
      <page>465</page>
      <source>SR5</source>
      <accel>1</accel>
      <armor>0</armor>
      <avail>8</avail>
      <body>0</body>
      <category>Drones: Micro</category>
      <cost>1000</cost>
      <handling>4</handling>
      <pilot>3</pilot>
      <sensor>3</sensor>
      <speed>2</speed>
      <gears>
        <gear>
          <name>Sensor Array</name>
          <rating>3</rating>
          <maxrating>3</maxrating>
        </gear>
      </gears>
      <mods>
        <name>Gecko Tips</name>
      </mods>
    </vehicle>
    <vehicle>
      <id>3be36e78-0786-45e6-bc72-6269b75c3f29</id>
      <name>Sikorsky-Bell Microskimmer (Microdrone)</name>
      <page>465</page>
      <source>SR5</source>
      <accel>1</accel>
      <armor>0</armor>
      <avail>6</avail>
      <body>0</body>
      <category>Drones: Micro</category>
      <cost>1000</cost>
      <handling>3</handling>
      <pilot>3</pilot>
      <sensor>3</sensor>
      <speed>3</speed>
      <gears>
        <gear>
          <name>Sensor Array</name>
          <rating>3</rating>
          <maxrating>3</maxrating>
        </gear>
      </gears>
    </vehicle>
    <vehicle>
      <id>4261d97f-2a4f-4ed3-91a4-64a69a549e37</id>
      <name>Horizon Flying Eye (Minidrone)</name>
      <page>465</page>
      <source>SR5</source>
      <accel>2</accel>
      <armor>0</armor>
      <avail>8</avail>
      <body>1</body>
      <category>Drones: Mini</category>
      <cost>2000</cost>
      <handling>4</handling>
      <pilot>3</pilot>
      <sensor>3</sensor>
      <speed>3</speed>
      <gears>
        <gear>
          <name>Sensor Array</name>
          <rating>3</rating>
          <maxrating>3</maxrating>
        </gear>
      </gears>
    </vehicle>
    <vehicle>
      <id>fa4686b8-3886-4bd8-bda4-737050245208</id>
      <name>Horizon Flying Eye w/Flash-Pak and Grenade (Minidrone)</name>
      <page>465</page>
      <source>SR5</source>
      <accel>2</accel>
      <armor>0</armor>
      <avail>8</avail>
      <body>1</body>
      <category>Drones: Mini</category>
      <cost>2500</cost>
      <handling>4</handling>
      <pilot>3</pilot>
      <sensor>3</sensor>
      <speed>3</speed>
      <gears>
        <gear>Grenade: Flash-Pak</gear>
        <gear>Grenade: Smoke</gear>
        <gear>
          <name>Sensor Array</name>
          <rating>3</rating>
          <maxrating>3</maxrating>
        </gear>
      </gears>
    </vehicle>
    <vehicle>
      <id>715a8171-8167-4391-8d33-f7d50217efec</id>
      <name>Ocular Drone</name>
      <page>453</page>
      <source>SR5</source>
      <accel>2</accel>
      <armor>0</armor>
      <avail>8</avail>
      <body>1</body>
      <category>Drones: Mini</category>
      <cost>0</cost>
      <handling>4</handling>
      <pilot>3</pilot>
      <sensor>3</sensor>
      <speed>3</speed>
      <gears>
        <gear>
          <name>Sensor Array</name>
          <rating>3</rating>
          <maxrating>3</maxrating>
        </gear>
      </gears>
      <hide />
    </vehicle>
    <vehicle>
      <id>d187e9f7-b308-426f-ac35-957ba601c70c</id>
      <name>MCT Fly-Spy (Minidrone)</name>
      <page>466</page>
      <source>SR5</source>
      <accel>2</accel>
      <armor>0</armor>
      <avail>8</avail>
      <body>1</body>
      <category>Drones: Mini</category>
      <cost>2000</cost>
      <handling>4</handling>
      <pilot>3</pilot>
      <sensor>3</sensor>
      <speed>3</speed>
      <gears>
        <gear>
          <name>Sensor Array</name>
          <rating>3</rating>
          <maxrating>3</maxrating>
        </gear>
      </gears>
      <mods>
        <name rating="2">Realistic Features</name>
      </mods>
    </vehicle>
    <vehicle>
      <id>16d4e660-7014-434e-a437-08bc869c6200</id>
      <name>Aztechnology Crawler (Small)</name>
      <page>466</page>
      <source>SR5</source>
      <accel>1</accel>
      <armor>3</armor>
      <avail>4</avail>
      <body>3</body>
      <category>Drones: Small</category>
      <cost>4000</cost>
      <handling>4</handling>
      <pilot>4</pilot>
      <sensor>3</sensor>
      <speed>3</speed>
      <gears>
        <gear>
          <name>Sensor Array</name>
          <rating>3</rating>
          <maxrating>3</maxrating>
        </gear>
      </gears>
    </vehicle>
    <vehicle>
      <id>9604795c-03f2-46db-a86b-3fd16ea35c51</id>
      <name>Lockheed Optic-X2 (Small)</name>
      <page>466</page>
      <source>SR5</source>
      <accel>3</accel>
      <armor>2</armor>
      <avail>10</avail>
      <body>2</body>
      <category>Drones: Small</category>
      <cost>21000</cost>
      <handling>4</handling>
      <pilot>3</pilot>
      <sensor>3</sensor>
      <speed>4</speed>
      <gears>
        <gear>
          <name>Sensor Array</name>
          <rating>3</rating>
          <maxrating>3</maxrating>
        </gear>
      </gears>
      <mods>
        <name rating="3">Signature Masking</name>
      </mods>
    </vehicle>
    <vehicle>
      <id>10a55a19-7f86-4942-830f-212b9975280e</id>
      <name>Cyberspace Designs Dragonfly (Small)</name>
      <page>179</page>
      <source>SS</source>
      <accel>2</accel>
      <armor>1</armor>
      <avail>12R</avail>
      <body>1</body>
      <category>Drones: Small</category>
      <cost>2500</cost>
      <handling>4</handling>
      <pilot>3</pilot>
      <sensor>2</sensor>
      <speed>3</speed>
      <gears>
        <gear>
          <name>Sensor Array</name>
          <rating>2</rating>
          <maxrating>3</maxrating>
        </gear>
      </gears>
      <modslots>0</modslots>
    </vehicle>
    <vehicle>
      <id>c8f7e6c0-85e6-4feb-9ef0-0aeca5fba76b</id>
      <name>Ares Duelist (Medium)</name>
      <page>466</page>
      <source>SR5</source>
      <accel>1</accel>
      <armor>4</armor>
      <avail>5R</avail>
      <body>4</body>
      <category>Drones: Anthro</category>
      <cost>4500</cost>
      <handling>3</handling>
      <pilot>3</pilot>
      <sensor>3</sensor>
      <speed>3</speed>
      <gears>
        <gear>
          <name>Sensor Array</name>
          <rating>3</rating>
          <maxrating>6</maxrating>
        </gear>
      </gears>
      <mods>
        <name>Drone Arm</name>
        <name>Drone Arm</name>
        <name>Drone Leg</name>
        <name>Drone Leg</name>
        <name rating="1">Realistic Features</name>
      </mods>
      <weaponmounts>
        <weaponmount>
          <control>Remote</control>
          <flexibility>Fixed</flexibility>
          <size>Standard [SR5]</size>
          <visibility>External</visibility>
        </weaponmount>
        <weaponmount>
          <control>Remote</control>
          <flexibility>Fixed</flexibility>
          <size>Standard [SR5]</size>
          <visibility>External</visibility>
        </weaponmount>
      </weaponmounts>
      <weapons>
        <weapon>
          <name>Sword</name>
        </weapon>
        <weapon>
          <name>Sword</name>
        </weapon>
      </weapons>
    </vehicle>
    <vehicle>
      <id>3fc823bd-bff7-4838-8f94-11c1e55c380a</id>
      <name>Bust-A-Move (2nd Generation) (Medium)</name>
      <page>178</page>
      <source>SS</source>
      <accel>1</accel>
      <armor>1</armor>
      <avail>50</avail>
      <body>2</body>
      <category>Drones: Medium</category>
      <cost>Variable(700-1500)</cost>
      <handling>4</handling>
      <pilot>2</pilot>
      <sensor>2</sensor>
      <speed>3</speed>
      <gears>
        <gear>
          <name>Sensor Array</name>
          <rating>2</rating>
          <maxrating>4</maxrating>
        </gear>
      </gears>
    </vehicle>
    <vehicle>
      <id>1264a59a-2fdd-4d41-a674-2082db4f199b</id>
      <name>Transys Office Maid (Medium)</name>
      <page>179</page>
      <source>SS</source>
      <accel>2</accel>
      <armor>0</armor>
      <avail>4</avail>
      <body>3</body>
      <category>Drones: Medium</category>
      <cost>8000</cost>
      <handling>3</handling>
      <pilot>4</pilot>
      <sensor>3</sensor>
      <speed>3</speed>
      <gears>
        <gear>
          <name>Sensor Array</name>
          <rating>2</rating>
          <maxrating>4</maxrating>
        </gear>
      </gears>
      <mods>
        <name>Drone Arm</name>
        <name>Drone Arm</name>
      </mods>
    </vehicle>
    <vehicle>
      <id>9186a0a7-635f-4242-a0e8-238f48b17ca2</id>
      <name>GM-Nissan Doberman (Medium)</name>
      <page>466</page>
      <source>SR5</source>
      <accel>1</accel>
      <armor>4</armor>
      <avail>4R</avail>
      <body>4</body>
      <category>Drones: Medium</category>
      <cost>5000</cost>
      <handling>5</handling>
      <pilot>3</pilot>
      <sensor>3</sensor>
      <speed>3</speed>
      <gears>
        <gear>
          <name>Sensor Array</name>
          <rating>3</rating>
          <maxrating>4</maxrating>
        </gear>
      </gears>
      <weaponmounts>
        <weaponmount>
          <control>Remote</control>
          <flexibility>Fixed</flexibility>
          <size>Standard [SR5]</size>
          <visibility>External</visibility>
        </weaponmount>
      </weaponmounts>
    </vehicle>
    <vehicle>
      <id>1291ab59-2483-42ca-b7a9-503b2c354cee</id>
      <name>MCT-Nissan Roto-drone (Medium)</name>
      <page>466</page>
      <source>SR5</source>
      <accel>2</accel>
      <armor>4</armor>
      <avail>6</avail>
      <body>4</body>
      <category>Drones: Medium</category>
      <cost>5000</cost>
      <handling>4</handling>
      <pilot>3</pilot>
      <sensor>3</sensor>
      <speed>4</speed>
      <gears>
        <gear>
          <name>Sensor Array</name>
          <rating>3</rating>
          <maxrating>4</maxrating>
        </gear>
      </gears>
      <mods>
        <addslots>3</addslots>
      </mods>
      <modslots>7</modslots>
      <weaponmodslots>3</weaponmodslots>
    </vehicle>
    <vehicle>
      <id>4fbe5cd2-b7b9-11e6-80f5-76304dec7eb7</id>
      <name>MCT-Nissan Roto-drone (Medium) (German)</name>
      <page>147</page>
      <source>R5G</source>
      <accel>1</accel>
      <armor>6</armor>
      <avail>6</avail>
      <body>4</body>
      <category>Drones: Medium</category>
      <cost>8000</cost>
      <handling>4</handling>
      <pilot>3</pilot>
      <sensor>3</sensor>
      <speed>2</speed>
      <gears>
        <gear>
          <name>Sensor Array</name>
          <rating>3</rating>
          <maxrating>4</maxrating>
        </gear>
      </gears>
      <mods>
        <addslots>3</addslots>
      </mods>
      <modslots>7</modslots>
      <weaponmodslots>3</weaponmodslots>
    </vehicle>
    <vehicle>
      <id>6c6893fd-a69f-4346-885b-c6ae85679d35</id>
      <name>Cyberspace Designs Dalmatian (Large)</name>
      <page>466</page>
      <source>SR5</source>
      <accel>3</accel>
      <armor>5</armor>
      <avail>6R</avail>
      <body>5</body>
      <category>Drones: Large</category>
      <cost>10000</cost>
      <handling>5</handling>
      <pilot>3</pilot>
      <sensor>3</sensor>
      <speed>5</speed>
      <gears>
        <gear>
          <name>Sensor Array</name>
          <rating>3</rating>
          <maxrating>5</maxrating>
        </gear>
      </gears>
    </vehicle>
    <vehicle>
      <id>b627c28f-e67e-4a34-9808-af81fad2acf9</id>
      <name>GMC Snatch'n'Grab (Large)</name>
      <page>179</page>
      <source>SS</source>
      <accel>2</accel>
      <armor>4</armor>
      <avail>12F</avail>
      <body>2</body>
      <category>Drones: Large</category>
      <cost>8000</cost>
      <handling>3</handling>
      <pilot>3</pilot>
      <sensor>3</sensor>
      <speed>4</speed>
      <gears>
        <gear>
          <name>Sensor Array</name>
          <rating>2</rating>
          <maxrating>5</maxrating>
        </gear>
      </gears>
    </vehicle>
    <vehicle>
      <id>50e6572c-ea59-4756-83e4-7c51f8f614c9</id>
      <name>Modified Dassault Janatorial Drone (Large)</name>
      <page>179</page>
      <source>SS</source>
      <accel>2</accel>
      <armor>2</armor>
      <avail>8</avail>
      <body>10</body>
      <category>Drones: Large</category>
      <cost>10000</cost>
      <handling>2</handling>
      <pilot>2</pilot>
      <sensor>2</sensor>
      <speed>2</speed>
      <gears>
        <gear>
          <name>Sensor Array</name>
          <rating>2</rating>
          <maxrating>5</maxrating>
        </gear>
      </gears>
    </vehicle>
    <vehicle>
      <id>0e8d9c3c-83c0-4c1d-96f0-1f2a2e0bf354</id>
      <name>Modified Renraku Manservant-3 (Large)</name>
      <page>180</page>
      <source>SS</source>
      <accel>2</accel>
      <armor>5</armor>
      <avail>14F</avail>
      <body>3</body>
      <category>Drones: Anthro</category>
      <cost>9000</cost>
      <handling>2</handling>
      <pilot>3</pilot>
      <sensor>3</sensor>
      <speed>2</speed>
      <gears>
        <gear>
          <name>Sensor Array</name>
          <rating>2</rating>
          <maxrating>5</maxrating>
        </gear>
      </gears>
      <mods>
        <name>Drone Arm</name>
        <name>Drone Arm</name>
        <name>Drone Leg</name>
        <name>Drone Leg</name>
      </mods>
    </vehicle>
    <vehicle>
      <id>a8c39fd9-d219-4772-9f8e-49b1d0975733</id>
      <name>Steel Lynx Combat Drone (Large)</name>
      <page>466</page>
      <source>SR5</source>
      <accel>2</accel>
      <armor>12</armor>
      <avail>10R</avail>
      <body>6</body>
      <category>Drones: Large</category>
      <cost>25000</cost>
      <handling>5</handling>
      <pilot>3</pilot>
      <sensor>3</sensor>
      <speed>4</speed>
      <gears>
        <gear>
          <name>Sensor Array</name>
          <rating>3</rating>
          <maxrating>5</maxrating>
        </gear>
      </gears>
      <weaponmounts>
        <weaponmount>
          <control>Remote</control>
          <flexibility>Fixed</flexibility>
          <size>Heavy [SR5]</size>
          <visibility>External</visibility>
        </weaponmount>
      </weaponmounts>
    </vehicle>
    <vehicle>
      <id>8ac6c14d-22c2-4f5f-be53-774af78179ad</id>
      <name>Aeroquip M.E.D.-1 'Dustoff' Medical Evacuation Drone (Large)</name>
      <page>23</page>
      <source>BB</source>
      <accel>4</accel>
      <armor>5</armor>
      <avail>10R</avail>
      <body>4</body>
      <category>Drones: Large</category>
      <cost>12000</cost>
      <handling>3</handling>
      <pilot>4</pilot>
      <sensor>3</sensor>
      <speed>4</speed>
      <gears>
        <gear>
          <name>Sensor Array</name>
          <rating>3</rating>
          <maxrating>5</maxrating>
        </gear>
      </gears>
      <mods>
        <name>Dustoff Armored Valkyrie Module</name>
      </mods>
    </vehicle>
    <vehicle>
      <id>d186dbc2-52e6-4804-94ca-7db96c2afdde</id>
      <name>Shiawase Caduceus 'CAD' 7 (Medium)</name>
      <page>23</page>
      <source>BB</source>
      <accel>1</accel>
      <armor>3</armor>
      <avail>12R</avail>
      <body>5</body>
      <category>Drones: Anthro</category>
      <cost>16500</cost>
      <handling>4</handling>
      <pilot>2</pilot>
      <sensor>1</sensor>
      <speed>2</speed>
      <gears>
        <gear>
          <name>Sensor Array</name>
          <rating>2</rating>
          <maxrating>4</maxrating>
        </gear>
      </gears>
      <mods>
        <name>Drone Arm</name>
        <name>Drone Arm</name>
        <name>Drone Leg</name>
        <name>Drone Leg</name>
      </mods>
    </vehicle>
    <vehicle>
      <id>73b7729b-89c1-44fb-950c-f8391376a6b8</id>
      <name>F-B Bumblebee</name>
      <page>23</page>
      <source>NP</source>
      <accel>1</accel>
      <armor>14</armor>
      <avail>12F</avail>
      <body>4</body>
      <category>Drones: Medium</category>
      <cost>24000</cost>
      <handling>3</handling>
      <pilot>3</pilot>
      <sensor>3</sensor>
      <speed>2</speed>
      <gears>
        <gear>
          <name>Sensor Array</name>
          <rating>3</rating>
          <maxrating>4</maxrating>
        </gear>
        <gear rating="3" select="Stoner-Ares M202">[Weapon] Targeting Autosoft</gear>
      </gears>
      <weaponmounts>
        <weaponmount>
          <control>Remote</control>
          <flexibility>Fixed</flexibility>
          <size>Heavy [SR5]</size>
          <visibility>External</visibility>
        </weaponmount>
      </weaponmounts>
      <weapons>
        <weapon>
          <name>Stoner-Ares M202</name>
        </weapon>
      </weapons>
    </vehicle>
    <vehicle>
      <id>57f83415-4b13-47d2-8a80-20483d356a09</id>
      <name>Cocotaxi</name>
      <page>139</page>
      <source>HT</source>
      <accel>2</accel>
      <armor>4</armor>
      <avail>0</avail>
      <body>5</body>
      <category>Bikes</category>
      <cost>4000</cost>
      <handling>4/2</handling>
      <pilot>1</pilot>
      <sensor>1</sensor>
      <speed>3</speed>
      <gears>
        <gear>
          <name>Sensor Array</name>
          <rating>1</rating>
          <maxrating>7</maxrating>
        </gear>
      </gears>
      <seats>3</seats>
    </vehicle>
    <vehicle>
      <id>b5f962ae-d541-4271-812b-3a4d0eb812e4</id>
      <name>Camellos</name>
      <page>139</page>
      <source>HT</source>
      <accel>1</accel>
      <armor>5</armor>
      <avail>0</avail>
      <body>16</body>
      <category>Municipal/Construction</category>
      <cost>150000</cost>
      <handling>3/2</handling>
      <pilot>1</pilot>
      <sensor>2</sensor>
      <speed>3</speed>
      <gears>
        <gear>
          <name>Sensor Array</name>
          <rating>2</rating>
          <maxrating>7</maxrating>
        </gear>
      </gears>
      <seats>200</seats>
    </vehicle>
    <vehicle>
      <id>53079aac-250a-4ec5-9f0d-b8fbc6368e46</id>
      <name>Ares Garuda</name>
      <page>149</page>
      <source>R5</source>
      <accel>2/4</accel>
      <armor>2</armor>
      <avail>20F</avail>
      <body>2</body>
      <category>Drones: Missile</category>
      <cost>8500</cost>
      <handling>6</handling>
      <pilot>4</pilot>
      <sensor>3</sensor>
      <speed>3/6</speed>
      <gears>
        <gear>
          <name>Sensor Array</name>
          <rating>3</rating>
          <maxrating>6</maxrating>
        </gear>
      </gears>
    </vehicle>
    <vehicle>
      <id>546f0dc2-0478-4d36-a4cd-0b091ffa0eb2</id>
      <name>Remote Cyberhand</name>
      <page>130</page>
      <source>R5</source>
      <accel>0</accel>
      <armor>0</armor>
      <avail>8</avail>
      <body>0</body>
      <category>Drones: Mini</category>
      <cost>0</cost>
      <handling>0</handling>
      <pilot>0</pilot>
      <sensor>0</sensor>
      <speed>0</speed>
      <hide />
    </vehicle>
    <vehicle>
      <id>2013dff9-f313-441b-9207-3fdb8a44c8ba</id>
      <name>Ammo Drone (Small)</name>
      <page>189</page>
      <source>HT</source>
      <accel>2</accel>
      <armor>4</armor>
      <avail>5</avail>
      <body>2</body>
      <category>Drones: Small</category>
      <cost>3000</cost>
      <handling>2</handling>
      <pilot>3</pilot>
      <sensor>2</sensor>
      <speed>2</speed>
      <gears>
        <gear>
          <name>Sensor Array</name>
          <rating>2</rating>
          <maxrating>3</maxrating>
        </gear>
        <gear rating="2" select="Ammo Drone">[Model] Maneuvering Autosoft</gear>
      </gears>
    </vehicle>
    <vehicle>
      <id>ffcab1c2-4ae3-43a9-bfb0-eb8af29af3d7</id>
      <name>Reloading Drone (Medium)</name>
      <page>190</page>
      <source>HT</source>
      <accel>2</accel>
      <armor>4</armor>
      <avail>6R</avail>
      <body>3</body>
      <category>Drones: Medium</category>
      <cost>4500</cost>
      <handling>4</handling>
      <pilot>3</pilot>
      <sensor>2</sensor>
      <speed>3</speed>
      <gears>
        <gear>
          <name>Sensor Array</name>
          <rating>2</rating>
          <maxrating>4</maxrating>
        </gear>
      </gears>
    </vehicle>
    <vehicle>
      <id>c2fa6792-1ed9-437c-a7d2-b9ff79c44fd2</id>
      <name>Mitsuhama Akiyama (Medium)</name>
      <page>190</page>
      <source>HT</source>
      <accel>2</accel>
      <armor>6</armor>
      <avail>24F</avail>
      <body>4</body>
      <category>Drones: Anthro</category>
      <cost>200000</cost>
      <handling>5</handling>
      <pilot>3</pilot>
      <sensor>3</sensor>
      <speed>3</speed>
      <gears>
        <gear>
          <name>Sensor Array</name>
          <rating>3</rating>
          <maxrating>4</maxrating>
        </gear>
      </gears>
      <mods>
        <name>Synthetic Drone Arm</name>
        <name>Synthetic Drone Arm</name>
        <name>Synthetic Drone Leg</name>
        <name>Synthetic Drone Leg</name>
      </mods>
    </vehicle>
    <vehicle>
      <id>c036d20d-1bfe-48ee-b188-7756323764cd</id>
      <name>Sparring Drone (Large)</name>
      <page>190</page>
      <source>HT</source>
      <accel>2</accel>
      <armor>2</armor>
      <avail>6</avail>
      <body>4</body>
      <category>Drones: Anthro</category>
      <cost>5000</cost>
      <handling>3</handling>
      <pilot>3</pilot>
      <sensor>3</sensor>
      <speed>2</speed>
      <gears>
        <gear>
          <name>Sensor Array</name>
          <rating>3</rating>
          <maxrating>4</maxrating>
        </gear>
        <gear rating="1" select="Blades">Tutorsoft</gear>
        <gear rating="1" select="Clubs">Tutorsoft</gear>
        <gear rating="1" select="Unarmed Combat">Tutorsoft</gear>
      </gears>
      <mods>
        <name>Drone Arm</name>
        <name>Drone Arm</name>
        <name>Drone Leg</name>
        <name>Drone Leg</name>
      </mods>
    </vehicle>
    <vehicle>
      <id>54807634-4472-4c86-87ad-5d07b7116ef5</id>
      <name>Clockwork Greyhound</name>
      <page>19</page>
      <source>TVG</source>
      <accel>1</accel>
      <armor>1</armor>
      <avail>16</avail>
      <body>2</body>
      <category>Drones: Medium</category>
      <cost>225000</cost>
      <handling>3</handling>
      <pilot>3</pilot>
      <sensor>2</sensor>
      <speed>2</speed>
      <gears>
        <gear>
          <name>Sensor Array</name>
          <rating>2</rating>
          <maxrating>4</maxrating>
        </gear>
      </gears>
    </vehicle>
    <vehicle>
      <id>d159489d-0210-45be-8629-f29e6f883e3e</id>
      <name>Holo-Conference Drone (Small)</name>
      <page>147</page>
      <source>CA</source>
      <accel>1</accel>
      <armor>3</armor>
      <avail>11</avail>
      <body>2</body>
      <category>Drones: Small</category>
      <cost>18000</cost>
      <handling>3</handling>
      <pilot>3</pilot>
      <sensor>3</sensor>
      <speed>2</speed>
      <gears>
        <gear>
          <name>Sensor Array</name>
          <rating>3</rating>
          <maxrating>6</maxrating>
        </gear>
      </gears>
    </vehicle>
    <vehicle>
      <id>a9077795-4ddf-498e-8ea2-a5cfadd69c37</id>
      <name>Medusa Extensions (Mini)</name>
      <page>147</page>
      <source>CA</source>
      <accel>0</accel>
      <armor>0</armor>
      <avail>7</avail>
      <body>1</body>
      <category>Drones: Mini</category>
      <cost>600</cost>
      <handling>1</handling>
      <pilot>1</pilot>
      <sensor>1</sensor>
      <speed>0</speed>
      <gears>
        <gear>
          <name>Sensor Array</name>
          <rating>1</rating>
          <maxrating>2</maxrating>
        </gear>
      </gears>
    </vehicle>
    <vehicle>
      <id>0a8a99f7-5cd1-43e5-b5b2-8fb1db3c77ea</id>
      <name>Microweave Spider (Mini)</name>
      <page>147</page>
      <source>CA</source>
      <accel>1</accel>
      <armor>0</armor>
      <avail>11</avail>
      <body>1</body>
      <category>Drones: Mini</category>
      <cost>18000</cost>
      <handling>4</handling>
      <pilot>4</pilot>
      <sensor>2</sensor>
      <speed>1</speed>
      <gears>
        <gear>
          <name>Sensor Array</name>
          <rating>2</rating>
          <maxrating>4</maxrating>
        </gear>
        <gear rating="4" select="Armorer">Skill Autosoft</gear>
        <gear select="Armorer">Tool Kit</gear>
      </gears>
    </vehicle>
    <!-- Region SR5 2050 -->
    <!-- Region Motorräder -->
    <vehicle>
      <id>baac8c9e-5604-4329-9757-f82de25a5d3c</id>
      <name>Dodge Scoot (2050)</name>
      <page>208</page>
      <source>2050</source>
      <accel>1</accel>
      <armor>4</armor>
      <avail>0</avail>
      <body>4</body>
      <category>Bikes</category>
      <cost>1000</cost>
      <handling>4/3</handling>
      <pilot>1</pilot>
      <sensor>1</sensor>
      <speed>3</speed>
      <gears>
        <gear>
          <name>Sensor Array</name>
          <rating>1</rating>
          <maxrating>6</maxrating>
        </gear>
      </gears>
      <mods>
        <name>Improved Economy</name>
      </mods>
      <seats>1</seats>
    </vehicle>
    <vehicle>
      <id>cf205096-7a6c-4bf1-99c1-5c24cfff8fb5</id>
      <name>Yamaha Rapier (2050)</name>
      <page>208</page>
      <source>2050</source>
      <accel>3</accel>
      <armor>6</armor>
      <avail>0</avail>
      <body>5</body>
      <category>Bikes</category>
      <cost>10000</cost>
      <handling>5/3</handling>
      <pilot>1</pilot>
      <sensor>1</sensor>
      <speed>6</speed>
      <gears>
        <gear>
          <name>Sensor Array</name>
          <rating>2</rating>
          <maxrating>6</maxrating>
        </gear>
      </gears>
      <seats>1</seats>
    </vehicle>
    <vehicle>
      <id>7927db78-1e79-4332-8cc7-4d4db162a68b</id>
      <name>Harley-Davidson Scorpion (2050)</name>
      <page>208</page>
      <source>2050</source>
      <accel>2</accel>
      <armor>9</armor>
      <avail>0</avail>
      <body>8</body>
      <category>Bikes</category>
      <cost>15000</cost>
      <handling>4/3</handling>
      <pilot>1</pilot>
      <sensor>2</sensor>
      <speed>4</speed>
      <gears>
        <gear>
          <name>Sensor Array</name>
          <rating>2</rating>
          <maxrating>6</maxrating>
        </gear>
      </gears>
      <seats>1</seats>
    </vehicle>
    <!-- End Region -->
    <!-- Region Autos -->
    <vehicle>
      <id>0e7f4ed0-749f-4743-8b95-dbcb376b48b7</id>
      <name>Mitsubishi Runabout (2050)</name>
      <page>208</page>
      <source>2050</source>
      <accel>2</accel>
      <armor>6</armor>
      <avail>0</avail>
      <body>8</body>
      <category>Cars</category>
      <cost>10000</cost>
      <handling>3/2</handling>
      <pilot>1</pilot>
      <sensor>2</sensor>
      <speed>4</speed>
      <gears>
        <gear>
          <name>Sensor Array</name>
          <rating>2</rating>
          <maxrating>7</maxrating>
        </gear>
      </gears>
      <seats>2</seats>
    </vehicle>
    <vehicle>
      <id>6975423f-43c7-4960-98bb-7363b491856c</id>
      <name>Chrysler-Nissan Jackrabbit (2050)</name>
      <page>208</page>
      <source>2050</source>
      <accel>2</accel>
      <armor>4</armor>
      <avail>0</avail>
      <body>8</body>
      <category>Cars</category>
      <cost>15000</cost>
      <handling>4/3</handling>
      <pilot>1</pilot>
      <sensor>2</sensor>
      <speed>3</speed>
      <gears>
        <gear>
          <name>Sensor Array</name>
          <rating>2</rating>
          <maxrating>7</maxrating>
        </gear>
      </gears>
      <seats>2</seats>
    </vehicle>
    <vehicle>
      <id>3d699295-5943-4d9a-8712-006a1dffe4aa</id>
      <name>Ford Americar (2050)</name>
      <page>208</page>
      <source>2050</source>
      <accel>2</accel>
      <armor>6</armor>
      <avail>0</avail>
      <body>11</body>
      <category>Cars</category>
      <cost>20000</cost>
      <handling>4/3</handling>
      <pilot>1</pilot>
      <sensor>2</sensor>
      <speed>3</speed>
      <gears>
        <gear>
          <name>Sensor Array</name>
          <rating>2</rating>
          <maxrating>7</maxrating>
        </gear>
      </gears>
      <seats>4</seats>
    </vehicle>
    <vehicle>
      <id>74265b60-46cf-4c25-b2ff-7ed7364c3961</id>
      <name>Eurocar Westwind 2000 (2050)</name>
      <page>208</page>
      <source>2050</source>
      <accel>3</accel>
      <armor>8</armor>
      <avail>0</avail>
      <body>10</body>
      <category>Cars</category>
      <cost>100000</cost>
      <handling>6/4</handling>
      <pilot>3</pilot>
      <sensor>5</sensor>
      <speed>6</speed>
      <gears>
        <gear>
          <name>Sensor Array</name>
          <rating>2</rating>
          <maxrating>7</maxrating>
        </gear>
      </gears>
      <seats>2</seats>
    </vehicle>
    <vehicle>
      <id>a2581e31-30fa-45de-8d60-ffd3d5a3a5b0</id>
      <name>Toyota Elite (2050)</name>
      <page>208</page>
      <source>2050</source>
      <accel>2</accel>
      <armor>12</armor>
      <avail>0</avail>
      <body>12</body>
      <category>Cars</category>
      <cost>125000</cost>
      <handling>5/4</handling>
      <pilot>2</pilot>
      <sensor>4</sensor>
      <speed>5</speed>
      <gears>
        <gear>
          <name>Sensor Array</name>
          <rating>2</rating>
          <maxrating>7</maxrating>
        </gear>
      </gears>
      <seats>4</seats>
    </vehicle>
    <vehicle>
      <id>0bd8157d-510f-4920-b8c8-c65cb6e95c4e</id>
      <name>Mitsubishi Nightsky (2050)</name>
      <page>208</page>
      <source>2050</source>
      <accel>2</accel>
      <armor>15</armor>
      <avail>0</avail>
      <body>15</body>
      <category>Cars</category>
      <cost>250000</cost>
      <handling>4/3</handling>
      <pilot>3</pilot>
      <sensor>5</sensor>
      <speed>4</speed>
      <gears>
        <gear>
          <name>Sensor Array</name>
          <rating>5</rating>
          <maxrating>7</maxrating>
        </gear>
      </gears>
      <seats>8</seats>
    </vehicle>
    <vehicle>
      <id>b6d6d319-1b29-4f76-a52c-3fc177a153da</id>
      <name>Bulldog Step-Van (2050)</name>
      <page>208</page>
      <source>2050</source>
      <accel>1</accel>
      <armor>12</armor>
      <avail>0</avail>
      <body>16</body>
      <category>Cars</category>
      <cost>35000</cost>
      <handling>3/3</handling>
      <pilot>1</pilot>
      <sensor>2</sensor>
      <speed>3</speed>
      <gears>
        <gear>
          <name>Sensor Array</name>
          <rating>2</rating>
          <maxrating>7</maxrating>
        </gear>
      </gears>
      <seats>6</seats>
    </vehicle>
    <!-- End Region -->
    <!-- Region Boote -->
    <vehicle>
      <id>f5511048-ddd7-41dc-abe1-33750779ab8f</id>
      <name>Samuvani-Criscraft Otter (2050)</name>
      <page>208</page>
      <source>2050</source>
      <accel>2</accel>
      <armor>6</armor>
      <avail>0</avail>
      <body>12</body>
      <category>Boats</category>
      <cost>20000</cost>
      <handling>4</handling>
      <pilot>2</pilot>
      <sensor>2</sensor>
      <speed>3</speed>
      <gears>
        <gear>
          <name>Sensor Array</name>
          <rating>2</rating>
          <maxrating>7</maxrating>
        </gear>
      </gears>
      <seats>8</seats>
    </vehicle>
    <vehicle>
      <id>4cf620da-e273-494d-b2a7-1252cc2de3dd</id>
      <name>Aztech Nightrunner (2050)</name>
      <page>208</page>
      <source>2050</source>
      <accel>2</accel>
      <armor>6</armor>
      <avail>4R</avail>
      <body>12</body>
      <category>Boats</category>
      <cost>30000</cost>
      <handling>4</handling>
      <pilot>2</pilot>
      <sensor>2</sensor>
      <speed>3</speed>
      <gears>
        <gear>
          <name>Sensor Array</name>
          <rating>2</rating>
          <maxrating>7</maxrating>
        </gear>
      </gears>
      <seats>2</seats>
    </vehicle>
    <vehicle>
      <id>76f4dc51-66d0-4f6b-bd0a-622ae5fe04e3</id>
      <name>Sendanko Marlin (2050)</name>
      <page>208</page>
      <source>2050</source>
      <accel>2</accel>
      <armor>4</armor>
      <avail>0</avail>
      <body>14</body>
      <category>Boats</category>
      <cost>15000</cost>
      <handling>2</handling>
      <pilot>1</pilot>
      <sensor>2</sensor>
      <speed>2</speed>
      <gears>
        <gear>
          <name>Sensor Array</name>
          <rating>2</rating>
          <maxrating>7</maxrating>
        </gear>
      </gears>
      <seats>6</seats>
    </vehicle>
    <!-- End Region -->
    <!-- Region Flugzeuge -->
    <vehicle>
      <id>3b7d96d2-9b1b-4eea-8f64-aa63804b1197</id>
      <name>Cessna C750 (2050)</name>
      <page>210</page>
      <source>2050</source>
      <accel>3</accel>
      <armor>4</armor>
      <avail>4</avail>
      <body>18</body>
      <category>Fixed-Wing Aircraft</category>
      <cost>200000</cost>
      <handling>3</handling>
      <pilot>2</pilot>
      <sensor>2</sensor>
      <speed>5</speed>
      <gears>
        <gear>
          <name>Sensor Array</name>
          <rating>2</rating>
          <maxrating>7</maxrating>
        </gear>
      </gears>
      <seats>6</seats>
    </vehicle>
    <vehicle>
      <id>8e8dfd57-0257-4978-865c-54bc62f80903</id>
      <name>Lear-Cessna Platinum 1 (2050)</name>
      <page>210</page>
      <source>2050</source>
      <accel>4</accel>
      <armor>6</armor>
      <avail>8</avail>
      <body>20</body>
      <category>Fixed-Wing Aircraft</category>
      <cost>500000</cost>
      <handling>4</handling>
      <pilot>3</pilot>
      <sensor>2</sensor>
      <speed>5</speed>
      <gears>
        <gear>
          <name>Sensor Array</name>
          <rating>2</rating>
          <maxrating>7</maxrating>
        </gear>
      </gears>
      <seats>8</seats>
    </vehicle>
    <vehicle>
      <id>c442e6d1-cd77-40f0-926c-3b4771718706</id>
      <name>Federated-Boeing Commuter (2050)</name>
      <page>210</page>
      <source>2050</source>
      <accel>3</accel>
      <armor>8</armor>
      <avail>8R</avail>
      <body>16</body>
      <category>VTOL/VSTOL</category>
      <cost>625000</cost>
      <handling>3</handling>
      <pilot>3</pilot>
      <sensor>3</sensor>
      <speed>3</speed>
      <gears>
        <gear>
          <name>Sensor Array</name>
          <rating>3</rating>
          <maxrating>7</maxrating>
        </gear>
      </gears>
      <seats>30</seats>
    </vehicle>
    <vehicle>
      <id>bc26a329-cf64-4a2d-841a-599f480762ff</id>
      <name>Hughes Stallion WK-4 (2050)</name>
      <page>210</page>
      <source>2050</source>
      <accel>3</accel>
      <armor>10</armor>
      <avail>6</avail>
      <body>16</body>
      <category>Rotorcraft</category>
      <cost>300000</cost>
      <handling>5</handling>
      <pilot>2</pilot>
      <sensor>4</sensor>
      <speed>4</speed>
      <gears>
        <gear>
          <name>Sensor Array</name>
          <rating>4</rating>
          <maxrating>7</maxrating>
        </gear>
      </gears>
      <seats>6</seats>
    </vehicle>
    <vehicle>
      <id>096c56ab-b706-4a68-ae35-163b499f0b7c</id>
      <name>Ares Dragon (2050)</name>
      <page>210</page>
      <source>2050</source>
      <accel>3</accel>
      <armor>8</armor>
      <avail>6</avail>
      <body>22</body>
      <category>Rotorcraft</category>
      <cost>600000</cost>
      <handling>4</handling>
      <pilot>3</pilot>
      <sensor>3</sensor>
      <speed>4</speed>
      <gears>
        <gear>
          <name>Sensor Array</name>
          <rating>3</rating>
          <maxrating>7</maxrating>
        </gear>
      </gears>
      <seats>18</seats>
    </vehicle>
    <vehicle>
      <id>26a5632c-8d13-4e63-a4d4-158c9254bf84</id>
      <name>Hughes Airstar (2050)</name>
      <page>210</page>
      <source>2050</source>
      <accel>3</accel>
      <armor>8</armor>
      <avail>7</avail>
      <body>16</body>
      <category>Rotorcraft</category>
      <cost>900000</cost>
      <handling>4</handling>
      <pilot>2</pilot>
      <sensor>4</sensor>
      <speed>4</speed>
      <gears>
        <gear>
          <name>Sensor Array</name>
          <rating>4</rating>
          <maxrating>7</maxrating>
        </gear>
      </gears>
      <seats>6</seats>
    </vehicle>
    <!-- End Region  -->
    <!-- Region Militärfahrzeuge -->
    <vehicle>
      <id>1e39f946-a56d-4a37-8d55-fe15fdae47cd</id>
      <name>EFA-Variant (2050)</name>
      <page>210</page>
      <source>2050</source>
      <accel>6</accel>
      <armor>12</armor>
      <avail>13F</avail>
      <body>18</body>
      <category>Fixed-Wing Aircraft</category>
      <cost>5000000</cost>
      <handling>5</handling>
      <pilot>3</pilot>
      <sensor>5</sensor>
      <speed>8</speed>
      <gears>
        <gear>
          <name>Sensor Array</name>
          <rating>5</rating>
          <maxrating>7</maxrating>
        </gear>
      </gears>
      <seats>2</seats>
    </vehicle>
    <vehicle>
      <id>84b7f212-4a74-436e-b6f4-d19b8f5fb500</id>
      <name>GMC-Banshee (2050)</name>
      <page>210</page>
      <source>2050</source>
      <accel>4</accel>
      <armor>18</armor>
      <avail>0</avail>
      <body>20</body>
      <category>VTOL/VSTOL</category>
      <cost>0</cost>
      <handling>6</handling>
      <pilot>4</pilot>
      <sensor>6</sensor>
      <speed>8</speed>
      <gears>
        <gear>
          <name>Sensor Array</name>
          <rating>6</rating>
          <maxrating>7</maxrating>
        </gear>
      </gears>
      <seats>12</seats>
    </vehicle>
    <vehicle>
      <id>82d76453-1823-497f-a48a-128063892787</id>
      <name>Ares Citymaster (2050)</name>
      <page>210</page>
      <source>2050</source>
      <accel>1</accel>
      <armor>18</armor>
      <avail>20R</avail>
      <body>18</body>
      <category>Trucks</category>
      <cost>500000</cost>
      <handling>3/3</handling>
      <pilot>3</pilot>
      <sensor>3</sensor>
      <speed>3</speed>
      <gears>
        <gear>
          <name>Sensor Array</name>
          <rating>3</rating>
          <maxrating>7</maxrating>
        </gear>
      </gears>
      <seats>8</seats>
    </vehicle>
    <vehicle>
      <id>a2e7da3b-2cde-4ab3-9fd5-a19f1e830784</id>
      <name>Chrysler-Nissan Patrol-1 (2050)</name>
      <page>210</page>
      <source>2050</source>
      <accel>3</accel>
      <armor>12</armor>
      <avail>12R</avail>
      <body>12</body>
      <category>Trucks</category>
      <cost>100000</cost>
      <handling>5/4</handling>
      <pilot>1</pilot>
      <sensor>2</sensor>
      <speed>3</speed>
      <gears>
        <gear>
          <name>Sensor Array</name>
          <rating>2</rating>
          <maxrating>7</maxrating>
        </gear>
      </gears>
      <seats>4</seats>
    </vehicle>
    <vehicle>
      <id>88834716-41e6-4bb8-90e1-3bd16df01753</id>
      <name>GMC Beachcraft Patroller (2050)</name>
      <page>210</page>
      <source>2050</source>
      <accel>2</accel>
      <armor>10</armor>
      <avail>16R</avail>
      <body>20</body>
      <category>Municipal/Construction</category>
      <cost>750000</cost>
      <handling>5</handling>
      <pilot>3</pilot>
      <sensor>5</sensor>
      <speed>3</speed>
      <gears>
        <gear>
          <name>Sensor Array</name>
          <rating>5</rating>
          <maxrating>7</maxrating>
        </gear>
      </gears>
      <seats>6</seats>
    </vehicle>
    <vehicle>
      <id>9f68e8ba-bffa-4bc5-91bf-e6c600910e28</id>
      <name>GMC Riverine (2050)</name>
      <page>210</page>
      <source>2050</source>
      <accel>4</accel>
      <armor>10</armor>
      <avail>16R</avail>
      <body>14</body>
      <category>Boats</category>
      <cost>125000</cost>
      <handling>5</handling>
      <pilot>3</pilot>
      <sensor>4</sensor>
      <speed>4</speed>
      <gears>
        <gear>
          <name>Sensor Array</name>
          <rating>4</rating>
          <maxrating>7</maxrating>
        </gear>
      </gears>
      <seats>6</seats>
    </vehicle>
    <vehicle>
      <id>23402e3c-8f96-4e56-a2a4-65cd16a7516d</id>
      <name>Northrup PRC-42B Wasp (2050)</name>
      <page>210</page>
      <source>2050</source>
      <accel>3</accel>
      <armor>8</armor>
      <avail>12R</avail>
      <body>10</body>
      <category>Rotorcraft</category>
      <cost>220000</cost>
      <handling>5</handling>
      <pilot>3</pilot>
      <sensor>3</sensor>
      <speed>5</speed>
      <gears>
        <gear>
          <name>Sensor Array</name>
          <rating>3</rating>
          <maxrating>7</maxrating>
        </gear>
      </gears>
      <seats>1</seats>
    </vehicle>
    <vehicle>
      <id>d05f15cc-6a54-4d43-9453-6e56aaf676d6</id>
      <name>Northrup PRC-44B Yellowjacket (2050)</name>
      <page>210</page>
      <source>2050</source>
      <accel>3</accel>
      <armor>10</armor>
      <avail>12R</avail>
      <body>10</body>
      <category>Rotorcraft</category>
      <cost>280000</cost>
      <handling>5</handling>
      <pilot>3</pilot>
      <sensor>3</sensor>
      <speed>5</speed>
      <gears>
        <gear>
          <name>Sensor Array</name>
          <rating>3</rating>
          <maxrating>7</maxrating>
        </gear>
      </gears>
      <seats>1</seats>
    </vehicle>
    <vehicle>
      <id>1b843cb9-66b6-4f85-b4a1-888116d23f13</id>
      <name>Federated-Boeing Eagle (2050)</name>
      <page>210</page>
      <source>2050</source>
      <accel>4</accel>
      <armor>14</armor>
      <avail>26F</avail>
      <body>16</body>
      <category>VTOL/VSTOL</category>
      <cost>0</cost>
      <handling>5</handling>
      <pilot>4</pilot>
      <sensor>4</sensor>
      <speed>7</speed>
      <gears>
        <gear>
          <name>Sensor Array</name>
          <rating>4</rating>
          <maxrating>7</maxrating>
        </gear>
      </gears>
      <seats>6</seats>
    </vehicle>
    <!-- End Region -->
    <!-- Region Drones-->
    <vehicle>
      <id>f9a409cd-e7ef-4049-94af-a9e812602f84</id>
      <name>Surveillance Drone (2050)</name>
      <page>212</page>
      <source>2050</source>
      <accel>2</accel>
      <armor>4</armor>
      <avail>6</avail>
      <body>4</body>
      <category>Drones: Medium</category>
      <cost>10000</cost>
      <handling>4</handling>
      <pilot>3</pilot>
      <sensor>3</sensor>
      <speed>4</speed>
      <gears>
        <gear>
          <name>Sensor Array</name>
          <rating>2</rating>
          <maxrating>2</maxrating>
        </gear>
      </gears>
      <modslots>4</modslots>
    </vehicle>
    <vehicle>
      <id>7ac00990-31a3-4314-a114-9cd6468fb66d</id>
      <name>Spotter Drone (2050)</name>
      <page>212</page>
      <source>2050</source>
      <accel>3</accel>
      <armor>2</armor>
      <avail>4</avail>
      <body>4</body>
      <category>Drones: Medium</category>
      <cost>15000</cost>
      <handling>4</handling>
      <pilot>3</pilot>
      <sensor>2</sensor>
      <speed>5</speed>
      <gears>
        <gear>
          <name>Sensor Array</name>
          <rating>2</rating>
          <maxrating>2</maxrating>
        </gear>
      </gears>
      <modslots>4</modslots>
    </vehicle>
    <vehicle>
      <id>11418c52-6c1f-477f-a660-2451fb3ee8fa</id>
      <name>Hunter Drone (2050)</name>
      <page>212</page>
      <source>2050</source>
      <accel>3</accel>
      <armor>5</armor>
      <avail>6R</avail>
      <body>4</body>
      <category>Drones: Medium</category>
      <cost>20000</cost>
      <handling>5</handling>
      <pilot>3</pilot>
      <sensor>3</sensor>
      <speed>5</speed>
      <gears>
        <gear>
          <name>Sensor Array</name>
          <rating>3</rating>
          <maxrating>3</maxrating>
        </gear>
      </gears>
      <weaponmounts>
        <weaponmount>
          <control>Remote</control>
          <flexibility>Fixed</flexibility>
          <size>Standard (Drone)</size>
          <visibility>External</visibility>
        </weaponmount>
        <weaponmount>
          <control>Remote</control>
          <flexibility>Fixed</flexibility>
          <size>Standard (Drone)</size>
          <visibility>External</visibility>
        </weaponmount>
      </weaponmounts>
    </vehicle>
    <vehicle>
      <id>d28b349e-6580-4a04-8dfe-d09ebdb261f0</id>
      <name>Patrol Vehicle (2050)</name>
      <page>212</page>
      <source>2050</source>
      <accel>2</accel>
      <armor>12</armor>
      <avail>6R</avail>
      <body>6</body>
      <category>Drones: Large</category>
      <cost>10000</cost>
      <handling>5</handling>
      <pilot>3</pilot>
      <sensor>3</sensor>
      <speed>4</speed>
      <gears>
        <gear>
          <name>Sensor Array</name>
          <rating>3</rating>
          <maxrating>3</maxrating>
        </gear>
      </gears>
      <weaponmounts>
        <weaponmount>
          <control>Remote</control>
          <flexibility>Fixed</flexibility>
          <size>Standard (Drone)</size>
          <visibility>External</visibility>
        </weaponmount>
        <weaponmount>
          <control>Remote</control>
          <flexibility>Fixed</flexibility>
          <size>Standard (Drone)</size>
          <visibility>External</visibility>
        </weaponmount>
      </weaponmounts>
    </vehicle>
    <!-- End Region -->
    <!-- End Region -->
    <!-- Region SotA ADL-->
    <vehicle>
      <id>8e1a5fe3-9f13-49f0-b74a-7de82fc40dc2</id>
      <name>BMW Sleipnir</name>
      <page>43</page>
      <source>SAG</source>
      <accel>2</accel>
      <armor>8</armor>
      <avail>0</avail>
      <body>8</body>
      <category>Bikes</category>
      <cost>14000</cost>
      <handling>3/5</handling>
      <pilot>2</pilot>
      <sensor>2</sensor>
      <speed>3</speed>
      <gears>
        <gear>
          <name>Sensor Array</name>
          <rating>2</rating>
          <maxrating>2</maxrating>
        </gear>
      </gears>
      <mods>
        <name>Off-Road Suspension</name>
        <name rating="2">Anti-Theft System</name>
        <name>Metahuman Adjustment</name>
      </mods>
      <seats>3</seats>
    </vehicle>
    <vehicle>
      <id>bd3e79cc-4441-4bc3-977e-fcec22f4a9f7</id>
      <name>Shiawase Motors Shuriken</name>
      <page>44</page>
      <source>SAG</source>
      <accel>3</accel>
      <armor>5</armor>
      <avail>4</avail>
      <body>5</body>
      <category>Bikes</category>
      <cost>32000</cost>
      <handling>5/2</handling>
      <pilot>1</pilot>
      <sensor>2</sensor>
      <speed>6</speed>
      <gears>
        <gear>
          <name>Sensor Array</name>
          <rating>2</rating>
          <maxrating>2</maxrating>
        </gear>
      </gears>
      <mods>
        <name rating="2">Anti-Theft System</name>
        <name>Gyro-Stabilization</name>
        <name>GridLink</name>
      </mods>
      <seats>1</seats>
    </vehicle>
    <vehicle>
      <id>f76c285b-8c19-4e53-9aab-41174c4b5b30</id>
      <name>BMW Gaia</name>
      <page>45</page>
      <source>SAG</source>
      <accel>2</accel>
      <armor>8</armor>
      <avail>0</avail>
      <body>11</body>
      <category>Cars</category>
      <cost>35000</cost>
      <handling>4/3</handling>
      <pilot>2</pilot>
      <sensor>2</sensor>
      <speed>4</speed>
      <gears>
        <gear>
          <name>Sensor Array</name>
          <rating>2</rating>
          <maxrating>2</maxrating>
        </gear>
      </gears>
      <mods>
        <name rating="2">Anti-Theft System</name>
        <name rating="2">Passenger Protection System</name>
        <name>Improved Economy</name>
        <name>GridLink</name>
        <name>Amenities (Middle)</name>
      </mods>
      <seats>4</seats>
    </vehicle>
    <vehicle>
      <id>2e111e8d-154c-469e-8836-dda20b9296b5</id>
      <name>EMC Celine</name>
      <page>46</page>
      <source>SAG</source>
      <accel>2</accel>
      <armor>10</armor>
      <avail>0</avail>
      <body>14</body>
      <category>Cars</category>
      <cost>45000</cost>
      <handling>3/2</handling>
      <pilot>2</pilot>
      <sensor>2</sensor>
      <speed>3</speed>
      <gears>
        <gear>
          <name>Sensor Array</name>
          <rating>2</rating>
          <maxrating>2</maxrating>
        </gear>
      </gears>
      <mods>
        <name rating="2">Anti-Theft System</name>
        <name rating="4">Passenger Protection System</name>
        <name rating="2">ECM</name>
        <name>Improved Economy</name>
        <name>GridLink</name>
        <name>Amenities (High)</name>
        <name>Interior Cameras</name>
        <name>Satellite Link</name>
        <name rating="3">Armor (Concealed)</name>
      </mods>
      <seats>6</seats>
    </vehicle>
    <vehicle>
      <id>f1cf0391-4a8a-497c-b9a4-5590d572b646</id>
      <name>Eurocar Escape</name>
      <page>47</page>
      <source>SAG</source>
      <accel>1</accel>
      <armor>12</armor>
      <avail>0</avail>
      <body>16</body>
      <category>Trucks</category>
      <cost>185000</cost>
      <handling>3/4</handling>
      <pilot>2</pilot>
      <sensor>3</sensor>
      <speed>3</speed>
      <gears>
        <gear>
          <name>Sensor Array</name>
          <rating>3</rating>
          <maxrating>3</maxrating>
        </gear>
      </gears>
      <mods>
        <name rating="2">Anti-Theft System</name>
        <name>Standard Drone Rack (Small)</name>
        <name>Off-Road Suspension</name>
        <name>Amenities (High)</name>
        <name>Winch (Basic)</name>
        <name>Satellite Link</name>
        <name>Multifuel Engine</name>
        <name>SunCell</name>
      </mods>
      <seats>8</seats>
    </vehicle>
    <vehicle>
      <id>0c1bb1ca-9824-4730-9edf-3a3758b084dd</id>
      <name>Mercedes 250 Classic</name>
      <page>48</page>
      <source>SAG</source>
      <accel>2</accel>
      <armor>7</armor>
      <avail>0</avail>
      <body>11</body>
      <category>Cars</category>
      <cost>28000</cost>
      <handling>4/3</handling>
      <pilot>2</pilot>
      <sensor>2</sensor>
      <speed>3</speed>
      <gears>
        <gear>
          <name>Sensor Array</name>
          <rating>2</rating>
          <maxrating>2</maxrating>
        </gear>
      </gears>
      <mods>
        <name rating="2">Anti-Theft System</name>
        <name rating="1">Passenger Protection System</name>
        <name rating="1">Life Support</name>
      </mods>
      <seats>5</seats>
    </vehicle>
    <vehicle>
      <id>41ae9ef0-11b5-443b-a9fa-2617fafa2589</id>
      <name>Mercedes Click</name>
      <page>49</page>
      <source>SAG</source>
      <accel>3</accel>
      <armor>5</armor>
      <avail>0</avail>
      <body>10</body>
      <category>Cars</category>
      <cost>24000</cost>
      <handling>4/3</handling>
      <pilot>1</pilot>
      <sensor>2</sensor>
      <speed>5</speed>
      <gears>
        <gear>
          <name>Sensor Array</name>
          <rating>2</rating>
          <maxrating>2</maxrating>
        </gear>
      </gears>
      <mods>
        <name>Metahuman Adjustment</name>
      </mods>
      <seats>4</seats>
    </vehicle>
    <vehicle>
      <id>69b9c81b-2982-470e-a28c-ce01747ad935</id>
      <name>Mercedes Paladin</name>
      <page>50</page>
      <source>SAG</source>
      <accel>2</accel>
      <armor>14</armor>
      <avail>0</avail>
      <body>16</body>
      <category>Cars</category>
      <cost>260000</cost>
      <handling>5/3</handling>
      <pilot>3</pilot>
      <sensor>4</sensor>
      <speed>4</speed>
      <gears>
        <gear>
          <name>Sensor Array</name>
          <rating>4</rating>
          <maxrating>4</maxrating>
        </gear>
      </gears>
      <mods>
        <name rating="2">Anti-Theft System</name>
        <name rating="2">Passenger Protection System</name>
        <name rating="2">ECM</name>
        <name>Rigger Interface</name>
        <name>GridLink</name>
        <name>Amenities (Luxury)</name>
        <name rating="4">Armor (Concealed)</name>
      </mods>
      <seats>8</seats>
    </vehicle>
    <vehicle>
      <id>da9d17e2-c725-4464-8c3e-6a91d2a5e8ad</id>
      <name>Nordseewerke Thetis</name>
      <page>51</page>
      <source>SAG</source>
      <accel>1</accel>
      <armor>10</armor>
      <avail>14</avail>
      <body>18</body>
      <category>Hovercraft</category>
      <cost>80000</cost>
      <handling>2/2</handling>
      <pilot>4</pilot>
      <sensor>3</sensor>
      <speed>3</speed>
      <gears>
        <gear>
          <name>Sensor Array</name>
          <rating>3</rating>
          <maxrating>3</maxrating>
        </gear>
      </gears>
      <mods>
        <name>Amenities (Middle)</name>
        <name>Interior Cameras</name>
        <name>SunCell</name>
        <name>Metahuman Adjustment</name>
      </mods>
      <seats>50</seats>
    </vehicle>
    <vehicle>
      <id>7fb03fb2-ba96-453a-8110-155188d350c6</id>
      <name>Caterpillar Omniwinder</name>
      <page>52</page>
      <source>SAG</source>
      <accel>1</accel>
      <armor>16</armor>
      <avail>16</avail>
      <body>20</body>
      <category>Municipal/Construction</category>
      <cost>235000</cost>
      <handling>2/2</handling>
      <pilot>3</pilot>
      <sensor>3</sensor>
      <speed>3</speed>
      <gears>
        <gear>
          <name>Sensor Array</name>
          <rating>3</rating>
          <maxrating>3</maxrating>
        </gear>
      </gears>
      <mods>
        <name rating="1">Anti-Theft System</name>
        <name rating="4">Passenger Protection System</name>
        <name>Off-Road Suspension</name>
        <name>Multifuel Engine</name>
      </mods>
      <seats>3</seats>
    </vehicle>
    <vehicle>
      <id>9f39cb01-3285-41b2-88a0-1745341ed406</id>
      <name>EMC 2073 Catcher</name>
      <page>53</page>
      <source>SAG</source>
      <accel>3</accel>
      <armor>8</armor>
      <avail>12R</avail>
      <body>12</body>
      <category>Corpsec/Police/Military</category>
      <cost>56000</cost>
      <handling>5/4</handling>
      <pilot>4</pilot>
      <sensor>3</sensor>
      <speed>5</speed>
      <gears>
        <gear>
          <name>Sensor Array</name>
          <rating>3</rating>
          <maxrating>3</maxrating>
        </gear>
      </gears>
      <mods>
        <name rating="2">Anti-Theft System</name>
        <name rating="2">Passenger Protection System</name>
        <name>Weapon Mount Type (Standard)</name>
        <name>Weapon Mount Visibility (Internal)</name>
        <name>Weapon Mount Flexibility (Flexible)</name>
        <name>Weapon Mount Control (Remote)</name>
        <name>Weapon Mount Type (Standard)</name>
        <name>Weapon Mount Visibility (Internal)</name>
        <name>Weapon Mount Flexibility (Flexible)</name>
        <name>Weapon Mount Control (Remote)</name>
      </mods>
      <seats>4</seats>
    </vehicle>
    <vehicle>
      <id>99322016-baba-470d-b6c4-c78b70228156</id>
      <name>VW Freya</name>
      <page>54</page>
      <source>SAG</source>
      <accel>3</accel>
      <armor>8</armor>
      <avail>10</avail>
      <body>14</body>
      <category>Municipal/Construction</category>
      <cost>38000</cost>
      <handling>3/3</handling>
      <pilot>3</pilot>
      <sensor>2</sensor>
      <speed>4</speed>
      <gears>
        <gear>
          <name>Sensor Array</name>
          <rating>2</rating>
          <maxrating>2</maxrating>
        </gear>
      </gears>
      <mods>
        <name rating="2">Passenger Protection System</name>
        <name>Valkyrie Module</name>
      </mods>
      <seats>3</seats>
    </vehicle>
    <vehicle>
      <id>bda96069-c91a-4724-aa5f-b101ea2ab9d5</id>
      <name>Kamow Ka-226 Sergej</name>
      <page>55</page>
      <source>SAG</source>
      <accel>3</accel>
      <armor>6</armor>
      <avail>10</avail>
      <body>16</body>
      <category>Rotorcraft</category>
      <cost>225000</cost>
      <handling>2</handling>
      <pilot>1</pilot>
      <sensor>1</sensor>
      <speed>3</speed>
      <gears>
        <gear>
          <name>Sensor Array</name>
          <rating>1</rating>
          <maxrating>1</maxrating>
        </gear>
      </gears>
      <mods>
        <name>Multifuel Engine</name>
        <name>Winch (Basic)</name>
      </mods>
      <seats>6</seats>
    </vehicle>
    <vehicle>
      <id>54165cb2-522f-441f-9a3c-fc6d6e4b4aaf</id>
      <name>Kamow Ka-226 Kasatka</name>
      <page>55</page>
      <source>SAG</source>
      <accel>3</accel>
      <armor>6</armor>
      <avail>10</avail>
      <body>14</body>
      <category>Rotorcraft</category>
      <cost>300000</cost>
      <handling>3</handling>
      <pilot>2</pilot>
      <sensor>2</sensor>
      <speed>4</speed>
      <gears>
        <gear>
          <name>Sensor Array</name>
          <rating>2</rating>
          <maxrating>2</maxrating>
        </gear>
      </gears>
      <mods>
        <name>Multifuel Engine</name>
      </mods>
      <seats>6</seats>
    </vehicle>
    <vehicle>
      <id>67f23300-4623-4273-8387-ff0882ca197a</id>
      <name>Airbus A140</name>
      <page>56</page>
      <source>SAG</source>
      <accel>4</accel>
      <armor>12</armor>
      <avail>12</avail>
      <body>18</body>
      <category>Rotorcraft</category>
      <cost>420000</cost>
      <handling>4</handling>
      <pilot>4</pilot>
      <sensor>4</sensor>
      <speed>5</speed>
      <gears>
        <gear>
          <name>Sensor Array</name>
          <rating>4</rating>
          <maxrating>4</maxrating>
        </gear>
      </gears>
      <mods>
        <name rating="4">Anti-Theft System</name>
        <name>Amenities (Middle)</name>
        <name>Interior Cameras</name>
        <name rating="1">Life Support</name>
        <name>Extra Entry/Exit Points</name>
      </mods>
      <seats>8</seats>
    </vehicle>
    <vehicle>
      <id>c16468b6-a2f7-42a4-9f06-a8d94d8439e7</id>
      <name>Cargolifter Industries CL-180</name>
      <page>57</page>
      <source>SAG</source>
      <accel>2</accel>
      <armor>12</armor>
      <avail>12</avail>
      <body>12</body>
      <category>Rotorcraft</category>
      <cost>82000</cost>
      <handling>4</handling>
      <pilot>4</pilot>
      <sensor>4</sensor>
      <speed>2</speed>
      <gears>
        <gear>
          <name>Sensor Array</name>
          <rating>4</rating>
          <maxrating>4</maxrating>
        </gear>
      </gears>
      <mods>
        <name>SunCell</name>
      </mods>
      <seats>4</seats>
    </vehicle>
    <vehicle>
      <id>6240139c-cf8e-4f7f-be93-a2a87d1bb1d4</id>
      <name>Jena Robotnik Pilalux</name>
      <page>58</page>
      <source>SAG</source>
      <accel>1</accel>
      <armor>0</armor>
      <avail>10</avail>
      <body>1</body>
      <category>Drones: Mini</category>
      <cost>5500</cost>
      <handling>4</handling>
      <pilot>2</pilot>
      <sensor>3</sensor>
      <speed>2</speed>
      <gears>
        <gear>
          <name>Sensor Array</name>
          <rating>3</rating>
          <maxrating>3</maxrating>
        </gear>
      </gears>
      <mods>
        <name>Flash-Pak</name>
        <name>Gecko Grips (Drone)</name>
        <name>Spotlight (Drone)</name>
      </mods>
      <modslots>0</modslots>
      <seats>0</seats>
    </vehicle>
    <vehicle>
      <id>78071d83-1328-46d2-bfac-aece4ecc7dff</id>
      <name>Jena Robotnik Tegenaria</name>
      <page>59</page>
      <source>SAG</source>
      <accel>1</accel>
      <armor>0</armor>
      <avail>8</avail>
      <body>1</body>
      <category>Drones: Mini</category>
      <cost>3000</cost>
      <handling>4</handling>
      <pilot>2</pilot>
      <sensor>3</sensor>
      <speed>1</speed>
      <gears>
        <gear>
          <name>Sensor Array</name>
          <rating>3</rating>
          <maxrating>3</maxrating>
        </gear>
      </gears>
      <mods>
        <name>Gecko Grips (Drone)</name>
        <name rating="1">Realistic Features</name>
      </mods>
      <modslots>0</modslots>
      <seats>0</seats>
    </vehicle>
	<vehicle>
      <id>cd05b23c-f14d-4d76-8037-ec5d99c90cb0</id>
      <name>Jena Robotnik Araneus</name>
      <page>59</page>
      <source>SAG</source>
      <accel>1</accel>
      <armor>0</armor>
      <avail>12</avail>
      <body>1</body>
      <category>Drones: Mini</category>
      <cost>5000</cost>
      <handling>4</handling>
      <pilot>2</pilot>
      <sensor>3</sensor>
      <speed>1</speed>
      <gears>
        <gear>
          <name>Sensor Array</name>
          <rating>3</rating>
          <maxrating>3</maxrating>
        </gear>
      </gears>
      <mods>
        <name>Gecko Grips (Drone)</name>
        <name rating="1">Realistic Features</name>
		<name select="Engineering laser">Special Equipment</name>
      </mods>
      <modslots>0</modslots>
      <seats>0</seats>
    </vehicle>
    <vehicle>
      <id>bc48ec25-84ce-435a-a418-ddbac5f7507c</id>
      <name>Messerschmitt-Kawasaki Hugin</name>
      <page>60</page>
      <source>SAG</source>
      <accel>1</accel>
      <armor>0</armor>
      <avail>8</avail>
      <body>2</body>
      <category>Drones: Small</category>
      <cost>1500</cost>
      <handling>4</handling>
      <pilot>2</pilot>
      <sensor>2</sensor>
      <speed>2</speed>
      <gears>
        <gear>
          <name>Sensor Array</name>
          <rating>2</rating>
          <maxrating>2</maxrating>
        </gear>
      </gears>
      <modslots>2</modslots>
      <seats>0</seats>
    </vehicle>
    <vehicle>
      <id>33487443-148e-4a25-b351-3a958aae5a90</id>
      <name>Messerschmitt-Kawasaki Munin</name>
      <page>60</page>
      <source>SAG</source>
      <accel>1</accel>
      <armor>0</armor>
      <avail>8</avail>
      <body>2</body>
      <category>Drones: Small</category>
      <cost>8500</cost>
      <handling>4</handling>
      <pilot>2</pilot>
      <sensor>2</sensor>
      <speed>2</speed>
      <gears>
        <gear>
          <name>Sensor Array</name>
          <rating>2</rating>
          <maxrating>2</maxrating>
        </gear>
      </gears>
      <mods>
        <name rating="4">Realistic Features</name>
      </mods>
      <modslots>2</modslots>
      <seats>0</seats>
    </vehicle>
    <vehicle>
      <id>c2073528-54a5-45e0-b5f8-9c1ab74647aa</id>
      <name>Messerschmitt-Kawasaki Libelle</name>
      <page>61</page>
      <source>SAG</source>
      <accel>1</accel>
      <armor>1</armor>
      <avail>8</avail>
      <body>2</body>
      <category>Drones: Small</category>
      <cost>4500</cost>
      <handling>5</handling>
      <pilot>3</pilot>
      <sensor>4</sensor>
      <speed>2</speed>
      <gears>
        <gear>
          <name>Sensor Array</name>
          <rating>4</rating>
          <maxrating>4</maxrating>
        </gear>
      </gears>
      <mods>
        <name>Assembly Time Improvement (Drone)</name>
      </mods>
      <modslots>1</modslots>
      <seats>0</seats>
    </vehicle>
    <vehicle>
      <id>581eeb8d-3b66-44c0-9e1e-b6d819135b3f</id>
      <name>Ruhrmetall Skarabäus</name>
      <page>62</page>
      <source>SAG</source>
      <accel>2</accel>
      <armor>6</armor>
      <avail>12R</avail>
      <body>3</body>
      <category>Drones: Small</category>
      <cost>9500</cost>
      <handling>4/2</handling>
      <pilot>3</pilot>
      <sensor>2</sensor>
      <speed>4</speed>
      <gears>
        <gear>
          <name>Sensor Array</name>
          <rating>2</rating>
          <maxrating>2</maxrating>
        </gear>
        <gear rating="3">[Weapon] Targeting Autosoft</gear>
        <gear>Smartsoft</gear>
      </gears>
      <modslots>1</modslots>
      <seats>0</seats>
      <weaponmounts>
        <weaponmount>
          <control>Remote</control>
          <flexibility>Fixed</flexibility>
          <size>Small (Drone)</size>
          <visibility>External</visibility>
        </weaponmount>
      </weaponmounts>
    </vehicle>
    <vehicle>
      <id>41e04bbc-0987-45e8-84fe-f80441bc0ba3</id>
      <name>Schiebel Robotic Crust Mark II</name>
      <page>63</page>
      <source>SAG</source>
      <accel>1</accel>
      <armor>2</armor>
      <avail>10</avail>
      <body>2</body>
      <category>Drones: Small</category>
      <cost>9500</cost>
      <handling>2</handling>
      <pilot>2</pilot>
      <sensor>4</sensor>
      <speed>1</speed>
      <gears>
        <gear>
          <name>Sensor Array</name>
          <rating>4</rating>
          <maxrating>4</maxrating>
        </gear>
      </gears>
      <mods>
        <name>Gecko Grips (Drone)</name>
        <name>Spotlight (Drone)</name>
      </mods>
      <modslots>0</modslots>
      <seats>0</seats>
    </vehicle>
    <vehicle>
      <id>d15d0609-296d-4e47-a4c0-f41fefcf6f4e</id>
      <name>Krupp Minion (Medium)</name>
      <page>64</page>
      <source>SAG</source>
      <accel>1</accel>
      <armor>6</armor>
      <avail>8</avail>
      <body>4</body>
      <category>Drones: Medium</category>
      <cost>5000</cost>
      <handling>3</handling>
      <pilot>3</pilot>
      <sensor>3</sensor>
      <speed>2</speed>
      <gears>
        <gear>
          <name>Sensor Array</name>
          <rating>3</rating>
          <maxrating>3</maxrating>
        </gear>
      </gears>
      <mods>
        <name>Spotlight (Drone)</name>
      </mods>
      <modslots>4</modslots>
      <seats>0</seats>
    </vehicle>
    <vehicle>
      <id>b7abae70-ed26-4f8d-9b73-01760009dc1e</id>
      <name>Messerschmitt-Kawasaki Heuschrecke 2</name>
      <page>65</page>
      <source>SAG</source>
      <accel>2</accel>
      <armor>6</armor>
      <avail>10R</avail>
      <body>5</body>
      <category>Drones: Medium</category>
      <cost>12000</cost>
      <handling>4</handling>
      <pilot>3</pilot>
      <sensor>3</sensor>
      <speed>3</speed>
      <gears>
        <gear>
          <name>Sensor Array</name>
          <rating>3</rating>
          <maxrating>3</maxrating>
        </gear>
        <gear>Smartsoft</gear>
        <gear rating="5">[Weapon] Targeting Autosoft</gear>
      </gears>
      <modslots>2</modslots>
      <seats>0</seats>
      <weaponmounts>
        <weaponmount>
          <control>Remote</control>
          <flexibility>Fixed</flexibility>
          <size>Standard (Drone)</size>
          <visibility>External</visibility>
        </weaponmount>
      </weaponmounts>
    </vehicle>
    <vehicle>
      <id>02179e64-72e2-462c-9b53-dcbc9aceb9a4</id>
      <name>Ruhrmetall Murmillo</name>
      <page>66</page>
      <source>SAG</source>
      <accel>1</accel>
      <armor>12</armor>
      <avail>10R</avail>
      <body>5</body>
      <category>Drones: Medium</category>
      <cost>8000</cost>
      <handling>3</handling>
      <pilot>2</pilot>
      <sensor>1</sensor>
      <speed>1</speed>
      <gears>
        <gear>
          <name>Sensor Array</name>
          <rating>1</rating>
          <maxrating>1</maxrating>
        </gear>
      </gears>
      <mods>
        <name>Flash-Pak</name>
      </mods>
      <modslots>0</modslots>
      <seats>0</seats>
      <weaponmounts>
        <weaponmount>
          <control>Remote</control>
          <flexibility>Fixed</flexibility>
          <size>Standard (Drone)</size>
          <visibility>External</visibility>
        </weaponmount>
      </weaponmounts>
    </vehicle>
    <vehicle>
      <id>3524337b-03e3-4218-b721-d1df2cc4a8c7</id>
      <name>Siemens FWD Screamer</name>
      <page>67</page>
      <source>SAG</source>
      <accel>2</accel>
      <armor>6</armor>
      <avail>10R</avail>
      <body>3</body>
      <category>Drones: Medium</category>
      <cost>11000</cost>
      <handling>4</handling>
      <pilot>3</pilot>
      <sensor>4</sensor>
      <speed>1</speed>
      <gears>
        <gear>
          <name>Sensor Array</name>
          <rating>4</rating>
          <maxrating>4</maxrating>
        </gear>
        <gear rating="3" select="Sonic Cannon">[Weapon] Targeting Autosoft</gear>
      </gears>
      <mods>
        <name>Spotlight (Drone)</name>
      </mods>
      <modslots>0</modslots>
      <seats>0</seats>
    </vehicle>
    <vehicle>
      <id>47a4d3aa-f9bb-4f16-bbf1-5e8b73f61c0e</id>
      <name>Messerschmitt-Kawasaki Jagdhund</name>
      <page>68</page>
      <source>SAG</source>
      <accel>3</accel>
      <armor>10</armor>
      <avail>12R</avail>
      <body>6</body>
      <category>Drones: Large</category>
      <cost>30000</cost>
      <handling>5</handling>
      <pilot>3</pilot>
      <sensor>3</sensor>
      <speed>4</speed>
      <gears>
        <gear>
          <name>Sensor Array</name>
          <rating>3</rating>
          <maxrating>3</maxrating>
        </gear>
        <gear rating="3">[Weapon] Targeting Autosoft</gear>
        <gear rating="3">[Weapon] Targeting Autosoft</gear>
        <gear rating="3">Clearsight Autosoft</gear>
      </gears>
      <modslots>0</modslots>
      <seats>0</seats>
      <weaponmounts>
        <weaponmount>
          <control>Remote</control>
          <flexibility>Fixed</flexibility>
          <size>Small (Drone)</size>
          <visibility>External</visibility>
        </weaponmount>
        <weaponmount>
          <control>Remote</control>
          <flexibility>Fixed</flexibility>
          <size>Large (Drone)</size>
          <visibility>External</visibility>
        </weaponmount>
      </weaponmounts>
    </vehicle>
    <vehicle>
      <id>e338dcf9-3149-4519-9228-589354be5667</id>
      <name>Messerschmitt-Kawasaki Jagdschrecke</name>
      <page>69</page>
      <source>SAG</source>
      <accel>2</accel>
      <armor>8</armor>
      <avail>10R</avail>
      <body>6</body>
      <category>Drones: Large</category>
      <cost>32000</cost>
      <handling>5</handling>
      <pilot>3</pilot>
      <sensor>3</sensor>
      <speed>4</speed>
      <gears>
        <gear>
          <name>Sensor Array</name>
          <rating>3</rating>
          <maxrating>3</maxrating>
        </gear>
        <gear rating="4">[Weapon] Targeting Autosoft</gear>
        <gear rating="4">Clearsight Autosoft</gear>
      </gears>
      <mods>
        <name rating="3">ECM</name>
      </mods>
      <modslots>0</modslots>
      <seats>0</seats>
      <weaponmounts>
        <weaponmount>
          <control>Remote</control>
          <flexibility>Fixed</flexibility>
          <size>Huge (Drone)</size>
          <visibility>External</visibility>
          <mods>
            <mod>Expanded Ammunition Bay (Second Bin) Weapon Mount Add-on (Drone)</mod>
          </mods>
        </weaponmount>
      </weaponmounts>
    </vehicle>
    <vehicle>
      <id>c4e56ddb-6369-4527-a537-9b8ade6d9ada</id>
      <name>Mitsuhama FED-11</name>
      <page>70</page>
      <source>SAG</source>
      <accel>1</accel>
      <armor>4</armor>
      <avail>8</avail>
      <body>4</body>
      <category>Drones: Large</category>
      <cost>32000</cost>
      <handling>2</handling>
      <pilot>2</pilot>
      <sensor>4</sensor>
      <speed>1</speed>
      <gears>
        <gear>
          <name>Sensor Array</name>
          <rating>4</rating>
          <maxrating>4</maxrating>
        </gear>
        <gear rating="5">Clearsight Autosoft</gear>
      </gears>
      <mods>
        <name>SkyGuide (Drone)</name>
        <name>SunCell</name>
        <name>Spotlight (Drone)</name>
      </mods>
      <modslots>3</modslots>
      <seats>0</seats>
    </vehicle>
    <vehicle>
      <id>7c921200-76a8-465f-8207-01a7c1785c67</id>
      <name>Ruhrmetall Wolfspinne 8V2</name>
      <page>71</page>
      <source>SAG</source>
      <accel>1</accel>
      <armor>14</armor>
      <avail>16F</avail>
      <body>8</body>
      <category>Drones: Large</category>
      <cost>110000</cost>
      <handling>5</handling>
      <pilot>4</pilot>
      <sensor>4</sensor>
      <speed>1</speed>
      <gears>
        <gear>
          <name>Sensor Array</name>
          <rating>4</rating>
          <maxrating>4</maxrating>
        </gear>
        <gear rating="5" select="GE Vindicator Mini-Gun">[Weapon] Targeting Autosoft</gear>
        <gear>Smartsoft</gear>
      </gears>
      <mods>
        <name>Gecko Grips (Drone)</name>
      </mods>
      <modslots>0</modslots>
      <seats>0</seats>
      <weaponmounts>
        <weaponmount>
          <control>Remote</control>
          <flexibility>Fixed</flexibility>
          <size>Large (Drone)</size>
          <visibility>External</visibility>
          <allowedweapons>GE Vindicator Mini-Gun</allowedweapons>
        </weaponmount>
        <weaponmount>
          <control>Remote</control>
          <flexibility>Fixed</flexibility>
          <size>Large (Drone)</size>
          <visibility>External</visibility>
          <allowedweapons>GE Vindicator Mini-Gun</allowedweapons>
        </weaponmount>
      </weaponmounts>
      <weapons>
        <weapon>
          <name>GE Vindicator Mini-Gun</name>
        </weapon>
        <weapon>
          <name>GE Vindicator Mini-Gun</name>
        </weapon>
      </weapons>
    </vehicle>
    <vehicle>
      <id>63a915a3-b71b-4ee4-8638-8a24df833c14</id>
      <name>Mitsuhama Honson</name>
      <page>72</page>
      <source>SAG</source>
      <accel>2</accel>
      <armor>6</armor>
      <avail>10R</avail>
      <body>5</body>
      <category>Drones: Anthro</category>
      <cost>30000</cost>
      <handling>3</handling>
      <pilot>3</pilot>
      <sensor>3</sensor>
      <speed>2</speed>
      <gears>
        <gear>
          <name>Sensor Array</name>
          <rating>3</rating>
          <maxrating>3</maxrating>
        </gear>
        <gear rating="3" select="First Aid">Skill Autosoft</gear>
        <gear rating="3" select="Automotive Mechanic">Skill Autosoft</gear>
      </gears>
      <mods>
        <name>Touch Sensors</name>
        <name>Drone Arm</name>
        <name>Drone Arm</name>
        <name>Drone Leg</name>
        <name>Drone Leg</name>
      </mods>
      <modslots>0</modslots>
      <seats>0</seats>
      <weaponmounts>
        <weaponmount>
          <control>Remote</control>
          <flexibility>Fixed</flexibility>
          <size>Mini (Drone)</size>
          <visibility>External</visibility>
        </weaponmount>
      </weaponmounts>
      <weapons>
        <weapon>
          <name>Yamaha Pulsar</name>
        </weapon>
      </weapons>
    </vehicle>
    <!-- End Region-->
    <!-- Region The Complete Trog -->
    <vehicle>
      <id>139fb6cb-a4c5-4ba2-8cf2-f10b9e187093</id>
      <name>BMW Trollhammer</name>
      <page>184</page>
      <source>TCT</source>
      <accel>2</accel>
      <armor>8</armor>
      <avail>0</avail>
      <body>10</body>
      <category>Bikes</category>
      <cost>12500</cost>
      <handling>4/3</handling>
      <pilot>1</pilot>
      <sensor>2</sensor>
      <speed>4</speed>
      <gears>
        <gear>
          <name>Sensor Array</name>
          <rating>3</rating>
          <maxrating>3</maxrating>
        </gear>
      </gears>
      <mods>
        <name>Metahuman Adjustment</name>
      </mods>
      <seats>1</seats>
    </vehicle>
    <vehicle>
      <id>d706917a-ae42-4134-a1bb-0dc276e02fbe</id>
      <name>Ford Titan</name>
      <page>184</page>
      <source>TCT</source>
      <accel>1</accel>
      <armor>8</armor>
      <avail>0</avail>
      <body>16</body>
      <category>Cars</category>
      <cost>32500</cost>
      <handling>3/2</handling>
      <pilot>2</pilot>
      <sensor>2</sensor>
      <speed>4</speed>
      <gears>
        <gear>
          <name>Sensor Array</name>
          <rating>3</rating>
          <maxrating>3</maxrating>
        </gear>
      </gears>
      <mods>
        <name>Metahuman Adjustment</name>
      </mods>
      <seats>8</seats>
    </vehicle>
    <!-- End Region -->
    <!-- Region Asphaltkrieger-->
    <vehicle>
      <id>1a50c08f-6c44-4e2d-b15c-457cc98f10b9</id>
      <name>Mercury Cruiser</name>
      <page>51</page>
      <source>R5G</source>
      <accel>3</accel>
      <armor>11</armor>
      <avail>0</avail>
      <body>14</body>
      <category>Cars</category>
      <cost>21000</cost>
      <handling>4/3</handling>
      <pilot>1</pilot>
      <sensor>2</sensor>
      <speed>3</speed>
      <gears>
        <gear>
          <name>Sensor Array</name>
          <rating>2</rating>
          <maxrating>2</maxrating>
        </gear>
      </gears>
      <seats>5</seats>
    </vehicle>
    <vehicle>
      <id>1eb827c6-cda1-40fe-b855-8a1f41a34700</id>
      <name>Mercedes-Benz CityMog</name>
      <page>64</page>
      <source>R5G</source>
      <accel>1</accel>
      <armor>10</armor>
      <avail>0</avail>
      <body>18</body>
      <category>Cars</category>
      <cost>44000</cost>
      <handling>5/4</handling>
      <pilot>2</pilot>
      <sensor>2</sensor>
      <speed>3</speed>
      <gears>
        <gear>
          <name>Sensor Array</name>
          <rating>2</rating>
          <maxrating>2</maxrating>
        </gear>
      </gears>
      <seats>3</seats>
    </vehicle>
    <vehicle>
      <id>122a3919-dc05-4d8d-89b3-fa0ac9e1d669</id>
      <name>Mercedes-Benz CityMog CM-X (Pickup)</name>
      <page>64</page>
      <source>R5G</source>
      <accel>1</accel>
      <armor>10</armor>
      <avail>0</avail>
      <body>18</body>
      <category>Cars</category>
      <cost>42000</cost>
      <handling>5/4</handling>
      <pilot>2</pilot>
      <sensor>2</sensor>
      <speed>3</speed>
      <gears>
        <gear>
          <name>Sensor Array</name>
          <rating>2</rating>
          <maxrating>2</maxrating>
        </gear>
      </gears>
      <seats>5</seats>
    </vehicle>
    <vehicle>
      <id>e0a63cca-ce9b-4b1b-b88b-1d496c37e82d</id>
      <name>Mercedes-Benz CityMog Traveller</name>
      <page>64</page>
      <source>R5G</source>
      <accel>1</accel>
      <armor>10</armor>
      <avail>0</avail>
      <body>18</body>
      <category>Cars</category>
      <cost>56000</cost>
      <handling>5/4</handling>
      <pilot>3</pilot>
      <sensor>2</sensor>
      <speed>3</speed>
      <gears>
        <gear>
          <name>Sensor Array</name>
          <rating>2</rating>
          <maxrating>2</maxrating>
        </gear>
      </gears>
      <mods>
        <name>Amenities (Middle)</name>
      </mods>
      <seats>20</seats>
    </vehicle>
    <vehicle>
      <id>04b54f68-d1df-42f7-a03e-0bc465e42024</id>
      <name>Mercedes-Benz CityMog Elite</name>
      <page>64</page>
      <source>R5G</source>
      <accel>1</accel>
      <armor>12</armor>
      <avail>0</avail>
      <body>18</body>
      <category>Cars</category>
      <cost>96000</cost>
      <handling>5/3</handling>
      <pilot>3</pilot>
      <sensor>4</sensor>
      <speed>3</speed>
      <gears>
        <gear>
          <name>Sensor Array</name>
          <rating>4</rating>
          <maxrating>4</maxrating>
        </gear>
      </gears>
      <mods>
        <name>Amenities (High)</name>
      </mods>
      <seats>12</seats>
    </vehicle>
    <vehicle>
      <id>b52811c6-03d4-4dee-8a2e-04ea043b79e8</id>
      <name>Volkswagen Multicity</name>
      <page>64</page>
      <source>R5G</source>
      <accel>1</accel>
      <armor>4</armor>
      <avail>0</avail>
      <body>12</body>
      <category>Cars</category>
      <cost>18000</cost>
      <handling>3/2</handling>
      <pilot>1</pilot>
      <sensor>1</sensor>
      <speed>4</speed>
      <gears>
        <gear>
          <name>Sensor Array</name>
          <rating>1</rating>
          <maxrating>1</maxrating>
        </gear>
      </gears>
      <seats>3</seats>
    </vehicle>
    <vehicle>
      <id>8abe349d-d687-45a0-a1c9-d6189e4eac39</id>
      <name>Volkswagen Urban Explorer</name>
      <page>65</page>
      <source>R5G</source>
      <accel>1</accel>
      <armor>6</armor>
      <avail>0</avail>
      <body>13</body>
      <category>Cars</category>
      <cost>28000</cost>
      <handling>3/3</handling>
      <pilot>2</pilot>
      <sensor>2</sensor>
      <speed>3</speed>
      <gears>
        <gear>
          <name>Sensor Array</name>
          <rating>2</rating>
          <maxrating>2</maxrating>
        </gear>
      </gears>
      <mods>
        <name>Amenities (Middle)</name>
        <name>SunCell</name>
      </mods>
      <seats>4</seats>
    </vehicle>
    <vehicle>
      <id>9b5cf9b8-c3ce-4853-91c7-215a73ad4ed2</id>
      <name>Volkswagen Urban Transporter</name>
      <page>65</page>
      <source>R5G</source>
      <accel>1</accel>
      <armor>6</armor>
      <avail>0</avail>
      <body>13</body>
      <category>Cars</category>
      <cost>19500</cost>
      <handling>3/3</handling>
      <pilot>2</pilot>
      <sensor>2</sensor>
      <speed>3</speed>
      <gears>
        <gear>
          <name>Sensor Array</name>
          <rating>2</rating>
          <maxrating>2</maxrating>
        </gear>
      </gears>
      <seats>2</seats>
    </vehicle>
    <vehicle>
      <id>61c57dad-8683-464e-92e1-3ad57776365e</id>
      <name>Volkswagen Urban Traveller</name>
      <page>65</page>
      <source>R5G</source>
      <accel>1</accel>
      <armor>6</armor>
      <avail>0</avail>
      <body>13</body>
      <category>Cars</category>
      <cost>29500</cost>
      <handling>3/3</handling>
      <pilot>2</pilot>
      <sensor>2</sensor>
      <speed>3</speed>
      <gears>
        <gear>
          <name>Sensor Array</name>
          <rating>2</rating>
          <maxrating>2</maxrating>
        </gear>
      </gears>
      <seats>9</seats>
    </vehicle>
    <vehicle>
      <id>1581a0b7-d198-46ba-bf68-88871554fcf1</id>
      <name>Volkswagen Urban Watcher</name>
      <page>65</page>
      <source>R5G</source>
      <accel>1</accel>
      <armor>10</armor>
      <avail>12R</avail>
      <body>16</body>
      <category>Cars</category>
      <cost>65000</cost>
      <handling>3/3</handling>
      <pilot>2</pilot>
      <sensor>2</sensor>
      <speed>3</speed>
      <gears>
        <gear>
          <name>Sensor Array</name>
          <rating>2</rating>
          <maxrating>2</maxrating>
        </gear>
      </gears>
      <mods>
        <name>Landing Drone Rack (Medium)</name>
        <name>Landing Drone Rack (Medium)</name>
        <name>Landing Drone Rack (Medium)</name>
        <name>Landing Drone Rack (Medium)</name>
        <name>Retrans Unit</name>
      </mods>
      <seats>4</seats>
    </vehicle>
    <vehicle>
      <id>d0bdf891-9faa-4128-8439-ae4964a425f7</id>
      <name>Ares Minotaurus</name>
      <page>81</page>
      <source>R5G</source>
      <accel>2</accel>
      <armor>8</armor>
      <avail>12F</avail>
      <body>14</body>
      <category>Cars</category>
      <cost>45000</cost>
      <handling>4/5</handling>
      <pilot>4</pilot>
      <sensor>4</sensor>
      <speed>5</speed>
      <gears>
        <gear>
          <name>Sensor Array</name>
          <rating>4</rating>
          <maxrating>4</maxrating>
        </gear>
      </gears>
      <seats>4</seats>
    </vehicle>
    <vehicle>
      <id>98dc1868-0c72-468a-bf82-a87dbbcd0002</id>
      <name>Dodge Hurricane</name>
      <page>57</page>
      <source>R5G</source>
      <accel>2</accel>
      <armor>12</armor>
      <avail>0</avail>
      <body>15</body>
      <category>Cars</category>
      <cost>37000</cost>
      <handling>4/4</handling>
      <pilot>1</pilot>
      <sensor>2</sensor>
      <speed>4</speed>
      <gears>
        <gear>
          <name>Sensor Array</name>
          <rating>2</rating>
          <maxrating>2</maxrating>
        </gear>
      </gears>
      <seats>3</seats>
    </vehicle>
    <vehicle>
      <id>31a6d5b8-025e-4391-b302-ff4ae38ae196</id>
      <name>Dodge Hurricane Crew Modell</name>
      <page>57</page>
      <source>R5G</source>
      <accel>2</accel>
      <armor>12</armor>
      <avail>0</avail>
      <body>16</body>
      <category>Cars</category>
      <cost>43000</cost>
      <handling>3/3</handling>
      <pilot>1</pilot>
      <sensor>2</sensor>
      <speed>4</speed>
      <gears>
        <gear>
          <name>Sensor Array</name>
          <rating>2</rating>
          <maxrating>2</maxrating>
        </gear>
      </gears>
      <seats>6</seats>
    </vehicle>
    <vehicle>
      <id>6a8c2884-7ca3-4070-a87f-5aff00b852f8</id>
      <name>Dodge Hurricane Security Modell</name>
      <page>57</page>
      <source>R5G</source>
      <accel>2</accel>
      <armor>14</armor>
      <avail>0</avail>
      <body>16</body>
      <category>Cars</category>
      <cost>67000</cost>
      <handling>4/3</handling>
      <pilot>3</pilot>
      <sensor>3</sensor>
      <speed>4</speed>
      <gears>
        <gear>
          <name>Sensor Array</name>
          <rating>3</rating>
          <maxrating>3</maxrating>
        </gear>
      </gears>
      <seats>5</seats>
    </vehicle>
    <vehicle>
      <id>349e9cdf-fa51-4da1-87ee-2ecd535fd019</id>
      <name>BMW X Infinity</name>
      <page>57</page>
      <source>R5G</source>
      <accel>2</accel>
      <armor>13</armor>
      <avail>10</avail>
      <body>14</body>
      <category>Cars</category>
      <cost>72000</cost>
      <handling>5/5</handling>
      <pilot>2</pilot>
      <sensor>4</sensor>
      <speed>4</speed>
      <gears>
        <gear>
          <name>Sensor Array</name>
          <rating>4</rating>
          <maxrating>4</maxrating>
        </gear>
      </gears>
      <seats>6</seats>
    </vehicle>
    <!-- End Region -->
    <!--Region Shadows in Focus: Metropole-->
    <vehicle>
      <id>c659ace5-1dfb-4eeb-b49d-5867b3153649</id>
      <name>Avibras-Nissan AN 822</name>
      <page>31</page>
      <source>SFME</source>
      <accel>0</accel>
      <armor>10</armor>
      <avail>10</avail>
      <body>14</body>
      <category>Rotorcraft</category>
      <cost>221500</cost>
      <handling>5</handling>
      <pilot>3</pilot>
      <sensor>3</sensor>
      <speed>6</speed>
      <gears>
        <gear>
          <name>Sensor Array</name>
          <rating>3</rating>
          <maxrating>3</maxrating>
        </gear>
        <gear rating="2" select="Evasion">Skill Autosoft</gear>
        <gear rating="2" select="Electronic Warfare">Skill Autosoft</gear>
        <gear rating="2" select="Avibras-Nissan AN 822">[Model] Maneuvering Autosoft</gear>
      </gears>
      <mods>
        <name>Rigger Interface</name>
        <name>Manual Controls</name>
        <name>Avibras-Nissan AN 822 Device Rating Upgrade</name>
      </mods>
      <seats>5</seats>
    </vehicle>
    <!-- End Region -->
    <!--Region Shadows in Focus: Metropole-->
    <vehicle>
      <id>f2993dbf-6800-4dad-b9ff-b6324a73b54e</id>
      <name>Ares Citymaster</name>
      <page>40</page>
      <source>SPS</source>
      <accel>2</accel>
      <armor>22</armor>
      <avail>0</avail>
      <body>18</body>
      <category>Cars</category>
      <cost>0</cost>
      <handling>4/3</handling>
      <pilot>5</pilot>
      <sensor>5</sensor>
      <speed>4/3</speed>
      <gears>
        <gear>
          <name>Sensor Array</name>
          <rating>5</rating>
          <maxrating>5</maxrating>
        </gear>
      </gears>
      <mods>
        <name>Rigger Interface</name>
        <name select="Chemical Seal">Special Equipment</name>
      </mods>
      <seats>12</seats>
      <weaponmounts>
        <weaponmount>
          <control>Remote</control>
          <flexibility>Fixed</flexibility>
          <size>Heavy [SR5]</size>
          <visibility>External</visibility>
        </weaponmount>
      </weaponmounts>
      <weapons>
        <weapon>
          <name>Stoner-Ares M202</name>
        </weapon>
      </weapons>
    </vehicle>
    <!-- End Region -->
    <!--Region The Seattle Gambit -->
    <vehicle>
      <id>bf1c4807-6f21-425c-aa1e-521ebf34ffe8</id>
      <name>Lone Star SecureSector Mk2</name>
      <page>40</page>
      <source>TSG</source>
      <accel>2</accel>
      <armor>4</armor>
      <avail>10</avail>
      <body>4</body>
      <category>Drones: Small</category>
      <cost>5000</cost>
      <handling>4/3</handling>
      <pilot>3</pilot>
      <sensor>3</sensor>
      <speed>4</speed>
      <gears>
        <gear>
          <name>Sensor Array</name>
          <rating>3</rating>
          <maxrating>6</maxrating>
        </gear>
        <gear rating="2">Clearsight Autosoft</gear>
      </gears>
      <mods>
        <name>Searchlight</name>
      </mods>
    </vehicle>
    <!-- End Region -->
    <!-- Region Schattenhandbuch 3 -->
    <vehicle>
      <id>ed101e66-64fc-4a07-b1e5-dfc13526f4a5</id>
      <name>Plex-Cab</name>
      <page>215</page>
      <source>SHB3</source>
      <accel>2</accel>
      <armor>6</armor>
      <avail>8R</avail>
      <body>9</body>
      <category>Cars</category>
      <cost>14000</cost>
      <handling>3/2</handling>
      <pilot>2</pilot>
      <sensor>2</sensor>
      <speed>3</speed>
      <gears>
        <gear>
          <name>Sensor Array</name>
          <rating>2</rating>
          <maxrating>6</maxrating>
        </gear>
      </gears>
      <mods>
        <name>Removed Manual Controls</name>
        <name>GridLink</name>
        <name>Rigger Interface</name>
        <name>Enhanced Image Screens</name>
      </mods>
      <seats>2-6</seats>
    </vehicle>
    <vehicle>
      <id>7b728361-e755-4c86-815b-3018b17e7753</id>
      <name>oTTo</name>
      <page>216</page>
      <source>SHB3</source>
      <accel>1</accel>
      <armor>13</armor>
      <avail>9R</avail>
      <body>12</body>
      <category>Cars</category>
      <cost>26000</cost>
      <handling>3/2</handling>
      <pilot>2</pilot>
      <sensor>2</sensor>
      <speed>3</speed>
      <gears>
        <gear>
          <name>Sensor Array</name>
          <rating>2</rating>
          <maxrating>6</maxrating>
        </gear>
      </gears>
      <mods>
        <name>Removed Manual Controls</name>
        <name>Off-Road Suspension</name>
        <name>GridLink</name>
        <name>Metahuman Adjustment</name>
        <name>Rigger Interface</name>
      </mods>
      <seats>4</seats>
    </vehicle>
    <vehicle>
      <id>25ef3104-a0aa-449c-bbd2-be6aa9ade610</id>
      <name>VW Urban Clipper</name>
      <page>217</page>
      <source>SHB3</source>
      <accel>1</accel>
      <armor>6</armor>
      <avail>0</avail>
      <body>13</body>
      <category>Trucks</category>
      <cost>34000</cost>
      <handling>3/3</handling>
      <pilot>2</pilot>
      <sensor>4</sensor>
      <speed>3</speed>
      <gears>
        <gear>
          <name>Sensor Array</name>
          <rating>4</rating>
          <maxrating>6</maxrating>
        </gear>
      </gears>
      <mods>
        <name>Rigger Interface</name>
        <name rating="4">Sensor Enhancement</name>
      </mods>
      <seats>1</seats>
    </vehicle>
    <vehicle>
      <id>1f0a690e-3b60-49de-9271-9ab7305e135e</id>
      <name>Link-Bus</name>
      <page>218</page>
      <source>SHB3</source>
      <accel>1</accel>
      <armor>8</armor>
      <avail>10R</avail>
      <body>20</body>
      <category>Trucks</category>
      <cost>75000</cost>
      <handling>2/2</handling>
      <pilot>2</pilot>
      <sensor>2</sensor>
      <speed>3</speed>
      <gears>
        <gear>
          <name>Sensor Array</name>
          <rating>2</rating>
          <maxrating>6</maxrating>
        </gear>
      </gears>
      <mods>
        <name>Removed Manual Controls</name>
        <name>GridLink</name>
        <name>Interior Cameras</name>
        <name>Rigger Interface</name>
      </mods>
      <seats>8-10</seats>
    </vehicle>
    <vehicle>
      <id>188daf6f-4b37-4e6f-a4a7-d7a186643787</id>
      <name>Eurocopter FC</name>
      <page>219</page>
      <source>SHB3</source>
      <accel>3</accel>
      <armor>16</armor>
      <avail>11R</avail>
      <body>16</body>
      <category>Rotorcraft</category>
      <cost>360000</cost>
      <handling>6</handling>
      <pilot>4</pilot>
      <sensor>4</sensor>
      <speed>5</speed>
      <gears>
        <gear>
          <name>Sensor Array</name>
          <rating>4</rating>
          <maxrating>6</maxrating>
        </gear>
      </gears>
      <mods>
        <name>ECM</name>
        <name rating="1">Passenger Protection System</name> <!-- no rating specified in book -->
        <name>Amenities (Luxury)</name>
        <name>Rigger Interface</name>
      </mods>
      <seats>8</seats>
    </vehicle>
    <!-- Missing: EMC Kommodore (Would require adjustments in code,
         since it uses building block where each part receives part of the slots) -->
    <!-- End Region -->
  </vehicles>
  <mods>
    <!-- Region Vehicle Weapon Mount -->
    <mod>
      <id>079a5c61-aee6-4383-81b7-32540f7a0a0b</id>
      <name>Weapon Mount</name>
      <page>461</page>
      <source>SR5</source>
      <avail>8F</avail>
      <category>Vehicle Weapon Mount</category>
      <cost>2500</cost>
      <rating>0</rating>
      <slots>0</slots>
      <weaponmountcategories>Blades,Clubs,Exotic Melee Weapons,Crossbows,Tasers,Holdouts,Light Pistols,Heavy Pistols,Machine Pistols,Submachine Guns,Assault Rifles,Shotguns,Exotic Ranged Weapons,Flamethrowers,Special Weapons,Sporting Rifles</weaponmountcategories>
    </mod>
    <mod>
      <id>a567c5d3-38b8-496a-add8-1e176384e935</id>
      <name>Heavy Weapon Mount</name>
      <page>461</page>
      <source>SR5</source>
      <avail>14F</avail>
      <category>Vehicle Weapon Mount</category>
      <cost>5000</cost>
      <rating>0</rating>
      <slots>0</slots>
      <weaponmountcategories>Blades,Clubs,Exotic Melee Weapons,Crossbows,Tasers,Holdouts,Light Pistols,Heavy Pistols,Machine Pistols,Submachine Guns,Assault Rifles,Sniper Rifles,Shotguns,Grenade Launchers,Missile Launchers,Laser Weapons,Light Machine Guns,Medium Machine Guns,Heavy Machine Guns,Assault Cannons,Flamethrowers,Sporting Rifles,Exotic Ranged Weapons</weaponmountcategories>
    </mod>
    <mod>
      <id>ef9dcce5-7b1d-4469-9d3c-861dcb25684e</id>
      <name>Manual Operation</name>
      <page>461</page>
      <source>SR5</source>
      <avail>+1</avail>
      <category>Vehicle Weapon Mount</category>
      <cost>500</cost>
      <rating>0</rating>
      <slots>0</slots>
    </mod>
    <!-- End Region -->
    <!-- Region Model-Specific -->
    <mod>
      <id>b062f16a-52ab-40d5-8985-d71b8ee1923c</id>
      <name>Tracked Propulsion</name>
      <page>?</page>
      <source>R5</source>
      <avail>0</avail>
      <category>Model-Specific</category>
      <cost>0</cost>
      <rating>0</rating>
      <slots>0</slots>
      <required>
        <vehicledetails>
          <OR>
            <name>Ares Paladin</name>
            <name>CrashCart Medicart (Large)</name>
            <name>EVO Falcon-EX</name>
          </OR>
        </vehicledetails>
      </required>
    </mod>
    <mod>
      <id>7f616742-0460-46fb-bd98-b73ff6123ed4</id>
      <name>Signature Dampening</name>
      <page>?</page>
      <source>R5</source>
      <avail>0</avail>
      <category>Model-Specific</category>
      <cost>0</cost>
      <rating>0</rating>
      <slots>0</slots>
      <required>
        <vehicledetails>
          <OR>
            <name>BMW Teufelkatze</name>
          </OR>
        </vehicledetails>
      </required>
    </mod>
    <mod>
      <id>a850f813-afd4-40ce-a418-8790fe39cfa5</id>
      <name>FlashTech</name>
      <page>?</page>
      <source>R5</source>
      <avail>0</avail>
      <category>Model-Specific</category>
      <cost>0</cost>
      <rating>0</rating>
      <slots>0</slots>
      <required>
        <vehicledetails>
          <OR>
            <name>BMW Teufelkatze</name>
          </OR>
        </vehicledetails>
      </required>
    </mod>
    <mod>
      <id>b2e3b364-ff22-4dd7-b5ea-2990ce2e8353</id>
      <name>Enviroseal</name>
      <page>?</page>
      <source>R5</source>
      <avail>0</avail>
      <category>Model-Specific</category>
      <cost>0</cost>
      <rating>0</rating>
      <slots>0</slots>
      <required>
        <vehicledetails>
          <OR>
            <name>Daihatsu-Caterpillar Horseman</name>
            <name>Echo Motors Metaway</name>
            <name>Ruhrmetal Wolf II</name>
          </OR>
        </vehicledetails>
      </required>
    </mod>
    <mod>
      <id>87713603-78f3-46d5-8e3c-b6fecc41203f</id>
      <name>Drone Rail</name>
      <page>?</page>
      <source>R5</source>
      <avail>0</avail>
      <category>Model-Specific</category>
      <cost>0</cost>
      <rating>0</rating>
      <slots>0</slots>
      <required>
        <vehicledetails>
          <OR>
            <name>Mack Hellhound</name>
          </OR>
        </vehicledetails>
      </required>
    </mod>
    <mod>
      <id>f89a112e-600a-4278-8731-9b14cf3737c9</id>
      <name>Gyro-Stabilization</name>
      <page>?</page>
      <source>R5</source>
      <avail>0</avail>
      <category>Model-Specific</category>
      <cost>0</cost>
      <rating>0</rating>
      <slots>0</slots>
      <required>
        <vehicledetails>
          <OR>
            <name>Ares-Segway Terrier</name>
            <name>Horizon-Doble Revolution</name>
            <name>Entertainment Systems Cyclops</name>
          </OR>
        </vehicledetails>
      </required>
    </mod>
    <mod>
      <id>349772a1-1ba6-4cc7-a607-20b02a31d5d1</id>
      <name>Smart Tire</name>
      <page>?</page>
      <source>R5</source>
      <avail>0</avail>
      <category>Model-Specific</category>
      <cost>0</cost>
      <rating>0</rating>
      <slots>0</slots>
      <required>
        <vehicledetails>
          <name>Horizon-Doble Revolution</name>
        </vehicledetails>
      </required>
    </mod>
    <mod>
      <id>bdfd51e8-ac56-42b3-8b3e-a067608a21b3</id>
      <name>Dustoff Armored Valkyrie Module</name>
      <page>23</page>
      <source>BB</source>
      <avail>0</avail>
      <category>Model-Specific</category>
      <cost>0</cost>
      <rating>0</rating>
      <slots>0</slots>
      <required>
        <vehicledetails>
          <name operation="contains">Aeroquip M.E.D.-1 'Dustoff' Medical Evacuation Drone</name>
        </vehicledetails>
      </required>
    </mod>
    <mod>
      <id>75d9f461-f30a-4d50-8700-6e9fa87da8bb</id>
      <name>Reloading Drone Forbidden Weapon Reloading Autosoft</name>
      <page>189</page>
      <source>HT</source>
      <avail>0F</avail>
      <category>Model-Specific</category>
      <cost>250</cost>
      <rating>0</rating>
      <slots>0</slots>
      <required>
        <vehicledetails>
          <name operation="contains">Reloading Drone</name>
        </vehicledetails>
      </required>
    </mod>
    <mod>
      <id>d3f7ebdb-bdf9-4b62-9934-a12b132c6731</id>
      <name>Avibras-Nissan AN 822 Device Rating Upgrade</name>
      <page>31</page>
      <source>SFME</source>
      <avail>0</avail>
      <category>Model-Specific</category>
      <cost>0</cost>
      <rating>0</rating>
      <slots>0</slots>
      <bonus>
        <devicerating>1</devicerating>
      </bonus>
      <required>
        <vehicledetails>
          <name operation="contains">Avibras-Nissan AN 822</name>
        </vehicledetails>
      </required>
    </mod>
    <mod>
      <id>cec8abb4-15a0-4c74-b9f9-350969a0fce3</id>
      <name>Ruhrmetall Wolf II Troop Transport Module</name>
      <page>77</page>
      <source>R5</source>
      <avail>0</avail>
      <category>Model-Specific</category>
      <cost>0</cost>
      <rating>0</rating>
      <slots>0</slots>
      <bonus>
        <seats>+16</seats>
      </bonus>
      <required>
        <vehicledetails>
          <name operation="contains">Ruhrmetall Wolf II</name>
        </vehicledetails>
      </required>
    </mod>
    <!-- End Region -->
    <!-- Region Powertrain-->
    <mod>
      <id>6ac249ee-84c0-498f-9377-149ccbc2f959</id>
      <name>Acceleration Enhancement</name>
      <page>154</page>
      <source>R5</source>
      <avail>6</avail>
      <category>Powertrain</category>
      <cost>FixedValues(Acceleration * 10000,Acceleration * 25000)</cost>
      <rating>2</rating>
      <slots>FixedValues(4,8)</slots>
      <bonus>
        <accel>+Rating</accel>
        <offroadaccel>+Rating</offroadaccel>
      </bonus>
    </mod>
    <mod>
      <id>06940788-ad0b-453c-bc8a-e54e6221c185</id>
      <name>Gecko Tips</name>
      <page>154</page>
      <source>R5</source>
      <avail>6</avail>
      <category>Powertrain</category>
      <cost>1000 + 4000*number(Body >= 4)</cost>
      <rating>0</rating>
      <slots>1 + 3*number(Body >= 4)</slots>
      <required>
        <vehicledetails>
          <body operation="lessthanequals">6</body>
        </vehicledetails>
      </required>
    </mod>
    <mod>
      <id>fd32b5eb-c791-4117-a9fe-5d5d86952827</id>
      <name>Gliding System</name>
      <page>154</page>
      <source>R5</source>
      <avail>(12 + 4*number(Body > 12))R</avail>
      <category>Powertrain</category>
      <cost>Body * 3000 + (Body * 1000)*number(Body > 12)</cost>
      <rating>0</rating>
      <slots>5 + 5*number(Body > 12)</slots>
    </mod>
    <mod>
      <id>956a20f7-64f3-4160-88a0-d6d6b29b0bd1</id>
      <name>Handling Enhancement</name>
      <page>154</page>
      <source>R5</source>
      <avail>FixedValues(6,8,10)</avail>
      <category>Powertrain</category>
      <cost>FixedValues(Handling*2000,Handling*5000,Handling*12000)</cost>
      <rating>3</rating>
      <slots>FixedValues(4,10,18)</slots>
      <bonus>
        <handling>+Rating</handling>
        <offroadhandling>+Rating</offroadhandling>
      </bonus>
    </mod>
    <mod>
      <id>20083c34-5008-4647-9d9e-9ed230e4efe1</id>
      <name>Improved Economy</name>
      <page>154</page>
      <source>R5</source>
      <avail>4</avail>
      <category>Powertrain</category>
      <cost>7500</cost>
      <rating>0</rating>
      <slots>2</slots>
    </mod>
    <mod>
      <id>a254cd12-59c0-46ad-a291-92f0dd6da4c6</id>
      <name>Manual Control Override</name>
      <page>154</page>
      <source>R5</source>
      <avail>6</avail>
      <category>Powertrain</category>
      <cost>500</cost>
      <rating>0</rating>
      <slots>1</slots>
    </mod>
    <mod>
      <id>b242a897-74d6-44da-9922-b0b1f4537609</id>
      <name>Multifuel Engine</name>
      <page>155</page>
      <source>R5</source>
      <avail>10</avail>
      <category>Powertrain</category>
      <cost>Body * 1000</cost>
      <rating>0</rating>
      <slots>4</slots>
    </mod>
    <mod>
      <id>5acc99df-ffaf-4c43-93bc-07b552fc4c1c</id>
      <name>Off-Road Suspension</name>
      <page>155</page>
      <source>R5</source>
      <avail>4</avail>
      <category>Powertrain</category>
      <cost>Vehicle Cost * 0.25</cost>
      <rating>0</rating>
      <slots>2</slots>
      <bonus>
        <handling>-1</handling>
        <offroadhandling>+1</offroadhandling>
      </bonus>
    </mod>
    <mod>
      <id>0f18b178-7950-492d-875d-a7a12ca787d3</id>
      <name>Rigger Cocoon</name>
      <page>155</page>
      <source>R5</source>
      <avail>8</avail>
      <category>Powertrain</category>
      <cost>1500</cost>
      <rating>0</rating>
      <slots>2</slots>
    </mod>
    <mod>
      <id>586911a6-fd46-4d99-9000-2c65507884ec</id>
      <name>Removed Manual Controls</name>
      <page>155</page>
      <source>R5</source>
      <avail>2</avail>
      <category>Powertrain</category>
      <cost>200</cost>
      <rating>0</rating>
      <slots>1</slots>
    </mod>
    <mod>
      <id>95c6e249-c82f-4a9b-87ae-d438b4042990</id>
      <name>Rocket Booster</name>
      <page>156</page>
      <source>R5</source>
      <avail>16F</avail>
      <category>Powertrain</category>
      <cost>Body * 5000</cost>
      <rating>0</rating>
      <slots>10</slots>
    </mod>
    <mod>
      <id>ea6ccca2-4294-494c-9fc7-963c3bcca12e</id>
      <name>Secondary Manual Controls</name>
      <page>156</page>
      <source>R5</source>
      <avail>4</avail>
      <category>Powertrain</category>
      <cost>1000</cost>
      <rating>0</rating>
      <slots>2</slots>
    </mod>
    <mod>
      <id>b3494f2f-cdb1-409e-be2c-72f69ba2d10e</id>
      <name>Secondary Propulsion (Amphibious, Surface)</name>
      <page>156</page>
      <source>R5</source>
      <avail>6</avail>
      <category>Powertrain</category>
      <cost>Body * 200</cost>
      <rating>0</rating>
      <slots>4</slots>
    </mod>
    <mod>
      <id>5d7e4ae4-6f06-4d89-a64b-fe1d714ab914</id>
      <name>Secondary Propulsion (Amphibious, Submersible)</name>
      <page>156</page>
      <source>R5</source>
      <avail>12R</avail>
      <category>Powertrain</category>
      <cost>Body * 2000</cost>
      <rating>0</rating>
      <slots>8</slots>
    </mod>
    <mod>
      <id>3cf666df-90cb-4eb1-8a62-2c579d9c0d4f</id>
      <name>Secondary Propulsion (Hovercraft)</name>
      <page>156</page>
      <source>R5</source>
      <avail>12</avail>
      <category>Powertrain</category>
      <cost>Body * 1000</cost>
      <rating>0</rating>
      <slots>8</slots>
    </mod>
    <mod>
      <id>3954393c-4708-4f2f-9f2d-213b779a8daf</id>
      <name>Secondary Propulsion (Rotor)</name>
      <page>157</page>
      <source>R5</source>
      <avail>12R</avail>
      <category>Powertrain</category>
      <cost>Body * 3000</cost>
      <rating>0</rating>
      <slots>10</slots>
    </mod>
    <mod>
      <id>cb8e67e0-6935-445b-b39b-ffe52a8b39a6</id>
      <name>Secondary Propulsion (Tracked)</name>
      <page>157</page>
      <source>R5</source>
      <avail>10</avail>
      <category>Powertrain</category>
      <cost>Body * 1000</cost>
      <rating>0</rating>
      <slots>6</slots>
    </mod>
    <mod>
      <id>d0be4702-07d2-4253-8ff7-8df1a038a615</id>
      <name>Secondary Propulsion (Walker)</name>
      <page>157</page>
      <source>R5</source>
      <avail>12</avail>
      <category>Powertrain</category>
      <cost>Body * 2000</cost>
      <rating>0</rating>
      <slots>8</slots>
    </mod>
    <mod>
      <id>ecc73836-9110-4f5f-9464-cb6ae6e954d2</id>
      <name>Speed Enhancement</name>
      <page>157</page>
      <source>R5</source>
      <avail>FixedValues(6,8,12)</avail>
      <category>Powertrain</category>
      <cost>FixedValues(Speed * 2000,Speed * 5000,Speed * 12000)</cost>
      <rating>3</rating>
      <slots>FixedValues(5,14,20)</slots>
      <bonus>
        <offroadspeed>+Rating</offroadspeed>
        <speed>+Rating</speed>
      </bonus>
    </mod>
    <!-- End Region -->
    <!-- Region Protection -->
    <mod>
      <id>f2d9840c-22a7-4c70-943d-ffac88fe6120</id>
      <name>Anti-Theft System</name>
      <page>159</page>
      <source>R5</source>
      <avail>FixedValues(4,6,8R,12F)</avail>
      <category>Protection</category>
      <cost>FixedValues(500,1000,2500,5000)</cost>
      <rating>4</rating>
      <slots>FixedValues(1,2,4,6)</slots>
    </mod>
    <mod>
      <id>4dcee44f-6222-4188-bcf9-09c3cde60f2a</id>
      <name>Armor (Standard)</name>
      <page>159</page>
      <source>R5</source>
      <avail>6R</avail>
      <category>Protection</category>
      <cost>Rating * 500</cost>
      <rating>body</rating>
      <slots>Rating * 2</slots>
      <bonus>
        <armor>Rating</armor>
      </bonus>
    </mod>
    <mod>
      <id>85a85cfd-7703-48f6-9745-d0a2b64c8b9e</id>
      <name>Armor (Concealed)</name>
      <page>159</page>
      <source>R5</source>
      <avail>12R</avail>
      <category>Protection</category>
      <cost>Rating * 3000</cost>
      <rating>body</rating>
      <slots>Rating * 3</slots>
      <bonus>
        <armor>Rating</armor>
      </bonus>
    </mod>
    <mod>
      <id>f9353113-4f4b-4c71-b742-eb5a6f87fc61</id>
      <name>Passenger Protection System</name>
      <page>159</page>
      <source>R5</source>
      <avail>6</avail>
      <category>Protection</category>
      <cost>Rating * 2000</cost>
      <rating>6</rating>
      <slots>2</slots>
    </mod>
    <mod>
      <id>7dbf54b3-6921-4fb6-b0e8-2a2e5e5e84fe</id>
      <name>Personal Armor</name>
      <page>159</page>
      <source>R5</source>
      <avail>(Rating)R</avail>
      <category>Protection</category>
      <cost>Rating * 500</cost>
      <rating>10</rating>
      <slots>2</slots>
    </mod>
    <mod>
      <id>fb73c19c-c194-45fe-8235-0ac2369dabd6</id>
      <name>Special Armor Modification (Chemical)</name>
      <page>159</page>
      <source>R5</source>
      <avail>6</avail>
      <category>Protection</category>
      <cost>Rating * 500</cost>
      <rating>50</rating>
      <slots>2</slots>
    </mod>
    <mod>
      <id>031312f4-3ab0-4e5e-96e4-69e035a444c1</id>
      <name>Special Armor Modification (Fire)</name>
      <page>159</page>
      <source>R5</source>
      <avail>6</avail>
      <category>Protection</category>
      <cost>Rating * 500</cost>
      <rating>50</rating>
      <slots>2</slots>
    </mod>
    <mod>
      <id>620c48d2-060b-4fdb-a886-611312204892</id>
      <name>Special Armor Modification (Insulation)</name>
      <page>159</page>
      <source>R5</source>
      <avail>6</avail>
      <category>Protection</category>
      <cost>Rating * 500</cost>
      <rating>50</rating>
      <slots>2</slots>
    </mod>
    <mod>
      <id>958920e2-828c-4024-a700-25e5023dbdac</id>
      <name>Special Armor Modification (Nonconductivity)</name>
      <page>159</page>
      <source>R5</source>
      <avail>6</avail>
      <category>Protection</category>
      <cost>Rating * 500</cost>
      <rating>50</rating>
      <slots>2</slots>
    </mod>
    <mod>
      <id>242a415b-024a-4589-91ce-978a12ff04ad</id>
      <name>Special Armor Modification (Radiation)</name>
      <page>159</page>
      <source>R5</source>
      <avail>(Rating * 2)</avail>
      <category>Protection</category>
      <cost>Rating * 400</cost>
      <rating>50</rating>
      <slots>2</slots>
    </mod>
    <mod>
      <id>df87cb45-8df9-4d6b-8c78-b2e2ed8efa81</id>
      <name>Special Armor Modification (Universal Mirror Material)</name>
      <page>159</page>
      <source>R5</source>
      <avail>4</avail>
      <category>Protection</category>
      <cost>Rating * 500</cost>
      <rating>50</rating>
      <slots>2</slots>
    </mod>
    <!-- End Region -->
    <!-- Region Weapons -->
    <mod>
      <id>0f5c3fc1-04d6-4cec-9e65-7baca6139e74</id>
      <name>Standard Drone Rack (Micro)</name>
      <page>160</page>
      <source>R5</source>
      <avail>4</avail>
      <category>Weapons</category>
      <cost>350</cost>
      <rating>0</rating>
      <slots>1</slots>
    </mod>
    <mod>
      <id>fa0b86df-1678-4d02-bcec-fec68831e1a8</id>
      <name>Standard Drone Rack (Mini)</name>
      <page>160</page>
      <source>R5</source>
      <avail>4</avail>
      <category>Weapons</category>
      <cost>500</cost>
      <rating>0</rating>
      <slots>1</slots>
    </mod>
    <mod>
      <id>78352843-9b29-4988-a4f8-c49977641a94</id>
      <name>Standard Drone Rack (Small)</name>
      <page>160</page>
      <source>R5</source>
      <avail>4</avail>
      <category>Weapons</category>
      <cost>1000</cost>
      <rating>0</rating>
      <slots>2</slots>
    </mod>
    <mod>
      <id>81981ae4-b62a-450e-9170-cbfaeb8af4fd</id>
      <name>Standard Drone Rack (Medium)</name>
      <page>160</page>
      <source>R5</source>
      <avail>6</avail>
      <category>Weapons</category>
      <cost>2000</cost>
      <rating>0</rating>
      <slots>3</slots>
    </mod>
    <mod>
      <id>f8771819-0188-444e-80a0-586f033599e4</id>
      <name>Standard Drone Rack (Large)</name>
      <page>160</page>
      <source>R5</source>
      <avail>8</avail>
      <category>Weapons</category>
      <cost>4000</cost>
      <rating>0</rating>
      <slots>4</slots>
    </mod>
    <mod>
      <id>3f6cb34e-b817-4788-8655-4819e14a8774</id>
      <name>Landing Drone Rack (Micro)</name>
      <page>160</page>
      <source>R5</source>
      <avail>6</avail>
      <category>Weapons</category>
      <cost>750</cost>
      <rating>0</rating>
      <slots>2</slots>
    </mod>
    <mod>
      <id>943e11c1-68ab-47db-9075-e13e52247350</id>
      <name>Landing Drone Rack (Mini)</name>
      <page>160</page>
      <source>R5</source>
      <avail>6</avail>
      <category>Weapons</category>
      <cost>1000</cost>
      <rating>0</rating>
      <slots>2</slots>
    </mod>
    <mod>
      <id>fa4fca8f-6f19-4e03-a529-a98efeae5d89</id>
      <name>Landing Drone Rack (Small)</name>
      <page>160</page>
      <source>R5</source>
      <avail>6</avail>
      <category>Weapons</category>
      <cost>4000</cost>
      <rating>0</rating>
      <slots>3</slots>
    </mod>
    <mod>
      <id>a7c44bc7-0fac-4853-b0b9-d62516ca5490</id>
      <name>Landing Drone Rack (Medium)</name>
      <page>160</page>
      <source>R5</source>
      <avail>8</avail>
      <category>Weapons</category>
      <cost>10000</cost>
      <rating>0</rating>
      <slots>4</slots>
    </mod>
    <mod>
      <id>3fbd1e16-3c76-4874-af8d-cd5cc477f9d5</id>
      <name>Landing Drone Rack (Large)</name>
      <page>160</page>
      <source>R5</source>
      <avail>12</avail>
      <category>Weapons</category>
      <cost>20000</cost>
      <rating>0</rating>
      <slots>5</slots>
    </mod>
    <mod>
      <id>c53ab210-db64-42ee-8568-d758ac3d7adb</id>
      <name>Gun Port</name>
      <page>160</page>
      <source>R5</source>
      <avail>6R</avail>
      <category>Weapons</category>
      <cost>500</cost>
      <rating>0</rating>
      <slots>1</slots>
    </mod>
    <mod>
      <id>ff06549c-fe90-427d-97cd-c1336a7ecb5a</id>
      <name>Missile Defence System</name>
      <page>160</page>
      <source>R5</source>
      <avail>12R</avail>
      <category>Weapons</category>
      <cost>15000</cost>
      <rating>0</rating>
      <slots>3</slots>
    </mod>
    <mod>
      <id>4a3b79f0-e582-4d4a-9c6f-4d02ccb75c91</id>
      <name>Oil Slick Sprayer</name>
      <page>161</page>
      <source>R5</source>
      <avail>8F</avail>
      <category>Weapons</category>
      <cost>500</cost>
      <rating>0</rating>
      <slots>2</slots>
    </mod>
    <mod>
      <id>0f9a2625-5496-4a9f-9e2e-7deddf0a6920</id>
      <name>Ram Plate</name>
      <page>161</page>
      <source>R5</source>
      <avail>0</avail>
      <category>Weapons</category>
      <cost>0</cost>
      <rating>0</rating>
      <slots>0</slots>
    </mod>
    <mod>
      <id>d7191615-cc21-40b2-94f2-b562f00f2c30</id>
      <name>Smoke Projector</name>
      <page>161</page>
      <source>R5</source>
      <avail>6R</avail>
      <category>Weapons</category>
      <cost>750</cost>
      <rating>0</rating>
      <slots>2</slots>
    </mod>
    <mod>
      <id>2ab400a7-c55f-4fcd-a124-f44f1ffd8ea8</id>
      <name>Smoke Projector (Thermal)</name>
      <page>161</page>
      <source>R5</source>
      <avail>6R</avail>
      <category>Weapons</category>
      <cost>850</cost>
      <rating>0</rating>
      <slots>2</slots>
    </mod>
    <mod>
      <id>1478ac87-a64b-4d5f-be3f-1ed4fb9e5cbd</id>
      <name>Road Strip Ejector</name>
      <page>161</page>
      <source>R5</source>
      <avail>10F</avail>
      <category>Weapons</category>
      <cost>800</cost>
      <rating>0</rating>
      <slots>2</slots>
    </mod>
    <mod>
      <id>ebedb0c7-64ff-4817-8fb3-6a5fc9b3086f</id>
      <name>Weapon Mount Type (Light)</name>
      <page>163</page>
      <source>R5</source>
      <avail>6F</avail>
      <category>Weapons</category>
      <cost>750</cost>
      <rating>0</rating>
      <slots>1</slots>
      <hide />
      <weaponmountcategories>Blades,Clubs,Improvised Weapons,Exotic Melee Weapons,Cyberweapon,Bio-Weapon,Unarmed,Tasers,Holdouts,Light Pistols,Heavy Pistols,Machine Pistols,Submachine Guns</weaponmountcategories>
    </mod>
    <mod>
      <id>86741661-11c2-4781-b365-b02dbb9fd7c0</id>
      <name>Weapon Mount Type (Standard)</name>
      <page>163</page>
      <source>R5</source>
      <avail>8F</avail>
      <category>Weapons</category>
      <cost>1500</cost>
      <rating>0</rating>
      <slots>2</slots>
      <hide />
      <!-- TODO: Add Blades,Clubs,Improvised Weapons,Exotic Melee Weapons,Cyberweapon,Bio-Weapon,Unarmed, Machine Pistols, and Submachine Guns as soon as Errata comes out -->
      <weaponmountcategories>Tasers,Holdouts,Light Pistols,Heavy Pistols,Assault Rifles,Sniper Rifles,Shotguns,Exotic Ranged Weapons,Flamethrowers,Special Weapons</weaponmountcategories>
    </mod>
    <mod>
      <id>4eecb2ee-ad33-4bc2-b8b3-d35e0df40836</id>
      <name>Weapon Mount Type (Heavy)</name>
      <page>163</page>
      <source>R5</source>
      <avail>10F</avail>
      <category>Weapons</category>
      <cost>4000</cost>
      <rating>0</rating>
      <slots>4</slots>
      <hide />
      <!-- TODO: Add Blades,Clubs,Improvised Weapons,Exotic Melee Weapons,Cyberweapon,Bio-Weapon,Unarmed, Machine Pistols, and Submachine Guns as soon as Errata comes out -->
      <weaponmountcategories>Tasers,Holdouts,Light Pistols,Heavy Pistols,Assault Rifles,Sniper Rifles,Shotguns,Exotic Ranged Weapons,Flamethrowers,Special Weapons,Light Machine Guns,Medium Machine Guns,Heavy Machine Guns,Assault Cannons,Grenade Launchers,Missile Launchers,Laser Weapons</weaponmountcategories>
    </mod>
    <mod>
      <id>906c1b0a-4c53-4f11-9b1b-6bdac3caa9e3</id>
      <name>Weapon Mount Visibility (External)</name>
      <page>163</page>
      <source>R5</source>
      <avail>0</avail>
      <category>Weapons</category>
      <cost>0</cost>
      <rating>0</rating>
      <slots>0</slots>
      <hide />
    </mod>
    <mod>
      <id>4387e71e-d359-468d-b0c7-d41c9ec6404f</id>
      <name>Weapon Mount Visibility (Internal)</name>
      <page>163</page>
      <source>R5</source>
      <avail>0</avail>
      <category>Weapons</category>
      <cost>1500</cost>
      <rating>0</rating>
      <slots>2</slots>
      <hide />
    </mod>
    <mod>
      <id>50e84b26-a09c-4f90-8b7a-7974a9133311</id>
      <name>Weapon Mount Visibility (Concealed)</name>
      <page>163</page>
      <source>R5</source>
      <avail>0</avail>
      <category>Weapons</category>
      <cost>4000</cost>
      <rating>0</rating>
      <slots>4</slots>
      <hide />
    </mod>
    <mod>
      <id>ec031f5b-8b2c-4289-a4f0-1cce29f36f3e</id>
      <name>Weapon Mount Flexibility (Fixed)</name>
      <page>163</page>
      <source>R5</source>
      <avail>0</avail>
      <category>Weapons</category>
      <cost>0</cost>
      <rating>0</rating>
      <slots>0</slots>
      <hide />
    </mod>
    <mod>
      <id>cfa4d3c5-d970-490a-81fd-5617f96f6556</id>
      <name>Weapon Mount Flexibility (Flexible)</name>
      <page>163</page>
      <source>R5</source>
      <avail>0</avail>
      <category>Weapons</category>
      <cost>2000</cost>
      <rating>0</rating>
      <slots>1</slots>
      <hide />
    </mod>
    <mod>
      <id>886f7678-d957-4804-b0fe-01a8506b31ca</id>
      <name>Weapon Mount Flexibility (Turret)</name>
      <page>163</page>
      <source>R5</source>
      <avail>0</avail>
      <category>Weapons</category>
      <cost>5000</cost>
      <rating>0</rating>
      <slots>2</slots>
      <hide />
    </mod>
    <mod>
      <id>1cd32dd6-3520-4ab5-a6d9-d5932f4b2188</id>
      <name>Weapon Mount Control (Remote)</name>
      <page>163</page>
      <source>R5</source>
      <avail>0</avail>
      <category>Weapons</category>
      <cost>0</cost>
      <rating>0</rating>
      <slots>0</slots>
      <hide />
    </mod>
    <mod>
      <id>6e4ec837-1c16-4813-adc1-6009e410737a</id>
      <name>Weapon Mount Control (Manual)</name>
      <page>163</page>
      <source>R5</source>
      <avail>0</avail>
      <category>Weapons</category>
      <cost>500</cost>
      <rating>0</rating>
      <slots>1</slots>
      <hide />
    </mod>
    <mod>
      <id>8d988a80-45df-4656-80a6-98579ce44e43</id>
      <name>Weapon Mount Control (Armored Manual)</name>
      <page>163</page>
      <source>R5</source>
      <avail>0</avail>
      <category>Weapons</category>
      <cost>1500</cost>
      <rating>0</rating>
      <slots>2</slots>
      <hide />
    </mod>
    <mod>
      <id>4b7ce902-a8b2-4bdb-9095-05b029750dde</id>
      <name>Assembly/Disassembly</name>
      <page>163</page>
      <source>R5</source>
      <avail>6</avail>
      <category>Body</category>
      <cost>1000</cost>
      <rating>0</rating>
      <slots>2</slots>
    </mod>
    <!-- End Region -->
    <!-- Region Body -->
    <mod>
      <id>90ef81fc-39d7-48b1-bf2a-de6e6b11ff90</id>
      <name>Chameleon Coating</name>
      <page>163</page>
      <source>R5</source>
      <avail>12F</avail>
      <category>Body</category>
      <cost>Body * 1000</cost>
      <rating>0</rating>
      <slots>2</slots>
    </mod>
    <mod>
      <id>635a129a-954f-4037-a256-30aa4be06756</id>
      <name>Extra Entry/Exit Points</name>
      <page>164</page>
      <source>R5</source>
      <avail>8</avail>
      <category>Body</category>
      <cost>2500</cost>
      <rating>0</rating>
      <slots>1</slots>
    </mod>
    <mod>
      <id>dffbc67e-c9b9-4876-bebc-ebf424590b71</id>
      <name>Extreme Environment Modification</name>
      <page>164</page>
      <source>R5</source>
      <avail>6</avail>
      <category>Body</category>
      <cost>2000</cost>
      <rating>0</rating>
      <slots>2</slots>
    </mod>
    <mod>
      <id>0e2a84e1-dac3-4c4c-8826-cc3cc533394e</id>
      <name>Increased Seating</name>
      <page>164</page>
      <source>R5</source>
      <avail>4</avail>
      <category>Body</category>
      <cost>2000</cost>
      <rating>0</rating>
      <slots>2</slots>
      <bonus>
        <seats>+Seats * 0.5</seats>
      </bonus>
    </mod>
    <mod>
      <id>25b01f7d-c553-4efc-83dc-c23c4c61b944</id>
      <name>Life Support</name>
      <page>164</page>
      <source>R5</source>
      <avail>8</avail>
      <category>Body</category>
      <cost>FixedValues(Body * 500,Body * 2000)</cost>
      <rating>2</rating>
      <slots>2</slots>
    </mod>
    <mod>
      <id>4f15cb92-3416-44ec-b920-03cc7033d8bd</id>
      <name>Mechanical Arm (Basic)</name>
      <page>165</page>
      <source>R5</source>
      <avail>4</avail>
      <category>Body</category>
      <cost>1000</cost>
      <rating>0</rating>
      <slots>2</slots>
    </mod>
    <mod>
      <id>3154f81c-f85c-414d-abe4-8289aa6e9766</id>
      <name>Mechanical Arm (Articulated)</name>
      <page>165</page>
      <source>R5</source>
      <avail>6</avail>
      <category>Body</category>
      <cost>5000</cost>
      <rating>0</rating>
      <slots>3</slots>
    </mod>
    <mod>
      <id>74756635-ad88-437a-8123-599019aafa6c</id>
      <name>Nanomaintenance System</name>
      <page>165</page>
      <source>R5</source>
      <avail>(Rating * 5)R</avail>
      <category>Body</category>
      <cost>Rating * 5000</cost>
      <rating>4</rating>
      <slots>Rating</slots>
    </mod>
    <mod>
      <id>a4082cac-6f48-4cd1-a58d-bef334d03d1b</id>
      <name>Realistic Features</name>
      <page>165</page>
      <source>R5</source>
      <avail>(Rating * 3)R</avail>
      <category>Body</category>
      <cost>Rating * Body * 1000</cost>
      <rating>4</rating>
      <slots>Rating</slots>
    </mod>
    <mod>
      <id>b03829bf-1e15-4afe-aafc-9cda2c159fcd</id>
      <name>Smuggling Compartment</name>
      <page>165</page>
      <source>R5</source>
      <avail>8F</avail>
      <category>Body</category>
      <cost>1500</cost>
      <rating>0</rating>
      <slots>3</slots>
    </mod>
    <mod>
      <id>60481326-e91c-4ace-863e-93799ba96064</id>
      <name>Special Equipment</name>
      <page>165</page>
      <source>R5</source>
      <avail>0</avail>
      <category>Body</category>
      <cost>0</cost>
      <rating>0</rating>
      <slots>0</slots>
      <bonus>
        <selecttext />
      </bonus>
    </mod>
    <mod>
      <id>de5bd5c7-53cd-4ffd-9e13-ec04636d50ce</id>
      <name>Smuggling Compartment Shielding</name>
      <page>165</page>
      <source>R5</source>
      <avail>12F</avail>
      <category>Body</category>
      <cost>3000</cost>
      <rating>0</rating>
      <slots>0</slots>
      <bonus>
        <selecttext />
      </bonus>
    </mod>
    <mod>
      <id>f6ad4db2-e318-41a3-93cf-3a28a2bae4d7</id>
      <name>Valkyrie Module</name>
      <page>166</page>
      <source>R5</source>
      <avail>8</avail>
      <category>Body</category>
      <cost>2000</cost>
      <rating>0</rating>
      <slots>4</slots>
    </mod>
    <mod>
      <id>0d0ae07c-e78a-46da-8b8c-468d7e269429</id>
      <name>Winch (Basic)</name>
      <page>166</page>
      <source>R5</source>
      <avail>4</avail>
      <category>Body</category>
      <cost>750</cost>
      <rating>0</rating>
      <slots>1</slots>
    </mod>
    <mod>
      <id>21f2a3fa-25cd-4294-bade-d10c14dba16c</id>
      <name>Winch (Enhanced)</name>
      <page>166</page>
      <source>R5</source>
      <avail>8</avail>
      <category>Body</category>
      <cost>4000</cost>
      <rating>0</rating>
      <slots>2</slots>
    </mod>
    <mod>
      <id>90378c20-75d8-4c66-99a1-8a7d69aee9d0</id>
      <name>Workshop</name>
      <page>166</page>
      <source>R5</source>
      <avail>8</avail>
      <category>Body</category>
      <cost>5000</cost>
      <rating>0</rating>
      <slots>1</slots>
      <bonus>
        <selectskill />
      </bonus>
    </mod>
    <!-- End Region -->
    <!-- Region Electromagnetic -->
    <mod>
      <id>da9d087f-b0c0-4e8a-9a2f-902d1c6fe2d6</id>
      <name>Electromagnetic Shielding</name>
      <page>166</page>
      <source>R5</source>
      <avail>6R</avail>
      <category>Electromagnetic</category>
      <cost>Body * 500</cost>
      <rating>0</rating>
      <slots>2</slots>
    </mod>
    <mod>
      <id>518a5fdc-3b2c-42a6-a3fb-3cb88918fe72</id>
      <name>ECM</name>
      <page>166</page>
      <source>R5</source>
      <avail>(Rating * 3)F</avail>
      <category>Electromagnetic</category>
      <cost>Rating * 500</cost>
      <rating>6</rating>
      <slots>2</slots>
    </mod>
    <mod>
      <id>831a60c3-f57b-40c7-9b4d-92906897ee90</id>
      <name>GridLink</name>
      <page>166</page>
      <source>R5</source>
      <avail>4</avail>
      <category>Electromagnetic</category>
      <cost>750</cost>
      <rating>0</rating>
      <slots>2</slots>
    </mod>
    <mod>
      <id>2e9575fb-d141-4f1d-a1a0-63aadc261c97</id>
      <name>GridLink Override</name>
      <page>167</page>
      <source>R5</source>
      <avail>8F</avail>
      <category>Electromagnetic</category>
      <cost>1000</cost>
      <rating>0</rating>
      <slots>1</slots>
    </mod>
    <mod>
      <id>cd3a8ca7-eae6-45af-a624-649635a470e6</id>
      <name>Retrans Unit</name>
      <page>168</page>
      <source>R5</source>
      <avail>8</avail>
      <category>Electromagnetic</category>
      <cost>4000</cost>
      <rating>0</rating>
      <slots>2</slots>
    </mod>
    <mod>
      <id>6ca6085f-bdef-4af8-a88e-250a3f4a3e65</id>
      <name>Satellite Link</name>
      <page>168</page>
      <source>R5</source>
      <avail>6</avail>
      <category>Electromagnetic</category>
      <cost>500</cost>
      <rating>0</rating>
      <slots>1</slots>
    </mod>
    <mod>
      <id>73a5b64a-7197-48eb-88a3-5757c6cfa199</id>
      <name>Pilot Enhancement</name>
      <page>167</page>
      <source>R5</source>
      <avail>FixedValues(Rating * 2,Rating * 2,Rating * 2,Rating * 3,Rating * 3,Rating * 3)</avail>
      <category>Electromagnetic</category>
      <cost>FixedValues(Rating * 2000,Rating * 2000,Rating * 2000,Rating * 5000,Rating * 5000,Rating * 5000)</cost>
      <rating>6</rating>
      <slots>Rating</slots>
      <bonus>
        <pilot>Rating</pilot>
      </bonus>
    </mod>
    <mod>
      <id>de59fe6d-b61b-4f28-b6e4-d8b022fd8bb0</id>
      <name>Sensor Enhancement</name>
      <page>167</page>
      <source>R5</source>
      <avail>FixedValues(Rating * 2,Rating * 2,Rating * 2,Rating * 3,Rating * 3,Rating * 3)</avail>
      <category>Electromagnetic</category>
      <cost>FixedValues(Rating * 2000,Rating * 2000,Rating * 2000,Rating * 5000,Rating * 5000,Rating * 5000)</cost>
      <rating>6</rating>
      <slots>Rating</slots>
      <bonus>
        <sensor>Rating</sensor>
      </bonus>
    </mod>
    <mod>
      <id>a249d87f-ec07-4716-9c62-e26061e80eac</id>
      <name>Signature Masking</name>
      <page>168</page>
      <source>R5</source>
      <avail>14F</avail>
      <category>Electromagnetic</category>
      <cost>Rating * 2000</cost>
      <rating>6</rating>
      <slots>Rating</slots>
    </mod>
    <mod>
      <id>bbfe9593-12ea-4873-9203-8f7063957225</id>
      <name>SunCell</name>
      <page>168</page>
      <source>R5</source>
      <avail>6</avail>
      <category>Electromagnetic</category>
      <cost>Body * 500</cost>
      <rating>0</rating>
      <slots>2</slots>
    </mod>
    <mod>
      <id>1744b643-6412-4645-8bb5-c167b908a3ca</id>
      <name>Touch Sensors</name>
      <page>169</page>
      <source>R5</source>
      <avail>8</avail>
      <category>Electromagnetic</category>
      <cost>Body * 500</cost>
      <rating>0</rating>
      <slots>3</slots>
    </mod>
    <!-- End Region -->
    <!-- Region Cosmetic -->
    <mod>
      <id>cd063735-b801-4587-9d67-a8c35c2e3e3e</id>
      <name>Amenities (Squatter)</name>
      <page>169</page>
      <source>R5</source>
      <avail>0</avail>
      <category>Cosmetic</category>
      <cost>100</cost>
      <rating>0</rating>
      <slots>0</slots>
      <bonus>
        <seats>+Seats * 0.5</seats>
      </bonus>
    </mod>
    <mod>
      <id>8a90457a-ab4d-454e-ba9f-4e3aa5ba0a0b</id>
      <name>Amenities (Low)</name>
      <page>169</page>
      <source>R5</source>
      <avail>0</avail>
      <category>Cosmetic</category>
      <cost>0</cost>
      <rating>0</rating>
      <slots>0</slots>
    </mod>
    <mod>
      <id>98fb1b08-5583-44f6-8eab-f1d236f8fe59</id>
      <name>Amenities (Middle)</name>
      <page>169</page>
      <source>R5</source>
      <avail>2</avail>
      <category>Cosmetic</category>
      <cost>500</cost>
      <rating>0</rating>
      <slots>0</slots>
    </mod>
    <mod>
      <id>4c989588-40da-4969-8c96-66be76f7ad3e</id>
      <name>Amenities (High)</name>
      <page>169</page>
      <source>R5</source>
      <avail>8</avail>
      <category>Cosmetic</category>
      <cost>1000</cost>
      <rating>0</rating>
      <slots>0</slots>
    </mod>
    <mod>
      <id>376658ad-d040-4d1e-9c6a-1d7b2ae38609</id>
      <name>Amenities (Luxury)</name>
      <page>169</page>
      <source>R5</source>
      <avail>16</avail>
      <category>Cosmetic</category>
      <cost>10000</cost>
      <rating>0</rating>
      <slots>0</slots>
    </mod>
    <mod>
      <id>3cdb49d6-68a5-498c-8dcd-bbddcfcbe9b4</id>
      <name>Enhanced Image Screens</name>
      <page>170</page>
      <source>R5</source>
      <avail>8</avail>
      <category>Cosmetic</category>
      <cost>5000</cost>
      <rating>0</rating>
      <slots>0</slots>
    </mod>
    <mod>
      <id>1186ac2e-0353-4e2d-b688-626d809d6f44</id>
      <name>Máquina Conversion</name>
      <page>139</page>
      <source>HT</source>
      <avail>0</avail>
      <category>Cosmetic</category>
      <cost>Body * 2</cost>
      <rating>0</rating>
      <slots>0</slots>
    </mod>
    <mod>
      <id>a586e8b6-2737-4baa-a343-f366d33fe57a</id>
      <name>Metahuman Adjustment</name>
      <page>170</page>
      <source>R5</source>
      <avail>4</avail>
      <category>Cosmetic</category>
      <cost>Rating * 500</cost>
      <rating>Seats</rating>
      <slots>0</slots>
      <required>
        <vehicledetails>
          <seats operation="greaterthanequals">1</seats>
        </vehicledetails>
      </required>
    </mod>
    <mod>
      <id>354bd92f-dafc-42a4-979c-e3631be6cf45</id>
      <name>Rigger Interface</name>
      <page>461</page>
      <source>SR5</source>
      <avail>4</avail>
      <category>Cosmetic</category>
      <cost>1000</cost>
      <rating>0</rating>
      <slots>0</slots>
    </mod>
    <mod>
      <id>0eab79a6-b552-4c17-8fac-a6c0e07f76e4</id>
      <name>Interior Cameras</name>
      <page>171</page>
      <source>R5</source>
      <avail>6</avail>
      <category>Cosmetic</category>
      <cost>2000</cost>
      <rating>0</rating>
      <slots>0</slots>
    </mod>
    <mod>
      <id>ea059f62-164c-403b-89d5-8603804a64b6</id>
      <name>Searchlight</name>
      <page>171</page>
      <source>R5</source>
      <avail>4</avail>
      <category>Cosmetic</category>
      <cost>800</cost>
      <rating>0</rating>
      <slots>0</slots>
    </mod>
    <mod>
      <id>61b5d43c-8ea5-4d31-845a-1c8ae40b78ca</id>
      <name>Vehicle Tag Eraser</name>
      <page>171</page>
      <source>R5</source>
      <avail>6R</avail>
      <category>Cosmetic</category>
      <cost>750</cost>
      <rating>0</rating>
      <slots>0</slots>
    </mod>
    <mod>
      <id>140ade78-b25c-44fd-9775-a0ebf256d90c</id>
      <name>Yerz Kit</name>
      <page>187</page>
      <source>TCT</source>
      <avail>0</avail>
      <category>Cosmetic</category>
      <cost>500</cost>
      <rating>0</rating>
      <slots>0</slots>
    </mod>
    <mod>
      <id>a36612c7-c5a7-4072-ad0d-5e78080d12e1</id>
      <name>Yerzed Out</name>
      <page>171</page>
      <source>R5</source>
      <avail>Rating * 2</avail>
      <category>Cosmetic</category>
      <cost>Rating * 1000</cost>
      <rating>4</rating>
      <slots>0</slots>
    </mod>
    <!-- End Region -->
    <!-- Region All -->
    <mod>
      <id>356eee5f-1f2d-4ed8-8db1-d0989c69a755</id>
      <name>Micro Weapon Mount (Drone)</name>
      <page>124</page>
      <source>R5</source>
      <avail>8R</avail>
      <category>All</category>
      <cost>400</cost>
      <rating>0</rating>
      <slots>0</slots>
      <hide />
      <optionaldrone />
      <required>
        <vehicledetails>
          <category operation="contains">Drones</category>
        </vehicledetails>
      </required>
      <weaponmountcategories>Micro-Drone Weapons</weaponmountcategories>
    </mod>
    <mod>
      <id>0e3966d0-ee43-4a66-a69e-8f9823434449</id>
      <name>Mini Weapon Mount (Drone)</name>
      <page>124</page>
      <source>R5</source>
      <avail>4R</avail>
      <category>All</category>
      <cost>800</cost>
      <rating>0</rating>
      <slots>1</slots>
      <hide />
      <optionaldrone />
      <required>
        <vehicledetails>
          <category operation="contains">Drones</category>
        </vehicledetails>
      </required>
      <weaponmountcategories>Tasers,Holdouts,Light Pistols,Grenades,Blades,Clubs</weaponmountcategories>
    </mod>
    <mod>
      <id>1a626185-b826-466c-aa73-32c02bae4bef</id>
      <name>Gecko Grips (Drone)</name>
      <page>125</page>
      <source>R5</source>
      <avail>4R</avail>
      <category>All</category>
      <cost>Body * 150</cost>
      <rating>0</rating>
      <slots>1</slots>
      <optionaldrone />
      <required>
        <vehicledetails>
          <category operation="contains">Drones</category>
        </vehicledetails>
      </required>
    </mod>
    <mod>
      <id>898e20b2-00de-417d-8ee0-c7fc6f8bf251</id>
      <name>Small Weapon Mount (Drone)</name>
      <page>124</page>
      <source>R5</source>
      <avail>8R</avail>
      <category>All</category>
      <cost>1600</cost>
      <rating>0</rating>
      <slots>2</slots>
      <hide />
      <optionaldrone />
      <required>
        <vehicledetails>
          <category operation="contains">Drones</category>
        </vehicledetails>
      </required>
      <weaponmountcategories>Blades,Clubs,Improvised Weapons,Exotic Melee Weapons,Cyberweapon,Bio-Weapon,Unarmed,Tasers,Holdouts,Light Pistols,Heavy Pistols,Machine Pistols</weaponmountcategories>
    </mod>
    <mod>
      <id>47b3e2f9-78d5-4747-b587-858deb725139</id>
      <name>Standard Weapon Mount (Drone)</name>
      <page>124</page>
      <source>R5</source>
      <avail>10F</avail>
      <category>All</category>
      <cost>2400</cost>
      <rating>0</rating>
      <slots>3</slots>
      <hide />
      <optionaldrone />
      <required>
        <vehicledetails>
          <category operation="contains">Drones</category>
        </vehicledetails>
      </required>
      <weaponmountcategories>Blades,Clubs,Improvised Weapons,Exotic Melee Weapons,Cyberweapon,Bio-Weapon,Unarmed,Tasers,Holdouts,Light Pistols,Heavy Pistols,Machine Pistols,Submachine Guns,Grenade Launchers</weaponmountcategories>
    </mod>
    <mod>
      <id>f367741c-f236-4f64-9975-667f74973bb8</id>
      <name>Large Weapon Mount (Drone)</name>
      <page>124</page>
      <source>R5</source>
      <avail>12F</avail>
      <category>All</category>
      <cost>3200</cost>
      <rating>0</rating>
      <slots>4</slots>
      <hide />
      <optionaldrone />
      <required>
        <vehicledetails>
          <category operation="contains">Drones</category>
        </vehicledetails>
      </required>
      <weaponmountcategories>Blades,Clubs,Improvised Weapons,Exotic Melee Weapons,Cyberweapon,Bio-Weapon,Unarmed,Tasers,Holdouts,Light Pistols,Heavy Pistols,Machine Pistols,Submachine Guns,Assault Rifles,Shotguns,Grenade Launchers,Sporting Rifles</weaponmountcategories>
    </mod>
    <mod>
      <id>ea8eadf6-3ada-4ee2-a6a8-545f68cd17e2</id>
      <name>Huge Weapon Mount (Drone)</name>
      <page>124</page>
      <source>R5</source>
      <avail>16F</avail>
      <category>All</category>
      <cost>4000</cost>
      <rating>0</rating>
      <slots>5</slots>
      <hide />
      <optionaldrone />
      <required>
        <vehicledetails>
          <category operation="contains">Drones</category>
        </vehicledetails>
      </required>
      <weaponmountcategories>Blades,Clubs,Improvised Weapons,Exotic Melee Weapons,Cyberweapon,Bio-Weapon,Unarmed,Tasers,Holdouts,Light Pistols,Heavy Pistols,Machine Pistols,Submachine Guns,Assault Rifles,Shotguns,Machine Guns,Grenade Launchers,Laser Weapons,Light Machine Guns,Medium Machine Guns,Sporting Rifles,Sniper Rifles</weaponmountcategories>
    </mod>
    <mod>
      <id>4ac413b9-3a43-4771-b5db-c586c762781f</id>
      <name>Heavy Weapon Mount (Drone)</name>
      <page>124</page>
      <source>R5</source>
      <avail>20F</avail>
      <category>All</category>
      <cost>4800</cost>
      <rating>0</rating>
      <slots>6</slots>
      <hide />
      <optionaldrone />
      <required>
        <vehicledetails>
          <category operation="contains">Drones</category>
        </vehicledetails>
      </required>
      <weaponmountcategories>Blades,Clubs,Improvised Weapons,Exotic Melee Weapons,Cyberweapon,Bio-Weapon,Unarmed,Tasers,Holdouts,Light Pistols,Heavy Pistols,Machine Pistols,Submachine Guns,Assault Rifles,Shotguns,Machine Guns,Assault Cannons,Grenade Launchers,Missile Launchers,Laser Weapons,Light Machine Guns,Medium Machine Guns,Heavy Machine Guns,Sporting Rifles,Sniper Rifles</weaponmountcategories>
    </mod>
    <mod>
      <id>b5b9cd7e-dbb3-42e9-abcd-f805f6a4b10e</id>
      <name>Realistic Features (Drone)</name>
      <page>125</page>
      <source>R5</source>
      <avail>FixedValues(2,4,8,12R)</avail>
      <category>All</category>
      <cost>FixedValues(Body * Body * 100,Body * Body * 500,Body * Body * 1000,Body * Body * 5000)</cost>
      <rating>4</rating>
      <slots>0</slots>
      <optionaldrone />
      <required>
        <vehicledetails>
          <category operation="contains">Drones</category>
        </vehicledetails>
      </required>
    </mod>
    <mod>
      <id>f5fc8f70-f627-46d8-8a4f-ea5ef3f182de</id>
      <name>Amphibious (Drone)</name>
      <page>125</page>
      <source>R5</source>
      <avail>0</avail>
      <category>All</category>
      <cost>Body * Body * 100</cost>
      <rating>0</rating>
      <slots>1</slots>
      <optionaldrone />
      <required>
        <vehicledetails>
          <category operation="contains">Drones</category>
        </vehicledetails>
      </required>
    </mod>
    <mod>
      <id>bec278ef-6841-4538-8000-65b3f96261d7</id>
      <name>Submersible (Drone)</name>
      <page>125</page>
      <source>R5</source>
      <avail>0</avail>
      <category>All</category>
      <cost>Body * Body * 1000</cost>
      <rating>0</rating>
      <slots>2</slots>
      <optionaldrone />
      <required>
        <vehicledetails>
          <category operation="contains">Drones</category>
        </vehicledetails>
      </required>
    </mod>
    <mod>
      <id>1f723236-24f2-40d4-8dc0-617726004524</id>
      <name>Assembly Time Improvement (Drone)</name>
      <page>125</page>
      <source>R5</source>
      <avail>0</avail>
      <category>All</category>
      <cost>Body * 100</cost>
      <rating>0</rating>
      <slots>1</slots>
      <optionaldrone />
      <required>
        <vehicledetails>
          <category operation="contains">Drones</category>
        </vehicledetails>
      </required>
    </mod>
    <mod>
      <id>a7c9a0a4-bec5-4a01-a695-5b843e581123</id>
      <name>Customized (Drone)</name>
      <page>125</page>
      <source>R5</source>
      <avail>0</avail>
      <category>All</category>
      <cost>Variable(10-10000)</cost>
      <rating>0</rating>
      <slots>0</slots>
      <optionaldrone />
      <required>
        <vehicledetails>
          <category operation="contains">Drones</category>
        </vehicledetails>
      </required>
    </mod>
    <mod>
      <id>af87f3e0-aca3-4459-9d40-1573c758d137</id>
      <name>Drone Arm</name>
      <page>125</page>
      <source>R5</source>
      <avail>0</avail>
      <category>All</category>
      <cost>7500</cost>
      <rating>0</rating>
      <slots>1</slots>
      <capacity>15</capacity>
      <conditionmonitor>1</conditionmonitor>
      <optionaldrone />
      <required>
        <vehicledetails>
          <category operation="contains">Drones</category>
        </vehicledetails>
      </required>
      <subsystems>
        <subsystem>Bodyware</subsystem>
        <subsystem>Headware</subsystem>
        <subsystem>Cosmetic Enhancement</subsystem>
        <subsystem>Cyberlimb</subsystem>
        <subsystem>Cyberlimb Enhancement</subsystem>
        <subsystem>Cyberlimb Accessory</subsystem>
        <subsystem>Cyber Implant Weapon</subsystem>
      </subsystems>
    </mod>
    <mod>
      <id>a51d3e74-3e94-493e-b477-fd30511853b1</id>
      <name>Synthetic Drone Arm</name>
      <page>125</page>
      <source>R5</source>
      <avail>0</avail>
      <category>All</category>
      <cost>10000</cost>
      <rating>0</rating>
      <slots>1</slots>
      <capacity>15</capacity>
      <conditionmonitor>1</conditionmonitor>
      <optionaldrone />
      <required>
        <vehicledetails>
          <category operation="contains">Drones</category>
        </vehicledetails>
      </required>
      <subsystems>
        <subsystem>Bodyware</subsystem>
        <subsystem>Headware</subsystem>
        <subsystem>Cosmetic Enhancement</subsystem>
        <subsystem>Cyberlimb</subsystem>
        <subsystem>Cyberlimb Enhancement</subsystem>
        <subsystem>Cyberlimb Accessory</subsystem>
        <subsystem>Cyber Implant Weapon</subsystem>
      </subsystems>
    </mod>
    <mod>
      <id>db9b3ae1-a2fd-4189-bf30-2c41ceeef810</id>
      <name>Primitive Drone Arm</name>
      <page>125</page>
      <source>R5</source>
      <avail>0</avail>
      <category>All</category>
      <cost>1500</cost>
      <rating>0</rating>
      <slots>1</slots>
      <capacity>15</capacity>
      <conditionmonitor>1</conditionmonitor>
      <optionaldrone />
      <required>
        <vehicledetails>
          <category operation="contains">Drones</category>
        </vehicledetails>
      </required>
      <subsystems>
        <subsystem>Bodyware</subsystem>
        <subsystem>Headware</subsystem>
        <subsystem>Cosmetic Enhancement</subsystem>
        <subsystem>Cyberlimb</subsystem>
        <subsystem>Cyberlimb Enhancement</subsystem>
        <subsystem>Cyberlimb Accessory</subsystem>
        <subsystem>Cyber Implant Weapon</subsystem>
      </subsystems>
    </mod>
    <mod>
      <id>7b3c14ae-d867-4316-86d1-2dc344ad6cb7</id>
      <name>Drone Leg</name>
      <page>125</page>
      <source>R5</source>
      <avail>0</avail>
      <category>All</category>
      <cost>7500</cost>
      <rating>0</rating>
      <slots>1</slots>
      <capacity>20</capacity>
      <optionaldrone />
      <required>
        <vehicledetails>
          <category operation="contains">Drones</category>
        </vehicledetails>
      </required>
      <subsystems>
        <subsystem>Bodyware</subsystem>
        <subsystem>Headware</subsystem>
        <subsystem>Cosmetic Enhancement</subsystem>
        <subsystem>Cyberlimb</subsystem>
        <subsystem>Cyberlimb Enhancement</subsystem>
        <subsystem>Cyberlimb Accessory</subsystem>
        <subsystem>Cyber Implant Weapon</subsystem>
      </subsystems>
    </mod>
    <mod>
      <id>41117756-2827-47ef-94bf-117e14d2e00b</id>
      <name>Synthetic Drone Leg</name>
      <page>125</page>
      <source>R5</source>
      <avail>0</avail>
      <category>All</category>
      <cost>10000</cost>
      <rating>0</rating>
      <slots>1</slots>
      <capacity>20</capacity>
      <optionaldrone />
      <required>
        <vehicledetails>
          <category operation="contains">Drones</category>
        </vehicledetails>
      </required>
      <subsystems>
        <subsystem>Bodyware</subsystem>
        <subsystem>Headware</subsystem>
        <subsystem>Cosmetic Enhancement</subsystem>
        <subsystem>Cyberlimb</subsystem>
        <subsystem>Cyberlimb Enhancement</subsystem>
        <subsystem>Cyberlimb Accessory</subsystem>
        <subsystem>Cyber Implant Weapon</subsystem>
      </subsystems>
    </mod>
    <mod>
      <id>6a5c8efa-0f95-4298-a1b0-c84d569b3bfe</id>
      <name>Immobile (Drone)</name>
      <page>126</page>
      <source>R5</source>
      <avail>0</avail>
      <category>All</category>
      <cost>0</cost>
      <rating>0</rating>
      <slots>-2</slots>
      <bonus>
        <accel>0</accel>
        <offroadaccel>0</offroadaccel>
        <offroadspeed>0</offroadspeed>
        <speed>0</speed>
      </bonus>
      <optionaldrone />
      <required>
        <vehicledetails>
          <category operation="contains">Drones</category>
        </vehicledetails>
      </required>
    </mod>
    <mod>
      <id>64414de4-2d0e-43b6-855f-469cbd878f6b</id>
      <name>SkyGuide (Drone)</name>
      <page>126</page>
      <source>R5</source>
      <avail>0</avail>
      <category>All</category>
      <cost>5</cost>
      <rating>0</rating>
      <slots>0</slots>
      <optionaldrone />
      <required>
        <vehicledetails>
          <category operation="contains">Drones</category>
        </vehicledetails>
      </required>
    </mod>
    <mod>
      <id>b3ae9ac3-d846-4106-94b1-7a006ed89b7f</id>
      <name>Spotlight (Drone)</name>
      <page>126</page>
      <source>R5</source>
      <avail>0</avail>
      <category>All</category>
      <cost>50</cost>
      <rating>0</rating>
      <slots>0</slots>
      <optionaldrone />
      <required>
        <vehicledetails>
          <category operation="contains">Drones</category>
        </vehicledetails>
      </required>
    </mod>
    <mod>
      <id>10f278e7-4172-4bbe-a247-598d043f72b6</id>
      <name>Suspension (Drone)</name>
      <page>126</page>
      <source>R5</source>
      <avail>0</avail>
      <category>All</category>
      <cost>Body * 300</cost>
      <rating>0</rating>
      <slots>0</slots>
      <optionaldrone />
      <required>
        <vehicledetails>
          <category operation="contains">Drones</category>
        </vehicledetails>
      </required>
    </mod>
    <mod>
      <id>2579c17c-e682-462d-ae84-a441c48c943c</id>
      <name>Tire Mod (Drone)</name>
      <page>126</page>
      <source>R5</source>
      <avail>0</avail>
      <category>All</category>
      <cost>Body * 75</cost>
      <rating>0</rating>
      <slots>0</slots>
      <optionaldrone />
      <required>
        <vehicledetails>
          <category operation="contains">Drones</category>
        </vehicledetails>
      </required>
    </mod>
    <mod>
      <id>ed241716-0d10-4493-83c6-aa141a854ec3</id>
      <name>Pilot Program (Drone)</name>
      <page>126</page>
      <source>R5</source>
      <avail>FixedValues(4,0,8R,12R,16F,24F)</avail>
      <category>All</category>
      <cost>FixedValues(100,400,1800,3200,10000,20000)</cost>
      <rating>6</rating>
      <slots>0</slots>
      <bonus>
        <pilot>Rating</pilot>
      </bonus>
      <optionaldrone />
      <required>
        <vehicledetails>
          <category operation="contains">Drones</category>
        </vehicledetails>
      </required>
    </mod>
    <mod>
      <id>99f438a6-7543-4bb0-a1dc-4cef3112f003</id>
      <name>Spoof Chips</name>
      <page>152</page>
      <source>R5</source>
      <avail>8F</avail>
      <category>All</category>
      <cost>500</cost>
      <rating>0</rating>
      <slots>0</slots>
    </mod>
    <mod>
      <id>3ffae49d-1b3d-4214-95da-96a25f8a65f2</id>
      <name>Fragile (Drone)</name>
      <page>123</page>
      <source>R5</source>
      <avail>Rating * 3</avail>
      <category>All</category>
      <cost>0</cost>
      <rating>99</rating>
      <slots>-Rating * 2</slots>
      <bonus>
        <body>-Rating</body>
      </bonus>
      <optionaldrone />
      <required>
        <vehicledetails>
          <category operation="contains">Drones</category>
        </vehicledetails>
      </required>
    </mod>
    <mod>
      <id>9793f592-005c-4567-baeb-e725c0b49851</id>
      <name>Single Sensor (Drone)</name>
      <page>123</page>
      <source>R5</source>
      <avail>Rating * 2</avail>
      <category>All</category>
      <cost>Rating * 100</cost>
      <rating>99</rating>
      <slots>0</slots>
      <bonus>
        <sensor>Rating</sensor>
      </bonus>
      <minrating>Sensor + 1</minrating>
      <optionaldrone />
      <required>
        <vehicledetails>
          <category operation="contains">Drones</category>
        </vehicledetails>
      </required>
    </mod>
    <mod>
      <id>ee2db19d-06e9-4443-9495-ec736b524c04</id>
      <name>Paraplegic Modification</name>
      <page>157</page>
      <source>RF</source>
      <avail>0</avail>
      <category>All</category>
      <cost>Vehicle Cost * 0.05</cost>
      <rating>0</rating>
      <slots>0</slots>
    </mod>
    <mod>
      <id>9ab00bed-d955-4ade-b875-b6964517c137</id>
      <name>Daihatsu-Caterpillar Horseman Passenger Pod</name>
      <page>42</page>
      <source>R5</source>
      <avail>0</avail>
      <category>All</category>
      <cost>6000</cost>
      <rating>0</rating>
      <slots>0</slots>
      <bonus>
        <accel>-1</accel>
        <handling>-1</handling>
        <offroadaccel>-1</offroadaccel>
        <offroadspeed>-1</offroadspeed>
        <seats>+1</seats>
        <speed>-1</speed>
      </bonus>
      <required>
        <vehicledetails>
          <name>Daihatsu-Caterpillar Horseman</name>
        </vehicledetails>
      </required>
    </mod>
    <mod>
      <id>5bb7fb2d-e657-4fb8-9f26-cf1f15854fbc</id>
      <name>Daihatsu-Caterpillar Horseman Cargo Pod</name>
      <page>42</page>
      <source>R5</source>
      <avail>0</avail>
      <category>All</category>
      <cost>6000</cost>
      <rating>0</rating>
      <slots>0</slots>
      <bonus>
        <accel>-1</accel>
        <handling>-1</handling>
        <offroadaccel>-1</offroadaccel>
        <offroadspeed>-1</offroadspeed>
        <speed>-1</speed>
      </bonus>
      <required>
        <vehicledetails>
          <name>Daihatsu-Caterpillar Horseman</name>
        </vehicledetails>
      </required>
    </mod>
    <mod>
      <id>e6e9ff78-b7f4-4fe4-969b-af1cb77c5c1b</id>
      <name>Daihatsu-Caterpillar Horseman Advanced Cargo Pod</name>
      <page>42</page>
      <source>R5</source>
      <avail>0</avail>
      <category>All</category>
      <cost>5000</cost>
      <rating>0</rating>
      <slots>0</slots>
      <bonus>
        <accel>-1</accel>
        <handling>-1</handling>
        <offroadaccel>-1</offroadaccel>
        <offroadspeed>-1</offroadspeed>
        <speed>-1</speed>
      </bonus>
      <required>
        <vehicledetails>
          <name>Daihatsu-Caterpillar Horseman</name>
        </vehicledetails>
      </required>
    </mod>
    <mod>
      <id>b7052288-0255-4f41-9827-8398c914542c</id>
      <name>Daihatsu-Caterpillar Horseman Drone Pod</name>
      <page>42</page>
      <source>R5</source>
      <avail>0</avail>
      <category>All</category>
      <cost>4000</cost>
      <rating>0</rating>
      <slots>0</slots>
      <bonus>
        <accel>-1</accel>
        <handling>-1</handling>
        <offroadaccel>-1</offroadaccel>
        <offroadspeed>-1</offroadspeed>
        <speed>-1</speed>
      </bonus>
      <required>
        <vehicledetails>
          <name>Daihatsu-Caterpillar Horseman</name>
        </vehicledetails>
      </required>
    </mod>
    <mod>
      <id>0be26038-6118-41d0-9f62-6fb831568e52</id>
      <name>Daihatsu-Caterpillar Horseman Security Pod</name>
      <page>42</page>
      <source>R5</source>
      <avail>0</avail>
      <category>All</category>
      <cost>5500</cost>
      <rating>0</rating>
      <slots>0</slots>
      <bonus>
        <accel>-1</accel>
        <handling>-1</handling>
        <offroadaccel>-1</offroadaccel>
        <offroadspeed>-1</offroadspeed>
        <speed>-1</speed>
      </bonus>
      <required>
        <vehicledetails>
          <name>Daihatsu-Caterpillar Horseman</name>
        </vehicledetails>
      </required>
      <!-- TODO: Add Blades,Clubs,Improvised Weapons,Exotic Melee Weapons,Cyberweapon,Bio-Weapon,Unarmed, Machine Pistols, and Submachine Guns as soon as Errata comes out for weapon mount -->
      <weaponmountcategories>Tasers,Holdouts,Light Pistols,Heavy Pistols,Assault Rifles,Sniper Rifles,Shotguns,Exotic Ranged Weapons,Flamethrowers,Special Weapons</weaponmountcategories>
    </mod>
    <mod>
      <id>6a8805ee-2e3b-4010-8671-c196a1c44b51</id>
      <name>Chameleon Coating[Stolen Souls]</name>
      <page>174</page>
      <source>SS</source>
      <avail>12R</avail>
      <category>All</category>
      <cost>Body * 2000</cost>
      <rating>0</rating>
      <slots>0</slots>
    </mod>
    <mod>
      <id>984d5035-6edd-4b57-9454-d368cb455c2a</id>
      <name>Dash Light Bar</name>
      <page>176</page>
      <source>SS</source>
      <avail>15F</avail>
      <category>All</category>
      <cost>3500</cost>
      <rating>0</rating>
      <slots>0</slots>
    </mod>
    <mod>
      <id>281bedc2-c73b-427b-9dec-c54edf764cdd</id>
      <name>Emergency Light Bar</name>
      <page>176</page>
      <source>SS</source>
      <avail>15F</avail>
      <category>All</category>
      <cost>5000</cost>
      <rating>0</rating>
      <slots>0</slots>
    </mod>
    <mod>
      <id>b02bf28a-1012-452c-ac88-cb98181eded4</id>
      <name>Morphing License Plate</name>
      <page>152</page>
      <source>R5</source>
      <avail>8F</avail>
      <category>All</category>
      <cost>1000</cost>
      <rating>0</rating>
      <slots>0</slots>
    </mod>
    <mod>
      <id>7eb3fa91-2774-490d-8ce2-8472daa4ae91</id>
      <name>Spike Strip</name>
      <page>152</page>
      <source>R5</source>
      <avail>8R</avail>
      <category>All</category>
      <cost>200</cost>
      <rating>0</rating>
      <slots>0</slots>
    </mod>
    <mod>
      <id>e81d0225-ca52-487e-8681-0d4a97482c50</id>
      <name>Zapper Strip</name>
      <page>152</page>
      <source>R5</source>
      <avail>12R</avail>
      <category>All</category>
      <cost>2500</cost>
      <rating>0</rating>
      <slots>0</slots>
    </mod>
    <mod>
      <id>8cc0dcc0-e5d0-46a4-8b61-a9e0ee1fe3f6</id>
      <name>Tracking Strip</name>
      <page>153</page>
      <source>R5</source>
      <avail>8R</avail>
      <category>All</category>
      <cost>600</cost>
      <rating>0</rating>
      <slots>0</slots>
    </mod>
    <mod>
      <id>f7926ae0-bba6-4de0-964d-f535a8adeed5</id>
      <name>Off-Road Tires</name>
      <page>152</page>
      <source>R5</source>
      <avail>4</avail>
      <category>All</category>
      <cost>Rating * 250</cost>
      <rating>50</rating>
      <slots>0</slots>
      <bonus>
        <handling>-1</handling>
        <offroadhandling>+1</offroadhandling>
      </bonus>
    </mod>
    <mod>
      <id>bac2fcca-1edd-4814-ba50-31d63f031d4e</id>
      <name>Racing Tires</name>
      <page>152</page>
      <source>R5</source>
      <avail>6</avail>
      <category>All</category>
      <cost>Rating * 250</cost>
      <rating>50</rating>
      <slots>0</slots>
      <bonus>
        <handling>+1</handling>
        <offroadhandling>-1</offroadhandling>
      </bonus>
    </mod>
    <mod>
      <id>aba3338c-0a54-4486-84a4-2e74524b63de</id>
      <name>Run-Flat Tires</name>
      <page>152</page>
      <source>R5</source>
      <avail>4</avail>
      <category>All</category>
      <cost>Rating * 250</cost>
      <rating>50</rating>
      <slots>0</slots>
    </mod>
    <mod>
      <id>d8eb6a6e-3da1-4e22-96d7-4f634ad77301</id>
      <name>Siren</name>
      <page>176</page>
      <source>SS</source>
      <avail>15F</avail>
      <category>All</category>
      <cost>1400</cost>
      <rating>0</rating>
      <slots>0</slots>
    </mod>
    <mod>
      <id>80b43bd8-ce5b-4cd3-a413-7d32b342f43e</id>
      <name>Smuggling Compartment (Dwarf, Human, Elf, or Ork)</name>
      <page>177</page>
      <source>SS</source>
      <avail>12F</avail>
      <category>All</category>
      <cost>3500</cost>
      <rating>0</rating>
      <slots>0</slots>
    </mod>
    <mod>
      <id>f0307b24-6e2e-48c0-a80a-bb35cebb34ea</id>
      <name>Smuggling Compartment (Troll)</name>
      <page>177</page>
      <source>SS</source>
      <avail>12F</avail>
      <category>All</category>
      <cost>7000</cost>
      <rating>0</rating>
      <slots>0</slots>
    </mod>
    <mod>
      <id>f1c813e5-98d7-4d9f-b8ad-7a38cb262e52</id>
      <name>Extended Roof</name>
      <page>70</page>
      <source>R5</source>
      <avail>0</avail>
      <category>All</category>
      <cost>0</cost>
      <rating>0</rating>
      <slots>0</slots>
      <hide />
    </mod>
    <mod>
      <id>8eb24baa-aca2-48da-8787-1e7bf60f9135</id>
      <name>Bathroom</name>
      <page>74</page>
      <source>R5</source>
      <avail>0</avail>
      <category>All</category>
      <cost>0</cost>
      <rating>0</rating>
      <slots>0</slots>
      <hide />
    </mod>
    <mod>
      <id>fadeb383-eb11-4aa4-aac9-729e83b8a50a</id>
      <name>Holding Cell</name>
      <page>74</page>
      <source>R5</source>
      <avail>0</avail>
      <category>All</category>
      <cost>0</cost>
      <rating>0</rating>
      <slots>0</slots>
      <hide />
    </mod>
    <mod>
      <id>221b7867-e12c-48b1-a7d3-1862a5d3ef29</id>
      <name>Sleeping Quarters</name>
      <page>74</page>
      <source>R5</source>
      <avail>0</avail>
      <category>All</category>
      <cost>0</cost>
      <rating>0</rating>
      <slots>0</slots>
      <hide />
    </mod>
    <mod>
      <id>8733f3a5-7551-4a9e-b97e-2c70cfbbd66c</id>
      <name>Advanced Lightbar</name>
      <page>74</page>
      <source>R5</source>
      <avail>0</avail>
      <category>All</category>
      <cost>0</cost>
      <rating>0</rating>
      <slots>0</slots>
      <hide />
    </mod>
    <mod>
      <id>0a9f13ff-61da-455d-95f3-6bcca4c722ec</id>
      <name>Open Box Storage</name>
      <page>74</page>
      <source>R5</source>
      <avail>0</avail>
      <category>All</category>
      <cost>0</cost>
      <rating>0</rating>
      <slots>0</slots>
      <hide />
    </mod>
    <!-- End Region -->
    <!-- Region Drone Attribute Modifications -->
    <mod>
      <id>17da9812-5264-4ac6-a31c-3e8b7ddb6212</id>
      <name>Handling (Drone)</name>
      <page>123</page>
      <source>R5</source>
      <avail>Rating * 2</avail>
      <category>Handling</category>
      <cost>Body * Rating * 200</cost>
      <rating>99</rating>
      <slots>Rating</slots>
      <bonus>
        <handling>Rating</handling>
        <offroadhandling>Rating</offroadhandling>
      </bonus>
      <minrating>Handling + 1</minrating>
      <optionaldrone />
      <required>
        <vehicledetails>
          <category operation="contains">Drones</category>
        </vehicledetails>
      </required>
    </mod>
    <mod>
      <id>4ee2420c-1fad-415a-83e3-7f9e72b5df11</id>
      <name>Speed (Drone)</name>
      <page>123</page>
      <source>R5</source>
      <avail>Rating * 2</avail>
      <category>Speed</category>
      <cost>Body * Rating * 400</cost>
      <rating>99</rating>
      <slots>Rating</slots>
      <bonus>
        <offroadspeed>Rating</offroadspeed>
        <speed>Rating</speed>
      </bonus>
      <minrating>Speed + 1</minrating>
      <optionaldrone />
      <required>
        <vehicledetails>
          <category operation="contains">Drones</category>
        </vehicledetails>
      </required>
    </mod>
    <mod>
      <id>426b1bb7-31ec-4656-aa89-332d6877e590</id>
      <name>Acceleration (Drone)</name>
      <page>123</page>
      <source>R5</source>
      <avail>Rating * 4</avail>
      <category>Acceleration</category>
      <cost>Body * Rating * 200</cost>
      <rating>99</rating>
      <slots>Rating</slots>
      <bonus>
        <accel>Rating</accel>
        <offroadaccel>Rating</offroadaccel>
      </bonus>
      <minrating>Acceleration + 1</minrating>
      <optionaldrone />
      <required>
        <vehicledetails>
          <category operation="contains">Drones</category>
        </vehicledetails>
      </required>
    </mod>
    <mod>
      <id>dfa7cdcd-5d0e-4c9c-9f0b-90bf29ac5aff</id>
      <name>Armor (Drone)</name>
      <page>123</page>
      <source>R5</source>
      <avail>Range(6[],12[R],MaxRating[F])</avail>
      <category>Armor</category>
      <cost>Rating * Body * 200</cost>
      <rating>99</rating>
      <slots>Rating</slots>
      <bonus>
        <armor>Rating</armor>
      </bonus>
      <minrating>Armor + 1</minrating>
      <optionaldrone />
      <required>
        <vehicledetails>
          <category operation="contains">Drones</category>
        </vehicledetails>
      </required>
    </mod>
    <mod>
      <id>3389093b-869e-4a83-884e-05d2d439d41f</id>
      <name>Sensor (Drone)</name>
      <page>123</page>
      <source>R5</source>
      <avail>Rating * 2</avail>
      <category>Sensor</category>
      <cost>Rating * 1000</cost>
      <rating>8</rating>
      <slots>Rating</slots>
      <bonus>
        <sensor>Rating</sensor>
      </bonus>
      <minrating>Sensor + 1</minrating>
      <optionaldrone />
      <required>
        <vehicledetails>
          <category operation="contains">Drones</category>
        </vehicledetails>
      </required>
    </mod>
    <mod>
      <id>f56c3103-e5e7-4b7c-8cdf-7d74d7196f35</id>
      <name>Handling Downgrade (Drone)</name>
      <page>123</page>
      <source>R5</source>
      <avail>0</avail>
      <category>Handling</category>
      <cost>0</cost>
      <rating>0</rating>
      <slots>-1</slots>
      <bonus>
        <handling>-1</handling>
        <offroadhandling>-1</offroadhandling>
      </bonus>
      <downgrade />
      <optionaldrone />
      <required>
        <vehicledetails>
          <category operation="contains">Drones</category>
        </vehicledetails>
      </required>
    </mod>
    <mod>
      <id>16aed61a-a163-4927-9b5d-7949c763abe3</id>
      <name>Speed Downgrade (Drone)</name>
      <page>123</page>
      <source>R5</source>
      <avail>0</avail>
      <category>Speed</category>
      <cost>0</cost>
      <rating>0</rating>
      <slots>-1</slots>
      <bonus>
        <offroadspeed>-1</offroadspeed>
        <speed>-1</speed>
      </bonus>
      <downgrade />
      <optionaldrone />
      <required>
        <vehicledetails>
          <category operation="contains">Drones</category>
        </vehicledetails>
      </required>
    </mod>
    <mod>
      <id>57a3c9c6-76ec-4f65-9747-001ca3f7515b</id>
      <name>Acceleration Downgrade (Drone)</name>
      <page>123</page>
      <source>R5</source>
      <avail>0</avail>
      <category>Acceleration</category>
      <cost>0</cost>
      <rating>0</rating>
      <slots>-1</slots>
      <bonus>
        <accel>Rating</accel>
        <offroadaccel>Rating</offroadaccel>
      </bonus>
      <downgrade />
      <optionaldrone />
      <required>
        <vehicledetails>
          <category operation="contains">Drones</category>
        </vehicledetails>
      </required>
    </mod>
    <mod>
      <id>e6de30bf-310e-4a3d-b44a-9d98f4618964</id>
      <name>Body Downgrade (Drone)</name>
      <page>123</page>
      <source>R5</source>
      <avail>0</avail>
      <category>Body</category>
      <cost>0</cost>
      <rating>0</rating>
      <slots>-1</slots>
      <bonus>
        <body>-1</body>
      </bonus>
      <downgrade />
      <optionaldrone />
      <required>
        <vehicledetails>
          <category operation="contains">Drones</category>
        </vehicledetails>
      </required>
    </mod>
    <mod>
      <id>616bad95-cc17-47b2-b85b-14fdd0bcb27f</id>
      <name>Armor Downgrade (Drone)</name>
      <page>123</page>
      <source>R5</source>
      <avail>0</avail>
      <category>Armor</category>
      <cost>0</cost>
      <rating>0</rating>
      <slots>-1</slots>
      <bonus>
        <armor>-3</armor>
      </bonus>
      <downgrade />
      <optionaldrone />
      <required>
        <vehicledetails>
          <category operation="contains">Drones</category>
        </vehicledetails>
      </required>
    </mod>
    <mod>
      <id>df14f2ec-c85c-4b5f-9765-98bbc7c8b7d5</id>
      <name>Sensor Downgrade (Drone)</name>
      <page>123</page>
      <source>R5</source>
      <avail>0</avail>
      <category>Sensor</category>
      <cost>0</cost>
      <rating>0</rating>
      <slots>-1</slots>
      <bonus>
        <sensor>-1</sensor>
      </bonus>
      <downgrade />
      <optionaldrone />
      <required>
        <vehicledetails>
          <category operation="contains">Drones</category>
        </vehicledetails>
      </required>
    </mod>
    <!-- End Region -->
    <!-- Region SR 5 2050 -->
    <mod>
      <id>f62c6ac8-66cf-4606-893c-76386afd0f9b</id>
      <name>Rigger Adaptation (2050)</name>
      <page>212</page>
      <source>2050</source>
      <avail>4</avail>
      <category>Cosmetic</category>
      <cost>2800</cost>
      <rating>0</rating>
      <slots>0</slots>
    </mod>
    <mod>
      <id>160eab98-7fb6-437c-b0b7-9c960ed95543</id>
      <name>Remote Adaptation (2050)</name>
      <page>212</page>
      <source>2050</source>
      <avail>4</avail>
      <category>Cosmetic</category>
      <cost>Body * 1000</cost>
      <rating>0</rating>
      <slots>0</slots>
      <required>
        <vehicledetails>
          <OR>
            <category>Bikes</category>
            <category>Cars</category>
            <category>Trucks</category>
            <category>Municipal/Construction</category>
            <category>Corpsec/Police/Military</category>
            <category>Boats</category>
            <category>Submarines</category>
            <category>Fixed-Wing Aircraft</category>
            <category>LTAV</category>
            <category>Rotorcraft</category>
            <category>VTOL/VSTOL</category>
            <category operation="contains">Drones</category>
          </OR>
        </vehicledetails>
      </required>
    </mod>
    <!-- End Region -->
  </mods>
  <!-- Region Vehicle Mounts -->
  <weaponmounts>
    <!-- Region Size -->
    <weaponmount>
      <id>079a5c61-aee6-4383-81b7-32540f7a0a0b</id>
      <name>Standard [SR5]</name>
      <page>461</page>
      <source>SR5</source>
      <avail>8F</avail>
      <category>Size</category>
      <cost>2500</cost>
      <slots>3</slots>
      <required>
        <weaponmountdetails>
          <control>Manual [SR5]</control>
          <control>Remote</control>
          <flexibility>Fixed</flexibility>
          <visibility>External</visibility>
        </weaponmountdetails>
      </required>
      <weaponcategories>Blades,Clubs,Exotic Melee Weapons,Crossbows,Tasers,Holdouts,Light Pistols,Heavy Pistols,Machine Pistols,Submachine Guns,Assault Rifles,Shotguns,Exotic Ranged Weapons,Flamethrowers,Special Weapons,Sporting Rifles</weaponcategories>
    </weaponmount>
    <weaponmount>
      <id>a567c5d3-38b8-496a-add8-1e176384e935</id>
      <name>Heavy [SR5]</name>
      <page>461</page>
      <source>SR5</source>
      <avail>14F</avail>
      <category>Size</category>
      <cost>5000</cost>
      <slots>6</slots>
      <required>
        <weaponmountdetails>
          <control>Manual [SR5]</control>
          <control>Remote</control>
          <flexibility>Fixed</flexibility>
          <visibility>External</visibility>
        </weaponmountdetails>
      </required>
      <weaponcategories>Blades,Clubs,Exotic Melee Weapons,Crossbows,Tasers,Holdouts,Light Pistols,Heavy Pistols,Machine Pistols,Submachine Guns,Assault Rifles,Sniper Rifles,Shotguns,Grenade Launchers,Missile Launchers,Laser Weapons,Light Machine Guns,Medium Machine Guns,Heavy Machine Guns,Assault Cannons,Flamethrowers,Sporting Rifles,Exotic Ranged Weapons</weaponcategories>
    </weaponmount>
    <weaponmount>
      <id>1b44540c-b463-47ed-b288-cf4a8e130eab</id>
      <name>Light</name>
      <page>163</page>
      <source>R5</source>
      <avail>6F</avail>
      <category>Size</category>
      <cost>750</cost>
      <slots>1</slots>
      <forbidden>
        <weaponmountdetails>
          <control>Manual [SR5]</control>
          <control>None</control>
          <flexibility>None</flexibility>
          <visibility>None</visibility>
        </weaponmountdetails>
      </forbidden>
      <weaponcategories>Blades,Clubs,Improvised Weapons,Exotic Melee Weapons,Cyberweapon,Bio-Weapon,Unarmed,Tasers,Holdouts,Light Pistols,Heavy Pistols,Machine Pistols,Submachine Guns</weaponcategories>
    </weaponmount>
    <weaponmount>
      <id>4e9da56b-622c-439f-9718-98ac3a792351</id>
      <name>Standard</name>
      <page>163</page>
      <source>R5</source>
      <avail>8F</avail>
      <category>Size</category>
      <cost>1500</cost>
      <slots>2</slots>
      <forbidden>
        <weaponmountdetails>
          <control>Manual [SR5]</control>
          <control>None</control>
          <flexibility>None</flexibility>
          <visibility>None</visibility>
        </weaponmountdetails>
      </forbidden>
      <weaponcategories>Tasers,Holdouts,Light Pistols,Heavy Pistols,Assault Rifles,Sniper Rifles,Shotguns,Exotic Ranged Weapons,Flamethrowers,Special Weapons</weaponcategories>
    </weaponmount>
    <weaponmount>
      <id>73f6f721-9732-4773-8ce6-0e3f5222a49f</id>
      <name>Heavy</name>
      <page>163</page>
      <source>R5</source>
      <avail>12F</avail>
      <category>Size</category>
      <cost>4000</cost>
      <slots>4</slots>
      <forbidden>
        <weaponmountdetails>
          <control>Manual [SR5]</control>
          <control>None</control>
          <flexibility>None</flexibility>
          <visibility>None</visibility>
        </weaponmountdetails>
      </forbidden>
      <weaponcategories>Tasers,Holdouts,Light Pistols,Heavy Pistols,Assault Rifles,Sniper Rifles,Shotguns,Exotic Ranged Weapons,Flamethrowers,Special Weapons,Light Machine Guns,Medium Machine Guns,Heavy Machine Guns,Assault Cannons,Grenade Launchers,Missile Launchers,Laser Weapons</weaponcategories>
    </weaponmount>
    <!-- End Region -->
    <!-- Region Visibility -->
    <weaponmount>
      <id>20e7d5d5-da20-4466-99b7-977a578155e4</id>
      <name>External</name>
      <page>163</page>
      <source>R5</source>
      <avail>0</avail>
      <category>Visibility</category>
      <cost>0</cost>
      <slots>0</slots>
    </weaponmount>
    <weaponmount>
      <id>4d90a1e3-8602-488e-b837-f155b4549084</id>
      <name>Internal</name>
      <page>163</page>
      <source>R5</source>
      <avail>2</avail>
      <category>Visibility</category>
      <cost>1500</cost>
      <slots>2</slots>
    </weaponmount>
    <weaponmount>
      <id>ad732625-c8bc-4e24-bc84-90c8449e82d5</id>
      <name>Concealed</name>
      <page>163</page>
      <source>R5</source>
      <avail>4</avail>
      <category>Visibility</category>
      <cost>4000</cost>
      <slots>4</slots>
    </weaponmount>
    <!-- End Region -->
    <!-- Region Flexibility -->
    <weaponmount>
      <id>5d53c232-c18d-4546-bb50-5325f57eb422</id>
      <name>Fixed</name>
      <page>163</page>
      <source>R5</source>
      <avail>0</avail>
      <category>Flexibility</category>
      <cost>0</cost>
      <slots>0</slots>
    </weaponmount>
    <weaponmount>
      <id>8a0be4c4-5717-4a82-a1cd-35cd0315d180</id>
      <name>Flexible</name>
      <page>163</page>
      <source>R5</source>
      <avail>2</avail>
      <category>Flexibility</category>
      <cost>2000</cost>
      <slots>1</slots>
    </weaponmount>
    <weaponmount>
      <id>12342330-446f-4e2f-ad9b-6ccdc4d89a9b</id>
      <name>Turret</name>
      <page>163</page>
      <source>R5</source>
      <avail>6</avail>
      <category>Flexibility</category>
      <cost>5000</cost>
      <slots>2</slots>
    </weaponmount>
    <!-- End Region -->
    <!-- Region Control -->
    <weaponmount>
      <id>df720a43-31aa-4053-9f2e-30ec4923cfe8</id>
      <name>Remote</name>
      <page>163</page>
      <source>R5</source>
      <avail>0</avail>
      <category>Control</category>
      <cost>0</cost>
      <slots>0</slots>
    </weaponmount>
    <weaponmount>
      <id>0c05f936-4826-418f-b798-848dafa4b4a0</id>
      <name>Manual</name>
      <page>163</page>
      <source>R5</source>
      <avail>1</avail>
      <category>Control</category>
      <cost>500</cost>
      <slots>1</slots>
    </weaponmount>
    <weaponmount>
      <id>741bb6e2-0c6b-4af2-82b0-0c4b14c60367</id>
      <name>Manual [SR5]</name>
      <page>461</page>
      <source>SR5</source>
      <avail>1</avail>
      <category>Control</category>
      <cost>500</cost>
      <slots>0</slots>
      <forbidden>
        <vehicledetails>
          <category operation="contains">Drones</category>
        </vehicledetails>
      </forbidden>
    </weaponmount>
    <weaponmount>
      <id>05995261-b645-48b5-9a54-9f26becc9d5d</id>
      <name>Armored Manual</name>
      <page>163</page>
      <source>R5</source>
      <avail>4</avail>
      <category>Control</category>
      <cost>1500</cost>
      <slots>2</slots>
    </weaponmount>
    <!-- End Region -->
    <!-- End Region -->
    <!-- Region Drone Mounts -->
    <weaponmount>
      <id>4fdb0fb3-c987-41a0-b11e-d82fe6ac85b1</id>
      <name>Micro (Drone)</name>
      <page>124</page>
      <source>R5</source>
      <avail>8R</avail>
      <category>Size</category>
      <cost>400</cost>
      <optionaldrone />
      <slots>0</slots>
      <required>
        <vehicledetails>
          <category operation="contains">Drones</category>
        </vehicledetails>
        <weaponmountdetails>
          <control>None</control>
          <flexibility>None</flexibility>
          <visibility>None</visibility>
        </weaponmountdetails>
      </required>
      <weaponcategories>Micro-Drone Weapons</weaponcategories>
    </weaponmount>
    <weaponmount>
      <id>94d06312-0487-4f3c-a8e9-e02ac2d04a2e</id>
      <name>Mini (Drone)</name>
      <page>124</page>
      <source>R5</source>
      <avail>4R</avail>
      <category>Size</category>
      <cost>800</cost>
      <optionaldrone />
      <slots>1</slots>
      <required>
        <vehicledetails>
          <category operation="contains">Drones</category>
        </vehicledetails>
        <weaponmountdetails>
          <control>None</control>
          <flexibility>None</flexibility>
          <visibility>None</visibility>
        </weaponmountdetails>
      </required>
      <weaponcategories>Tasers,Holdouts,Light Pistols,Grenades,Blades,Clubs</weaponcategories>
    </weaponmount>
    <weaponmount>
      <id>9ee5e112-8ced-4266-9141-02ef18e33f43</id>
      <name>Small (Drone)</name>
      <page>124</page>
      <source>R5</source>
      <avail>8R</avail>
      <category>Size</category>
      <cost>1600</cost>
      <optionaldrone />
      <slots>2</slots>
      <required>
        <vehicledetails>
          <category operation="contains">Drones</category>
        </vehicledetails>
        <weaponmountdetails>
          <control>None</control>
          <flexibility>None</flexibility>
          <visibility>None</visibility>
        </weaponmountdetails>
      </required>
      <weaponcategories>Blades,Clubs,Improvised Weapons,Exotic Melee Weapons,Cyberweapon,Bio-Weapon,Unarmed,Tasers,Holdouts,Light Pistols,Heavy Pistols,Machine Pistols</weaponcategories>
    </weaponmount>
    <weaponmount>
      <id>0ec991be-a888-4547-8ca2-ad43d7c7399e</id>
      <name>Standard (Drone)</name>
      <page>124</page>
      <source>R5</source>
      <avail>10F</avail>
      <category>Size</category>
      <cost>2400</cost>
      <optionaldrone />
      <slots>3</slots>
      <required>
        <vehicledetails>
          <category operation="contains">Drones</category>
        </vehicledetails>
        <weaponmountdetails>
          <control>None</control>
          <flexibility>None</flexibility>
          <visibility>None</visibility>
        </weaponmountdetails>
      </required>
      <weaponcategories>Blades,Clubs,Improvised Weapons,Exotic Melee Weapons,Cyberweapon,Bio-Weapon,Unarmed,Tasers,Holdouts,Light Pistols,Heavy Pistols,Machine Pistols,Submachine Guns,Grenade Launchers</weaponcategories>
    </weaponmount>
    <weaponmount>
      <id>2ab20ea4-441c-482d-977e-a5e90f37cb51</id>
      <name>Large (Drone)</name>
      <page>124</page>
      <source>R5</source>
      <avail>12F</avail>
      <category>Size</category>
      <cost>3200</cost>
      <optionaldrone />
      <slots>4</slots>
      <required>
        <vehicledetails>
          <category operation="contains">Drones</category>
        </vehicledetails>
        <weaponmountdetails>
          <control>None</control>
          <flexibility>None</flexibility>
          <visibility>None</visibility>
        </weaponmountdetails>
      </required>
      <weaponcategories>Blades,Clubs,Improvised Weapons,Exotic Melee Weapons,Cyberweapon,Bio-Weapon,Unarmed,Tasers,Holdouts,Light Pistols,Heavy Pistols,Machine Pistols,Submachine Guns,Assault Rifles,Shotguns,Grenade Launchers,Sporting Rifles</weaponcategories>
    </weaponmount>
    <weaponmount>
      <id>30099989-d8ca-4f9c-adf0-1de36b6f8ab6</id>
      <name>Huge (Drone)</name>
      <page>124</page>
      <source>R5</source>
      <avail>16F</avail>
      <category>Size</category>
      <cost>4000</cost>
      <optionaldrone />
      <slots>5</slots>
      <required>
        <vehicledetails>
          <category operation="contains">Drones</category>
        </vehicledetails>
        <weaponmountdetails>
          <control>None</control>
          <flexibility>None</flexibility>
          <visibility>None</visibility>
        </weaponmountdetails>
      </required>
      <weaponcategories>Blades,Clubs,Improvised Weapons,Exotic Melee Weapons,Cyberweapon,Bio-Weapon,Unarmed,Tasers,Holdouts,Light Pistols,Heavy Pistols,Machine Pistols,Submachine Guns,Assault Rifles,Shotguns,Machine Guns,Grenade Launchers,Laser Weapons,Light Machine Guns,Medium Machine Guns,Sporting Rifles,Sniper Rifles</weaponcategories>
    </weaponmount>
    <weaponmount>
      <id>52973ba7-3dbb-49fe-9a4c-8105eb6ab4bc</id>
      <name>Heavy (Drone)</name>
      <page>124</page>
      <source>R5</source>
      <avail>20F</avail>
      <category>Size</category>
      <cost>4800</cost>
      <optionaldrone />
      <slots>6</slots>
      <required>
        <vehicledetails>
          <category operation="contains">Drones</category>
        </vehicledetails>
        <weaponmountdetails>
          <control>None</control>
          <flexibility>None</flexibility>
          <visibility>None</visibility>
        </weaponmountdetails>
      </required>
      <weaponcategories>Blades,Clubs,Improvised Weapons,Exotic Melee Weapons,Cyberweapon,Bio-Weapon,Unarmed,Tasers,Holdouts,Light Pistols,Heavy Pistols,Machine Pistols,Submachine Guns,Assault Rifles,Shotguns,Machine Guns,Assault Cannons,Grenade Launchers,Missile Launchers,Laser Weapons,Light Machine Guns,Medium Machine Guns,Heavy Machine Guns,Sporting Rifles,Sniper Rifles</weaponcategories>
    </weaponmount>
    <weaponmount>
      <id>be56fb91-88d3-4bfb-8e42-d12929b44fe5</id>
      <name>None</name>
      <page>163</page>
      <source>R5</source>
      <avail>0</avail>
      <category>Control</category>
      <cost>0</cost>
      <optionaldrone />
      <slots>0</slots>
      <required>
        <vehicledetails>
          <category operation="contains">Drones</category>
        </vehicledetails>
      </required>
    </weaponmount>
    <weaponmount>
      <id>c6939caa-e94d-4db3-94f6-a46fbcc4df07</id>
      <name>None</name>
      <page>163</page>
      <source>R5</source>
      <avail>0</avail>
      <category>Flexibility</category>
      <cost>0</cost>
      <optionaldrone />
      <slots>0</slots>
      <required>
        <vehicledetails>
          <category operation="contains">Drones</category>
        </vehicledetails>
      </required>
    </weaponmount>
    <weaponmount>
      <id>b7333366-24bf-4f47-bb68-b1cfe8f450fd</id>
      <name>None</name>
      <page>163</page>
      <source>R5</source>
      <avail>0</avail>
      <category>Visibility</category>
      <cost>0</cost>
      <optionaldrone />
      <slots>0</slots>
      <required>
        <vehicledetails>
          <category operation="contains">Drones</category>
        </vehicledetails>
      </required>
    </weaponmount>
    <!-- End Region -->
  </weaponmounts>
  <!-- End Region -->
  <!-- Region Weapon Mount Mods -->
  <weaponmountmods>
    <!-- Region Drone Weapon Mount Mods -->
    <mod>
      <id>45d84d77-5461-4441-a529-527aba347334</id>
      <name>Blow-Away Panel Weapon Mount Add-on (Drone)</name>
      <page>124</page>
      <source>R5</source>
      <avail>0</avail>
      <category>All</category>
      <cost>25</cost>
      <rating>0</rating>
      <slots>0</slots>
      <optionaldrone />
      <required>
        <vehicledetails>
          <category operation="contains">Drones</category>
        </vehicledetails>
      </required>
    </mod>
    <mod>
      <id>dd03dc64-64e1-49a7-8836-d932cd4cb95b</id>
      <name>Pop-Out Weapon Mount Add-on (Drone)</name>
      <page>124</page>
      <source>R5</source>
      <avail>0</avail>
      <category>All</category>
      <cost>Slots * 100</cost>
      <rating>0</rating>
      <slots>1</slots>
      <optionaldrone />
      <required>
        <vehicledetails>
          <category operation="contains">Drones</category>
        </vehicledetails>
      </required>
    </mod>
    <mod>
      <id>c3f9f5a4-b8d4-11e6-80f5-76304dec7eb7</id>
      <name>Expanded Ammunition Bay (Second Bin) Weapon Mount Add-on (Drone)</name>
      <page>124</page>
      <source>R5</source>
      <avail>0</avail>
      <category>All</category>
      <cost>50</cost>
      <rating>0</rating>
      <slots>1</slots>
      <ammoreplace>Weapon * 2</ammoreplace>
      <optionaldrone />
      <required>
        <vehicledetails>
          <category operation="contains">Drones</category>
        </vehicledetails>
      </required>
    </mod>
    <mod>
      <id>c3f9fa86-b8d4-11e6-80f5-76304dec7eb7</id>
      <name>Expanded Ammunition Bay (Belt-Feed) Weapon Mount Add-on (Drone)</name>
      <page>124</page>
      <source>R5</source>
      <avail>0</avail>
      <category>All</category>
      <cost>500</cost>
      <rating>0</rating>
      <slots>2</slots>
      <ammobonus>100</ammobonus>
      <ammoreplace>0(belt)</ammoreplace>
      <optionaldrone />
      <required>
        <vehicledetails>
          <category operation="contains">Drones</category>
        </vehicledetails>
      </required>
    </mod>
    <!-- End Region -->
    <!-- Region Vehicle Weapon Mount Mods -->
    <mod>
      <id>6741d080-0e40-4941-a7b5-85ab3e1a9cb2</id>
      <name>Ammo Bin</name>
      <page>159</page>
      <source>R5</source>
      <avail>6R</avail>
      <category>Weapons</category>
      <cost>200</cost>
      <rating>0</rating>
      <slots>1</slots>
      <ammobonus>250</ammobonus>
    </mod>
    <!-- End Region -->
  </weaponmountmods>
  <!-- End Region -->
>>>>>>> 260a47e0
</chummer><|MERGE_RESOLUTION|>--- conflicted
+++ resolved
@@ -1,8 +1,5 @@
 <?xml version="1.0" encoding="utf-8"?>
-<<<<<<< HEAD
-=======
 
->>>>>>> 260a47e0
 <!--This file is part of Chummer5a.
 
     Chummer5a is free software: you can redistribute it and/or modify
@@ -21,9937 +18,6 @@
     You can obtain the full source code for Chummer5a at
     https://github.com/chummer5a/chummer5a
 -->
-<<<<<<< HEAD
-<chummer xmlns="" xmlns:xsi="http://www.w3.org/2001/XMLSchema-instance" xsi:schemaLocation="http://www.w3.org/2001/XMLSchema vehicles.xsd">
-	<categories>
-		<category>Bikes</category>
-		<category>Cars</category>
-		<category>Trucks</category>
-		<category>Municipal/Construction</category>
-		<category>Corpsec/Police/Military</category>
-		<category>Boats</category>
-		<category>Submarines</category>
-		<category>Fixed-Wing Aircraft</category>
-		<category>LTAV</category>
-		<category>Rotorcraft</category>
-		<category>VTOL/VSTOL</category>
-		<category>Drones: Micro</category>
-		<category>Drones: Mini</category>
-		<category>Drones: Small</category>
-		<category>Drones: Medium</category>
-		<category>Drones: Anthro</category>
-		<category>Drones: Large</category>
-		<category>Drones: Huge</category>
-		<category>Drones: Missile</category>
-	</categories>
-	<modcategories>
-		<category>All</category>
-		<category>Body</category>
-		<category>Cosmetic</category>
-		<category>Electromagnetic</category>
-		<category>Model-Specific</category>
-		<category>Powertrain</category>
-		<category>Protection</category>
-		<category>Vehicle Weapon Mount</category>
-		<category>Weapons</category>
-	</modcategories>
-	<vehicles>
-		<vehicle>
-			<id>c0d3e7fd-d5fd-48c4-b49d-0c7dea26895d</id>
-			<name>Dodge Scoot (Scooter)</name>
-			<page>462</page>
-			<source>SR5</source>
-			<accel>1</accel>
-			<armor>4</armor>
-			<avail>0</avail>
-			<body>4</body>
-			<category>Bikes</category>
-			<cost>3000</cost>
-			<handling>4/3</handling>
-			<pilot>1</pilot>
-			<sensor>1</sensor>
-			<speed>3</speed>
-			<gears>
-				<gear rating="1" maxrating="6">Sensor Array</gear>
-			</gears>
-			<mods>
-				<name>Improved Economy</name>
-			</mods>
-			<seats>1</seats>
-		</vehicle>
-		<vehicle>
-			<id>d43b2b6a-d6e6-460a-ab75-ca445db06dde</id>
-			<name>Daihatsu-Caterpillar Horseman</name>
-			<page>41</page>
-			<source>R5</source>
-			<accel>2</accel>
-			<armor>3</armor>
-			<avail>0</avail>
-			<body>4</body>
-			<category>Bikes</category>
-			<cost>12000</cost>
-			<handling>3/1</handling>
-			<pilot>2</pilot>
-			<sensor>2</sensor>
-			<speed>3</speed>
-			<gears>
-				<gear rating="2" maxrating="6">Sensor Array</gear>
-			</gears>
-			<mods>
-				<name>Enviroseal</name>
-			</mods>
-			<seats>1</seats>
-		</vehicle>
-		<vehicle>
-			<id>be4aa3ae-6725-4082-a5d2-8fa8d1e91640</id>
-			<name>Ares-Segway Terrier</name>
-			<page>42</page>
-			<source>R5</source>
-			<accel>1</accel>
-			<armor>2</armor>
-			<avail>0</avail>
-			<body>2</body>
-			<category>Bikes</category>
-			<cost>4500</cost>
-			<handling>5/2</handling>
-			<pilot>2</pilot>
-			<sensor>2</sensor>
-			<speed>2</speed>
-			<gears>
-				<gear rating="2" maxrating="6">Sensor Array</gear>
-			</gears>
-			<mods>
-				<name>Gyro-Stabilization</name>
-			</mods>
-			<seats>1</seats>
-		</vehicle>
-		<vehicle>
-			<id>ce6e90f6-2be6-42f4-a1e7-b633b40604c2</id>
-			<name>Horizon-Doble Revolution</name>
-			<page>42</page>
-			<source>R5</source>
-			<accel>3</accel>
-			<armor>6</armor>
-			<avail>4</avail>
-			<body>6</body>
-			<category>Bikes</category>
-			<cost>8000</cost>
-			<handling>5/3</handling>
-			<pilot>2</pilot>
-			<sensor>2</sensor>
-			<speed>4</speed>
-			<gears>
-				<gear rating="2" maxrating="6">Sensor Array</gear>
-			</gears>
-			<mods>
-				<name>Gyro-Stabilization</name>
-				<name>Smart Tire</name>
-			</mods>
-			<seats>1</seats>
-		</vehicle>
-		<vehicle>
-			<id>cfafdbac-509e-49f3-a62a-5cfa8e987e0f</id>
-			<name>Evo Falcon-EX</name>
-			<page>43</page>
-			<source>R5</source>
-			<accel>1/2</accel>
-			<armor>9</armor>
-			<avail>0</avail>
-			<body>7</body>
-			<category>Bikes</category>
-			<cost>10000</cost>
-			<handling>3/5</handling>
-			<pilot>1</pilot>
-			<sensor>1</sensor>
-			<speed>2/3</speed>
-			<gears>
-				<gear rating="1" maxrating="6">Sensor Array</gear>
-			</gears>
-			<mods>
-				<name>Tracked Propulsion</name>
-			</mods>
-			<seats>2</seats>
-		</vehicle>
-		<vehicle>
-			<id>e812194e-9e7b-4769-bf77-8034a3b306de</id>
-			<name>Entertainment Systems Cyclops</name>
-			<page>42</page>
-			<source>R5</source>
-			<accel>2</accel>
-			<armor>4</armor>
-			<avail>0</avail>
-			<body>4</body>
-			<category>Bikes</category>
-			<cost>6500</cost>
-			<handling>4/4</handling>
-			<pilot>1</pilot>
-			<sensor>1</sensor>
-			<speed>4</speed>
-			<gears>
-				<gear rating="1" maxrating="6">Sensor Array</gear>
-			</gears>
-			<mods>
-				<name>Gyro-Stabilization</name>
-			</mods>
-			<seats>1</seats>
-		</vehicle>
-		<vehicle>
-			<id>87435f01-f4e3-424f-a252-2415b9b988cd</id>
-			<name>Echo Motors Zip</name>
-			<page>44</page>
-			<source>R5</source>
-			<accel>1</accel>
-			<armor>4</armor>
-			<avail>0</avail>
-			<body>6</body>
-			<category>Bikes</category>
-			<cost>3500</cost>
-			<handling>3/2</handling>
-			<pilot>1</pilot>
-			<sensor>2</sensor>
-			<speed>3</speed>
-			<gears>
-				<gear rating="2" maxrating="6">Sensor Array</gear>
-			</gears>
-			<mods>
-				<name rating="1">Metahuman Adjustment</name>
-			</mods>
-			<seats>1</seats>
-		</vehicle>
-		<vehicle>
-			<id>006ea45a-cc35-496c-8d01-94eb64d8febb</id>
-			<name>Yamaha Kaburaya</name>
-			<page>44</page>
-			<source>R5</source>
-			<accel>3</accel>
-			<armor>4</armor>
-			<avail>0</avail>
-			<body>5</body>
-			<category>Bikes</category>
-			<cost>17000</cost>
-			<handling>5/3</handling>
-			<pilot>1</pilot>
-			<sensor>2</sensor>
-			<speed>6</speed>
-			<gears>
-				<gear rating="2" maxrating="6">Sensor Array</gear>
-			</gears>
-			<seats>1</seats>
-		</vehicle>
-		<vehicle>
-			<id>16c2885f-ef4a-4f06-92c8-754694790ccb</id>
-			<name>Buell Spartan</name>
-			<page>45</page>
-			<source>R5</source>
-			<accel>2</accel>
-			<armor>6</armor>
-			<avail>0</avail>
-			<body>7</body>
-			<category>Bikes</category>
-			<cost>11500</cost>
-			<handling>3/4</handling>
-			<pilot>2</pilot>
-			<sensor>2</sensor>
-			<speed>4</speed>
-			<gears>
-				<gear rating="2" maxrating="6">Sensor Array</gear>
-			</gears>
-			<mods>
-				<name>Off-Road Suspension</name>
-			</mods>
-			<seats>1</seats>
-		</vehicle>
-		<vehicle>
-			<id>f0b4963e-d709-47a2-a290-5528c79d2cd8</id>
-			<name>Harley-Davidson Nightmare</name>
-			<page>45</page>
-			<source>R5</source>
-			<accel>2</accel>
-			<armor>8</armor>
-			<avail>0</avail>
-			<body>8</body>
-			<category>Bikes</category>
-			<cost>22000</cost>
-			<handling>4/3</handling>
-			<pilot>2</pilot>
-			<sensor>3</sensor>
-			<speed>5</speed>
-			<gears>
-				<gear rating="3" maxrating="6">Sensor Array</gear>
-			</gears>
-			<seats>2</seats>
-		</vehicle>
-		<vehicle>
-			<id>801800de-858c-4e98-949d-0b429884e755</id>
-			<name>Yamaha Nodachi</name>
-			<page>45</page>
-			<source>R5</source>
-			<accel>2</accel>
-			<armor>9</armor>
-			<avail>12R</avail>
-			<body>8</body>
-			<category>Bikes</category>
-			<cost>28000</cost>
-			<handling>4/3</handling>
-			<pilot>2</pilot>
-			<sensor>2</sensor>
-			<speed>5</speed>
-			<gears>
-				<gear rating="2" maxrating="6">Sensor Array</gear>
-			</gears>
-			<seats>2</seats>
-		</vehicle>
-		<vehicle>
-			<id>e61ac395-78d2-44d8-a3bd-6ac74b1d76f5</id>
-			<name>Thundercloud Mustang</name>
-			<page>46</page>
-			<source>R5</source>
-			<accel>2</accel>
-			<armor>6</armor>
-			<avail>3</avail>
-			<body>8</body>
-			<category>Bikes</category>
-			<cost>11000</cost>
-			<handling>4/4</handling>
-			<pilot>1</pilot>
-			<sensor>1</sensor>
-			<speed>3</speed>
-			<gears>
-				<gear rating="1" maxrating="6">Sensor Array</gear>
-			</gears>
-			<mods>
-				<name>Smart Tire</name>
-				<name>Secondary Propulsion (Amphibious, Surface)</name>
-			</mods>
-			<seats>2</seats>
-		</vehicle>
-		<vehicle>
-			<id>69c76fc9-43e0-44b4-9ff9-4ea9f700ee81</id>
-			<name>Renault-Fiat Funone</name>
-			<page>47</page>
-			<source>R5</source>
-			<accel>1</accel>
-			<armor>4</armor>
-			<avail>0</avail>
-			<body>6</body>
-			<category>Cars</category>
-			<cost>8500</cost>
-			<handling>3/1</handling>
-			<pilot>2</pilot>
-			<sensor>1</sensor>
-			<speed>3</speed>
-			<gears>
-				<gear rating="1" maxrating="7">Sensor Array</gear>
-			</gears>
-			<mods>
-				<name rating="1">Metahuman Adjustment</name>
-			</mods>
-			<seats>2</seats>
-		</vehicle>
-		<vehicle>
-			<id>df7fa024-4b0d-429b-931e-ac3057d507a9</id>
-			<name>Dodge Xenon</name>
-			<page>47</page>
-			<source>R5</source>
-			<accel>2</accel>
-			<armor>6</armor>
-			<avail>0</avail>
-			<body>8</body>
-			<category>Cars</category>
-			<cost>18000</cost>
-			<handling>3/2</handling>
-			<pilot>2</pilot>
-			<sensor>2</sensor>
-			<speed>4/3</speed>
-			<gears>
-				<gear rating="2" maxrating="7">Sensor Array</gear>
-			</gears>
-			<seats>4</seats>
-		</vehicle>
-		<vehicle>
-			<id>63609689-d809-49f7-8d41-16a23319f049</id>
-			<name>Echo Motors Metaway</name>
-			<page>47</page>
-			<source>R5</source>
-			<accel>1</accel>
-			<armor>4</armor>
-			<avail>0</avail>
-			<body>10</body>
-			<category>Cars</category>
-			<cost>24000</cost>
-			<handling>4/2</handling>
-			<pilot>1</pilot>
-			<sensor>2</sensor>
-			<speed>4</speed>
-			<gears>
-				<gear rating="2" maxrating="7">Sensor Array</gear>
-			</gears>
-			<mods>
-				<name rating="1">Metahuman Adjustment</name>
-				<name>Enviroseal</name>
-			</mods>
-			<seats>1</seats>
-		</vehicle>
-		<vehicle>
-			<id>6a094997-cd2b-4094-90ff-d5648b8889fb</id>
-			<name>GMC 442 Chameleon</name>
-			<page>48</page>
-			<source>R5</source>
-			<accel>1</accel>
-			<armor>4</armor>
-			<avail>0</avail>
-			<body>10</body>
-			<category>Cars</category>
-			<cost>14000</cost>
-			<handling>4/2</handling>
-			<pilot>1</pilot>
-			<sensor>1</sensor>
-			<speed>4</speed>
-			<gears>
-				<gear rating="1" maxrating="7">Sensor Array</gear>
-			</gears>
-			<seats>4</seats>
-		</vehicle>
-		<vehicle>
-			<id>7f8cbe18-eec0-4e06-8c7b-ba3f87bfb15b</id>
-			<name>Mercury Comet</name>
-			<page>49</page>
-			<source>R5</source>
-			<accel>2</accel>
-			<armor>6</armor>
-			<avail>0</avail>
-			<body>11</body>
-			<category>Cars</category>
-			<cost>20000</cost>
-			<handling>4/4</handling>
-			<pilot>2</pilot>
-			<sensor>2</sensor>
-			<speed>3</speed>
-			<gears>
-				<gear rating="2" maxrating="7">Sensor Array</gear>
-			</gears>
-			<seats>4</seats>
-		</vehicle>
-		<vehicle>
-			<id>605d4098-01c4-481b-b6ac-f2e39c528cb4</id>
-			<name>SAAB Gladius 998 TI</name>
-			<page>50</page>
-			<source>R5</source>
-			<accel>4</accel>
-			<armor>5</armor>
-			<avail>14</avail>
-			<body>10</body>
-			<category>Cars</category>
-			<cost>154000</cost>
-			<handling>7/3</handling>
-			<pilot>3</pilot>
-			<sensor>5</sensor>
-			<speed>9</speed>
-			<gears>
-				<gear rating="5" maxrating="7">Sensor Array</gear>
-			</gears>
-			<mods>
-				<name>Rigger Interface</name>
-			</mods>
-			<seats>2</seats>
-		</vehicle>
-		<vehicle>
-			<id>04b31d4c-55f1-43c8-a2ea-ce3002c6f577</id>
-			<name>SAAB Dynamit</name>
-			<page>50</page>
-			<source>R5</source>
-			<accel>3</accel>
-			<armor>3</armor>
-			<avail>8</avail>
-			<body>10</body>
-			<category>Cars</category>
-			<cost>98000</cost>
-			<handling>5/1</handling>
-			<pilot>2</pilot>
-			<sensor>3</sensor>
-			<speed>9</speed>
-			<gears>
-				<gear rating="3" maxrating="7">Sensor Array</gear>
-			</gears>
-			<seats>2</seats>
-		</vehicle>
-		<vehicle>
-			<id>6243f89d-710f-4cc7-b168-eed3723395a8</id>
-			<name>GMC Pheonix</name>
-			<page>51</page>
-			<source>R5</source>
-			<accel>3</accel>
-			<armor>6</armor>
-			<avail>0</avail>
-			<body>10</body>
-			<category>Cars</category>
-			<cost>32000</cost>
-			<handling>4/2</handling>
-			<pilot>2</pilot>
-			<sensor>3</sensor>
-			<speed>6</speed>
-			<gears>
-				<gear rating="3" maxrating="7">Sensor Array</gear>
-			</gears>
-			<seats>4</seats>
-		</vehicle>
-		<vehicle>
-			<id>c8dd9bbc-532b-46c2-9a72-05c3ae4bf05f</id>
-			<name>Hyundai Equus</name>
-			<page>52</page>
-			<source>R5</source>
-			<accel>2</accel>
-			<armor>10</armor>
-			<avail>0</avail>
-			<body>12</body>
-			<category>Cars</category>
-			<cost>40000</cost>
-			<handling>3/3</handling>
-			<pilot>2</pilot>
-			<sensor>3</sensor>
-			<speed>4/3</speed>
-			<gears>
-				<gear rating="3" maxrating="7">Sensor Array</gear>
-			</gears>
-			<mods>
-				<name>Amenities (Low)</name>
-			</mods>
-			<seats>4</seats>
-		</vehicle>
-		<vehicle>
-			<id>ebe75238-fb29-4913-8dc2-745bbde42db6</id>
-			<name>Chevrolet Longboard</name>
-			<page>52</page>
-			<source>R5</source>
-			<accel>2</accel>
-			<armor>6</armor>
-			<avail>0</avail>
-			<body>12</body>
-			<category>Cars</category>
-			<cost>31000</cost>
-			<handling>4/3</handling>
-			<pilot>1</pilot>
-			<sensor>2</sensor>
-			<speed>3</speed>
-			<gears>
-				<gear rating="2" maxrating="7">Sensor Array</gear>
-			</gears>
-			<mods>
-				<name>Amenities (Low)</name>
-			</mods>
-			<seats>6</seats>
-		</vehicle>
-		<vehicle>
-			<id>8776075a-0ef3-4aa1-8811-6fb87e96ece6</id>
-			<name>Rolls-Royce Phaeton</name>
-			<page>52</page>
-			<source>R5</source>
-			<accel>2</accel>
-			<armor>12</armor>
-			<avail>18</avail>
-			<body>16</body>
-			<category>Cars</category>
-			<cost>350000</cost>
-			<handling>5/3</handling>
-			<pilot>3</pilot>
-			<sensor>4</sensor>
-			<speed>5/3</speed>
-			<gears>
-				<gear rating="4" maxrating="7">Sensor Array</gear>
-			</gears>
-			<mods>
-				<name>Amenities (Luxury)</name>
-				<name rating="2">Anti-Theft System</name>
-				<name rating="3">Armor (Concealed)</name>
-				<name>Rigger Interface</name>
-			</mods>
-			<seats>10</seats>
-		</vehicle>
-		<vehicle>
-			<id>b25cc2b2-f67f-4361-be28-e9451d2928fd</id>
-			<name>Thundercloud Morgan</name>
-			<page>52</page>
-			<source>R5</source>
-			<accel>3</accel>
-			<armor>6</armor>
-			<avail>8</avail>
-			<body>14</body>
-			<category>Cars</category>
-			<cost>7500</cost>
-			<handling>3/5</handling>
-			<pilot>0</pilot>
-			<sensor>0</sensor>
-			<speed>4</speed>
-			<mods>
-				<name>Off-Road Suspension</name>
-				<name>Manual Control Override</name>
-				<name>Weapon Mount Type (Standard)</name>
-				<name>Weapon Mount Visibility (External)</name>
-				<name>Weapon Mount Flexibility (Fixed)</name>
-				<name>Weapon Mount Control (Manual)</name>
-			</mods>
-			<seats>2</seats>
-		</vehicle>
-		<vehicle>
-			<id>ed0eb004-0d3b-44da-916a-e767e0e72ac8</id>
-			<name>Tata Hotspur</name>
-			<page>53</page>
-			<source>R5</source>
-			<accel>3</accel>
-			<armor>12</armor>
-			<avail>8</avail>
-			<body>16</body>
-			<category>Cars</category>
-			<cost>60000</cost>
-			<handling>4/5</handling>
-			<pilot>2</pilot>
-			<sensor>2</sensor>
-			<speed>6</speed>
-			<gears>
-				<gear rating="2" maxrating="7">Sensor Array</gear>
-			</gears>
-			<mods>
-				<name>Off-Road Suspension</name>
-			</mods>
-			<seats>2</seats>
-		</vehicle>
-		<vehicle>
-			<id>e8816947-a26e-4d98-939b-e6551356c913</id>
-			<name>GMC Armadillo</name>
-			<page>54</page>
-			<source>R5</source>
-			<accel>2</accel>
-			<armor>10</armor>
-			<avail>0</avail>
-			<body>13</body>
-			<category>Cars</category>
-			<cost>22000</cost>
-			<handling>3/4</handling>
-			<pilot>1</pilot>
-			<sensor>2</sensor>
-			<speed>4</speed>
-			<gears>
-				<gear rating="2" maxrating="7">Sensor Array</gear>
-			</gears>
-			<seats>6</seats>
-		</vehicle>
-		<vehicle>
-			<id>50f40623-7ca6-4499-a64f-22d54e2bef4c</id>
-			<name>Ford Percheron</name>
-			<page>54</page>
-			<source>R5</source>
-			<accel>2</accel>
-			<armor>6</armor>
-			<avail>0</avail>
-			<body>15</body>
-			<category>Cars</category>
-			<cost>39000</cost>
-			<handling>3/3</handling>
-			<pilot>4</pilot>
-			<sensor>3</sensor>
-			<speed>3</speed>
-			<gears>
-				<gear rating="3" maxrating="7">Sensor Array</gear>
-			</gears>
-			<seats>6</seats>
-		</vehicle>
-		<vehicle>
-			<id>a80bd3e7-abc4-412f-b6c0-eaa5c7585936</id>
-			<name>Jeep Trailblazer</name>
-			<page>54</page>
-			<source>R5</source>
-			<accel>2</accel>
-			<armor>6</armor>
-			<avail>0</avail>
-			<body>12</body>
-			<category>Cars</category>
-			<cost>32000</cost>
-			<handling>3/4</handling>
-			<pilot>1</pilot>
-			<sensor>2</sensor>
-			<speed>3</speed>
-			<gears>
-				<gear rating="2" maxrating="7">Sensor Array</gear>
-			</gears>
-			<mods>
-				<name>Off-Road Suspension</name>
-				<name>Multifuel Engine</name>
-			</mods>
-			<seats>4</seats>
-		</vehicle>
-		<vehicle>
-			<id>48ebf4fc-bd56-4e14-a433-6d92f18251dc</id>
-			<name>Toyota Talon</name>
-			<page>55</page>
-			<source>R5</source>
-			<accel>2</accel>
-			<armor>6</armor>
-			<avail>0</avail>
-			<body>12</body>
-			<category>Cars</category>
-			<cost>30000</cost>
-			<handling>4/3</handling>
-			<pilot>2</pilot>
-			<sensor>2</sensor>
-			<speed>4</speed>
-			<gears>
-				<gear rating="2" maxrating="7">Sensor Array</gear>
-			</gears>
-			<seats>5</seats>
-		</vehicle>
-		<vehicle>
-			<id>abc43924-23f0-407d-b3d5-e96f03b9f808</id>
-			<name>Nissan Hauler</name>
-			<page>56</page>
-			<source>R5</source>
-			<accel>1</accel>
-			<armor>8</armor>
-			<avail>0</avail>
-			<body>16</body>
-			<category>Cars</category>
-			<cost>30000</cost>
-			<handling>3/3</handling>
-			<pilot>2</pilot>
-			<sensor>2</sensor>
-			<speed>4/3</speed>
-			<gears>
-				<gear rating="2" maxrating="7">Sensor Array</gear>
-			</gears>
-			<seats>8</seats>
-		</vehicle>
-		<vehicle>
-			<id>7190fec0-2c0e-4df8-8916-0e870fddf43c</id>
-			<name>Eurocar Northstar</name>
-			<page>56</page>
-			<source>R5</source>
-			<accel>2</accel>
-			<armor>8</armor>
-			<avail>12</avail>
-			<body>12</body>
-			<category>Cars</category>
-			<cost>115000</cost>
-			<handling>5/3</handling>
-			<pilot>3</pilot>
-			<sensor>5</sensor>
-			<speed>6</speed>
-			<gears>
-				<gear rating="5" maxrating="7">Sensor Array</gear>
-			</gears>
-			<mods>
-				<name>Amenities (Middle)</name>
-			</mods>
-			<seats>4</seats>
-		</vehicle>
-		<vehicle>
-			<id>45549db3-db43-42d2-bc45-8f7db70a1b19</id>
-			<name>GMC Escalade</name>
-			<page>57</page>
-			<source>R5</source>
-			<accel>2</accel>
-			<armor>10</armor>
-			<avail>10</avail>
-			<body>16</body>
-			<category>Cars</category>
-			<cost>125000</cost>
-			<handling>3/3</handling>
-			<pilot>3</pilot>
-			<sensor>4</sensor>
-			<speed>4</speed>
-			<gears>
-				<gear rating="4" maxrating="7">Sensor Array</gear>
-			</gears>
-			<mods>
-				<name>Amenities (High)</name>
-				<name rating="2">Anti-Theft System</name>
-				<name>Rigger Interface</name>
-			</mods>
-			<seats>6</seats>
-		</vehicle>
-		<vehicle>
-			<id>b1bfc86a-120e-45fd-b8e5-9486d43d7956</id>
-			<name>Ford Econovan</name>
-			<page>58</page>
-			<source>R5</source>
-			<accel>1</accel>
-			<armor>8</armor>
-			<avail>0</avail>
-			<body>14</body>
-			<category>Cars</category>
-			<cost>30000</cost>
-			<handling>3/2</handling>
-			<pilot>2</pilot>
-			<sensor>2</sensor>
-			<speed>4</speed>
-			<gears>
-				<gear rating="2" maxrating="7">Sensor Array</gear>
-			</gears>
-			<mods>
-				<name>Amenities (Low)</name>
-			</mods>
-			<seats>10</seats>
-		</vehicle>
-		<vehicle>
-			<id>6756cbb6-02db-4450-adf8-acce13598a17</id>
-			<name>Dodge Caravaner</name>
-			<page>58</page>
-			<source>R5</source>
-			<accel>1</accel>
-			<armor>8</armor>
-			<avail>0</avail>
-			<body>12</body>
-			<category>Cars</category>
-			<cost>28000</cost>
-			<handling>3/2</handling>
-			<pilot>2</pilot>
-			<sensor>2</sensor>
-			<speed>4</speed>
-			<gears>
-				<gear rating="2" maxrating="7">Sensor Array</gear>
-			</gears>
-			<seats>7</seats>
-		</vehicle>
-		<vehicle>
-			<id>3ff3b5a3-4755-4390-9782-23a9cc34cf72</id>
-			<name>GMC Universe</name>
-			<page>59</page>
-			<source>R5</source>
-			<accel>1</accel>
-			<armor>8</armor>
-			<avail>0</avail>
-			<body>14</body>
-			<category>Cars</category>
-			<cost>30000</cost>
-			<handling>3/3</handling>
-			<pilot>3</pilot>
-			<sensor>2</sensor>
-			<speed>4/3</speed>
-			<gears>
-				<gear rating="2" maxrating="7">Sensor Array</gear>
-			</gears>
-			<seats>16</seats>
-		</vehicle>
-		<vehicle>
-			<id>aa27ed63-313e-4cb3-98b9-920bb9b319b6</id>
-			<name>Ares Chuck Wagon</name>
-			<page>59</page>
-			<source>R5</source>
-			<accel>1</accel>
-			<armor>5</armor>
-			<avail>0</avail>
-			<body>16</body>
-			<category>Cars</category>
-			<cost>40000</cost>
-			<handling>2/2</handling>
-			<pilot>2</pilot>
-			<sensor>2</sensor>
-			<speed>3</speed>
-			<gears>
-				<gear rating="2" maxrating="7">Sensor Array</gear>
-			</gears>
-			<seats>2</seats>
-		</vehicle>
-		<vehicle>
-			<id>116f6efe-2bb0-4fd4-80de-c25d6fa721bd</id>
-			<name>BMW M8</name>
-			<page>42</page>
-			<source>SHB</source>
-			<accel>2</accel>
-			<armor>11</armor>
-			<avail>10</avail>
-			<body>12</body>
-			<category>Cars</category>
-			<cost>76000</cost>
-			<handling>4/3</handling>
-			<pilot>1</pilot>
-			<sensor>2</sensor>
-			<speed>6</speed>
-			<gears>
-				<gear rating="2" maxrating="7">Sensor Array</gear>
-			</gears>
-			<seats>4</seats>
-		</vehicle>
-		<vehicle>
-			<id>8b7dd760-4528-413f-a577-a51fe8a705c9</id>
-			<name>Mercury Comet Cruiser</name>
-			<page>42</page>
-			<source>SHB</source>
-			<accel>2</accel>
-			<armor>11</armor>
-			<avail>0</avail>
-			<body>14</body>
-			<category>Cars</category>
-			<cost>21000</cost>
-			<handling>4/3</handling>
-			<pilot>1</pilot>
-			<sensor>2</sensor>
-			<speed>3</speed>
-			<gears>
-				<gear rating="2" maxrating="7">Sensor Array</gear>
-			</gears>
-			<seats>5</seats>
-		</vehicle>
-		<vehicle>
-			<id>2f46305b-6196-43d1-b748-2266c5f1dc08</id>
-			<name>Chrysler-Nissan Bobcat</name>
-			<page>42</page>
-			<source>SHB</source>
-			<accel>2</accel>
-			<armor>10</armor>
-			<avail>0</avail>
-			<body>15</body>
-			<category>Cars</category>
-			<cost>25000</cost>
-			<handling>3/3</handling>
-			<pilot>1</pilot>
-			<sensor>2</sensor>
-			<speed>3</speed>
-			<gears>
-				<gear rating="2" maxrating="7">Sensor Array</gear>
-			</gears>
-			<seats>8</seats>
-		</vehicle>
-		<vehicle>
-			<id>15e937d5-a1be-401e-a15c-0ff6e73a25d9</id>
-			<name>Dodge Hurricane</name>
-			<page>42</page>
-			<source>SHB</source>
-			<accel>2</accel>
-			<armor>12</armor>
-			<avail>0</avail>
-			<body>15</body>
-			<category>Cars</category>
-			<cost>37000</cost>
-			<handling>4/4</handling>
-			<pilot>1</pilot>
-			<sensor>2</sensor>
-			<speed>4</speed>
-			<gears>
-				<gear rating="2" maxrating="7">Sensor Array</gear>
-			</gears>
-			<seats>3</seats>
-		</vehicle>
-		<vehicle>
-			<id>026beaac-5e92-4210-943a-97f5455d98ec</id>
-			<name>Dodge Hurricane Crew Modell</name>
-			<page>42</page>
-			<source>SHB</source>
-			<accel>2</accel>
-			<armor>12</armor>
-			<avail>0</avail>
-			<body>16</body>
-			<category>Cars</category>
-			<cost>43000</cost>
-			<handling>3/3</handling>
-			<pilot>1</pilot>
-			<sensor>2</sensor>
-			<speed>4</speed>
-			<gears>
-				<gear rating="2" maxrating="7">Sensor Array</gear>
-			</gears>
-			<seats>6</seats>
-		</vehicle>
-		<vehicle>
-			<id>4d38b501-1b40-4eb2-a4be-4ec0fb099cdf</id>
-			<name>Dodge Hurricane Security Modell</name>
-			<page>42</page>
-			<source>SHB</source>
-			<accel>2</accel>
-			<armor>14</armor>
-			<avail>0</avail>
-			<body>16</body>
-			<category>Cars</category>
-			<cost>67000</cost>
-			<handling>4/3</handling>
-			<pilot>3</pilot>
-			<sensor>3</sensor>
-			<speed>4</speed>
-			<gears>
-				<gear rating="2" maxrating="7">Sensor Array</gear>
-			</gears>
-			<seats>5</seats>
-		</vehicle>
-		<vehicle>
-			<id>baf9cd37-06b2-45d7-b355-7da492a82220</id>
-			<name>Mercedes-Benz Tornado</name>
-			<page>42</page>
-			<source>SHB</source>
-			<accel>2</accel>
-			<armor>12</armor>
-			<avail>0</avail>
-			<body>15</body>
-			<category>Cars</category>
-			<cost>44400</cost>
-			<handling>4/4</handling>
-			<pilot>1</pilot>
-			<sensor>2</sensor>
-			<speed>4</speed>
-			<gears>
-				<gear rating="2" maxrating="7">Sensor Array</gear>
-			</gears>
-			<seats>3</seats>
-		</vehicle>
-		<vehicle>
-			<id>3748c902-c5f0-4173-bc4e-d5fab28418bc</id>
-			<name>Mercedes-Benz Tornado Crew Modell</name>
-			<page>42</page>
-			<source>SHB</source>
-			<accel>2</accel>
-			<armor>12</armor>
-			<avail>0</avail>
-			<body>16</body>
-			<category>Cars</category>
-			<cost>51600</cost>
-			<handling>3/3</handling>
-			<pilot>1</pilot>
-			<sensor>2</sensor>
-			<speed>4</speed>
-			<gears>
-				<gear rating="2" maxrating="7">Sensor Array</gear>
-			</gears>
-			<seats>6</seats>
-		</vehicle>
-		<vehicle>
-			<id>d823558b-3d98-47eb-924a-3f3db1565eb1</id>
-			<name>Mercedes-Benz Tornado Security Modell</name>
-			<page>42</page>
-			<source>SHB</source>
-			<accel>2</accel>
-			<armor>14</armor>
-			<avail>0</avail>
-			<body>16</body>
-			<category>Cars</category>
-			<cost>80400</cost>
-			<handling>4/3</handling>
-			<pilot>3</pilot>
-			<sensor>3</sensor>
-			<speed>4</speed>
-			<gears>
-				<gear rating="2" maxrating="7">Sensor Array</gear>
-			</gears>
-			<seats>5</seats>
-		</vehicle>
-		<vehicle>
-			<id>5159292e-897c-40aa-84ad-a1b374d95370</id>
-			<name>BMW X Infinity</name>
-			<page>42</page>
-			<source>SHB</source>
-			<accel>2</accel>
-			<armor>13</armor>
-			<avail>10</avail>
-			<body>14</body>
-			<category>Cars</category>
-			<cost>72000</cost>
-			<handling>5/5</handling>
-			<pilot>2</pilot>
-			<sensor>4</sensor>
-			<speed>4</speed>
-			<gears>
-				<gear rating="2" maxrating="7">Sensor Array</gear>
-			</gears>
-			<seats>6</seats>
-		</vehicle>
-		<vehicle>
-			<id>c90e2ec7-f351-4bb5-a145-bf33c9062ff9</id>
-			<name>Volkswagen MultyCity</name>
-			<page>42</page>
-			<source>SHB</source>
-			<accel>1</accel>
-			<armor>4</armor>
-			<avail>0</avail>
-			<body>12</body>
-			<category>Cars</category>
-			<cost>18000</cost>
-			<handling>3/2</handling>
-			<pilot>1</pilot>
-			<sensor>1</sensor>
-			<speed>4</speed>
-			<gears>
-				<gear rating="2" maxrating="7">Sensor Array</gear>
-			</gears>
-			<seats>3</seats>
-		</vehicle>
-		<vehicle>
-			<id>2a548234-f76f-4359-bfa0-f3d26a749426</id>
-			<name>Volkswagen Urban Allrounder</name>
-			<page>42</page>
-			<source>SHB</source>
-			<accel>1</accel>
-			<armor>6</armor>
-			<avail>0</avail>
-			<body>13</body>
-			<category>Cars</category>
-			<cost>19500</cost>
-			<handling>3/3</handling>
-			<pilot>2</pilot>
-			<sensor>2</sensor>
-			<speed>3</speed>
-			<gears>
-				<gear rating="2" maxrating="7">Sensor Array</gear>
-			</gears>
-			<seats>5</seats>
-		</vehicle>
-		<vehicle>
-			<id>453d90d0-8ec0-4d0a-9478-1dde666c0b24</id>
-			<name>Mercedes-Benz CityMog / Dodge City Basis Modell</name>
-			<page>42</page>
-			<source>SHB</source>
-			<accel>1</accel>
-			<armor>10</armor>
-			<avail>0</avail>
-			<body>18</body>
-			<category>Cars</category>
-			<cost>44000</cost>
-			<handling>5/4</handling>
-			<pilot>2</pilot>
-			<sensor>2</sensor>
-			<speed>3</speed>
-			<gears>
-				<gear rating="2" maxrating="7">Sensor Array</gear>
-			</gears>
-			<seats>3</seats>
-		</vehicle>
-		<vehicle>
-			<id>22d97843-c25b-4b83-97f4-9f0db590b77d</id>
-			<name>Mercedes-Benz CityMog / Dodge City CM-X (mit Pritsche)</name>
-			<page>42</page>
-			<source>SHB</source>
-			<accel>1</accel>
-			<armor>10</armor>
-			<avail>0</avail>
-			<body>18</body>
-			<category>Cars</category>
-			<cost>42000</cost>
-			<handling>5/4</handling>
-			<pilot>2</pilot>
-			<sensor>2</sensor>
-			<speed>3</speed>
-			<gears>
-				<gear rating="2" maxrating="7">Sensor Array</gear>
-			</gears>
-			<seats>5</seats>
-		</vehicle>
-		<vehicle>
-			<id>8053ea4f-9ad3-4b50-8ca9-cc7e78eb8da4</id>
-			<name>Mercedes-Benz CityMog / Dodge City CM Traveller (mit Pritsche)</name>
-			<page>42</page>
-			<source>SHB</source>
-			<accel>1</accel>
-			<armor>10</armor>
-			<avail>0</avail>
-			<body>18</body>
-			<category>Cars</category>
-			<cost>56000</cost>
-			<handling>5/4</handling>
-			<pilot>3</pilot>
-			<sensor>2</sensor>
-			<speed>3</speed>
-			<gears>
-				<gear rating="2" maxrating="7">Sensor Array</gear>
-			</gears>
-			<seats>20</seats>
-		</vehicle>
-		<vehicle>
-			<id>5ef26f25-f8cf-4610-856b-91f2152ad17a</id>
-			<name>Mercedes-Benz CityMog / Dodge City CM Elite</name>
-			<page>42</page>
-			<source>SHB</source>
-			<accel>1</accel>
-			<armor>12</armor>
-			<avail>0</avail>
-			<body>18</body>
-			<category>Cars</category>
-			<cost>96000</cost>
-			<handling>5/3</handling>
-			<pilot>3</pilot>
-			<sensor>4</sensor>
-			<speed>3</speed>
-			<gears>
-				<gear rating="2" maxrating="7">Sensor Array</gear>
-			</gears>
-			<seats>12</seats>
-		</vehicle>
-		<vehicle>
-			<id>4b64e3b8-bc1f-4dea-8d53-d90cf35f4315</id>
-			<name>Airstream Traveller Chinook</name>
-			<page>59</page>
-			<source>R5</source>
-			<accel>1</accel>
-			<armor>12</armor>
-			<avail>0</avail>
-			<body>14</body>
-			<category>Trucks</category>
-			<cost>145000</cost>
-			<handling>3/2</handling>
-			<pilot>2</pilot>
-			<sensor>2</sensor>
-			<speed>4/3</speed>
-			<gears>
-				<gear rating="2" maxrating="7">Sensor Array</gear>
-			</gears>
-			<mods>
-				<name>Amenities (Squatter)</name>
-				<name>Extreme Environment Modification</name>
-				<name>SunCell</name>
-				<name>Satellite Link</name>
-			</mods>
-			<seats>10</seats>
-		</vehicle>
-		<vehicle>
-			<id>cb970581-0a0d-47a3-b334-9d3feea05b7d</id>
-			<name>Airstream Traveller Preserve</name>
-			<page>59</page>
-			<source>R5</source>
-			<accel>1</accel>
-			<armor>12</armor>
-			<avail>0</avail>
-			<body>16</body>
-			<category>Trucks</category>
-			<cost>134000</cost>
-			<handling>3/3</handling>
-			<pilot>2</pilot>
-			<sensor>3</sensor>
-			<speed>4/4</speed>
-			<gears>
-				<gear rating="3" maxrating="7">Sensor Array</gear>
-			</gears>
-			<mods>
-				<name>Amenities (Squatter)</name>
-				<name>GridLink</name>
-				<name>SunCell</name>
-				<name>Satellite Link</name>
-			</mods>
-			<seats>10</seats>
-		</vehicle>
-		<vehicle>
-			<id>732a042d-631c-485a-b8c4-ce010de0b8af</id>
-			<name>Airstream Traveller Outback</name>
-			<page>59</page>
-			<source>R5</source>
-			<accel>1</accel>
-			<armor>12</armor>
-			<avail>0</avail>
-			<body>14</body>
-			<category>Trucks</category>
-			<cost>158000</cost>
-			<handling>3/4</handling>
-			<pilot>2</pilot>
-			<sensor>4</sensor>
-			<speed>3/4</speed>
-			<gears>
-				<gear rating="4" maxrating="7">Sensor Array</gear>
-			</gears>
-			<mods>
-				<name>Amenities (Squatter)</name>
-				<name>Extreme Environment Modification</name>
-				<name>SunCell</name>
-				<name>Off-Road Suspension</name>
-				<name>Satellite Link</name>
-			</mods>
-			<seats>8</seats>
-		</vehicle>
-		<vehicle>
-			<id>7eb192ce-abcb-46ff-b29e-c39d2c0978cb</id>
-			<name>Mack Hellhound</name>
-			<page>60</page>
-			<source>R5</source>
-			<accel>1</accel>
-			<armor>15</armor>
-			<avail>16R</avail>
-			<body>20</body>
-			<category>Trucks</category>
-			<cost>150000</cost>
-			<handling>3/2</handling>
-			<pilot>3</pilot>
-			<sensor>3</sensor>
-			<speed>4/3</speed>
-			<gears>
-				<gear rating="3" maxrating="7">Sensor Array</gear>
-			</gears>
-			<mods>
-				<name>Amenities (Low)</name>
-				<name>Landing Drone Rack (Medium)</name>
-				<name>Landing Drone Rack (Medium)</name>
-				<name>Landing Drone Rack (Micro)</name>
-				<name>Landing Drone Rack (Small)</name>
-				<name>Landing Drone Rack (Small)</name>
-				<name>Rigger Cocoon</name>
-				<name>Rigger Cocoon</name>
-				<name>Rigger Interface</name>
-				<name>Drone Rail</name>
-			</mods>
-			<seats>2</seats>
-		</vehicle>
-		<vehicle>
-			<id>b0b13ff4-1820-4168-834e-bec224c81bb1</id>
-			<name>Omni Motors Omnibus</name>
-			<page>62</page>
-			<source>R5</source>
-			<accel>1</accel>
-			<armor>10</armor>
-			<avail>12</avail>
-			<body>18</body>
-			<category>Municipal/Construction</category>
-			<cost>296000</cost>
-			<handling>2/2</handling>
-			<pilot>2</pilot>
-			<sensor>2</sensor>
-			<speed>3</speed>
-			<gears>
-				<gear rating="2" maxrating="7">Sensor Array</gear>
-			</gears>
-			<mods>
-				<name>GridLink</name>
-				<name>GridLink Override</name>
-			</mods>
-			<seats>53</seats>
-		</vehicle>
-		<vehicle>
-			<id>e4a04ec4-62ca-49d3-bbcf-fe390bdf523e</id>
-			<name>GMC Commercial G-Series</name>
-			<page>62</page>
-			<source>R5</source>
-			<accel>1</accel>
-			<armor>12</armor>
-			<avail>14</avail>
-			<body>18</body>
-			<category>Municipal/Construction</category>
-			<cost>287000</cost>
-			<handling>2/2</handling>
-			<pilot>2</pilot>
-			<sensor>3</sensor>
-			<speed>3</speed>
-			<gears>
-				<gear rating="3" maxrating="7">Sensor Array</gear>
-			</gears>
-			<mods>
-				<name>GridLink</name>
-				<name>GridLink Override</name>
-				<name>Special Equipment</name>
-			</mods>
-			<seats>2</seats>
-		</vehicle>
-		<vehicle>
-			<id>88b674d3-fd95-435c-888c-3846b6d89ea6</id>
-			<name>GMC Commercial D-Series</name>
-			<page>63</page>
-			<source>R5</source>
-			<accel>1</accel>
-			<armor>10</armor>
-			<avail>12</avail>
-			<body>16</body>
-			<category>Municipal/Construction</category>
-			<cost>248000</cost>
-			<handling>2/2</handling>
-			<pilot>2</pilot>
-			<sensor>2</sensor>
-			<speed>3</speed>
-			<gears>
-				<gear rating="2" maxrating="7">Sensor Array</gear>
-				<name>Special Equipment</name>
-			</gears>
-			<seats>2</seats>
-		</vehicle>
-		<vehicle>
-			<id>49ed00fb-70b2-46d3-b10a-4e12bd89d798</id>
-			<name>GMC Commercial D-Series Compact</name>
-			<page>63</page>
-			<source>R5</source>
-			<accel>1</accel>
-			<armor>8</armor>
-			<avail>12</avail>
-			<body>12</body>
-			<category>Municipal/Construction</category>
-			<cost>196000</cost>
-			<handling>2/2</handling>
-			<pilot>2</pilot>
-			<sensor>2</sensor>
-			<speed>3</speed>
-			<gears>
-				<gear rating="2" maxrating="7">Sensor Array</gear>
-				<name>Special Equipment</name>
-			</gears>
-			<seats>2</seats>
-		</vehicle>
-		<vehicle>
-			<id>4bd62e1e-11e1-4b69-9f16-6073abaab680</id>
-			<name>GMC Commercial DD</name>
-			<page>63</page>
-			<source>R5</source>
-			<accel>1</accel>
-			<armor>12</armor>
-			<avail>12</avail>
-			<body>20</body>
-			<category>Municipal/Construction</category>
-			<cost>312000</cost>
-			<handling>2/2</handling>
-			<pilot>2</pilot>
-			<sensor>2</sensor>
-			<speed>3</speed>
-			<gears>
-				<gear rating="2" maxrating="7">Sensor Array</gear>
-				<name>Special Equipment</name>
-			</gears>
-			<seats>2</seats>
-		</vehicle>
-		<vehicle>
-			<id>8cb508c2-462b-4499-9c00-ac244b9c72b6</id>
-			<name>Saeder-Krupp Konstructors</name>
-			<page>64</page>
-			<source>R5</source>
-			<accel>1</accel>
-			<armor>18</armor>
-			<avail>16</avail>
-			<body>24</body>
-			<category>Municipal/Construction</category>
-			<cost>365000</cost>
-			<handling>2/2</handling>
-			<pilot>4</pilot>
-			<sensor>3</sensor>
-			<speed>3</speed>
-			<gears>
-				<gear rating="3" maxrating="7">Sensor Array</gear>
-				<name>Special Equipment</name>
-			</gears>
-			<seats>2</seats>
-		</vehicle>
-		<vehicle>
-			<id>5ef3b170-5e8b-4d27-90db-f82c6f7c25b7</id>
-			<name>Mostrans KVP-28</name>
-			<page>64</page>
-			<source>R5</source>
-			<accel>1</accel>
-			<armor>12</armor>
-			<avail>16</avail>
-			<body>18</body>
-			<category>Municipal/Construction</category>
-			<cost>87000</cost>
-			<handling>2/2</handling>
-			<pilot>4</pilot>
-			<sensor>3</sensor>
-			<speed>3</speed>
-			<gears>
-				<gear rating="3" maxrating="7">Sensor Array</gear>
-			</gears>
-			<mods>
-				<name>Secondary Propulsion (Hovercraft)</name>
-			</mods>
-			<seats>2</seats>
-		</vehicle>
-		<vehicle>
-			<id>aab15689-b3e6-4c2c-9399-cf5987af96fe</id>
-			<name>Mostrans Minsk</name>
-			<page>64</page>
-			<source>R5</source>
-			<accel>1</accel>
-			<armor>10</armor>
-			<avail>16</avail>
-			<body>16</body>
-			<category>Municipal/Construction</category>
-			<cost>77000</cost>
-			<handling>2/2</handling>
-			<pilot>4</pilot>
-			<sensor>3</sensor>
-			<speed>3</speed>
-			<gears>
-				<gear rating="3" maxrating="7">Sensor Array</gear>
-			</gears>
-			<seats>2</seats>
-		</vehicle>
-		<vehicle>
-			<id>b243cb7f-3944-46a8-afef-6a4ba80e25e0</id>
-			<name>Universal Hovercraft Minnesota</name>
-			<page>65</page>
-			<source>R5</source>
-			<accel>2</accel>
-			<armor>9</armor>
-			<avail>12R</avail>
-			<body>14</body>
-			<category>Municipal/Construction</category>
-			<cost>130000</cost>
-			<handling>4/4</handling>
-			<pilot>3</pilot>
-			<sensor>3</sensor>
-			<speed>4</speed>
-			<gears>
-				<gear rating="3" maxrating="7">Sensor Array</gear>
-			</gears>
-			<seats>14</seats>
-		</vehicle>
-		<vehicle>
-			<id>b7a2c6af-b0b3-446e-8a49-b1e6b8fd131b</id>
-			<name>Vodyanoy Assault Hovercraft</name>
-			<page>65</page>
-			<source>R5</source>
-			<accel>3</accel>
-			<armor>16</armor>
-			<avail>12F</avail>
-			<body>16</body>
-			<category>Municipal/Construction</category>
-			<cost>84000</cost>
-			<handling>3/3</handling>
-			<pilot>1</pilot>
-			<sensor>2</sensor>
-			<speed>4</speed>
-			<gears>
-				<gear rating="2" maxrating="7">Sensor Array</gear>
-			</gears>
-			<mods>
-				<name>Amenities (Squatter)</name>
-				<name>Weapon Mount Type (Standard)</name>
-				<name>Weapon Mount Visibility (External)</name>
-				<name>Weapon Mount Flexibility (Turret)</name>
-				<name>Weapon Mount Control (Manual)</name>
-			</mods>
-			<seats>10</seats>
-		</vehicle>
-		<vehicle>
-			<id>01a51f42-7348-42ff-9b68-cde36f60743d</id>
-			<name>BMW Blitzkrieg</name>
-			<page>66</page>
-			<source>R5</source>
-			<accel>2</accel>
-			<armor>8</armor>
-			<avail>14R</avail>
-			<body>10</body>
-			<category>Corpsec/Police/Military</category>
-			<cost>46000</cost>
-			<handling>4/3</handling>
-			<pilot>3</pilot>
-			<sensor>4</sensor>
-			<speed>4</speed>
-			<gears>
-				<gear rating="4" maxrating="7">Sensor Array</gear>
-			</gears>
-			<mods>
-				<name>Weapon Mount Type (Heavy)</name>
-				<name>Weapon Mount Visibility (External)</name>
-				<name>Weapon Mount Flexibility (Fixed)</name>
-				<name>Weapon Mount Control (Remote)</name>
-				<name>Weapon Mount Type (Heavy)</name>
-				<name>Weapon Mount Visibility (External)</name>
-				<name>Weapon Mount Flexibility (Fixed)</name>
-				<name>Weapon Mount Control (Remote)</name>
-			</mods>
-			<seats>2</seats>
-		</vehicle>
-		<vehicle>
-			<id>3a9eeaaa-56c2-4020-ba9f-e0f7c6f9e0eb</id>
-			<name>Dodge Charger</name>
-			<page>67</page>
-			<source>R5</source>
-			<accel>2</accel>
-			<armor>12</armor>
-			<avail>16R</avail>
-			<body>12</body>
-			<category>Corpsec/Police/Military</category>
-			<cost>65000</cost>
-			<handling>4/3</handling>
-			<pilot>4</pilot>
-			<sensor>4</sensor>
-			<speed>5</speed>
-			<gears>
-				<gear rating="4" maxrating="7">Sensor Array</gear>
-			</gears>
-			<mods>
-				<name>Weapon Mount Type (Standard)</name>
-				<name>Weapon Mount Visibility (External)</name>
-				<name>Weapon Mount Flexibility (Fixed)</name>
-				<name>Weapon Mount Control (Remote)</name>
-				<name>Weapon Mount Type (Standard)</name>
-				<name>Weapon Mount Visibility (External)</name>
-				<name>Weapon Mount Flexibility (Fixed)</name>
-				<name>Weapon Mount Control (Remote)</name>
-				<name>Weapon Mount Type (Standard)</name>
-				<name>Weapon Mount Visibility (External)</name>
-				<name>Weapon Mount Flexibility (Fixed)</name>
-				<name>Weapon Mount Control (Remote)</name>
-				<name>Weapon Mount Type (Standard)</name>
-				<name>Weapon Mount Visibility (External)</name>
-				<name>Weapon Mount Flexibility (Fixed)</name>
-				<name>Weapon Mount Control (Remote)</name>
-			</mods>
-			<seats>5</seats>
-		</vehicle>
-		<vehicle>
-			<id>45abd151-b3d1-4367-9133-3ff458532172</id>
-			<name>BMW I8 Interceptor</name>
-			<page>68</page>
-			<source>R5</source>
-			<accel>4</accel>
-			<armor>8</armor>
-			<avail>20F</avail>
-			<body>12</body>
-			<category>Corpsec/Police/Military</category>
-			<cost>114000</cost>
-			<handling>5/3</handling>
-			<pilot>4</pilot>
-			<sensor>4</sensor>
-			<speed>8</speed>
-			<gears>
-				<gear rating="4" maxrating="7">Sensor Array</gear>
-			</gears>
-			<mods>
-				<name>Weapon Mount Type (Heavy)</name>
-				<name>Weapon Mount Visibility (External)</name>
-				<name>Weapon Mount Flexibility (Flexible)</name>
-				<name>Weapon Mount Control (Remote)</name>
-				<name>Weapon Mount Type (Standard)</name>
-				<name>Weapon Mount Visibility (External)</name>
-				<name>Weapon Mount Flexibility (Fixed)</name>
-				<name>Weapon Mount Control (Remote)</name>
-				<name>Weapon Mount Type (Standard)</name>
-				<name>Weapon Mount Visibility (External)</name>
-				<name>Weapon Mount Flexibility (Fixed)</name>
-				<name>Weapon Mount Control (Remote)</name>
-				<name>Oil Slick Sprayer</name>
-				<name>Smoke Projector</name>
-				<name>Road Strip Ejector</name>
-				<name>Rigger Interface</name>
-			</mods>
-			<seats>3</seats>
-		</vehicle>
-		<vehicle>
-			<id>d1f39621-5c37-4b02-ad25-7e36dcd6a9d4</id>
-			<name>Dodge Goliath</name>
-			<page>70</page>
-			<source>R5</source>
-			<accel>2</accel>
-			<armor>16</armor>
-			<avail>20R</avail>
-			<body>16</body>
-			<category>Corpsec/Police/Military</category>
-			<cost>120000</cost>
-			<handling>3/2</handling>
-			<pilot>3</pilot>
-			<sensor>3</sensor>
-			<speed>4</speed>
-			<gears>
-				<gear rating="3" maxrating="7">Sensor Array</gear>
-			</gears>
-			<mods>
-				<name>Gun Port</name>
-				<name>Gun Port</name>
-				<name>Gun Port</name>
-				<name>Gun Port</name>
-				<name>Gun Port</name>
-				<name>Gun Port</name>
-				<name>Extra Entry/Exit Points</name>
-				<name>Ram Plate</name>
-				<name select="Extended Roof">Special Equipment</name>
-			</mods>
-			<seats>8</seats>
-		</vehicle>
-		<vehicle>
-			<id>d2f3f4a9-dbb2-4c43-b45d-6e22c0760698</id>
-			<name>BMW Teufelkatze</name>
-			<page>71</page>
-			<source>R5</source>
-			<accel>3</accel>
-			<armor>16</armor>
-			<avail>16F</avail>
-			<body>16</body>
-			<category>Corpsec/Police/Military</category>
-			<cost>76000</cost>
-			<handling>5/4</handling>
-			<pilot>3</pilot>
-			<sensor>3</sensor>
-			<speed>5</speed>
-			<gears>
-				<gear rating="3" maxrating="7">Sensor Array</gear>
-			</gears>
-			<mods>
-				<name>FlashTech</name>
-				<name>Signature Dampening</name>
-				<name rating="3">Anti-Theft System</name>
-			</mods>
-			<seats>7</seats>
-		</vehicle>
-		<vehicle>
-			<id>afb9137b-c488-48cd-b9b2-c846540526d8</id>
-			<name>Dodge Stallion</name>
-			<page>71</page>
-			<source>R5</source>
-			<accel>3</accel>
-			<armor>12</armor>
-			<avail>16R</avail>
-			<body>16</body>
-			<category>Corpsec/Police/Military</category>
-			<cost>78000</cost>
-			<handling>3/4</handling>
-			<pilot>3</pilot>
-			<sensor>3</sensor>
-			<speed>5</speed>
-			<gears>
-				<gear rating="3" maxrating="7">Sensor Array</gear>
-			</gears>
-			<mods>
-				<name>Weapon Mount Type (Heavy)</name>
-				<name>Weapon Mount Visibility (External)</name>
-				<name>Weapon Mount Flexibility (Turret)</name>
-				<name>Weapon Mount Control (Manual)</name>
-				<name>Weapon Mount Type (Standard)</name>
-				<name>Weapon Mount Visibility (External)</name>
-				<name>Weapon Mount Flexibility (Fixed)</name>
-				<name>Weapon Mount Control (Remote)</name>
-				<name>Weapon Mount Type (Standard)</name>
-				<name>Weapon Mount Visibility (External)</name>
-				<name>Weapon Mount Flexibility (Fixed)</name>
-				<name>Weapon Mount Control (Remote)</name>
-			</mods>
-			<seats>4</seats>
-		</vehicle>
-		<vehicle>
-			<id>7c804214-420e-48e4-8a44-f836b7fa4135</id>
-			<name>Dodge Minotaur</name>
-			<page>71</page>
-			<source>R5</source>
-			<accel>2</accel>
-			<armor>8</armor>
-			<avail>0</avail>
-			<body>14</body>
-			<category>Corpsec/Police/Military</category>
-			<cost>45000</cost>
-			<handling>4/5</handling>
-			<pilot>4</pilot>
-			<sensor>4</sensor>
-			<speed>5</speed>
-			<gears>
-				<gear rating="4" maxrating="7">Sensor Array</gear>
-			</gears>
-			<mods>
-				<name>Weapon Mount Type (Heavy)</name>
-				<name>Weapon Mount Visibility (External)</name>
-				<name>Weapon Mount Flexibility (Turret)</name>
-				<name>Weapon Mount Control (Manual)</name>
-				<name>Weapon Mount Type (Standard)</name>
-				<name>Weapon Mount Visibility (External)</name>
-				<name>Weapon Mount Flexibility (Fixed)</name>
-				<name>Weapon Mount Control (Remote)</name>
-			</mods>
-			<seats>4</seats>
-		</vehicle>
-		<vehicle>
-			<id>34d93e94-55af-463b-bec3-ed719dbd9d91</id>
-			<name>BMW Luxus</name>
-			<page>73</page>
-			<source>R5</source>
-			<accel>3</accel>
-			<armor>16</armor>
-			<avail>0</avail>
-			<body>18</body>
-			<category>Corpsec/Police/Military</category>
-			<cost>398000</cost>
-			<handling>5/5</handling>
-			<pilot>5</pilot>
-			<sensor>6</sensor>
-			<speed>5</speed>
-			<gears>
-				<gear rating="6" maxrating="7">Sensor Array</gear>
-			</gears>
-			<mods>
-				<name>Weapon Mount Type (Heavy)</name>
-				<name>Weapon Mount Visibility (Concealed)</name>
-				<name>Weapon Mount Flexibility (Turret)</name>
-				<name>Weapon Mount Control (Remote)</name>
-				<name>Amenities (Middle)</name>
-				<name rating="3">Anti-Theft System</name>
-				<name rating="2">Life Support</name>
-				<name>Missile Defence System</name>
-				<name rating="6">Passenger Protection System</name>
-			</mods>
-			<seats>8</seats>
-		</vehicle>
-		<vehicle>
-			<id>f0e34913-e7d1-447b-a71b-35a170703087</id>
-			<name>Dodge General Command</name>
-			<page>74</page>
-			<source>R5</source>
-			<accel>1</accel>
-			<armor>16</armor>
-			<avail>18R</avail>
-			<body>20</body>
-			<category>Corpsec/Police/Military</category>
-			<cost>344000</cost>
-			<handling>3/3</handling>
-			<pilot>5</pilot>
-			<sensor>7</sensor>
-			<speed>4</speed>
-			<gears>
-				<gear rating="6" maxrating="7">Sensor Array</gear>
-			</gears>
-			<mods>
-				<name>Extra Entry/Exit Points</name>
-				<name>Amenities (Middle)</name>
-				<name select="Bathroom">Special Equipment</name>
-				<name select="Holding Cell">Special Equipment</name>
-				<name select="Holding Cell">Special Equipment</name>
-				<name select="Sleeping Quarters">Special Equipment</name>
-			</mods>
-			<seats>10</seats>
-		</vehicle>
-		<vehicle>
-			<id>47c2ddae-851a-4d75-8764-b80019a44616</id>
-			<name>Dodge General Trailer</name>
-			<page>74</page>
-			<source>R5</source>
-			<accel>1</accel>
-			<armor>16</armor>
-			<avail>18R</avail>
-			<body>20</body>
-			<category>Corpsec/Police/Military</category>
-			<cost>54000</cost>
-			<handling>3/3</handling>
-			<pilot>3</pilot>
-			<sensor>7</sensor>
-			<speed>3</speed>
-			<gears>
-				<gear rating="6" maxrating="7">Sensor Array</gear>
-			</gears>
-			<mods>
-				<name select="Generator">Special Equipment</name>
-				<name>Rigger Adaptation</name>
-				<name>Rigger Cocoon</name>
-				<name select="Aircraft Repair">Workshop</name>
-				<name>Standard Drone Rack (Medium)</name>
-				<name>Standard Drone Rack (Medium)</name>
-				<name>Standard Drone Rack (Medium)</name>
-				<name>Standard Drone Rack (Medium)</name>
-			</mods>
-			<seats>1</seats>
-		</vehicle>
-		<vehicle>
-			<id>b6b3714e-880c-4eba-9edc-cd6087945750</id>
-			<name>BMW Sturmwagon</name>
-			<page>75</page>
-			<source>R5</source>
-			<accel>2</accel>
-			<armor>18</armor>
-			<avail>20R</avail>
-			<body>17</body>
-			<category>Corpsec/Police/Military</category>
-			<cost>145000</cost>
-			<handling>5/4</handling>
-			<pilot>4</pilot>
-			<sensor>5</sensor>
-			<speed>4</speed>
-			<gears>
-				<gear rating="5" maxrating="7">Sensor Array</gear>
-			</gears>
-			<mods>
-				<name>Extra Entry/Exit Points</name>
-				<name>Gun Port</name>
-				<name>Gun Port</name>
-				<name>Gun Port</name>
-				<name>Gun Port</name>
-				<name select="Advanced Lightbar">Special Equipment</name>
-			</mods>
-			<seats>10</seats>
-		</vehicle>
-		<vehicle>
-			<id>945d3c12-d119-4441-a6f5-d69c6317aff2</id>
-			<name>Dodge Rhino</name>
-			<page>77</page>
-			<source>R5</source>
-			<accel>2</accel>
-			<armor>14</armor>
-			<avail>18R</avail>
-			<body>24</body>
-			<category>Corpsec/Police/Military</category>
-			<cost>225000</cost>
-			<handling>4/4</handling>
-			<pilot>6</pilot>
-			<sensor>7</sensor>
-			<speed>4</speed>
-			<gears>
-				<gear rating="6" maxrating="7">Sensor Array</gear>
-			</gears>
-			<mods>
-				<name>Extra Entry/Exit Points</name>
-				<name rating="1">Anti-Theft System</name>
-				<name>Weapon Mount Type (Standard)</name>
-				<name>Weapon Mount Visibility (External)</name>
-				<name>Weapon Mount Flexibility (Flexible)</name>
-				<name>Weapon Mount Control (Remote)</name>
-				<name>Weapon Mount Type (Standard)</name>
-				<name>Weapon Mount Visibility (External)</name>
-				<name>Weapon Mount Flexibility (Fixed)</name>
-				<name>Weapon Mount Control (Remote)</name>
-				<name>Weapon Mount Type (Standard)</name>
-				<name>Weapon Mount Visibility (External)</name>
-				<name>Weapon Mount Flexibility (Fixed)</name>
-				<name>Weapon Mount Control (Remote)</name>
-			</mods>
-			<seats>9</seats>
-		</vehicle>
-		<vehicle>
-			<id>90234226-413e-4fac-89ce-ffce9db69b12</id>
-			<name>Ruhrmetal Wolf II</name>
-			<page>77</page>
-			<source>R5</source>
-			<accel>2</accel>
-			<armor>12</armor>
-			<avail>18R</avail>
-			<body>24</body>
-			<category>Corpsec/Police/Military</category>
-			<cost>225000</cost>
-			<handling>3/3</handling>
-			<pilot>2</pilot>
-			<sensor>2</sensor>
-			<speed>3</speed>
-			<gears>
-				<gear rating="2" maxrating="7">Sensor Array</gear>
-			</gears>
-			<mods>
-				<name>Enviroseal</name>
-				<name rating="2">Life Support</name>
-			</mods>
-			<seats>6</seats>
-		</vehicle>
-		<vehicle>
-			<id>757fa739-7255-4ce3-bb61-ad478e4e4a99</id>
-			<name>Evo Waterking</name>
-			<page>79</page>
-			<source>R5</source>
-			<accel>2</accel>
-			<armor>8</armor>
-			<avail>12</avail>
-			<body>14</body>
-			<category>Boats</category>
-			<cost>74000</cost>
-			<handling>3</handling>
-			<pilot>3</pilot>
-			<sensor>2</sensor>
-			<speed>3</speed>
-			<gears>
-				<gear rating="2" maxrating="7">Sensor Array</gear>
-			</gears>
-			<mods>
-				<name>Amenities (Middle)</name>
-				<name>Satellite Link</name>
-				<name>Secondary Manual Controls</name>
-				<name>Smuggling Compartment</name>
-			</mods>
-			<seats>12</seats>
-		</vehicle>
-		<vehicle>
-			<id>193a6429-b4ba-4e68-a89e-5cd9a7965e50</id>
-			<name>Sea Ray Cottonmouth</name>
-			<page>80</page>
-			<source>R5</source>
-			<accel>4</accel>
-			<armor>4</armor>
-			<avail>12</avail>
-			<body>8</body>
-			<category>Boats</category>
-			<cost>120000</cost>
-			<handling>5</handling>
-			<pilot>3</pilot>
-			<sensor>3</sensor>
-			<speed>7</speed>
-			<gears>
-				<gear rating="3" maxrating="7">Sensor Array</gear>
-			</gears>
-			<mods>
-				<name>Amenities (Squatter)</name>
-				<name>Rigger Interface</name>
-				<name rating="1">Speed Enhancement</name>
-				<name>Weapon Mount Type (Standard)</name>
-				<name>Weapon Mount Visibility (Internal)</name>
-				<name>Weapon Mount Flexibility (Fixed)</name>
-				<name>Weapon Mount Control (Remote)</name>
-				<name>Weapon Mount Type (Standard)</name>
-				<name>Weapon Mount Visibility (Internal)</name>
-				<name>Weapon Mount Flexibility (Fixed)</name>
-				<name>Weapon Mount Control (Remote)</name>
-				<name>Weapon Mount Type (Standard)</name>
-				<name>Weapon Mount Visibility (Internal)</name>
-				<name>Weapon Mount Flexibility (Flexible)</name>
-				<name>Weapon Mount Control (Remote)</name>
-				<name>Weapon Mount Type (Standard)</name>
-				<name>Weapon Mount Visibility (Internal)</name>
-				<name>Weapon Mount Flexibility (Flexible)</name>
-				<name>Weapon Mount Control (Remote)</name>
-			</mods>
-			<seats>4</seats>
-		</vehicle>
-		<vehicle>
-			<id>8a3971d6-25d4-4797-add2-fad2f6a7ef09</id>
-			<name>Kawasaki Stingray</name>
-			<page>81</page>
-			<source>R5</source>
-			<accel>3</accel>
-			<armor>6</armor>
-			<avail>0</avail>
-			<body>8</body>
-			<category>Boats</category>
-			<cost>13000</cost>
-			<handling>5</handling>
-			<pilot>1</pilot>
-			<sensor>1</sensor>
-			<speed>5</speed>
-			<gears>
-				<gear rating="1" maxrating="7">Sensor Array</gear>
-			</gears>
-			<seats>2</seats>
-		</vehicle>
-		<vehicle>
-			<id>d44323ef-f8f3-4b1f-b5d1-9ae4888cd6b9</id>
-			<name>Kawasaki Manta Ray</name>
-			<page>81</page>
-			<source>R5</source>
-			<accel>3</accel>
-			<armor>6</armor>
-			<avail>0</avail>
-			<body>9</body>
-			<category>Boats</category>
-			<cost>16000</cost>
-			<handling>4</handling>
-			<pilot>1</pilot>
-			<sensor>1</sensor>
-			<speed>5</speed>
-			<gears>
-				<gear rating="1" maxrating="7">Sensor Array</gear>
-			</gears>
-			<seats>3</seats>
-		</vehicle>
-		<vehicle>
-			<id>399b9c5f-31c0-475e-a987-caa3e60ea0eb</id>
-			<name>Aztechnology Nightrunner</name>
-			<page>81</page>
-			<source>R5</source>
-			<accel>3</accel>
-			<armor>6</armor>
-			<avail>10</avail>
-			<body>12</body>
-			<category>Boats</category>
-			<cost>56000</cost>
-			<handling>5</handling>
-			<pilot>3</pilot>
-			<sensor>4</sensor>
-			<speed>6</speed>
-			<gears>
-				<gear rating="4" maxrating="7">Sensor Array</gear>
-			</gears>
-			<mods>
-				<name>Amenities (Squatter)</name>
-				<name rating="1">Life Support</name>
-				<name>Rigger Interface</name>
-				<name>Satellite Link</name>
-				<name rating="4">Signature Masking</name>
-			</mods>
-			<seats>6</seats>
-		</vehicle>
-		<vehicle>
-			<id>199f5570-e313-4f2a-9762-63e73f230732</id>
-			<name>Zodiac Scorpio</name>
-			<page>82</page>
-			<source>R5</source>
-			<accel>2</accel>
-			<armor>6</armor>
-			<avail>8</avail>
-			<body>10</body>
-			<category>Boats</category>
-			<cost>26000</cost>
-			<handling>4</handling>
-			<pilot>1</pilot>
-			<sensor>1</sensor>
-			<speed>4</speed>
-			<gears>
-				<gear rating="1" maxrating="7">Sensor Array</gear>
-			</gears>
-			<mods>
-				<name>Weapon Mount Type (Standard)</name>
-				<name>Weapon Mount Visibility (External)</name>
-				<name>Weapon Mount Flexibility (Flexible)</name>
-				<name>Weapon Mount Control (Manual)</name>
-				<name>Weapon Mount Type (Standard)</name>
-				<name>Weapon Mount Visibility (External)</name>
-				<name>Weapon Mount Flexibility (Flexible)</name>
-				<name>Weapon Mount Control (Manual)</name>
-				<name>Weapon Mount Type (Heavy)</name>
-				<name>Weapon Mount Visibility (External)</name>
-				<name>Weapon Mount Flexibility (Flexible)</name>
-				<name>Weapon Mount Control (Manual)</name>
-			</mods>
-			<seats>8</seats>
-		</vehicle>
-		<vehicle>
-			<id>4fda117c-38a0-440f-899e-27b39735747b</id>
-			<name>Mitsubishi Waterbug</name>
-			<page>83</page>
-			<source>R5</source>
-			<accel>2</accel>
-			<armor>4</armor>
-			<avail>0</avail>
-			<body>8</body>
-			<category>Boats</category>
-			<cost>8000</cost>
-			<handling>6</handling>
-			<pilot>1</pilot>
-			<sensor>0</sensor>
-			<speed>3</speed>
-			<seats>1</seats>
-		</vehicle>
-		<vehicle>
-			<id>d7a2bfe7-f43d-420d-9ef0-164e644529be</id>
-			<name>Mitsubishi Waveskipper</name>
-			<page>83</page>
-			<source>R5</source>
-			<accel>2</accel>
-			<armor>4</armor>
-			<avail>0</avail>
-			<body>10</body>
-			<category>Boats</category>
-			<cost>10000</cost>
-			<handling>5</handling>
-			<pilot>1</pilot>
-			<sensor>0</sensor>
-			<speed>3</speed>
-			<seats>2</seats>
-		</vehicle>
-		<vehicle>
-			<id>3a01a97e-9df8-4516-9f41-4ff92b465d3b</id>
-			<name>Evo Water Strider</name>
-			<page>84</page>
-			<source>R5</source>
-			<accel>1</accel>
-			<armor>5</armor>
-			<avail>16</avail>
-			<body>8</body>
-			<category>Boats</category>
-			<cost>11000</cost>
-			<handling>3</handling>
-			<pilot>2</pilot>
-			<sensor>2</sensor>
-			<speed>2</speed>
-			<gears>
-				<gear rating="2" maxrating="7">Sensor Array</gear>
-			</gears>
-			<mods>
-				<name rating="1">Life Support</name>
-				<name rating="1">Signature Masking</name>
-			</mods>
-			<seats>1</seats>
-		</vehicle>
-		<vehicle>
-			<id>9dfc2603-8289-474c-842b-dd74ac406fb7</id>
-			<name>Corsair Elysium</name>
-			<page>85</page>
-			<source>R5</source>
-			<accel>1/2</accel>
-			<armor>10</armor>
-			<avail>12</avail>
-			<body>14</body>
-			<category>Boats</category>
-			<cost>78000</cost>
-			<handling>1/3</handling>
-			<pilot>2</pilot>
-			<sensor>3</sensor>
-			<speed>1/4</speed>
-			<gears>
-				<gear rating="3" maxrating="7">Sensor Array</gear>
-			</gears>
-			<mods>
-				<name>Amenities (Middle)</name>
-				<name>Improved Economy</name>
-				<name>Satellite Link</name>
-			</mods>
-			<seats>6</seats>
-		</vehicle>
-		<vehicle>
-			<id>c7d3a2bb-bad0-49a3-964f-b48911b37dcc</id>
-			<name>Corsair Panther</name>
-			<page>85</page>
-			<source>R5</source>
-			<accel>1/3</accel>
-			<armor>10</armor>
-			<avail>12</avail>
-			<body>18</body>
-			<category>Boats</category>
-			<cost>135000</cost>
-			<handling>1/3</handling>
-			<pilot>2</pilot>
-			<sensor>3</sensor>
-			<speed>2/5</speed>
-			<gears>
-				<gear rating="3" maxrating="7">Sensor Array</gear>
-			</gears>
-			<mods>
-				<name>Amenities (Middle)</name>
-				<name>Improved Economy</name>
-				<name>Satellite Link</name>
-				<name>Secondary Manual Controls</name>
-				<name>SunCell</name>
-				<name rating="2">Signature Masking</name>
-			</mods>
-			<seats>8</seats>
-		</vehicle>
-		<vehicle>
-			<id>db3526df-3370-4b28-84cd-e113ad69ee5a</id>
-			<name>Corsair Trident</name>
-			<page>87</page>
-			<source>R5</source>
-			<accel>2/3</accel>
-			<armor>10</armor>
-			<avail>12</avail>
-			<body>16</body>
-			<category>Boats</category>
-			<cost>125000</cost>
-			<handling>1/3</handling>
-			<pilot>2</pilot>
-			<sensor>3</sensor>
-			<speed>4/5</speed>
-			<gears>
-				<gear rating="3" maxrating="7">Sensor Array</gear>
-			</gears>
-			<mods>
-				<name>Amenities (Middle)</name>
-				<name>Improved Economy</name>
-				<name>Satellite Link</name>
-				<name>SunCell</name>
-			</mods>
-			<seats>6</seats>
-		</vehicle>
-		<vehicle>
-			<id>cb6f7e79-1756-41ad-9907-09bf5b1e4039</id>
-			<name>Corsair Triton</name>
-			<page>87</page>
-			<source>R5</source>
-			<accel>2</accel>
-			<armor>10</armor>
-			<avail>0</avail>
-			<body>16</body>
-			<category>Boats</category>
-			<cost>104000</cost>
-			<handling>1</handling>
-			<pilot>2</pilot>
-			<sensor>3</sensor>
-			<speed>6</speed>
-			<gears>
-				<gear rating="3" maxrating="7">Sensor Array</gear>
-			</gears>
-			<mods>
-				<name>Amenities (Middle)</name>
-				<name>Improved Economy</name>
-				<name>Satellite Link</name>
-			</mods>
-			<seats>6</seats>
-		</vehicle>
-		<vehicle>
-			<id>f6b4394e-a005-4a25-8f44-1513701c07f5</id>
-			<name>Blohm and Voss Classic 111</name>
-			<page>88</page>
-			<source>R5</source>
-			<accel>2</accel>
-			<armor>14</armor>
-			<avail>16</avail>
-			<body>24</body>
-			<category>Boats</category>
-			<cost>14870000</cost>
-			<handling>3</handling>
-			<pilot>4</pilot>
-			<sensor>4</sensor>
-			<speed>4</speed>
-			<gears>
-				<gear rating="4" maxrating="7">Sensor Array</gear>
-			</gears>
-			<mods>
-				<name>Amenities (High)</name>
-				<name>Interior Cameras</name>
-				<name>Rigger Interface</name>
-				<name>Satellite Link</name>
-			</mods>
-			<seats>14</seats>
-		</vehicle>
-		<vehicle>
-			<id>28894d1f-18c8-4a16-b117-42658a2e3fa1</id>
-			<name>Lurssen Mobius</name>
-			<page>89</page>
-			<source>R5</source>
-			<accel>2</accel>
-			<armor>14</armor>
-			<avail>36</avail>
-			<body>36</body>
-			<category>Boats</category>
-			<cost>84985000</cost>
-			<handling>3</handling>
-			<pilot>6</pilot>
-			<sensor>5</sensor>
-			<speed>3</speed>
-			<gears>
-				<gear rating="5" maxrating="7">Sensor Array</gear>
-			</gears>
-			<mods>
-				<name>Amenities (Luxury)</name>
-				<name>Interior Cameras</name>
-				<name>Rigger Interface</name>
-				<name>Rigger Cocoon</name>
-				<name>Satellite Link</name>
-				<name>Manual Control Override</name>
-				<name>Searchlight</name>
-			</mods>
-			<seats>22</seats>
-		</vehicle>
-		<vehicle>
-			<id>b3586f7a-f291-40b3-8ea7-ee5d82ca5586</id>
-			<name>Sun Tracker Lake King</name>
-			<page>90</page>
-			<source>R5</source>
-			<accel>2</accel>
-			<armor>8</armor>
-			<avail>0</avail>
-			<body>14</body>
-			<category>Boats</category>
-			<cost>35000</cost>
-			<handling>2</handling>
-			<pilot>1</pilot>
-			<sensor>1</sensor>
-			<speed>3</speed>
-			<gears>
-				<gear rating="1" maxrating="7">Sensor Array</gear>
-			</gears>
-			<seats>8</seats>
-		</vehicle>
-		<vehicle>
-			<id>1312f26a-4cac-45a9-a8f2-f74b2a80a468</id>
-			<name>Evo Aquavida 1</name>
-			<page>90</page>
-			<source>R5</source>
-			<accel>2</accel>
-			<armor>16</armor>
-			<avail>10</avail>
-			<body>20</body>
-			<category>Boats</category>
-			<cost>115000</cost>
-			<handling>2</handling>
-			<pilot>1</pilot>
-			<sensor>3</sensor>
-			<speed>1</speed>
-			<gears>
-				<gear rating="3" maxrating="7">Sensor Array</gear>
-			</gears>
-			<mods>
-				<name>Amenities (Middle)</name>
-				<name>Winch (Basic)</name>
-			</mods>
-			<seats>10</seats>
-		</vehicle>
-		<vehicle>
-			<id>ea80540c-83e1-4ff3-b411-a990e19fdc33</id>
-			<name>Evo Aquavida 2</name>
-			<page>90</page>
-			<source>R5</source>
-			<accel>2</accel>
-			<armor>16</armor>
-			<avail>10</avail>
-			<body>20</body>
-			<category>Boats</category>
-			<cost>135000</cost>
-			<handling>2</handling>
-			<pilot>1</pilot>
-			<sensor>3</sensor>
-			<speed>1</speed>
-			<gears>
-				<gear rating="3" maxrating="7">Sensor Array</gear>
-			</gears>
-			<mods>
-				<name>Amenities (Middle)</name>
-				<name>Winch (Basic)</name>
-			</mods>
-			<seats>12</seats>
-		</vehicle>
-		<vehicle>
-			<id>ef0f8108-e057-4caf-afb0-4cc11264ccec</id>
-			<name>Ultramarine Kingfisher</name>
-			<page>92</page>
-			<source>R5</source>
-			<accel>2</accel>
-			<armor>12</armor>
-			<avail>12</avail>
-			<body>16</body>
-			<category>Boats</category>
-			<cost>61000</cost>
-			<handling>3</handling>
-			<pilot>3</pilot>
-			<sensor>4</sensor>
-			<speed>3</speed>
-			<gears>
-				<gear rating="4" maxrating="7">Sensor Array</gear>
-			</gears>
-			<mods>
-				<name>Amenities (Squatter)</name>
-				<name>Winch (Basic)</name>
-				<name>Satellite Link</name>
-				<name>Smuggling Compartment</name>
-			</mods>
-			<seats>6</seats>
-		</vehicle>
-		<vehicle>
-			<id>119963e1-cdca-439d-b1d5-fd9e0ab85985</id>
-			<name>American Airboat AirRanger</name>
-			<page>92</page>
-			<source>R5</source>
-			<accel>3</accel>
-			<armor>6</armor>
-			<avail>6</avail>
-			<body>10</body>
-			<category>Boats</category>
-			<cost>25500</cost>
-			<handling>4</handling>
-			<pilot>1</pilot>
-			<sensor>1</sensor>
-			<speed>4</speed>
-			<gears>
-				<gear rating="1" maxrating="7">Sensor Array</gear>
-			</gears>
-			<seats>6</seats>
-		</vehicle>
-		<vehicle>
-			<id>ce233f26-f8ab-4f59-96fe-d57892e18cb3</id>
-			<name>American Airboat AirRanger Heavy</name>
-			<page>92</page>
-			<source>R5</source>
-			<accel>3</accel>
-			<armor>6</armor>
-			<avail>8</avail>
-			<body>12</body>
-			<category>Boats</category>
-			<cost>35500</cost>
-			<handling>4</handling>
-			<pilot>1</pilot>
-			<sensor>1</sensor>
-			<speed>4</speed>
-			<gears>
-				<gear rating="1" maxrating="7">Sensor Array</gear>
-			</gears>
-			<seats>5</seats>
-		</vehicle>
-		<vehicle>
-			<id>5a77445f-c676-4f07-805e-3aac7c3f9830</id>
-			<name>GMC Riverine Security</name>
-			<page>92</page>
-			<source>R5</source>
-			<accel>3</accel>
-			<armor>12</armor>
-			<avail>15R</avail>
-			<body>16</body>
-			<category>Boats</category>
-			<cost>100000</cost>
-			<handling>4</handling>
-			<pilot>4</pilot>
-			<sensor>4</sensor>
-			<speed>5</speed>
-			<gears>
-				<gear rating="4" maxrating="7">Sensor Array</gear>
-			</gears>
-			<mods>
-				<name>Amenities (Squatter)</name>
-				<name>Rigger Cocoon</name>
-				<name>Rigger Interface</name>
-				<name>Satellite Link</name>
-				<name>Searchlight</name>
-				<name>Weapon Mount Type (Heavy)</name>
-				<name>Weapon Mount Visibility (Internal)</name>
-				<name>Weapon Mount Flexibility (Flexible)</name>
-				<name>Weapon Mount Control (Remote)</name>
-				<name>Weapon Mount Type (Standard)</name>
-				<name>Weapon Mount Visibility (Internal)</name>
-				<name>Weapon Mount Flexibility (Flexible)</name>
-				<name>Weapon Mount Control (Remote)</name>
-				<name>Weapon Mount Type (Standard)</name>
-				<name>Weapon Mount Visibility (Internal)</name>
-				<name>Weapon Mount Flexibility (Flexible)</name>
-				<name>Weapon Mount Control (Remote)</name>
-				<name>Weapon Mount Type (Standard)</name>
-				<name>Weapon Mount Visibility (External)</name>
-				<name>Weapon Mount Flexibility (Flexible)</name>
-				<name>Weapon Mount Control (Remote)</name>
-				<name>Weapon Mount Type (Standard)</name>
-				<name>Weapon Mount Visibility (External)</name>
-				<name>Weapon Mount Flexibility (Flexible)</name>
-				<name>Weapon Mount Control (Remote)</name>
-			</mods>
-			<seats>8</seats>
-		</vehicle>
-		<vehicle>
-			<id>d72817d0-2fa7-4c97-a8ef-bc2912549d27</id>
-			<name>GMC Riverine Police</name>
-			<page>92</page>
-			<source>R5</source>
-			<accel>3</accel>
-			<armor>14</armor>
-			<avail>15R</avail>
-			<body>16</body>
-			<category>Boats</category>
-			<cost>154000</cost>
-			<handling>4</handling>
-			<pilot>4</pilot>
-			<sensor>5</sensor>
-			<speed>5</speed>
-			<gears>
-				<gear rating="5" maxrating="7">Sensor Array</gear>
-			</gears>
-			<mods>
-				<name>Amenities (Squatter)</name>
-				<name>Rigger Cocoon</name>
-				<name>Rigger Interface</name>
-				<name>Satellite Link</name>
-				<name>Searchlight</name>
-				<name>Searchlight</name>
-				<name>Searchlight</name>
-				<name>Searchlight</name>
-				<name>Weapon Mount Type (Heavy)</name>
-				<name>Weapon Mount Visibility (Internal)</name>
-				<name>Weapon Mount Flexibility (Flexible)</name>
-				<name>Weapon Mount Control (Remote)</name>
-				<name>Weapon Mount Type (Standard)</name>
-				<name>Weapon Mount Visibility (Internal)</name>
-				<name>Weapon Mount Flexibility (Flexible)</name>
-				<name>Weapon Mount Control (Remote)</name>
-				<name>Weapon Mount Type (Standard)</name>
-				<name>Weapon Mount Visibility (Internal)</name>
-				<name>Weapon Mount Flexibility (Flexible)</name>
-				<name>Weapon Mount Control (Remote)</name>
-				<name>Weapon Mount Type (Standard)</name>
-				<name>Weapon Mount Visibility (External)</name>
-				<name>Weapon Mount Flexibility (Flexible)</name>
-				<name>Weapon Mount Control (Remote)</name>
-				<name>Weapon Mount Type (Standard)</name>
-				<name>Weapon Mount Visibility (External)</name>
-				<name>Weapon Mount Flexibility (Flexible)</name>
-				<name>Weapon Mount Control (Remote)</name>
-			</mods>
-			<seats>8</seats>
-		</vehicle>
-		<vehicle>
-			<id>386a33be-d016-4bae-ba7a-7b0f618e92d6</id>
-			<name>GMC Riverine Military</name>
-			<page>92</page>
-			<source>R5</source>
-			<accel>3</accel>
-			<armor>20</armor>
-			<avail>20F</avail>
-			<body>20</body>
-			<category>Boats</category>
-			<cost>225000</cost>
-			<handling>4</handling>
-			<pilot>6</pilot>
-			<sensor>6</sensor>
-			<speed>5</speed>
-			<gears>
-				<gear rating="6" maxrating="7">Sensor Array</gear>
-			</gears>
-			<mods>
-				<name>Amenities (Squatter)</name>
-				<name>Rigger Cocoon</name>
-				<name>Rigger Interface</name>
-				<name>Satellite Link</name>
-				<name>Searchlight</name>
-				<name rating="4">Signature Masking</name>
-				<name>Weapon Mount Type (Heavy)</name>
-				<name>Weapon Mount Visibility (Internal)</name>
-				<name>Weapon Mount Flexibility (Flexible)</name>
-				<name>Weapon Mount Control (Remote)</name>
-				<name>Weapon Mount Type (Standard)</name>
-				<name>Weapon Mount Visibility (Internal)</name>
-				<name>Weapon Mount Flexibility (Flexible)</name>
-				<name>Weapon Mount Control (Remote)</name>
-				<name>Weapon Mount Type (Standard)</name>
-				<name>Weapon Mount Visibility (Internal)</name>
-				<name>Weapon Mount Flexibility (Flexible)</name>
-				<name>Weapon Mount Control (Remote)</name>
-				<name>Weapon Mount Type (Standard)</name>
-				<name>Weapon Mount Visibility (External)</name>
-				<name>Weapon Mount Flexibility (Flexible)</name>
-				<name>Weapon Mount Control (Remote)</name>
-				<name>Weapon Mount Type (Standard)</name>
-				<name>Weapon Mount Visibility (External)</name>
-				<name>Weapon Mount Flexibility (Flexible)</name>
-				<name>Weapon Mount Control (Remote)</name>
-				<name>Weapon Mount Type (Standard)</name>
-				<name>Weapon Mount Visibility (External)</name>
-				<name>Weapon Mount Flexibility (Flexible)</name>
-				<name>Weapon Mount Control (Remote)</name>
-			</mods>
-			<seats>8</seats>
-		</vehicle>
-		<vehicle>
-			<id>13441e68-867a-42cd-88a6-f28e4fade20a</id>
-			<name>Hughes Stallion WK-4</name>
-			<page>95</page>
-			<source>R5</source>
-			<accel>4</accel>
-			<armor>16</armor>
-			<avail>12</avail>
-			<body>16</body>
-			<category>Rotorcraft</category>
-			<cost>440000</cost>
-			<handling>5</handling>
-			<pilot>4</pilot>
-			<sensor>4</sensor>
-			<speed>5</speed>
-			<gears>
-				<gear rating="4" maxrating="7">Sensor Array</gear>
-			</gears>
-			<seats>8</seats>
-		</vehicle>
-		<vehicle>
-			<id>9911d59b-8db1-4517-b554-49ab5d3f478d</id>
-			<name>Aztechnology Agular GX-2</name>
-			<page>97</page>
-			<source>R5</source>
-			<accel>5</accel>
-			<armor>16</armor>
-			<avail>28F</avail>
-			<body>20</body>
-			<category>Rotorcraft</category>
-			<cost>500000</cost>
-			<handling>5</handling>
-			<pilot>4</pilot>
-			<sensor>5</sensor>
-			<speed>7</speed>
-			<gears>
-				<gear rating="5" maxrating="7">Sensor Array</gear>
-			</gears>
-			<mods>
-				<name>Rigger Interface</name>
-			</mods>
-			<seats>2</seats>
-		</vehicle>
-		<vehicle>
-			<id>319d9e3b-a0c4-4a8b-87c9-ff50eb4c3f85</id>
-			<name>Aztechnology Agular GX-3AT</name>
-			<page>97</page>
-			<source>R5</source>
-			<accel>4</accel>
-			<armor>20</armor>
-			<avail>28F</avail>
-			<body>22</body>
-			<category>Rotorcraft</category>
-			<cost>550000</cost>
-			<handling>4</handling>
-			<pilot>4</pilot>
-			<sensor>4</sensor>
-			<speed>6</speed>
-			<gears>
-				<gear rating="4" maxrating="7">Sensor Array</gear>
-			</gears>
-			<mods>
-				<name>Rigger Interface</name>
-			</mods>
-			<seats>10</seats>
-		</vehicle>
-		<vehicle>
-			<id>cfb98885-315b-4f6f-8291-470ce43c8df1</id>
-			<name>S-K Aerospace SKA-008</name>
-			<page>98</page>
-			<source>R5</source>
-			<accel>8</accel>
-			<armor>18</armor>
-			<avail>24R</avail>
-			<body>16</body>
-			<category>Rotorcraft</category>
-			<cost>525000</cost>
-			<handling>6</handling>
-			<pilot>4</pilot>
-			<sensor>4</sensor>
-			<speed>5</speed>
-			<gears>
-				<gear rating="4" maxrating="7">Sensor Array</gear>
-			</gears>
-			<mods>
-				<name>Rigger Interface</name>
-			</mods>
-			<seats>12</seats>
-		</vehicle>
-		<vehicle>
-			<id>d3184353-13b2-4f02-b74e-55ac1e0246de</id>
-			<name>Dassault Sea Sprite</name>
-			<page>98</page>
-			<source>R5</source>
-			<accel>3</accel>
-			<armor>12</armor>
-			<avail>18R</avail>
-			<body>18</body>
-			<category>Rotorcraft</category>
-			<cost>400000</cost>
-			<handling>5</handling>
-			<pilot>3</pilot>
-			<sensor>5</sensor>
-			<speed>4</speed>
-			<gears>
-				<gear rating="4" maxrating="7">Sensor Array</gear>
-			</gears>
-			<mods>
-				<name>Winch (Basic)</name>
-				<name>Winch (Basic)</name>
-			</mods>
-			<seats>14</seats>
-		</vehicle>
-		<vehicle>
-			<id>6f75f984-b5bd-4fd7-b4a2-c59a9c4f9ce6</id>
-			<name>Federated-Boeing PBY-70 Catalina II</name>
-			<page>100</page>
-			<source>R5</source>
-			<accel>3</accel>
-			<armor>14</armor>
-			<avail>12</avail>
-			<body>22</body>
-			<category>Fixed-Wing Aircraft</category>
-			<cost>250000</cost>
-			<handling>4</handling>
-			<pilot>3</pilot>
-			<sensor>4</sensor>
-			<speed>3</speed>
-			<gears>
-				<gear rating="4" maxrating="7">Sensor Array</gear>
-			</gears>
-			<mods>
-				<name>Weapon Mount Type (Heavy)</name>
-				<name>Weapon Mount Type (Heavy)</name>
-				<name>Weapon Mount Type (Heavy)</name>
-			</mods>
-			<seats>16</seats>
-		</vehicle>
-		<vehicle>
-			<id>b4e88420-eae5-4c35-8ef2-a067012b2bf2</id>
-			<name>Airbus Lift Ticket ALS-699</name>
-			<page>100</page>
-			<source>R5</source>
-			<accel>3</accel>
-			<armor>12</armor>
-			<avail>14</avail>
-			<body>16</body>
-			<category>Rotorcraft</category>
-			<cost>325000</cost>
-			<handling>5</handling>
-			<pilot>3</pilot>
-			<sensor>4</sensor>
-			<speed>3</speed>
-			<gears>
-				<gear rating="4" maxrating="7">Sensor Array</gear>
-			</gears>
-			<mods>
-				<name>Winch (Basic)</name>
-				<name>Winch (Basic)</name>
-				<name>Winch (Basic)</name>
-				<name>Winch (Basic)</name>
-				<name>Winch (Enhanced)</name>
-				<name>Winch (Enhanced)</name>
-				<name>Winch (Enhanced)</name>
-				<name>Winch (Enhanced)</name>
-			</mods>
-			<seats>5</seats>
-		</vehicle>
-		<vehicle>
-			<id>4bb96843-2759-4263-b5cd-56b7f5f0178f</id>
-			<name>GMC Gryphon</name>
-			<page>103</page>
-			<source>R5</source>
-			<accel>7</accel>
-			<armor>24</armor>
-			<avail>28F</avail>
-			<body>24</body>
-			<category>VTOL/VSTOL</category>
-			<cost>3200000</cost>
-			<handling>5</handling>
-			<pilot>4</pilot>
-			<sensor>5</sensor>
-			<speed>8</speed>
-			<gears>
-				<gear rating="5" maxrating="7">Sensor Array</gear>
-			</gears>
-			<mods>
-				<name>Rigger Interface</name>
-				<name>Weapon Mount Type (Heavy)</name>
-				<name>Weapon Mount Type (Heavy)</name>
-				<name>Weapon Mount Type (Heavy)</name>
-			</mods>
-			<seats>2</seats>
-		</vehicle>
-		<vehicle>
-			<id>e7891e8c-3c27-4fd1-97cf-cf1384ecb829</id>
-			<name>Evo-Krime Krime Wing</name>
-			<page>105</page>
-			<source>R5</source>
-			<accel>5</accel>
-			<armor>18</armor>
-			<avail>24F</avail>
-			<body>22</body>
-			<category>VTOL/VSTOL</category>
-			<cost>2275000</cost>
-			<handling>4</handling>
-			<pilot>4</pilot>
-			<sensor>5</sensor>
-			<speed>6</speed>
-			<gears>
-				<gear rating="5" maxrating="7">Sensor Array</gear>
-			</gears>
-			<mods>
-				<name rating="1">Metahuman Adjustment</name>
-			</mods>
-			<seats>20</seats>
-		</vehicle>
-		<vehicle>
-			<id>9486c47c-7093-4897-bde9-14a522cd8394</id>
-			<name>Luftshiffbau Personal Zeppelin LZP-2070</name>
-			<page>107</page>
-			<source>R5</source>
-			<accel>3</accel>
-			<armor>6</armor>
-			<avail>12</avail>
-			<body>12</body>
-			<category>LTAV</category>
-			<cost>85000</cost>
-			<handling>4</handling>
-			<pilot>5</pilot>
-			<sensor>4</sensor>
-			<speed>2</speed>
-			<gears>
-				<gear rating="4" maxrating="7">Sensor Array</gear>
-			</gears>
-			<seats>6</seats>
-		</vehicle>
-		<vehicle>
-			<id>464ef537-768b-447b-9c30-39239234b2a3</id>
-			<name>Renegade Works Mothership LAVH</name>
-			<page>105</page>
-			<source>R5</source>
-			<accel>3</accel>
-			<armor>5</armor>
-			<avail>24R</avail>
-			<body>10</body>
-			<category>LTAV</category>
-			<cost>50000</cost>
-			<handling>3</handling>
-			<pilot>3</pilot>
-			<sensor>4</sensor>
-			<speed>3</speed>
-			<gears>
-				<gear rating="4" maxrating="7">Sensor Array</gear>
-			</gears>
-			<mods>
-				<name rating="1">Metahuman Adjustment</name>
-			</mods>
-			<seats>1</seats>
-		</vehicle>
-		<vehicle>
-			<id>685a5cb6-75ee-45fd-80bd-07ea669054a3</id>
-			<name>Horizon Noizquito (Microdrone)</name>
-			<page>128</page>
-			<source>R5</source>
-			<accel>2</accel>
-			<armor>0</armor>
-			<avail>10R</avail>
-			<body>1</body>
-			<category>Drones: Micro</category>
-			<cost>2000</cost>
-			<handling>4</handling>
-			<pilot>3</pilot>
-			<sensor>3</sensor>
-			<speed>3</speed>
-			<gears>
-				<gear rating="3" maxrating="3">Sensor Array</gear>
-			</gears>
-		</vehicle>
-		<vehicle>
-			<id>8b1aff5b-a9a3-4fdc-a10c-de56d88e4b91</id>
-			<name>Sony Goldfish (Microdrone)</name>
-			<page>129</page>
-			<source>R5</source>
-			<accel>1</accel>
-			<armor>0</armor>
-			<avail>6</avail>
-			<body>0</body>
-			<category>Drones: Micro</category>
-			<cost>500</cost>
-			<handling>2/4</handling>
-			<pilot>2</pilot>
-			<sensor>2</sensor>
-			<speed>1</speed>
-			<gears>
-				<gear rating="2" maxrating="3">Sensor Array</gear>
-			</gears>
-			<mods>
-				<name cost="0">Submersible (Drone)</name>
-			</mods>
-		</vehicle>
-		<vehicle>
-			<id>3defffd7-c7ee-4c54-8d51-1df731842823</id>
-			<name>Aerodesign Systems Condor LDSD-23 (Minidrone)</name>
-			<page>129</page>
-			<source>R5</source>
-			<accel>0</accel>
-			<armor>0</armor>
-			<avail>6R</avail>
-			<body>1</body>
-			<category>Drones: Mini</category>
-			<cost>4000</cost>
-			<handling>2</handling>
-			<pilot>2</pilot>
-			<sensor>4</sensor>
-			<speed>0</speed>
-			<gears>
-				<gear rating="4" maxrating="3">Sensor Array</gear>
-			</gears>
-		</vehicle>
-		<vehicle>
-			<id>cf1383e9-5604-46eb-8323-522acaeada2e</id>
-			<name>Aztechnology Hedgehog (Minidrone)</name>
-			<page>129</page>
-			<source>R5</source>
-			<accel>1</accel>
-			<armor>0</armor>
-			<avail>8F</avail>
-			<body>1</body>
-			<category>Drones: Mini</category>
-			<cost>8000</cost>
-			<handling>3</handling>
-			<pilot>4</pilot>
-			<sensor>3</sensor>
-			<speed>1</speed>
-			<gears>
-				<gear rating="3" maxrating="3">Sensor Array</gear>
-			</gears>
-		</vehicle>
-		<vehicle>
-			<id>cdf8a11b-c74a-4754-89b0-cb1a4bec17cd</id>
-			<name>Cyberspace Designs Dragonfly (Minidrone)</name>
-			<page>129</page>
-			<source>R5</source>
-			<accel>1</accel>
-			<armor>3</armor>
-			<avail>12R</avail>
-			<body>1</body>
-			<category>Drones: Mini</category>
-			<cost>4000</cost>
-			<handling>4</handling>
-			<pilot>3</pilot>
-			<sensor>3</sensor>
-			<speed>2</speed>
-			<gears>
-				<gear select="Melee Bite">[Weapon] Melee Autosoft</gear>
-				<gear rating="3" maxrating="3">Sensor Array</gear>
-			</gears>
-		</vehicle>
-		<vehicle>
-			<id>b5ef225a-9a22-4dfd-bf4e-2832cbe8e064</id>
-			<name>Festo Pigeon 2.0 (Minidrone)</name>
-			<page>129</page>
-			<source>R5</source>
-			<accel>1</accel>
-			<armor>0</armor>
-			<avail>8</avail>
-			<body>1</body>
-			<category>Drones: Mini</category>
-			<cost>3000</cost>
-			<handling>4</handling>
-			<pilot>2</pilot>
-			<sensor>2</sensor>
-			<speed>2</speed>
-			<gears>
-				<gear rating="2" maxrating="3">Sensor Array</gear>
-			</gears>
-			<mods>
-				<name rating="1">Realistic Features (Drone)</name>
-			</mods>
-		</vehicle>
-		<vehicle>
-			<id>df487ee7-9009-47b0-9db8-548bed9a3361</id>
-			<name>Horizon CU^3 (Minidrone)</name>
-			<page>130</page>
-			<source>R5</source>
-			<accel>1</accel>
-			<armor>0</armor>
-			<avail>4</avail>
-			<body>1</body>
-			<category>Drones: Mini</category>
-			<cost>3000</cost>
-			<handling>4</handling>
-			<pilot>2</pilot>
-			<sensor>3</sensor>
-			<speed>1</speed>
-			<gears>
-				<gear rating="2">Clearsight Autosoft</gear>
-				<gear rating="3" maxrating="3">Sensor Array</gear>
-			</gears>
-		</vehicle>
-		<vehicle>
-			<id>8e9830e5-16e4-40e3-9803-4036945b786d</id>
-			<name>Horizon CU^3 Professional (Minidrone)</name>
-			<page>130</page>
-			<source>R5</source>
-			<accel>1</accel>
-			<armor>0</armor>
-			<avail>4</avail>
-			<body>1</body>
-			<category>Drones: Mini</category>
-			<cost>6000</cost>
-			<handling>4</handling>
-			<pilot>4</pilot>
-			<sensor>3</sensor>
-			<speed>1</speed>
-			<gears>
-				<gear rating="4">Clearsight Autosoft</gear>
-				<gear rating="3" maxrating="3">Sensor Array</gear>
-			</gears>
-		</vehicle>
-		<vehicle>
-			<id>94a53ea0-c8de-4f2f-9098-55180205d8fa</id>
-			<name>Renraku Gerbil (Minidrone)</name>
-			<page>130</page>
-			<source>R5</source>
-			<accel>1</accel>
-			<armor>0</armor>
-			<avail>4</avail>
-			<body>1</body>
-			<category>Drones: Mini</category>
-			<cost>2000</cost>
-			<handling>4/2</handling>
-			<pilot>2</pilot>
-			<sensor>2</sensor>
-			<speed>2</speed>
-			<gears>
-				<gear rating="2" maxrating="3">Sensor Array</gear>
-			</gears>
-		</vehicle>
-		<vehicle>
-			<id>a38e5f21-eb84-4f01-81cc-ee214d88ed96</id>
-			<name>Ares Arms Sentry V (Small)</name>
-			<page>130</page>
-			<source>R5</source>
-			<accel>1</accel>
-			<armor>6</armor>
-			<avail>4R</avail>
-			<body>2</body>
-			<category>Drones: Small</category>
-			<cost>4000</cost>
-			<handling>4/0</handling>
-			<pilot>3</pilot>
-			<sensor>2</sensor>
-			<speed>1</speed>
-			<gears>
-				<gear rating="2" select="Colt Cobra TZ-120">[Weapon] Targeting Autosoft</gear>
-				<gear>Smartsoft</gear>
-				<gear rating="2" maxrating="3">Sensor Array</gear>
-			</gears>
-			<mods>
-				<name>Standard Weapon Mount (Drone)</name>
-			</mods>
-			<weapons>
-				<weapon>
-					<name>Colt Cobra TZ-120</name>
-				</weapon>
-			</weapons>
-		</vehicle>
-		<vehicle>
-			<id>d1289d4c-2b32-450f-bbc1-489dafe39c19</id>
-			<name>Citron-Brouillard Smoke Generator (Small)</name>
-			<page>131</page>
-			<source>R5</source>
-			<accel>1</accel>
-			<armor>0</armor>
-			<avail>8</avail>
-			<body>2</body>
-			<category>Drones: Small</category>
-			<cost>4000</cost>
-			<handling>3</handling>
-			<pilot>2</pilot>
-			<sensor>2</sensor>
-			<speed>1</speed>
-			<gears>
-				<gear rating="2" maxrating="3">Sensor Array</gear>
-			</gears>
-		</vehicle>
-		<vehicle>
-			<id>fcbe7bb4-6137-4939-8d4b-10b011b33ac6</id>
-			<name>Cyberspace Designs Wolfhound (Small)</name>
-			<page>131</page>
-			<source>R5</source>
-			<accel>1</accel>
-			<armor>0</armor>
-			<avail>12</avail>
-			<body>2</body>
-			<category>Drones: Small</category>
-			<cost>30000</cost>
-			<handling>3</handling>
-			<pilot>2</pilot>
-			<sensor>4</sensor>
-			<speed>2</speed>
-			<gears>
-				<gear rating="4" maxrating="4">Sensor Array</gear>
-			</gears>
-			<modslots>1</modslots>
-		</vehicle>
-		<vehicle>
-			<id>d9157390-2003-4238-8738-6a24efc770f0</id>
-			<name>Evo Proletarian (Small)</name>
-			<page>132</page>
-			<source>R5</source>
-			<accel>1</accel>
-			<armor>0</armor>
-			<avail>6</avail>
-			<body>2</body>
-			<category>Drones: Small</category>
-			<cost>4000</cost>
-			<handling>4/2</handling>
-			<pilot>2</pilot>
-			<sensor>2</sensor>
-			<speed>2</speed>
-			<gears>
-				<gear rating="2" maxrating="3">Sensor Array</gear>
-				<gear rating="2" select="Automotive Mechanic">Skill Autosoft</gear>
-				<gear select="Automotive Mechanic">Tool Kit</gear>
-			</gears>
-			<mods>
-				<name>Drone Arm</name>
-			</mods>
-			<modslots>1</modslots>
-		</vehicle>
-		<vehicle>
-			<id>6b0c07b2-6e3d-4174-a748-859fd46c090c</id>
-			<name>Ferret RPD-1X (Small)</name>
-			<page>132</page>
-			<source>R5</source>
-			<accel>1</accel>
-			<armor>3</armor>
-			<avail>6</avail>
-			<body>2</body>
-			<category>Drones: Small</category>
-			<cost>4000</cost>
-			<handling>4/2</handling>
-			<pilot>3</pilot>
-			<sensor>3</sensor>
-			<speed>1</speed>
-			<gears>
-				<gear rating="3" maxrating="3">Sensor Array</gear>
-				<gear>Flashlight</gear>
-			</gears>
-			<mods>
-				<name>Mini Weapon Mount (Drone)</name>
-			</mods>
-			<modslots>1</modslots>
-			<weapons>
-				<weapon>
-					<name>Defiance EX Shocker</name>
-				</weapon>
-			</weapons>
-		</vehicle>
-		<vehicle>
-			<id>2e70a156-4201-48c8-935f-7223c16a1e82</id>
-			<name>Festo Sewer Snake (Small)</name>
-			<page>132</page>
-			<source>R5</source>
-			<accel>1/1</accel>
-			<armor>0</armor>
-			<avail>10</avail>
-			<body>2</body>
-			<category>Drones: Small</category>
-			<cost>6000</cost>
-			<handling>3</handling>
-			<pilot>2</pilot>
-			<sensor>2</sensor>
-			<speed>1/1</speed>
-			<gears>
-				<gear rating="2" maxrating="3">Sensor Array</gear>
-			</gears>
-			<mods>
-				<name>Submersible (Drone)</name>
-				<name>Gecko Grips (Drone)</name>
-			</mods>
-			<modslots>1</modslots>
-		</vehicle>
-		<vehicle>
-			<id>89392969-1d03-4322-9aa8-c0160ba3ee76</id>
-			<name>Horizon Mini-Zep (Small)</name>
-			<page>132</page>
-			<source>R5</source>
-			<accel>0</accel>
-			<armor>0</armor>
-			<avail>4</avail>
-			<body>2</body>
-			<category>Drones: Small</category>
-			<cost>2000</cost>
-			<handling>2</handling>
-			<pilot>2</pilot>
-			<sensor>2</sensor>
-			<speed>0</speed>
-			<gears>
-				<gear rating="2" maxrating="3">Sensor Array</gear>
-			</gears>
-			<modslots>4</modslots>
-		</vehicle>
-		<vehicle>
-			<id>68f2fddf-c530-4093-855a-f08e3924b68c</id>
-			<name>Knight Errant P5 (Small)</name>
-			<page>133</page>
-			<source>R5</source>
-			<accel>2</accel>
-			<armor>0</armor>
-			<avail>10R</avail>
-			<body>2</body>
-			<category>Drones: Small</category>
-			<cost>8000</cost>
-			<handling>4/2</handling>
-			<pilot>3</pilot>
-			<sensor>2</sensor>
-			<speed>6</speed>
-			<gears>
-				<gear rating="2" maxrating="3">Sensor Array</gear>
-			</gears>
-			<modslots>1</modslots>
-		</vehicle>
-		<vehicle>
-			<id>28abf230-3bd7-4edb-bcba-f6ae28d62d3a</id>
-			<name>Lone Star Castle Guard (Small)</name>
-			<page>133</page>
-			<source>R5</source>
-			<accel>1</accel>
-			<armor>6</armor>
-			<avail>10R</avail>
-			<body>2</body>
-			<category>Drones: Small</category>
-			<cost>8000</cost>
-			<handling>4/2</handling>
-			<pilot>3</pilot>
-			<sensor>2</sensor>
-			<speed>1</speed>
-			<gears>
-				<gear rating="2" maxrating="3">Sensor Array</gear>
-				<gear rating="3">[Weapon] Targeting Autosoft</gear>
-				<gear>Smartsoft</gear>
-				<gear>SmartSafety Bracelet</gear>
-				<gear>SmartSafety Bracelet</gear>
-				<gear>SmartSafety Bracelet</gear>
-				<gear>SmartSafety Bracelet</gear>
-			</gears>
-			<mods>
-				<name>Small Weapon Mount (Drone)</name>
-			</mods>
-		</vehicle>
-		<vehicle>
-			<id>a836d6d5-56f3-416c-a53f-2249af400580</id>
-			<name>MCT Gun Turret (Small)</name>
-			<page>133</page>
-			<source>R5</source>
-			<accel>0</accel>
-			<armor>6</armor>
-			<avail>4R</avail>
-			<body>2</body>
-			<category>Drones: Small</category>
-			<cost>4000</cost>
-			<handling>0</handling>
-			<pilot>3</pilot>
-			<sensor>2</sensor>
-			<speed>0</speed>
-			<gears>
-				<gear rating="2" maxrating="3">Sensor Array</gear>
-			</gears>
-			<mods>
-				<name>Standard Weapon Mount (Drone)</name>
-				<name>Immobile (Drone)</name>
-			</mods>
-		</vehicle>
-		<vehicle>
-			<id>68b2cf81-7fa0-4451-8096-96d9bd25c128</id>
-			<name>MCT Seven (Wheelie) (Small)</name>
-			<page>134</page>
-			<source>R5</source>
-			<accel>1</accel>
-			<armor>0</armor>
-			<avail>0</avail>
-			<body>1</body>
-			<category>Drones: Small</category>
-			<cost>2000</cost>
-			<handling>4/2</handling>
-			<pilot>1</pilot>
-			<sensor>1</sensor>
-			<speed>2</speed>
-			<gears>
-				<gear rating="1" maxrating="3">Sensor Array</gear>
-			</gears>
-			<modslots>3</modslots>
-		</vehicle>
-		<vehicle>
-			<id>84bc59dd-cd8f-4148-b5fa-53c3e0fe384f</id>
-			<name>MCT Seven (Treads) (Small)</name>
-			<page>134</page>
-			<source>R5</source>
-			<accel>1</accel>
-			<armor>0</armor>
-			<avail>2</avail>
-			<body>1</body>
-			<category>Drones: Small</category>
-			<cost>2000</cost>
-			<handling>3</handling>
-			<pilot>1</pilot>
-			<sensor>1</sensor>
-			<speed>2</speed>
-			<gears>
-				<gear rating="1" maxrating="3">Sensor Array</gear>
-			</gears>
-			<modslots>3</modslots>
-		</vehicle>
-		<vehicle>
-			<id>67bfc8e7-e8dd-4e3f-9e31-d5aa4990e4f5</id>
-			<name>MCT Seven (Dirty) (Small)</name>
-			<page>134</page>
-			<source>R5</source>
-			<accel>1</accel>
-			<armor>0</armor>
-			<avail>2</avail>
-			<body>1</body>
-			<category>Drones: Small</category>
-			<cost>2000</cost>
-			<handling>2/4</handling>
-			<pilot>1</pilot>
-			<sensor>1</sensor>
-			<speed>2</speed>
-			<gears>
-				<gear rating="1" maxrating="3">Sensor Array</gear>
-			</gears>
-			<modslots>3</modslots>
-		</vehicle>
-		<vehicle>
-			<id>7cc3856f-eaaa-47a6-83f5-a5efa36efbcd</id>
-			<name>MCT Seven (Quad) (Small)</name>
-			<page>134</page>
-			<source>R5</source>
-			<accel>1</accel>
-			<armor>0</armor>
-			<avail>4</avail>
-			<body>1</body>
-			<category>Drones: Small</category>
-			<cost>2000</cost>
-			<handling>4</handling>
-			<pilot>1</pilot>
-			<sensor>1</sensor>
-			<speed>1</speed>
-			<gears>
-				<gear rating="1" maxrating="3">Sensor Array</gear>
-			</gears>
-			<modslots>3</modslots>
-		</vehicle>
-		<vehicle>
-			<id>4c2952dd-b400-4560-816b-1a857e3f24dd</id>
-			<name>MCT Seven (Swims) (Small)</name>
-			<page>134</page>
-			<source>R5</source>
-			<accel>1</accel>
-			<armor>0</armor>
-			<avail>4</avail>
-			<body>1</body>
-			<category>Drones: Small</category>
-			<cost>1000</cost>
-			<handling>3</handling>
-			<pilot>1</pilot>
-			<sensor>1</sensor>
-			<speed>2</speed>
-			<gears>
-				<gear rating="1" maxrating="3">Sensor Array</gear>
-			</gears>
-			<modslots>3</modslots>
-		</vehicle>
-		<vehicle>
-			<id>2227d4bb-9a97-460a-b90c-cf9fd4d98636</id>
-			<name>MCT Seven (Hovers) (Small)</name>
-			<page>134</page>
-			<source>R5</source>
-			<accel>1</accel>
-			<armor>0</armor>
-			<avail>6</avail>
-			<body>1</body>
-			<category>Drones: Small</category>
-			<cost>4000</cost>
-			<handling>3</handling>
-			<pilot>1</pilot>
-			<sensor>1</sensor>
-			<speed>1</speed>
-			<gears>
-				<gear rating="1" maxrating="3">Sensor Array</gear>
-			</gears>
-			<modslots>3</modslots>
-		</vehicle>
-		<vehicle>
-			<id>6918401c-ae18-45cc-90e2-72a029240eed</id>
-			<name>MCT Seven (Soars) (Small)</name>
-			<page>134</page>
-			<source>R5</source>
-			<accel>1</accel>
-			<armor>0</armor>
-			<avail>8</avail>
-			<body>1</body>
-			<category>Drones: Small</category>
-			<cost>4000</cost>
-			<handling>3</handling>
-			<pilot>1</pilot>
-			<sensor>1</sensor>
-			<speed>2</speed>
-			<gears>
-				<gear rating="1" maxrating="3">Sensor Array</gear>
-			</gears>
-			<modslots>3</modslots>
-		</vehicle>
-		<vehicle>
-			<id>0ff86ef9-e35d-4f8f-bc64-0303f81f11c7</id>
-			<name>Neonet Prarie Dog (Small)</name>
-			<page>134</page>
-			<source>R5</source>
-			<accel>1</accel>
-			<armor>3</armor>
-			<avail>12F</avail>
-			<body>2</body>
-			<category>Drones: Small</category>
-			<cost>8000</cost>
-			<handling>2/4</handling>
-			<pilot>3</pilot>
-			<sensor>4</sensor>
-			<speed>2</speed>
-			<gears>
-				<gear rating="3">Electronic Warfare Autosoft</gear>
-				<gear rating="4">Jammer, Directional</gear>
-				<gear rating="6">Jammer, Area</gear>
-				<gear rating="4" maxrating="4">Sensor Array</gear>
-			</gears>
-		</vehicle>
-		<vehicle>
-			<id>963d0596-c0f5-40d9-8bfe-580cc1150d20</id>
-			<name>PW Sundowner (Small)</name>
-			<page>134</page>
-			<source>R5</source>
-			<accel>1</accel>
-			<armor>0</armor>
-			<avail>8</avail>
-			<body>2</body>
-			<category>Drones: Small</category>
-			<cost>10000</cost>
-			<handling>3</handling>
-			<pilot>2</pilot>
-			<sensor>2</sensor>
-			<speed>4</speed>
-			<gears>
-				<gear rating="2" maxrating="3">Sensor Array</gear>
-			</gears>
-		</vehicle>
-		<vehicle>
-			<id>6cef9ce0-b7b0-4d3c-933a-ef1da1580388</id>
-			<name>Proteus Krake (Small)</name>
-			<page>136</page>
-			<source>R5</source>
-			<accel>4</accel>
-			<armor>2</armor>
-			<avail>18F</avail>
-			<body>2</body>
-			<category>Drones: Small</category>
-			<cost>10000</cost>
-			<handling>5</handling>
-			<pilot>4</pilot>
-			<sensor>3</sensor>
-			<speed>3</speed>
-			<gears>
-				<gear rating="3" maxrating="3">Sensor Array</gear>
-				<gear select="Nautical Mechanic">Tool Kit</gear>
-				<gear>Plasma Torch</gear>
-				<gear>Ink Pouch</gear>
-			</gears>
-			<mods>
-				<name>Small Weapon Mount (Drone)</name>
-			</mods>
-		</vehicle>
-		<vehicle>
-			<id>75b5192e-6d57-4ca3-b288-c733c1272cef</id>
-			<name>Saab-Thyssen Bloodhound (Small)</name>
-			<page>136</page>
-			<source>R5</source>
-			<accel>1</accel>
-			<armor>0</armor>
-			<avail>8</avail>
-			<body>2</body>
-			<category>Drones: Small</category>
-			<cost>10000</cost>
-			<handling>3</handling>
-			<pilot>2</pilot>
-			<sensor>4</sensor>
-			<speed>1</speed>
-			<gears>
-				<gear rating="4" maxrating="4">Sensor Array</gear>
-				<gear rating="6">Geiger Counter</gear>
-				<gear rating="8">Olfactory Sensor</gear>
-			</gears>
-		</vehicle>
-		<vehicle>
-			<id>ec84a3e8-00f7-4558-b21c-62fff76c33c5</id>
-			<name>Renraku Dove-4 (Small)</name>
-			<page>136</page>
-			<source>R5</source>
-			<accel>1</accel>
-			<armor>0</armor>
-			<avail>4</avail>
-			<body>2</body>
-			<category>Drones: Small</category>
-			<cost>5000</cost>
-			<handling>4</handling>
-			<pilot>2</pilot>
-			<sensor>2</sensor>
-			<speed>2</speed>
-			<gears>
-				<gear rating="2" maxrating="3">Sensor Array</gear>
-				<gear rating="6">Radio Signal Scanner</gear>
-			</gears>
-			<modslots>1</modslots>
-		</vehicle>
-		<vehicle>
-			<id>2f1519ae-8c34-48cb-a5ba-47eac74fff82</id>
-			<name>Renraku Jardinero (Small)</name>
-			<page>136</page>
-			<source>R5</source>
-			<accel>1</accel>
-			<armor>0</armor>
-			<avail>4</avail>
-			<body>2</body>
-			<category>Drones: Small</category>
-			<cost>2000</cost>
-			<handling>2/4</handling>
-			<pilot>2</pilot>
-			<sensor>2</sensor>
-			<speed>1</speed>
-			<gears>
-				<gear rating="2" maxrating="3">Sensor Array</gear>
-			</gears>
-			<modslots>1</modslots>
-		</vehicle>
-		<vehicle>
-			<id>744987eb-0503-4d1f-b49e-fb3a543b08e0</id>
-			<name>Renraku Job-A-Mat (Small)</name>
-			<page>137</page>
-			<source>R5</source>
-			<accel>0</accel>
-			<armor>0</armor>
-			<avail>4</avail>
-			<body>2</body>
-			<category>Drones: Small</category>
-			<cost>3000</cost>
-			<handling>0</handling>
-			<pilot>2</pilot>
-			<sensor>2</sensor>
-			<speed>0</speed>
-			<gears>
-				<gear rating="2" maxrating="3">Sensor Array</gear>
-				<gear rating="2" select="Knowledge">Skill Autosoft</gear>
-			</gears>
-			<mods>
-				<name>Immobile (Drone)</name>
-			</mods>
-		</vehicle>
-		<vehicle>
-			<id>d8654096-dcd5-42ce-af43-cda1c0caeb3f</id>
-			<name>Renraku Pelican (Small)</name>
-			<page>137</page>
-			<source>R5</source>
-			<accel>1</accel>
-			<armor>0</armor>
-			<avail>2</avail>
-			<body>2</body>
-			<category>Drones: Small</category>
-			<cost>4000</cost>
-			<handling>4</handling>
-			<pilot>2</pilot>
-			<sensor>2</sensor>
-			<speed>2</speed>
-			<gears>
-				<gear rating="2" maxrating="3">Sensor Array</gear>
-			</gears>
-			<modslots>1</modslots>
-		</vehicle>
-		<vehicle>
-			<id>50d4bce4-79f1-48d4-8b38-68969802dec0</id>
-			<name>Telestrian Shamus</name>
-			<page>138</page>
-			<source>R5</source>
-			<accel>1</accel>
-			<armor>4</armor>
-			<avail>10</avail>
-			<body>4</body>
-			<category>Drones: Small</category>
-			<cost>30000</cost>
-			<handling>3</handling>
-			<pilot>3</pilot>
-			<sensor>8</sensor>
-			<speed>3</speed>
-			<gears>
-				<gear>Quicksilver Camera</gear>
-				<gear rating="8" maxrating="8">Sensor Array</gear>
-				<gear rating="8">Atmosphere Sensor</gear>
-				<gear rating="8">Camera</gear>
-				<gear rating="8">Geiger Counter</gear>
-				<gear rating="8">MAD Scanner</gear>
-				<gear rating="8">Olfactory Sensor</gear>
-				<gear rating="8">Radio Signal Scanner</gear>
-				<gear rating="8">Ultrasound</gear>
-				<gear rating="8">X-Ray</gear>
-			</gears>
-		</vehicle>
-		<vehicle>
-			<id>2c2ab919-9432-4e0a-9f30-a8cc9d51f7fb</id>
-			<name>Ares Cheetah (Medium)</name>
-			<page>139</page>
-			<source>R5</source>
-			<accel>1</accel>
-			<armor>6</armor>
-			<avail>12R</avail>
-			<body>2</body>
-			<category>Drones: Medium</category>
-			<cost>14000</cost>
-			<handling>4</handling>
-			<pilot>3</pilot>
-			<sensor>2</sensor>
-			<speed>6</speed>
-			<gears>
-				<gear rating="2" maxrating="4">Sensor Array</gear>
-			</gears>
-		</vehicle>
-		<vehicle>
-			<id>671e4bc0-bd06-4158-9515-2e353f2f6123</id>
-			<name>Evo Krokodil (Medium)</name>
-			<page>140</page>
-			<source>R5</source>
-			<accel>1</accel>
-			<armor>6</armor>
-			<avail>8R</avail>
-			<body>3</body>
-			<category>Drones: Medium</category>
-			<cost>12000</cost>
-			<handling>3</handling>
-			<pilot>2</pilot>
-			<sensor>2</sensor>
-			<speed>2/3</speed>
-			<gears>
-				<gear rating="2" maxrating="4">Sensor Array</gear>
-			</gears>
-			<mods>
-				<name>Amphibious (Drone)</name>
-			</mods>
-			<modslots>1</modslots>
-		</vehicle>
-		<vehicle>
-			<id>62431445-834e-424b-b4e4-ff41f36b184c</id>
-			<name>Federated-Boeing Kull (Medium)</name>
-			<page>140</page>
-			<source>R5</source>
-			<accel>2</accel>
-			<armor>0</armor>
-			<avail>4</avail>
-			<body>3</body>
-			<category>Drones: Medium</category>
-			<cost>10000</cost>
-			<handling>3</handling>
-			<pilot>3</pilot>
-			<sensor>2</sensor>
-			<speed>4</speed>
-			<gears>
-				<gear rating="2" maxrating="4">Sensor Array</gear>
-			</gears>
-		</vehicle>
-		<vehicle>
-			<id>dd68326a-254b-44e7-b787-67a539f19e06</id>
-			<name>MCT Tunneler (Medium)</name>
-			<page>140</page>
-			<source>R5</source>
-			<accel>0</accel>
-			<armor>6</armor>
-			<avail>8R</avail>
-			<body>3</body>
-			<category>Drones: Medium</category>
-			<cost>10000</cost>
-			<handling>3</handling>
-			<pilot>2</pilot>
-			<sensor>2</sensor>
-			<speed>0</speed>
-			<gears>
-				<gear rating="2" maxrating="4">Sensor Array</gear>
-			</gears>
-			<modslots>2</modslots>
-		</vehicle>
-		<vehicle>
-			<id>4ca97d26-0d55-4b9e-afcb-4f10b5eea4a6</id>
-			<name>Renraku LEBD-2 (Medium)</name>
-			<page>140</page>
-			<source>R5</source>
-			<accel>1</accel>
-			<armor>9</armor>
-			<avail>12R</avail>
-			<body>3</body>
-			<category>Drones: Medium</category>
-			<cost>20000</cost>
-			<handling>4</handling>
-			<pilot>4</pilot>
-			<sensor>4</sensor>
-			<speed>2</speed>
-			<gears>
-				<gear rating="4" maxrating="4">Sensor Array</gear>
-				<gear rating="4" select="Yamaha Pulsar">[Weapon] Targeting Autosoft</gear>
-				<gear rating="4">Clearsight Autosoft</gear>
-				<gear rating="4" select="Legal Codes">Skill Autosoft</gear>
-				<gear costfor="4">Ammo: Taser Dart</gear>
-			</gears>
-			<mods>
-				<name>Mini Weapon Mount (Drone)</name>
-			</mods>
-			<weapons>
-				<weapon>
-					<name>Yamaha Pulsar</name>
-				</weapon>
-			</weapons>
-		</vehicle>
-		<vehicle>
-			<id>39f2681c-6a20-4799-bd9a-f81636a00dbd</id>
-			<name>Transys Steed (Medium)</name>
-			<page>141</page>
-			<source>R5</source>
-			<accel>1</accel>
-			<armor>0</armor>
-			<avail>2</avail>
-			<body>3</body>
-			<category>Drones: Medium</category>
-			<cost>4000</cost>
-			<handling>4/2</handling>
-			<pilot>2</pilot>
-			<sensor>4</sensor>
-			<speed>1</speed>
-			<gears>
-				<gear rating="4" maxrating="4">Sensor Array</gear>
-			</gears>
-			<modslots>1</modslots>
-		</vehicle>
-		<vehicle>
-			<id>9bb6d665-a59c-4146-ad2f-2ce4ef2e52c9</id>
-			<name>Ares Matilda (Large)</name>
-			<page>141</page>
-			<source>R5</source>
-			<accel>1</accel>
-			<armor>8</armor>
-			<avail>2</avail>
-			<body>8</body>
-			<category>Drones: Large</category>
-			<cost>4000</cost>
-			<handling>1</handling>
-			<pilot>2</pilot>
-			<sensor>4</sensor>
-			<speed>2</speed>
-			<gears>
-				<gear rating="4" maxrating="5">Sensor Array</gear>
-				<gear rating="3">[Weapon] Targeting Autosoft</gear>
-			</gears>
-			<mods>
-				<name>Standard Weapon Mount (Drone)</name>
-			</mods>
-			<weapons>
-				<weapon>
-					<name>Underbarrel Grenade Launcher</name>
-				</weapon>
-				<weapon>
-					<name>Riot Shield</name>
-				</weapon>
-				<weapon>
-					<name>Riot Shield</name>
-				</weapon>
-			</weapons>
-		</vehicle>
-		<vehicle>
-			<id>4ea566f2-a5c0-4021-80b1-60d85dab1b27</id>
-			<name>Ares Mule (Large)</name>
-			<page>142</page>
-			<source>R5</source>
-			<accel>1</accel>
-			<armor>6</armor>
-			<avail>4</avail>
-			<body>4</body>
-			<category>Drones: Large</category>
-			<cost>8000</cost>
-			<handling>4</handling>
-			<pilot>2</pilot>
-			<sensor>2</sensor>
-			<speed>1</speed>
-			<gears>
-				<gear rating="2" maxrating="5">Sensor Array</gear>
-			</gears>
-			<mods>
-				<name>Drone Arm</name>
-			</mods>
-			<modslots>3</modslots>
-		</vehicle>
-		<vehicle>
-			<id>a5700d79-5748-4c6d-a28b-8c282827a05a</id>
-			<name>Ares Paladin (Large)</name>
-			<page>142</page>
-			<source>R5</source>
-			<accel>1</accel>
-			<armor>18</armor>
-			<avail>8R</avail>
-			<body>5</body>
-			<category>Drones: Large</category>
-			<cost>5000</cost>
-			<handling>5</handling>
-			<pilot>3</pilot>
-			<sensor>2</sensor>
-			<speed>4</speed>
-			<gears>
-				<gear rating="2" maxrating="5">Sensor Array</gear>
-			</gears>
-			<mods>
-				<name>Tracked Propulsion</name>
-			</mods>
-		</vehicle>
-		<vehicle>
-			<id>18dbdb52-cb84-43d5-8d0e-15eb5a036556</id>
-			<name>CrashCart Medicart (Large)</name>
-			<page>143</page>
-			<source>R5</source>
-			<accel>1</accel>
-			<armor>5</armor>
-			<avail>6</avail>
-			<body>6</body>
-			<category>Drones: Large</category>
-			<cost>10000</cost>
-			<handling>5</handling>
-			<pilot>4</pilot>
-			<sensor>4</sensor>
-			<speed>5</speed>
-			<gears>
-				<gear rating="4" maxrating="5">Sensor Array</gear>
-				<gear rating="6">Medkit</gear>
-			</gears>
-			<mods>
-				<name>Tracked Propulsion</name>
-			</mods>
-			<modslots>2</modslots>
-		</vehicle>
-		<vehicle>
-			<id>4037bd7f-917a-4478-a52a-e4b73635a5c1</id>
-			<name>GTS Tower (Large)</name>
-			<page>143</page>
-			<source>R5</source>
-			<accel>1</accel>
-			<armor>6</armor>
-			<avail>8</avail>
-			<body>4</body>
-			<category>Drones: Large</category>
-			<cost>10000</cost>
-			<handling>2</handling>
-			<pilot>2</pilot>
-			<sensor>2</sensor>
-			<speed>1</speed>
-			<gears>
-				<gear rating="2" maxrating="5">Sensor Array</gear>
-			</gears>
-			<mods>
-				<name>Standard Drone Rack (Mini)</name>
-				<name>Standard Drone Rack (Mini)</name>
-				<name>Standard Drone Rack (Mini)</name>
-				<name>Standard Drone Rack (Mini)</name>
-			</mods>
-		</vehicle>
-		<vehicle>
-			<id>e0343c07-3a15-4596-bcc0-5a2d6d160a6b</id>
-			<name>Saeder-Krupp MK-170 Neptune (Large)</name>
-			<page>143</page>
-			<source>R5</source>
-			<accel>1</accel>
-			<armor>3</armor>
-			<avail>10F</avail>
-			<body>5</body>
-			<category>Drones: Large</category>
-			<cost>17500</cost>
-			<handling>2</handling>
-			<pilot>4</pilot>
-			<sensor>3</sensor>
-			<speed>3</speed>
-			<gears>
-				<gear rating="3" maxrating="5">Sensor Array</gear>
-			</gears>
-			<mods>
-				<name>Submersible (Drone)</name>
-				<name>Searchlight</name>
-			</mods>
-		</vehicle>
-		<vehicle>
-			<id>bc21264d-527c-4066-b8c6-0aa24cff61cb</id>
-			<name>Mitsuhama Malakim (Large)</name>
-			<page>143</page>
-			<source>R5</source>
-			<accel>2</accel>
-			<armor>9</armor>
-			<avail>20F</avail>
-			<body>4</body>
-			<category>Drones: Large</category>
-			<cost>40000</cost>
-			<handling>3</handling>
-			<pilot>4</pilot>
-			<sensor>4</sensor>
-			<speed>6</speed>
-			<gears>
-				<gear rating="6">Jammer, Area</gear>
-				<gear rating="6">Jammer, Directional</gear>
-				<gear rating="4">[Weapon] Targeting Autosoft</gear>
-				<gear rating="4" maxrating="5">Sensor Array</gear>
-			</gears>
-			<mods>
-				<name>Standard Weapon Mount (Drone)</name>
-			</mods>
-		</vehicle>
-		<vehicle>
-			<id>70916e91-a7ee-477f-a4b0-14bc125c1034</id>
-			<name>Ares KN-Y2: Deimos (Huge)</name>
-			<page>144</page>
-			<source>R5</source>
-			<accel>1</accel>
-			<armor>18</armor>
-			<avail>20F</avail>
-			<body>6</body>
-			<category>Drones: Huge</category>
-			<cost>220000</cost>
-			<handling>3</handling>
-			<pilot>5</pilot>
-			<sensor>3</sensor>
-			<speed>2</speed>
-			<gears>
-				<gear rating="5">[Weapon] Targeting Autosoft</gear>
-				<gear>Smartsoft</gear>
-				<gear rating="3" maxrating="6">Sensor Array</gear>
-			</gears>
-			<mods>
-				<name>Heavy Weapon Mount (Drone)</name>
-			</mods>
-		</vehicle>
-		<vehicle>
-			<id>e4f82e1e-1bcb-4857-a693-80cea860150e</id>
-			<name>Ares KN-Y1: Phobos (Huge)</name>
-			<page>144</page>
-			<source>R5</source>
-			<accel>1</accel>
-			<armor>18</armor>
-			<avail>16F</avail>
-			<body>6</body>
-			<category>Drones: Huge</category>
-			<cost>250000</cost>
-			<handling>3</handling>
-			<pilot>5</pilot>
-			<sensor>3</sensor>
-			<speed>2</speed>
-			<gears>
-				<gear rating="5">[Weapon] Targeting Autosoft</gear>
-				<gear>Smartsoft</gear>
-				<gear rating="3" maxrating="6">Sensor Array</gear>
-			</gears>
-			<mods>
-				<name>Heavy Weapon Mount (Drone)</name>
-			</mods>
-		</vehicle>
-		<vehicle>
-			<id>83dae489-5d31-4d39-b6fa-aefc83b3ff20</id>
-			<name>Ares KN-Y4: Eris (Huge)</name>
-			<page>144</page>
-			<source>R5</source>
-			<accel>1</accel>
-			<armor>18</armor>
-			<avail>24F</avail>
-			<body>6</body>
-			<category>Drones: Huge</category>
-			<cost>270000</cost>
-			<handling>3</handling>
-			<pilot>5</pilot>
-			<sensor>3</sensor>
-			<speed>2</speed>
-			<gears>
-				<gear rating="5">[Weapon] Targeting Autosoft</gear>
-				<gear>Smartsoft</gear>
-				<gear rating="6">Jammer, Area</gear>
-				<gear rating="6">Jammer, Directional</gear>
-				<gear rating="5">Electronic Warfare Autosoft</gear>
-				<gear rating="3" maxrating="6">Sensor Array</gear>
-			</gears>
-			<mods>
-				<name>Large Weapon Mount (Drone)</name>
-			</mods>
-		</vehicle>
-		<vehicle>
-			<id>0f1b635b-59d8-4b43-b809-76eae7f0048c</id>
-			<name>Mesametric Kodiak (Huge)</name>
-			<page>145</page>
-			<source>R5</source>
-			<accel>1</accel>
-			<armor>12</armor>
-			<avail>12R</avail>
-			<body>6</body>
-			<category>Drones: Huge</category>
-			<cost>40000</cost>
-			<handling>2/4</handling>
-			<pilot>2</pilot>
-			<sensor>2</sensor>
-			<speed>2</speed>
-			<gears>
-				<gear rating="2" select="Road Engineering">Skill Autosoft</gear>
-				<gear rating="2" maxrating="6">Sensor Array</gear>
-			</gears>
-			<mods>
-				<name>Drone Arm</name>
-			</mods>
-			<modslots>2</modslots>
-		</vehicle>
-		<vehicle>
-			<id>a88f58ad-f4e0-448a-ba5c-00cbdd0076f6</id>
-			<name>NeoNet Avenging Angel (Huge)</name>
-			<page>145</page>
-			<source>R5</source>
-			<accel>2</accel>
-			<armor>12</armor>
-			<avail>40F</avail>
-			<body>6</body>
-			<category>Drones: Huge</category>
-			<cost>1000000</cost>
-			<handling>3</handling>
-			<pilot>6</pilot>
-			<sensor>6</sensor>
-			<speed>6</speed>
-			<gears>
-				<gear rating="6" maxrating="6">Sensor Array</gear>
-			</gears>
-			<mods>
-				<name>Heavy Weapon Mount (Drone)</name>
-			</mods>
-		</vehicle>
-		<vehicle>
-			<id>472a0869-4759-41cf-b529-a42b0f308f69</id>
-			<name>Criado Juan (Anthro)</name>
-			<page>146</page>
-			<source>R5</source>
-			<accel>1</accel>
-			<armor>0</armor>
-			<avail>2</avail>
-			<body>2</body>
-			<category>Drones: Anthro</category>
-			<cost>8000</cost>
-			<handling>2</handling>
-			<pilot>2</pilot>
-			<sensor>2</sensor>
-			<speed>2</speed>
-			<gears>
-				<gear rating="2" maxrating="6">Sensor Array</gear>
-			</gears>
-			<mods>
-				<name>Drone Arm</name>
-				<name>Drone Arm</name>
-				<name>Drone Leg</name>
-				<name>Drone Leg</name>
-			</mods>
-		</vehicle>
-		<vehicle>
-			<id>ad77dfa1-36ae-4e66-a319-24de903652aa</id>
-			<name>Horizon Little Buddy (Anthro)</name>
-			<page>146</page>
-			<source>R5</source>
-			<accel>1</accel>
-			<armor>0</armor>
-			<avail>4</avail>
-			<body>1</body>
-			<category>Drones: Anthro</category>
-			<cost>2000</cost>
-			<handling>2</handling>
-			<pilot>2</pilot>
-			<sensor>2</sensor>
-			<speed>1</speed>
-			<gears>
-				<gear rating="2" maxrating="6">Sensor Array</gear>
-				<gear rating="2" select="Instruction">Skill Autosoft</gear>
-			</gears>
-			<mods>
-				<name>Drone Arm</name>
-				<name>Drone Arm</name>
-				<name>Drone Leg</name>
-				<name>Drone Leg</name>
-			</mods>
-		</vehicle>
-		<vehicle>
-			<id>54f7d700-d407-49bf-a231-83777419cbe3</id>
-			<name>MCT Kenchiku-Kikai (Anthro)</name>
-			<page>147</page>
-			<source>R5</source>
-			<accel>1</accel>
-			<armor>3</armor>
-			<avail>8R</avail>
-			<body>5</body>
-			<category>Drones: Anthro</category>
-			<cost>20000</cost>
-			<handling>2</handling>
-			<pilot>2</pilot>
-			<sensor>2</sensor>
-			<speed>2</speed>
-			<gears>
-				<gear rating="2" maxrating="6">Sensor Array</gear>
-				<gear rating="2" select="Industrial Mechanic">Skill Autosoft</gear>
-			</gears>
-			<mods>
-				<name>Drone Arm</name>
-				<name>Drone Arm</name>
-				<name>Drone Leg</name>
-				<name>Drone Leg</name>
-			</mods>
-		</vehicle>
-		<vehicle>
-			<id>b448855b-57e7-435a-b523-174adb276674</id>
-			<name>NeoNet Juggernaut (Anthro)</name>
-			<page>147</page>
-			<source>R5</source>
-			<accel>1</accel>
-			<armor>12</armor>
-			<avail>14R</avail>
-			<body>6</body>
-			<category>Drones: Anthro</category>
-			<cost>100000</cost>
-			<handling>3</handling>
-			<pilot>3</pilot>
-			<sensor>3</sensor>
-			<speed>4</speed>
-			<gears>
-				<gear rating="3" maxrating="6">Sensor Array</gear>
-			</gears>
-			<mods>
-				<name>Drone Arm</name>
-				<name>Drone Arm</name>
-				<name>Drone Leg</name>
-				<name>Drone Leg</name>
-				<name>Standard Weapon Mount (Drone)</name>
-				<name>Standard Weapon Mount (Drone)</name>
-			</mods>
-		</vehicle>
-		<vehicle>
-			<id>ca18775c-3535-40e1-be69-a07905add421</id>
-			<name>Saeder-Krupp Direktionssekretar (Anthro)</name>
-			<page>148</page>
-			<source>R5</source>
-			<accel>2</accel>
-			<armor>3</armor>
-			<avail>12R</avail>
-			<body>4</body>
-			<category>Drones: Anthro</category>
-			<cost>40000</cost>
-			<handling>4</handling>
-			<pilot>4</pilot>
-			<sensor>4</sensor>
-			<speed>4</speed>
-			<gears>
-				<gear rating="4" maxrating="6">Sensor Array</gear>
-			</gears>
-			<mods>
-				<name>Drone Arm</name>
-				<name>Drone Arm</name>
-				<name>Drone Leg</name>
-				<name>Drone Leg</name>
-			</mods>
-		</vehicle>
-		<vehicle>
-			<id>17d1e41b-6650-45e2-b898-d047c3b8702a</id>
-			<name>Shiawase I-Doll (Anthro)</name>
-			<page>148</page>
-			<source>R5</source>
-			<accel>1</accel>
-			<armor>0</armor>
-			<avail>4</avail>
-			<body>3</body>
-			<category>Drones: Anthro</category>
-			<cost>20000</cost>
-			<handling>3</handling>
-			<pilot>3</pilot>
-			<sensor>3</sensor>
-			<speed>3</speed>
-			<gears>
-				<gear rating="3" maxrating="6">Sensor Array</gear>
-				<gear rating="3" select="Cooking">Skill Autosoft</gear>
-			</gears>
-			<mods>
-				<name>Synthetic Drone Arm</name>
-				<name>Synthetic Drone Arm</name>
-				<name>Synthetic Drone Leg</name>
-				<name>Synthetic Drone Leg</name>
-				<name rating="1">Realistic Features (Drone)</name>
-			</mods>
-		</vehicle>
-		<vehicle>
-			<id>1e8e5e79-9d32-48fa-802c-6bf91676ae63</id>
-			<name>Harley-Davidson Scorpion (Chopper)</name>
-			<page>462</page>
-			<source>SR5</source>
-			<accel>2</accel>
-			<armor>9</armor>
-			<avail>0</avail>
-			<body>8</body>
-			<category>Bikes</category>
-			<cost>12000</cost>
-			<handling>4/3</handling>
-			<pilot>1</pilot>
-			<sensor>2</sensor>
-			<speed>4</speed>
-			<gears>
-				<gear rating="2" maxrating="6">Sensor Array</gear>
-			</gears>
-			<mods>
-				<name rating="1">Metahuman Adjustment</name>
-			</mods>
-			<seats>1</seats>
-		</vehicle>
-		<vehicle>
-			<id>2df83d3e-78bb-4b42-b19f-78df8588e981</id>
-			<name>Yamaha Growler (Off-Road Bike)</name>
-			<page>462</page>
-			<source>SR5</source>
-			<accel>1</accel>
-			<armor>5</armor>
-			<avail>0</avail>
-			<body>5</body>
-			<category>Bikes</category>
-			<cost>5000</cost>
-			<handling>4/5</handling>
-			<pilot>1</pilot>
-			<sensor>1</sensor>
-			<speed>3/4</speed>
-			<gears>
-				<gear rating="2" maxrating="6">Sensor Array</gear>
-			</gears>
-			<seats>1</seats>
-		</vehicle>
-		<vehicle>
-			<id>86374792-b881-4d9b-915a-d0e6652bbf4d</id>
-			<name>Suzuki Mirage (Racing Bike)</name>
-			<page>462</page>
-			<source>SR5</source>
-			<accel>3</accel>
-			<armor>6</armor>
-			<avail>0</avail>
-			<body>5</body>
-			<category>Bikes</category>
-			<cost>8500</cost>
-			<handling>5/3</handling>
-			<pilot>1</pilot>
-			<sensor>2</sensor>
-			<speed>6</speed>
-			<gears>
-				<gear rating="2" maxrating="6">Sensor Array</gear>
-			</gears>
-			<seats>1</seats>
-		</vehicle>
-		<vehicle>
-			<id>e3b51fdb-e62b-4343-b905-999056286fcb</id>
-			<name>Chrysler-Nissan Jackrabbit (Subcompact)</name>
-			<page>462</page>
-			<source>SR5</source>
-			<accel>2</accel>
-			<armor>4</armor>
-			<avail>0</avail>
-			<body>8</body>
-			<category>Cars</category>
-			<cost>10000</cost>
-			<handling>4/3</handling>
-			<pilot>1</pilot>
-			<sensor>2</sensor>
-			<speed>3</speed>
-			<gears>
-				<gear rating="2" maxrating="7">Sensor Array</gear>
-			</gears>
-			<seats>2</seats>
-		</vehicle>
-		<vehicle>
-			<id>1f011f9a-42bb-401d-938d-592a4759a502</id>
-			<name>Chrysler-Nissan Journey (Car)</name>
-			<page>186</page>
-			<source>SS</source>
-			<accel>3</accel>
-			<armor>5</armor>
-			<avail>0</avail>
-			<body>9</body>
-			<category>Cars</category>
-			<cost>17000</cost>
-			<handling>4/3</handling>
-			<pilot>1</pilot>
-			<sensor>1</sensor>
-			<speed>3</speed>
-			<gears>
-				<gear rating="2" maxrating="7">Sensor Array</gear>
-			</gears>
-			<seats>4</seats>
-		</vehicle>
-		<vehicle>
-			<id>d7695e8c-1eab-4fe3-8b37-406cc73ca1d6</id>
-			<name>Eurocar Westwind 3000 (Luxury Sports Car)</name>
-			<page>463</page>
-			<source>SR5</source>
-			<accel>3</accel>
-			<armor>8</armor>
-			<avail>13</avail>
-			<body>10</body>
-			<category>Cars</category>
-			<cost>110000</cost>
-			<handling>6/4</handling>
-			<pilot>3</pilot>
-			<sensor>5</sensor>
-			<speed>7</speed>
-			<gears>
-				<gear rating="5" maxrating="7">Sensor Array</gear>
-			</gears>
-			<mods>
-				<name rating="6">Passenger Protection System</name>
-				<name rating="2">Anti-Theft System</name>
-			</mods>
-			<seats>2</seats>
-		</vehicle>
-		<vehicle>
-			<id>79046746-a3fb-4eb2-a78a-82ebdeecdacc</id>
-			<name>Honda Spirit (Subcompact)</name>
-			<page>463</page>
-			<source>SR5</source>
-			<accel>2</accel>
-			<armor>6</armor>
-			<avail>0</avail>
-			<body>8</body>
-			<category>Cars</category>
-			<cost>12000</cost>
-			<handling>3/2</handling>
-			<pilot>1</pilot>
-			<sensor>2</sensor>
-			<speed>4</speed>
-			<gears>
-				<gear rating="2" maxrating="7">Sensor Array</gear>
-			</gears>
-			<seats>2</seats>
-		</vehicle>
-		<vehicle>
-			<id>7eb50773-4291-42af-af27-1ac469f8470c</id>
-			<name>Honda Artemis (Car)</name>
-			<page>186</page>
-			<source>SS</source>
-			<accel>3</accel>
-			<armor>6</armor>
-			<avail>0</avail>
-			<body>9</body>
-			<category>Cars</category>
-			<cost>17000</cost>
-			<handling>4/2</handling>
-			<pilot>1</pilot>
-			<sensor>1</sensor>
-			<speed>3</speed>
-			<gears>
-				<gear rating="2" maxrating="7">Sensor Array</gear>
-			</gears>
-			<seats>4</seats>
-		</vehicle>
-		<vehicle>
-			<id>62a93c90-fcfe-49bd-85ba-4730f4b6ebd7</id>
-			<name>Saeder-Krupp LT-21 (Delivery Van)</name>
-			<page>186</page>
-			<source>SS</source>
-			<accel>1</accel>
-			<armor>7</armor>
-			<avail>0</avail>
-			<body>15</body>
-			<category>Trucks</category>
-			<cost>31000</cost>
-			<handling>2/1</handling>
-			<pilot>2</pilot>
-			<sensor>2</sensor>
-			<speed>2</speed>
-			<gears>
-				<gear rating="2" maxrating="7">Sensor Array</gear>
-			</gears>
-			<seats>2</seats>
-		</vehicle>
-		<vehicle>
-			<id>72a204fc-e4f7-4e00-9d14-7f338fb86817</id>
-			<name>Hyundai Shin-Hyung (Sport Sedan)</name>
-			<page>463</page>
-			<source>SR5</source>
-			<accel>3</accel>
-			<armor>6</armor>
-			<avail>0</avail>
-			<body>10</body>
-			<category>Cars</category>
-			<cost>28500</cost>
-			<handling>5/4</handling>
-			<pilot>1</pilot>
-			<sensor>2</sensor>
-			<speed>6</speed>
-			<gears>
-				<gear rating="2" maxrating="7">Sensor Array</gear>
-			</gears>
-			<mods>
-				<addslots>4</addslots>
-			</mods>
-			<seats>4</seats>
-		</vehicle>
-		<vehicle>
-			<id>9f6115e6-b52b-40d8-94d5-c4874de4858b</id>
-			<name>Dodge Ram Industrial (Large) (Garbage Truck)</name>
-			<page>186</page>
-			<source>SS</source>
-			<accel>1</accel>
-			<armor>8</armor>
-			<avail>4</avail>
-			<body>16</body>
-			<category>Trucks</category>
-			<cost>51000</cost>
-			<handling>2/1</handling>
-			<pilot>2</pilot>
-			<sensor>4</sensor>
-			<speed>1</speed>
-			<gears>
-				<gear rating="2" maxrating="7">Sensor Array</gear>
-			</gears>
-			<seats>4</seats>
-		</vehicle>
-		<vehicle>
-			<id>53afa8ff-2903-4167-8ed4-ae6d833d1547</id>
-			<name>Dodge Ram Industrial (Narrow) (Garbage Truck)</name>
-			<page>186</page>
-			<source>SS</source>
-			<accel>1</accel>
-			<armor>8</armor>
-			<avail>4</avail>
-			<body>16</body>
-			<category>Trucks</category>
-			<cost>49000</cost>
-			<handling>3/1</handling>
-			<pilot>2</pilot>
-			<sensor>4</sensor>
-			<speed>1</speed>
-			<gears>
-				<gear rating="2" maxrating="7">Sensor Array</gear>
-			</gears>
-			<seats>4</seats>
-		</vehicle>
-		<vehicle>
-			<id>f43a6579-cc23-4bae-b154-5f9adf6cb7f2</id>
-			<name>Esprit Industries Watcher (SUV)</name>
-			<page>186</page>
-			<source>SS</source>
-			<accel>3</accel>
-			<armor>8</armor>
-			<avail>4</avail>
-			<body>9</body>
-			<category>Trucks</category>
-			<cost>40000</cost>
-			<handling>3/3</handling>
-			<pilot>1</pilot>
-			<sensor>3</sensor>
-			<speed>3</speed>
-			<gears>
-				<gear rating="2" maxrating="7">Sensor Array</gear>
-			</gears>
-			<seats>5</seats>
-		</vehicle>
-		<vehicle>
-			<id>3aed6a1c-af27-48eb-84e3-8f21875e0c65</id>
-			<name>Mitsubishi Nightsky (Limousine)</name>
-			<page>463</page>
-			<source>SR5</source>
-			<accel>2</accel>
-			<armor>15</armor>
-			<avail>16</avail>
-			<body>15</body>
-			<category>Cars</category>
-			<cost>320000</cost>
-			<handling>4/3</handling>
-			<pilot>3</pilot>
-			<sensor>5</sensor>
-			<speed>4</speed>
-			<gears>
-				<gear rating="5" maxrating="7">Sensor Array</gear>
-			</gears>
-			<mods>
-				<name>Amenities (Luxury)</name>
-				<name rating="2">Life Support</name>
-			</mods>
-			<seats>8</seats>
-		</vehicle>
-		<vehicle>
-			<id>898906ec-f2b9-43a4-98ad-6f79230b9a0c</id>
-			<name>Ford Americar (Sedan)</name>
-			<page>463</page>
-			<source>SR5</source>
-			<accel>2</accel>
-			<armor>6</armor>
-			<avail>0</avail>
-			<body>11</body>
-			<category>Cars</category>
-			<cost>16000</cost>
-			<handling>4/3</handling>
-			<pilot>1</pilot>
-			<sensor>2</sensor>
-			<speed>3</speed>
-			<gears>
-				<gear rating="2" maxrating="7">Sensor Array</gear>
-			</gears>
-			<seats>4</seats>
-		</vehicle>
-		<vehicle>
-			<id>71600577-7cce-4f6b-9854-531460d9400a</id>
-			<name>Saeder-Krupp-Bentley Concordat (Luxury Sedan)</name>
-			<page>463</page>
-			<source>SR5</source>
-			<accel>2</accel>
-			<armor>12</armor>
-			<avail>10</avail>
-			<body>12</body>
-			<category>Cars</category>
-			<cost>65000</cost>
-			<handling>5/4</handling>
-			<pilot>2</pilot>
-			<sensor>4</sensor>
-			<speed>5</speed>
-			<gears>
-				<gear rating="4" maxrating="7">Sensor Array</gear>
-			</gears>
-			<seats>4</seats>
-		</vehicle>
-		<vehicle>
-			<id>30de4139-368b-4569-94c1-f65c1cd2dc26</id>
-			<name>Rover 2072 (SUV)</name>
-			<page>464</page>
-			<source>SR5</source>
-			<accel>2</accel>
-			<armor>12</armor>
-			<avail>10</avail>
-			<body>15</body>
-			<category>Trucks</category>
-			<cost>68000</cost>
-			<handling>5/5</handling>
-			<pilot>2</pilot>
-			<sensor>4</sensor>
-			<speed>4</speed>
-			<gears>
-				<gear rating="4" maxrating="7">Sensor Array</gear>
-			</gears>
-			<seats>6</seats>
-		</vehicle>
-		<vehicle>
-			<id>56747364-dbd5-40e3-b4c1-5a361ec0c710</id>
-			<name>Toyota Gopher (Heavy-Duty Pickup)</name>
-			<page>463</page>
-			<source>SR5</source>
-			<accel>2</accel>
-			<armor>10</armor>
-			<avail>0</avail>
-			<body>14</body>
-			<category>Trucks</category>
-			<cost>25000</cost>
-			<handling>5/5</handling>
-			<pilot>1</pilot>
-			<sensor>2</sensor>
-			<speed>4</speed>
-			<gears>
-				<gear rating="2" maxrating="7">Sensor Array</gear>
-			</gears>
-			<mods>
-				<name>Off-Road Suspension</name>
-				<name select="Open Box Storage">Special Equipment</name>
-			</mods>
-			<seats>3</seats>
-		</vehicle>
-		<vehicle>
-			<id>3ce7af9c-104c-4b74-be1b-f0b512ebea4b</id>
-			<name>GMC Bulldog Step-Van (Van)</name>
-			<page>463</page>
-			<source>SR5</source>
-			<accel>1</accel>
-			<armor>12</armor>
-			<avail>0</avail>
-			<body>16</body>
-			<category>Trucks</category>
-			<cost>35000</cost>
-			<handling>3/3</handling>
-			<pilot>1</pilot>
-			<sensor>2</sensor>
-			<speed>3</speed>
-			<gears>
-				<gear rating="2" maxrating="7">Sensor Array</gear>
-			</gears>
-			<mods>
-				<addslots>4</addslots>
-			</mods>
-			<seats>6</seats>
-		</vehicle>
-		<vehicle>
-			<id>f73f5dbf-f812-4a04-a441-98a3cc37d23a</id>
-			<name>GMC Endurance (Van)</name>
-			<page>186</page>
-			<source>SS</source>
-			<accel>3</accel>
-			<armor>6</armor>
-			<avail>0</avail>
-			<body>14</body>
-			<category>Trucks</category>
-			<cost>35000</cost>
-			<handling>3/3</handling>
-			<pilot>1</pilot>
-			<sensor>2</sensor>
-			<speed>4</speed>
-			<gears>
-				<gear rating="2" maxrating="7">Sensor Array</gear>
-			</gears>
-			<seats>8</seats>
-		</vehicle>
-		<vehicle>
-			<id>e04c0dce-b45a-4f0d-8d48-bea1c4a305f1</id>
-			<name>GMC Sidewinder (SUV)</name>
-			<page>186</page>
-			<source>SS</source>
-			<accel>2</accel>
-			<armor>6</armor>
-			<avail>4</avail>
-			<body>10</body>
-			<category>Trucks</category>
-			<cost>33000</cost>
-			<handling>4/3</handling>
-			<pilot>2</pilot>
-			<sensor>2</sensor>
-			<speed>4</speed>
-			<gears>
-				<gear rating="2" maxrating="7">Sensor Array</gear>
-			</gears>
-			<seats>6</seats>
-		</vehicle>
-		<vehicle>
-			<id>0ed17686-7ac3-48de-88d2-bc8738a00afa</id>
-			<name>Ares Roadmaster (Armored Transport)</name>
-			<page>464</page>
-			<source>SR5</source>
-			<accel>1</accel>
-			<armor>18</armor>
-			<avail>8</avail>
-			<body>18</body>
-			<category>Trucks</category>
-			<cost>52000</cost>
-			<handling>3/3</handling>
-			<pilot>3</pilot>
-			<sensor>3</sensor>
-			<speed>3</speed>
-			<gears>
-				<gear rating="3" maxrating="7">Sensor Array</gear>
-			</gears>
-			<seats>8</seats>
-		</vehicle>
-		<vehicle>
-			<id>8a898851-6409-48f0-95f9-62e831835890</id>
-			<name>Conestoga Vista (Bus)</name>
-			<page>110</page>
-			<source>AR</source>
-			<accel>15/25</accel>
-			<armor>4</armor>
-			<avail>0</avail>
-			<body>20</body>
-			<category>Trucks</category>
-			<cost>25000</cost>
-			<handling>-3</handling>
-			<pilot>1</pilot>
-			<sensor>1</sensor>
-			<speed>90</speed>
-			<gears>
-				<gear rating="1" maxrating="7">Sensor Array</gear>
-			</gears>
-			<mods>
-				<name>Amenities (Squatter)</name>
-			</mods>
-		</vehicle>
-		<vehicle>
-			<id>81505035-7043-4841-a952-3763e9e7ddc5</id>
-			<name>Conestoga Trailblazer (Moving Truck)</name>
-			<page>186</page>
-			<source>SS</source>
-			<accel>1</accel>
-			<armor>6</armor>
-			<avail>4</avail>
-			<body>14</body>
-			<category>Trucks</category>
-			<cost>75000</cost>
-			<handling>2/1</handling>
-			<pilot>2</pilot>
-			<sensor>1</sensor>
-			<speed>2</speed>
-			<gears>
-				<gear rating="1" maxrating="7">Sensor Array</gear>
-			</gears>
-			<seats>2</seats>
-		</vehicle>
-		<vehicle>
-			<id>f4b1800d-7542-477c-b007-094e6a989ece</id>
-			<name>Conestoga Trailblazer w/Trailer (Moving Truck)</name>
-			<page>186</page>
-			<source>SS</source>
-			<accel>1</accel>
-			<armor>6</armor>
-			<avail>4</avail>
-			<body>20</body>
-			<category>Trucks</category>
-			<cost>95000</cost>
-			<handling>1/1</handling>
-			<pilot>2</pilot>
-			<sensor>1</sensor>
-			<speed>2</speed>
-			<gears>
-				<gear rating="1" maxrating="7">Sensor Array</gear>
-			</gears>
-			<seats>2</seats>
-		</vehicle>
-		<vehicle>
-			<id>7e5d30f4-ef09-4a95-8bb5-a9128557e1b0</id>
-			<name>Samuvani Criscraft Otter (Sport Cruiser)</name>
-			<page>464</page>
-			<source>SR5</source>
-			<accel>2</accel>
-			<armor>6</armor>
-			<avail>0</avail>
-			<body>12</body>
-			<category>Boats</category>
-			<cost>21000</cost>
-			<handling>4</handling>
-			<pilot>2</pilot>
-			<sensor>2</sensor>
-			<speed>3</speed>
-			<gears>
-				<gear rating="2" maxrating="7">Sensor Array</gear>
-			</gears>
-			<seats>8</seats>
-		</vehicle>
-		<vehicle>
-			<id>6af4e72c-a783-4b61-8f3b-22436b635b57</id>
-			<name>Yongkang Gala Trinity (Speedboat)</name>
-			<page>464</page>
-			<source>SR5</source>
-			<accel>3</accel>
-			<armor>6</armor>
-			<avail>8</avail>
-			<body>10</body>
-			<category>Boats</category>
-			<cost>37000</cost>
-			<handling>5</handling>
-			<pilot>1</pilot>
-			<sensor>1</sensor>
-			<speed>6</speed>
-			<gears>
-				<gear rating="1" maxrating="7">Sensor Array</gear>
-			</gears>
-			<mods>
-				<name>Smuggling Compartment</name>
-				<name>Assembly/Disassembly</name>
-			</mods>
-			<seats>3</seats>
-		</vehicle>
-		<vehicle>
-			<id>bffc0ba9-ab14-4226-bb4e-c2db70528a06</id>
-			<name>Morgan Cutlass (Patrol Boat)</name>
-			<page>454</page>
-			<source>SR5</source>
-			<accel>2</accel>
-			<armor>10</armor>
-			<avail>14R</avail>
-			<body>16</body>
-			<category>Boats</category>
-			<cost>96000</cost>
-			<handling>5</handling>
-			<pilot>3</pilot>
-			<sensor>5</sensor>
-			<speed>4</speed>
-			<gears>
-				<gear rating="5" maxrating="7">Sensor Array</gear>
-			</gears>
-			<mods>
-				<name>Heavy Weapon Mount, Manual</name>
-				<name>Heavy Weapon Mount, Manual</name>
-			</mods>
-			<seats>6</seats>
-		</vehicle>
-		<vehicle>
-			<id>fb002667-22de-4156-ad17-def60a1795c0</id>
-			<name>Proteus Lamprey (Sea Sled)</name>
-			<page>112</page>
-			<source>AR</source>
-			<accel>1</accel>
-			<armor>6</armor>
-			<avail>0</avail>
-			<body>6</body>
-			<category>Submarines</category>
-			<cost>14000</cost>
-			<handling>3</handling>
-			<pilot>1</pilot>
-			<sensor>3</sensor>
-			<speed>2</speed>
-			<gears>
-				<gear rating="3" maxrating="7">Sensor Array</gear>
-			</gears>
-			<mods>
-				<name>Standard drone rack (medium)</name>
-				<name>Ballast Tanks Level 1</name>
-				<name>Drone Rack, Small Landing</name>
-			</mods>
-			<seats>4</seats>
-		</vehicle>
-		<vehicle>
-			<id>f6360d94-95f1-474c-82b3-0c0d3f9575c2</id>
-			<name>Vulkan Electronaut (Mini-sub)</name>
-			<page>464</page>
-			<source>SR5</source>
-			<accel>1</accel>
-			<armor>10</armor>
-			<avail>10</avail>
-			<body>12</body>
-			<category>Submarines</category>
-			<cost>108000</cost>
-			<handling>3</handling>
-			<pilot>4</pilot>
-			<sensor>4</sensor>
-			<speed>3</speed>
-			<gears>
-				<gear rating="4" maxrating="7">Sensor Array</gear>
-			</gears>
-			<seats>2</seats>
-		</vehicle>
-		<vehicle>
-			<id>590fde44-d58d-4b96-871f-406426dbabf7</id>
-			<name>Artemis Industries Nightwing (Glider)</name>
-			<page>464</page>
-			<source>SR5</source>
-			<accel>1</accel>
-			<armor>0</armor>
-			<avail>8</avail>
-			<body>4</body>
-			<category>Fixed-Wing Aircraft</category>
-			<cost>20000</cost>
-			<handling>6</handling>
-			<pilot>1</pilot>
-			<sensor>1</sensor>
-			<speed>3</speed>
-			<gears>
-				<gear rating="2" maxrating="7">Sensor Array</gear>
-			</gears>
-			<mods>
-				<name rating="4">Signature Masking</name>
-			</mods>
-			<seats>1</seats>
-		</vehicle>
-		<vehicle>
-			<id>a383fc02-599b-4bd6-b699-bbac28162ef2</id>
-			<name>Cessna C750 (Twin-Prop Airplane)</name>
-			<page>464</page>
-			<source>SR5</source>
-			<accel>3</accel>
-			<armor>4</armor>
-			<avail>8</avail>
-			<body>18</body>
-			<category>Fixed-Wing Aircraft</category>
-			<cost>146000</cost>
-			<handling>3</handling>
-			<pilot>2</pilot>
-			<sensor>2</sensor>
-			<speed>5</speed>
-			<gears>
-				<gear rating="2" maxrating="7">Sensor Array</gear>
-			</gears>
-			<seats>4</seats>
-		</vehicle>
-		<vehicle>
-			<id>af79563a-e66d-4cd4-9b1b-2d412ce54107</id>
-			<name>Renault-Fiat Fokker Tundra-9 (Amphibious Jet)</name>
-			<page>464</page>
-			<source>SR5</source>
-			<accel>3</accel>
-			<armor>10</armor>
-			<avail>12</avail>
-			<body>20</body>
-			<category>Fixed-Wing Aircraft</category>
-			<cost>300000</cost>
-			<handling>2</handling>
-			<pilot>3</pilot>
-			<sensor>3</sensor>
-			<speed>4</speed>
-			<gears>
-				<gear rating="3" maxrating="7">Sensor Array</gear>
-			</gears>
-			<mods>
-				<name>Secondary Propulsion (Amphibious, Surface)</name>
-			</mods>
-			<seats>24</seats>
-		</vehicle>
-		<vehicle>
-			<id>907833f4-30d3-4291-ba21-f165ec105b92</id>
-			<name>Ares Dragon (Cargo Helicopter)</name>
-			<page>464</page>
-			<source>SR5</source>
-			<accel>3</accel>
-			<armor>8</armor>
-			<avail>12</avail>
-			<body>22</body>
-			<category>Rotorcraft</category>
-			<cost>355000</cost>
-			<handling>4</handling>
-			<pilot>3</pilot>
-			<sensor>3</sensor>
-			<speed>4</speed>
-			<gears>
-				<gear rating="3" maxrating="7">Sensor Array</gear>
-			</gears>
-			<seats>18</seats>
-		</vehicle>
-		<vehicle>
-			<id>9ce49c91-c231-4784-b88b-feee327fec90</id>
-			<name>Nissan Hound (Transport Helicopter)</name>
-			<page>464</page>
-			<source>SR5</source>
-			<accel>3</accel>
-			<armor>16</armor>
-			<avail>13R</avail>
-			<body>16</body>
-			<category>Rotorcraft</category>
-			<cost>425000</cost>
-			<handling>5</handling>
-			<pilot>2</pilot>
-			<sensor>4</sensor>
-			<speed>4</speed>
-			<gears>
-				<gear rating="4" maxrating="7">Sensor Array</gear>
-			</gears>
-			<mods>
-				<name>Weapon Mount</name>
-				<name>Weapon Mount</name>
-			</mods>
-			<seats>12</seats>
-		</vehicle>
-		<vehicle>
-			<id>c0e5d03c-abbd-433a-b186-0bb2b4945b4c</id>
-			<name>Northrup Wasp (Autogyro)</name>
-			<page>465</page>
-			<source>SR5</source>
-			<accel>3</accel>
-			<armor>8</armor>
-			<avail>12R</avail>
-			<body>10</body>
-			<category>Rotorcraft</category>
-			<cost>86000</cost>
-			<handling>5</handling>
-			<pilot>3</pilot>
-			<sensor>3</sensor>
-			<speed>5</speed>
-			<gears>
-				<gear rating="3" maxrating="7">Sensor Array</gear>
-			</gears>
-			<mods>
-				<name>Heavy Weapon Mount</name>
-			</mods>
-			<seats>1</seats>
-		</vehicle>
-		<vehicle>
-			<id>de4166ba-f6b3-4675-acef-39327c84f57f</id>
-			<name>Ares Venture (LAV)</name>
-			<page>465</page>
-			<source>SR5</source>
-			<accel>4</accel>
-			<armor>14</armor>
-			<avail>12F</avail>
-			<body>16</body>
-			<category>VTOL/VSTOL</category>
-			<cost>400000</cost>
-			<handling>5</handling>
-			<pilot>4</pilot>
-			<sensor>4</sensor>
-			<speed>7</speed>
-			<gears>
-				<gear rating="4" maxrating="7">Sensor Array</gear>
-			</gears>
-			<seats>6</seats>
-		</vehicle>
-		<vehicle>
-			<id>7926b1f7-9d92-4e28-9913-4d0c4d8b3c86</id>
-			<name>GMC Banshee (Thunderbird)</name>
-			<page>465</page>
-			<source>SR5</source>
-			<accel>4</accel>
-			<armor>18</armor>
-			<avail>24F</avail>
-			<body>20</body>
-			<category>VTOL/VSTOL</category>
-			<cost>2500000</cost>
-			<handling>6</handling>
-			<pilot>4</pilot>
-			<sensor>6</sensor>
-			<speed>8</speed>
-			<gears>
-				<gear rating="6" maxrating="7">Sensor Array</gear>
-			</gears>
-			<mods>
-				<name>Rigger Cocoon</name>
-				<name rating="4">ECM</name>
-			</mods>
-			<seats>12</seats>
-		</vehicle>
-		<vehicle>
-			<id>37eff614-ba8d-422c-af74-5cabcdebe3ce</id>
-			<name>Federated Boeing Commuter (Tilt-Wing Airplane)</name>
-			<page>465</page>
-			<source>SR5</source>
-			<accel>3</accel>
-			<armor>8</armor>
-			<avail>16</avail>
-			<body>16</body>
-			<category>VTOL/VSTOL</category>
-			<cost>350000</cost>
-			<handling>3</handling>
-			<pilot>3</pilot>
-			<sensor>3</sensor>
-			<speed>3</speed>
-			<gears>
-				<gear rating="3" maxrating="7">Sensor Array</gear>
-			</gears>
-			<seats>30</seats>
-		</vehicle>
-		<vehicle>
-			<id>1f3308cb-837a-45c5-b581-9fef48cd4d8c</id>
-			<name>Shiawase Kanmushi (Microdrone)</name>
-			<page>465</page>
-			<source>SR5</source>
-			<accel>1</accel>
-			<armor>0</armor>
-			<avail>8</avail>
-			<body>0</body>
-			<category>Drones: Micro</category>
-			<cost>1000</cost>
-			<handling>4</handling>
-			<pilot>3</pilot>
-			<sensor>3</sensor>
-			<speed>2</speed>
-			<gears>
-				<gear rating="3" maxrating="3">Sensor Array</gear>
-			</gears>
-			<mods>
-				<name>Gecko Tips</name>
-			</mods>
-		</vehicle>
-		<vehicle>
-			<id>3be36e78-0786-45e6-bc72-6269b75c3f29</id>
-			<name>Sikorsky-Bell Microskimmer (Microdrone)</name>
-			<page>465</page>
-			<source>SR5</source>
-			<accel>1</accel>
-			<armor>0</armor>
-			<avail>6</avail>
-			<body>0</body>
-			<category>Drones: Micro</category>
-			<cost>1000</cost>
-			<handling>3</handling>
-			<pilot>3</pilot>
-			<sensor>3</sensor>
-			<speed>3</speed>
-			<gears>
-				<gear rating="3" maxrating="3">Sensor Array</gear>
-			</gears>
-		</vehicle>
-		<vehicle>
-			<id>4261d97f-2a4f-4ed3-91a4-64a69a549e37</id>
-			<name>Horizon Flying Eye (Minidrone)</name>
-			<page>465</page>
-			<source>SR5</source>
-			<accel>2</accel>
-			<armor>0</armor>
-			<avail>8</avail>
-			<body>1</body>
-			<category>Drones: Mini</category>
-			<cost>2000</cost>
-			<handling>4</handling>
-			<pilot>3</pilot>
-			<sensor>3</sensor>
-			<speed>3</speed>
-			<gears>
-				<gear rating="3" maxrating="3">Sensor Array</gear>
-			</gears>
-		</vehicle>
-		<vehicle>
-			<id>fa4686b8-3886-4bd8-bda4-737050245208</id>
-			<name>Horizon Flying Eye w/Flash-Pak and Grenade (Minidrone)</name>
-			<page>465</page>
-			<source>SR5</source>
-			<accel>2</accel>
-			<armor>0</armor>
-			<avail>8</avail>
-			<body>1</body>
-			<category>Drones: Mini</category>
-			<cost>2500</cost>
-			<handling>4</handling>
-			<pilot>3</pilot>
-			<sensor>3</sensor>
-			<speed>3</speed>
-			<gears>
-				<gear>Grenade: Flash-Pak</gear>
-				<gear>Grenade: Smoke</gear>
-				<gear rating="3" maxrating="3">Sensor Array</gear>
-			</gears>
-		</vehicle>
-		<vehicle>
-			<id>715a8171-8167-4391-8d33-f7d50217efec</id>
-			<name>Ocular Drone</name>
-			<page>453</page>
-			<source>SR5</source>
-			<accel>2</accel>
-			<armor>0</armor>
-			<avail>8</avail>
-			<body>1</body>
-			<category>Drones: Mini</category>
-			<cost>0</cost>
-			<handling>4</handling>
-			<pilot>3</pilot>
-			<sensor>3</sensor>
-			<speed>3</speed>
-			<gears>
-				<gear rating="3" maxrating="3">Sensor Array</gear>
-			</gears>
-			<hidden />
-		</vehicle>
-		<vehicle>
-			<id>d187e9f7-b308-426f-ac35-957ba601c70c</id>
-			<name>MCT Fly-Spy (Minidrone)</name>
-			<page>466</page>
-			<source>SR5</source>
-			<accel>2</accel>
-			<armor>0</armor>
-			<avail>8</avail>
-			<body>1</body>
-			<category>Drones: Mini</category>
-			<cost>2000</cost>
-			<handling>4</handling>
-			<pilot>3</pilot>
-			<sensor>3</sensor>
-			<speed>3</speed>
-			<gears>
-				<gear rating="3" maxrating="3">Sensor Array</gear>
-			</gears>
-			<mods>
-				<name rating="2">Realistic Features</name>
-			</mods>
-		</vehicle>
-		<vehicle>
-			<id>16d4e660-7014-434e-a437-08bc869c6200</id>
-			<name>Aztechnology Crawler (Small)</name>
-			<page>466</page>
-			<source>SR5</source>
-			<accel>1</accel>
-			<armor>3</armor>
-			<avail>4</avail>
-			<body>3</body>
-			<category>Drones: Small</category>
-			<cost>4000</cost>
-			<handling>4</handling>
-			<pilot>4</pilot>
-			<sensor>3</sensor>
-			<speed>3</speed>
-			<gears>
-				<gear rating="3" maxrating="3">Sensor Array</gear>
-			</gears>
-		</vehicle>
-		<vehicle>
-			<id>9604795c-03f2-46db-a86b-3fd16ea35c51</id>
-			<name>Lockheed Optic-X2 (Small)</name>
-			<page>466</page>
-			<source>SR5</source>
-			<accel>3</accel>
-			<armor>2</armor>
-			<avail>10</avail>
-			<body>2</body>
-			<category>Drones: Small</category>
-			<cost>21000</cost>
-			<handling>4</handling>
-			<pilot>3</pilot>
-			<sensor>3</sensor>
-			<speed>4</speed>
-			<gears>
-				<gear rating="3" maxrating="3">Sensor Array</gear>
-			</gears>
-			<mods>
-				<name rating="3">Signature Masking</name>
-			</mods>
-		</vehicle>
-		<vehicle>
-			<id>10a55a19-7f86-4942-830f-212b9975280e</id>
-			<name>Cyberspace Designs Dragonfly (Small)</name>
-			<page>179</page>
-			<source>SS</source>
-			<accel>2</accel>
-			<armor>1</armor>
-			<avail>12R</avail>
-			<body>1</body>
-			<category>Drones: Small</category>
-			<cost>2500</cost>
-			<handling>4</handling>
-			<pilot>3</pilot>
-			<sensor>2</sensor>
-			<speed>3</speed>
-			<gears>
-				<gear rating="2" maxrating="3">Sensor Array</gear>
-			</gears>
-		</vehicle>
-		<vehicle>
-			<id>c8f7e6c0-85e6-4feb-9ef0-0aeca5fba76b</id>
-			<name>Ares Duelist (Medium)</name>
-			<page>466</page>
-			<source>SR5</source>
-			<accel>1</accel>
-			<armor>4</armor>
-			<avail>5R</avail>
-			<body>4</body>
-			<category>Drones: Anthro</category>
-			<cost>4500</cost>
-			<handling>3</handling>
-			<pilot>3</pilot>
-			<sensor>3</sensor>
-			<speed>3</speed>
-			<gears>
-				<gear rating="3" maxrating="6">Sensor Array</gear>
-			</gears>
-			<mods>
-				<name>Drone Arm</name>
-				<name>Drone Arm</name>
-				<name>Drone Leg</name>
-				<name>Drone Leg</name>
-				<name rating="1">Realistic Features</name>
-				<name>Weapon Mount</name>
-				<name>Weapon Mount</name>
-			</mods>
-			<weapons>
-				<weapon>
-					<name>Sword</name>
-				</weapon>
-				<weapon>
-					<name>Sword</name>
-				</weapon>
-			</weapons>
-		</vehicle>
-		<vehicle>
-			<id>3fc823bd-bff7-4838-8f94-11c1e55c380a</id>
-			<name>Bust-A-Move (2nd Generation) (Medium)</name>
-			<page>178</page>
-			<source>SS</source>
-			<accel>1</accel>
-			<armor>1</armor>
-			<avail>50</avail>
-			<body>2</body>
-			<category>Drones: Medium</category>
-			<cost>Variable(700-1500)</cost>
-			<handling>4</handling>
-			<pilot>2</pilot>
-			<sensor>2</sensor>
-			<speed>3</speed>
-			<gears>
-				<gear rating="2" maxrating="4">Sensor Array</gear>
-			</gears>
-		</vehicle>
-		<vehicle>
-			<id>1264a59a-2fdd-4d41-a674-2082db4f199b</id>
-			<name>Transys Office Maid (Medium)</name>
-			<page>179</page>
-			<source>SS</source>
-			<accel>2</accel>
-			<armor>0</armor>
-			<avail>4</avail>
-			<body>3</body>
-			<category>Drones: Medium</category>
-			<cost>8000</cost>
-			<handling>3</handling>
-			<pilot>4</pilot>
-			<sensor>3</sensor>
-			<speed>3</speed>
-			<gears>
-				<gear rating="2" maxrating="4">Sensor Array</gear>
-			</gears>
-			<mods>
-				<name>Drone Arm</name>
-				<name>Drone Arm</name>
-			</mods>
-		</vehicle>
-		<vehicle>
-			<id>9186a0a7-635f-4242-a0e8-238f48b17ca2</id>
-			<name>GM-Nissan Doberman (Medium)</name>
-			<page>466</page>
-			<source>SR5</source>
-			<accel>1</accel>
-			<armor>4</armor>
-			<avail>4R</avail>
-			<body>4</body>
-			<category>Drones: Medium</category>
-			<cost>5000</cost>
-			<handling>5</handling>
-			<pilot>3</pilot>
-			<sensor>3</sensor>
-			<speed>3</speed>
-			<gears>
-				<gear rating="3" maxrating="4">Sensor Array</gear>
-			</gears>
-			<mods>
-				<name>Weapon Mount</name>
-			</mods>
-		</vehicle>
-		<vehicle>
-			<id>1291ab59-2483-42ca-b7a9-503b2c354cee</id>
-			<name>MCT-Nissan Roto-drone (Medium)</name>
-			<page>466</page>
-			<source>SR5</source>
-			<accel>2</accel>
-			<armor>4</armor>
-			<avail>6</avail>
-			<body>4</body>
-			<category>Drones: Medium</category>
-			<cost>5000</cost>
-			<handling>4</handling>
-			<pilot>3</pilot>
-			<sensor>3</sensor>
-			<speed>4</speed>
-			<gears>
-				<gear rating="3" maxrating="4">Sensor Array</gear>
-			</gears>
-			<mods>
-				<addslots>3</addslots>
-			</mods>
-			<modslots>7</modslots>
-			<weaponmodslots>3</weaponmodslots>
-		</vehicle>
-		<vehicle>
-			<id>4fbe5cd2-b7b9-11e6-80f5-76304dec7eb7</id>
-			<name>MCT-Nissan Roto-drone (Medium) (German)</name>
-			<page>147</page>
-			<source>R5G</source>
-			<accel>1</accel>
-			<armor>6</armor>
-			<avail>6</avail>
-			<body>4</body>
-			<category>Drones: Medium</category>
-			<cost>8000</cost>
-			<handling>4</handling>
-			<pilot>3</pilot>
-			<sensor>3</sensor>
-			<speed>2</speed>
-			<gears>
-				<gear rating="3" maxrating="4">Sensor Array</gear>
-			</gears>
-			<mods>
-				<addslots>3</addslots>
-			</mods>
-			<modslots>7</modslots>
-			<weaponmodslots>3</weaponmodslots>
-		</vehicle>
-		<vehicle>
-			<id>6c6893fd-a69f-4346-885b-c6ae85679d35</id>
-			<name>Cyberspace Designs Dalmatian (Large)</name>
-			<page>466</page>
-			<source>SR5</source>
-			<accel>3</accel>
-			<armor>5</armor>
-			<avail>6R</avail>
-			<body>5</body>
-			<category>Drones: Large</category>
-			<cost>10000</cost>
-			<handling>5</handling>
-			<pilot>3</pilot>
-			<sensor>3</sensor>
-			<speed>5</speed>
-			<gears>
-				<gear rating="3" maxrating="5">Sensor Array</gear>
-			</gears>
-		</vehicle>
-		<vehicle>
-			<id>b627c28f-e67e-4a34-9808-af81fad2acf9</id>
-			<name>GMC Snatch'n'Grab (Large)</name>
-			<page>179</page>
-			<source>SS</source>
-			<accel>2</accel>
-			<armor>4</armor>
-			<avail>12F</avail>
-			<body>2</body>
-			<category>Drones: Large</category>
-			<cost>8000</cost>
-			<handling>3</handling>
-			<pilot>3</pilot>
-			<sensor>3</sensor>
-			<speed>4</speed>
-			<gears>
-				<gear rating="2" maxrating="5">Sensor Array</gear>
-			</gears>
-		</vehicle>
-		<vehicle>
-			<id>50e6572c-ea59-4756-83e4-7c51f8f614c9</id>
-			<name>Modified Dassault Janatorial Drone (Large)</name>
-			<page>179</page>
-			<source>SS</source>
-			<accel>2</accel>
-			<armor>2</armor>
-			<avail>8</avail>
-			<body>10</body>
-			<category>Drones: Large</category>
-			<cost>10000</cost>
-			<handling>2</handling>
-			<pilot>2</pilot>
-			<sensor>2</sensor>
-			<speed>2</speed>
-			<gears>
-				<gear rating="2" maxrating="5">Sensor Array</gear>
-			</gears>
-		</vehicle>
-		<vehicle>
-			<id>0e8d9c3c-83c0-4c1d-96f0-1f2a2e0bf354</id>
-			<name>Modified Renraku Manservant-3 (Large)</name>
-			<page>180</page>
-			<source>SS</source>
-			<accel>2</accel>
-			<armor>5</armor>
-			<avail>14F</avail>
-			<body>3</body>
-			<category>Drones: Anthro</category>
-			<cost>9000</cost>
-			<handling>2</handling>
-			<pilot>3</pilot>
-			<sensor>3</sensor>
-			<speed>2</speed>
-			<gears>
-				<gear rating="2" maxrating="5">Sensor Array</gear>
-			</gears>
-			<mods>
-				<name>Drone Arm</name>
-				<name>Drone Arm</name>
-				<name>Drone Leg</name>
-				<name>Drone Leg</name>
-			</mods>
-		</vehicle>
-		<vehicle>
-			<id>a8c39fd9-d219-4772-9f8e-49b1d0975733</id>
-			<name>Steel Lynx Combat Drone (Large)</name>
-			<page>466</page>
-			<source>SR5</source>
-			<accel>2</accel>
-			<armor>12</armor>
-			<avail>10R</avail>
-			<body>6</body>
-			<category>Drones: Large</category>
-			<cost>25000</cost>
-			<handling>5</handling>
-			<pilot>3</pilot>
-			<sensor>3</sensor>
-			<speed>4</speed>
-			<gears>
-				<gear rating="3" maxrating="5">Sensor Array</gear>
-			</gears>
-			<mods>
-				<name>Heavy Weapon Mount</name>
-			</mods>
-		</vehicle>
-		<vehicle>
-			<id>8ac6c14d-22c2-4f5f-be53-774af78179ad</id>
-			<name>Aeroquip M.E.D.-1 'Dustoff' Medical Evacuation Drone (Large)</name>
-			<page>23</page>
-			<source>BB</source>
-			<accel>4</accel>
-			<armor>5</armor>
-			<avail>10R</avail>
-			<body>4</body>
-			<category>Drones: Large</category>
-			<cost>12000</cost>
-			<handling>3</handling>
-			<pilot>4</pilot>
-			<sensor>3</sensor>
-			<speed>4</speed>
-			<gears>
-				<gear rating="3" maxrating="5">Sensor Array</gear>
-			</gears>
-			<mods>
-				<name>Dustoff Armored Valkyrie Module</name>
-			</mods>
-		</vehicle>
-		<vehicle>
-			<id>d186dbc2-52e6-4804-94ca-7db96c2afdde</id>
-			<name>Shiawase Caduceus 'CAD' 7 (Medium)</name>
-			<page>23</page>
-			<source>BB</source>
-			<accel>1</accel>
-			<armor>3</armor>
-			<avail>12R</avail>
-			<body>5</body>
-			<category>Drones: Anthro</category>
-			<cost>16500</cost>
-			<handling>4</handling>
-			<pilot>2</pilot>
-			<sensor>1</sensor>
-			<speed>2</speed>
-			<gears>
-				<gear rating="2" maxrating="4">Sensor Array</gear>
-			</gears>
-			<mods>
-				<name>Drone Arm</name>
-				<name>Drone Arm</name>
-				<name>Drone Leg</name>
-				<name>Drone Leg</name>
-			</mods>
-		</vehicle>
-		<vehicle>
-			<id>73b7729b-89c1-44fb-950c-f8391376a6b8</id>
-			<name>F-B Bumblebee</name>
-			<page>23</page>
-			<source>NP</source>
-			<accel>1</accel>
-			<armor>14</armor>
-			<avail>12F</avail>
-			<body>4</body>
-			<category>Drones: Medium</category>
-			<cost>24000</cost>
-			<handling>3</handling>
-			<pilot>3</pilot>
-			<sensor>3</sensor>
-			<speed>2</speed>
-			<gears>
-				<gear rating="3" maxrating="4">Sensor Array</gear>
-				<gear rating="3" select="Stoner-Ares M202">[Weapon] Targeting Autosoft</gear>
-			</gears>
-			<mods>
-				<name>Heavy Weapon Mount</name>
-			</mods>
-			<weapons>
-				<weapon>
-					<name>Stoner-Ares M202</name>
-				</weapon>
-			</weapons>
-		</vehicle>
-		<vehicle>
-			<id>57f83415-4b13-47d2-8a80-20483d356a09</id>
-			<name>Cocotaxi</name>
-			<page>139</page>
-			<source>HT</source>
-			<accel>2</accel>
-			<armor>4</armor>
-			<avail>0</avail>
-			<body>5</body>
-			<category>Bikes</category>
-			<cost>4000</cost>
-			<handling>4/2</handling>
-			<pilot>1</pilot>
-			<sensor>1</sensor>
-			<speed>3</speed>
-			<gears>
-				<gear rating="1" maxrating="7">Sensor Array</gear>
-			</gears>
-			<seats>3</seats>
-		</vehicle>
-		<vehicle>
-			<id>b5f962ae-d541-4271-812b-3a4d0eb812e4</id>
-			<name>Camellos</name>
-			<page>139</page>
-			<source>HT</source>
-			<accel>1</accel>
-			<armor>5</armor>
-			<avail>0</avail>
-			<body>16</body>
-			<category>Municipal/Construction</category>
-			<cost>150000</cost>
-			<handling>3/2</handling>
-			<pilot>1</pilot>
-			<sensor>2</sensor>
-			<speed>3</speed>
-			<gears>
-				<gear rating="2" maxrating="7">Sensor Array</gear>
-			</gears>
-			<seats>200</seats>
-		</vehicle>
-		<vehicle>
-			<id>53079aac-250a-4ec5-9f0d-b8fbc6368e46</id>
-			<name>Ares Garuda</name>
-			<page>149</page>
-			<source>R5</source>
-			<accel>2/4</accel>
-			<armor>2</armor>
-			<avail>20F</avail>
-			<body>2</body>
-			<category>Drones: Missile</category>
-			<cost>8500</cost>
-			<handling>6</handling>
-			<pilot>4</pilot>
-			<sensor>3</sensor>
-			<speed>3/6</speed>
-			<gears>
-				<gear rating="3" maxrating="6">Sensor Array</gear>
-			</gears>
-		</vehicle>
-		<vehicle>
-			<id>546f0dc2-0478-4d36-a4cd-0b091ffa0eb2</id>
-			<name>Remote Cyberhand</name>
-			<page>130</page>
-			<source>R5</source>
-			<accel>0</accel>
-			<armor>0</armor>
-			<avail>8</avail>
-			<body>0</body>
-			<category>Drones: Mini</category>
-			<cost>0</cost>
-			<handling>0</handling>
-			<pilot>0</pilot>
-			<sensor>0</sensor>
-			<speed>0</speed>
-			<hidden />
-		</vehicle>
-		<vehicle>
-			<id>2013dff9-f313-441b-9207-3fdb8a44c8ba</id>
-			<name>Ammo Drone (Small)</name>
-			<page>189</page>
-			<source>HT</source>
-			<accel>2</accel>
-			<armor>4</armor>
-			<avail>5</avail>
-			<body>2</body>
-			<category>Drones: Small</category>
-			<cost>3000</cost>
-			<handling>2</handling>
-			<pilot>3</pilot>
-			<sensor>2</sensor>
-			<speed>2</speed>
-			<gears>
-				<gear rating="2" maxrating="3">Sensor Array</gear>
-				<gear rating="2" select="Ammo Drone">[Model] Maneuvering Autosoft</gear>
-			</gears>
-		</vehicle>
-		<vehicle>
-			<id>ffcab1c2-4ae3-43a9-bfb0-eb8af29af3d7</id>
-			<name>Reloading Drone (Medium)</name>
-			<page>190</page>
-			<source>HT</source>
-			<accel>2</accel>
-			<armor>4</armor>
-			<avail>6R</avail>
-			<body>3</body>
-			<category>Drones: Medium</category>
-			<cost>4500</cost>
-			<handling>4</handling>
-			<pilot>3</pilot>
-			<sensor>2</sensor>
-			<speed>3</speed>
-			<gears>
-				<gear rating="2" maxrating="4">Sensor Array</gear>
-			</gears>
-		</vehicle>
-		<vehicle>
-			<id>c2fa6792-1ed9-437c-a7d2-b9ff79c44fd2</id>
-			<name>Mitsuhama Akiyama (Medium)</name>
-			<page>190</page>
-			<source>HT</source>
-			<accel>2</accel>
-			<armor>6</armor>
-			<avail>24F</avail>
-			<body>4</body>
-			<category>Drones: Anthro</category>
-			<cost>200000</cost>
-			<handling>5</handling>
-			<pilot>3</pilot>
-			<sensor>3</sensor>
-			<speed>3</speed>
-			<gears>
-				<gear rating="3" maxrating="4">Sensor Array</gear>
-			</gears>
-			<mods>
-				<name>Synthetic Drone Arm</name>
-				<name>Synthetic Drone Arm</name>
-				<name>Synthetic Drone Leg</name>
-				<name>Synthetic Drone Leg</name>
-			</mods>
-		</vehicle>
-		<vehicle>
-			<id>c036d20d-1bfe-48ee-b188-7756323764cd</id>
-			<name>Sparring Drone (Large)</name>
-			<page>190</page>
-			<source>HT</source>
-			<accel>2</accel>
-			<armor>2</armor>
-			<avail>6</avail>
-			<body>4</body>
-			<category>Drones: Anthro</category>
-			<cost>5000</cost>
-			<handling>3</handling>
-			<pilot>3</pilot>
-			<sensor>3</sensor>
-			<speed>2</speed>
-			<gears>
-				<gear rating="3" maxrating="4">Sensor Array</gear>
-				<gear rating="1" select="Blades">Tutorsoft</gear>
-				<gear rating="1" select="Clubs">Tutorsoft</gear>
-				<gear rating="1" select="Unarmed Combat">Tutorsoft</gear>
-			</gears>
-			<mods>
-				<name>Drone Arm</name>
-				<name>Drone Arm</name>
-				<name>Drone Leg</name>
-				<name>Drone Leg</name>
-			</mods>
-		</vehicle>
-		<vehicle>
-			<id>54807634-4472-4c86-87ad-5d07b7116ef5</id>
-			<name>Clockwork Greyhound</name>
-			<page>19</page>
-			<source>TVG</source>
-			<accel>1</accel>
-			<armor>1</armor>
-			<avail>16</avail>
-			<body>2</body>
-			<category>Drones: Medium</category>
-			<cost>225000</cost>
-			<handling>3</handling>
-			<pilot>3</pilot>
-			<sensor>2</sensor>
-			<speed>2</speed>
-			<gears>
-				<gear rating="2" maxrating="4">Sensor Array</gear>
-			</gears>
-		</vehicle>
-		<vehicle>
-			<id>d159489d-0210-45be-8629-f29e6f883e3e</id>
-			<name>Holo-Conference Drone (Small)</name>
-			<page>147</page>
-			<source>CA</source>
-			<accel>1</accel>
-			<armor>3</armor>
-			<avail>11</avail>
-			<body>2</body>
-			<category>Drones: Small</category>
-			<cost>18000</cost>
-			<handling>3</handling>
-			<pilot>3</pilot>
-			<sensor>3</sensor>
-			<speed>2</speed>
-			<gears>
-				<gear rating="3" maxrating="6">Sensor Array</gear>
-			</gears>
-		</vehicle>
-		<vehicle>
-			<id>a9077795-4ddf-498e-8ea2-a5cfadd69c37</id>
-			<name>Medusa Extensions (Mini)</name>
-			<page>147</page>
-			<source>CA</source>
-			<accel>0</accel>
-			<armor>0</armor>
-			<avail>7</avail>
-			<body>1</body>
-			<category>Drones: Mini</category>
-			<cost>600</cost>
-			<handling>1</handling>
-			<pilot>1</pilot>
-			<sensor>1</sensor>
-			<speed>0</speed>
-			<gears>
-				<gear rating="1" maxrating="2">Sensor Array</gear>
-			</gears>
-		</vehicle>
-		<vehicle>
-			<id>0a8a99f7-5cd1-43e5-b5b2-8fb1db3c77ea</id>
-			<name>Microweave Spider (Mini)</name>
-			<page>147</page>
-			<source>CA</source>
-			<accel>1</accel>
-			<armor>0</armor>
-			<avail>11</avail>
-			<body>1</body>
-			<category>Drones: Mini</category>
-			<cost>18000</cost>
-			<handling>4</handling>
-			<pilot>4</pilot>
-			<sensor>2</sensor>
-			<speed>1</speed>
-			<gears>
-				<gear rating="2" maxrating="4">Sensor Array</gear>
-				<gear rating="4" select="Armorer">Skill Autosoft</gear>
-				<gear select="Armorer">Tool Kit</gear>
-			</gears>
-		</vehicle>
-		<!-- Region SR5 2050 -->
-		<!-- Region Motorräder -->
-		<vehicle>
-			<id>baac8c9e-5604-4329-9757-f82de25a5d3c</id>
-			<name>Dodge Scoot (2050)</name>
-			<page>208</page>
-			<source>2050</source>
-			<accel>1</accel>
-			<armor>4</armor>
-			<avail>0</avail>
-			<body>4</body>
-			<category>Bikes</category>
-			<cost>1000</cost>
-			<handling>4/3</handling>
-			<pilot>1</pilot>
-			<sensor>1</sensor>
-			<speed>3</speed>
-			<gears>
-				<gear rating="1" maxrating="6">Sensor Array</gear>
-			</gears>
-			<mods>
-				<name>Improved Economy</name>
-			</mods>
-			<seats>1</seats>
-		</vehicle>
-		<vehicle>
-			<id>cf205096-7a6c-4bf1-99c1-5c24cfff8fb5</id>
-			<name>Yamaha Rapier (2050)</name>
-			<page>208</page>
-			<source>2050</source>
-			<accel>3</accel>
-			<armor>6</armor>
-			<avail>0</avail>
-			<body>5</body>
-			<category>Bikes</category>
-			<cost>10000</cost>
-			<handling>5/3</handling>
-			<pilot>1</pilot>
-			<sensor>1</sensor>
-			<speed>6</speed>
-			<gears>
-				<gear rating="2" maxrating="6">Sensor Array</gear>
-			</gears>
-			<seats>1</seats>
-		</vehicle>
-		<vehicle>
-			<id>7927db78-1e79-4332-8cc7-4d4db162a68b</id>
-			<name>Harley-Davidson Scorpion (2050)</name>
-			<page>208</page>
-			<source>2050</source>
-			<accel>2</accel>
-			<armor>9</armor>
-			<avail>0</avail>
-			<body>8</body>
-			<category>Bikes</category>
-			<cost>15000</cost>
-			<handling>4/3</handling>
-			<pilot>1</pilot>
-			<sensor>2</sensor>
-			<speed>4</speed>
-			<gears>
-				<gear rating="2" maxrating="6">Sensor Array</gear>
-			</gears>
-			<seats>1</seats>
-		</vehicle>
-		<!-- End Region -->
-		<!-- Region Autos -->
-		<vehicle>
-			<id>0e7f4ed0-749f-4743-8b95-dbcb376b48b7</id>
-			<name>Mitsubishi Runabout (2050)</name>
-			<page>208</page>
-			<source>2050</source>
-			<accel>2</accel>
-			<armor>6</armor>
-			<avail>0</avail>
-			<body>8</body>
-			<category>Cars</category>
-			<cost>10000</cost>
-			<handling>3/2</handling>
-			<pilot>1</pilot>
-			<sensor>2</sensor>
-			<speed>4</speed>
-			<gears>
-				<gear rating="2" maxrating="7">Sensor Array</gear>
-			</gears>
-			<seats>2</seats>
-		</vehicle>	
-		<vehicle>
-			<id>6975423f-43c7-4960-98bb-7363b491856c</id>
-			<name>Chrysler-Nissan Jackrabbit (2050)</name>
-			<page>208</page>
-			<source>2050</source>
-			<accel>2</accel>
-			<armor>4</armor>			
-			<avail>0</avail>
-			<body>8</body>
-			<category>Cars</category>
-			<cost>15000</cost>
-			<handling>4/3</handling>
-			<pilot>1</pilot>
-			<sensor>2</sensor>
-			<speed>3</speed>
-			<gears>
-				<gear rating="2" maxrating="7">Sensor Array</gear>
-			</gears>
-			<seats>2</seats>
-		</vehicle>
-		<vehicle>
-			<id>3d699295-5943-4d9a-8712-006a1dffe4aa</id>
-			<name>Ford Americar (2050)</name>
-			<page>208</page>
-			<source>2050</source>
-			<accel>2</accel>
-			<armor>6</armor>			
-			<avail>0</avail>
-			<body>11</body>
-			<category>Cars</category>
-			<cost>20000</cost>
-			<handling>4/3</handling>
-			<pilot>1</pilot>
-			<sensor>2</sensor>
-			<speed>3</speed>
-			<gears>
-				<gear rating="2" maxrating="7">Sensor Array</gear>
-			</gears>
-			<seats>4</seats>
-		</vehicle>
-		<vehicle>
-			<id>74265b60-46cf-4c25-b2ff-7ed7364c3961</id>
-			<name>Eurocar Westwind 2000 (2050)</name>
-			<page>208</page>
-			<source>2050</source>
-			<accel>3</accel>
-			<armor>8</armor>			
-			<avail>0</avail>
-			<body>10</body>
-			<category>Cars</category>
-			<cost>100000</cost>
-			<handling>6/4</handling>
-			<pilot>3</pilot>
-			<sensor>5</sensor>
-			<speed>6</speed>
-			<gears>
-				<gear rating="2" maxrating="7">Sensor Array</gear>
-			</gears>
-			<seats>2</seats>
-		</vehicle>
-		<vehicle>
-			<id>a2581e31-30fa-45de-8d60-ffd3d5a3a5b0</id>
-			<name>Toyota Elite (2050)</name>
-			<page>208</page>
-			<source>2050</source>
-			<accel>2</accel>
-			<armor>12</armor>			
-			<avail>0</avail>
-			<body>12</body>
-			<category>Cars</category>
-			<cost>125000</cost>
-			<handling>5/4</handling>
-			<pilot>2</pilot>
-			<sensor>4</sensor>
-			<speed>5</speed>
-			<gears>
-				<gear rating="2" maxrating="7">Sensor Array</gear>
-			</gears>
-			<seats>4</seats>
-		</vehicle>
-		<vehicle>
-			<id>0bd8157d-510f-4920-b8c8-c65cb6e95c4e</id>
-			<name>Mitsubishi Nightsky (2050)</name>
-			<page>208</page>
-			<source>2050</source>
-			<accel>2</accel>
-			<armor>15</armor>			
-			<avail>0</avail>
-			<body>15</body>
-			<category>Cars</category>
-			<cost>250000</cost>
-			<handling>4/3</handling>
-			<pilot>3</pilot>
-			<sensor>5</sensor>
-			<speed>4</speed>
-			<gears>
-				<gear rating="5" maxrating="7">Sensor Array</gear>
-			</gears>
-			<seats>8</seats>
-		</vehicle>
-		<vehicle>
-			<id>b6d6d319-1b29-4f76-a52c-3fc177a153da</id>
-			<name>Bulldog Step-Van (2050)</name>
-			<page>208</page>
-			<source>2050</source>
-			<accel>1</accel>
-			<armor>12</armor>			
-			<avail>0</avail>
-			<body>16</body>
-			<category>Cars</category>
-			<cost>35000</cost>
-			<handling>3/3</handling>
-			<pilot>1</pilot>
-			<sensor>2</sensor>
-			<speed>3</speed>
-			<gears>
-				<gear rating="2" maxrating="7">Sensor Array</gear>
-			</gears>
-			<seats>6</seats>
-		</vehicle>
-		<!-- End Region -->
-		<!-- Region Boote -->
-		<vehicle>
-			<id>f5511048-ddd7-41dc-abe1-33750779ab8f</id>
-			<name>Samuvani-Criscraft Otter (2050)</name>
-			<page>208</page>
-			<source>2050</source>
-			<accel>2</accel>
-			<armor>6</armor>			
-			<avail>0</avail>
-			<body>12</body>
-			<category>Boats</category>
-			<cost>20000</cost>
-			<handling>4</handling>
-			<pilot>2</pilot>
-			<sensor>2</sensor>
-			<speed>3</speed>
-			<gears>
-				<gear rating="2" maxrating="7">Sensor Array</gear>
-			</gears>
-			<seats>8</seats>
-		</vehicle>
-		<vehicle>
-			<id>4cf620da-e273-494d-b2a7-1252cc2de3dd</id>
-			<name>Aztech Nightrunner (2050)</name>
-			<page>208</page>
-			<source>2050</source>
-			<accel>2</accel>
-			<armor>6</armor>			
-			<avail>4R</avail>
-			<body>12</body>
-			<category>Boats</category>
-			<cost>30000</cost>
-			<handling>4</handling>
-			<pilot>2</pilot>
-			<sensor>2</sensor>
-			<speed>3</speed>
-			<gears>
-				<gear rating="2" maxrating="7">Sensor Array</gear>
-			</gears>
-			<seats>2</seats>
-		</vehicle>
-		<vehicle>
-			<id>76f4dc51-66d0-4f6b-bd0a-622ae5fe04e3</id>
-			<name>Sendanko Marlin (2050)</name>
-			<page>208</page>
-			<source>2050</source>
-			<accel>2</accel>
-			<armor>4</armor>			
-			<avail>0</avail>
-			<body>14</body>
-			<category>Boats</category>
-			<cost>15000</cost>
-			<handling>2</handling>
-			<pilot>1</pilot>
-			<sensor>2</sensor>
-			<speed>2</speed>
-			<gears>
-				<gear rating="2" maxrating="7">Sensor Array</gear>
-			</gears>
-			<seats>6</seats>
-		</vehicle>
-		<!-- End Region -->
-		<!-- Region Flugzeuge -->
-		<vehicle>
-			<id>3b7d96d2-9b1b-4eea-8f64-aa63804b1197</id>
-			<name>Cessna C750 (2050)</name>
-			<page>210</page>
-			<source>2050</source>
-			<accel>3</accel>
-			<armor>4</armor>			
-			<avail>4</avail>
-			<body>18</body>
-			<category>Fixed-Wing Aircraft</category>
-			<cost>200000</cost>
-			<handling>3</handling>
-			<pilot>2</pilot>
-			<sensor>2</sensor>
-			<speed>5</speed>
-			<gears>
-				<gear rating="2" maxrating="7">Sensor Array</gear>
-			</gears>
-			<seats>6</seats>
-		</vehicle>
-		<vehicle>
-			<id>8e8dfd57-0257-4978-865c-54bc62f80903</id>
-			<name>Lear-Cessna Platinum 1 (2050)</name>
-			<page>210</page>
-			<source>2050</source>
-			<accel>4</accel>
-			<armor>6</armor>			
-			<avail>8</avail>
-			<body>20</body>
-			<category>Fixed-Wing Aircraft</category>
-			<cost>500000</cost>
-			<handling>4</handling>
-			<pilot>3</pilot>
-			<sensor>2</sensor>
-			<speed>5</speed>
-			<gears>
-				<gear rating="2" maxrating="7">Sensor Array</gear>
-			</gears>
-			<seats>8</seats>
-		</vehicle>
-		<vehicle>
-			<id>c442e6d1-cd77-40f0-926c-3b4771718706</id>
-			<name>Federated-Boeing Commuter (2050)</name>
-			<page>210</page>
-			<source>2050</source>
-			<accel>3</accel>
-			<armor>8</armor>			
-			<avail>8R</avail>
-			<body>16</body>
-			<category>VTOL/VSTOL</category>
-			<cost>625000</cost>
-			<handling>3</handling>
-			<pilot>3</pilot>
-			<sensor>3</sensor>
-			<speed>3</speed>
-			<gears>
-				<gear rating="3" maxrating="7">Sensor Array</gear>
-			</gears>
-			<seats>30</seats>
-		</vehicle>
-		<vehicle>
-			<id>bc26a329-cf64-4a2d-841a-599f480762ff</id>
-			<name>Hughes Stallion WK-4 (2050)</name>
-			<page>210</page>
-			<source>2050</source>
-			<accel>3</accel>
-			<armor>10</armor>			
-			<avail>6</avail>
-			<body>16</body>
-			<category>Rotorcraft</category>
-			<cost>300000</cost>
-			<handling>5</handling>
-			<pilot>2</pilot>
-			<sensor>4</sensor>
-			<speed>4</speed>
-			<gears>
-				<gear rating="4" maxrating="7">Sensor Array</gear>
-			</gears>
-			<seats>6</seats>
-		</vehicle>
-		<vehicle>
-			<id>096c56ab-b706-4a68-ae35-163b499f0b7c</id>
-			<name>Ares Dragon (2050)</name>
-			<page>210</page>
-			<source>2050</source>
-			<accel>3</accel>
-			<armor>8</armor>			
-			<avail>6</avail>
-			<body>22</body>
-			<category>Rotorcraft</category>
-			<cost>600000</cost>
-			<handling>4</handling>
-			<pilot>3</pilot>
-			<sensor>3</sensor>
-			<speed>4</speed>
-			<gears>
-				<gear rating="3" maxrating="7">Sensor Array</gear>
-			</gears>
-			<seats>18</seats>
-		</vehicle>
-		<vehicle>
-			<id>26a5632c-8d13-4e63-a4d4-158c9254bf84</id>
-			<name>Hughes Airstar (2050)</name>
-			<page>210</page>
-			<source>2050</source>
-			<accel>3</accel>
-			<armor>8</armor>			
-			<avail>7</avail>
-			<body>16</body>
-			<category>Rotorcraft</category>
-			<cost>900000</cost>
-			<handling>4</handling>
-			<pilot>2</pilot>
-			<sensor>4</sensor>
-			<speed>4</speed>
-			<gears>
-				<gear rating="4" maxrating="7">Sensor Array</gear>
-			</gears>
-			<seats>6</seats>
-		</vehicle>
-		<!-- End Region  -->
-		<!-- Region Militärfahrzeuge -->
-		<vehicle>
-			<id>1e39f946-a56d-4a37-8d55-fe15fdae47cd</id>
-			<name>EFA-Variant (2050)</name>
-			<page>210</page>
-			<source>2050</source>
-			<accel>6</accel>
-			<armor>12</armor>			
-			<avail>13F</avail>
-			<body>18</body>
-			<category>Fixed-Wing Aircraft</category>
-			<cost>5000000</cost>
-			<handling>5</handling>
-			<pilot>3</pilot>
-			<sensor>5</sensor>
-			<speed>8</speed>
-			<gears>
-				<gear rating="5" maxrating="7">Sensor Array</gear>
-			</gears>
-			<seats>2</seats>
-		</vehicle>
-		<vehicle>
-			<id>84b7f212-4a74-436e-b6f4-d19b8f5fb500</id>
-			<name>GMC-Banshee (2050)</name>
-			<page>210</page>
-			<source>2050</source>
-			<accel>4</accel>
-			<armor>18</armor>			
-			<avail>0</avail>
-			<body>20</body>
-			<category>VTOL/VSTOL</category>
-			<cost>0</cost>
-			<handling>6</handling>
-			<pilot>4</pilot>
-			<sensor>6</sensor>
-			<speed>8</speed>
-			<gears>
-				<gear rating="6" maxrating="7">Sensor Array</gear>
-			</gears>
-			<seats>12</seats>
-		</vehicle>
-		<vehicle>
-			<id>82d76453-1823-497f-a48a-128063892787</id>
-			<name>Ares Citymaster (2050)</name>
-			<page>210</page>
-			<source>2050</source>
-			<accel>1</accel>
-			<armor>18</armor>			
-			<avail>20R</avail>
-			<body>18</body>
-			<category>Trucks</category>
-			<cost>500000</cost>
-			<handling>3/3</handling>
-			<pilot>3</pilot>
-			<sensor>3</sensor>
-			<speed>3</speed>
-			<gears>
-				<gear rating="3" maxrating="7">Sensor Array</gear>
-			</gears>
-			<seats>8</seats>
-		</vehicle>
-		<vehicle>
-			<id>a2e7da3b-2cde-4ab3-9fd5-a19f1e830784</id>
-			<name>Chrysler-Nissan Patrol-1 (2050)</name>
-			<page>210</page>
-			<source>2050</source>
-			<accel>3</accel>
-			<armor>12</armor>			
-			<avail>12R</avail>
-			<body>12</body>
-			<category>Trucks</category>
-			<cost>100000</cost>
-			<handling>5/4</handling>
-			<pilot>1</pilot>
-			<sensor>2</sensor>
-			<speed>3</speed>
-			<gears>
-				<gear rating="2" maxrating="7">Sensor Array</gear>
-			</gears>
-			<seats>4</seats>
-		</vehicle>
-		<vehicle>
-			<id>88834716-41e6-4bb8-90e1-3bd16df01753</id>
-			<name>GMC Beachcraft Patroller (2050)</name>
-			<page>210</page>
-			<source>2050</source>
-			<accel>2</accel>
-			<armor>10</armor>			
-			<avail>16R</avail>
-			<body>20</body>
-			<category>Municipal/Construction</category>
-			<cost>750000</cost>
-			<handling>5</handling>
-			<pilot>3</pilot>
-			<sensor>5</sensor>
-			<speed>3</speed>
-			<gears>
-				<gear rating="5" maxrating="7">Sensor Array</gear>
-			</gears>
-			<seats>6</seats>
-		</vehicle>
-		<vehicle>
-			<id>9f68e8ba-bffa-4bc5-91bf-e6c600910e28</id>
-			<name>GMC Riverine (2050)</name>
-			<page>210</page>
-			<source>2050</source>
-			<accel>4</accel>
-			<armor>10</armor>			
-			<avail>16R</avail>
-			<body>14</body>
-			<category>Boats</category>
-			<cost>125000</cost>
-			<handling>5</handling>
-			<pilot>3</pilot>
-			<sensor>4</sensor>
-			<speed>4</speed>
-			<gears>
-				<gear rating="4" maxrating="7">Sensor Array</gear>
-			</gears>
-			<seats>6</seats>
-		</vehicle>
-		<vehicle>
-			<id>23402e3c-8f96-4e56-a2a4-65cd16a7516d</id>
-			<name>Northrup PRC-42B Wasp (2050)</name>
-			<page>210</page>
-			<source>2050</source>
-			<accel>3</accel>
-			<armor>8</armor>			
-			<avail>12R</avail>
-			<body>10</body>
-			<category>Rotorcraft</category>
-			<cost>220000</cost>
-			<handling>5</handling>
-			<pilot>3</pilot>
-			<sensor>3</sensor>
-			<speed>5</speed>
-			<gears>
-				<gear rating="3" maxrating="7">Sensor Array</gear>
-			</gears>
-			<seats>1</seats>
-		</vehicle>
-		<vehicle>
-			<id>d05f15cc-6a54-4d43-9453-6e56aaf676d6</id>
-			<name>Northrup PRC-44B Yellowjacket (2050)</name>
-			<page>210</page>
-			<source>2050</source>
-			<accel>3</accel>
-			<armor>10</armor>			
-			<avail>12R</avail>
-			<body>10</body>
-			<category>Rotorcraft</category>
-			<cost>280000</cost>
-			<handling>5</handling>
-			<pilot>3</pilot>
-			<sensor>3</sensor>
-			<speed>5</speed>
-			<gears>
-				<gear rating="3" maxrating="7">Sensor Array</gear>
-			</gears>
-			<seats>1</seats>
-		</vehicle>
-		<vehicle>
-			<id>1b843cb9-66b6-4f85-b4a1-888116d23f13</id>
-			<name>Federated-Boeing Eagle (2050)</name>
-			<page>210</page>
-			<source>2050</source>
-			<accel>4</accel>
-			<armor>14</armor>			
-			<avail>26F</avail>
-			<body>16</body>
-			<category>VTOL/VSTOL</category>
-			<cost>0</cost>
-			<handling>5</handling>
-			<pilot>4</pilot>
-			<sensor>4</sensor>
-			<speed>7</speed>
-			<gears>
-				<gear rating="4" maxrating="7">Sensor Array</gear>
-			</gears>
-			<seats>6</seats>
-		</vehicle>
-		<!-- End Region -->
-		<!-- Region Drones-->
-		<vehicle>
-			<id>f9a409cd-e7ef-4049-94af-a9e812602f84</id>
-			<name>Surveillance Drone (2050)</name>
-			<page>212</page>
-			<source>2050</source>
-			<accel>2</accel>
-			<armor>4</armor>
-			<avail>6</avail>
-			<body>4</body>
-			<category>Drones: Medium</category>
-			<cost>10000</cost>
-			<handling>4</handling>
-			<pilot>3</pilot>
-			<sensor>3</sensor>
-			<speed>4</speed>
-			<gears>
-				<gear rating="2" maxrating="2">Sensor Array</gear>
-			</gears>
-			<modslots>4</modslots>
-		</vehicle>
-		<vehicle>
-			<id>7ac00990-31a3-4314-a114-9cd6468fb66d</id>
-			<name>Spotter Drone (2050)</name>
-			<page>212</page>
-			<source>2050</source>
-			<accel>3</accel>
-			<armor>2</armor>
-			<avail>4</avail>
-			<body>4</body>
-			<category>Drones: Medium</category>
-			<cost>15000</cost>
-			<handling>4</handling>
-			<pilot>3</pilot>
-			<sensor>2</sensor>
-			<speed>5</speed>
-			<gears>
-				<gear rating="2" maxrating="2">Sensor Array</gear>
-			</gears>
-			<modslots>4</modslots>
-		</vehicle>
-		<vehicle>
-			<id>11418c52-6c1f-477f-a660-2451fb3ee8fa</id>
-			<name>Hunter Drone (2050)</name>
-			<page>212</page>
-			<source>2050</source>
-			<accel>3</accel>
-			<armor>5</armor>
-			<avail>6R</avail>
-			<body>4</body>
-			<category>Drones: Medium</category>
-			<cost>20000</cost>
-			<handling>5</handling>
-			<pilot>3</pilot>
-			<sensor>3</sensor>
-			<speed>5</speed>
-			<gears>
-				<gear rating="3" maxrating="3">Sensor Array</gear>
-			</gears>
-			<mods>
-				<name>Standard Weapon Mount (Drone)</name>
-				<name>Standard Weapon Mount (Drone)</name>
-			</mods>
-		</vehicle>
-		<vehicle>
-			<id>d28b349e-6580-4a04-8dfe-d09ebdb261f0</id>
-			<name>Patrol Vehicle (2050)</name>
-			<page>212</page>
-			<source>2050</source>
-			<accel>2</accel>
-			<armor>12</armor>
-			<avail>6R</avail>
-			<body>6</body>
-			<category>Drones: Large</category>
-			<cost>10000</cost>
-			<handling>5</handling>
-			<pilot>3</pilot>
-			<sensor>3</sensor>
-			<speed>4</speed>
-			<gears>
-				<gear rating="3" maxrating="3">Sensor Array</gear>
-			</gears>
-			<mods>
-				<name>Standard Weapon Mount (Drone)</name>
-				<name>Standard Weapon Mount (Drone)</name>
-			</mods>
-		</vehicle>		
-		<!-- End Region -->		
-		<!-- End Region -->	
-		<!-- Region SotA ADL-->
-		<vehicle>
-			<id>8e1a5fe3-9f13-49f0-b74a-7de82fc40dc2</id>
-			<name>BMW Sleipnir</name>
-			<page>43</page>
-			<source>SAG</source>
-			<accel>2</accel>
-			<armor>8</armor>
-			<avail>0</avail>
-			<body>8</body>
-			<category>Bikes</category>
-			<cost>14000</cost>
-			<handling>3/5</handling>
-			<pilot>2</pilot>
-			<sensor>2</sensor>
-			<speed>3</speed>
-			<gears>
-				<gear rating="2" maxrating="2">Sensor Array</gear>
-			</gears>
-			<mods>
-				<name>Off-Road Suspension</name>
-				<name rating="2">Anti-Theft System</name>
-				<name>Metahuman Adjustment</name>
-			</mods>
-			<seats>3</seats>
-		</vehicle>	
-		<vehicle>
-			<id>bd3e79cc-4441-4bc3-977e-fcec22f4a9f7</id>
-			<name>Shiawase Motors Shuriken</name>
-			<page>44</page>
-			<source>SAG</source>
-			<accel>3</accel>
-			<armor>5</armor>
-			<avail>4</avail>
-			<body>5</body>
-			<category>Bikes</category>
-			<cost>32000</cost>
-			<handling>5/2</handling>
-			<pilot>1</pilot>
-			<sensor>2</sensor>
-			<speed>6</speed>
-			<gears>
-				<gear rating="2" maxrating="2">Sensor Array</gear>
-			</gears>
-			<mods>
-				<name rating="2">Anti-Theft System</name>
-				<name>Gyro-Stabilization</name>
-				<name>GridLink</name>
-			</mods>
-			<seats>1</seats>
-		</vehicle>
-		<vehicle>
-			<id>f76c285b-8c19-4e53-9aab-41174c4b5b30</id>
-			<name>BMW Gaia</name>
-			<page>45</page>
-			<source>SAG</source>
-			<accel>2</accel>
-			<armor>8</armor>
-			<avail>0</avail>
-			<body>11</body>
-			<category>Cars</category>
-			<cost>35000</cost>
-			<handling>4/3</handling>
-			<pilot>2</pilot>
-			<sensor>2</sensor>
-			<speed>4</speed>
-			<gears>
-				<gear rating="2" maxrating="2">Sensor Array</gear>
-			</gears>
-			<mods>
-				<name rating="2">Anti-Theft System</name>
-				<name rating="2">Passenger Protection System</name>
-				<name>Improved Economy</name>
-				<name>GridLink</name>
-				<name>Amenities (Middle)</name>
-			</mods>
-			<seats>4</seats>
-		</vehicle>
-		<vehicle>
-			<id>2e111e8d-154c-469e-8836-dda20b9296b5</id>
-			<name>EMC Celine</name>
-			<page>46</page>
-			<source>SAG</source>
-			<accel>2</accel>
-			<armor>10</armor>
-			<avail>0</avail>
-			<body>14</body>
-			<category>Cars</category>
-			<cost>45000</cost>
-			<handling>3/2</handling>
-			<pilot>2</pilot>
-			<sensor>2</sensor>
-			<speed>3</speed>
-			<gears>
-				<gear rating="2" maxrating="2">Sensor Array</gear>
-			</gears>
-			<mods>
-				<name rating="2">Anti-Theft System</name>
-				<name rating="4">Passenger Protection System</name>
-				<name rating="2">ECM</name>
-				<name>Improved Economy</name>
-				<name>GridLink</name>
-				<name>Amenities (High)</name>
-				<name>Interior Cameras</name>
-				<name>Satellite Link</name>
-				<name rating="3">Armor (Concealed)</name>
-			</mods>
-			<seats>6</seats>
-		</vehicle>
-		<vehicle>
-			<id>f1cf0391-4a8a-497c-b9a4-5590d572b646</id>
-			<name>Eurocar Escape</name>
-			<page>47</page>
-			<source>SAG</source>
-			<accel>1</accel>
-			<armor>12</armor>
-			<avail>0</avail>
-			<body>16</body>
-			<category>Trucks</category>
-			<cost>185000</cost>
-			<handling>3/4</handling>
-			<pilot>2</pilot>
-			<sensor>3</sensor>
-			<speed>3</speed>
-			<gears>
-				<gear rating="3" maxrating="3">Sensor Array</gear>
-			</gears>
-			<mods>
-				<name rating="2">Anti-Theft System</name>
-				<name>Standard Drone Rack (Small)</name>
-				<name>Off-Road Suspension</name>
-				<name>Amenities (High)</name>
-				<name>Winch (Basic)</name>
-				<name>Satellite Link</name>
-				<name>Multifuel Engine</name>
-				<name>SunCell</name>
-			</mods>
-			<seats>8</seats>
-		</vehicle>
-		<vehicle>
-			<id>0c1bb1ca-9824-4730-9edf-3a3758b084dd</id>
-			<name>Mercedes 250 Classic</name>
-			<page>48</page>
-			<source>SAG</source>
-			<accel>2</accel>
-			<armor>7</armor>
-			<avail>0</avail>
-			<body>11</body>
-			<category>Cars</category>
-			<cost>28000</cost>
-			<handling>4/3</handling>
-			<pilot>2</pilot>
-			<sensor>2</sensor>
-			<speed>3</speed>
-			<gears>
-				<gear rating="2" maxrating="2">Sensor Array</gear>
-			</gears>
-			<mods>
-				<name rating="2">Anti-Theft System</name>
-				<name rating="1">Passenger Protection System</name>
-				<name rating="1">Life Support</name>
-			</mods>
-			<seats>5</seats>
-		</vehicle>
-		<vehicle>
-			<id>41ae9ef0-11b5-443b-a9fa-2617fafa2589</id>
-			<name>Mercedes Click</name>
-			<page>49</page>
-			<source>SAG</source>
-			<accel>3</accel>
-			<armor>5</armor>
-			<avail>0</avail>
-			<body>10</body>
-			<category>Cars</category>
-			<cost>24000</cost>
-			<handling>4/3</handling>
-			<pilot>1</pilot>
-			<sensor>2</sensor>
-			<speed>5</speed>
-			<gears>
-				<gear rating="2" maxrating="2">Sensor Array</gear>
-			</gears>
-			<mods>
-				<name>Metahuman Adjustment</name>
-			</mods>
-			<seats>4</seats>
-		</vehicle>
-		<vehicle>
-			<id>69b9c81b-2982-470e-a28c-ce01747ad9358</id>
-			<name>Mercedes Paladin</name>
-			<page>50</page>
-			<source>SAG</source>
-			<accel>2</accel>
-			<armor>14</armor>
-			<avail>0</avail>
-			<body>16</body>
-			<category>Cars</category>
-			<cost>24000</cost>
-			<handling>5/3</handling>
-			<pilot>3</pilot>
-			<sensor>4</sensor>
-			<speed>4</speed>
-			<gears>
-				<gear rating="4" maxrating="4">Sensor Array</gear>
-			</gears>
-			<mods>
-				<name rating="2">Anti-Theft System</name>
-				<name rating="2">Passenger Protection System</name>
-				<name rating="2">ECM</name>
-				<name>Rigger Interface</name>
-				<name>GridLink</name>
-				<name>Amenities (Luxury)</name>
-				<name rating="4">Armor (Concealed)</name>
-			</mods>
-			<seats>8</seats>
-		</vehicle>
-		<vehicle>
-			<id>da9d17e2-c725-4464-8c3e-6a91d2a5e8ad</id>
-			<name>Nordseewerke Thetis</name>
-			<page>51</page>
-			<source>SAG</source>
-			<accel>1</accel>
-			<armor>10</armor>
-			<avail>14</avail>
-			<body>18</body>
-			<category>Hovercraft</category>
-			<cost>80000</cost>
-			<handling>2/2</handling>
-			<pilot>4</pilot>
-			<sensor>3</sensor>
-			<speed>3</speed>
-			<gears>
-				<gear rating="3" maxrating="3">Sensor Array</gear>
-			</gears>
-			<mods>
-				<name>Amenities (Middle)</name>
-				<name>Interior Cameras</name>
-				<name>SunCell</name>
-				<name>Metahuman Adjustment</name>
-			</mods>
-			<seats>50</seats>
-		</vehicle>
-		<vehicle>
-			<id>7fb03fb2-ba96-453a-8110-155188d350c6</id>
-			<name>Caterpillar Omniwinder</name>
-			<page>52</page>
-			<source>SAG</source>
-			<accel>1</accel>
-			<armor>16</armor>
-			<avail>16</avail>
-			<body>20</body>
-			<category>Municipal/Construction</category>
-			<cost>235000</cost>
-			<handling>2/2</handling>
-			<pilot>3</pilot>
-			<sensor>3</sensor>
-			<speed>3</speed>
-			<gears>
-				<gear rating="3" maxrating="3">Sensor Array</gear>
-			</gears>
-			<mods>
-				<name rating="1">Anti-Theft System</name>
-				<name rating="4">Passenger Protection System</name>
-				<name>Off-Road Suspension</name>
-				<name>Multifuel Engine</name>
-			</mods>
-			<seats>3</seats>
-		</vehicle>
-		<vehicle>
-			<id>9f39cb01-3285-41b2-88a0-1745341ed406</id>
-			<name>EMC 2073 Catcher</name>
-			<page>53</page>
-			<source>SAG</source>
-			<accel>3</accel>
-			<armor>8</armor>
-			<avail>12R</avail>
-			<body>12</body>
-			<category>Corpsec/Police/Military</category>
-			<cost>56000</cost>
-			<handling>5/4</handling>
-			<pilot>4</pilot>
-			<sensor>3</sensor>
-			<speed>5</speed>
-			<gears>
-				<gear rating="3" maxrating="3">Sensor Array</gear>
-			</gears>
-			<mods>
-				<name rating="2">Anti-Theft System</name>
-				<name rating="2">Passenger Protection System</name>
-				<name>Weapon Mount Type (Standard)</name>
-				<name>Weapon Mount Visibility (Internal)</name>
-				<name>Weapon Mount Flexibility (Flexible)</name>
-				<name>Weapon Mount Control (Remote)</name>
-				<name>Weapon Mount Type (Standard)</name>
-				<name>Weapon Mount Visibility (Internal)</name>
-				<name>Weapon Mount Flexibility (Flexible)</name>
-				<name>Weapon Mount Control (Remote)</name>
-			</mods>
-			<seats>4</seats>
-		</vehicle>
-		<vehicle>
-			<id>99322016-baba-470d-b6c4-c78b70228156</id>
-			<name>VW Freya</name>
-			<page>54</page>
-			<source>SAG</source>
-			<accel>3</accel>
-			<armor>8</armor>
-			<avail>10</avail>
-			<body>14</body>
-			<category>Municipal/Construction</category>
-			<cost>38000</cost>
-			<handling>3/3</handling>
-			<pilot>3</pilot>
-			<sensor>2</sensor>
-			<speed>4</speed>
-			<gears>
-				<gear rating="2" maxrating="2">Sensor Array</gear>
-			</gears>
-			<mods>
-				<name rating="2">Passenger Protection System</name>
-				<name>Valkyrie Module</name>
-			</mods>
-			<seats>3</seats>
-		</vehicle>
-		<vehicle>
-			<id>bda96069-c91a-4724-aa5f-b101ea2ab9d5</id>
-			<name>Kamow Ka-226 Sergej</name>
-			<page>55</page>
-			<source>SAG</source>
-			<accel>3</accel>
-			<armor>6</armor>
-			<avail>10</avail>
-			<body>16</body>
-			<category>Rotorcraft</category>
-			<cost>225000</cost>
-			<handling>2</handling>
-			<pilot>1</pilot>
-			<sensor>1</sensor>
-			<speed>3</speed>
-			<gears>
-				<gear rating="1" maxrating="1">Sensor Array</gear>
-			</gears>
-			<mods>
-				<name>Multifuel Engine</name>
-				<name>Winch (Basic)</name>
-			</mods>
-			<seats>6</seats>
-		</vehicle>
-		<vehicle>
-			<id>54165cb2-522f-441f-9a3c-fc6d6e4b4aaf</id>
-			<name>Kamow Ka-226 Kasatka</name>
-			<page>55</page>
-			<source>SAG</source>
-			<accel>3</accel>
-			<armor>6</armor>
-			<avail>10</avail>
-			<body>14</body>
-			<category>Rotorcraft</category>
-			<cost>300000</cost>
-			<handling>3</handling>
-			<pilot>2</pilot>
-			<sensor>2</sensor>
-			<speed>4</speed>
-			<gears>
-				<gear rating="2" maxrating="2">Sensor Array</gear>
-			</gears>
-			<mods>
-				<name>Multifuel Engine</name>
-			</mods>
-			<seats>6</seats>
-		</vehicle>
-		<vehicle>
-			<id>67f23300-4623-4273-8387-ff0882ca197a</id>
-			<name>Airbus A140</name>
-			<page>56</page>
-			<source>SAG</source>
-			<accel>4</accel>
-			<armor>12</armor>
-			<avail>12</avail>
-			<body>18</body>
-			<category>Rotorcraft</category>
-			<cost>420000</cost>
-			<handling>4</handling>
-			<pilot>4</pilot>
-			<sensor>4</sensor>
-			<speed>5</speed>
-			<gears>
-				<gear rating="4" maxrating="4">Sensor Array</gear>
-			</gears>
-			<mods>
-				<name rating="4">Anti-Theft System</name>
-				<name>Amenities (Middle)</name>
-				<name>Interior Cameras</name>
-				<name rating ="1">Life Support</name>
-				<name>Extra Entry/Exit Points</name>
-			</mods>
-			<seats>8</seats>
-		</vehicle>
-		<vehicle>
-			<id>c16468b6-a2f7-42a4-9f06-a8d94d8439e7</id>
-			<name>Cargolifter Industries CL-180</name>
-			<page>57</page>
-			<source>SAG</source>
-			<accel>2</accel>
-			<armor>12</armor>
-			<avail>12</avail>
-			<body>12</body>
-			<category>Rotorcraft</category>
-			<cost>82000</cost>
-			<handling>4</handling>
-			<pilot>4</pilot>
-			<sensor>4</sensor>
-			<speed>2</speed>
-			<gears>
-				<gear rating="4" maxrating="4">Sensor Array</gear>
-			</gears>
-			<mods>
-				<name>SunCell</name>
-			</mods>
-			<seats>4</seats>
-		</vehicle>
-		<vehicle>
-			<id>6240139c-cf8e-4f7f-be93-a2a87d1bb1d4</id>
-			<name>Jena Robotnik Pilalux (Mini)</name>
-			<page>58</page>
-			<source>SAG</source>
-			<accel>1</accel>
-			<armor>0</armor>
-			<avail>10</avail>
-			<body>1</body>
-			<category>Drones: Mini</category>
-			<cost>5500</cost>
-			<handling>4</handling>
-			<pilot>2</pilot>
-			<sensor>3</sensor>
-			<speed>2</speed>
-			<gears>
-				<gear rating="3" maxrating="3">Sensor Array</gear>
-			</gears>
-			<mods>
-				<name>Flash-Pak</name>
-				<name>Gecko Grips (Drone)</name>
-				<name>Spotlight (Drone)</name>
-			</mods>
-			<modslots>0</modslots>
-			<seats>0</seats>
-		</vehicle>
-		<vehicle>
-			<id>78071d83-1328-46d2-bfac-aece4ecc7dff</id>
-			<name>Jena Robotnik Tegenaria (Mini)</name>
-			<page>59</page>
-			<source>SAG</source>
-			<accel>1</accel>
-			<armor>0</armor>
-			<avail>8</avail>
-			<body>1</body>
-			<category>Drones: Mini</category>
-			<cost>3000</cost>
-			<handling>4</handling>
-			<pilot>2</pilot>
-			<sensor>3</sensor>
-			<speed>1</speed>
-			<gears>
-				<gear rating="3" maxrating="3">Sensor Array</gear>
-			</gears>
-			<mods>
-				<name>Gecko Grips (Drone)</name>
-				<name rating="1">Realistic Features</name>
-			</mods>
-			<modslots>0</modslots>
-			<seats>0</seats>
-		</vehicle>
-		<vehicle>
-			<id>bc48ec25-84ce-435a-a418-ddbac5f7507c</id>
-			<name>Messerschmitt-Kawasaki Hugin (Small)</name>
-			<page>60</page>
-			<source>SAG</source>
-			<accel>1</accel>
-			<armor>0</armor>
-			<avail>8</avail>
-			<body>2</body>
-			<category>Drones: Small</category>
-			<cost>1500</cost>
-			<handling>4</handling>
-			<pilot>2</pilot>
-			<sensor>2</sensor>
-			<speed>2</speed>
-			<gears>
-				<gear rating="2" maxrating="2">Sensor Array</gear>
-			</gears>
-			<modslots>2</modslots>
-			<seats>0</seats>
-		</vehicle>
-		<vehicle>
-			<id>33487443-148e-4a25-b351-3a958aae5a90</id>
-			<name>Messerschmitt-Kawasaki Munin (Small)</name>
-			<page>60</page>
-			<source>SAG</source>
-			<accel>1</accel>
-			<armor>0</armor>
-			<avail>8</avail>
-			<body>2</body>
-			<category>Drones: Small</category>
-			<cost>8500</cost>
-			<handling>4</handling>
-			<pilot>2</pilot>
-			<sensor>2</sensor>
-			<speed>2</speed>
-			<gears>
-				<gear rating="2" maxrating="2">Sensor Array</gear>
-			</gears>
-			<mods>
-				<name rating="4">Realistic Features</name>
-			</mods>
-			<modslots>2</modslots>
-			<seats>0</seats>
-		</vehicle>
-		<vehicle>
-			<id>c2073528-54a5-45e0-b5f8-9c1ab74647aa</id>
-			<name>Messerschmitt-Kawasaki Libelle (Small)</name>
-			<page>61</page>
-			<source>SAG</source>
-			<accel>1</accel>
-			<armor>1</armor>
-			<avail>8</avail>
-			<body>2</body>
-			<category>Drones: Small</category>
-			<cost>4500</cost>
-			<handling>5</handling>
-			<pilot>3</pilot>
-			<sensor>4</sensor>
-			<speed>2</speed>
-			<gears>
-				<gear rating="4" maxrating="4">Sensor Array</gear>
-			</gears>
-			<mods>
-				<name>Assembly Time Improvement (Drone)</name>
-			</mods>
-			<modslots>1</modslots>
-			<seats>0</seats>
-		</vehicle>
-		<vehicle>
-			<id>581eeb8d-3b66-44c0-9e1e-b6d819135b3f</id>
-			<name>Ruhrmetall Skarabäus (Small)</name>
-			<page>62</page>
-			<source>SAG</source>
-			<accel>2</accel>
-			<armor>6</armor>
-			<avail>12R</avail>
-			<body>3</body>
-			<category>Drones: Small</category>
-			<cost>9500</cost>
-			<handling>4/2</handling>
-			<pilot>3</pilot>
-			<sensor>2</sensor>
-			<speed>4</speed>
-			<gears>
-				<gear rating="2" maxrating="2">Sensor Array</gear>
-				<gear rating="3">[Weapon] Targeting Autosoft</gear>
-				<gear>Smartsoft</gear>
-			</gears>
-			<mods>
-				<name>Small Weapon Mount (Drone)</name>
-			</mods>
-			<modslots>1</modslots>
-			<seats>0</seats>
-		</vehicle>
-		<vehicle>
-			<id>41e04bbc-0987-45e8-84fe-f80441bc0ba3</id>
-			<name>Schiebel Robotic Crust Mark II (Small)</name>
-			<page>63</page>
-			<source>SAG</source>
-			<accel>1</accel>
-			<armor>2</armor>
-			<avail>10</avail>
-			<body>2</body>
-			<category>Drones: Small</category>
-			<cost>9500</cost>
-			<handling>2</handling>
-			<pilot>2</pilot>
-			<sensor>4</sensor>
-			<speed>1</speed>
-			<gears>
-				<gear rating="4" maxrating="4">Sensor Array</gear>
-			</gears>
-			<mods>
-				<name>Gecko Grips (Drone)</name>
-				<name>Spotlight (Drone)</name>
-			</mods>
-			<modslots>0</modslots>
-			<seats>0</seats>
-		</vehicle>
-		<vehicle>
-			<id>d15d0609-296d-4e47-a4c0-f41fefcf6f4e</id>
-			<name>Krupp Minion (Medium)</name>
-			<page>64</page>
-			<source>SAG</source>
-			<accel>1</accel>
-			<armor>6</armor>
-			<avail>8</avail>
-			<body>4</body>
-			<category>Drones: Medium</category>
-			<cost>5000</cost>
-			<handling>3</handling>
-			<pilot>3</pilot>
-			<sensor>3</sensor>
-			<speed>2</speed>
-			<gears>
-				<gear rating="3" maxrating="3">Sensor Array</gear>
-			</gears>
-			<mods>
-				<name>Spotlight (Drone)</name>
-			</mods>
-			<modslots>4</modslots>
-			<seats>0</seats>
-		</vehicle>
-		<vehicle>
-			<id>b7abae70-ed26-4f8d-9b73-01760009dc1e</id>
-			<name>Messerschmitt-Kawasaki Heuschrecke 2 (Medium)</name>
-			<page>65</page>
-			<source>SAG</source>
-			<accel>2</accel>
-			<armor>6</armor>
-			<avail>10R</avail>
-			<body>5</body>
-			<category>Drones: Medium</category>
-			<cost>12000</cost>
-			<handling>4</handling>
-			<pilot>3</pilot>
-			<sensor>3</sensor>
-			<speed>3</speed>
-			<gears>
-				<gear rating="3" maxrating="3">Sensor Array</gear>
-				<gear>Smartsoft</gear>
-				<gear rating="5">[Weapon] Targeting Autosoft</gear>
-			</gears>
-			<mods>
-				<name>Standard Weapon Mount (Drone)</name>
-			</mods>
-			<modslots>2</modslots>
-			<seats>0</seats>
-		</vehicle>
-		<vehicle>
-			<id>02179e64-72e2-462c-9b53-dcbc9aceb9a4</id>
-			<name>Ruhrmetall Murmillo (Medium)</name>
-			<page>66</page>
-			<source>SAG</source>
-			<accel>1</accel>
-			<armor>12</armor>
-			<avail>10R</avail>
-			<body>5</body>
-			<category>Drones: Medium</category>
-			<cost>8000</cost>
-			<handling>3</handling>
-			<pilot>2</pilot>
-			<sensor>1</sensor>
-			<speed>1</speed>
-			<gears>
-				<gear rating="1" maxrating="1">Sensor Array</gear>
-			</gears>
-			<mods>
-				<name>Standard Weapon Mount (Drone)</name>
-				<name>Flash-Pak</name>
-			</mods>
-			<modslots>0</modslots>
-			<seats>0</seats>
-		</vehicle>
-		<vehicle>
-			<id>3524337b-03e3-4218-b721-d1df2cc4a8c7</id>
-			<name>Siemens FWD Screamer (Medium)</name>
-			<page>67</page>
-			<source>SAG</source>
-			<accel>2</accel>
-			<armor>6</armor>
-			<avail>10R</avail>
-			<body>3</body>
-			<category>Drones: Medium</category>
-			<cost>11000</cost>
-			<handling>4</handling>
-			<pilot>3</pilot>
-			<sensor>4</sensor>
-			<speed>1</speed>
-			<gears>
-				<gear rating="4" maxrating="4">Sensor Array</gear>
-				<gear rating="3" select="Sonic Cannon">[Weapon] Targeting Autosoft</gear>
-			</gears>
-			<mods>
-				<name>Spotlight (Drone)</name>
-			</mods>
-			<modslots>0</modslots>
-			<seats>0</seats>
-		</vehicle>
-		<vehicle>
-			<id>47a4d3aa-f9bb-4f16-bbf1-5e8b73f61c0e</id>
-			<name>Messerschmitt-Kawasaki Jagdhund (Large)</name>
-			<page>68</page>
-			<source>SAG</source>
-			<accel>3</accel>
-			<armor>10</armor>
-			<avail>12R</avail>
-			<body>6</body>
-			<category>Drones: Large</category>
-			<cost>30000</cost>
-			<handling>5</handling>
-			<pilot>3</pilot>
-			<sensor>3</sensor>
-			<speed>4</speed>
-			<gears>
-				<gear rating="3" maxrating="3">Sensor Array</gear>
-				<gear rating="3">[Weapon] Targeting Autosoft</gear>
-				<gear rating="3">[Weapon] Targeting Autosoft</gear>
-				<gear rating="3">Clearsight Autosoft</gear>
-			</gears>
-			<mods>
-				<name>Large Weapon Mount (Drone)</name>
-				<name>Small Weapon Mount (Drone)</name>
-			</mods>
-			<modslots>0</modslots>
-			<seats>0</seats>
-		</vehicle>
-		<vehicle>
-			<id>e338dcf9-3149-4519-9228-589354be5667</id>
-			<name>Messerschmitt-Kawasaki Jagdschreccke (Large)</name>
-			<page>69</page>
-			<source>SAG</source>
-			<accel>2</accel>
-			<armor>8</armor>
-			<avail>10R</avail>
-			<body>6</body>
-			<category>Drones: Large</category>
-			<cost>32000</cost>
-			<handling>5</handling>
-			<pilot>3</pilot>
-			<sensor>3</sensor>
-			<speed>4</speed>
-			<gears>
-				<gear rating="3" maxrating="3">Sensor Array</gear>
-				<gear rating="4">[Weapon] Targeting Autosoft</gear>
-				<gear rating="4">Clearsight Autosoft</gear>
-			</gears>
-			<mods>
-				<name>Huge Weapon Mount (Drone)</name>
-				<name rating="3">ECM</name>
-				<name>Expanded Ammunition Bay</name>
-			</mods>
-			<modslots>0</modslots>
-			<seats>0</seats>
-		</vehicle>
-		<vehicle>
-			<id>c4e56ddb-6369-4527-a537-9b8ade6d9ada</id>
-			<name>Mitsuhama FED-11 (Large)</name>
-			<page>70</page>
-			<source>SAG</source>
-			<accel>1</accel>
-			<armor>4</armor>
-			<avail>8</avail>
-			<body>4</body>
-			<category>Drones: Large</category>
-			<cost>32000</cost>
-			<handling>2</handling>
-			<pilot>2</pilot>
-			<sensor>4</sensor>
-			<speed>1</speed>
-			<gears>
-				<gear rating="4" maxrating="4">Sensor Array</gear>
-				<gear rating="5">Clearsight Autosoft</gear>
-			</gears>
-			<mods>
-				<name>SkyGuide (Drone)</name>
-				<name>SunCell</name>
-				<name>Spotlight (Drone)</name>
-			</mods>
-			<modslots>3</modslots>
-			<seats>0</seats>
-		</vehicle>
-		<vehicle>
-			<id>7c921200-76a8-465f-8207-01a7c1785c67</id>
-			<name>Ruhrmetall Wolfspinne 8V2 (Large)</name>
-			<page>71</page>
-			<source>SAG</source>
-			<accel>1</accel>
-			<armor>14</armor>
-			<avail>16F</avail>
-			<body>8</body>
-			<category>Drones: Large</category>
-			<cost>110000</cost>
-			<handling>5</handling>
-			<pilot>4</pilot>
-			<sensor>4</sensor>
-			<speed>1</speed>
-			<gears>
-				<gear rating="4" maxrating="4">Sensor Array</gear>
-				<gear rating="5" select="GE Vindicator Mini-Gun">[Weapon] Targeting Autosoft</gear>
-				<gear>Smartsoft</gear>
-			</gears>
-			<mods>
-				<name>Gecko Grips (Drone)</name>
-				<name>Large Weapon Mount (Drone)</name>
-				<name>Large Weapon Mount (Drone)</name>
-			</mods>
-			<modslots>0</modslots>
-			<seats>0</seats>
-			<weapons>
-				<weapon>
-					<name>GE Vindicator Mini-Gun</name>
-				</weapon>
-				<weapon>
-					<name>GE Vindicator Mini-Gun</name>
-				</weapon>
-			</weapons>
-		</vehicle>
-		<vehicle>
-			<id>63a915a3-b71b-4ee4-8638-8a24df833c14</id>
-			<name>Mitsuhama Honson (Anthro)</name>
-			<page>72</page>
-			<source>SAG</source>
-			<accel>2</accel>
-			<armor>6</armor>
-			<avail>10R</avail>
-			<body>5</body>
-			<category>Drones: Anthro</category>
-			<cost>30000</cost>
-			<handling>3</handling>
-			<pilot>3</pilot>
-			<sensor>3</sensor>
-			<speed>2</speed>
-			<gears>
-				<gear rating="3" maxrating="3">Sensor Array</gear>
-				<gear rating="3" select="First Aid">Skill Autosoft</gear>
-				<gear rating="3" select="Automotive Mechanic">Skill Autosoft</gear>
-			</gears>
-			<mods>
-				<name>Touch Sensors</name>
-				<name>Mini Weapon Mount (Drone)</name>
-			</mods>
-			<modslots>0</modslots>
-			<seats>0</seats>
-			<weapons>
-				<weapon>
-					<name>Yamaha Pulsar</name>
-				</weapon>
-			</weapons>
-		</vehicle>
-		<!-- End Region-->
-	</vehicles>
-	<mods>
-		<!-- Region Vehicle Weapon Mount -->
-		<mod>
-			<id>079a5c61-aee6-4383-81b7-32540f7a0a0b</id>
-			<name>Weapon Mount</name>
-			<page>461</page>
-			<source>SR5</source>
-			<avail>8F</avail>
-			<category>Vehicle Weapon Mount</category>
-			<cost>2500</cost>
-			<rating>0</rating>
-			<slots>0</slots>
-			<weaponmountcategories>Blades,Clubs,Exotic Melee Weapons,Crossbows,Tasers,Holdouts,Light Pistols,Heavy Pistols,Machine Pistols,Submachine Guns,Assault Rifles,Shotguns,Exotic Ranged Weapons,Flamethrowers,Special Weapons,Sporting Rifles</weaponmountcategories>
-		</mod>
-		<mod>
-			<id>a567c5d3-38b8-496a-add8-1e176384e935</id>
-			<name>Heavy Weapon Mount</name>
-			<page>461</page>
-			<source>SR5</source>
-			<avail>14F</avail>
-			<category>Vehicle Weapon Mount</category>
-			<cost>5000</cost>
-			<rating>0</rating>
-			<slots>0</slots>
-			<weaponmountcategories>Blades,Clubs,Exotic Melee Weapons,Crossbows,Tasers,Holdouts,Light Pistols,Heavy Pistols,Machine Pistols,Submachine Guns,Assault Rifles,Sniper Rifles,Shotguns,Grenade Launchers,Missile Launchers,Laser Weapons,Light Machine Guns,Medium Machine Guns,Heavy Machine Guns,Assault Cannons,Flamethrowers,Sporting Rifles,Exotic Ranged Weapons</weaponmountcategories>
-		</mod>
-		<mod>
-			<id>ef9dcce5-7b1d-4469-9d3c-861dcb25684e</id>
-			<name>Manual Operation</name>
-			<page>461</page>
-			<source>SR5</source>
-			<avail>+1</avail>
-			<category>Vehicle Weapon Mount</category>
-			<cost>500</cost>
-			<rating>0</rating>
-			<slots>0</slots>
-		</mod>
-		<!-- End Region -->
-		<!-- Region Model-Specific -->
-		<mod>
-			<id>b062f16a-52ab-40d5-8985-d71b8ee1923c</id>
-			<name>Tracked Propulsion</name>
-			<page>?</page>
-			<source>R5</source>
-			<avail>0</avail>
-			<category>Model-Specific</category>
-			<cost>0</cost>
-			<rating>0</rating>
-			<slots>0</slots>
-			<required>
-				<vehicledetails>
-					<OR>
-						<name>Ares Paladin</name>
-						<name>CrashCart Medicart (Large)</name>
-						<name>EVO Falcon-EX</name>
-					</OR>
-				</vehicledetails>
-			</required>
-		</mod>
-		<mod>
-			<id>7f616742-0460-46fb-bd98-b73ff6123ed4</id>
-			<name>Signature Dampening</name>
-			<page>?</page>
-			<source>R5</source>
-			<avail>0</avail>
-			<category>Model-Specific</category>
-			<cost>0</cost>
-			<rating>0</rating>
-			<slots>0</slots>
-			<required>
-				<vehicledetails>
-					<OR>
-						<name>BMW Teufelkatze</name>
-					</OR>
-				</vehicledetails>
-			</required>
-		</mod>
-		<mod>
-			<id>a850f813-afd4-40ce-a418-8790fe39cfa5</id>
-			<name>FlashTech</name>
-			<page>?</page>
-			<source>R5</source>
-			<avail>0</avail>
-			<category>Model-Specific</category>
-			<cost>0</cost>
-			<rating>0</rating>
-			<slots>0</slots>
-			<required>
-				<vehicledetails>
-					<OR>
-						<name>BMW Teufelkatze</name>
-					</OR>
-				</vehicledetails>
-			</required>
-		</mod>
-		<mod>
-			<id>b2e3b364-ff22-4dd7-b5ea-2990ce2e8353</id>
-			<name>Enviroseal</name>
-			<page>?</page>
-			<source>R5</source>
-			<avail>0</avail>
-			<category>Model-Specific</category>
-			<cost>0</cost>
-			<rating>0</rating>
-			<slots>0</slots>
-			<required>
-				<vehicledetails>
-					<OR>
-						<name>Daihatsu-Caterpillar Horseman</name>
-						<name>Echo Motors Metaway</name>
-						<name>Ruhrmetal Wolf II</name>
-					</OR>
-				</vehicledetails>
-			</required>
-		</mod>
-		<mod>
-			<id>87713603-78f3-46d5-8e3c-b6fecc41203f</id>
-			<name>Drone Rail</name>
-			<page>?</page>
-			<source>R5</source>
-			<avail>0</avail>
-			<category>Model-Specific</category>
-			<cost>0</cost>
-			<rating>0</rating>
-			<slots>0</slots>
-			<required>
-				<vehicledetails>
-					<OR>
-						<name>Mack Hellhound</name>
-					</OR>
-				</vehicledetails>
-			</required>
-		</mod>
-		<mod>
-			<id>f89a112e-600a-4278-8731-9b14cf3737c9</id>
-			<name>Gyro-Stabilization</name>
-			<page>?</page>
-			<source>R5</source>
-			<avail>0</avail>
-			<category>Model-Specific</category>
-			<cost>0</cost>
-			<rating>0</rating>
-			<slots>0</slots>
-			<required>
-				<vehicledetails>
-					<OR>
-						<name>Ares-Segway Terrier</name>
-						<name>Horizon-Doble Revolution</name>
-						<name>Entertainment Systems Cyclops</name>
-					</OR>
-				</vehicledetails>
-			</required>
-		</mod>
-		<mod>
-			<id>349772a1-1ba6-4cc7-a607-20b02a31d5d1</id>
-			<name>Smart Tire</name>
-			<page>?</page>
-			<source>R5</source>
-			<avail>0</avail>
-			<category>Model-Specific</category>
-			<cost>0</cost>
-			<rating>0</rating>
-			<slots>0</slots>
-			<required>
-				<vehicledetails>
-					<name>Horizon-Doble Revolution</name>
-				</vehicledetails>
-			</required>
-		</mod>
-		<mod>
-			<id>bdfd51e8-ac56-42b3-8b3e-a067608a21b3</id>
-			<name>Dustoff Armored Valkyrie Module</name>
-			<page>23</page>
-			<source>BB</source>
-			<avail>0</avail>
-			<category>Model-Specific</category>
-			<cost>0</cost>
-			<rating>0</rating>
-			<slots>0</slots>
-			<required>
-				<vehicledetails>
-					<name operation="contains">Aeroquip M.E.D.-1 'Dustoff' Medical Evacuation Drone</name>
-				</vehicledetails>
-			</required>
-		</mod>
-		<mod>
-			<id>75d9f461-f30a-4d50-8700-6e9fa87da8bb</id>
-			<name>Reloading Drone Forbidden Weapon Reloading Autosoft</name>
-			<page>189</page>
-			<source>HT</source>
-			<avail>0F</avail>
-			<category>Model-Specific</category>
-			<cost>250</cost>
-			<rating>0</rating>
-			<slots>0</slots>
-			<required>
-				<vehicledetails>
-					<name operation="contains">Reloading Drone</name>
-				</vehicledetails>
-			</required>
-		</mod>
-		<!-- End Region -->
-		<!-- Region Powertrain-->
-		<mod>
-			<id>6ac249ee-84c0-498f-9377-149ccbc2f959</id>
-			<name>Acceleration Enhancement</name>
-			<page>154</page>
-			<source>R5</source>
-			<avail>6</avail>
-			<category>Powertrain</category>
-			<cost>FixedValues(Acceleration * 10000,Acceleration * 25000)</cost>
-			<rating>2</rating>
-			<slots>FixedValues(4,8)</slots>
-			<bonus>
-				<accel>+Rating</accel>
-				<offroadaccel>+Rating</offroadaccel>
-			</bonus>
-		</mod>
-		<mod>
-			<id>06940788-ad0b-453c-bc8a-e54e6221c185</id>
-			<name>Gecko Tips (Bod 1-3)</name>
-			<page>154</page>
-			<source>R5</source>
-			<avail>6</avail>
-			<category>Powertrain</category>
-			<cost>1000</cost>
-			<rating>0</rating>
-			<slots>1</slots>
-			<required>
-				<vehicledetails>
-					<body operation="lessthanequals">3</body>
-				</vehicledetails>
-			</required>
-		</mod>
-		<mod>
-			<id>a11be6d9-109e-4662-a23a-2c8081c6c948</id>
-			<name>Gecko Tips (Bod 4-6)</name>
-			<page>154</page>
-			<source>R5</source>
-			<avail>6</avail>
-			<category>Powertrain</category>
-			<cost>5000</cost>
-			<rating>0</rating>
-			<slots>4</slots>
-			<required>
-				<vehicledetails>
-					<body operation="greaterthanequals">4</body>
-					<body operation="lessthanequals">6</body>
-				</vehicledetails>
-			</required>
-		</mod>
-		<mod>
-			<id>fd32b5eb-c791-4117-a9fe-5d5d86952827</id>
-			<name>Gliding System (Bod 1-12)</name>
-			<page>154</page>
-			<source>R5</source>
-			<avail>12R</avail>
-			<category>Powertrain</category>
-			<cost>Body * 3000</cost>
-			<rating>0</rating>
-			<slots>5</slots>
-			<required>
-				<vehicledetails>
-					<body operation="lessthanequals">12</body>
-				</vehicledetails>
-			</required>
-		</mod>
-		<mod>
-			<id>f9b96303-d8de-436f-94f3-b1793a7a809a</id>
-			<name>Gliding System (Bod 12+)</name>
-			<page>154</page>
-			<source>R5</source>
-			<avail>16R</avail>
-			<category>Powertrain</category>
-			<cost>Body * 4000</cost>
-			<rating>0</rating>
-			<slots>10</slots>
-			<required>
-				<vehicledetails>
-					<body operation="greaterthanequals">13</body>
-				</vehicledetails>
-			</required>
-		</mod>
-		<mod>
-			<id>956a20f7-64f3-4160-88a0-d6d6b29b0bd1</id>
-			<name>Handling Enhancement</name>
-			<page>154</page>
-			<source>R5</source>
-			<avail>FixedValues(6,8,10)</avail>
-			<category>Powertrain</category>
-			<cost>FixedValues(Rating*2000,Rating*5000,Rating*12000)</cost>
-			<rating>3</rating>
-			<slots>FixedValues(4,10,18)</slots>
-			<bonus>
-				<handling>+Rating</handling>
-				<offroadhandling>+Rating</offroadhandling>
-			</bonus>
-		</mod>
-		<mod>
-			<id>20083c34-5008-4647-9d9e-9ed230e4efe1</id>
-			<name>Improved Economy</name>
-			<page>154</page>
-			<source>R5</source>
-			<avail>4</avail>
-			<category>Powertrain</category>
-			<cost>7500</cost>
-			<rating>0</rating>
-			<slots>2</slots>
-		</mod>
-		<mod>
-			<id>a254cd12-59c0-46ad-a291-92f0dd6da4c6</id>
-			<name>Manual Control Override</name>
-			<page>154</page>
-			<source>R5</source>
-			<avail>6</avail>
-			<category>Powertrain</category>
-			<cost>500</cost>
-			<rating>0</rating>
-			<slots>1</slots>
-		</mod>
-		<mod>
-			<id>b242a897-74d6-44da-9922-b0b1f4537609</id>
-			<name>Multifuel Engine</name>
-			<page>155</page>
-			<source>R5</source>
-			<avail>10</avail>
-			<category>Powertrain</category>
-			<cost>Body * 1000</cost>
-			<rating>0</rating>
-			<slots>4</slots>
-		</mod>
-		<mod>
-			<id>5acc99df-ffaf-4c43-93bc-07b552fc4c1c</id>
-			<name>Off-Road Suspension</name>
-			<page>155</page>
-			<source>R5</source>
-			<avail>4</avail>
-			<category>Powertrain</category>
-			<cost>Vehicle Cost * 0.25</cost>
-			<rating>0</rating>
-			<slots>2</slots>
-			<bonus>
-				<handling>-1</handling>
-				<offroadhandling>+1</offroadhandling>
-			</bonus>
-		</mod>
-		<mod>
-			<id>0f18b178-7950-492d-875d-a7a12ca787d3</id>
-			<name>Rigger Cocoon</name>
-			<page>155</page>
-			<source>R5</source>
-			<avail>8</avail>
-			<category>Powertrain</category>
-			<cost>1500</cost>
-			<rating>0</rating>
-			<slots>2</slots>
-		</mod>
-		<mod>
-			<id>586911a6-fd46-4d99-9000-2c65507884ec</id>
-			<name>Removed Manual Controls</name>
-			<page>155</page>
-			<source>R5</source>
-			<avail>2</avail>
-			<category>Powertrain</category>
-			<cost>200</cost>
-			<rating>0</rating>
-			<slots>1</slots>
-		</mod>
-		<mod>
-			<id>95c6e249-c82f-4a9b-87ae-d438b4042990</id>
-			<name>Rocket Booster</name>
-			<page>156</page>
-			<source>R5</source>
-			<avail>16F</avail>
-			<category>Powertrain</category>
-			<cost>Body * 5000</cost>
-			<rating>0</rating>
-			<slots>10</slots>
-		</mod>
-		<mod>
-			<id>ea6ccca2-4294-494c-9fc7-963c3bcca12e</id>
-			<name>Secondary Manual Controls</name>
-			<page>156</page>
-			<source>R5</source>
-			<avail>4</avail>
-			<category>Powertrain</category>
-			<cost>1000</cost>
-			<rating>0</rating>
-			<slots>2</slots>
-		</mod>
-		<mod>
-			<id>b3494f2f-cdb1-409e-be2c-72f69ba2d10e</id>
-			<name>Secondary Propulsion (Amphibious, Surface)</name>
-			<page>156</page>
-			<source>R5</source>
-			<avail>6</avail>
-			<category>Powertrain</category>
-			<cost>Body * 200</cost>
-			<rating>0</rating>
-			<slots>4</slots>
-		</mod>
-		<mod>
-			<id>5d7e4ae4-6f06-4d89-a64b-fe1d714ab914</id>
-			<name>Secondary Propulsion (Amphibious, Submersible)</name>
-			<page>156</page>
-			<source>R5</source>
-			<avail>12R</avail>
-			<category>Powertrain</category>
-			<cost>Body * 2000</cost>
-			<rating>0</rating>
-			<slots>8</slots>
-		</mod>
-		<mod>
-			<id>3cf666df-90cb-4eb1-8a62-2c579d9c0d4f</id>
-			<name>Secondary Propulsion (Hovercraft)</name>
-			<page>156</page>
-			<source>R5</source>
-			<avail>12</avail>
-			<category>Powertrain</category>
-			<cost>Body * 1000</cost>
-			<rating>0</rating>
-			<slots>8</slots>
-		</mod>
-		<mod>
-			<id>3954393c-4708-4f2f-9f2d-213b779a8daf</id>
-			<name>Secondary Propulsion (Rotor)</name>
-			<page>157</page>
-			<source>R5</source>
-			<avail>12R</avail>
-			<category>Powertrain</category>
-			<cost>Body * 3000</cost>
-			<rating>0</rating>
-			<slots>10</slots>
-		</mod>
-		<mod>
-			<id>cb8e67e0-6935-445b-b39b-ffe52a8b39a6</id>
-			<name>Secondary Propulsion (Tracked)</name>
-			<page>157</page>
-			<source>R5</source>
-			<avail>10</avail>
-			<category>Powertrain</category>
-			<cost>Body * 1000</cost>
-			<rating>0</rating>
-			<slots>6</slots>
-		</mod>
-		<mod>
-			<id>d0be4702-07d2-4253-8ff7-8df1a038a615</id>
-			<name>Secondary Propulsion (Walker)</name>
-			<page>157</page>
-			<source>R5</source>
-			<avail>12</avail>
-			<category>Powertrain</category>
-			<cost>Body * 2000</cost>
-			<rating>0</rating>
-			<slots>8</slots>
-		</mod>
-		<mod>
-			<id>ecc73836-9110-4f5f-9464-cb6ae6e954d2</id>
-			<name>Speed Enhancement</name>
-			<page>157</page>
-			<source>R5</source>
-			<avail>FixedValues(6,8,12)</avail>
-			<category>Powertrain</category>
-			<cost>FixedValues(Speed * 2000,Speed * 5000,Speed * 12000)</cost>
-			<rating>3</rating>
-			<slots>FixedValues(5,14,20)</slots>
-			<bonus>
-				<offroadspeed>+Rating</offroadspeed>
-				<speed>+Rating</speed>
-			</bonus>
-		</mod>
-		<!-- End Region -->
-		<!-- Region Protection -->
-		<mod>
-			<id>f2d9840c-22a7-4c70-943d-ffac88fe6120</id>
-			<name>Anti-Theft System</name>
-			<page>159</page>
-			<source>R5</source>
-			<avail>FixedValues(4,6,8R,12F)</avail>
-			<category>Protection</category>
-			<cost>FixedValues(500,1000,2500,5000)</cost>
-			<rating>4</rating>
-			<slots>FixedValues(1,2,4,6)</slots>
-		</mod>
-		<mod>
-			<id>4dcee44f-6222-4188-bcf9-09c3cde60f2a</id>
-			<name>Armor (Standard)</name>
-			<page>159</page>
-			<source>R5</source>
-			<avail>6R</avail>
-			<category>Protection</category>
-			<cost>Rating * 500</cost>
-			<rating>body</rating>
-			<slots>Rating * 2</slots>
-			<bonus>
-				<armor>Rating</armor>
-			</bonus>
-		</mod>
-		<mod>
-			<id>85a85cfd-7703-48f6-9745-d0a2b64c8b9e</id>
-			<name>Armor (Concealed)</name>
-			<page>159</page>
-			<source>R5</source>
-			<avail>12R</avail>
-			<category>Protection</category>
-			<cost>Rating * 3000</cost>
-			<rating>body</rating>
-			<slots>Rating * 3</slots>
-			<bonus>
-				<armor>Rating</armor>
-			</bonus>
-		</mod>
-		<mod>
-			<id>f9353113-4f4b-4c71-b742-eb5a6f87fc61</id>
-			<name>Passenger Protection System</name>
-			<page>159</page>
-			<source>R5</source>
-			<avail>6</avail>
-			<category>Protection</category>
-			<cost>Rating * 2000</cost>
-			<rating>6</rating>
-			<slots>2</slots>
-		</mod>
-		<mod>
-			<id>7dbf54b3-6921-4fb6-b0e8-2a2e5e5e84fe</id>
-			<name>Personal Armor</name>
-			<page>159</page>
-			<source>R5</source>
-			<avail>(Rating)R</avail>
-			<category>Protection</category>
-			<cost>Rating * 500</cost>
-			<rating>10</rating>
-			<slots>2</slots>
-		</mod>
-		<mod>
-			<id>fb73c19c-c194-45fe-8235-0ac2369dabd6</id>
-			<name>Special Armor Modification (Chemical)</name>
-			<page>159</page>
-			<source>R5</source>
-			<avail>6</avail>
-			<category>Protection</category>
-			<cost>Rating * 500</cost>
-			<rating>50</rating>
-			<slots>2</slots>
-		</mod>
-		<mod>
-			<id>031312f4-3ab0-4e5e-96e4-69e035a444c1</id>
-			<name>Special Armor Modification (Fire)</name>
-			<page>159</page>
-			<source>R5</source>
-			<avail>6</avail>
-			<category>Protection</category>
-			<cost>Rating * 500</cost>
-			<rating>50</rating>
-			<slots>2</slots>
-		</mod>
-		<mod>
-			<id>620c48d2-060b-4fdb-a886-611312204892</id>
-			<name>Special Armor Modification (Insulation)</name>
-			<page>159</page>
-			<source>R5</source>
-			<avail>6</avail>
-			<category>Protection</category>
-			<cost>Rating * 500</cost>
-			<rating>50</rating>
-			<slots>2</slots>
-		</mod>
-		<mod>
-			<id>958920e2-828c-4024-a700-25e5023dbdac</id>
-			<name>Special Armor Modification (Nonconductivity)</name>
-			<page>159</page>
-			<source>R5</source>
-			<avail>6</avail>
-			<category>Protection</category>
-			<cost>Rating * 500</cost>
-			<rating>50</rating>
-			<slots>2</slots>
-		</mod>
-		<mod>
-			<id>242a415b-024a-4589-91ce-978a12ff04ad</id>
-			<name>Special Armor Modification (Radiation)</name>
-			<page>159</page>
-			<source>R5</source>
-			<avail>(Rating * 2)</avail>
-			<category>Protection</category>
-			<cost>Rating * 400</cost>
-			<rating>50</rating>
-			<slots>2</slots>
-		</mod>
-		<mod>
-			<id>df87cb45-8df9-4d6b-8c78-b2e2ed8efa81</id>
-			<name>Special Armor Modification (Universal Mirror Material)</name>
-			<page>159</page>
-			<source>R5</source>
-			<avail>4</avail>
-			<category>Protection</category>
-			<cost>Rating * 500</cost>
-			<rating>50</rating>
-			<slots>2</slots>
-		</mod>
-		<!-- End Region -->
-		<!-- Region Weapons -->
-		<mod>
-			<id>6741d080-0e40-4941-a7b5-85ab3e1a9cb2</id>
-			<name>Ammo Bin</name>
-			<page>159</page>
-			<source>R5</source>
-			<avail>6R</avail>
-			<category>Weapons</category>
-			<cost>200</cost>
-			<rating>0</rating>
-			<slots>1</slots>
-		</mod>
-		<mod>
-			<id>0f5c3fc1-04d6-4cec-9e65-7baca6139e74</id>
-			<name>Standard Drone Rack (Micro)</name>
-			<page>160</page>
-			<source>R5</source>
-			<avail>0</avail>
-			<category>Weapons</category>
-			<cost>0</cost>
-			<rating>0</rating>
-			<slots>0</slots>
-		</mod>
-		<mod>
-			<id>fa0b86df-1678-4d02-bcec-fec68831e1a8</id>
-			<name>Standard Drone Rack (Mini)</name>
-			<page>160</page>
-			<source>R5</source>
-			<avail>4</avail>
-			<category>Weapons</category>
-			<cost>500</cost>
-			<rating>0</rating>
-			<slots>1</slots>
-		</mod>
-		<mod>
-			<id>78352843-9b29-4988-a4f8-c49977641a94</id>
-			<name>Standard Drone Rack (Small)</name>
-			<page>160</page>
-			<source>R5</source>
-			<avail>4</avail>
-			<category>Weapons</category>
-			<cost>1000</cost>
-			<rating>0</rating>
-			<slots>2</slots>
-		</mod>
-		<mod>
-			<id>81981ae4-b62a-450e-9170-cbfaeb8af4fd</id>
-			<name>Standard Drone Rack (Medium)</name>
-			<page>160</page>
-			<source>R5</source>
-			<avail>6</avail>
-			<category>Weapons</category>
-			<cost>2000</cost>
-			<rating>0</rating>
-			<slots>3</slots>
-		</mod>
-		<mod>
-			<id>f8771819-0188-444e-80a0-586f033599e4</id>
-			<name>Standard Drone Rack (Large)</name>
-			<page>160</page>
-			<source>R5</source>
-			<avail>8</avail>
-			<category>Weapons</category>
-			<cost>4000</cost>
-			<rating>0</rating>
-			<slots>4</slots>
-		</mod>
-		<mod>
-			<id>3f6cb34e-b817-4788-8655-4819e14a8774</id>
-			<name>Landing Drone Rack (Micro)</name>
-			<page>160</page>
-			<source>R5</source>
-			<avail>0</avail>
-			<category>Weapons</category>
-			<cost>0</cost>
-			<rating>0</rating>
-			<slots>0</slots>
-		</mod>
-		<mod>
-			<id>943e11c1-68ab-47db-9075-e13e52247350</id>
-			<name>Landing Drone Rack (Mini)</name>
-			<page>160</page>
-			<source>R5</source>
-			<avail>6</avail>
-			<category>Weapons</category>
-			<cost>1000</cost>
-			<rating>0</rating>
-			<slots>2</slots>
-		</mod>
-		<mod>
-			<id>fa4fca8f-6f19-4e03-a529-a98efeae5d89</id>
-			<name>Landing Drone Rack (Small)</name>
-			<page>160</page>
-			<source>R5</source>
-			<avail>6</avail>
-			<category>Weapons</category>
-			<cost>4000</cost>
-			<rating>0</rating>
-			<slots>3</slots>
-		</mod>
-		<mod>
-			<id>a7c44bc7-0fac-4853-b0b9-d62516ca5490</id>
-			<name>Landing Drone Rack (Medium)</name>
-			<page>160</page>
-			<source>R5</source>
-			<avail>8</avail>
-			<category>Weapons</category>
-			<cost>10000</cost>
-			<rating>0</rating>
-			<slots>4</slots>
-		</mod>
-		<mod>
-			<id>3fbd1e16-3c76-4874-af8d-cd5cc477f9d5</id>
-			<name>Landing Drone Rack (Large)</name>
-			<page>160</page>
-			<source>R5</source>
-			<avail>12</avail>
-			<category>Weapons</category>
-			<cost>20000</cost>
-			<rating>0</rating>
-			<slots>5</slots>
-		</mod>
-		<mod>
-			<id>c53ab210-db64-42ee-8568-d758ac3d7adb</id>
-			<name>Gun Port</name>
-			<page>160</page>
-			<source>R5</source>
-			<avail>6R</avail>
-			<category>Weapons</category>
-			<cost>500</cost>
-			<rating>0</rating>
-			<slots>1</slots>
-		</mod>
-		<mod>
-			<id>ff06549c-fe90-427d-97cd-c1336a7ecb5a</id>
-			<name>Missile Defence System</name>
-			<page>160</page>
-			<source>R5</source>
-			<avail>12R</avail>
-			<category>Weapons</category>
-			<cost>15000</cost>
-			<rating>0</rating>
-			<slots>3</slots>
-		</mod>
-		<mod>
-			<id>4a3b79f0-e582-4d4a-9c6f-4d02ccb75c91</id>
-			<name>Oil Slick Sprayer</name>
-			<page>161</page>
-			<source>R5</source>
-			<avail>8F</avail>
-			<category>Weapons</category>
-			<cost>500</cost>
-			<rating>0</rating>
-			<slots>2</slots>
-		</mod>
-		<mod>
-			<id>0f9a2625-5496-4a9f-9e2e-7deddf0a6920</id>
-			<name>Ram Plate</name>
-			<page>161</page>
-			<source>R5</source>
-			<avail>0</avail>
-			<category>Weapons</category>
-			<cost>0</cost>
-			<rating>0</rating>
-			<slots>0</slots>
-		</mod>
-		<mod>
-			<id>d7191615-cc21-40b2-94f2-b562f00f2c30</id>
-			<name>Smoke Projector</name>
-			<page>161</page>
-			<source>R5</source>
-			<avail>6R</avail>
-			<category>Weapons</category>
-			<cost>750</cost>
-			<rating>0</rating>
-			<slots>2</slots>
-		</mod>
-		<mod>
-			<id>2ab400a7-c55f-4fcd-a124-f44f1ffd8ea8</id>
-			<name>Smoke Projector (Thermal)</name>
-			<page>161</page>
-			<source>R5</source>
-			<avail>6R</avail>
-			<category>Weapons</category>
-			<cost>850</cost>
-			<rating>0</rating>
-			<slots>2</slots>
-		</mod>
-		<mod>
-			<id>1478ac87-a64b-4d5f-be3f-1ed4fb9e5cbd</id>
-			<name>Road Strip Ejector</name>
-			<page>161</page>
-			<source>R5</source>
-			<avail>10F</avail>
-			<category>Weapons</category>
-			<cost>800</cost>
-			<rating>0</rating>
-			<slots>2</slots>
-		</mod>
-		<mod>
-			<id>ebedb0c7-64ff-4817-8fb3-6a5fc9b3086f</id>
-			<name>Weapon Mount Type (Light)</name>
-			<page>163</page>
-			<source>R5</source>
-			<avail>6F</avail>
-			<category>Weapons</category>
-			<cost>750</cost>
-			<rating>0</rating>
-			<slots>1</slots>
-			<weaponmountcategories>Melee,Tasers,Holdouts,Light Pistols,Heavy Pistols,Machine Pistols,Submachine Guns</weaponmountcategories>
-		</mod>
-		<mod>
-			<id>86741661-11c2-4781-b365-b02dbb9fd7c0</id>
-			<name>Weapon Mount Type (Standard)</name>
-			<page>163</page>
-			<source>R5</source>
-			<avail>8F</avail>
-			<category>Weapons</category>
-			<cost>1500</cost>
-			<rating>0</rating>
-			<slots>2</slots>
-			<!-- TODO: Add Melee, Machine Pistols, and Submachine Guns as soon as Errata comes out -->
-			<weaponmountcategories>Tasers,Holdouts,Light Pistols,Heavy Pistols,Assault Rifles,Sniper Rifles,Shotguns,Exotic Ranged Weapons,Flamethrowers,Special Weapons</weaponmountcategories>
-		</mod>
-		<mod>
-			<id>4eecb2ee-ad33-4bc2-b8b3-d35e0df40836</id>
-			<name>Weapon Mount Type (Heavy)</name>
-			<page>163</page>
-			<source>R5</source>
-			<avail>10F</avail>
-			<category>Weapons</category>
-			<cost>4000</cost>
-			<rating>0</rating>
-			<slots>4</slots>
-			<!-- TODO: Add Melee, Machine Pistols, and Submachine Guns as soon as Errata comes out -->
-			<weaponmountcategories>Tasers,Holdouts,Light Pistols,Heavy Pistols,Assault Rifles,Sniper Rifles,Shotguns,Exotic Ranged Weapons,Flamethrowers,Special Weapons,Light Machine Guns,Medium Machine Guns,Heavy Machine Guns,Assault Cannons,Grenade Launchers,Missile Launchers,Laser Weapons</weaponmountcategories>
-		</mod>
-		<mod>
-			<id>906c1b0a-4c53-4f11-9b1b-6bdac3caa9e3</id>
-			<name>Weapon Mount Visibility (External)</name>
-			<page>163</page>
-			<source>R5</source>
-			<avail>0</avail>
-			<category>Weapons</category>
-			<cost>0</cost>
-			<rating>0</rating>
-			<slots>0</slots>
-		</mod>
-		<mod>
-			<id>4387e71e-d359-468d-b0c7-d41c9ec6404f</id>
-			<name>Weapon Mount Visibility (Internal)</name>
-			<page>163</page>
-			<source>R5</source>
-			<avail>0</avail>
-			<category>Weapons</category>
-			<cost>1500</cost>
-			<rating>0</rating>
-			<slots>2</slots>
-		</mod>
-		<mod>
-			<id>50e84b26-a09c-4f90-8b7a-7974a9133311</id>
-			<name>Weapon Mount Visibility (Concealed)</name>
-			<page>163</page>
-			<source>R5</source>
-			<avail>0</avail>
-			<category>Weapons</category>
-			<cost>4000</cost>
-			<rating>0</rating>
-			<slots>4</slots>
-		</mod>
-		<mod>
-			<id>ec031f5b-8b2c-4289-a4f0-1cce29f36f3e</id>
-			<name>Weapon Mount Flexibility (Fixed)</name>
-			<page>163</page>
-			<source>R5</source>
-			<avail>0</avail>
-			<category>Weapons</category>
-			<cost>0</cost>
-			<rating>0</rating>
-			<slots>0</slots>
-		</mod>
-		<mod>
-			<id>cfa4d3c5-d970-490a-81fd-5617f96f6556</id>
-			<name>Weapon Mount Flexibility (Flexible)</name>
-			<page>163</page>
-			<source>R5</source>
-			<avail>0</avail>
-			<category>Weapons</category>
-			<cost>2000</cost>
-			<rating>0</rating>
-			<slots>1</slots>
-		</mod>
-		<mod>
-			<id>886f7678-d957-4804-b0fe-01a8506b31ca</id>
-			<name>Weapon Mount Flexibility (Turret)</name>
-			<page>163</page>
-			<source>R5</source>
-			<avail>0</avail>
-			<category>Weapons</category>
-			<cost>5000</cost>
-			<rating>0</rating>
-			<slots>2</slots>
-		</mod>
-		<mod>
-			<id>1cd32dd6-3520-4ab5-a6d9-d5932f4b2188</id>
-			<name>Weapon Mount Control (Remote)</name>
-			<page>163</page>
-			<source>R5</source>
-			<avail>0</avail>
-			<category>Weapons</category>
-			<cost>0</cost>
-			<rating>0</rating>
-			<slots>0</slots>
-		</mod>
-		<mod>
-			<id>6e4ec837-1c16-4813-adc1-6009e410737a</id>
-			<name>Weapon Mount Control (Manual)</name>
-			<page>163</page>
-			<source>R5</source>
-			<avail>0</avail>
-			<category>Weapons</category>
-			<cost>500</cost>
-			<rating>0</rating>
-			<slots>1</slots>
-		</mod>
-		<mod>
-			<id>8d988a80-45df-4656-80a6-98579ce44e43</id>
-			<name>Weapon Mount Control (Armored Manual)</name>
-			<page>163</page>
-			<source>R5</source>
-			<avail>0</avail>
-			<category>Weapons</category>
-			<cost>1500</cost>
-			<rating>0</rating>
-			<slots>2</slots>
-		</mod>
-		<mod>
-			<id>4b7ce902-a8b2-4bdb-9095-05b029750dde</id>
-			<name>Assembly/Disassembly</name>
-			<page>163</page>
-			<source>R5</source>
-			<avail>6</avail>
-			<category>Body</category>
-			<cost>1000</cost>
-			<rating>0</rating>
-			<slots>2</slots>
-		</mod>
-		<!-- End Region -->
-		<!-- Region Body -->
-		<mod>
-			<id>90ef81fc-39d7-48b1-bf2a-de6e6b11ff90</id>
-			<name>Chameleon Coating</name>
-			<page>163</page>
-			<source>R5</source>
-			<avail>12F</avail>
-			<category>Body</category>
-			<cost>Body * 1000</cost>
-			<rating>0</rating>
-			<slots>2</slots>
-		</mod>
-		<mod>
-			<id>635a129a-954f-4037-a256-30aa4be06756</id>
-			<name>Extra Entry/Exit Points</name>
-			<page>164</page>
-			<source>R5</source>
-			<avail>8</avail>
-			<category>Body</category>
-			<cost>2500</cost>
-			<rating>0</rating>
-			<slots>1</slots>
-		</mod>
-		<mod>
-			<id>dffbc67e-c9b9-4876-bebc-ebf424590b71</id>
-			<name>Extreme Environment Modification</name>
-			<page>164</page>
-			<source>R5</source>
-			<avail>6</avail>
-			<category>Body</category>
-			<cost>2000</cost>
-			<rating>0</rating>
-			<slots>2</slots>
-		</mod>
-		<mod>
-			<id>0e2a84e1-dac3-4c4c-8826-cc3cc533394e</id>
-			<name>Increased Seating</name>
-			<page>164</page>
-			<source>R5</source>
-			<avail>4</avail>
-			<category>Body</category>
-			<cost>2000</cost>
-			<rating>0</rating>
-			<slots>2</slots>
-			<bonus>
-				<seats>+Seats * 0.5</seats>
-			</bonus>
-		</mod>
-		<mod>
-			<id>25b01f7d-c553-4efc-83dc-c23c4c61b944</id>
-			<name>Life Support</name>
-			<page>164</page>
-			<source>R5</source>
-			<avail>8</avail>
-			<category>Body</category>
-			<cost>FixedValues(Body * 500,Body * 2000)</cost>
-			<rating>2</rating>
-			<slots>2</slots>
-		</mod>
-		<mod>
-			<id>4f15cb92-3416-44ec-b920-03cc7033d8bd</id>
-			<name>Mechanical Arm (Basic)</name>
-			<page>165</page>
-			<source>R5</source>
-			<avail>4</avail>
-			<category>Body</category>
-			<cost>1000</cost>
-			<rating>0</rating>
-			<slots>2</slots>
-		</mod>
-		<mod>
-			<id>3154f81c-f85c-414d-abe4-8289aa6e9766</id>
-			<name>Mechanical Arm (Articulated)</name>
-			<page>165</page>
-			<source>R5</source>
-			<avail>6</avail>
-			<category>Body</category>
-			<cost>5000</cost>
-			<rating>0</rating>
-			<slots>3</slots>
-		</mod>
-		<mod>
-			<id>74756635-ad88-437a-8123-599019aafa6c</id>
-			<name>Nanomaintenance System</name>
-			<page>165</page>
-			<source>R5</source>
-			<avail>(Rating * 5)R</avail>
-			<category>Body</category>
-			<cost>Rating * 5000</cost>
-			<rating>4</rating>
-			<slots>Rating</slots>
-		</mod>
-		<mod>
-			<id>a4082cac-6f48-4cd1-a58d-bef334d03d1b</id>
-			<name>Realistic Features</name>
-			<page>165</page>
-			<source>R5</source>
-			<avail>(Rating * 3)R</avail>
-			<category>Body</category>
-			<cost>Rating * Body * 1000</cost>
-			<rating>4</rating>
-			<slots>Rating</slots>
-		</mod>
-		<mod>
-			<id>b03829bf-1e15-4afe-aafc-9cda2c159fcd</id>
-			<name>Smuggling Compartment</name>
-			<page>165</page>
-			<source>R5</source>
-			<avail>8F</avail>
-			<category>Body</category>
-			<cost>1500</cost>
-			<rating>0</rating>
-			<slots>3</slots>
-		</mod>
-		<mod>
-			<id>60481326-e91c-4ace-863e-93799ba96064</id>
-			<name>Special Equipment</name>
-			<page>165</page>
-			<source>R5</source>
-			<avail>0</avail>
-			<category>Body</category>
-			<cost>0</cost>
-			<rating>0</rating>
-			<slots>0</slots>
-			<bonus>
-				<selecttext />
-			</bonus>
-		</mod>
-		<mod>
-			<id>de5bd5c7-53cd-4ffd-9e13-ec04636d50ce</id>
-			<name>Smuggling Compartment Shielding</name>
-			<page>165</page>
-			<source>R5</source>
-			<avail>12F</avail>
-			<category>Body</category>
-			<cost>3000</cost>
-			<rating>0</rating>
-			<slots>0</slots>
-			<bonus>
-				<selecttext />
-			</bonus>
-		</mod>
-		<mod>
-			<id>f6ad4db2-e318-41a3-93cf-3a28a2bae4d7</id>
-			<name>Valkyrie Module</name>
-			<page>166</page>
-			<source>R5</source>
-			<avail>8</avail>
-			<category>Body</category>
-			<cost>2000</cost>
-			<rating>0</rating>
-			<slots>4</slots>
-		</mod>
-		<mod>
-			<id>0d0ae07c-e78a-46da-8b8c-468d7e269429</id>
-			<name>Winch (Basic)</name>
-			<page>166</page>
-			<source>R5</source>
-			<avail>4</avail>
-			<category>Body</category>
-			<cost>750</cost>
-			<rating>0</rating>
-			<slots>1</slots>
-		</mod>
-		<mod>
-			<id>21f2a3fa-25cd-4294-bade-d10c14dba16c</id>
-			<name>Winch (Enhanced)</name>
-			<page>166</page>
-			<source>R5</source>
-			<avail>8</avail>
-			<category>Body</category>
-			<cost>4000</cost>
-			<rating>0</rating>
-			<slots>2</slots>
-		</mod>
-		<mod>
-			<id>90378c20-75d8-4c66-99a1-8a7d69aee9d0</id>
-			<name>Workshop</name>
-			<page>166</page>
-			<source>R5</source>
-			<avail>8</avail>
-			<category>Body</category>
-			<cost>5000</cost>
-			<rating>0</rating>
-			<slots>1</slots>
-		</mod>
-		<!-- End Region -->
-		<!-- Region Electromagnetic -->
-		<mod>
-			<id>da9d087f-b0c0-4e8a-9a2f-902d1c6fe2d6</id>
-			<name>Electromagnetic Shielding</name>
-			<page>166</page>
-			<source>R5</source>
-			<avail>6R</avail>
-			<category>Electromagnetic</category>
-			<cost>Body * 500</cost>
-			<rating>0</rating>
-			<slots>2</slots>
-		</mod>
-		<mod>
-			<id>518a5fdc-3b2c-42a6-a3fb-3cb88918fe72</id>
-			<name>ECM</name>
-			<page>166</page>
-			<source>R5</source>
-			<avail>(Rating * 3)F</avail>
-			<category>Electromagnetic</category>
-			<cost>Rating * 500</cost>
-			<rating>6</rating>
-			<slots>2</slots>
-		</mod>
-		<mod>
-			<id>831a60c3-f57b-40c7-9b4d-92906897ee90</id>
-			<name>GridLink</name>
-			<page>166</page>
-			<source>R5</source>
-			<avail>4</avail>
-			<category>Electromagnetic</category>
-			<cost>750</cost>
-			<rating>0</rating>
-			<slots>2</slots>
-		</mod>
-		<mod>
-			<id>2e9575fb-d141-4f1d-a1a0-63aadc261c97</id>
-			<name>GridLink Override</name>
-			<page>167</page>
-			<source>R5</source>
-			<avail>8F</avail>
-			<category>Electromagnetic</category>
-			<cost>1000</cost>
-			<rating>0</rating>
-			<slots>1</slots>
-		</mod>
-		<mod>
-			<id>cd3a8ca7-eae6-45af-a624-649635a470e6</id>
-			<name>Retrans Unit</name>
-			<page>168</page>
-			<source>R5</source>
-			<avail>8</avail>
-			<category>Electromagnetic</category>
-			<cost>4000</cost>
-			<rating>0</rating>
-			<slots>2</slots>
-		</mod>
-		<mod>
-			<id>6ca6085f-bdef-4af8-a88e-250a3f4a3e65</id>
-			<name>Satellite Link</name>
-			<page>168</page>
-			<source>R5</source>
-			<avail>6</avail>
-			<category>Electromagnetic</category>
-			<cost>500</cost>
-			<rating>0</rating>
-			<slots>1</slots>
-		</mod>
-		<mod>
-			<id>73a5b64a-7197-48eb-88a3-5757c6cfa199</id>
-			<name>Pilot Enhancement</name>
-			<page>167</page>
-			<source>R5</source>
-			<avail>FixedValues(Rating * 2,Rating * 2,Rating * 2,Rating * 3,Rating * 3,Rating * 3)</avail>
-			<category>Electromagnetic</category>
-			<cost>FixedValues(Rating * 2000,Rating * 2000,Rating * 2000,Rating * 5000,Rating * 5000,Rating * 5000)</cost>
-			<rating>6</rating>
-			<slots>Rating</slots>
-			<bonus>
-				<pilot>Rating</pilot>
-			</bonus>
-		</mod>
-		<mod>
-			<id>de59fe6d-b61b-4f28-b6e4-d8b022fd8bb0</id>
-			<name>Sensor Enhancement</name>
-			<page>167</page>
-			<source>R5</source>
-			<avail>FixedValues(Rating * 2,Rating * 2,Rating * 2,Rating * 3,Rating * 3,Rating * 3)</avail>
-			<category>Electromagnetic</category>
-			<cost>FixedValues(Rating * 2000,Rating * 2000,Rating * 2000,Rating * 5000,Rating * 5000,Rating * 5000)</cost>
-			<rating>6</rating>
-			<slots>Rating</slots>
-			<bonus>
-				<sensor>Rating</sensor>
-			</bonus>
-		</mod>
-		<mod>
-			<id>a249d87f-ec07-4716-9c62-e26061e80eac</id>
-			<name>Signature Masking</name>
-			<page>168</page>
-			<source>R5</source>
-			<avail>14F</avail>
-			<category>Electromagnetic</category>
-			<cost>Rating * 2000</cost>
-			<rating>6</rating>
-			<slots>Rating</slots>
-		</mod>
-		<mod>
-			<id>bbfe9593-12ea-4873-9203-8f7063957225</id>
-			<name>SunCell</name>
-			<page>168</page>
-			<source>R5</source>
-			<avail>6</avail>
-			<category>Electromagnetic</category>
-			<cost>Body * 500</cost>
-			<rating>0</rating>
-			<slots>2</slots>
-		</mod>
-		<mod>
-			<id>1744b643-6412-4645-8bb5-c167b908a3ca</id>
-			<name>Touch Sensors</name>
-			<page>169</page>
-			<source>R5</source>
-			<avail>8</avail>
-			<category>Electromagnetic</category>
-			<cost>Body * 500</cost>
-			<rating>0</rating>
-			<slots>3</slots>
-		</mod>
-		<!-- End Region -->
-		<!-- Region Cosmetic -->
-		<mod>
-			<id>cd063735-b801-4587-9d67-a8c35c2e3e3e</id>
-			<name>Amenities (Squatter)</name>
-			<page>169</page>
-			<source>R5</source>
-			<avail>0</avail>
-			<category>Cosmetic</category>
-			<cost>100</cost>
-			<rating>0</rating>
-			<slots>0</slots>
-		</mod>
-		<mod>
-			<id>8a90457a-ab4d-454e-ba9f-4e3aa5ba0a0b</id>
-			<name>Amenities (Low)</name>
-			<page>169</page>
-			<source>R5</source>
-			<avail>0</avail>
-			<category>Cosmetic</category>
-			<cost>0</cost>
-			<rating>0</rating>
-			<slots>0</slots>
-		</mod>
-		<mod>
-			<id>98fb1b08-5583-44f6-8eab-f1d236f8fe59</id>
-			<name>Amenities (Middle)</name>
-			<page>169</page>
-			<source>R5</source>
-			<avail>2</avail>
-			<category>Cosmetic</category>
-			<cost>500</cost>
-			<rating>0</rating>
-			<slots>0</slots>
-		</mod>
-		<mod>
-			<id>4c989588-40da-4969-8c96-66be76f7ad3e</id>
-			<name>Amenities (High)</name>
-			<page>169</page>
-			<source>R5</source>
-			<avail>8</avail>
-			<category>Cosmetic</category>
-			<cost>1000</cost>
-			<rating>0</rating>
-			<slots>0</slots>
-		</mod>
-		<mod>
-			<id>376658ad-d040-4d1e-9c6a-1d7b2ae38609</id>
-			<name>Amenities (Luxury)</name>
-			<page>169</page>
-			<source>R5</source>
-			<avail>16</avail>
-			<category>Cosmetic</category>
-			<cost>10000</cost>
-			<rating>0</rating>
-			<slots>0</slots>
-		</mod>
-		<mod>
-			<id>3cdb49d6-68a5-498c-8dcd-bbddcfcbe9b4</id>
-			<name>Enhanced Image Screens</name>
-			<page>170</page>
-			<source>R5</source>
-			<avail>8</avail>
-			<category>Cosmetic</category>
-			<cost>5000</cost>
-			<rating>0</rating>
-			<slots>0</slots>
-		</mod>
-		<mod>
-			<id>1186ac2e-0353-4e2d-b688-626d809d6f44</id>
-			<name>Máquina Conversion</name>
-			<page>139</page>
-			<source>HT</source>
-			<avail>0</avail>
-			<category>Cosmetic</category>
-			<cost>Body * 2</cost>
-			<rating>0</rating>
-			<slots>0</slots>
-		</mod>
-		<mod>
-			<id>a586e8b6-2737-4baa-a343-f366d33fe57a</id>
-			<name>Metahuman Adjustment</name>
-			<page>170</page>
-			<source>R5</source>
-			<avail>4</avail>
-			<category>Cosmetic</category>
-			<cost>Rating * 500</cost>
-			<rating>Seats</rating>
-			<slots>0</slots>
-			<required>
-				<vehicledetails>
-					<seats operation="greaterthanequals">1</seats>
-				</vehicledetails>
-			</required>		
-		</mod>
-		<mod>
-			<id>354bd92f-dafc-42a4-979c-e3631be6cf45</id>
-			<name>Rigger Interface</name>
-			<page>171</page>
-			<source>R5</source>
-			<avail>4</avail>
-			<category>Cosmetic</category>
-			<cost>1000</cost>
-			<rating>0</rating>
-			<slots>0</slots>
-		</mod>
-		<mod>
-			<id>0eab79a6-b552-4c17-8fac-a6c0e07f76e4</id>
-			<name>Interior Cameras</name>
-			<page>171</page>
-			<source>R5</source>
-			<avail>6</avail>
-			<category>Cosmetic</category>
-			<cost>2000</cost>
-			<rating>0</rating>
-			<slots>0</slots>
-		</mod>
-		<mod>
-			<id>ea059f62-164c-403b-89d5-8603804a64b6</id>
-			<name>Searchlight</name>
-			<page>171</page>
-			<source>R5</source>
-			<avail>4</avail>
-			<category>Cosmetic</category>
-			<cost>800</cost>
-			<rating>0</rating>
-			<slots>0</slots>
-		</mod>
-		<mod>
-			<id>61b5d43c-8ea5-4d31-845a-1c8ae40b78ca</id>
-			<name>Vehicle Tag Eraser</name>
-			<page>171</page>
-			<source>R5</source>
-			<avail>6R</avail>
-			<category>Cosmetic</category>
-			<cost>750</cost>
-			<rating>0</rating>
-			<slots>0</slots>
-		</mod>
-		<mod>
-			<id>a36612c7-c5a7-4072-ad0d-5e78080d12e1</id>
-			<name>Yerzed Out</name>
-			<page>171</page>
-			<source>R5</source>
-			<avail>Rating * 2</avail>
-			<category>Cosmetic</category>
-			<cost>Rating * 1000</cost>
-			<rating>4</rating>
-			<slots>0</slots>
-		</mod>
-		<!-- End Region -->
-		<!-- Region All -->
-		<mod>
-			<id>356eee5f-1f2d-4ed8-8db1-d0989c69a755</id>
-			<name>Micro Weapon Mount (Drone)</name>
-			<page>124</page>
-			<source>R5</source>
-			<avail>8R</avail>
-			<category>All</category>
-			<cost>400</cost>
-			<rating>0</rating>
-			<slots>0</slots>
-			<optionaldrone/>
-			<required>
-				<vehicledetails>
-					<category operation="contains">Drones</category>
-				</vehicledetails>
-			</required>
-			<weaponmountcategories>Micro-Drone Weapons</weaponmountcategories>
-		</mod>
-		<mod>
-			<id>0e3966d0-ee43-4a66-a69e-8f9823434449</id>
-			<name>Mini Weapon Mount (Drone)</name>
-			<page>124</page>
-			<source>R5</source>
-			<avail>4R</avail>
-			<category>All</category>
-			<cost>800</cost>
-			<rating>0</rating>
-			<slots>1</slots>
-			<optionaldrone/>
-			<required>
-				<vehicledetails>
-					<category operation="contains">Drones</category>
-				</vehicledetails>
-			</required>
-			<weaponmountcategories>Tasers,Holdouts,Light Pistols,Grenades,Blades,Clubs</weaponmountcategories>
-		</mod>
-		<mod>
-			<id>1a626185-b826-466c-aa73-32c02bae4bef</id>
-			<name>Gecko Grips (Drone)</name>
-			<page>125</page>
-			<source>R5</source>
-			<avail>4R</avail>
-			<category>All</category>
-			<cost>Body * 150</cost>
-			<rating>0</rating>
-			<slots>1</slots>
-			<optionaldrone/>
-			<required>
-				<vehicledetails>
-					<category operation="contains">Drones</category>
-				</vehicledetails>
-			</required>
-		</mod>
-		<mod>
-			<id>898e20b2-00de-417d-8ee0-c7fc6f8bf251</id>
-			<name>Small Weapon Mount (Drone)</name>
-			<page>124</page>
-			<source>R5</source>
-			<avail>8R</avail>
-			<category>All</category>
-			<cost>1600</cost>
-			<rating>0</rating>
-			<slots>2</slots>
-			<optionaldrone/>
-			<required>
-				<vehicledetails>
-					<category operation="contains">Drones</category>
-				</vehicledetails>
-			</required>
-			<weaponmountcategories>Melee,Tasers,Holdouts,Light Pistols,Heavy Pistols,Machine Pistols</weaponmountcategories>
-		</mod>
-		<mod>
-			<id>47b3e2f9-78d5-4747-b587-858deb725139</id>
-			<name>Standard Weapon Mount (Drone)</name>
-			<page>124</page>
-			<source>R5</source>
-			<avail>10F</avail>
-			<category>All</category>
-			<cost>2400</cost>
-			<rating>0</rating>
-			<slots>3</slots>
-			<optionaldrone/>
-			<required>
-				<vehicledetails>
-					<category operation="contains">Drones</category>
-				</vehicledetails>
-			</required>
-			<weaponmountcategories>Melee,Tasers,Holdouts,Light Pistols,Heavy Pistols,Machine Pistols,Submachine Guns,Grenade Launchers</weaponmountcategories>
-		</mod>
-		<mod>
-			<id>f367741c-f236-4f64-9975-667f74973bb8</id>
-			<name>Large Weapon Mount (Drone)</name>
-			<page>124</page>
-			<source>R5</source>
-			<avail>12F</avail>
-			<category>All</category>
-			<cost>3200</cost>
-			<rating>0</rating>
-			<slots>4</slots>
-			<optionaldrone/>
-			<required>
-				<vehicledetails>
-					<category operation="contains">Drones</category>
-				</vehicledetails>
-			</required>
-			<weaponmountcategories>Melee,Tasers,Holdouts,Light Pistols,Heavy Pistols,Machine Pistols,Submachine Guns,Assault Rifles,Shotguns,Grenade Launchers,Sporting Rifles</weaponmountcategories>
-		</mod>
-		<mod>
-			<id>ea8eadf6-3ada-4ee2-a6a8-545f68cd17e2</id>
-			<name>Huge Weapon Mount (Drone)</name>
-			<page>124</page>
-			<source>R5</source>
-			<avail>16F</avail>
-			<category>All</category>
-			<cost>4000</cost>
-			<rating>0</rating>
-			<slots>5</slots>
-			<optionaldrone/>
-			<required>
-				<vehicledetails>
-					<category operation="contains">Drones</category>
-				</vehicledetails>
-			</required>
-			<weaponmountcategories>Melee,Tasers,Holdouts,Light Pistols,Heavy Pistols,Machine Pistols,Submachine Guns,Assault Rifles,Shotguns,Machine Guns,Grenade Launchers,Laser Weapons,Light Machine Guns,Medium Machine Guns,Sporting Rifles,Sniper Rifles</weaponmountcategories>
-		</mod>
-		<mod>
-			<id>4ac413b9-3a43-4771-b5db-c586c762781f</id>
-			<name>Heavy Weapon Mount (Drone)</name>
-			<page>124</page>
-			<source>R5</source>
-			<avail>20F</avail>
-			<category>All</category>
-			<cost>4800</cost>
-			<rating>0</rating>
-			<slots>6</slots>
-			<optionaldrone/>
-			<required>
-				<vehicledetails>
-					<category operation="contains">Drones</category>
-				</vehicledetails>
-			</required>
-			<weaponmountcategories>Melee,Tasers,Holdouts,Light Pistols,Heavy Pistols,Machine Pistols,Submachine Guns,Assault Rifles,Shotguns,Machine Guns,Assault Cannons,Grenade Launchers,Missile Launchers,Laser Weapons,Light Machine Guns,Medium Machine Guns,Heavy Machine Guns,Sporting Rifles,Sniper Rifles</weaponmountcategories>
-		</mod>
-		<mod>
-			<id>45d84d77-5461-4441-a529-527aba347334</id>
-			<name>Blow-Away Panel Weapon Mount Add-on (Drone)</name>
-			<page>124</page>
-			<source>R5</source>
-			<avail>0</avail>
-			<category>All</category>
-			<cost>25</cost>
-			<rating>0</rating>
-			<slots>0</slots>
-			<optionaldrone/>
-			<required>
-				<vehicledetails>
-					<category operation="contains">Drones</category>
-				</vehicledetails>
-			</required>
-		</mod>
-		<mod>
-			<id>dd03dc64-64e1-49a7-8836-d932cd4cb95b</id>
-			<name>Pop-Out Weapon Mount Add-on (Drone)</name>
-			<page>124</page>
-			<source>R5</source>
-			<avail>0</avail>
-			<category>All</category>
-			<cost>Rating * 100</cost>
-			<rating>7</rating>
-			<slots>1</slots>
-			<optionaldrone/>
-			<required>
-				<vehicledetails>
-					<category operation="contains">Drones</category>
-				</vehicledetails>
-			</required>
-		</mod>
-		<mod>
-			<id>c3f9f5a4-b8d4-11e6-80f5-76304dec7eb7</id>
-			<name>Expanded Ammunition Bay (Second Bin) Weapon Mount Add-on (Drone)</name>
-			<page>124</page>
-			<source>R5</source>
-			<avail>0</avail>
-			<category>All</category>
-			<cost>50</cost>
-			<rating>0</rating>
-			<slots>1</slots>
-			<optionaldrone/>
-			<required>
-				<vehicledetails>
-					<category operation="contains">Drones</category>
-				</vehicledetails>
-			</required>
-		</mod>
-		<mod>
-			<id>c3f9fa86-b8d4-11e6-80f5-76304dec7eb7</id>
-			<name>Expanded Ammunition Bay (Belt-Feed) Weapon Mount Add-on (Drone)</name>
-			<page>124</page>
-			<source>R5</source>
-			<avail>0</avail>
-			<category>All</category>
-			<cost>500</cost>
-			<rating>0</rating>
-			<slots>2</slots>
-			<optionaldrone/>
-			<required>
-				<vehicledetails>
-					<category operation="contains">Drones</category>
-				</vehicledetails>
-			</required>
-		</mod>
-		<mod>
-			<id>b5b9cd7e-dbb3-42e9-abcd-f805f6a4b10e</id>
-			<name>Realistic Features (Drone)</name>
-			<page>125</page>
-			<source>R5</source>
-			<avail>FixedValues(2,4,8,12R)</avail>
-			<category>All</category>
-			<cost>FixedValues(Body * Body * 100,Body * Body * 500,Body * Body * 1000,Body * Body * 5000)</cost>
-			<rating>4</rating>
-			<slots>0</slots>
-			<optionaldrone/>
-			<required>
-				<vehicledetails>
-					<category operation="contains">Drones</category>
-				</vehicledetails>
-			</required>
-		</mod>
-		<mod>
-			<id>f5fc8f70-f627-46d8-8a4f-ea5ef3f182de</id>
-			<name>Amphibious (Drone)</name>
-			<page>125</page>
-			<source>R5</source>
-			<avail>0</avail>
-			<category>All</category>
-			<cost>Body * Body * 100</cost>
-			<rating>0</rating>
-			<slots>1</slots>
-			<optionaldrone/>
-			<required>
-				<vehicledetails>
-					<category operation="contains">Drones</category>
-				</vehicledetails>
-			</required>
-		</mod>
-		<mod>
-			<id>bec278ef-6841-4538-8000-65b3f96261d7</id>
-			<name>Submersible (Drone)</name>
-			<page>125</page>
-			<source>R5</source>
-			<avail>0</avail>
-			<category>All</category>
-			<cost>Body * Body * 1000</cost>
-			<rating>0</rating>
-			<slots>2</slots>
-			<optionaldrone/>
-			<required>
-				<vehicledetails>
-					<category operation="contains">Drones</category>
-				</vehicledetails>
-			</required>
-		</mod>
-		<mod>
-			<id>1f723236-24f2-40d4-8dc0-617726004524</id>
-			<name>Assembly Time Improvement (Drone)</name>
-			<page>125</page>
-			<source>R5</source>
-			<avail>0</avail>
-			<category>All</category>
-			<cost>Body * 100</cost>
-			<rating>0</rating>
-			<slots>1</slots>
-			<optionaldrone/>
-			<required>
-				<vehicledetails>
-					<category operation="contains">Drones</category>
-				</vehicledetails>
-			</required>
-		</mod>
-		<mod>
-			<id>a7c9a0a4-bec5-4a01-a695-5b843e581123</id>
-			<name>Customized (Drone)</name>
-			<page>125</page>
-			<source>R5</source>
-			<avail>0</avail>
-			<category>All</category>
-			<cost>Variable(10-10000)</cost>
-			<rating>0</rating>
-			<slots>0</slots>
-			<optionaldrone/>
-			<required>
-				<vehicledetails>
-					<category operation="contains">Drones</category>
-				</vehicledetails>
-			</required>
-		</mod>
-		<mod>
-			<id>af87f3e0-aca3-4459-9d40-1573c758d137</id>
-			<name>Drone Arm</name>
-			<page>125</page>
-			<source>R5</source>
-			<avail>0</avail>
-			<category>All</category>
-			<cost>7500</cost>
-			<rating>0</rating>
-			<slots>1</slots>
-			<capacity>15</capacity>
-			<conditionmonitor>1</conditionmonitor>
-			<optionaldrone/>
-			<required>
-				<vehicledetails>
-					<category operation="contains">Drones</category>
-				</vehicledetails>
-			</required>
-			<subsystems>
-				<subsystem>Bodyware</subsystem>
-				<subsystem>Cyberlimb Enhancement</subsystem>
-				<subsystem>Cyberlimb Accessory</subsystem>
-				<subsystem>Cyber Implant Weapon</subsystem>
-			</subsystems>
-		</mod>
-		<mod>
-			<id>a51d3e74-3e94-493e-b477-fd30511853b1</id>
-			<name>Synthetic Drone Arm</name>
-			<page>125</page>
-			<source>R5</source>
-			<avail>0</avail>
-			<category>All</category>
-			<cost>10000</cost>
-			<rating>0</rating>
-			<slots>1</slots>
-			<capacity>15</capacity>
-			<conditionmonitor>1</conditionmonitor>
-			<optionaldrone/>
-			<required>
-				<vehicledetails>
-					<category operation="contains">Drones</category>
-				</vehicledetails>
-			</required>
-			<subsystems>
-				<subsystem>Bodyware</subsystem>
-				<subsystem>Cyberlimb Enhancement</subsystem>
-				<subsystem>Cyberlimb Accessory</subsystem>
-				<subsystem>Cyber Implant Weapon</subsystem>
-			</subsystems>
-		</mod>
-		<mod>
-			<id>db9b3ae1-a2fd-4189-bf30-2c41ceeef810</id>
-			<name>Primitive Drone Arm</name>
-			<page>125</page>
-			<source>R5</source>
-			<avail>0</avail>
-			<category>All</category>
-			<cost>1500</cost>
-			<rating>0</rating>
-			<slots>1</slots>
-			<capacity>15</capacity>
-			<conditionmonitor>1</conditionmonitor>
-			<optionaldrone/>
-			<required>
-				<vehicledetails>
-					<category operation="contains">Drones</category>
-				</vehicledetails>
-			</required>
-			<subsystems>
-				<subsystem>Bodyware</subsystem>
-				<subsystem>Cyberlimb Enhancement</subsystem>
-				<subsystem>Cyberlimb Accessory</subsystem>
-				<subsystem>Cyber Implant Weapon</subsystem>
-			</subsystems>
-		</mod>
-		<mod>
-			<id>7b3c14ae-d867-4316-86d1-2dc344ad6cb7</id>
-			<name>Drone Leg</name>
-			<page>125</page>
-			<source>R5</source>
-			<avail>0</avail>
-			<category>All</category>
-			<cost>7500</cost>
-			<rating>0</rating>
-			<slots>1</slots>
-			<capacity>20</capacity>
-			<optionaldrone/>
-			<required>
-				<vehicledetails>
-					<category operation="contains">Drones</category>
-				</vehicledetails>
-			</required>
-			<subsystems>
-				<subsystem>Bodyware</subsystem>
-				<subsystem>Cyberlimb Enhancement</subsystem>
-				<subsystem>Cyberlimb Accessory</subsystem>
-				<subsystem>Cyber Implant Weapon</subsystem>
-			</subsystems>
-		</mod>
-		<mod>
-			<id>41117756-2827-47ef-94bf-117e14d2e00b</id>
-			<name>Synthetic Drone Leg</name>
-			<page>125</page>
-			<source>R5</source>
-			<avail>0</avail>
-			<category>All</category>
-			<cost>10000</cost>
-			<rating>0</rating>
-			<slots>1</slots>
-			<capacity>20</capacity>
-			<optionaldrone/>
-			<required>
-				<vehicledetails>
-					<category operation="contains">Drones</category>
-				</vehicledetails>
-			</required>
-			<subsystems>
-				<subsystem>Bodyware</subsystem>
-				<subsystem>Cyberlimb Enhancement</subsystem>
-				<subsystem>Cyberlimb Accessory</subsystem>
-				<subsystem>Cyber Implant Weapon</subsystem>
-			</subsystems>
-		</mod>
-		<mod>
-			<id>6a5c8efa-0f95-4298-a1b0-c84d569b3bfe</id>
-			<name>Immobile (Drone)</name>
-			<page>126</page>
-			<source>R5</source>
-			<avail>0</avail>
-			<category>All</category>
-			<cost>0</cost>
-			<rating>0</rating>
-			<slots>-2</slots>
-			<bonus>
-				<accel>0</accel>
-				<offroadaccel>0</offroadaccel>
-				<offroadspeed>0</offroadspeed>
-				<speed>0</speed>
-			</bonus>
-			<optionaldrone/>
-			<required>
-				<vehicledetails>
-					<category operation="contains">Drones</category>
-				</vehicledetails>
-			</required>
-		</mod>
-		<mod>
-			<id>64414de4-2d0e-43b6-855f-469cbd878f6b</id>
-			<name>SkyGuide (Drone)</name>
-			<page>126</page>
-			<source>R5</source>
-			<avail>0</avail>
-			<category>All</category>
-			<cost>5</cost>
-			<rating>0</rating>
-			<slots>0</slots>
-			<optionaldrone/>
-			<required>
-				<vehicledetails>
-					<category operation="contains">Drones</category>
-				</vehicledetails>
-			</required>
-		</mod>
-		<mod>
-			<id>b3ae9ac3-d846-4106-94b1-7a006ed89b7f</id>
-			<name>Spotlight (Drone)</name>
-			<page>126</page>
-			<source>R5</source>
-			<avail>0</avail>
-			<category>All</category>
-			<cost>50</cost>
-			<rating>0</rating>
-			<slots>0</slots>
-			<optionaldrone/>
-			<required>
-				<vehicledetails>
-					<category operation="contains">Drones</category>
-				</vehicledetails>
-			</required>
-		</mod>
-		<mod>
-			<id>10f278e7-4172-4bbe-a247-598d043f72b6</id>
-			<name>Suspension (Drone)</name>
-			<page>126</page>
-			<source>R5</source>
-			<avail>0</avail>
-			<category>All</category>
-			<cost>Body * 300</cost>
-			<rating>0</rating>
-			<slots>0</slots>
-			<optionaldrone/>
-			<required>
-				<vehicledetails>
-					<category operation="contains">Drones</category>
-				</vehicledetails>
-			</required>
-		</mod>
-		<mod>
-			<id>2579c17c-e682-462d-ae84-a441c48c943c</id>
-			<name>Tire Mod (Drone)</name>
-			<page>126</page>
-			<source>R5</source>
-			<avail>0</avail>
-			<category>All</category>
-			<cost>Body * 75</cost>
-			<rating>0</rating>
-			<slots>0</slots>
-			<optionaldrone/>
-			<required>
-				<vehicledetails>
-					<category operation="contains">Drones</category>
-				</vehicledetails>
-			</required>
-		</mod>
-		<mod>
-			<id>ed241716-0d10-4493-83c6-aa141a854ec3</id>
-			<name>Pilot Program (Drone)</name>
-			<page>126</page>
-			<source>R5</source>
-			<avail>FixedValues(4,0,8R,12R,16F,24F</avail>
-			<category>All</category>
-			<cost>FixedValues(100,400,1800,3200,10000,20000)</cost>
-			<rating>6</rating>
-			<slots>0</slots>
-			<bonus>
-				<pilot>Rating</pilot>
-			</bonus>
-			<optionaldrone/>
-			<required>
-				<vehicledetails>
-					<category operation="contains">Drones</category>
-				</vehicledetails>
-			</required>
-		</mod>
-		<mod>
-			<id>99f438a6-7543-4bb0-a1dc-4cef3112f003</id>
-			<name>Spoof Chips</name>
-			<page>152</page>
-			<source>R5</source>
-			<avail>8F</avail>
-			<category>All</category>
-			<cost>500</cost>
-			<rating>0</rating>
-			<slots>0</slots>
-		</mod>
-		<mod>
-			<id>3ffae49d-1b3d-4214-95da-96a25f8a65f2</id>
-			<name>Fragile (Drone)</name>
-			<page>123</page>
-			<source>R5</source>
-			<avail>Rating * 3</avail>
-			<category>All</category>
-			<cost>0</cost>
-			<rating>99</rating>
-			<slots>-Rating * 2</slots>
-			<bonus>
-				<body>-Rating</body>
-			</bonus>
-			<optionaldrone/>
-			<required>
-				<vehicledetails>
-					<category operation="contains">Drones</category>
-				</vehicledetails>
-			</required>
-		</mod>
-		<mod>
-			<id>9793f592-005c-4567-baeb-e725c0b49851</id>
-			<name>Single Sensor (Drone)</name>
-			<page>123</page>
-			<source>R5</source>
-			<avail>Rating * 2</avail>
-			<category>All</category>
-			<cost>Rating * 100</cost>
-			<rating>99</rating>
-			<slots>0</slots>
-			<bonus>
-				<sensor>Rating</sensor>
-			</bonus>
-			<minrating>Sensor + 1</minrating>
-			<optionaldrone/>
-			<required>
-				<vehicledetails>
-					<category operation="contains">Drones</category>
-				</vehicledetails>
-			</required>
-		</mod>
-		<mod>
-			<id>ee2db19d-06e9-4443-9495-ec736b524c04</id>
-			<name>Paraplegic Modification</name>
-			<page>157</page>
-			<source>RF</source>
-			<avail>0</avail>
-			<category>All</category>
-			<cost>Vehicle Cost * 0.05</cost>
-			<rating>0</rating>
-			<slots>0</slots>
-		</mod>
-		<mod>
-			<id>9ab00bed-d955-4ade-b875-b6964517c137</id>
-			<name>Daihatsu-Caterpillar Horseman Passenger Pod</name>
-			<page>42</page>
-			<source>R5</source>
-			<avail>0</avail>
-			<category>All</category>
-			<cost>6000</cost>
-			<rating>0</rating>
-			<slots>0</slots>
-			<bonus>
-				<accel>-1</accel>
-				<handling>-1</handling>
-				<offroadaccel>-1</offroadaccel>
-				<offroadspeed>-1</offroadspeed>
-				<seats>+1</seats>
-				<speed>-1</speed>
-			</bonus>
-			<required>
-				<vehicledetails>
-					<name>Daihatsu-Caterpillar Horseman</name>
-				</vehicledetails>
-			</required>
-		</mod>
-		<mod>
-			<id>5bb7fb2d-e657-4fb8-9f26-cf1f15854fbc</id>
-			<name>Daihatsu-Caterpillar Horseman Cargo Pod</name>
-			<page>42</page>
-			<source>R5</source>
-			<avail>0</avail>
-			<category>All</category>
-			<cost>6000</cost>
-			<rating>0</rating>
-			<slots>0</slots>
-			<bonus>
-				<accel>-1</accel>
-				<handling>-1</handling>
-				<offroadaccel>-1</offroadaccel>
-				<offroadspeed>-1</offroadspeed>
-				<speed>-1</speed>
-			</bonus>
-			<required>
-				<vehicledetails>
-					<name>Daihatsu-Caterpillar Horseman</name>
-				</vehicledetails>
-			</required>
-		</mod>
-		<mod>
-			<id>e6e9ff78-b7f4-4fe4-969b-af1cb77c5c1b</id>
-			<name>Daihatsu-Caterpillar Horseman Advanced Cargo Pod</name>
-			<page>42</page>
-			<source>R5</source>
-			<avail>0</avail>
-			<category>All</category>
-			<cost>5000</cost>
-			<rating>0</rating>
-			<slots>0</slots>
-			<bonus>
-				<accel>-1</accel>
-				<handling>-1</handling>
-				<offroadaccel>-1</offroadaccel>
-				<offroadspeed>-1</offroadspeed>
-				<speed>-1</speed>
-			</bonus>
-			<required>
-				<vehicledetails>
-					<name>Daihatsu-Caterpillar Horseman</name>
-				</vehicledetails>
-			</required>
-		</mod>
-		<mod>
-			<id>b7052288-0255-4f41-9827-8398c914542c</id>
-			<name>Daihatsu-Caterpillar Horseman Drone Pod</name>
-			<page>42</page>
-			<source>R5</source>
-			<avail>0</avail>
-			<category>All</category>
-			<cost>4000</cost>
-			<rating>0</rating>
-			<slots>0</slots>
-			<bonus>
-				<accel>-1</accel>
-				<handling>-1</handling>
-				<offroadaccel>-1</offroadaccel>
-				<offroadspeed>-1</offroadspeed>
-				<speed>-1</speed>
-			</bonus>
-			<required>
-				<vehicledetails>
-					<name>Daihatsu-Caterpillar Horseman</name>
-				</vehicledetails>
-			</required>
-		</mod>
-		<mod>
-			<id>0be26038-6118-41d0-9f62-6fb831568e52</id>
-			<name>Daihatsu-Caterpillar Horseman Security Pod</name>
-			<page>42</page>
-			<source>R5</source>
-			<avail>0</avail>
-			<category>All</category>
-			<cost>5500</cost>
-			<rating>0</rating>
-			<slots>0</slots>
-			<bonus>
-				<accel>-1</accel>
-				<handling>-1</handling>
-				<offroadaccel>-1</offroadaccel>
-				<offroadspeed>-1</offroadspeed>
-				<speed>-1</speed>
-			</bonus>
-			<required>
-				<vehicledetails>
-					<name>Daihatsu-Caterpillar Horseman</name>
-				</vehicledetails>
-			</required>
-			<!-- TODO: Add Melee, Machine Pistols, and Submachine Guns as soon as Errata comes out for weapon mount -->
-			<weaponmountcategories>Tasers,Holdouts,Light Pistols,Heavy Pistols,Assault Rifles,Sniper Rifles,Shotguns,Exotic Ranged Weapons,Flamethrowers,Special Weapons</weaponmountcategories>
-		</mod>
-		<mod>
-			<id>6a8805ee-2e3b-4010-8671-c196a1c44b51</id>
-			<name>Chameleon Coating[Stolen Souls]</name>
-			<page>174</page>
-			<source>SS</source>
-			<avail>12R</avail>
-			<category>All</category>
-			<cost>Body * 2000</cost>
-			<rating>0</rating>
-			<slots>0</slots>
-		</mod>
-		<mod>
-			<id>984d5035-6edd-4b57-9454-d368cb455c2a</id>
-			<name>Dash Light Bar</name>
-			<page>176</page>
-			<source>SS</source>
-			<avail>15F</avail>
-			<category>All</category>
-			<cost>3500</cost>
-			<rating>0</rating>
-			<slots>0</slots>
-		</mod>
-		<mod>
-			<id>281bedc2-c73b-427b-9dec-c54edf764cdd</id>
-			<name>Emergency Light Bar</name>
-			<page>176</page>
-			<source>SS</source>
-			<avail>15F</avail>
-			<category>All</category>
-			<cost>5000</cost>
-			<rating>0</rating>
-			<slots>0</slots>
-		</mod>
-		<mod>
-			<id>b02bf28a-1012-452c-ac88-cb98181eded4</id>
-			<name>Morphing License Plate</name>
-			<page>152</page>
-			<source>R5</source>
-			<avail>8F</avail>
-			<category>All</category>
-			<cost>1000</cost>
-			<rating>0</rating>
-			<slots>0</slots>
-		</mod>
-		<mod>
-			<id>7eb3fa91-2774-490d-8ce2-8472daa4ae91</id>
-			<name>Spike Strip</name>
-			<page>152</page>
-			<source>R5</source>
-			<avail>8R</avail>
-			<category>All</category>
-			<cost>200</cost>
-			<rating>0</rating>
-			<slots>0</slots>
-		</mod>
-		<mod>
-			<id>e81d0225-ca52-487e-8681-0d4a97482c50</id>
-			<name>Zapper Strip</name>
-			<page>152</page>
-			<source>R5</source>
-			<avail>12R</avail>
-			<category>All</category>
-			<cost>2500</cost>
-			<rating>0</rating>
-			<slots>0</slots>
-		</mod>
-		<mod>
-			<id>8cc0dcc0-e5d0-46a4-8b61-a9e0ee1fe3f6</id>
-			<name>Tracking Strip</name>
-			<page>153</page>
-			<source>R5</source>
-			<avail>8R</avail>
-			<category>All</category>
-			<cost>600</cost>
-			<rating>0</rating>
-			<slots>0</slots>
-		</mod>
-		<mod>
-			<id>f7926ae0-bba6-4de0-964d-f535a8adeed5</id>
-			<name>Off-Road Tires</name>
-			<page>152</page>
-			<source>R5</source>
-			<avail>4</avail>
-			<category>All</category>
-			<cost>Rating * 250</cost>
-			<rating>50</rating>
-			<slots>0</slots>
-		</mod>
-		<mod>
-			<id>bac2fcca-1edd-4814-ba50-31d63f031d4e</id>
-			<name>Racing Tires</name>
-			<page>152</page>
-			<source>R5</source>
-			<avail>6</avail>
-			<category>All</category>
-			<cost>Rating * 250</cost>
-			<rating>50</rating>
-			<slots>0</slots>
-		</mod>
-		<mod>
-			<id>aba3338c-0a54-4486-84a4-2e74524b63de</id>
-			<name>Run-Flat Tires</name>
-			<page>152</page>
-			<source>R5</source>
-			<avail>4</avail>
-			<category>All</category>
-			<cost>Rating * 250</cost>
-			<rating>50</rating>
-			<slots>0</slots>
-		</mod>
-		<mod>
-			<id>d8eb6a6e-3da1-4e22-96d7-4f634ad77301</id>
-			<name>Siren</name>
-			<page>176</page>
-			<source>SS</source>
-			<avail>15F</avail>
-			<category>All</category>
-			<cost>1400</cost>
-			<rating>0</rating>
-			<slots>0</slots>
-		</mod>
-		<mod>
-			<id>80b43bd8-ce5b-4cd3-a413-7d32b342f43e</id>
-			<name>Smuggling Compartment (Dwarf, Human, Elf, or Ork)</name>
-			<page>177</page>
-			<source>SS</source>
-			<avail>12F</avail>
-			<category>All</category>
-			<cost>3500</cost>
-			<rating>0</rating>
-			<slots>0</slots>
-		</mod>
-		<mod>
-			<id>f0307b24-6e2e-48c0-a80a-bb35cebb34ea</id>
-			<name>Smuggling Compartment (Troll)</name>
-			<page>177</page>
-			<source>SS</source>
-			<avail>12F</avail>
-			<category>All</category>
-			<cost>7000</cost>
-			<rating>0</rating>
-			<slots>0</slots>
-		</mod>
-		<!-- End Region -->
-		<!-- Region Drone Attribute Modifications -->
-		<mod>
-			<id>17da9812-5264-4ac6-a31c-3e8b7ddb6212</id>
-			<name>Handling (Drone)</name>
-			<page>123</page>
-			<source>R5</source>
-			<avail>Rating * 2</avail>
-			<category>Handling</category>
-			<cost>Body * Rating * 200</cost>
-			<rating>99</rating>
-			<slots>Rating</slots>
-			<bonus>
-				<handling>Rating</handling>
-				<offroadhandling>Rating</offroadhandling>
-			</bonus>
-			<minrating>Handling + 1</minrating>
-			<optionaldrone/>
-			<required>
-				<vehicledetails>
-					<category operation="contains">Drones</category>
-				</vehicledetails>
-			</required>
-		</mod>
-		<mod>
-			<id>4ee2420c-1fad-415a-83e3-7f9e72b5df11</id>
-			<name>Speed (Drone)</name>
-			<page>123</page>
-			<source>R5</source>
-			<avail>Rating * 2</avail>
-			<category>Speed</category>
-			<cost>Body * Rating * 400</cost>
-			<rating>99</rating>
-			<slots>Rating</slots>
-			<bonus>
-				<offroadspeed>Rating</offroadspeed>
-				<speed>Rating</speed>
-			</bonus>
-			<minrating>Speed + 1</minrating>
-			<optionaldrone/>
-			<required>
-				<vehicledetails>
-					<category operation="contains">Drones</category>
-				</vehicledetails>
-			</required>
-		</mod>
-		<mod>
-			<id>426b1bb7-31ec-4656-aa89-332d6877e590</id>
-			<name>Acceleration (Drone)</name>
-			<page>123</page>
-			<source>R5</source>
-			<avail>Rating * 4</avail>
-			<category>Acceleration</category>
-			<cost>Body * Rating * 200</cost>
-			<rating>99</rating>
-			<slots>Rating</slots>
-			<bonus>
-				<accel>Rating</accel>
-				<offroadaccel>Rating</offroadaccel>
-			</bonus>
-			<minrating>Acceleration + 1</minrating>
-			<optionaldrone/>
-			<required>
-				<vehicledetails>
-					<category operation="contains">Drones</category>
-				</vehicledetails>
-			</required>
-		</mod>
-		<mod>
-			<id>dfa7cdcd-5d0e-4c9c-9f0b-90bf29ac5aff</id>
-			<name>Armor (Drone)</name>
-			<page>123</page>
-			<source>R5</source>
-			<avail>Range(6[],12[R],MaxRating[F])</avail>
-			<category>Armor</category>
-			<cost>Rating * Body * 200</cost>
-			<rating>99</rating>
-			<slots>Rating</slots>
-			<bonus>
-				<armor>Rating</armor>
-			</bonus>
-			<minrating>Armor + 1</minrating>
-			<optionaldrone/>
-			<required>
-				<vehicledetails>
-					<category operation="contains">Drones</category>
-				</vehicledetails>
-			</required>
-		</mod>
-		<mod>
-			<id>3389093b-869e-4a83-884e-05d2d439d41f</id>
-			<name>Sensor (Drone)</name>
-			<page>123</page>
-			<source>R5</source>
-			<avail>Rating * 2</avail>
-			<category>Sensor</category>
-			<cost>Rating * 1000</cost>
-			<rating>8</rating>
-			<slots>Rating</slots>
-			<bonus>
-				<sensor>Rating</sensor>
-			</bonus>
-			<minrating>Sensor + 1</minrating>
-			<optionaldrone/>
-			<required>
-				<vehicledetails>
-					<category operation="contains">Drones</category>
-				</vehicledetails>
-			</required>
-		</mod>
-		<mod>
-			<id>f56c3103-e5e7-4b7c-8cdf-7d74d7196f35</id>
-			<name>Handling Downgrade (Drone)</name>
-			<page>123</page>
-			<source>R5</source>
-			<avail>0</avail>
-			<category>Handling</category>
-			<cost>0</cost>
-			<rating>0</rating>
-			<slots>-1</slots>
-			<bonus>
-				<handling>-1</handling>
-				<offroadhandling>-1</offroadhandling>
-			</bonus>
-			<downgrade/>
-			<optionaldrone/>
-			<required>
-				<vehicledetails>
-					<category operation="contains">Drones</category>
-				</vehicledetails>
-			</required>
-		</mod>
-		<mod>
-			<id>16aed61a-a163-4927-9b5d-7949c763abe3</id>
-			<name>Speed Downgrade (Drone)</name>
-			<page>123</page>
-			<source>R5</source>
-			<avail>0</avail>
-			<category>Speed</category>
-			<cost>0</cost>
-			<rating>0</rating>
-			<slots>-1</slots>
-			<bonus>
-				<offroadspeed>-1</offroadspeed>
-				<speed>-1</speed>
-			</bonus>
-			<downgrade/>
-			<optionaldrone/>
-			<required>
-				<vehicledetails>
-					<category operation="contains">Drones</category>
-				</vehicledetails>
-			</required>
-		</mod>
-		<mod>
-			<id>57a3c9c6-76ec-4f65-9747-001ca3f7515b</id>
-			<name>Acceleration Downgrade (Drone)</name>
-			<page>123</page>
-			<source>R5</source>
-			<avail>0</avail>
-			<category>Acceleration</category>
-			<cost>0</cost>
-			<rating>0</rating>
-			<slots>-1</slots>
-			<bonus>
-				<accel>Rating</accel>
-				<offroadaccel>Rating</offroadaccel>
-			</bonus>
-			<downgrade/>
-			<optionaldrone/>
-			<required>
-				<vehicledetails>
-					<category operation="contains">Drones</category>
-				</vehicledetails>
-			</required>
-		</mod>
-		<mod>
-			<id>e6de30bf-310e-4a3d-b44a-9d98f4618964</id>
-			<name>Body Downgrade (Drone)</name>
-			<page>123</page>
-			<source>R5</source>
-			<avail>0</avail>
-			<category>Body</category>
-			<cost>0</cost>
-			<rating>0</rating>
-			<slots>-1</slots>
-			<bonus>
-				<body>-1</body>
-			</bonus>
-			<downgrade/>
-			<optionaldrone/>
-			<required>
-				<vehicledetails>
-					<category operation="contains">Drones</category>
-				</vehicledetails>
-			</required>
-		</mod>
-		<mod>
-			<id>616bad95-cc17-47b2-b85b-14fdd0bcb27f</id>
-			<name>Armor Downgrade (Drone)</name>
-			<page>123</page>
-			<source>R5</source>
-			<avail>0</avail>
-			<category>Armor</category>
-			<cost>0</cost>
-			<rating>0</rating>
-			<slots>-1</slots>
-			<bonus>
-				<armor>-3</armor>
-			</bonus>
-			<downgrade/>
-			<optionaldrone/>
-			<required>
-				<vehicledetails>
-					<category operation="contains">Drones</category>
-				</vehicledetails>
-			</required>
-		</mod>
-		<mod>
-			<id>df14f2ec-c85c-4b5f-9765-98bbc7c8b7d5</id>
-			<name>Sensor Downgrade (Drone)</name>
-			<page>123</page>
-			<source>R5</source>
-			<avail>0</avail>
-			<category>Sensor</category>
-			<cost>0</cost>
-			<rating>0</rating>
-			<slots>-1</slots>
-			<bonus>
-				<sensor>-1</sensor>
-			</bonus>
-			<downgrade/>
-			<optionaldrone/>
-			<required>
-				<vehicledetails>
-					<category operation="contains">Drones</category>
-				</vehicledetails>
-			</required>
-		</mod>
-		<!-- End Region -->
-		<!-- Region SR 5 2050 -->
-		<mod>
-			<id>f62c6ac8-66cf-4606-893c-76386afd0f9b</id>
-			<name>Rigger Adaptation (2050)</name>
-			<page>212</page>
-			<source>2050</source>
-			<avail>4</avail>
-			<category>Cosmetic</category>
-			<cost>2800</cost>
-			<rating>0</rating>
-			<slots>0</slots>
-		</mod>
-		<mod>
-			<id>160eab98-7fb6-437c-b0b7-9c960ed95543</id>
-			<name>Remote Adaptation (2050)</name>
-			<page>212</page>
-			<source>2050</source>
-			<avail>4</avail>
-			<category>Cosmetic</category>
-			<cost>Body * 1000</cost>
-			<rating>0</rating>
-			<slots>0</slots>
-			<required>
-				<vehicledetails>
-					<OR>
-						<category>Bikes</category>
-						<category>Cars</category>
-						<category>Trucks</category>
-						<category>Municipal/Construction</category>
-						<category>Corpsec/Police/Military</category>
-						<category>Boats</category>
-						<category>Submarines</category>
-						<category>Fixed-Wing Aircraft</category>
-						<category>LTAV</category>
-						<category>Rotorcraft</category>
-						<category>VTOL/VSTOL</category>
-						<category operation="contains">Drones</category>
-					</OR>
-				</vehicledetails>			
-			</required>			
-		</mod>
-		<!-- End Region -->
-	</mods>
-	<weaponmounts>
-		<weaponmount>
-			<id>1b44540c-b463-47ed-b288-cf4a8e130eab</id>
-			<name>Light</name>
-			<page>163</page>
-			<source>R5</source>
-			<avail>6F</avail>
-			<category>Size</category>
-			<cost>750</cost>
-			<slots>1</slots>
-			<weaponcategories></weaponcategories>
-		</weaponmount>
-		<weaponmount>
-			<id>4e9da56b-622c-439f-9718-98ac3a792351</id>
-			<name>Standard</name>
-			<page>163</page>
-			<source>R5</source>
-			<avail>8F</avail>
-			<category>Size</category>
-			<cost>1500</cost>
-			<slots>2</slots>
-			<weaponcategories></weaponcategories>
-		</weaponmount>
-		<weaponmount>
-			<id>73f6f721-9732-4773-8ce6-0e3f5222a49f</id>
-			<name>Heavy</name>
-			<page>163</page>
-			<source>R5</source>
-			<avail>12F</avail>
-			<category>Size</category>
-			<cost>4000</cost>
-			<slots>4</slots>
-			<weaponcategories></weaponcategories>
-		</weaponmount>
-		<weaponmount>
-			<id>20e7d5d5-da20-4466-99b7-977a578155e4</id>
-			<name>External</name>
-			<page>163</page>
-			<source>R5</source>
-			<avail>0</avail>
-			<category>Visibility</category>
-			<cost>0</cost>
-			<slots>0</slots>
-		</weaponmount>
-		<weaponmount>
-			<id>4d90a1e3-8602-488e-b837-f155b4549084</id>
-			<name>Internal</name>
-			<page>163</page>
-			<source>R5</source>
-			<avail>4</avail>
-			<category>Visibility</category>
-			<cost>1500</cost>
-			<slots>2</slots>
-		</weaponmount>
-		<weaponmount>
-			<id>ad732625-c8bc-4e24-bc84-90c8449e82d5</id>
-			<name>Concealed</name>
-			<page>163</page>
-			<source>R5</source>
-			<avail>4</avail>
-			<category>Visibility</category>
-			<cost>4000</cost>
-			<slots>4</slots>
-		</weaponmount>
-		<weaponmount>
-			<id>5d53c232-c18d-4546-bb50-5325f57eb422</id>
-			<name>Fixed</name>
-			<page>163</page>
-			<source>R5</source>
-			<avail>0</avail>
-			<category>Flexibility</category>
-			<cost>0</cost>
-			<slots>0</slots>
-		</weaponmount>
-		<weaponmount>
-			<id>8a0be4c4-5717-4a82-a1cd-35cd0315d180</id>
-			<name>Flexible</name>
-			<page>163</page>
-			<source>R5</source>
-			<avail>2</avail>
-			<category>Flexibility</category>
-			<cost>2000</cost>
-			<slots>1</slots>
-		</weaponmount>
-		<weaponmount>
-			<id>12342330-446f-4e2f-ad9b-6ccdc4d89a9b</id>
-			<name>Turret</name>
-			<page>163</page>
-			<source>R5</source>
-			<avail>6</avail>
-			<category>Flexibility</category>
-			<cost>5000</cost>
-			<slots>2</slots>
-		</weaponmount>
-		<weaponmount>
-			<id>df720a43-31aa-4053-9f2e-30ec4923cfe8</id>
-			<name>Remote</name>
-			<page>163</page>
-			<source>R5</source>
-			<avail>0</avail>
-			<category>Control</category>
-			<cost>0</cost>
-			<slots>0</slots>
-		</weaponmount>
-		<weaponmount>
-			<id>0c05f936-4826-418f-b798-848dafa4b4a0</id>
-			<name>Manual</name>
-			<page>163</page>
-			<source>R5</source>
-			<avail>1</avail>
-			<category>Control</category>
-			<cost>500</cost>
-			<slots>1</slots>
-		</weaponmount>
-		<weaponmount>
-			<id>05995261-b645-48b5-9a54-9f26becc9d5d</id>
-			<name>Armored Manual</name>
-			<page>163</page>
-			<source>R5</source>
-			<avail>4</avail>
-			<category>Control</category>
-			<cost>1500</cost>
-			<slots>2</slots>
-		</weaponmount>
-	</weaponmounts>
-=======
 <chummer xmlns="" xmlns:xsi="http://www.w3.org/2001/XMLSchema-instance"
          xsi:schemaLocation="http://www.w3.org/2001/XMLSchema vehicles.xsd">
   <categories>
@@ -22628,5 +12694,4 @@
     <!-- End Region -->
   </weaponmountmods>
   <!-- End Region -->
->>>>>>> 260a47e0
 </chummer>