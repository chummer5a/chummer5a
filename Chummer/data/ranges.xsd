--- conflicted
+++ resolved
@@ -10,21 +10,12 @@
               <xs:element name="range" minOccurs="1" maxOccurs="unbounded">
                 <xs:complexType>
                   <xs:sequence>
-<<<<<<< HEAD
-                    <xs:element name="category" type="xs:string" minOccurs="1" maxOccurs="1" />
-                    <xs:element name="min" type="xs:string" minOccurs="1" maxOccurs="1" />
-                    <xs:element name="short" type="xs:string" minOccurs="1" maxOccurs="1" />
-                    <xs:element name="medium" type="xs:string" minOccurs="1" maxOccurs="1" />
-                    <xs:element name="long" type="xs:string" minOccurs="1" maxOccurs="1" />
-                    <xs:element name="extreme" type="xs:string" minOccurs="1" maxOccurs="1" />
-=======
                     <xs:element name="name" type="xs:string" minOccurs="1" maxOccurs="1" />
                     <xs:element name="min" type="xs:string" minOccurs="0" maxOccurs="1" />
                     <xs:element name="short" type="xs:string" minOccurs="0" maxOccurs="1" />
                     <xs:element name="medium" type="xs:string" minOccurs="0" maxOccurs="1" />
                     <xs:element name="long" type="xs:string" minOccurs="0" maxOccurs="1" />
                     <xs:element name="extreme" type="xs:string" minOccurs="0" maxOccurs="1" />
->>>>>>> 260a47e0
                   </xs:sequence>
                 </xs:complexType>
               </xs:element>
