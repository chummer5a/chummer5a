--- conflicted
+++ resolved
@@ -17,1238 +17,6 @@
     You can obtain the full source code for Chummer5a at
     https://github.com/chummer5a/chummer5a
 -->
-<<<<<<< HEAD
-<chummer>
-  <version>0</version>
-  <powers>
-    <power>
-      <id>8caaadf4-75b4-4535-928a-5648d395c13a</id>
-      <name>Adrenaline Boost</name>
-      <points>.25</points>
-      <adeptway>0</adeptway>
-      <levels>yes</levels>
-      <limit>1</limit>
-      <source>SR5</source>
-      <page>309</page>
-    </power>
-    <power>
-      <id>39224ecf-f3d0-40b6-95a6-2f047f95d736</id>
-      <name>Astral Perception</name>
-      <points>1</points>
-      <adeptway>.5</adeptway>
-			<bonus>
-				<unlockskills name="Assensing">Name</unlockskills>
-			</bonus>
-      <levels>no</levels>
-      <limit>1</limit>
-      <source>SR5</source>
-      <page>309</page>
-    </power>
-    <power>
-      <id>ddcca815-d6fe-41ed-b174-2e7255320f17</id>
-      <name>Attribute Boost</name>
-      <points>.25</points>
-      <adeptway>0</adeptway>
-      <levels>yes</levels>
-      <limit>1</limit>
-      <bonus>
-        <selectattribute>
-          <attribute>AGI</attribute>
-          <attribute>BOD</attribute>
-          <attribute>REA</attribute>
-          <attribute>STR</attribute>
-        </selectattribute>
-      </bonus>
-      <source>SR5</source>
-      <page>309</page>
-    </power>
-    <power>
-      <id>76337564-7688-497f-84f9-302c6ece10fe</id>
-      <name>Combat Sense</name>
-      <points>.5</points>
-      <adeptway>.25</adeptway>
-      <levels>yes</levels>
-      <limit>1</limit>
-      <source>SR5</source>
-      <page>309</page>
-    </power>
-    <power>
-      <id>dbf16604-164c-485c-96c8-fe3136cd5caa</id>
-      <name>Critical Strike</name>
-      <points>.5</points>
-      <adeptway>.25</adeptway>
-      <levels>no</levels>
-      <limit>no</limit>
-      <bonus>
-        <weaponcategorydv>
-          <selectskill skillcategory="Combat Active">
-          </selectskill>
-          <bonus>1</bonus>
-        </weaponcategorydv>
-      </bonus>
-      <source>SR5</source>
-      <page>309</page>
-    </power>
-    <power>
-      <id>980d6575-c28f-4076-9b36-881cea018335</id>
-      <name>Danger Sense</name>
-      <points>.25</points>
-      <adeptway>0</adeptway>
-      <levels>yes</levels>
-      <limit>1</limit>
-      <source>SR5</source>
-      <page>309</page>
-    </power>
-    <power>
-      <id>974d2aba-1772-474b-aaff-c84a12766e5f</id>
-      <name>Enhanced Perception</name>
-      <points>.5</points>
-      <adeptway>.25</adeptway>
-      <levels>yes</levels>
-      <limit>1</limit>
-      <bonus>
-        <specificskill>
-          <name>Perception</name>
-          <bonus>Rating</bonus>
-        </specificskill>
-        <specificskill>
-          <name>Assensing</name>
-          <bonus>Rating</bonus>
-        </specificskill>
-      </bonus>
-      <source>SR5</source>
-      <page>309</page>
-    </power>
-    <power>
-      <id>e009da31-0301-4604-b13f-49b071aa25a1</id>
-      <name>Enhanced Accuracy (skill)</name>
-      <points>.25</points>
-      <adeptway>0</adeptway>
-      <levels>no</levels>
-      <limit>100</limit>
-      <bonus>
-        <selectskill skillcategory="Combat Active">
-          <val>0</val>
-          <applytoaccuracy>yes</applytoaccuracy>
-        </selectskill>
-      </bonus>
-      <source>SR5</source>
-      <page>309</page>
-    </power>
-    <power>
-      <id>75821fb7-a180-4012-aa16-daa92ac3bb63</id>
-      <name>Improved Ability (skill)</name>
-      <points>.5</points>
-      <adeptway>.25</adeptway>
-      <levels>yes</levels>
-      <limit>100</limit>
-      <bonus>
-        <selectskill>
-          <val>Rating</val>
-          <applytorating>yes</applytorating>
-					<skillcategories>
-						<category>Combat Active</category>
-						<category>Technical Active</category>
-						<category>Social Active</category>
-						<category>Vehicle Active</category>
-					</skillcategories>
-        </selectskill>
-      </bonus>
-      <source>SR5</source>
-      <page>309</page>
-    </power>
-    <power>
-      <id>901d2af5-246a-447a-a8e2-b2e8c10593df</id>
-      <name>Improved Physical Attribute</name>
-      <points>1</points>
-      <adeptway>.5</adeptway>
-      <levels>yes</levels>
-      <limit>12</limit>
-      <bonus>
-        <selectattribute>
-          <attribute>BOD</attribute>
-          <attribute>AGI</attribute>
-          <attribute>REA</attribute>
-          <attribute>STR</attribute>
-          <val>Rating</val>
-          <affectbase>yes</affectbase>
-        </selectattribute>
-      </bonus>
-      <source>SR5</source>
-      <page>309</page>
-    </power>
-		<power>
-			<id>1fde7231-e5cc-4fa3-a1fe-b80b00212417</id>
-			<name>Improved Potential (Social)</name>
-			<points>.5</points>
-			<adeptway>.25</adeptway>
-			<levels>no</levels>
-			<limit>1</limit>
-			<bonus>
-				<sociallimit>1</sociallimit>
-			</bonus>
-			<source>SR5</source>
-			<page>309</page>
-		</power>
-		<power>
-			<id>2a7abc86-aa01-4127-b4b1-f73b49a2b5db</id>
-			<name>Improved Potential (Mental)</name>
-			<points>.5</points>
-			<adeptway>.25</adeptway>
-			<levels>no</levels>
-			<limit>1</limit>
-			<bonus>
-				<mentallimit>1</mentallimit>
-			</bonus>
-			<source>SR5</source>
-			<page>309</page>
-		</power>
-    <power>
-      <id>d9b811f4-aa64-46fb-b67d-2995134eda4e</id>
-      <name>Improved Potential (Physical)</name>
-      <points>.5</points>
-      <adeptway>.25</adeptway>
-      <levels>no</levels>
-      <limit>1</limit>
-      <bonus>
-				<physicallimit>1</physicallimit>
-      </bonus>
-      <source>SR5</source>
-      <page>309</page>
-    </power>
-    <power>
-      <id>96d01fd7-abe8-495c-960e-a250d8e2dec0</id>
-      <name>Improved Reflexes 1</name>
-      <points>1.5</points>
-      <adeptway>.75</adeptway>
-      <levels>no</levels>
-      <limit>1</limit>
-      <doublecost>no</doublecost>
-      <bonus>
-				<initiativepass precedence="0">1</initiativepass>
-        <specificattribute>
-          <name>REA</name>
-          <val>1</val>
-        </specificattribute>
-      </bonus>
-      <source>SR5</source>
-      <page>310</page>
-    </power>
-    <power>
-      <id>60eb2147-c131-4f2f-a3cf-d210453533ef</id>
-      <name>Improved Reflexes 2</name>
-      <points>2.5</points>
-      <adeptway>.75</adeptway>
-      <levels>no</levels>
-      <limit>1</limit>
-      <doublecost>no</doublecost>
-      <bonus>
-        <initiativepass precedence="0">2</initiativepass>
-        <specificattribute>
-          <name>REA</name>
-          <val>2</val>
-        </specificattribute>
-      </bonus>
-      <source>SR5</source>
-      <page>310</page>
-    </power>
-    <power>
-      <id>669f249e-49fe-4870-89ba-475cfb027dfc</id>
-      <name>Improved Reflexes 3</name>
-      <points>3.5</points>
-      <adeptway>.75</adeptway>
-      <levels>no</levels>
-      <limit>1</limit>
-      <doublecost>no</doublecost>
-      <bonus>
-				<initiativepass precedence="0">3</initiativepass>
-        <specificattribute>
-          <name>REA</name>
-          <val>3</val>
-        </specificattribute>
-      </bonus>
-      <source>SR5</source>
-      <page>310</page>
-    </power>
-    <power>
-      <id>1376c13b-9a01-4873-b935-5b7d91e03785</id>
-      <name>Improved Sense</name>
-      <points>.25</points>
-      <adeptway>0</adeptway>
-      <levels>no</levels>
-      <limit>100</limit>
-      <bonus>
-        <selecttext />
-      </bonus>
-      <source>SR5</source>
-      <page>310</page>
-    </power>
-    <power>
-      <id>23636777-44df-44f1-8742-db29dc3c4fdf</id>
-      <name>Killing Hands</name>
-      <points>.5</points>
-      <adeptway>.25</adeptway>
-      <levels>no</levels>
-      <limit>1</limit>
-      <bonus>
-        <unarmeddvphysical />
-      </bonus>
-      <source>SR5</source>
-      <page>310</page>
-    </power>
-    <power>
-      <id>f1e8a618-ba12-4972-91f0-974500387893</id>
-      <name>Kinesics</name>
-      <points>.25</points>
-      <adeptway>0</adeptway>
-      <levels>yes</levels>
-      <limit>1</limit>
-      <source>SR5</source>
-      <page>310</page>
-    </power>
-    <power>
-      <id>ce7df757-792e-4fac-a86e-6b587586deb2</id>
-      <name>Light Body</name>
-      <points>.25</points>
-      <adeptway>0</adeptway>
-      <levels>yes</levels>
-      <limit>1</limit>
-      <source>SR5</source>
-      <page>310</page>
-    </power>
-    <power>
-      <id>c152dcba-8bb7-4a2a-86bb-6f854ea53b55</id>
-      <name>Missile Parry</name>
-      <points>.25</points>
-      <adeptway>0</adeptway>
-      <levels>yes</levels>
-      <limit>1</limit>
-      <source>SR5</source>
-      <page>310</page>
-    </power>
-    <power>
-      <id>da5f9389-a5fd-48ed-8825-8852ff5c56a8</id>
-      <name>Mystic Armor</name>
-      <points>.5</points>
-      <adeptway>.25</adeptway>
-      <levels>yes</levels>
-      <limit>1</limit>
-      <bonus>
-        <armor>Rating</armor>
-      </bonus>
-      <source>SR5</source>
-      <page>310</page>
-    </power>
-    <power>
-      <id>98b59b41-6a91-4abc-a6d2-e8debaa3b5aa</id>
-      <name>Natural Immunity</name>
-      <points>.25</points>
-      <adeptway>0</adeptway>
-      <levels>yes</levels>
-      <limit>1</limit>
-      <source>SR5</source>
-      <page>311</page>
-    </power>
-    <power>
-      <id>545a4bec-c144-42a1-b553-6d6c0c91f07f</id>
-      <name>Pain Resistance</name>
-      <points>.5</points>
-      <adeptway>.25</adeptway>
-      <levels>yes</levels>
-      <limit>1</limit>
-      <bonus>
-        <conditionmonitor>
-          <thresholdoffset>Rating</thresholdoffset>
-        </conditionmonitor>
-      </bonus>
-      <source>SR5</source>
-      <page>311</page>
-    </power>
-    <power>
-      <id>4676b6f7-120d-4344-81ac-5922445a521b</id>
-      <name>Rapid Healing</name>
-      <points>.5</points>
-      <adeptway>.25</adeptway>
-      <levels>yes</levels>
-      <limit>1</limit>
-      <source>SR5</source>
-      <page>311</page>
-    </power>
-    <power>
-      <id>82d8c376-7509-468a-be17-8c9cba4c86c4</id>
-      <name>Spell Resistance</name>
-      <points>.5</points>
-      <adeptway>.25</adeptway>
-      <bonus>
-        <spellresistance>Rating</spellresistance>
-      </bonus>
-      <levels>yes</levels>
-      <limit>1</limit>
-      <source>SR5</source>
-      <page>311</page>
-    </power>
-    <power>
-      <id>3f3fcdbc-c046-4a95-bd46-511a76d75b56</id>
-      <name>Traceless Walk</name>
-      <points>1</points>
-      <adeptway>.5</adeptway>
-      <levels>no</levels>
-      <limit>1</limit>
-      <source>SR5</source>
-      <page>311</page>
-    </power>
-    <power>
-      <id>71692391-e01f-4902-98f0-abbbf5431680</id>
-      <name>Voice Control</name>
-      <points>.5</points>
-      <adeptway>.25</adeptway>
-      <levels>yes</levels>
-      <limit>20</limit>
-      <bonus>
-        <sociallimit>Rating</sociallimit>
-      </bonus>
-      <source>SR5</source>
-      <page>311</page>
-    </power>
-    <power>
-      <id>bfd1e09c-5765-423b-b079-f5d8e794485a</id>
-      <name>Wall Running</name>
-      <points>.5</points>
-      <adeptway>.25</adeptway>
-      <levels>no</levels>
-      <limit>1</limit>
-      <source>SR5</source>
-      <page>311</page>
-    </power>
-    <power>
-      <id>0099ad65-bcc1-47a5-a241-02f621e7c33a</id>
-      <name>Analytics</name>
-      <points>.5</points>
-      <adeptway>.25</adeptway>
-      <levels>yes</levels>
-      <limit>1</limit>
-      <source>SG</source>
-      <page>169</page>
-    </power>
-    <power>
-      <id>870edcf8-cb19-4e15-948c-1b3bf80ac651</id>
-      <name>Animal Empathy</name>
-      <points>.25</points>
-      <adeptway>0</adeptway>
-      <levels>yes</levels>
-      <bonus>
-        <specificskill>
-          <name>Animal Handling</name>
-          <bonus>Rating</bonus>
-        </specificskill>
-      </bonus>
-      <limit>1</limit>
-      <source>SG</source>
-      <page>169</page>
-    </power>
-    <power>
-      <id>80577dac-7697-4da9-87fd-d4442dc34560</id>
-      <name>Berserk</name>
-      <points>1</points>
-      <adeptway>.5</adeptway>
-      <levels>no</levels>
-      <limit>1</limit>
-      <source>SG</source>
-      <page>169</page>
-    </power>
-    <power>
-      <id>59455eae-beb5-45fc-b19d-dc3aff65335d</id>
-      <name>Berserker's Rage</name>
-      <points>1</points>
-      <adeptway>.5</adeptway>
-      <levels>no</levels>
-      <required>
-        <oneof>
-          <power>Berserk</power>
-        </oneof>
-      </required>
-      <limit>1</limit>
-      <source>SG</source>
-      <page>169</page>
-    </power>
-    <power>
-      <id>f3df89bb-71f6-41d8-a86d-4bde1ab74352</id>
-      <name>Blind Fighting</name>
-      <points>.5</points>
-      <adeptway>.25</adeptway>
-      <levels>no</levels>
-      <limit>1</limit>
-      <source>SG</source>
-      <page>169</page>
-    </power>
-    <power>
-      <id>42baa818-50ca-4c6b-b316-780a51df9c97</id>
-      <name>Cloak</name>
-      <points>.25</points>
-      <adeptway>0</adeptway>
-      <levels>yes</levels>
-      <limit>1</limit>
-      <source>SG</source>
-      <page>169</page>
-    </power>
-    <power>
-      <id>deec22db-cf2c-47b6-ac34-95a13bcd0bf8</id>
-      <name>Cool Resolve</name>
-      <points>1</points>
-      <adeptway>.5</adeptway>
-      <levels>yes</levels>
-      <limit>1</limit>
-      <bonus>
-        <specificskill>
-          <name>Con</name>
-          <bonus>Rating</bonus>
-        </specificskill>
-        <specificskill>
-          <name>Etiquette</name>
-          <bonus>Rating</bonus>
-        </specificskill>
-        <specificskill>
-          <name>Impersonation</name>
-          <bonus>Rating</bonus>
-        </specificskill>
-        <specificskill>
-          <name>Instruction</name>
-          <bonus>Rating</bonus>
-        </specificskill>
-        <specificskill>
-          <name>Intimidation</name>
-          <bonus>Rating</bonus>
-        </specificskill>
-        <specificskill>
-          <name>Leadership</name>
-          <bonus>Rating</bonus>
-        </specificskill>
-        <specificskill>
-          <name>Negotiation</name>
-          <bonus>Rating</bonus>
-        </specificskill>
-        <specificskill>
-          <name>Performance</name>
-          <bonus>Rating</bonus>
-        </specificskill>
-      </bonus>
-      <source>SG</source>
-      <page>169</page>
-    </power>
-    <power>
-      <id>5f1ebcd8-9571-4716-b7fd-ec674306b833</id>
-      <name>Authoritative Tone</name>
-      <points>.50</points>
-      <adeptway>0.25</adeptway>
-      <levels>yes</levels>
-      <maxlevel>3</maxlevel>
-      <limit>1</limit>
-      <source>SG</source>
-      <page>170</page>
-    </power>
-    <power>
-      <id>6770cfab-8c1a-4c6d-add7-f7d96220e9b0</id>
-      <name>Counterstrike</name>
-      <points>1</points>
-      <adeptway>.5</adeptway>
-      <levels>yes</levels>
-      <limit>1</limit>
-      <source>SG</source>
-      <page>170</page>
-    </power>
-    <power>
-      <id>1eb8d3fa-2a67-4b71-a9de-dfbf5236eeda</id>
-      <name>Elemental Body</name>
-      <points>1</points>
-      <adeptway>.5</adeptway>
-      <levels>no</levels>
-      <limit>100</limit>
-      <bonus>
-        <selecttext />
-      </bonus>
-      <source>SG</source>
-      <page>170</page>
-    </power>
-    <power>
-      <id>3d27c3bb-9cca-45c2-b8b1-6225a236069b</id>
-      <name>Elemental Strike</name>
-      <points>.5</points>
-      <adeptway>.25</adeptway>
-      <levels>no</levels>
-      <limit>100</limit>
-      <bonus>
-        <selecttext />
-      </bonus>
-      <source>SG</source>
-      <page>170</page>
-    </power>
-    <power>
-      <id>eb323003-4112-42ad-955a-00211e43e6d1</id>
-      <name>Elemental Weapon</name>
-      <points>.5</points>
-      <adeptway>.25</adeptway>
-      <levels>no</levels>
-      <limit>100</limit>
-      <bonus>
-        <selecttext />
-      </bonus>
-      <source>SG</source>
-      <page>170</page>
-    </power>
-    <power>
-      <id>6680b68d-77df-4fe4-a722-30464dd3c646</id>
-      <name>Empathic Healing</name>
-      <points>.5</points>
-      <adeptway>.25</adeptway>
-      <levels>no</levels>
-      <limit>1</limit>
-      <source>SG</source>
-      <page>171</page>
-    </power>
-    <power>
-      <id>fbd06bae-b3ba-4514-8d90-870eff1c336b</id>
-      <name>Facial Sculpt</name>
-      <points>.25</points>
-      <adeptway>0</adeptway>
-      <levels>yes</levels>
-      <bonus>
-        <specificskill>
-          <name>Disguise</name>
-          <bonus>Rating</bonus>
-        </specificskill>
-      </bonus>
-      <limit>1</limit>
-      <source>SG</source>
-      <page>171</page>
-    </power>
-    <power>
-      <id>438fb5de-9c09-4421-a6a8-c3d68ba8aada</id>
-      <name>Flexibility</name>
-      <points>.25</points>
-      <adeptway>0</adeptway>
-      <levels>yes</levels>
-      <maxlevel>3</maxlevel>
-      <limit>1</limit>
-      <source>SG</source>
-      <page>171</page>
-    </power>
-    <power>
-      <id>88bf5626-6cf8-4dcc-bfc0-8abc889cdf4e</id>
-      <name>Freefall</name>
-      <points>.25</points>
-      <adeptway>0</adeptway>
-      <levels>yes</levels>
-      <limit>1</limit>
-      <source>SG</source>
-      <page>171</page>
-    </power>
-    <power>
-      <id>c59c1bb0-9b3e-41be-9079-8982b451fe45</id>
-      <name>Hang Time</name>
-      <points>.25</points>
-      <adeptway>0</adeptway>
-      <levels>yes</levels>
-      <bonus>
-        <specificskill>
-          <name>Climbing</name>
-          <bonus>Rating</bonus>
-        </specificskill>
-      </bonus>
-      <limit>1</limit>
-      <source>SG</source>
-      <page>171</page>
-    </power>
-    <power>
-      <id>da59618c-059d-4cc5-adb5-c61e6049378c</id>
-      <name>Inertia Strike</name>
-      <points>.5</points>
-      <adeptway>.25</adeptway>
-      <levels>no</levels>
-      <limit>1</limit>
-      <source>SG</source>
-      <page>172</page>
-    </power>
-    <power>
-      <id>e1e242c3-cb63-476f-9868-90c311b36383</id>
-      <name>Kinesics Mastery</name>
-      <points>.5</points>
-      <adeptway>.25</adeptway>
-      <levels>no</levels>
-      <required>
-        <oneof>
-          <power>Kinesics</power>
-        </oneof>
-      </required>
-      <limit>1</limit>
-      <source>SG</source>
-      <page>172</page>
-    </power>
-    <power>
-      <id>44f0bbba-184a-4e76-93de-19862ac6607b</id>
-      <name>Linguistics</name>
-      <points>.25</points>
-      <adeptway>0</adeptway>
-      <levels>no</levels>
-      <limit>1</limit>
-      <bonus>
-        <adeptlinguistics />
-      </bonus>
-      <source>SG</source>
-      <page>172</page>
-    </power>
-    <power>
-      <id>d20f0441-a290-4732-829f-3138d446aad4</id>
-      <name>Magic Sense</name>
-      <points>.5</points>
-      <adeptway>.25</adeptway>
-      <levels>no</levels>
-      <limit>1</limit>
-      <source>SG</source>
-      <page>172</page>
-    </power>
-    <power>
-      <id>2149818a-22b0-4267-83d6-7b3c27d4ee69</id>
-      <name>Melanin Control</name>
-      <points>.5</points>
-      <adeptway>.25</adeptway>
-      <levels>no</levels>
-      <limit>1</limit>
-      <source>SG</source>
-      <page>172</page>
-    </power>
-    <power>
-      <id>ecd611b4-dda6-4683-b7a9-850a469a3274</id>
-      <name>Metabolic Control</name>
-      <points>.5</points>
-      <adeptway>.25</adeptway>
-      <levels>no</levels>
-      <limit>1</limit>
-      <source>SG</source>
-      <page>172</page>
-    </power>
-		<power>
-			<id>1221e699-e61b-4aed-adbb-a8eec02a65e2</id>
-			<name>Missile Mastery</name>
-			<points>1</points>
-			<adeptway>.5</adeptway>
-			<levels>no</levels>
-			<limit>1</limit>
-			<bonus>
-				<throwstr>1</throwstr>
-				<specificskill>
-					<name>Throwing Weapons</name>
-					<bonus>1</bonus>
-				</specificskill>
-			</bonus>
-			<source>SG</source>
-			<page>172</page>
-		</power>
-    <power>
-      <id>930ace31-a2a2-4616-8dfb-1074e4be76c9</id>
-      <name>Motion Sense</name>
-      <points>.5</points>
-      <adeptway>.25</adeptway>
-      <levels>no</levels>
-      <limit>1</limit>
-      <source>SG</source>
-      <page>172</page>
-    </power>
-    <power>
-      <id>d1279546-69a6-4c35-9b3d-0211138050e8</id>
-      <name>Nerve Strike</name>
-      <points>1</points>
-      <adeptway>.5</adeptway>
-      <levels>no</levels>
-      <limit>1</limit>
-      <source>SG</source>
-      <page>173</page>
-    </power>
-    <power>
-      <id>1ec402f1-6139-4f94-8e86-92aa463bf536</id>
-      <name>Nimble Fingers</name>
-      <points>.25</points>
-      <adeptway>0</adeptway>
-      <levels>no</levels>
-      <bonus>
-        <specificskill>
-          <name>Palming</name>
-          <bonus>1</bonus>
-        </specificskill>
-      </bonus>
-      <limit>1</limit>
-      <source>SG</source>
-      <page>173</page>
-    </power>
-    <power>
-      <id>adda6c9c-703b-4361-a4dd-d7ebfd3c138d</id>
-      <name>Pain Relief</name>
-      <points>1</points>
-      <adeptway>.5</adeptway>
-      <levels>no</levels>
-      <limit>1</limit>
-      <source>SG</source>
-      <page>173</page>
-    </power>
-    <power>
-      <id>70311f5c-a019-47b9-be21-e9a8d270e32e</id>
-      <name>Penetrating Strike</name>
-      <points>.25</points>
-      <adeptway>0</adeptway>
-      <levels>yes</levels>
-			<bonus>
-				<unarmedap>-Rating</unarmedap>
-			</bonus>
-      <maxlevel>4</maxlevel>
-      <limit>1</limit>
-      <source>SG</source>
-      <page>173</page>
-    </power>
-    <power>
-      <id>941225f2-148b-484e-a2b2-0a32cc7debe1</id>
-      <name>Plague Cloud</name>
-      <points>.5</points>
-      <adeptway>.25</adeptway>
-      <levels>no</levels>
-      <limit>1</limit>
-      <source>SG</source>
-      <page>173</page>
-    </power>
-    <power>
-      <id>832a418d-4d55-433c-8230-4b04f05ba6d9</id>
-      <name>Rapid Draw</name>
-      <points>.5</points>
-      <adeptway>.25</adeptway>
-      <levels>no</levels>
-      <limit>1</limit>
-      <source>SG</source>
-      <page>173</page>
-    </power>
-    <power>
-      <id>11f3fa59-e06d-4816-87a9-b74664d1ae9a</id>
-      <name>Riposte</name>
-      <points>.5</points>
-      <adeptway>.25</adeptway>
-      <levels>yes</levels>
-      <limit>1</limit>
-      <source>SG</source>
-      <page>174</page>
-    </power>
-    <power>
-      <id>c0d647dd-4f66-42a6-9040-202b1bba4b71</id>
-      <name>Skate</name>
-      <points>1</points>
-      <adeptway>.5</adeptway>
-      <levels>no</levels>
-      <limit>1</limit>
-      <source>SG</source>
-      <page>174</page>
-    </power>
-    <power>
-      <id>1dc0b5c6-94a8-4598-a017-f6399d9175da</id>
-      <name>Smashing Blow</name>
-      <points>1</points>
-      <adeptway>.5</adeptway>
-      <levels>no</levels>
-      <limit>1</limit>
-      <source>SG</source>
-      <page>174</page>
-    </power>
-    <power>
-      <id>24bc482d-9ce3-4d0a-bd43-31311b6716d6</id>
-      <name>Spirit Claw</name>
-      <points>.25</points>
-      <adeptway>0</adeptway>
-      <levels>no</levels>
-      <limit>1</limit>
-      <source>SG</source>
-      <page>174</page>
-    </power>
-    <power>
-      <id>6145977c-5825-4358-b0db-1d189cd9d402</id>
-      <name>Spirit Ram</name>
-      <points>.5</points>
-      <adeptway>.25</adeptway>
-      <levels>no</levels>
-      <limit>1</limit>
-      <source>SG</source>
-      <page>174</page>
-    </power>
-    <power>
-      <id>02eb1616-9361-47a8-acc8-030566d9a0ea</id>
-      <name>Stillness</name>
-      <points>.25</points>
-      <adeptway>0</adeptway>
-      <levels>yes</levels>
-      <maxlevel>3</maxlevel>
-      <limit>1</limit>
-      <source>SG</source>
-      <page>174</page>
-    </power>
-    <power>
-      <id>772e0298-8abf-42b7-9734-359cadcb8d1e</id>
-      <name>Sustenance</name>
-      <points>.25</points>
-      <adeptway>0</adeptway>
-      <levels>no</levels>
-      <limit>1</limit>
-      <source>SG</source>
-      <page>174</page>
-    </power>
-    <power>
-      <id>bf425bd4-f112-4218-b729-2e8bb32f3b2b</id>
-      <name>Temperature Tolerance</name>
-      <points>.25</points>
-      <adeptway>0</adeptway>
-      <levels>yes</levels>
-      <limit>1</limit>
-      <source>SG</source>
-      <page>175</page>
-    </power>
-    <power>
-      <id>61406917-9d88-440f-a756-16bdf6ffb37e</id>
-      <name>Three-Dimensional Memory</name>
-      <points>.5</points>
-      <adeptway>.25</adeptway>
-      <levels>no</levels>
-      <limit>1</limit>
-      <source>SG</source>
-      <page>175</page>
-    </power>
-    <power>
-      <id>6ed1a784-1097-4db8-b179-e4198493c2f0</id>
-      <name>Toxic Strike</name>
-      <points>.5</points>
-      <adeptway>.25</adeptway>
-      <levels>no</levels>
-      <limit>100</limit>
-      <source>SG</source>
-      <page>176</page>
-    </power>
-    <power>
-      <id>0f0a55a8-5c39-4568-a15d-219b3664b10f</id>
-      <name>Feign Illness</name>
-      <points>.5</points>
-      <adeptway>.25</adeptway>
-      <levels>no</levels>
-      <limit>1</limit>
-      <source>BB</source>
-      <page>22</page>
-    </power>
-    <power>
-      <id>ca35c065-86ab-4aa8-a52f-ae37cc69648c</id>
-      <name>Feign Death</name>
-      <points>1</points>
-      <adeptway>.5</adeptway>
-      <levels>no</levels>
-      <limit>1</limit>
-      <source>BB</source>
-      <page>22</page>
-    </power>
-    <power>
-      <id>d890df94-b4f0-4b56-8289-7e1cfac2a95d</id>
-      <name>Transmit Damage</name>
-      <points>1</points>
-      <adeptway>.5</adeptway>
-      <levels>yes</levels>
-      <limit>1</limit>
-      <source>BB</source>
-      <page>22</page>
-    </power>
-    <power>
-      <id>b6982580-fb86-4ac8-9312-98459ecbe811</id>
-      <name>Light Touch</name>
-      <points>.25</points>
-      <adeptway>0</adeptway>
-      <levels>yes</levels>
-      <limit>100</limit>
-      <source>SS</source>
-      <page>191</page>
-    </power>
-    <power>
-      <id>60ac2e3a-d24a-459c-b8a4-cf648f0de447</id>
-      <name>Mimic</name>
-      <points>.25</points>
-      <adeptway>0</adeptway>
-      <levels>yes</levels>
-      <limit>6</limit>
-      <source>SS</source>
-      <page>191</page>
-    </power>
-    <power>
-      <id>60ac2e3a-d24a-459c-b8a4-cf648f0de447</id>
-      <name>Commanding Voice</name>
-      <points>1</points>
-      <adeptway>0.5</adeptway>
-      <levels>no</levels>
-      <limit>1</limit>
-      <source>SS</source>
-      <page>191</page>
-    </power>	
-    <power>
-      <id>ee72398d-9daf-493f-b79b-5dab81e84013</id>
-      <name>Living Focus</name>
-      <points>1</points>
-      <adeptway>.5</adeptway>
-      <levels>no</levels>
-      <limit>1</limit>
-      <source>SG</source>
-      <page>157</page>
-    </power>
-    <power>
-      <id>830de0b7-8d83-467b-91e4-ce10081838b0</id>
-      <name>Keratin Control</name>
-      <points>.5</points>
-      <adeptway>.25</adeptway>
-      <levels>no</levels>
-      <limit>1</limit>
-      <source>SG</source>
-      <page>157</page>
-    </power>
-   <power>
-		<id>89f8d4a8-a769-4a3c-9009-f0371e42daf8</id>
-      <name>Demara</name>
-      <points>.5</points>
-      <adeptway>0.25</adeptway>
-      <levels>no</levels>
-      <limit>1</limit>
-      <source>SSP</source>
-      <page>23</page>
-    </power>
-    <power>
-		<id>57e7de72-6155-486b-9269-caebedfb34fe</id>
-      <name>Eidetic Sense Memory</name>
-      <points>.5</points>
-      <adeptway>0.25</adeptway>
-      <levels>no</levels>
-      <limit>1</limit>
-      <source>SSP</source>
-      <page>23</page>
-    </power>
-    <power>
-		<id>51755f26-c5d4-461d-bd59-496a45b03e6b</id>
-      <name>Enthralling Performance</name>
-      <points>.5</points>
-      <adeptway>0.25</adeptway>
-      <levels>no</levels>
-      <limit>100</limit>
-      <source>SSP</source>
-      <page>23</page>
-    </power>
-    <power>
-		<id>df257b19-9ef7-4f0b-9aaa-4dbc43372431</id>
-      <name>Heightened Concern</name>
-      <points>.5</points>
-      <adeptway>0.25</adeptway>
-      <levels>no</levels>
-      <limit>1</limit>
-      <source>SSP</source>
-      <page>23</page>
-    </power>
-    <power>
-		<id>d75638f3-be99-4f65-b61f-ea8b4b249f92</id>
-      <name>Indomitable Will</name>
-      <points>.25</points>
-      <adeptway>0</adeptway>
-      <levels>yes</levels>
-      <limit>1</limit>
-      <source>SSP</source>
-      <page>23</page>
-    </power>
-	<power>
-		<id>bde8c111-b429-4283-87ca-9d3a2afc0215</id>
-      <name>Iron Gut</name>
-      <points>.25</points>
-      <adeptway>0</adeptway>
-      <levels>yes</levels>
-      <limit>1</limit>
-      <source>SSP</source>
-      <page>23</page>
-    </power>    
-	<power>
-		<id>bee8413d-ad32-4c0b-998e-b38f2728d417</id>
-      <name>Iron Lungs</name>
-      <points>.25</points>
-      <adeptway>0</adeptway>
-      <levels>yes</levels>
-      <limit>1</limit>
-      <source>SSP</source>
-      <page>23</page>
-    </power>    
-	<power>
-		<id>ad169692-909f-4945-a3b8-fc0d19e2ed28</id>
-      <name>Iron Will</name>
-      <points>.5</points>
-      <adeptway>0.25</adeptway>
-      <levels>yes</levels>
-      <limit>1</limit>
-      <source>SSP</source>
-      <page>23</page>
-    </power>    
-	<power>
-		<id>489a28c7-c4a2-4071-9f5a-35c0e333f589</id>
-      <name>Keratin Control</name>
-      <points>.5</points>
-      <adeptway>0.25</adeptway>
-      <levels>no</levels>
-      <limit>1</limit>
-      <source>SSP</source>
-      <page>24</page>
-    </power>	
-	<power>
-		<id>57d6a5ba-44f0-458a-8db5-40acf479065c</id>
-      <name>Living Focus</name>
-      <points>1</points>
-      <adeptway>0.5</adeptway>
-      <levels>no</levels>
-      <limit>1</limit>
-      <source>SSP</source>
-      <page>24</page>
-    </power>
-	<power>
-		<id>29761d0e-072e-48a9-afc6-6154af8b2262</id>
-      <name>Maintain Warmth</name>
-      <points>.25</points>
-      <adeptway>0</adeptway>
-      <levels>no</levels>
-      <limit>1</limit>
-      <source>SSP</source>
-      <page>24</page>
-    </power>
-	<power>
-		<id>35a76113-84fb-4f9d-b47d-f7fb491e6285</id>
-      <name>Memory Displacement</name>
-      <points>.25</points>
-      <adeptway>0</adeptway>
-      <levels>no</levels>
-      <limit>1</limit>
-      <source>SSP</source>
-      <page>24</page>
-    </power>
-	<power>
-		<id>57cea4cd-754b-4fcd-8711-75721b1edc15</id>
-      <name>Piercing Senses</name>
-      <points>.25</points>
-      <adeptway>0</adeptway>
-      <levels>yes</levels>
-      <limit>1</limit>
-      <source>SSP</source>
-      <page>24</page>
-    </power>	
-	<power>
-		<id>0fd4d5ac-3254-458b-9323-e0b441060dc9</id>
-      <name>Power Swimming</name>
-      <points>1</points>
-      <adeptway>0.5</adeptway>
-      <levels>no</levels>
-      <limit>1</limit>
-      <source>SSP</source>
-      <page>24</page>
-    </power>
-	<power>
-		<id>79eda3bf-f81b-4db7-9cb9-d22255c99e12</id>
-      <name>Rooting</name>
-      <points>.25</points>
-      <adeptway>0</adeptway>
-      <levels>yes</levels>
-      <limit>1</limit>
-      <source>SSP</source>
-      <page>24</page>
-    </power>
-	<power>
-		<id>300edbf6-1943-4f4e-87eb-7379ccef8ed5</id>
-      <name>Supernatural Toughness</name>
-      <points>1</points>
-      <adeptway>0.5</adeptway>
-      <levels>yes</levels>
-      <limit>1</limit>
-	  <bonus>
-		<conditionmonitor>
-			<physical>Rating</physical>
-			<stun>Rating</stun>
-		</conditionmonitor>
-		</bonus>
-      <source>SSP</source>
-      <page>24</page>
-    </power>
-		<power>
-			<name>Adept Spell</name>
-			<points>1</points>
-			<adeptway>0.5</adeptway>
-			<levels>no</levels>
-			<limit>1</limit>
-			<bonus>
-				<unlockskills name="Spellcasting">Name</unlockskills>
-				<selectspell ignorerequirements ="true" />
-			</bonus>
-			<source>HT</source>
-			<page>190</page>
-			<id>87f0f97d-cbcf-4427-9259-baf376c9f55a</id>
-		</power>
-		<power>
-			<name>Adept Accident</name>
-			<points>.5</points>
-			<adeptway>.25</adeptway>
-			<levels>no</levels>
-			<limit>1</limit>
-			<source>HT</source>
-			<page>190</page>
-			<id>9646a0b8-ab39-4499-85cf-1ffd9983d0a5</id>
-		</power>
-		<power>
-			<name>Focused Archery</name>
-			<points>.25</points>
-			<adeptway>0</adeptway>
-			<levels>yes</levels>
-			<limit>3</limit>
-			<source>HT</source>
-			<page>190</page>
-			<id>c2ea9046-647d-4104-871a-24b3ee1fecfa</id>
-		</power>
-		<power>
-			<name>Kiai</name>
-			<points>.25</points>
-			<adeptway>0</adeptway>
-			<levels>yes</levels>
-			<limit>6</limit>
-			<source>HT</source>
-			<page>190</page>
-			<id>857fcf19-78ce-427a-a1e8-077e52aab759</id>
-		</power>
-		<power>
-			<name>Master Archer</name>
-			<points>1</points>
-			<adeptway>0.5</adeptway>
-			<levels>no</levels>
-			<limit>1</limit>
-			<source>HT</source>
-			<page>191</page>
-			<id>3c0862c4-1070-44dd-8866-0ba89276246b</id>
-		</power>
-		<power>
-			<name>Precision Throwing</name>
-			<points>.25</points>
-			<adeptway>0</adeptway>
-			<levels>yes</levels>
-			<limit>3</limit>
-			<source>HT</source>
-			<page>190</page>
-			<id>18da4f2f-f813-4d17-8b7b-29b2751e9cfa</id>
-		</power>
-		<power>
-			<name>Body Sculpt</name>
-			<points>1</points>
-			<adeptway>0.5</adeptway>
-			<levels>no</levels>
-			<limit>1</limit>
-			<required>
-        			<oneof>
-          				<power>Facial Sculpt</power>
-        			</oneof>
-      			</required>
-			<source>BLB</source>
-			<page>160</page>
-			<id>1dcfcd05-b290-4373-a5dc-60da89c11bf1</id>
-=======
 <chummer xmlns="" xmlns:xsi="http://www.w3.org/2001/XMLSchema-instance" xsi:schemaLocation="http://www.w3.org/2001/XMLSchema powers.xsd">
 	<version>0</version>
 	<powers>
@@ -2854,49 +1622,25 @@
 					<power>Facial Sculpt</power>
 				</oneof>
 			</required>
->>>>>>> 59b780a7
 		</power>
 		<!-- Region Cutting Aces -->
 		<power>
 			<id>7a5084df-b4d2-4f2a-84aa-43627f43c240</id>
 			<name>Lie Detector</name>
 			<points>.25</points>
-<<<<<<< HEAD
-			<adeptway>0</adeptway>
-			<levels>yes</levels>
-			<limit>1</limit>
-			<bonus>
-				<judgeintentions>Rating</judgeintentions>
-			</bonus>
+			<levels>true</levels>
+			<limit>1</limit>
 			<source>CA</source>
 			<page>153</page>
-=======
-			<levels>true</levels>
-			<limit>1</limit>
-			<source>CA</source>
-			<page>153</page>
 			<adeptway>0</adeptway>
 			<bonus>
 				<judgeintentions>Rating</judgeintentions>
 			</bonus>
->>>>>>> 59b780a7
 		</power>
 		<power>
 			<id>e2b791c0-54ef-4843-ab70-12a08767699a</id>
 			<name>Osmosis</name>
 			<points>.25</points>
-<<<<<<< HEAD
-			<adeptway>0</adeptway>
-			<levels>yes</levels>
-			<limit>1</limit>
-			<required>
-        		<oneof>
-          			<power>Mimic</power>
-        		</oneof>
-      		</required>
-			<source>CA</source>
-			<page>153</page>
-=======
 			<levels>false</levels>
 			<limit>1</limit>
 			<source>CA</source>
@@ -2907,166 +1651,11 @@
 					<power>Mimic</power>
 				</oneof>
 			</required>
->>>>>>> 59b780a7
 		</power>
 		<power>
 			<id>93b7663e-30da-468b-83cf-dc07439bcae2</id>
 			<name>Ventriloquism</name>
 			<points>.25</points>
-<<<<<<< HEAD
-			<adeptway>0</adeptway>
-			<levels>no</levels>
-			<limit>1</limit>
-			<source>CA</source>
-			<page>153</page>
-		</power>
-		<!-- End Region -->
-  </powers>
-  <enhancements>
-    <enhancement>
-      <id>8dc0a8e3-535a-4935-8c90-2079666e6a01</id>
-      <name>Air Walking</name>
-      <power>Light Body</power>
-      <required>
-        <allof>
-          <quality>The Athlete's Way</quality>
-          <power>Light Body</power>
-        </allof>
-      </required>
-      <source>SG</source>
-      <page>156</page>
-    </enhancement>
-    <enhancement>
-      <id>19bafb80-2f5a-4370-8cbe-875477ce7471</id>
-      <name>Pied Piper</name>
-      <power />
-      <required>
-        <allof>
-          <quality>The Artist's Way</quality>
-        </allof>
-      </required>
-      <source>SG</source>
-      <page>156</page>
-    </enhancement>
-    <enhancement>
-      <id>855a7a07-5def-4ec5-bb69-29273327b885</id>
-      <name>Skin Artist</name>
-      <power>Melanin Control</power>
-      <required>
-        <allof>
-          <quality>The Artist's Way</quality>
-          <power>Melanin Control</power>
-        </allof>
-      </required>
-      <source>SG</source>
-      <page>157</page>
-    </enhancement>
-    <enhancement>
-      <id>3f0a99c7-6524-46cb-b43e-070a978c5052</id>
-      <name>Claws</name>
-      <power>Keratin Control</power>
-      <required>
-        <allof>
-          <quality>The Beast's Way</quality>
-          <power>Keratin Control</power>
-        </allof>
-      </required>
-      <source>SG</source>
-      <page>157</page>
-    </enhancement>
-    <enhancement>
-      <id>2d2939f0-486c-4915-bbeb-084b857c2450</id>
-      <name>Hot Qi</name>
-      <power>Living Focus</power>
-      <required>
-        <allof>
-          <quality>The Burnout's Way</quality>
-          <power>Living Focus</power>
-        </allof>
-      </required>
-      <source>SG</source>
-      <page>157</page>
-    </enhancement>
-    <enhancement>
-      <id>25f6368f-21ef-4544-ac55-3c20d8a60374</id>
-      <name>Shadow Touch</name>
-      <power>Traceless Walk</power>
-      <required>
-        <allof>
-          <quality>The Invisible Way</quality>
-          <power>Traceless Walk</power>
-        </allof>
-      </required>
-      <source>SG</source>
-      <page>158</page>
-    </enhancement>
-    <enhancement>
-      <id>e5cf0578-be0f-4453-9223-118234d3e749</id>
-      <name>Digital Celerity</name>
-      <power>Nimble Fingers</power>
-      <required>
-        <allof>
-          <quality>The Magician's Way</quality>
-          <power>Nimble Fingers</power>
-        </allof>
-      </required>
-      <source>SG</source>
-      <page>157</page>
-    </enhancement>
-    <enhancement>
-      <id>e66fac54-39e4-4e3e-92c6-670485c28c25</id>
-      <name>Master of the Nine Chakras</name>
-      <power>Nerve Strike</power>
-      <required>
-        <allof>
-          <quality>The Magician's Way</quality>
-          <power>Nerve Strike</power>
-        </allof>
-      </required>
-      <source>SG</source>
-      <page>158</page>
-    </enhancement>
-    <enhancement>
-      <id>fafc7fd4-8418-4a86-b396-6e90943d9e68</id>
-      <name>Silver-Tongued Devil</name>
-      <power>Authoritative Tone</power>
-      <required>
-        <allof>
-          <quality>The Speaker's Way</quality>
-          <power>Authoritative Tone</power>
-        </allof>
-      </required>
-      <source>SG</source>
-      <page>159</page>
-    </enhancement>
-    <enhancement>
-      <id>215a5a0e-09fc-47ff-9a84-74c99f4f1a53</id>
-      <name>Barrage</name>
-      <power>Missile Mastery</power>
-      <required>
-        <allof>
-          <quality>The Warrior's Way</quality>
-          <power>Missile Mastery</power>
-        </allof>
-      </required>
-      <source>SG</source>
-      <page>159</page>
-    </enhancement>
-    <enhancement>
-      <id>47cb80a1-a11b-4a60-a557-feada7114379</id>
-      <name>Master of Taijiquan</name>
-      <power>Counterstrike</power>
-      <required>
-        <allof>
-          <quality>The Warrior's Way</quality>
-          <power>Counterstrike</power>
-        </allof>
-      </required>
-      <source>SG</source>
-      <page>159</page>
-    </enhancement>
-  </enhancements>
-=======
 			<levels>false</levels>
 			<limit>1</limit>
 			<source>CA</source>
@@ -3228,5 +1817,4 @@
 			<page>159</page>
 		</enhancement>
 	</enhancements>
->>>>>>> 59b780a7
 </chummer>