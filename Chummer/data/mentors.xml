--- conflicted
+++ resolved
@@ -1,8 +1,5 @@
 <?xml version="1.0" encoding="utf-8"?>
-<<<<<<< HEAD
-=======
 
->>>>>>> 260a47e0
 <!--This file is part of Chummer5a.
 
     Chummer5a is free software: you can redistribute it and/or modify
@@ -22,175 +19,6 @@
     https://github.com/chummer5a/chummer5a
 -->
 <chummer>
-<<<<<<< HEAD
-	<version>0</version>
-	<mentors>
-		<mentor>
-			<id>136a3dc5-d9c4-45ad-bc24-705f54692590</id>
-			<name>Bear</name>
-			<advantage>All: +2 dice for tests to resist damage (not including drain).</advantage>
-			<disadvantage>You might go berserk when you take Physical damage in combat or if someone under your care is badly injured. Make a Simple Charisma + Willpower Test (wound modifiers apply). You go berserk for 3 turns minus 1 turn per hit, so 3 or more hits averts the berserk rage entirely. If you’re already going berserk, increase the duration. When you’re berserk, you go after your attacker(s) without regard for your own safety. If you incapacitate the target(s) before the time is up, the berserk fury dissipates.</disadvantage>
-			<choices>
-				<choice>
-					<name>Magician: +2 dice for Health spells</name>
-					<bonus>
-						<spellcategory>
-							<name>Health</name>
-							<val>2</val>
-						</spellcategory>
-					</bonus>
-				</choice>
-				<choice>
-					<name>Adept: 1 free level of Rapid Healing</name>
-					<bonus>
-						<specificpower>
-							<name>Rapid Healing</name>
-							<val>1</val>
-						</specificpower>
-					</bonus>
-				</choice>
-			</choices>
-			<source>SR5</source>
-			<page>321</page>
-		</mentor>
-		<mentor>
-			<id>f32b8b69-0f6b-417d-bd06-6a85e1076a36</id>
-			<name>Cat</name>
-			<advantage>All: +2 dice to either Gymnastics or Sneaking Tests (choose one).</advantage>
-			<disadvantage>Cat magicians toy with their prey. Unless you succeed in a Charisma + Willpower (3) Test at the start of combat, you cannot make an attack that incapacitates your target. If you take any Physical damage, all this playing around stops.</disadvantage>
-			<choices>
-				<choice>
-					<name>+2 dice on Gymnastics Tests</name>
-					<bonus>
-						<specificskill>
-							<name>Gymnastics</name>
-							<bonus>2</bonus>
-							<applytorating>no</applytorating>
-						</specificskill>
-					</bonus>
-				</choice>
-				<choice>
-					<name>+2 dice on Sneaking Tests</name>
-					<bonus>
-						<specificskill>
-							<name>Sneaking</name>
-							<bonus>2</bonus>
-							<applytorating>no</applytorating>
-						</specificskill>
-					</bonus>
-				</choice>
-				<choice set="2">
-					<name>Magician: +2 dice for Illusion spells</name>
-					<bonus>
-						<spellcategory>
-							<name>Illusion</name>
-							<val>2</val>
-						</spellcategory>
-					</bonus>
-				</choice>
-				<choice set="2">
-					<name>Adept: 2 free levels of Light Body</name>
-					<bonus>
-						<specificpower>
-							<name>Light Body</name>
-							<val>2</val>
-						</specificpower>
-					</bonus>
-				</choice>
-			</choices>
-			<source>SR5</source>
-			<page>321</page>
-		</mentor>
-		<mentor>
-			<id>98785f59-5739-4998-b334-ec4501c75cf8</id>
-			<name>Dog</name>
-			<advantage>All: +2 dice for Tracking tests.</advantage>
-			<disadvantage>A Dog magician is stubbornly loyal. You can never leave someone behind, betray your comrades, or let another sacrifice themselves in your place without making a successful Charisma + Willpower (3) Test.</disadvantage>
-			<bonus>
-				<specificskill>
-					<name>Tracking</name>
-					<bonus>2</bonus>
-					<applytorating>no</applytorating>
-				</specificskill>
-			</bonus>
-			<choices>
-				<choice>
-					<name>Magician: +2 dice for Detection spells</name>
-					<bonus>
-						<spellcategory>
-							<name>Detection</name>
-							<val>2</val>
-						</spellcategory>
-					</bonus>
-				</choice>
-				<choice>
-					<name>Adept: 2 free Improved Sense powers</name>
-					<bonus>
-						<specificpower>
-							<name>Improved Sense</name>
-							<val>1</val>
-							<selecttext />
-						</specificpower>
-						<specificpower>
-							<name>Improved Sense</name>
-							<val>1</val>
-							<selecttext />
-						</specificpower>
-					</bonus>
-				</choice>
-			</choices>
-			<source>SR5</source>
-			<page>321</page>
-		</mentor>
-		<mentor>
-			<id>dc7ce567-18c7-4101-b16c-0d4930f3af81</id>
-			<name>Dragonslayer</name>
-			<advantage>All: +2 dice pool modifier for one social skill of choice.</advantage>
-			<disadvantage>If you break a promise, whether by choice or by accident, you take a –1 dice pool modifier to all actions until you make good on your promise.</disadvantage>
-			<bonus>
-				<selectskill skillcategory="Social Active">
-					<val>2</val>
-					<applytorating>no</applytorating>
-				</selectskill>
-			</bonus>
-			<choices>
-				<choice>
-					<name>Magician: +2 dice for Combat spells</name>
-					<bonus>
-						<spellcategory>
-							<name>Combat</name>
-							<val>2</val>
-						</spellcategory>
-					</bonus>
-				</choice>
-				<choice>
-					<name>Adept: 1 free level of Enhanced Accuracy and Danger Sense</name>
-					<bonus>
-						<specificpower>
-							<name>Enhanced Accuracy (skill)</name>
-							<val>1</val>
-              <selectskill skillcategory="Combat Active">
-                <val>1</val>
-                <applytorating>no</applytorating>
-              </selectskill>
-						</specificpower>
-						<specificpower>
-							<name>Danger Sense</name>
-							<val>1</val>
-						</specificpower>
-					</bonus>
-				</choice>
-			</choices>
-			<source>SR5</source>
-			<page>321</page>
-		</mentor>
-		<mentor>
-			<id>9e38a8c0-f11c-461d-a489-ba1432f4551f</id>
-			<name>Eagle</name>
-			<advantage>All: +2 dice to Perception Tests.</advantage>
-			<disadvantage>You get the Allergy (pollutants, mild) quality (p. 322; no bonus Karma for this negative quality).</disadvantage>
-			<bonus>
-=======
   <version>0</version>
   <mentors>
     <mentor>
@@ -349,1079 +177,12 @@
       <advantage>All: +2 dice to Perception Tests.</advantage>
       <disadvantage>You get the Allergy (pollutants, mild) quality (p. 322; no bonus Karma for this negative quality).</disadvantage>
       <bonus>
->>>>>>> 260a47e0
         <addqualities>
           <addquality select="Pollutants">Allergy (Common, Mild)</addquality>
         </addqualities>
         <specificskill>
           <name>Perception</name>
           <bonus>2</bonus>
-<<<<<<< HEAD
-          <applytorating>no</applytorating>
-        </specificskill>
-			</bonus>
-			<choices>
-				<choice>
-					<name>Magician: +2 dice summoning spirits of air</name>
-				</choice>
-				<choice>
-					<name>Adept: 1 free level of Combat Sense</name>
-					<bonus>
-						<specificpower>
-							<name>Combat Sense</name>
-							<val>1</val>
-						</specificpower>
-					</bonus>
-				</choice>
-			</choices>
-			<source>SR5</source>
-			<page>322</page>
-		</mentor>
-		<mentor>
-			<id>bd0d6ff0-8af1-4689-8997-7bcfbbd642ff</id>
-			<name>Fire-Bringer</name>
-			<advantage>All: +2 dice to Artisan skill tests or Alchemy skill tests (choose one).</advantage>
-			<disadvantage>When someone sincerely asks you for help, you can’t refuse without succeeding in a Simple Charisma + Willpower (3) Test.</disadvantage>
-			<choices>
-				<choice>
-					<name>+2 dice on Artisan Tests</name>
-					<bonus>
-						<specificskill>
-							<name>Artisan</name>
-							<bonus>2</bonus>
-							<applytorating>no</applytorating>
-						</specificskill>
-					</bonus>
-				</choice>
-				<choice>
-					<name>+2 dice on Alchemy Tests</name>
-					<bonus>
-						<specificskill>
-							<name>Alchemy</name>
-							<bonus>2</bonus>
-							<applytorating>no</applytorating>
-						</specificskill>
-					</bonus>
-				</choice>
-				<choice set="2">
-					<name>Magician: +2 dice for Manipulation spells</name>
-					<bonus>
-						<spellcategory>
-							<name>Manipulation</name>
-							<val>2</val>
-						</spellcategory>
-					</bonus>
-				</choice>
-				<choice set="2">
-					<name>Adept: 1 free level of Improved Ability on a non-combat skill</name>
-					<bonus>
-						<specificpower>
-							<name>Improved Ability (skill)</name>
-              <val>1</val>
-              <selectskill excludecategory="Combat Active">
-                <val>1</val>
-                <applytorating>no</applytorating>
-              </selectskill>
-						</specificpower>
-					</bonus>
-				</choice>
-			</choices>
-			<source>SR5</source>
-			<page>322</page>
-		</mentor>
-		<mentor>
-			<id>a1faab23-0214-4c83-96ac-d5bb71d4aebb</id>
-			<name>Mountain</name>
-			<advantage>All: +2 dice to Survival Tests.</advantage>
-			<disadvantage>When a Mountain magician makes a plan, she sticks to it. You must make a Charisma + Willpower (3) Test to abandon a planned course of action in favor of a new one. If you fail, you must endeavor to continue with your original plan, even if it means going on alone. Similarly, you must succeed in a Charisma + Willpower (3) Test to proceed in anything withouta plan.</disadvantage>
-			<bonus>
-				<specificskill>
-					<name>Survival</name>
-					<bonus>2</bonus>
-					<applytorating>no</applytorating>
-				</specificskill>
-			</bonus>
-			<choices>
-				<choice>
-					<name>Magician: +2 dice for Counterspelling and anchored rituals</name>
-					<bonus>
-						<specificskill>
-							<name>Counterspelling</name>
-							<bonus>2</bonus>
-							<applytorating>no</applytorating>
-						</specificskill>
-					</bonus>
-				</choice>
-				<choice>
-					<name>Adept: 1 free level of Mystic Armor</name>
-					<bonus>
-						<specificpower>
-							<name>Mystic Armor</name>
-							<val>1</val>
-						</specificpower>
-					</bonus>
-				</choice>
-			</choices>
-			<source>SR5</source>
-			<page>322</page>
-		</mentor>
-		<mentor>
-			<id>4a37e26d-e6f1-4e97-b305-e4aed048fcad</id>
-			<name>Rat</name>
-			<advantage>All: +2 dice for Sneaking Tests.</advantage>
-			<disadvantage>A Rat magician must make a Charisma + Willpower (3) Test to not immediately flee or seek cover whenever caught in a combat situation. If there is nowhere to flee, she is forced to fight.</disadvantage>
-			<bonus>
-				<specificskill>
-					<name>Sneaking</name>
-					<bonus>2</bonus>
-					<applytorating>no</applytorating>
-				</specificskill>
-			</bonus>
-			<choices>
-				<choice>
-					<name>Magician: +2 to Alchemy for harvesting, and you may use any reagents</name>
-				</choice>
-				<choice>
-					<name>Adept: 2 free levels of Natural Immunity</name>
-					<bonus>
-						<specificpower>
-							<name>Natural Immunity</name>
-							<val>2</val>
-						</specificpower>
-					</bonus>
-				</choice>
-			</choices>
-			<source>SR5</source>
-			<page>323</page>
-		</mentor>
-		<mentor>
-			<id>168a0db8-0676-4a7d-86ce-99a43bf0f2bc</id>
-			<name>Raven</name>
-			<advantage>All: +2 dice for Con tests.</advantage>
-			<disadvantage>You must make a Charisma + Willpower (3) Test to avoid exploiting someone else’s misfortune to your own advantage or to pull a clever trick or prank even if it’s to the disadvantage of your friends.</disadvantage>
-			<bonus>
-				<specificskill>
-					<name>Con</name>
-					<bonus>2</bonus>
-					<applytorating>no</applytorating>
-				</specificskill>
-			</bonus>
-			<choices>
-				<choice>
-					<name>Magician: +2 dice for Manipulation spells</name>
-					<bonus>
-						<spellcategory>
-							<name>Manipulation</name>
-							<val>2</val>
-						</spellcategory>
-					</bonus>
-				</choice>
-				<choice>
-					<name>Adept: Free Traceless Walk and 1 level of Voice Control</name>
-					<bonus>
-						<specificpower>
-							<name>Traceless Walk</name>
-						</specificpower>
-						<specificpower>
-							<name>Voice Control</name>
-							<val>1</val>
-						</specificpower>
-					</bonus>
-				</choice>
-			</choices>
-			<source>SR5</source>
-			<page>323</page>
-		</mentor>
-		<mentor>
-			<id>1bd89b48-f900-476f-9278-1128ecdd6f14</id>
-			<name>Raven (German)</name>
-			<advantage>All: +2 dice for Con tests.</advantage>
-			<disadvantage>You must make a Charisma + Willpower (3) Test to avoid exploiting someone else’s misfortune to your own advantage or to pull a clever trick or prank even if it’s to the disadvantage of your friends.</disadvantage>
-			<bonus>
-				<specificskill>
-					<name>Con</name>
-					<bonus>2</bonus>
-					<applytorating>no</applytorating>
-				</specificskill>
-			</bonus>
-			<choices>
-				<choice>
-					<name>Magician: +2 dice for Manipulation spells</name>
-					<bonus>
-						<spellcategory>
-							<name>Manipulation</name>
-							<val>2</val>
-						</spellcategory>
-					</bonus>
-				</choice>
-				<choice>
-					<name>Adept: Free Traceless Walk</name>
-					<bonus>
-						<specificpower>
-							<name>Traceless Walk</name>
-						</specificpower>
-					</bonus>
-				</choice>
-				<choice>
-					<name>Adept: 1 level of Voice Control</name>
-					<bonus>
-						<specificpower>
-							<name>Voice Control</name>
-							<val>1</val>
-						</specificpower>
-					</bonus>
-				</choice>
-			</choices>
-			<source>SR5G</source>
-			<page>323</page>
-		</mentor>
-		<mentor>
-			<id>0242ba67-f93b-44e1-a1ad-b0d6f9051525</id>
-			<name>Sea</name>
-			<advantage>All:+2 dice for Swimming Tests.</advantage>
-			<disadvantage>You must make a Charisma + Willpower (3) Test to give away something you own or be charitable in some way.</disadvantage>
-			<bonus>
-				<specificskill>
-					<name>Swimming</name>
-					<bonus>2</bonus>
-					<applytorating>no</applytorating>
-				</specificskill>
-			</bonus>
-			<choices>
-				<choice>
-					<name>Magician: +2 dice summoning spirits of water</name>
-				</choice>
-				<choice>
-					<name>Adept: 1 free level of Improved Ability on an athletic skill</name>
-					<bonus>
-						<specificpower>
-							<name>Improved Ability (skill)</name>
-              <val>1</val>
-							<selectskill skillcategory="Physical Active">
-								<val>1</val>
-								<applytorating>no</applytorating>
-							</selectskill>
-						</specificpower>
-					</bonus>
-				</choice>
-			</choices>
-			<source>SR5</source>
-			<page>323</page>
-		</mentor>
-		<mentor>
-			<id>fa343b9a-6e4d-49cd-8c5a-68002ddf244b</id>
-			<name>Seducer</name>
-			<advantage>All: +2 dice for Con Tests.</advantage>
-			<disadvantage>You must succeed in a Charisma + Willpower (3) Test to avoid pursuing a vice or indulgence (drugs, BTLs, sex, and so on) when it is made available.</disadvantage>
-			<bonus>
-				<specificskill>
-					<name>Con</name>
-					<bonus>2</bonus>
-					<applytorating>no</applytorating>
-				</specificskill>
-			</bonus>
-			<choices>
-				<choice>
-					<name>Magician: +2 dice for Illusion spells</name>
-					<bonus>
-						<spellcategory>
-							<name>Illusion</name>
-							<val>2</val>
-						</spellcategory>
-					</bonus>
-				</choice>
-				<choice>
-					<name>Adept: 1 free level of Improved Ability</name>
-					<bonus>
-						<specificpower>
-							<name>Improved Ability (skill)</name>
-              <val>1</val>
-              <selectskill limittoskill="Con,Impersonation,Performance,Etiquette,Leadership,Negotiation">
-                <val>1</val>
-                <applytorating>no</applytorating>
-              </selectskill>
-						</specificpower>
-					</bonus>
-				</choice>
-			</choices>
-			<source>SR5</source>
-			<page>323</page>
-		</mentor>
-		<mentor>
-			<id>db8a0489-fe87-4223-bc02-3639911429a7</id>
-			<name>Shark</name>
-			<advantage>All: +2 dice to Unarmed Combat tests.</advantage>
-			<disadvantage>You might go berserk when you take Physical damage in combat. Every time it happens, make a Simple Charisma + Willpower Test (wound modifiers apply). You go berserk for 3 turns minus 1 turn per hit, so 3 or more hits averts the berserk rage entirely. If you’re already going berserk, increase the duration. When you’re berserk, you go after your attacker(s) without regard for your own safety. If you run out of targets before the time’s up, you keep attacking their bodies.</disadvantage>
-			<bonus>
-				<specificskill>
-					<name>Unarmed Combat</name>
-					<bonus>2</bonus>
-					<applytorating>no</applytorating>
-				</specificskill>
-			</bonus>
-			<choices>
-				<choice>
-					<name>Magician: +2 dice for Combat spells</name>
-					<bonus>
-						<spellcategory>
-							<name>Combat</name>
-							<val>2</val>
-						</spellcategory>
-					</bonus>
-				</choice>
-				<choice>
-					<name>Adept: Free Killing Hands</name>
-					<bonus>
-						<specificpower>
-							<name>Killing Hands</name>
-						</specificpower>
-					</bonus>
-				</choice>
-			</choices>
-			<source>SR5</source>
-			<page>323</page>
-		</mentor>
-		<mentor>
-			<id>17ee9f01-ebe2-43ba-a4fe-741053973444</id>
-			<name>Snake</name>
-			<advantage>All: +2 to Arcana tests.</advantage>
-			<disadvantage>You must succeed in a Charisma + Willpower (3) Test to avoid pursuing secrets or knowledge that few people know about when you receive hints of its existence.</disadvantage>
-			<bonus>
-				<specificskill>
-					<name>Arcana</name>
-					<bonus>2</bonus>
-					<applytorating>no</applytorating>
-				</specificskill>
-			</bonus>
-			<choices>
-				<choice>
-					<name>Magician: +2 dice for Detection spells</name>
-					<bonus>
-						<spellcategory>
-							<name>Detection</name>
-							<val>2</val>
-						</spellcategory>
-					</bonus>
-				</choice>
-				<choice>
-					<name>Adept: 2 free levels of Kinesics</name>
-					<bonus>
-						<specificpower>
-							<name>Kinesics</name>
-							<val>2</val>
-						</specificpower>
-					</bonus>
-				</choice>
-			</choices>
-			<source>SR5</source>
-			<page>324</page>
-		</mentor>
-		<mentor>
-			<id>a805cc41-3dc3-49cc-b290-887a3203158e</id>
-			<name>Thunderbird</name>
-			<advantage>All: +2 dice for Intimidation Tests.</advantage>
-			<disadvantage>A Thunderbird magician must succeed in a Charisma + Willpower (3) Test to avoid responding to an insult in kind.</disadvantage>
-			<bonus>
-				<specificskill>
-					<name>Intimidation</name>
-					<bonus>2</bonus>
-					<applytorating>no</applytorating>
-				</specificskill>
-			</bonus>
-			<choices>
-				<choice>
-					<name>Magician: +2 dice for summoning spirits of air</name>
-				</choice>
-				<choice>
-					<name>Adept: 1 free level of Critical Strike</name>
-					<bonus>
-						<specificpower>
-							<name>Critical Strike</name>
-							<val>1</val>
-						</specificpower>
-					</bonus>
-				</choice>
-			</choices>
-			<source>SR5</source>
-			<page>324</page>
-		</mentor>
-		<mentor>
-			<id>5d27ec80-e4c0-4bb7-af9c-d7499cfa6c24</id>
-			<name>Wise Warrior</name>
-			<advantage>All: +2 to dice to Leadership or Instruction skill tests (choose one).</advantage>
-			<disadvantage>If you act dishonorably or without courtesy, whether by choice or by accident, you take a –1 dice pool modifier to all actions until you atone for your behavior.</disadvantage>
-			<choices>
-				<choice>
-					<name>+2 dice for Leadership skill tests</name>
-					<bonus>
-						<specificskill>
-							<name>Leadership</name>
-							<bonus>2</bonus>
-							<applytorating>no</applytorating>
-						</specificskill>
-					</bonus>
-				</choice>
-				<choice>
-					<name>+2 dice for Instruction skill tests</name>
-					<bonus>
-						<specificskill>
-							<name>Instruction</name>
-							<bonus>2</bonus>
-							<applytorating>no</applytorating>
-						</specificskill>
-					</bonus>
-				</choice>
-				<choice set="2">
-					<name>Magician:+2 dice for Combat spells</name>
-					<bonus>
-						<spellcategory>
-							<name>Combat</name>
-							<val>2</val>
-						</spellcategory>
-					</bonus>
-				</choice>
-				<choice set="2">
-					<name>Adept: 1 free level of Improved Ability on a Combat skill</name>
-					<bonus>
-						<specificpower>
-							<name>Improved Ability (skill)</name>
-              <val>1</val>
-              <selectskill skillcategory="Combat Active">
-                <val>1</val>
-                <applytorating>no</applytorating>
-              </selectskill>
-						</specificpower>
-					</bonus>
-				</choice>
-			</choices>
-			<source>SR5</source>
-			<page>324</page>
-		</mentor>
-		<mentor>
-			<id>b5211e08-4be0-4e18-9186-7412f4e9e74f</id>
-			<name>Wolf</name>
-			<advantage>All: +2 dice to Tracking tests.</advantage>
-			<disadvantage>You must succeed in a Charisma + Willpower (3) Test to retreat from a fight.</disadvantage>
-			<bonus>
-				<specificskill>
-					<name>Tracking</name>
-					<bonus>2</bonus>
-					<applytorating>no</applytorating>
-				</specificskill>
-			</bonus>
-			<choices>
-				<choice>
-					<name>Magician:+2 dice for Combat spells</name>
-					<bonus>
-						<spellcategory>
-							<name>Combat</name>
-							<val>2</val>
-						</spellcategory>
-					</bonus>
-				</choice>
-				<choice>
-					<name>Adept: 2 free levels of Attribute Boost (Agility)</name>
-					<bonus>
-						<specificpower>
-							<name>Attribute Boost</name>
-							<val>2</val>
-							<selectattribute>
-								<attribute>AGI</attribute>
-							</selectattribute>
-						</specificpower>
-					</bonus>
-				</choice>
-			</choices>
-			<source>SR5</source>
-			<page>324</page>
-		</mentor>
-		<mentor>
-			<id>796d5046-572e-427e-a49d-3fb66972d07e</id>
-			<name>Berserker</name>
-			<advantage>All: +2 dice pool modifier for Composure Tests</advantage>
-			<disadvantage>Berserker’s followers have very short fuses. Whenever someone strongly disagrees with you (gamemaster’s discretion), you must pass a Charisma + Willpower (3) Test to keep from striking out against the offender. If the test fails, the attack can be in any form you choose (fist, spell, etc.), but it must have the intent to cause damage.</disadvantage>
-			<bonus>
-				<composure>2</composure>
-			</bonus>
-			<choices>
-				<choice>
-					<name>Magician: +2 dice for Physical-type Combat Spells</name>
-					<bonus />
-				</choice>
-				<choice>
-					<name>Adept: 2 free levels of Mystic Armor</name>
-					<bonus>
-						<specificpower>
-							<name>Mystic Armor</name>
-							<val>2</val>
-						</specificpower>
-					</bonus>
-				</choice>
-				<choice>
-					<name>Adept: 2 free levels of Pain Resistance</name>
-					<bonus>
-						<specificpower>
-							<name>Pain Resistance</name>
-							<val>2</val>
-						</specificpower>
-					</bonus>
-				</choice>
-				<choice>
-					<name>Adept: 1 free level of Mystic Armor and Pain Resistance</name>
-					<bonus>
-						<specificpower>
-							<name>Pain Resistance</name>
-							<val>1</val>
-						</specificpower>
-						<specificpower>
-							<name>Mystic Armor</name>
-							<val>1</val>
-						</specificpower>
-					</bonus>
-				</choice>
-			</choices>
-			<source>SG</source>
-			<page>199</page>
-		</mentor>
-		<mentor>
-			<id>2c6a5ac3-0d61-46dd-86a3-a630ebc91070</id>
-			<name>Chaos</name>
-			<advantage>All: +2 dice pool modifier for Con Tests</advantage>
-			<disadvantage>You are an inveterate gossip trying to stir up trouble, especially between friends, and thus cannot keep damaging secrets to yourself. Also, anytime you encounter a public situation deemed too quiet or stable (gamemaster’s discretion), make a Willpower + Intuition (3) Test. Failure means that you are compelled to stir the pot in any way you desire, be it attacking, telling lies, or throwing a drink on someone nearby.</disadvantage>
-			<bonus>
-				<specificskill>
-					<name>Con</name>
-					<bonus>2</bonus>
-					<applytorating>no</applytorating>
-				</specificskill>
-			</bonus>
-			<choices>
-				<choice>
-					<name>Magician: +2 dice for Illusion Spells</name>
-					<bonus>
-						<spellcategory>
-							<name>Illusion</name>
-							<val>2</val>
-						</spellcategory>
-					</bonus>
-				</choice>
-				<choice>
-					<name>Adept: 2 free levels of Improved Potential</name>
-					<bonus>
-						<selectpowers>
-							<selectpower limittopowers="Improved Potential (Social),Improved Potential (Physical),Improved Potential (Mental)" />
-							<selectpower limittopowers="Improved Potential (Social),Improved Potential (Physical),Improved Potential (Mental)" />
-						</selectpowers>
-					</bonus>
-				</choice>
-			</choices>
-			<source>SG</source>
-			<page>200</page>
-		</mentor>
-		<mentor>
-			<id>68e34866-96d6-420e-a595-10bdbf37f011</id>
-			<name>Peacemaker</name>
-			<advantage>All: +2 dice pool modifier for Negotiation Tests</advantage>
-			<disadvantage>You see even enemies as potential friends and go out of your way to keep from hurting anyone unless the situation truly warrants it. At the very beginning of combat, you must pass a Charisma + Intuition (3) Test; failure means you are unable to take actions that cause Physical damage for the duration of combat. At the beginning of a new Combat Turn, you may choose to retake the test if you failed the first time and you or a member of your team suffered damage in the previous Combat Turn.</disadvantage>
-			<bonus>
-				<specificskill>
-					<name>Negotiation</name>
-					<bonus>2</bonus>
-					<applytorating>no</applytorating>
-				</specificskill>
-			</bonus>
-			<choices>
-				<choice>
-					<name>Magician: +2 dice for Detection Spells</name>
-					<bonus>
-						<spellcategory>
-							<name>Detection</name>
-							<val>2</val>
-						</spellcategory>
-					</bonus>
-				</choice>
-				<choice>
-					<name>Adept: 2 free levels of Enhanced Perception</name>
-					<bonus>
-						<specificpower>
-							<name>Enhanced Perception</name>
-							<val>2</val>
-						</specificpower>
-					</bonus>
-				</choice>
-			</choices>
-			<source>SG</source>
-			<page>200</page>
-		</mentor>
-		<mentor>
-			<id>f7f30f82-babe-419a-b7df-8dcc98dcada3</id>
-			<name>Oracle</name>
-			<advantage>All: +2 dice pool modifier for Arcana Tests</advantage>
-			<disadvantage>You hate mysteries with a passion and can disappear for days trying to track down the answer. When confronted by a particularly haunting question (gamemaster’s discretion), you must take a Willpower + Intuition (3) Test. Failure means you must undertake an Intuition + Logic [Mental] (5, 1 hour) Extended Test to try researching the answer. Completion of the Extended Test does not necessarily mean you found the answer, but it at least silences the question in your mind for the time being. When a follower of Oracle becomes a Grade 1 initiate, she must choose Divination for her first metamagic rather than a Power Point or any other benefit.</disadvantage>
-			<bonus>
-				<specificskill>
-					<name>Arcana</name>
-					<bonus>2</bonus>
-					<applytorating>no</applytorating>
-				</specificskill>
-			</bonus>
-			<choices>
-				<choice>
-					<name>Magician: +2 dice for Detection Spells</name>
-					<bonus>
-						<spellcategory>
-							<name>Detection</name>
-							<val>2</val>
-						</spellcategory>
-					</bonus>
-				</choice>
-				<choice>
-					<name>Adept: Free Astral Perception</name>
-					<bonus>
-						<specificpower>
-							<name>Astral Perception</name>
-							<val>1</val>
-						</specificpower>
-					</bonus>
-				</choice>
-			</choices>
-			<source>SG</source>
-			<page>200</page>
-		</mentor>
-		<mentor>
-			<id>97c804c5-4107-495b-a821-29d1fc3aa4f5</id>
-			<name>Doom</name>
-			<advantage>All: +2 to Demolitions or a single Combat Skill</advantage>
-			<disadvantage>Followers of Doom must succeed in a Willpower + Charisma (3) Test to avoid a fight once it has begun, or to not enact a plan to do violence. If they fail, they must engage in combat until all opponents are defeated or flee.</disadvantage>
-			<choices>
-				<choice>
-					<name>+2 to Demolitions</name>
-					<bonus>
-						<specificskill>
-							<name>Demolitions</name>
-							<bonus>2</bonus>
-							<applytorating>no</applytorating>
-						</specificskill>
-					</bonus>
-				</choice>
-				<choice>
-					<name>+2 to a Combat Skill</name>
-					<bonus>
-						<selectskill skillcategory="Combat Active">
-							<val>2</val>
-							<applytorating>no</applytorating>
-						</selectskill>
-					</bonus>
-				</choice>
-				<choice set="2">
-					<name>Magician: +2 dice for Combat spells</name>
-					<bonus>
-						<spellcategory>
-							<name>Combat</name>
-							<val>2</val>
-						</spellcategory>
-					</bonus>
-				</choice>
-				<choice set="2">
-					<name>Adept: free Killing Hands</name>
-					<bonus>
-						<specificpower>
-							<name>Killing Hands</name>
-						</specificpower>
-					</bonus>
-				</choice>
-			</choices>
-			<source>SG</source>
-			<page>86</page>
-		</mentor>
-		<mentor>
-			<id>dc5c1f63-743f-475d-9a94-02fcbfbb437f</id>
-			<name>Disease</name>
-			<advantage>All: +2 to resist all pathogens and toxins</advantage>
-			<disadvantage>Followers of Disease must make a Charisma + Willpower (3) Test to not flee or seek cover whenever in a combat situation, unless they outnumber their opponents. If they begin a fight with greater numbers but then their side is reduced so that they no longer outnumber their opponents, they must make a test to avoid fleeing.</disadvantage>
-			<choices>
-				<choice>
-					<name>Magician: +2 dice for summoning or binding plague spirits</name>
-					<bonus />
-				</choice>
-				<choice>
-					<name>Adept: Free Plague Cloud</name>
-					<bonus>
-						<specificpower>
-							<name>Plague Cloud</name>
-						</specificpower>
-					</bonus>
-				</choice>
-			</choices>
-			<source>SG</source>
-			<page>86</page>
-		</mentor>
-		<mentor>
-			<id>f58d7493-864f-430d-b75c-a4f78575ed44</id>
-			<name>Mutation</name>
-			<advantage>All: +2 dice to a Physical skill</advantage>
-			<disadvantage>If a follower of Mutation finds themselves inferior to an opponent, they suffer a –1 penalty on all actions until they defeat their rival in that area, or overcome or compensate for the weakness in another way (such as acquiring a new power, spell, or augmentation).</disadvantage>
-			<bonus>
-				<selectskill skillcategory="Physical Active">
-					<val>2</val>
-					<applytorating>no</applytorating>
-				</selectskill>
-			</bonus>
-			<choices>
-				<choice>
-					<name>Magician: +2 dice for Health Spells</name>
-					<bonus>
-						<spellcategory>
-							<name>Health</name>
-							<val>2</val>
-						</spellcategory>
-					</bonus>
-				</choice>
-				<choice>
-					<name>Adept: 2 free levels of Attribute Boost</name>
-					<bonus>
-						<specificpower>
-							<name>Attribute Boost</name>
-							<val>2</val>
-							<selectattribute>
-								<attribute>AGI</attribute>
-								<attribute>BOD</attribute>
-								<attribute>REA</attribute>
-								<attribute>STR</attribute>
-							</selectattribute>
-						</specificpower>
-					</bonus>
-				</choice>
-			</choices>
-			<source>SG</source>
-			<page>86</page>
-		</mentor>
-		<mentor>
-			<id>424398e1-8909-4237-8315-48b6e06d62b5</id>
-			<name>Pollution</name>
-			<advantage>All: +2 for Chemistry Tests when dealing with pollutants</advantage>
-			<disadvantage>If they are in an area cleaner than their normal habitation, followers of Pollution must make a Willpower + Charisma (3) Test every day. If they fail, they must spend at least eight hours that day actively despoiling the land, regardless of any other plans they had for that time.</disadvantage>
-			<choices>
-				<choice>
-					<name>Magician: +2 dice for summoning or binding toxic spirits</name>
-					<bonus>
-						<selecttext />
-					</bonus>
-				</choice>
-				<choice>
-					<name>Adept: Free Toxic Strike</name>
-					<bonus>
-						<specificpower>
-							<name>Toxic Strike</name>
-						</specificpower>
-					</bonus>
-				</choice>
-			</choices>
-			<source>SG</source>
-			<page>86</page>
-		</mentor>
-		<mentor>
-			<id>7a837193-2b58-49be-9dbb-c1c0c108ca6e</id>
-			<name>Great Mother</name>
-			<advantage>All: +2 to First Aid or Medicine Tests</advantage>
-			<disadvantage>Followers of the Great Mother are lovers and healers, not fighters. As a result, they suffer a –1 dice pool modifier for any combat-related actions (using a combat skill, or casting a spell from the Combat category).</disadvantage>
-			<choices>
-				<choice>
-					<name>+2 to First Aid</name>
-					<bonus>
-						<specificskill>
-							<name>First Aid</name>
-							<bonus>2</bonus>
-							<applytorating>no</applytorating>
-						</specificskill>
-					</bonus>
-				</choice>
-				<choice>
-					<name>+2 to Medicine</name>
-					<bonus>
-						<specificskill>
-							<name>Medicine</name>
-							<bonus>2</bonus>
-							<applytorating>no</applytorating>
-						</specificskill>
-					</bonus>
-				</choice>
-				<choice set="2">
-					<name>Magician: +2 dice for Health spells</name>
-					<bonus>
-						<spellcategory>
-							<name>Health</name>
-							<val>2</val>
-						</spellcategory>
-					</bonus>
-				</choice>
-				<choice set="2">
-					<name>Adept: 1 free level of Rapid Healing</name>
-					<bonus>
-						<specificpower>
-							<name>Rapid Healing</name>
-							<val>1</val>
-						</specificpower>
-					</bonus>
-				</choice>
-			</choices>
-			<source>SASS</source>
-			<page>33</page>
-		</mentor>
-		<mentor>
-			<id>b58c7771-bc30-48c7-aa3d-694c8bbba00a</id>
-			<name>The Adversary</name>
-			<advantage>All: +2 dice to demolitions tests.</advantage>
-			<disadvantage>Because of their deep-seated hatred for authority, a teammate’s use of leadership skill is counterproductive to followers of Adversary, invoking either a negative dice penalty or loss of initiative. If the plan doesn’t go the way that the adversary follower wants it to go, it takes a Charisma + Willpower (3) Test for him to get him to cooperate.</disadvantage>
-			<bonus>
-				<specificskill>
-					<name>Demolitions</name>
-					<bonus>2</bonus>
-					<applytorating>no</applytorating>
-				</specificskill>
-			</bonus>
-			<choices>
-				<choice>
-					<name>Magician: +2 dice for Counterspelling and disenchanting</name>
-					<bonus>
-						<specificskill>
-							<name>Counterspelling</name>
-							<bonus>2</bonus>
-							<applytorating>no</applytorating>
-						</specificskill>
-					</bonus>
-				</choice>
-				<choice>
-					<name>Adept: 1 free level of Iron Will</name>
-					<bonus>
-						<specificpower>
-							<name>Iron Will</name>
-							<val>1</val>
-						</specificpower>
-					</bonus>
-				</choice>
-			</choices>
-			<source>HT</source>
-			<page>136</page>
-		</mentor>
-		<mentor>
-			<id>f841b9f1-bc80-4fd5-a94d-6f76d2c59518</id>
-			<name>Alligator</name>
-			<advantage>All: +2 dice to intimidation tests.</advantage>
-			<disadvantage>A follower of Alligator is stubborn about changing a plan or action to which he is committed. When the rest of the team goes to Plan B, the magician must succeed in a Charisma + Willpower (3) Test for the magician to stop trying Plan A.</disadvantage>
-			<bonus>
-				<specificskill>
-					<name>Intimidation</name>
-					<bonus>2</bonus>
-					<applytorating>no</applytorating>
-				</specificskill>
-			</bonus>
-			<choices>
-				<choice>
-					<name>Magician: +2 dice for conjuring spirits of Water or Man (Choose one.)</name>
-					<bonus>
-						<specificskill>
-							<name>Conjuring</name>
-							<bonus>2</bonus>
-							<applytorating>no</applytorating>
-						</specificskill>
-					</bonus>
-				</choice>
-				<choice>
-					<name>Adept: Free Inertia Strike</name>
-					<bonus>
-						<specificpower>
-							<name>Inertia Strike</name>
-							<val>1</val>
-						</specificpower>
-					</bonus>
-				</choice>
-			</choices>
-			<source>HT</source>
-			<page>137</page>
-		</mentor>
-		<mentor>
-			<id>640c4d50-f64d-42d3-9529-55d756f0ec4f</id>
-			<name>Bat</name>
-			<advantage>All: +2 dice to navigation tests.</advantage>
-			<disadvantage>A follower of Bat is easily distracted and becomes irritable during enforced inaction. She prefers spontaneity to routine. Every week that the magician stays in the same place, she takes a –1 penalty to all actions until she finds a new place to stay. Also, unless she succeeds in a Charisma + Willpower (3) Test, she cannot enter a hangout (bar, club, restaurant) more than once in a week without suffering a –1 to all Magic tests for the next twenty-four hours.</disadvantage>
-			<bonus>
-				<specificskill>
-					<name>Navigation</name>
-					<bonus>2</bonus>
-					<applytorating>no</applytorating>
-				</specificskill>
-			</bonus>
-			<choices>
-				<choice>
-					<name>Magician: +1 dice for conjuring spirits.</name>
-					<bonus>
-						<specificskill>
-							<name>Conjuring</name>
-							<bonus>1</bonus>
-							<applytorating>no</applytorating>
-						</specificskill>
-					</bonus>
-				</choice>
-				<choice>
-					<name>Adept: Free motion sense</name>
-					<bonus>
-						<specificpower>
-							<name>Motion Sense</name>
-							<val>1</val>
-						</specificpower>
-					</bonus>
-				</choice>
-			</choices>
-			<source>HT</source>
-			<page>137</page>
-		</mentor>
-		<mentor>
-			<id>c0f82a89-584c-48b2-b0f1-3acd8b6d6e89</id>
-			<name>Monkey</name>
-			<advantage>All: +2 dice to gymnastics tests involving climbing.</advantage>
-			<disadvantage>Because Monkey is not an assassin, the magician must succeed in a Charisma + Willpower (3) Test in order to strike a surprised opponent. Monkey must be able to watch his prank go off or see the look on the opponent’s face after taunting them, otherwise he suffers –1 to all Magic tests until the next sunrise/sunset.</disadvantage>
-			<bonus>
-				<specificskill>
-					<name>Gymnastics</name>
-					<bonus>2</bonus>
-					<applytorating>no</applytorating>
-				</specificskill>
-			</bonus>
-			<choices>
-				<choice>
-					<name>Magician: +2 dice for spells, preparations, and rituals of the manipulation type.</name>
-					<bonus>
-						<spellcategory>
-							<name>Manipulation</name>
-							<val>2</val>
-						</spellcategory>
-					</bonus>
-				</choice>
-				<choice>
-					<name>Adept: 2 free levels of Hang Time.</name>
-					<bonus>
-						<specificpower>
-							<name>Hang Time</name>
-							<val>2</val>
-						</specificpower>
-					</bonus>
-				</choice>
-			</choices>
-			<source>HT</source>
-			<page>137</page>
-		</mentor>
-		<mentor>
-			<id>9f020eb4-975f-4449-9ba1-c1242159d774</id>
-			<name>Oak</name>
-			<advantage>All: +2 dice to memory test.</advantage>
-			<disadvantage>A follower of Oak has to succeed in a CHA+WIL (3) test to retreat from a dangerous area instead of waiting till the danger passes.</disadvantage>
-			<bonus>
-				<memory>2</memory>
-			</bonus>
-			<choices>
-				<choice>
-					<name>Magician: +2 dice for Detection spells.</name>
-					<bonus>
-						<spellcategory>
-							<name>Detection</name>
-							<val>2</val>
-						</spellcategory>
-					</bonus>
-				</choice>
-				<choice>
-					<name>Adept: 1 free level of Mystic Armor.</name>
-					<bonus>
-						<specificpower>
-							<name>Mystic Armor</name>
-							<val>1</val>
-						</specificpower>
-					</bonus>
-				</choice>
-			</choices>
-			<source>SHB2</source>
-			<page>179</page>
-		</mentor>
-		<mentor>
-			<id>f8f32157-2dbf-42b3-9ea6-2e60640875c7</id>
-			<name>Artist</name>
-			<advantage>All: +2 dice to Artisan or Forgery.</advantage>
-			<disadvantage>If for more than two weeks the Artist fails to find an audience for a presentation of her ability, she has to make a WIL+ CHA (3) test. Should she fail, she fall into depression (-2 dice for every skill linked to LOG, INT or CHA) for 1d6 days. After that (or if she succeeded in the the WIL+CHA test) a new 14 day period begins in which she has to show off her skills.</disadvantage>
-			<bonus>
-				<selectskill limittoskill="Artisan,Forgery">
-					<val>2</val>
-					<applytorating>no</applytorating>
-				</selectskill>
-			</bonus>
-			<choices>
-				<choice>
-					<name>Magician: +2 dice for Illusion spells.</name>
-					<bonus>
-						<spellcategory>
-							<name>Illusion</name>
-							<val>2</val>
-						</spellcategory>
-					</bonus>
-				</choice>
-				<choice>
-					<name>Adept: 1 free level of Improved Potential.</name>
-					<bonus>
-						<selectpowers>
-							<selectpower limittopowers="Improved Potential (Social),Improved Potential (Physical),Improved Potential (Mental)" />
-						</selectpowers>
-					</bonus>
-				</choice>
-			</choices>
-			<source>SHB2</source>
-			<page>179</page>
-		</mentor>
-		<mentor>
-			<id>66f968d6-96da-404e-b1ef-a4d7377ac3cf</id>
-			<name>Blacksmith</name>
-			<advantage>All: +2 dice to Artisan or Alchemy tests.</advantage>
-			<disadvantage>You have to pass a CHA + WIL (3) check to refrain from instantanously avenging an insult.</disadvantage>
-			<bonus>
-				<selectskill limittoskill="Artisan,Alchemy">
-					<val>2</val>
-					<applytorating>no</applytorating>
-				</selectskill>
-			</bonus>
-			<choices>
-				<choice>
-					<name>Magician: +2 dice for summoning spirits of fire.</name>
-				</choice>
-				<choice>
-					<name>Adept: 2 free levels of Enhanced Accuracy (skill)</name>
-					<bonus>
-						<specificpower>
-							<name>Enhanced Accuracy (skill)</name>
-              <val>1</val>
-							<selectskill skillcategory="Combat Active">
-								<val>1</val>
-								<applytorating>no</applytorating>
-							</selectskill>
-						</specificpower>
-						<specificpower>
-							<name>Enhanced Accuracy (skill)</name>
-              <val>1</val>
-              <selectskill skillcategory="Combat Active">
-                <val>1</val>
-                <applytorating>no</applytorating>
-              </selectskill>
-						</specificpower>
-					</bonus>
-				</choice>
-			</choices>
-			<source>SHB2</source>
-			<page>179</page>
-		</mentor>
-		<mentor>
-			<id>f152ddfc-13b2-46fa-b8d0-77e2a518acf5</id>
-			<name>Gambler</name>
-			<advantage>All: +2 to Etiquette or Palming.</advantage>
-			<disadvantage>Gain the Distinctive Style negative quality.</disadvantage>
-			<bonus>
-=======
         </specificskill>
       </bonus>
       <choices>
@@ -2501,273 +1262,11 @@
       <advantage>All: +2 to Etiquette or Palming.</advantage>
       <disadvantage>Gain the Distinctive Style negative quality.</disadvantage>
       <bonus>
->>>>>>> 260a47e0
         <addqualities>
           <addquality>Distinctive Style</addquality>
         </addqualities>
         <selectskill limittoskill="Palming,Etiquette">
           <val>2</val>
-<<<<<<< HEAD
-          <applytorating>no</applytorating>
-        </selectskill>
-			</bonus>
-			<choices>
-				<choice>
-					<name>Magician: +2 dice for Manipulation Spells.</name>
-					<bonus>
-						<spellcategory>
-							<name>Manipulation</name>
-							<val>2</val>
-						</spellcategory>
-					</bonus>
-				</choice>
-				<choice>
-					<name>Adept: 2 free levels of Danger Sense.</name>
-					<bonus>
-						<specificpower>
-							<name>Danger Sense</name>
-							<val>2</val>
-						</specificpower>
-					</bonus>
-				</choice>
-			</choices>
-			<source>SHB2</source>
-			<page>179</page>
-		</mentor>
-		<mentor>
-			<id>5ec3f3d5-8ae7-4ddd-a38c-2b21f135945f</id>
-			<name>Dachshund</name>
-			<advantage>All: +2 dice to Tracking.</advantage>
-			<disadvantage>A follower of Dachshund must succeed in a WIL+CHA (3) test, to follow the orders of a leader or a abide to a group decision.</disadvantage>
-			<bonus>
-				<specificskill>
-					<name>Tracking</name>
-					<bonus>2</bonus>
-					<applytorating>no</applytorating>
-				</specificskill>
-			</bonus>
-			<choices>
-				<choice>
-					<name>Magician: +2 dice for Detection Spells.</name>
-					<bonus>
-						<spellcategory>
-							<name>Detection</name>
-							<val>2</val>
-						</spellcategory>
-					</bonus>
-				</choice>
-				<choice>
-					<name>Adept: 2 free level of Combat Sense.</name>
-					<bonus>
-						<specificpower>
-							<name>Combat Sense</name>
-							<val>2</val>
-						</specificpower>
-					</bonus>
-				</choice>
-			</choices>
-			<source>SGG</source>
-			<page>231</page>
-		</mentor>
-		<mentor>
-			<id>ce5caf76-0c0e-4c91-98a4-78e15b73b5fe</id>
-			<name>Electro Marten</name>
-			<advantage>All: +2 dice to Hardware or Electronic Warfare</advantage>
-			<disadvantage>Electro Marten has problems discerning between different signals. A follower of Electro Marten has to succeed in a CHA + WIL (3) test to not lose himself in the signals or hunt after the wrong one. In stressful situations, he is distracted for 3 combat rounds (minus 1 for each success). If he has no successes, he involuntarily attracts attention in the system.</disadvantage>
-			<bonus>
-				<selectskill limittoskill="Hardware,Electronic Warfare">
-					<val>2</val>
-					<applytorating>no</applytorating>
-				</selectskill>
-			</bonus>
-			<choices>
-				<choice>
-					<name>Magician: +2 dice for Illusion Spells.</name>
-					<bonus>
-						<spellcategory>
-							<name>Illusion</name>
-							<val>2</val>
-						</spellcategory>
-					</bonus>
-				</choice>
-				<choice>
-					<name>Adept: 1 free level of Elemental Strike.</name>
-					<bonus>
-						<specificpower>
-							<name>Elemental Strike</name>
-							<val>1</val>
-						</specificpower>
-					</bonus>
-				</choice>
-			</choices>
-			<source>SGG</source>
-			<page>232</page>
-		</mentor>
-		<mentor>
-			<id>f892e9b9-c400-4519-9ce0-ca8e77be12c9</id>
-			<name>Klabautermann</name>
-			<advantage>All: +2 dice to Nautical Mechanic</advantage>
-			<disadvantage>Whenever a follower of Klabautermann is in danger (in reality or only in his imagination) or he has to stay on or in a vehicle for a prolonged time (be it cars, ships, planes or trains), he must make a CHA+WIL(3) test. Should he fail, he is convinced he saw the Klabautermann, resulting in him running scared and trying to flee, as well as trying to convince other characters that their plans will lead to a bad end.</disadvantage>
-			<bonus>
-				<specificskill>
-					<name>Nautical Mechanic</name>
-					<bonus>2</bonus>
-					<applytorating>no</applytorating>
-				</specificskill>
-			</bonus>
-			<choices>
-				<choice>
-					<name>Magician: +2 dice for Detection Spells.</name>
-					<bonus>
-						<spellcategory>
-							<name>Detection</name>
-							<val>2</val>
-						</spellcategory>
-					</bonus>
-				</choice>
-				<choice>
-					<name>Adept: 2 Free levels of Danger Sense.</name>
-					<bonus>
-						<specificpower>
-							<name>Danger Sense</name>
-							<val>2</val>
-						</specificpower>
-					</bonus>
-				</choice>
-			</choices>
-			<source>SGG</source>
-			<page>232</page>
-		</mentor>
-		<mentor>
-			<id>fd791bde-7887-43d7-a5af-9750b25c5948</id>
-			<name>Luna</name>
-			<advantage>All: +2 dice for Negotiation tests.</advantage>
-			<disadvantage>Luna is independent and free. A follower of Luna must pass a CHA+WIL(3) test to follow a direct order that does not correlate to her momentary personal wishes - especially if her own logic tells her that it would be better to disregard her own desires for the moment.</disadvantage>
-			<bonus>
-				<specificskill>
-					<name>Negotiation</name>
-					<bonus>2</bonus>
-					<applytorating>no</applytorating>
-				</specificskill>
-			</bonus>
-			<choices>
-				<choice>
-					<name>Magician: +2 dice for Illusion Spells.</name>
-					<bonus>
-						<spellcategory>
-							<name>Illusion</name>
-							<val>2</val>
-						</spellcategory>
-					</bonus>
-				</choice>
-				<choice>
-					<name>Adept: 2 free levels of Enhanced Accuracy (skill)</name>
-					<bonus>
-						<specificpower>
-							<name>Enhanced Accuracy (skill)</name>
-              <val>1</val>
-							<selectskill skillcategory="Combat Active">
-								<val>1</val>
-								<applytorating>no</applytorating>
-							</selectskill>
-						</specificpower>
-						<specificpower>
-							<name>Enhanced Accuracy (skill)</name>
-              <val>1</val>
-							<selectskill skillcategory="Combat Active">
-								<val>1</val>
-								<applytorating>no</applytorating>
-							</selectskill>
-						</specificpower>
-					</bonus>
-				</choice>
-				<choice>
-					<name>Adept: 1 free level of Spell Resistance</name>
-					<bonus>
-						<specificpower>
-							<name>Spell Resistance</name>
-							<val>1</val>
-						</specificpower>
-					</bonus>
-				</choice>
-			</choices>
-			<source>SGG</source>
-			<page>233</page>
-		</mentor>
-		<mentor>
-			<id>66377dd9-49ee-46cb-a67a-405d796056f0</id>
-			<name>Tatzelwurm</name>
-			<advantage>All: +2 dice to Unarmed Combat.</advantage>
-			<disadvantage>Combat Junkie quality is gained for free.</disadvantage>
-			<bonus>
-        <addqualities>
-          <addquality>Combat Junkie</addquality>
-        </addqualities>
-				<specificskill>
-					<name>Unarmed Combat</name>
-					<bonus>2</bonus>
-					<applytorating>no</applytorating>
-				</specificskill>
-			</bonus>
-			<choices>
-				<choice>
-					<name>Magician: +2 dice for summoning spirits of earth</name>
-				</choice>
-				<choice>
-					<name>Adept: 1 free level of Critical Strike.</name>
-					<bonus>
-						<specificpower>
-							<name>Critical Strike</name>
-							<val>1</val>
-						</specificpower>
-					</bonus>
-				</choice>
-			</choices>
-			<source>SGG</source>
-			<page>234</page>
-		</mentor>
-		<mentor>
-			<id>6eb6293e-5a64-4e46-94f6-4e828c160628</id>
-			<name>Wolpertinger</name>
-			<advantage>All: +2 dice to dodge tests.</advantage>
-			<disadvantage>Whenever a follower of Wolpertinger is in danger (in reality or only in his imagination), he has to succeed in a WIL+CHA (3) test to not immediately succumb to his urge to flee.</disadvantage>
-			<bonus />
-			<choices>
-				<choice>
-					<name>Magician: +2 dice for Illusion Spells.</name>
-					<bonus>
-						<spellcategory>
-							<name>Illusion</name>
-							<val>2</val>
-						</spellcategory>
-					</bonus>
-				</choice>
-				<choice>
-					<name>Adept: 2 free levels of Danger Sense.</name>
-					<bonus>
-						<specificpower>
-							<name>Danger Sense</name>
-							<val>2</val>
-						</specificpower>
-					</bonus>
-				</choice>
-			</choices>
-			<source>SGG</source>
-			<page>234</page>
-		</mentor>
-		<mentor>
-			<id>16bd99dd-49df-41aa-a8a2-9b8962fac44c</id>
-			<name>Boar</name>
-			<advantage>All: Home Ground Quality is gained for free.</advantage>
-			<disadvantage>A follower of Boar does not like it if there are others intruding in his space or disrupting his routine. At best, the follower protects the bar and employees of the bar he always goes to. At worst, he will start a fight for a specific table or stool that he thinks is his. A warning is optional and usually proffered by the follower’s friends. It takes a Charisma + Willpower (3) Test for a follower of Boar to leave his home, safehouse, or routine permanently, otherwise he will keep coming back, even at the risk of his own safety. If the Boar does leave, he receives a –1 penalty to all active skill tests for three weeks until he finally settles into a new place and routine.</disadvantage>
-			<choices>
-				<choice>
-					<name>Magician: +1 to the number of services gained when successfully summoning a spirit</name>
-				</choice>
-				<choice>
-					<name>Adept: Gains Rooting (2) power for free.</name>
-					<bonus>
-=======
         </selectskill>
       </bonus>
       <choices>
@@ -3014,7 +1513,6 @@
         <choice>
           <name>Adept: Gains Rooting (2) power for free.</name>
           <bonus>
->>>>>>> 260a47e0
             <addqualities>
               <addquality>Home Ground</addquality>
             </addqualities>
@@ -3022,390 +1520,6 @@
               <name>Rooting</name>
               <val>2</val>
             </specificpower>
-<<<<<<< HEAD
-					</bonus>
-				</choice>
-			</choices>
-			<source>HS</source>
-			<page>41</page>
-		</mentor>
-		<mentor>
-			<id>19154c75-9fa9-4e7e-aeee-da1faaaca3e2</id>
-			<name>Giraffe</name>
-			<advantage>All: +2 Assensing skill tests or +2 to Judge Intentions test (choose one)</advantage>
-			<disadvantage>A follower of Giraffe stumbles through social etiquette, as she believes the small talk and chitchat that are the core of social chatter are fundamentally dishonest and not worthy of her efforts. She can make a wide range of situations awkward and receives –2 dice for Etiquette skill tests. </disadvantage>
-			<choices>
-				<choice>
-					<name>+2 dice on Assensing Tets</name>
-					<bonus>
-						<specificskill>
-							<name>Assensing</name>
-							<bonus>2</bonus>
-							<applytorating>no</applytorating>
-						</specificskill>
-					</bonus>
-				</choice>
-				<choice>
-					<name>+2 on Judge Intentions Tests</name>
-					<bonus>
-						<judgeintentions>2</judgeintentions>
-					</bonus>
-				</choice>
-				<choice set="2">
-					<name>Magician: +2 to Conjuring skill tests of air spirits</name>
-				</choice>
-				<choice set="2">
-					<name>Adept: 2 free levels of Piercing Senses</name>
-					<bonus>
-						<specificpower>
-							<name>Piercing Senses</name>
-							<val>2</val>
-						</specificpower>
-					</bonus>
-				</choice>
-			</choices>
-			<source>HS</source>
-			<page>42</page>
-		</mentor>
-		<mentor>
-			<id>e8e25c51-bca0-4647-b345-f7f1d7a06be3</id>
-			<name>Dolphin</name>
-			<advantage>All: +2 dice on Artisan skill tests or Pilot (Watercraft) skill tests (choose one)</advantage>
-			<disadvantage>Followers are altruistic when it comes to helping people and cannot turn a blind eye to those who they believe deserve their help. It is difficult for them not to get involved when they see someone being bullied or obviously polluting the environment. If they see such a situation, it takes a Charisma + Willpower (3) Test for a follower of Dolphin not to intervene. If the job that the follower of Dolphin is on involves polluting the environment or becoming the bully/enforcer on those less deserving, then the follower loses 2 dice after each such deed until she atones. Atonement is up to the gamemaster but can involve time and money spent with charities.</disadvantage>
-			<choices>
-				<choice>
-					<name>+2 dice on Artisan tests</name>
-					<bonus>
-						<specificskill>
-							<name>Artisan</name>
-							<bonus>2</bonus>
-							<applytorating>no</applytorating>
-						</specificskill>
-					</bonus>
-				</choice>
-				<choice>
-					<name>+2 on Pilot (Watercraft) Tests</name>
-					<bonus>
-						<specificskill>
-							<name>Pilot (Watercraft)</name>
-							<bonus>2</bonus>
-							<applytorating>no</applytorating>
-						</specificskill>
-					</bonus>
-				</choice>
-				<choice set="2">
-					<name>Magician: +2 for health spells, preparations, and spell rituals.</name>
-					<bonus>
-						<spellcategory>
-							<name>Health</name>
-							<val>2</val>
-						</spellcategory>
-					</bonus>
-				</choice>
-				<choice set="2">
-					<name>Adept: Gain Flexibility (2) power for free</name>
-					<bonus>
-						<specificpower>
-							<name>Flexibility</name>
-							<val>2</val>
-						</specificpower>
-					</bonus>
-				</choice>
-			</choices>
-			<source>HS</source>
-			<page>43</page>
-		</mentor>
-		<mentor>
-			<id>cf290b67-e417-4cd6-a36e-d28f35bdc18d</id>
-			<name>Whale</name>
-			<advantage>All: +2 dice to Swimming or Pilot (Watercraft) skill tests (choose one)</advantage>
-			<disadvantage>Because of their personal sense of ethics, followers of the whale must honor any agreement they enter into. This can be an oath to an organization or a verbal contract with a corporation. Failing to honor the contract or oath results in a loss of a point of Magic. The Whale mentor spirit understands if circumstances to complete the contract are out of the Awakened’s hands. For everything else, the follower can attempt to atone, but at the gamemaster’s discretion.</disadvantage>
-			<choices>
-				<choice>
-					<name>+2 dice on Swimming tests</name>
-					<bonus>
-						<specificskill>
-							<name>Swimming</name>
-							<bonus>2</bonus>
-							<applytorating>no</applytorating>
-						</specificskill>
-					</bonus>
-				</choice>
-				<choice>
-					<name>+2 on Pilot (Watercraft) Tests</name>
-					<bonus>
-						<specificskill>
-							<name>Pilot (Watercraft)</name>
-							<bonus>2</bonus>
-							<applytorating>no</applytorating>
-						</specificskill>
-					</bonus>
-				</choice>
-				<choice set="2">
-					<name>Magician: +2 to Conjuring skill tests for spirits of water</name>
-				</choice>
-				<choice set="2">
-					<name>Adept: Receive 2 ranks in Iron Lungs or free.</name>
-					<bonus>
-						<specificpower>
-							<name>Iron Lungs</name>
-							<val>2</val>
-						</specificpower>
-					</bonus>
-				</choice>
-			</choices>
-			<source>HS</source>
-			<page>43</page>
-		</mentor>
-		<mentor>
-			<id>9ca5be05-1420-4592-81a5-1b59bb93545d</id>
-			<name>Horse</name>
-			<advantage>All: +2 dice to Running or Pilot Ground Craft) tests (choose one)</advantage>
-			<disadvantage>Followers of the Horse can’t sit still for long nor be confined indoors. They must spend at least four hours a day outside and be able to run or drive around (any method of travel faster than walking). If followers are not able to meet this condition, they suffer –1 die to all action skill tests. This penalty is cumulative, meaning if the follower is stuck at a desk all day (indoors and not moving around) for two days in a a row, they suffer –2 to all actions until they get that free time in.</disadvantage>
-			<choices>
-				<choice>
-					<name>+2 dice on Running tests</name>
-					<bonus>
-						<specificskill>
-							<name>Running</name>
-							<bonus>2</bonus>
-							<applytorating>no</applytorating>
-						</specificskill>
-					</bonus>
-				</choice>
-				<choice>
-					<name>+2 on Pilot (Groundcraft) Tests</name>
-					<bonus>
-						<specificskill>
-							<name>Pilot (Groundcraft)</name>
-							<bonus>2</bonus>
-							<applytorating>no</applytorating>
-						</specificskill>
-					</bonus>
-				</choice>
-				<choice set="2">
-					<name>Magician: Reduce Drain Value from Reckless Summoning by 1</name>
-				</choice>
-				<choice set="2">
-					<name>Adept: May learn to use the Movement critter power as a metamagic (self only, 3 times a day)</name>
-				</choice>
-			</choices>
-			<source>HS</source>
-			<page>46</page>
-		</mentor>
-		<mentor>
-			<id>dd6aa95d-5112-493e-9ba1-557dc43b6708</id>
-			<name>Raccoon</name>
-			<advantage>All: +2 to Palming skill tests</advantage>
-			<disadvantage>The Raccoon is commonly one of the Thief totems, so the followers can tend to err on the side of greed. A follower of Raccoon must make a Charisma + Willpower (3) Test to resist the urge to open that next locked door to look for something to steal, or to follow that Matrix rabbit trail in the quest for more paydata.</disadvantage>
-			<bonus>
-				<specificskill>
-					<name>Palming</name>
-					<bonus>2</bonus>
-					<applytorating>no</applytorating>
-				</specificskill>
-			</bonus>
-			<choices>
-				<choice>
-					<name>Magician: +2 dice for spells, preparations, and spell rituals in the Manipulation category.</name>
-					<bonus>
-						<spellcategory>
-							<name>Manipulation</name>
-							<val>2</val>
-						</spellcategory>
-					</bonus>
-				</choice>
-				<choice>
-					<name>Adept: 2 Improved Sense powers</name>
-					<bonus>
-						<specificpower>
-							<name>Improved Sense</name>
-							<selecttext/>
-						</specificpower>
-						<specificpower>
-							<name>Improved Sense</name>
-							<selecttext/>
-						</specificpower>
-					</bonus>
-				</choice>
-			</choices>
-			<source>HS</source>
-			<page>46</page>
-		</mentor>
-		<mentor>
-			<id>924e0d72-a83a-44c2-90ba-24455c389207</id>
-			<name>Spider</name>
-			<advantage>All:+2 dice to Computer skill tests</advantage>
-			<disadvantage>Followers of Spider are already paranoid about people having any misconceptions about them being insect shamans. They will keep such detailsfrom casual conversation. Followers of Spider also have taken advantage of the Matrix more than more traditional shamas in creating connections. This makes followers more agoraphobic as they avoid uncontrolled social situations and unfamiliar environments. They receive a –1 dice pool modifier to Magic tests while out in the open (this includes very large indoor rooms such as auditoriums, theatres, and stadiums). The penalty doubles if there is a large crowd of people to deal with.</disadvantage>
-			<bonus>
-				<specificskill>
-					<name>Computer</name>
-					<bonus>2</bonus>
-					<applytorating>no</applytorating>
-				</specificskill>
-			</bonus>
-			<choices>
-				<choice>
-					<name>Magician: +2 dice for Illusion spells</name>
-					<bonus>
-						<spellcategory>
-							<name>Illusion</name>
-							<val>2</val>
-						</spellcategory>
-					</bonus>
-				</choice>
-				<choice>
-					<name>Adept: Hang time (2)</name>
-					<bonus>
-						<specificpower>
-							<name>Hang Time</name>
-							<val>2</val>
-						</specificpower>
-					</bonus>
-				</choice>
-			</choices>
-			<source>HS</source>
-			<page>46</page>
-		</mentor>
-		<mentor>
-			<id>a83f0580-9783-401b-8249-bb39843fe0c7</id>
-			<name>Goddess</name>
-			<advantage>All: +2 dice pool modifer for Instruction Tests.</advantage>
-			<disadvantage>The Goddess refuses to take a backseat to any male counterparts. Unless you succeed in a Charisma + Willpower Test (3), you will not take orders from a male, or if a male disrespects you, you must respond with equal measure</disadvantage>
-			<bonus>
-				<specificskill>
-					<name>Instruction</name>
-					<bonus>2</bonus>
-					<applytorating>no</applytorating>
-				</specificskill>
-			</bonus>
-			<choices>
-				<choice>
-					<name>Magician: +2 dice for Ritual Spellcasting Tests</name>
-					<bonus>
-						<specificskill>
-							<name>Ritual Spellcasting</name>
-							<bonus>2</bonus>
-							<applytorating>no</applytorating>
-						</specificskill>
-					</bonus>
-				</choice>
-				<choice>
-					<name>Adept: 1 free level of Authoritative Tone</name>
-					<bonus>
-						<specificpower>
-							<name>Authoritative Tone</name>
-							<val>1</val>
-						</specificpower>
-					</bonus>
-				</choice>
-			</choices>
-			<source>BOTL</source>
-			<page>129</page>
-		</mentor>
-		<mentor>
-			<id>c9b8f607-43f7-4707-aaac-60da183f22ac</id>
-			<name>Lion</name>
-			<advantage>All: +2 dice pool modifer for Survival Tests, Running Tests, or Tracking Tests (Choose One)</advantage>
-			<disadvantage>In combat situations, a Lion will never leave a comrade behind, and will fght to the death to protect an ally. Unless you succeed in a Charisma + Willpower Test (3), you cannot ﬂee combat before your team members are safe. Further, whenever taking actions that don’t beneft the team somehow, your physical and mental limits are reduced by 2.</disadvantage>
-			<bonus>
-				<selectskill limittoskill="Survival,Running,Tracking">
-					<val>2</val>
-					<applytorating>no</applytorating>
-				</selectskill>
-			</bonus>
-			<choices>
-				<choice>
-					<name>Magician: +2 dice to Combat spells, preparations, and rituals</name>
-					<bonus>
-						<spellcategory>
-							<name>Combat</name>
-							<val>2</val>
-						</spellcategory>
-					</bonus>
-				</choice>
-				<choice>
-					<name>Adept: 2 free levels of Attribute Boost (Strength)</name>
-					<bonus>
-						<specificpower>
-							<name>Attribute Boost</name>
-							<val>2</val>
-							<selectattribute>
-								<attribute>STR</attribute>
-							</selectattribute>
-						</specificpower>
-					</bonus>
-				</choice>
-			</choices>
-			<source>BOTL</source>
-			<page>129</page>
-		</mentor>
-		<mentor>
-			<id>d1089dd2-68b8-4e2a-977e-718e720f44d3</id>
-			<name>Raven (Alt)</name>
-			<advantage>All: +2 dice pool modifer for knowledge skill tests.</advantage>
-			<disadvantage>Followers of Raven share their mentor’s love of collecting. When presented with data, knowledge, or other gear that would be valuable (gamemaster’s discretion), you must pass a Charisma + Willpower Test (3), or be unable to resist trying to acquiring it.</disadvantage>
-			<bonus>
-				<skillcategory>
-					<name>Academic</name>
-					<bonus>2</bonus>
-				</skillcategory>
-				<skillcategory>
-					<name>Interest</name>
-					<bonus>2</bonus>
-				</skillcategory>
-				<skillcategory>
-					<name>Language</name>
-					<bonus>2</bonus>
-				</skillcategory>
-				<skillcategory>
-					<name>Professional</name>
-					<bonus>2</bonus>
-				</skillcategory>
-				<skillcategory>
-					<name>Street</name>
-					<bonus>2</bonus>
-				</skillcategory>
-			</bonus>
-			<choices>
-				<choice>
-					<name>Magician: +2 dice to Detection spells, preparations, and rituals.</name>
-					<bonus>
-						<spellcategory>
-							<name>Detection</name>
-							<val>2</val>
-						</spellcategory>
-					</bonus>
-				</choice>
-				<choice>
-					<name>Magician: +2 dice to summoning spirits if summoner also has Code of Honor: Harmony with Nature, The Shaman’s Code and bargains with the summoned spirit.</name>
-					<bonus>
-						<specificskill>
-							<name>Summoning</name>
-							<bonus>2</bonus>
-							<applytorating>no</applytorating>
-						</specificskill>
-					</bonus>
-				</choice>
-				<choice>
-					<name>Adept: 2 free levels of Enhanced Perception.</name>
-					<bonus>
-						<specificpower>
-							<name>Enhanced Perception</name>
-							<val>2</val>
-						</specificpower>
-					</bonus>
-				</choice>
-			</choices>
-			<source>BOTL</source>
-			<page>121</page>
-		</mentor>
-		<mentor>
-			<id>bd56ecdf-ebba-4b66-8e39-445831744496</id>
-			<name>Dove</name>
-			<advantage>All: +2 dice pool modifer for Negotiation tests.</advantage>
-			<disadvantage>Dove discourages combat whenever possible. As such, those who follow Dove are at –2 dice pool modifer to cast Combat spells or when using lethal force.</disadvantage>
-=======
           </bonus>
         </choice>
       </choices>
@@ -3775,189 +1889,10 @@
       <name>Dove</name>
       <advantage>All: +2 dice pool modifer for Negotiation tests.</advantage>
       <disadvantage>Dove discourages combat whenever possible. As such, those who follow Dove are at –2 dice pool modifer to cast Combat spells or when using lethal force.</disadvantage>
->>>>>>> 260a47e0
       <bonus>
         <specificskill>
           <name>Negotiation</name>
           <bonus>2</bonus>
-<<<<<<< HEAD
-          <applytorating>no</applytorating>
-        </specificskill>
-      </bonus>
-			<choices>
-				<choice>
-					<name>Magician: +1 dice pool modifer for casting Health spells, +1 dice pool modifer to summon air spirits</name>
-					<bonus>
-						<spellcategory>
-							<name>Health</name>
-							<val>1</val>
-						</spellcategory>
-					</bonus>
-				</choice>
-				<choice>
-					<name>Adept: Gain 1 free level of Enhanced Perception.</name>
-					<bonus>
-						<specificpower>
-							<name>Enhanced Perception</name>
-							<val>1</val>
-						</specificpower>
-					</bonus>
-				</choice>
-			</choices>
-			<source>FA</source>
-			<page>95</page>
-		</mentor>
-		<mentor>
-			<id>0fc002e4-c130-4ca8-8719-487941e86863</id>
-			<name>Planar Entity</name>
-			<advantage>All: Determined by spirit type and gamemaster approval.</advantage>
-			<disadvantage>Taking on an extraplanar entity into one’s soul is not without its drawbacks. Much of their mental ability is taken up keeping themselves from losing their identity as a result of their shared existence. Mages suffer a –2 dice pool penalty when making tests involving Willpower</disadvantage>
-			<choices>
-				<choice>
-					<name>Magician: Determined by spirit type and gamemaster approval.</name>
-					<bonus>
-
-					</bonus>
-				</choice>
-				<choice>
-					<name>Adept: Determined by spirit type and gamemaster approval.</name>
-					<bonus>
-
-					</bonus>
-				</choice>
-			</choices>
-			<source>FA</source>
-			<page>95</page>
-		</mentor>
-		<mentor>
-			<id>19d69029-259a-4ed6-b66b-944b4ddbc172</id>
-			<name>Arcana</name>
-			<advantage>All: Once per day, when making a decision or test inﬂuenced by a Tarot reading/card, may re-roll misses as if they had used Edge.</advantage>
-			<disadvantage>Followers of the Arcana must use Tarot decks or individual cards as foci and fetishes, or else take –2 when attempting to use them. The Tarot Arcana plays such a major part in the lives of its adherents that when a follower of Arcana becomes a grade 1 initiate, they must choose centering or adept centering for their frst beneft, with the cards of Tarot being the focus of their centering.</disadvantage>
-			<choices>
-				<choice>
-					<name>Magician: +1 dice pool modifer for casting Detection spells, an additional +2 dice pool modifer to cast Clairvoyance spells.</name>
-					<bonus>
-						<spellcategory>
-							<name>Detection</name>
-							<val>1</val>
-						</spellcategory>
-					</bonus>
-				</choice>
-				<choice>
-					<name>Adept: Gain 2 free levels of Danger Sense</name>
-					<bonus>
-						<specificpower>
-							<name>Danger Sense</name>
-							<val>2</val>
-						</specificpower>
-					</bonus>
-				</choice>
-			</choices>
-			<source>FA</source>
-			<page>95</page>
-		</mentor>
-		<mentor>
-			<id>2dcbe44e-3789-4cf2-b51b-0337c239ce7c</id>
-			<name>Holy Text</name>
-			<advantage>Gain +4 ranks of (Choose Holy Text) Knowledge Skill.</advantage>
-			<disadvantage>When a follower of a Holy Text wishes to take an action that is contrary to the teaching of the text (whatever that text is), they must pass a Charisma + Willpower (4) Test to take the action.</disadvantage>
-			<choices>
-				<choice>
-					<name>Magician: +2 dice pool modifer when using the Banishing skill.</name>
-					<bonus>
-						<specificskill>
-							<name>Banishing</name>
-							<bonus>2</bonus>
-							<applytorating>no</applytorating>
-						</specificskill>
-					</bonus>
-				</choice>
-				<choice>
-					<name>Magician: +2 dice pool modifer when casting Health spells.</name>
-					<bonus>
-						<spellcategory>
-							<name>Health</name>
-							<val>2</val>
-						</spellcategory>
-					</bonus>
-				</choice>
-				<choice>
-					<name>Adept: Gain 1 free level of Mystic Armor or Empathic Healing (choose one).</name>
-					<bonus>
-            <selectpowers>
-						  <selectpower limittopowers="Mystic Armor, Empathic Healing" />
-            </selectpowers>
-					</bonus>
-				</choice>
-			</choices>
-			<source>FA</source>
-			<page>95</page>
-		</mentor>
-		<mentor>
-			<id>833ce699-081b-454d-ac93-5c2bd2c61862</id>
-			<name>Death</name>
-			<advantage>All: +4 ranks of the Knowledge Skill Anatomy, Disease, Infected, or Undead (choose one).</advantage>
-			<disadvantage> In order for a follower of Death to attempt to help someone who is dying or injured, they must frst pass a Charisma + Willpower (3) Test.</disadvantage>
-      <bonus>
-        <selectskill knowledgeskills="True" limittoskill="Anatomy,Disease,Infected,Undead">
-          <val>4</val>
-          <applytorating>yes</applytorating>
-        </selectskill>
-      </bonus>
-			<choices>
-				<choice>
-					<name>Magician: +2 dice pool modifer when casting the spells Death Touch, Manaball, Manabolt, One Less, Slaughter, Slay.</name>
-					<bonus>
-
-					</bonus>
-				</choice>
-				<choice>
-					<name>Adept: Gain 1 free level of Killing Hands or Plague Cloud (choose one).</name>
-					<bonus>
-            <selectpowers>
-						  <selectpower limittopowers="Killing Hands, Plague Cloud" />
-            </selectpowers>
-					</bonus>
-				</choice>
-			</choices>
-			<source>FA</source>
-			<page>96</page>
-		</mentor>
-		<mentor>
-			<id>c3f3cf4d-3e99-4395-9d24-0b4492ecf45c</id>
-			<name>War</name>
-			<advantage>All: After character creation, may purchase combat skills at rank 3 or higher for 1 less Karma</advantage>
-			<disadvantage>If it looks as if they are going to lose a battle, those with the War mentor must pass a Charisma + Willpower (4) Test, or else use all means necessary—including the lives, nuyen, and honor of their teammates—to overcome their adversary.</disadvantage>
-			<choices>
-				<choice>
-					<name>Magician: +2 dice pool modifer when casting Combat spells, preparations, and rituals.</name>
-					<bonus>
-						<spellcategory>
-							<name>Combat</name>
-							<val>2</val>
-						</spellcategory>
-					</bonus>
-				</choice>
-				<choice>
-					<name>Adept: Gain 1 free level of Critical Strike.</name>
-					<bonus>
-						<specificpower>
-							<name>Critical Strike</name>
-							<val>1</val>
-						</specificpower>
-					</bonus>
-				</choice>
-			</choices>
-			<source>FA</source>
-			<page>95</page>
-		</mentor>
-		<mentor>
-			<id>12a4d51d-1d4c-405f-b62e-1ba5ad0aaf01</id>
-			<name>Tohu Wa-Bohu</name>
-			<advantage>All: +2 dice pool modifer for Intimidation or Demolitions tests (choose one)</advantage>
-			<disadvantage>Followers gain the Driven quality, in which the focus is the opportunity to destroy something meaningful. Further, they fnd it hard to work in groups given their destructive nature. They can never beneft from teamwork or leadership bonuses.</disadvantage>
-=======
         </specificskill>
       </bonus>
       <choices>
@@ -4148,90 +2083,12 @@
       <name>Tohu Wa-Bohu</name>
       <advantage>All: +2 dice pool modifer for Intimidation or Demolitions tests (choose one)</advantage>
       <disadvantage>Followers gain the Driven quality, in which the focus is the opportunity to destroy something meaningful. Further, they fnd it hard to work in groups given their destructive nature. They can never beneft from teamwork or leadership bonuses.</disadvantage>
->>>>>>> 260a47e0
       <bonus>
         <addqualities>
           <addquality>Driven</addquality>
         </addqualities>
         <selectskill limittoskill="Demolitions,Intimidation">
           <val>2</val>
-<<<<<<< HEAD
-          <applytorating>no</applytorating>
-        </selectskill>
-      </bonus>
-			<choices>
-				<choice>
-					<name>Magician: Gain the Witness My Hate quality for free.</name>
-					<bonus>
-            <addqualities>
-              <addquality>Witness My Hate</addquality>
-            </addqualities>
-					</bonus>
-				</choice>
-				<choice>
-					<name>Adept: Gain the Adept Accident power for free.</name>
-					<bonus>
-						<specificpower>
-							<name>Adept Accident</name>
-							<val>1</val>
-						</specificpower>
-					</bonus>
-				</choice>
-			</choices>
-			<source>FA</source>
-			<page>95</page>
-		</mentor>
-		<mentor>
-			<id>0855eb9d-65b2-4168-ae58-6b07c38b86c3</id>
-			<name>Green Man</name>
-			<advantage>All: +2 dice pool modifer for Negotiation Tests.</advantage>
-			<disadvantage>When signifcant damage is being done to vegetation, they must pass a Charisma + Willpower (3) Test or use all means possible to stop the destruction.</disadvantage>
-			<choices>
-				<choice>
-					<name>Magician: +2 dice pool modifer to summon Plant Spirits.</name>
-				</choice>
-				<choice>
-					<name>Adept: Gain 2 free levels of Rooting.</name>
-					<bonus>
-						<specificpower>
-							<name>Rooting</name>
-							<val>2</val>
-						</specificpower>
-					</bonus>
-				</choice>
-			</choices>
-			<source>FA</source>
-			<page>95</page>
-		</mentor>
-		<mentor>
-			<id>79346916-7987-4332-b031-4b8bd59700d7</id>
-			<name>Sun</name>
-			<advantage>All: +2 dice pool modifer for Perception tests when outside during the day.</advantage>
-			<disadvantage>Followers of Sun must pass a Charisma + Willpower (4) Test in order to purposefully deceive others.</disadvantage>
-			<choices>
-				<choice>
-					<name>Magician: +2 dice pool modifer when casting Sun- or Fire-based spells.</name>
-					<bonus />
-				</choice>
-				<choice>
-					<name>Adept: Gain 3 free levels of Temperature Tolerance</name>
-					<bonus>
-						<specificpower>
-							<name>Temperature Tolerance</name>
-							<val>3</val>
-						</specificpower>
-					</bonus>
-				</choice>
-			</choices>
-			<source>FA</source>
-			<page>95</page>
-		</mentor>
-		<mentor>
-			<id>31a16d45-74a1-451e-998c-d9ed9c369f1e</id>
-			<name>Dark King</name>
-			<advantage>All: +2 dice to Intimidation tests.</advantage>
-			<disadvantage>Followers receive a –1 dice pool penalty when resisting physical damage.</disadvantage>
-=======
         </selectskill>
       </bonus>
       <choices>
@@ -4311,39 +2168,10 @@
       <name>Dark King</name>
       <advantage>All: +2 dice to Intimidation tests.</advantage>
       <disadvantage>Followers receive a –1 dice pool penalty when resisting physical damage.</disadvantage>
->>>>>>> 260a47e0
       <bonus>
         <specificskill>
           <name>Intimidation</name>
           <bonus>2</bonus>
-<<<<<<< HEAD
-          <applytorating>no</applytorating>
-        </specificskill>
-      </bonus>
-			<choices>
-				<choice>
-					<name>Magician: +2 dice to Contractual Rituals.</name>
-					<bonus />
-				</choice>
-				<choice>
-					<name>Adept: Gain Spirit Ram for free.</name>
-					<bonus>
-						<specificpower>
-							<name>Spirit Ram</name>
-							<val>1</val>
-						</specificpower>
-					</bonus>
-				</choice>
-			</choices>
-			<source>FA</source>
-			<page>95</page>
-		</mentor>
-		<mentor>
-			<id>a40f9df8-9303-4f3b-9088-b9bd60c43f72</id>
-			<name>Moon</name>
-			<advantage>All: +2 dice to Negotiation tests.</advantage>
-			<disadvantage>Followers of Moon must make a Charisma + Willpower (4) Test in order to engage in direct confrontation; failure means they cannot make any action considered as such. Negotiation is not considered confrontation (Moon loves discussion), but arguments fall into that category.</disadvantage>
-=======
         </specificskill>
       </bonus>
       <choices>
@@ -4369,75 +2197,10 @@
       <name>Moon</name>
       <advantage>All: +2 dice to Negotiation tests.</advantage>
       <disadvantage>Followers of Moon must make a Charisma + Willpower (4) Test in order to engage in direct confrontation; failure means they cannot make any action considered as such. Negotiation is not considered confrontation (Moon loves discussion), but arguments fall into that category.</disadvantage>
->>>>>>> 260a47e0
       <bonus>
         <specificskill>
           <name>Negotiation</name>
           <bonus>2</bonus>
-<<<<<<< HEAD
-          <applytorating>no</applytorating>
-        </specificskill>
-      </bonus>
-			<choices>
-				<choice>
-					<name>Magician: +2 dice for Illusion and transformation-focused Manipulation spells, preparations, and spell rituals.</name>
-					<bonus>
-						<spellcategory>
-							<name>Manipulation</name>
-							<val>2</val>
-						</spellcategory>
-						<spellcategory>
-							<name>Illusion</name>
-							<val>2</val>
-						</spellcategory>
-					</bonus>
-				</choice>
-				<choice>
-					<name>Adept: Gain 3 levels of Stillness for free.</name>
-					<bonus>
-						<specificpower>
-							<name>Stillness</name>
-							<val>3</val>
-							
-						</specificpower>
-					</bonus>
-				</choice>
-			</choices>
-			<source>FA</source>
-			<page>95</page>
-		</mentor>
-		<mentor>
-			<id>b1a5d0cd-b4f1-4de2-86ee-3965f1c36034</id>
-			<name>Oak</name>
-			<advantage>All: +1 to Damage Resistance tests.</advantage>
-			<disadvantage>Must have a natural (meaning unaugmented) Body and Strength of 4 or greater to select this mentor spirit.</disadvantage>
-      <bonus>
-        <damageresistance>1</damageresistance>
-      </bonus>
-			<choices>
-				<choice>
-					<name>Magician: +2 dice pool bonus when summoning plant or air spirits (choose 1 when selecting this mentor spirit).</name>
-					<bonus />
-				</choice>
-				<choice>
-					<name>Adept: Gain 2 levels of Stillness for free</name>
-					<bonus>
-						<specificpower>
-							<name>Stillness</name>
-							<val>2</val>
-						</specificpower>
-					</bonus>
-				</choice>
-			</choices>
-			<source>FA</source>
-			<page>95</page>
-		</mentor>
-		<mentor>
-			<id>6ff55926-3ea8-4e8c-8cd2-a114595d159b</id>
-			<name>Stag</name>
-			<advantage>All: +2 to Blades tests.</advantage>
-			<disadvantage>Followers of the Stag demand respect, especially to those they give it to. Once disrespected, they must succeed in a Charisma + Willpower (3) Test, or they will demand satisfaction against the slight.</disadvantage>
-=======
         </specificskill>
       </bonus>
       <choices>
@@ -4498,101 +2261,10 @@
       <name>Stag</name>
       <advantage>All: +2 to Blades tests.</advantage>
       <disadvantage>Followers of the Stag demand respect, especially to those they give it to. Once disrespected, they must succeed in a Charisma + Willpower (3) Test, or they will demand satisfaction against the slight.</disadvantage>
->>>>>>> 260a47e0
       <bonus>
         <specificskill>
           <name>Blades</name>
           <bonus>2</bonus>
-<<<<<<< HEAD
-          <applytorating>no</applytorating>
-        </specificskill>
-      </bonus>
-			<choices>
-				<choice>
-					<name>Magician: +2 to summoning earth spirits.</name>
-				</choice>
-				<choice>
-					<name>Adept: Gain +2 levels of Light Body for free.</name>
-					<bonus>
-						<specificpower>
-							<name>Light Body</name>
-							<val>2</val>
-						</specificpower>
-					</bonus>
-				</choice>
-			</choices>
-			<source>FA</source>
-			<page>95</page>
-		</mentor>
-		<mentor>
-			<id>4d15a346-8f27-42c5-be8c-33a7bd56067d</id>
-			<name>Great Mother</name>
-			<advantage>All: When not in an urban area, gain +1 to any skill test with skills in the Outdoors skill group.</advantage>
-			<disadvantage>Treat any background count due to pollution or twisted element as twice the actual rating.</disadvantage>
-			<choices>
-				<choice>
-					<name>Magician: +2 for health spells, preparations, and spell rituals.</name>
-					<bonus>
-						<spellcategory>
-							<name>Health</name>
-							<val>2</val>
-						</spellcategory>
-					</bonus>
-				</choice>
-				<choice>
-					<name>Adept: Gain Empathic Healing for free.</name>
-					<bonus>
-						<specificpower>
-							<name>Empathic Healing</name>
-							<val>1</val>
-							
-						</specificpower>
-					</bonus>
-				</choice>
-			</choices>
-			<source>FA</source>
-			<page>95</page>
-		</mentor>
-		<mentor>
-			<id>26eed20e-86c6-4245-be55-231370fff939</id>
-			<name>Spider (Alt)</name>
-			<advantage>All: +2 dice pool modifer for tests using the Stealth skill group.</advantage>
-			<disadvantage>When not following a plan or a plan doesn’t go according to plan, followers of Spider must pass a Charisma + Willpower (4) Test or suffer –2 to all rolls until a new plan is established.</disadvantage>
-      <bonus>
-        <skillgrouplevel>
-          <name>Stealth</name>
-          <val>2</val>
-        </skillgrouplevel>
-      </bonus>
-			<choices>
-				<choice>
-					<name>Magician: +2 dice pool modifer when casting Manipulation spells, preparations, and rituals</name>
-					<bonus>
-						<spellcategory>
-							<name>Manipulation</name>
-							<val>2</val>
-						</spellcategory>
-					</bonus>
-				</choice>
-				<choice>
-					<name>Adept: Gain 2 free levels of Spirit Claw (although in this case, it manifests as a fang).</name>
-					<bonus>
-						<specificpower>
-							<name>Spirit Claw</name>
-							<val>1</val>
-						</specificpower>
-					</bonus>
-				</choice>
-			</choices>
-			<source>FA</source>
-			<page>95</page>
-		</mentor>
-		<mentor>
-			<id>a7532966-cdeb-4732-b486-59cbf5552f83</id>
-			<name>Wolf (Alt)</name>
-			<advantage>All: +1 dice pool modifer for tests using the Sneaking, Perception, Survival, and Tracking skills.</advantage>
-			<disadvantage>Whenever a follower of Wolf sees an opportunity to survive by attacking or sacrifcing the weak, they must pass a Charisma + Willpower (4) Test or attempt to seize the opportunity. This does not apply to those the Wolf considers friends or family.</disadvantage>
-=======
         </specificskill>
       </bonus>
       <choices>
@@ -4678,69 +2350,22 @@
       <name>Wolf (Alt)</name>
       <advantage>All: +1 dice pool modifer for tests using the Sneaking, Perception, Survival, and Tracking skills.</advantage>
       <disadvantage>Whenever a follower of Wolf sees an opportunity to survive by attacking or sacrifcing the weak, they must pass a Charisma + Willpower (4) Test or attempt to seize the opportunity. This does not apply to those the Wolf considers friends or family.</disadvantage>
->>>>>>> 260a47e0
       <bonus>
         <specificskill>
           <name>Sneaking</name>
           <bonus>1</bonus>
-<<<<<<< HEAD
-          <applytorating>no</applytorating>
-=======
->>>>>>> 260a47e0
         </specificskill>
         <specificskill>
           <name>Perception</name>
           <bonus>1</bonus>
-<<<<<<< HEAD
-          <applytorating>no</applytorating>
-=======
->>>>>>> 260a47e0
         </specificskill>
         <specificskill>
           <name>Survival</name>
           <bonus>1</bonus>
-<<<<<<< HEAD
-          <applytorating>no</applytorating>
-=======
->>>>>>> 260a47e0
         </specificskill>
         <specificskill>
           <name>Tracking</name>
           <bonus>1</bonus>
-<<<<<<< HEAD
-          <applytorating>no</applytorating>
-        </specificskill>
-      </bonus>
-			<choices>
-				<choice>
-					<name>Magician: +1 dice pool modifer when casting Combat spells, preparations, and rituals.</name>
-					<bonus>
-						<spellcategory>
-							<name>Combat</name>
-							<val>1</val>
-						</spellcategory>
-					</bonus>
-				</choice>
-				<choice>
-					<name>Adept: Gain 2 free levels of Danger Sense.</name>
-					<bonus>
-						<specificpower>
-							<name>Danger Sense</name>
-							<val>2</val>
-							
-						</specificpower>
-					</bonus>
-				</choice>
-			</choices>
-			<source>FA</source>
-			<page>95</page>
-		</mentor>
-		<mentor>
-			<id>e27fd190-c19f-4d86-8e99-7552df1e8be3</id>
-			<name>Rat (Alt)</name>
-			<advantage>All: +1 dice pool modifer for tests using the Perception and Sneaking skills.</advantage>
-			<disadvantage> Followers of Rat cannot receive aid or aid others with a Teamwork test unless they trust the individuals they are teaming with. Further, if they do trust the individuals, but that trust is broken through incompetence or betrayal, they must pass a Charisma + Willpower (4) Test to be able to use teamwork with that individual each time in the future.</disadvantage>
-=======
         </specificskill>
       </bonus>
       <choices>
@@ -4771,52 +2396,14 @@
       <name>Rat (Alt)</name>
       <advantage>All: +1 dice pool modifer for tests using the Perception and Sneaking skills.</advantage>
       <disadvantage> Followers of Rat cannot receive aid or aid others with a Teamwork test unless they trust the individuals they are teaming with. Further, if they do trust the individuals, but that trust is broken through incompetence or betrayal, they must pass a Charisma + Willpower (4) Test to be able to use teamwork with that individual each time in the future.</disadvantage>
->>>>>>> 260a47e0
       <bonus>
         <specificskill>
           <name>Sneaking</name>
           <bonus>1</bonus>
-<<<<<<< HEAD
-          <applytorating>no</applytorating>
-=======
->>>>>>> 260a47e0
         </specificskill>
         <specificskill>
           <name>Perception</name>
           <bonus>1</bonus>
-<<<<<<< HEAD
-          <applytorating>no</applytorating>
-        </specificskill>
-      </bonus>
-			<choices>
-				<choice>
-					<name>Magician: +1 dice pool modifer when casting Health spells, preparations, and rituals</name>
-					<bonus>
-						<spellcategory>
-							<name>Health</name>
-							<val>1</val>
-						</spellcategory>
-					</bonus>
-				</choice>
-				<choice>
-					<name>Adept: Gain 1 free level of Analytics.</name>
-					<bonus>
-						<specificpower>
-							<name>Analytics</name>
-							<val>1</val>
-						</specificpower>
-					</bonus>
-				</choice>
-			</choices>
-			<source>FA</source>
-			<page>95</page>
-		</mentor>
-		<mentor>
-			<id>3244e940-4666-4510-b1a1-c34df97797fe</id>
-			<name>Eurasian Jay</name>
-			<advantage>All: +1 dice pool modifer for tests using the Perception and Palming skills.</advantage>
-			<disadvantage>Eurasian Jay loves to split his posessions. If a follower of Eurasian Jay receives a splittable reward, she must make a Charisma + Willpower (3) test to not spread the reward over different accounts or rooms.</disadvantage>
-=======
         </specificskill>
       </bonus>
       <choices>
@@ -4847,70 +2434,14 @@
       <name>Eurasian Jay</name>
       <advantage>All: +1 dice pool modifer for tests using the Perception and Palming skills.</advantage>
       <disadvantage>Eurasian Jay loves to split his posessions. If a follower of Eurasian Jay receives a splittable reward, she must make a Charisma + Willpower (3) test to not spread the reward over different accounts or rooms.</disadvantage>
->>>>>>> 260a47e0
       <bonus>
         <specificskill>
           <name>Palming</name>
           <bonus>1</bonus>
-<<<<<<< HEAD
-          <applytorating>no</applytorating>
-=======
->>>>>>> 260a47e0
         </specificskill>
         <specificskill>
           <name>Perception</name>
           <bonus>1</bonus>
-<<<<<<< HEAD
-          <applytorating>no</applytorating>
-        </specificskill>
-      </bonus>
-			<choices>
-				<choice>
-					<name>Magician: +2 dice pool modifer when casting Illusion spells, preparations, and rituals</name>
-					<bonus>
-						<spellcategory>
-							<name>Illusion</name>
-							<val>2</val>
-						</spellcategory>
-					</bonus>
-				</choice>
-				<choice>
-					<name>Magician: +2 dice pool modifer when casting Manipulation spells, preparations, and rituals</name>
-					<bonus>
-						<spellcategory>
-							<name>Manipulation</name>
-							<val>2</val>
-						</spellcategory>
-					</bonus>
-				</choice>
-				<choice>
-					<name>Adept: Gain 1 free level of Voice Control.</name>
-					<bonus>
-						<specificpower>
-							<name>Voice Control</name>
-							<val>1</val>
-						</specificpower>
-					</bonus>
-				</choice>
-				<choice>
-					<name>Adept: Gain 2 free levels of Danger Sense.</name>
-					<bonus>
-						<specificpower>
-							<name>Danger Sense</name>
-							<val>2</val>
-						</specificpower>
-					</bonus>
-				</choice>
-			</choices>
-			<source>SAG</source>
-			<page>120</page>
-		</mentor>
-		<mentor>
-			<id>bcf60ea4-577a-4487-9996-6c40a86294c5</id>
-			<name>Squirrel</name>
-			<advantage>All: +2 dice pool modifer for tests using the Gymnastics skill.</advantage>
-			<disadvantage>When followers of Squirrel are in confined spaces, they must make a Willpower + Chrisma (3) Tets or take a -1 dice pool modifier on all tests while feeling cramped.</disadvantage>
-=======
         </specificskill>
       </bonus>
       <choices>
@@ -4959,45 +2490,10 @@
       <name>Squirrel</name>
       <advantage>All: +2 dice pool modifer for tests using the Gymnastics skill.</advantage>
       <disadvantage>When followers of Squirrel are in confined spaces, they must make a Willpower + Chrisma (3) Tests or take a -1 dice pool modifier on all tests while feeling cramped.</disadvantage>
->>>>>>> 260a47e0
       <bonus>
         <specificskill>
           <name>Gymnastics</name>
           <bonus>2</bonus>
-<<<<<<< HEAD
-          <applytorating>no</applytorating>
-        </specificskill>
-      </bonus>
-			<choices>
-				<choice>
-					<name>Magician: +2 dice pool modifer when casting Detection spells, preparations, and rituals</name>
-					<bonus>
-						<spellcategory>
-							<name>Detection</name>
-							<val>2</val>
-						</spellcategory>
-					</bonus>
-				</choice>
-				<choice>
-					<name>Adept: Gain 2 free levels of Light Body.</name>
-					<bonus>
-						<specificpower>
-							<name>Light Body</name>
-							<val>2</val>
-							
-						</specificpower>
-					</bonus>
-				</choice>
-			</choices>
-			<source>SAG</source>
-			<page>121</page>
-		</mentor>
-		<mentor>
-			<id>50b20b8c-8cf4-4b92-95ea-b0c8bbf560b0</id>
-			<name>Fox</name>
-			<advantage>All: +2 dice pool modifer for tests using the Perception skill.</advantage>
-			<disadvantage>If Fox fights, it'll fight to kill. A follower of this mentor spirit must make a Willpower + Charisma (3) Test to spare a bettered foe.</disadvantage>
-=======
         </specificskill>
       </bonus>
       <choices>
@@ -5028,45 +2524,10 @@
       <name>Fox</name>
       <advantage>All: +2 dice pool modifer for tests using the Perception skill.</advantage>
       <disadvantage>If Fox fights, it'll fight to kill. A follower of this mentor spirit must make a Willpower + Charisma (3) Test to spare a bettered foe.</disadvantage>
->>>>>>> 260a47e0
       <bonus>
         <specificskill>
           <name>Perception</name>
           <bonus>2</bonus>
-<<<<<<< HEAD
-          <applytorating>no</applytorating>
-        </specificskill>
-      </bonus>
-			<choices>
-				<choice>
-					<name>Magician: +2 dice pool modifer when casting Illusion spells, preparations, and rituals</name>
-					<bonus>
-						<spellcategory>
-							<name>Illusion</name>
-							<val>2</val>
-						</spellcategory>
-					</bonus>
-				</choice>
-				<choice>
-					<name>Adept: Gain 2 free levels of Combat Sense.</name>
-					<bonus>
-						<specificpower>
-							<name>Combat Sense</name>
-							<val>2</val>
-							
-						</specificpower>
-					</bonus>
-				</choice>
-			</choices>
-			<source>SAG</source>
-			<page>121</page>
-		</mentor>
-		<mentor>
-			<id>b83bab65-bbda-4367-aa50-3069def5b2e4</id>
-			<name>Tide</name>
-			<advantage>All: +2 dice pool modifer for tests using the Ritual Spellcasting skill.</advantage>
-			<disadvantage>Followers of Tide live in transition, but in the consistency of a cycle. They also design their lives this way. If their normal life cycle is lastingly impaired by Sleep deprivation or illness, they suffer a -1 dice pool modifier on all tests until the cycle is restored.</disadvantage>
-=======
         </specificskill>
       </bonus>
       <choices>
@@ -5097,39 +2558,10 @@
       <name>Tide</name>
       <advantage>All: +2 dice pool modifer for tests using the Ritual Spellcasting skill.</advantage>
       <disadvantage>Followers of Tide live in transition, but in the consistency of a cycle. They also design their lives this way. If their normal life cycle is lastingly impaired by Sleep deprivation or illness, they suffer a -1 dice pool modifier on all tests until the cycle is restored.</disadvantage>
->>>>>>> 260a47e0
       <bonus>
         <specificskill>
           <name>Ritual Spellcasting</name>
           <bonus>2</bonus>
-<<<<<<< HEAD
-          <applytorating>no</applytorating>
-        </specificskill>
-      </bonus>
-			<choices>
-				<choice>
-					<name>Magician: +2 dice summoning spirits of water or earth (The type of spirit for which this bonus applies changes every 6 hours).</name>
-				</choice>
-				<choice>
-					<name>Adept: Gain 2 free levels of Heightened Concentration.</name>
-					<bonus>
-						<specificpower>
-							<name>Heightened Concentration</name>
-							<val>2</val>
-							
-						</specificpower>
-					</bonus>
-				</choice>
-			</choices>
-			<source>SAG</source>
-			<page>121</page>
-		</mentor>
-		<mentor>
-			<id>62188234-323a-4c8e-96c4-b8b8a750e272</id>
-			<name>Heinzelmännchen</name>
-			<advantage>All: +2 dice pool modifer for tests using the Artisan skill and the Engineering skill group.</advantage>
-			<disadvantage>Heinzelmännchen works in secret. If a follower of Heinzelmännchen wants to perform magic in public or under close observation, they'll have to make a Willpower + Charisma (3) Test or else their magic cease to function for the moment.</disadvantage>
-=======
         </specificskill>
       </bonus>
       <choices>
@@ -5154,7 +2586,6 @@
       <name>Heinzelmännchen</name>
       <advantage>All: +2 dice pool modifer for tests using the Artisan skill and the Engineering skill group.</advantage>
       <disadvantage>Heinzelmännchen works in secret. If a follower of Heinzelmännchen wants to perform magic in public or under close observation, they'll have to make a Willpower + Charisma (3) Test or else their magic cease to function for the moment.</disadvantage>
->>>>>>> 260a47e0
       <bonus>
         <specificskill>
           <name>Artisan</name>
@@ -5165,40 +2596,6 @@
           <val>1</val>
         </skillgrouplevel>
       </bonus>
-<<<<<<< HEAD
-			<choices>
-				<choice>
-					<name>Magician: +2 dice pool modifer when casting Manipulation spells, preparations, and rituals</name>
-					<bonus>
-						<spellcategory>
-							<name>Manipulation</name>
-							<val>2</val>
-						</spellcategory>
-					</bonus>
-				</choice>
-				<choice>
-					<name>Adept: Gain 1 free level of Improved Ability (Artisan or a skill from the Engineering group).</name>
-					<bonus>
-						<specificpower>
-							<name>Improved Ability (skill)</name>
-              <val>1</val>
-              <selectskill limittoskill="Artisan,Aeronautics Mechanic,Automotive Mechanic,Industrial Mechanic,Nautical Mechanic">
-                <val>1</val>
-                <applytorating>no</applytorating>
-              </selectskill>
-						</specificpower>
-					</bonus>
-				</choice>
-			</choices>
-			<source>SAG</source>
-			<page>121</page>
-		</mentor>
-		<mentor>
-			<id>128ba60a-7825-4d29-8b94-8dd291fdc468</id>
-			<name>Groundhog</name>
-			<advantage>All: +1 dice pool modifer for tests using the Perception and Etiquette skills.</advantage>
-			<disadvantage>If a follower of Grounghog get into a fight (intentionally or unintentionally), they'll have to make a Willpower + Chraisma (3) Test to not flee immediately.</disadvantage>
-=======
       <choices>
         <choice>
           <name>Magician: +2 dice pool modifer when casting Manipulation spells, preparations, and rituals</name>
@@ -5235,98 +2632,14 @@
       <name>Groundhog</name>
       <advantage>All: +1 dice pool modifer for tests using the Perception and Etiquette skills.</advantage>
       <disadvantage>If a follower of Grounghog get into a fight (intentionally or unintentionally), they'll have to make a Willpower + Chraisma (3) Test to not flee immediately.</disadvantage>
->>>>>>> 260a47e0
       <bonus>
         <specificskill>
           <name>Perception</name>
           <bonus>1</bonus>
-<<<<<<< HEAD
-          <applytorating>no</applytorating>
-=======
->>>>>>> 260a47e0
         </specificskill>
         <specificskill>
           <name>Etiquette</name>
           <bonus>1</bonus>
-<<<<<<< HEAD
-          <applytorating>no</applytorating>
-        </specificskill>
-      </bonus>
-			<choices>
-				<choice>
-					<name>Magician: +2 dice pool modifer when casting Detection spells, preparations, and rituals</name>
-					<bonus>
-						<spellcategory>
-							<name>Detection</name>
-							<val>2</val>
-						</spellcategory>
-					</bonus>
-				</choice>
-				<choice>
-					<name>Adept: Gain 2 free levels of Attribute Boost (Reaction).</name>
-					<bonus>
-						<specificpower>
-							<name>Attribute Boost</name>
-							<val>2</val>
-							<selectattribute>
-								<attribute>REA</attribute>
-							</selectattribute>
-						</specificpower>
-					</bonus>
-				</choice>
-				<choice>
-					<name>Adept: Gain the Motion Sense power for free.</name>
-					<bonus>
-						<specificpower>
-							<name>Motion Sense</name>
-							<val>1</val>
-						</specificpower>
-					</bonus>
-				</choice>
-			</choices>
-			<source>SAG</source>
-			<page>122</page>
-		</mentor>
-		<mentor>
-			<id>ad1bc54f-1f59-4972-8791-a1c36860f196</id>
-			<name>Seal</name>
-			<advantage>All: +2 dice pool modifer for Judge Intentions tests.</advantage>
-			<disadvantage>Seal has compassion, but she is lacking in tact dealing with the feelings of others. Whenever a follower of Seal gains insight into the emotional world of an other, it's difficult for him to respect private boundaries and not address the subject. In order to remain discreet in such situations, they must make a Charisma + Willpower (3) test. Glitches in social test are automatically critical.</disadvantage>
-      <bonus>
-        <judgeintentions>2</judgeintentions>
-      </bonus>
-			<choices>
-				<choice>
-					<name>Magician: +2 dice summoning spirits of water.</name>
-				</choice>
-				<choice>
-					<name>Magician: +2 dice pool modifer when casting Illusion spells, preparations, and rituals</name>
-					<bonus>
-						<spellcategory>
-							<name>Illusion</name>
-							<val>2</val>
-						</spellcategory>
-					</bonus>
-				</choice>
-				<choice>
-					<name>Adept: Gain the Astral Perception Power for free.</name>
-					<bonus>
-						<specificpower>
-							<name>Astral Perception</name>
-							<val>1</val>
-						</specificpower>
-					</bonus>
-				</choice>
-			</choices>
-			<source>SAG</source>
-			<page>122</page>
-		</mentor>
-		<mentor>
-			<id>255affd2-1a85-422e-bb64-3dd7ab2faa77</id>
-			<name>Pig</name>
-			<advantage>All: +2 dice pool modifer for tests using the Con skill.</advantage>
-			<disadvantage>A follower of Pig must make a Willpower + Charisma (3) Test to break free from pleasurable activities like sleeping, eating, drinking or consuming drugs.</disadvantage>
-=======
         </specificskill>
       </bonus>
       <choices>
@@ -5403,118 +2716,10 @@
       <name>Pig</name>
       <advantage>All: +2 dice pool modifer for tests using the Con skill.</advantage>
       <disadvantage>A follower of Pig must make a Willpower + Charisma (3) Test to break free from pleasurable activities like sleeping, eating, drinking or consuming drugs.</disadvantage>
->>>>>>> 260a47e0
       <bonus>
         <specificskill>
           <name>Con</name>
           <bonus>2</bonus>
-<<<<<<< HEAD
-          <applytorating>no</applytorating>
-        </specificskill>
-      </bonus>
-			<choices>
-				<choice>
-					<name>Magician: +2 dice pool modifer when casting Manipulation spells, preparations, and rituals</name>
-					<bonus>
-						<spellcategory>
-							<name>Manipulation</name>
-							<val>2</val>
-						</spellcategory>
-					</bonus>
-				</choice>
-				<choice>
-					<name>Adept: Gain 1 free level of Improved Ability for a skill from the Influence or Acting group.</name>
-					<bonus>
-						<specificpower>
-							<name>Improved Ability (skill)</name>
-              <val>1</val>
-							<selectskill limittoskill="Con,Impersonation,Performance,Etiquette,Leadership,Negotiation">
-								<val>1</val>
-								<applytorating>no</applytorating>
-							</selectskill>
-						</specificpower>
-					</bonus>
-				</choice>
-			</choices>
-			<source>SAG</source>
-			<page>122</page>
-		</mentor>
-		<mentor>
-			<id>7c904908-81e5-448b-a60e-9b7b3af53842</id>
-			<name>Capricorn</name>
-			<advantage>All: +2 dice pool modifer for tests using the Gymnastics skill.</advantage>
-			<disadvantage>Capricorn may not be stubborn, but he decides and acts quickly. He has neither tolerance nor time for hesitation. If a follower of Capricorn is confronted with long decision-making processes, discussions, or indecision, he must make a Charisma + Willpower (3) test in order not to immediately choose the in his opinion best decision available and to put it into practice immediately.</disadvantage>
-			<bonus>
-				<specificskill>
-					<name>Gymnastics</name>
-					<bonus>2</bonus>
-					<applytorating>no</applytorating>
-				</specificskill>
-			</bonus>
-			<choices>
-				<choice>
-					<name>Magician: +2 dice summoning spirits of earth.</name>
-				</choice>
-				<choice>
-					<name>Adept: 2 free levels of Hang Time.</name>
-					<bonus>
-						<specificpower>
-							<name>Hang Time</name>
-							<val>2</val>
-						</specificpower>
-					</bonus>
-				</choice>
-			</choices>
-			<source>SAG</source>
-			<page>123</page>
-		</mentor>
-		<mentor>
-			<id>88b517e3-a3c8-4028-9a69-d947f3384aab</id>
-			<name>Wild Hunt</name>
-			<advantage>All: +2 dice pool modifer for tests using the Pilot Ground Craft or Intimidation skill.</advantage>
-			<disadvantage>A follower of the Wild Hunt always leaves behind a swath of devastation. If objects or uninvolved persons could be harmed in the fight, he wouldn't take any consideration. If a follower of the Wild Hunt is consciously considerate in the fight, he must succeed in a Charisma + Willpower (3) test, otherwise he is so inhibited that he suffers a -2 dicepool modifier on all actions.</disadvantage>
-			<choices>
-				<choice>
-					<name>+2 dice on Pilot Ground Craft Tets</name>
-					<bonus>
-						<specificskill>
-							<name>Pilot Ground Craft</name>
-							<bonus>2</bonus>
-							<applytorating>no</applytorating>
-						</specificskill>
-					</bonus>
-				</choice>
-				<choice>
-					<name>+2 dice on Intimidation Tets</name>
-					<bonus>
-						<specificskill>
-							<name>Intimidation</name>
-							<bonus>2</bonus>
-							<applytorating>no</applytorating>
-						</specificskill>
-					</bonus>
-				</choice>
-				<choice set="2">
-					<name>Magician: +2 dice summoning spirits of man.</name>
-				</choice>
-				<choice set="2">
-					<name>Magician: +2 dice summoning guardian spirits.</name>
-				</choice>
-				<choice set="2">
-					<name>Adept: Gain the Berserker power for free.</name>
-					<bonus>
-						<specificpower>
-							<name>Berserker</name>
-							<val>1</val>
-						</specificpower>
-					</bonus>
-				</choice>
-			</choices>
-			<source>SAG</source>
-			<page>123</page>
-		</mentor>
-	</mentors>
-=======
         </specificskill>
       </bonus>
       <choices>
@@ -5618,5 +2823,4 @@
       <page>123</page>
     </mentor>
   </mentors>
->>>>>>> 260a47e0
 </chummer>