﻿<?xml version="1.0" encoding="utf-8"?>
<xs:schema id="NewDataSet" xmlns="" xmlns:xs="http://www.w3.org/2001/XMLSchema" xmlns:msdata="urn:schemas-microsoft-com:xml-msdata">
  <xs:element name="chummer">
    <xs:complexType>
      <xs:sequence>
        <xs:element name="version" type="xs:string" minOccurs="0" />
        <xs:element name="books" minOccurs="0" maxOccurs="unbounded">
          <xs:complexType>
            <xs:sequence>
              <xs:element name="book" minOccurs="0" maxOccurs="unbounded">
                <xs:complexType>
                  <xs:sequence>
                    <xs:element name="id" type="xs:string" minOccurs="1" maxOccurs="1" />
                    <xs:element name="name" type="xs:string" minOccurs="1" maxOccurs="1" />
<<<<<<< HEAD
=======
					<xs:element name="hide" type="xs:string" minOccurs="0" maxOccurs="1" />
>>>>>>> 260a47e0
                    <xs:element name="code" type="xs:string" minOccurs="1"  maxOccurs="1" />
                  </xs:sequence>
                </xs:complexType>
              </xs:element>
            </xs:sequence>
          </xs:complexType>
        </xs:element>
      </xs:sequence>
    </xs:complexType>
  </xs:element>
  <xs:element name="NewDataSet" msdata:IsDataSet="true" msdata:UseCurrentLocale="true">
    <xs:complexType>
      <xs:choice minOccurs="0" maxOccurs="unbounded">
        <xs:element ref="chummer" />
      </xs:choice>
    </xs:complexType>
  </xs:element>
</xs:schema><|MERGE_RESOLUTION|>--- conflicted
+++ resolved
@@ -12,10 +12,7 @@
                   <xs:sequence>
                     <xs:element name="id" type="xs:string" minOccurs="1" maxOccurs="1" />
                     <xs:element name="name" type="xs:string" minOccurs="1" maxOccurs="1" />
-<<<<<<< HEAD
-=======
 					<xs:element name="hide" type="xs:string" minOccurs="0" maxOccurs="1" />
->>>>>>> 260a47e0
                     <xs:element name="code" type="xs:string" minOccurs="1"  maxOccurs="1" />
                   </xs:sequence>
                 </xs:complexType>
