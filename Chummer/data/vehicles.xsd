<<<<<<< HEAD
﻿<?xml version="1.0" encoding="utf-8"?>
<xs:schema id="NewDataSet" xmlns="" xmlns:xs="http://www.w3.org/2001/XMLSchema" xmlns:msdata="urn:schemas-microsoft-com:xml-msdata">
	<xs:include schemaLocation="../data../conditions.xsd" />

	<xs:element name="mods">
		<xs:complexType>
			<xs:sequence>
				<xs:element name="name" nillable="true" minOccurs="0" maxOccurs="unbounded">
					<xs:complexType>
						<xs:simpleContent msdata:ColumnName="name_Text" msdata:Ordinal="1">
							<xs:extension base="xs:string">
								<xs:attribute name="rating" type="xs:string" />
							</xs:extension>
						</xs:simpleContent>
					</xs:complexType>
				</xs:element>
				<xs:element name="addslots" type="xs:string" minOccurs="0" />
				<xs:element name="mod" minOccurs="0" maxOccurs="unbounded">
					<xs:complexType>
						<xs:sequence>
							<xs:element name="id" type="xs:string" minOccurs="1" maxOccurs="1"/>
							<xs:element name="name" type="xs:string" minOccurs="1" maxOccurs="1" />
							<xs:element name="page" type="xs:string" minOccurs="1" maxOccurs="1" />
							<xs:element name="source" type="xs:string" minOccurs="1" maxOccurs="1" />	
							<xs:element name="avail" type="xs:string" minOccurs="1" maxOccurs="1" />
							<xs:element name="category" type="xs:string" minOccurs="1" maxOccurs="1" />
							<xs:element name="cost" type="xs:string" minOccurs="1" maxOccurs="1" />
							<xs:element name="rating" type="xs:string" minOccurs="1" maxOccurs="1" />
							<xs:element name="slots" type="xs:string" minOccurs="1" maxOccurs="1" />
							<xs:element name="bonus" minOccurs="0" maxOccurs="unbounded">
								<xs:complexType>
									<xs:sequence>
										<xs:element name="accel" type="xs:string" minOccurs="0" maxOccurs="1" />
										<xs:element name="armor" type="xs:string" minOccurs="0" maxOccurs="1" />
										<xs:element name="body" type="xs:string" minOccurs="0" maxOccurs="1" />
										<xs:element name="devicerating" type="xs:string" minOccurs="0" maxOccurs="1" />
										<xs:element name="handling" type="xs:string" minOccurs="0" maxOccurs="1" />
										<xs:element name="improvesensor" type="xs:string" minOccurs="0" maxOccurs="1" />
										<xs:element name="offroadaccel" type="xs:string" minOccurs="0" maxOccurs="1" />										
										<xs:element name="offroadhandling" type="xs:string" minOccurs="0" maxOccurs="1" />
										<xs:element name="offroadspeed" type="xs:string" minOccurs="0" maxOccurs="1" />
										<xs:element name="pilot" type="xs:string" minOccurs="0" maxOccurs="1" />
										<xs:element name="seats" type="xs:string" minOccurs="0" maxOccurs="1" />
										<xs:element name="selecttext" type="xs:string" minOccurs="0" maxOccurs="1" />
										<xs:element name="sensor" type="xs:string" minOccurs="0" maxOccurs="1" />
										<xs:element name="speed" type="xs:string" minOccurs="0" maxOccurs="1" />
									</xs:sequence>
								</xs:complexType>
							</xs:element>
							<xs:element name="capacity" type="xs:string" minOccurs="0" maxOccurs="1" />
							<xs:element name="conditionmonitor" type="xs:string" minOccurs="0" maxOccurs="1" />
							<xs:element name="downgrade" minOccurs="0" maxOccurs="1" />
							<xs:element name="firewall" type="xs:integer" minOccurs="0" maxOccurs="1" />
							<xs:element name="limit" type="xs:string" minOccurs="0" maxOccurs="1" />
							<xs:element name="minrating" type="xs:string" minOccurs="0" maxOccurs="1" />
							<xs:element name="optionaldrone" minOccurs="0" maxOccurs="1" />	
							<xs:element name="pilot" type="xs:integer" minOccurs="0" maxOccurs="1" />
							<xs:element ref="required" minOccurs="0" maxOccurs="1" />	
							<xs:element name="response" type="xs:integer" minOccurs="0" maxOccurs="1" />
							<xs:element name="signal" type="xs:integer" minOccurs="0" maxOccurs="1" />
							<xs:element name="system" type="xs:integer" minOccurs="0" maxOccurs="1" />						
							<xs:element name="subsystems" minOccurs="0" maxOccurs="unbounded">
								<xs:complexType>
									<xs:sequence>
										<xs:element name="subsystem" nillable="true" minOccurs="0" maxOccurs="unbounded">
											<xs:complexType>
												<xs:simpleContent msdata:ColumnName="subsystem_Text" msdata:Ordinal="0">
													<xs:extension base="xs:string">
													</xs:extension>
												</xs:simpleContent>
											</xs:complexType>
										</xs:element>
									</xs:sequence>
								</xs:complexType>
							</xs:element>
							<xs:element name="weaponmountcategories" type="xs:string" minOccurs="0" maxOccurs="1" />
						</xs:sequence>
					</xs:complexType>
				</xs:element>
			</xs:sequence>
		</xs:complexType>
	</xs:element>
	<xs:element name="chummer">
		<xs:complexType>
			<xs:sequence>
				<xs:element name="categories" minOccurs="0" maxOccurs="unbounded">
					<xs:complexType>
						<xs:sequence>
							<xs:element name="category" nillable="true" minOccurs="0" maxOccurs="unbounded">
								<xs:complexType>
									<xs:simpleContent msdata:ColumnName="category_Text" msdata:Ordinal="0">
										<xs:extension base="xs:string">
										</xs:extension>
									</xs:simpleContent>
								</xs:complexType>
							</xs:element>
						</xs:sequence>
					</xs:complexType>
				</xs:element>
				<xs:element name="modcategories" minOccurs="0" maxOccurs="unbounded">
					<xs:complexType>
						<xs:sequence>
							<xs:element name="category" nillable="true" minOccurs="0" maxOccurs="unbounded">
								<xs:complexType>
									<xs:simpleContent msdata:ColumnName="category_Text" msdata:Ordinal="0">
										<xs:extension base="xs:string">
										</xs:extension>
									</xs:simpleContent>
								</xs:complexType>
							</xs:element>
						</xs:sequence>
					</xs:complexType>
				</xs:element>
				<xs:element name="limits" minOccurs="0" maxOccurs="unbounded">
					<xs:complexType>
						<xs:sequence>
							<xs:element name="limit" nillable="true" minOccurs="0" maxOccurs="unbounded">
								<xs:complexType>
									<xs:simpleContent msdata:ColumnName="category_Text" msdata:Ordinal="0">
										<xs:extension base="xs:string">
										</xs:extension>
									</xs:simpleContent>
								</xs:complexType>
							</xs:element>
						</xs:sequence>
					</xs:complexType>
				</xs:element>
				<xs:element name="vehicles" minOccurs="0" maxOccurs="1">
					<xs:complexType>
						<xs:sequence>
							<xs:element name="vehicle" minOccurs="0" maxOccurs="unbounded">
								<xs:complexType>
									<xs:sequence>
										<xs:element name="id" type="xs:string" minOccurs="1" maxOccurs="1" />
										<xs:element name="name" type="xs:string" minOccurs="1" maxOccurs="1" />
										<xs:element name="page" type="xs:string" minOccurs="1" maxOccurs="1" />
										<xs:element name="source" type="xs:string" minOccurs="1" maxOccurs="1" />
										<xs:element name="accel" type="xs:string" minOccurs="1" maxOccurs="1" />
										<xs:element name="armor" type="xs:string" minOccurs="1" maxOccurs="1" />
										<xs:element name="avail" type="xs:string" minOccurs="1" maxOccurs="1" />
										<xs:element name="body" type="xs:string" minOccurs="1" maxOccurs="1" />
										<xs:element name="category" type="xs:string" minOccurs="1" maxOccurs="1" />
										<xs:element name="cost" type="xs:string" minOccurs="1" maxOccurs="1" />
										<xs:element name="handling" type="xs:string" minOccurs="1" maxOccurs="1" />
										<xs:element name="pilot" type="xs:string" minOccurs="1" maxOccurs="1" />
										<xs:element name="sensor" type="xs:string" minOccurs="1" maxOccurs="1" />
										<xs:element name="speed" type="xs:string" minOccurs="1" maxOccurs="1" />
										<xs:element name="cyberwares" minOccurs="0" maxOccurs="1">
											<xs:complexType>
												<xs:sequence>
													<xs:element name="cyberware" minOccurs="0" maxOccurs="unbounded">
														<xs:complexType>
															<xs:sequence>
																<xs:element name="name" minOccurs="0" maxOccurs="1" />
															</xs:sequence>
														</xs:complexType>						  
													</xs:element>
												</xs:sequence>
											</xs:complexType>
										</xs:element>
										<xs:element name="gears" minOccurs="0" maxOccurs="1">
											<xs:complexType>
												<xs:sequence>
													<xs:element name="gear" minOccurs="0" maxOccurs="unbounded" />
												</xs:sequence>
											</xs:complexType>
										</xs:element>
										<xs:element name="hidden" minOccurs="0" maxOccurs="1" />
										<xs:element name="mods" minOccurs="0" maxOccurs="1">
											<xs:complexType>
												<xs:sequence>
													<xs:element name="addslots" type="xs:integer" minOccurs="0" maxOccurs="1" />
													<xs:element name="name" minOccurs="0" maxOccurs="unbounded">
														<xs:complexType>
															<xs:simpleContent>
																<xs:extension base="xs:string">
																	<xs:attribute name="select" type="xs:string" use="optional" />
																	<xs:attribute name="rating" type="xs:integer" use="optional" />
																	<xs:attribute name="cost" type="xs:integer" use="optional" />
																</xs:extension>
															</xs:simpleContent>
														</xs:complexType>
													</xs:element>
												</xs:sequence>
											</xs:complexType>
										</xs:element>
										<xs:element name="modslots" type="xs:string" minOccurs="0" maxOccurs="1" />
										<xs:element name="seats" type="xs:string" minOccurs="0" maxOccurs="1" />
										<xs:element name="weaponmodslots" type="xs:string" minOccurs="0" maxOccurs="1" />
										<xs:element name="weapons" minOccurs="0" maxOccurs="1">
											<xs:complexType>
												<xs:sequence>
													<xs:element name="weapon" minOccurs="0" maxOccurs="unbounded" />
												</xs:sequence>
											</xs:complexType>
										</xs:element>
									</xs:sequence>
								</xs:complexType>
							</xs:element>
						</xs:sequence>
					</xs:complexType>
				</xs:element>
				<xs:element ref="mods" minOccurs="0" maxOccurs="unbounded" />
				<xs:element ref="weaponmounts" minOccurs="0" maxOccurs="unbounded" />
			</xs:sequence>
		</xs:complexType>
	</xs:element>
	<xs:element name="weaponmounts">
		<xs:complexType>
			<xs:sequence>
				<xs:element name="weaponmount" minOccurs="0" maxOccurs="unbounded">
					<xs:complexType>
						<xs:sequence>
							<xs:element name="id" type="xs:string" minOccurs="1" maxOccurs="1" />
							<xs:element name="name" type="xs:string" minOccurs="1" maxOccurs="1" />
							<xs:element name="page" type="xs:string" minOccurs="1" maxOccurs="1" />
							<xs:element name="source" type="xs:string" minOccurs="1" maxOccurs="1" />
							<xs:element name="avail" type="xs:string" minOccurs="1" maxOccurs="1" />
							<xs:element name="category" type="xs:string" minOccurs="1" maxOccurs="1" />
							<xs:element name="cost" type="xs:string" minOccurs="1" maxOccurs="1" />
							<xs:element name="slots" type="xs:string" minOccurs="0" maxOccurs="1" />
							<xs:element name="weaponcategories" type="xs:string" minOccurs="0" maxOccurs="1" />
						</xs:sequence>
					</xs:complexType>
				</xs:element>
			</xs:sequence>
		</xs:complexType>
	</xs:element>
	<xs:element name="NewDataSet" msdata:IsDataSet="true" msdata:UseCurrentLocale="true">
		<xs:complexType>
			<xs:choice minOccurs="0" maxOccurs="unbounded">
				<xs:element ref="mods" />
				<xs:element ref="chummer" />
			</xs:choice>
		</xs:complexType>
	</xs:element>
=======
<?xml version="1.0" encoding="utf-8"?>
<xs:schema id="NewDataSet" xmlns="" xmlns:xs="http://www.w3.org/2001/XMLSchema" xmlns:msdata="urn:schemas-microsoft-com:xml-msdata">
  <xs:include schemaLocation="conditions.xsd" />

  <xs:element name="mods">
    <xs:complexType>
      <xs:sequence>
        <xs:element name="name" nillable="true" minOccurs="0" maxOccurs="unbounded">
          <xs:complexType>
            <xs:simpleContent msdata:ColumnName="name_Text" msdata:Ordinal="1">
              <xs:extension base="xs:string">
                <xs:attribute name="rating" type="xs:string" />
              </xs:extension>
            </xs:simpleContent>
          </xs:complexType>
        </xs:element>
        <xs:element name="hide" type="xs:string" minOccurs="0" maxOccurs="1" />
        <xs:element name="addslots" type="xs:string" minOccurs="0" />
        <xs:element ref="mod" minOccurs="0" maxOccurs="unbounded" />
      </xs:sequence>
    </xs:complexType>
  </xs:element>

  <xs:element name="weaponmountmods">
    <xs:complexType>
      <xs:sequence>
        <xs:element name="name" nillable="true" minOccurs="0" maxOccurs="unbounded">
          <xs:complexType>
            <xs:simpleContent msdata:ColumnName="name_Text" msdata:Ordinal="1">
              <xs:extension base="xs:string">
                <xs:attribute name="rating" type="xs:string" />
              </xs:extension>
            </xs:simpleContent>
          </xs:complexType>
        </xs:element>
        <xs:element name="hide" type="xs:string" minOccurs="0" maxOccurs="1" />
        <xs:element name="addslots" type="xs:string" minOccurs="0" />
        <xs:element ref="mod" minOccurs="0" maxOccurs="unbounded" />
      </xs:sequence>
    </xs:complexType>
  </xs:element>

  <xs:element name="chummer">
    <xs:complexType>
      <xs:sequence>
        <xs:element name="categories" minOccurs="0" maxOccurs="unbounded">
          <xs:complexType>
            <xs:sequence>
              <xs:element name="category" nillable="true" minOccurs="0" maxOccurs="unbounded">
                <xs:complexType>
                  <xs:simpleContent msdata:ColumnName="category_Text" msdata:Ordinal="0">
                    <xs:extension base="xs:string">
                      <xs:attribute name="blackmarket" type="xs:string" use="optional" />
                    </xs:extension>
                  </xs:simpleContent>
                </xs:complexType>
              </xs:element>
            </xs:sequence>
          </xs:complexType>
        </xs:element>
        <xs:element name="modcategories" minOccurs="0" maxOccurs="unbounded">
          <xs:complexType>
            <xs:sequence>
              <xs:element name="category" nillable="true" minOccurs="0" maxOccurs="unbounded">
                <xs:complexType>
                  <xs:simpleContent msdata:ColumnName="category_Text" msdata:Ordinal="0">
                    <xs:extension base="xs:string">
                      <xs:attribute name="blackmarket" type="xs:string" use="optional" />
                    </xs:extension>
                  </xs:simpleContent>
                </xs:complexType>
              </xs:element>
            </xs:sequence>
          </xs:complexType>
        </xs:element>
        <xs:element name="limits" minOccurs="0" maxOccurs="unbounded">
          <xs:complexType>
            <xs:sequence>
              <xs:element name="limit" nillable="true" minOccurs="0" maxOccurs="unbounded">
                <xs:complexType>
                  <xs:simpleContent msdata:ColumnName="category_Text" msdata:Ordinal="0">
                    <xs:extension base="xs:string">
                    </xs:extension>
                  </xs:simpleContent>
                </xs:complexType>
              </xs:element>
            </xs:sequence>
          </xs:complexType>
        </xs:element>
        <xs:element name="vehicles" minOccurs="0" maxOccurs="1">
          <xs:complexType>
            <xs:sequence>
              <xs:element name="vehicle" minOccurs="0" maxOccurs="unbounded">
                <xs:complexType>
                  <xs:sequence>
                    <xs:element name="id" type="xs:string" minOccurs="1" maxOccurs="1" />
                    <xs:element name="name" type="xs:string" minOccurs="1" maxOccurs="1" />
                    <xs:element name="page" type="xs:string" minOccurs="1" maxOccurs="1" />
                    <xs:element name="source" type="xs:string" minOccurs="1" maxOccurs="1" />
                    <xs:element name="accel" type="xs:string" minOccurs="1" maxOccurs="1" />
                    <xs:element name="armor" type="xs:string" minOccurs="1" maxOccurs="1" />
                    <xs:element name="avail" type="xs:string" minOccurs="1" maxOccurs="1" />
                    <xs:element name="body" type="xs:string" minOccurs="1" maxOccurs="1" />
                    <xs:element name="category" type="xs:string" minOccurs="1" maxOccurs="1" />
                    <xs:element name="cost" type="xs:string" minOccurs="1" maxOccurs="1" />
                    <xs:element name="handling" type="xs:string" minOccurs="1" maxOccurs="1" />
                    <xs:element name="pilot" type="xs:string" minOccurs="1" maxOccurs="1" />
                    <xs:element name="sensor" type="xs:string" minOccurs="1" maxOccurs="1" />
                    <xs:element name="speed" type="xs:string" minOccurs="1" maxOccurs="1" />
                    <xs:element name="bodymodslots" type="xs:string" minOccurs="0" maxOccurs="1" />
                    <xs:element name="cyberwares" minOccurs="0" maxOccurs="1">
                      <xs:complexType>
                        <xs:sequence>
                          <xs:element name="cyberware" minOccurs="0" maxOccurs="unbounded">
                            <xs:complexType>
                              <xs:sequence>
                                <xs:element name="name" minOccurs="0" maxOccurs="1" />
                              </xs:sequence>
                            </xs:complexType>
                          </xs:element>
                        </xs:sequence>
                      </xs:complexType>
                    </xs:element>
                    <xs:element name="gears" minOccurs="0" maxOccurs="1">
                      <xs:complexType>
                        <xs:sequence>
                          <xs:element name="gear" minOccurs="0" maxOccurs="unbounded" />
                        </xs:sequence>
                      </xs:complexType>
                    </xs:element>
                    <xs:element name="hide" minOccurs="0" maxOccurs="1" />
                    <xs:element name="mods" minOccurs="0" maxOccurs="1">
                      <xs:complexType>
                        <xs:sequence>
                          <xs:element name="addslots" type="xs:integer" minOccurs="0" maxOccurs="1" />
                          <xs:element name="name" minOccurs="0" maxOccurs="unbounded">
                            <xs:complexType>
                              <xs:simpleContent>
                                <xs:extension base="xs:string">
                                  <xs:attribute name="select" type="xs:string" use="optional" />
                                  <xs:attribute name="rating" type="xs:integer" use="optional" />
                                  <xs:attribute name="cost" type="xs:integer" use="optional" />
                                </xs:extension>
                              </xs:simpleContent>
                            </xs:complexType>
                          </xs:element>
                        </xs:sequence>
                      </xs:complexType>
                    </xs:element>
                    <xs:element name="modslots" type="xs:string" minOccurs="0" maxOccurs="1" />
                    <xs:element name="seats" type="xs:string" minOccurs="0" maxOccurs="1" />
                    <xs:element name="weaponmodslots" type="xs:string" minOccurs="0" maxOccurs="1" />
                    <xs:element name="weaponmounts" minOccurs="0" maxOccurs="1">
                      <xs:complexType>
                        <xs:sequence>
                          <xs:element name="weaponmount" minOccurs="0" maxOccurs="unbounded">
                            <xs:complexType>
                              <xs:sequence>
                                <xs:element name="control" minOccurs="1" maxOccurs="1"/>
                                <xs:element name="flexibility" minOccurs="1" maxOccurs="1"/>
                                <xs:element name="size" minOccurs="1" maxOccurs="1"/>
                                <xs:element name="visibility" minOccurs="1" maxOccurs="1"/>
	                              <xs:element name="allowedweapons" type="xs:string" minOccurs="0" maxOccurs="1" />
	                              <xs:element name="mods" minOccurs="0" maxOccurs="unbounded">
		                              <xs:complexType>
			                              <xs:sequence>
				                              <xs:element name="mod" minOccurs="1" maxOccurs="unbounded"/>
			                              </xs:sequence>
		                              </xs:complexType>
	                              </xs:element>
                              </xs:sequence>
                            </xs:complexType>
                          </xs:element>
                        </xs:sequence>
                      </xs:complexType>
                    </xs:element>
                    <xs:element name="weapons" minOccurs="0" maxOccurs="1">
                      <xs:complexType>
                        <xs:sequence>
                          <xs:element name="weapon" minOccurs="0" maxOccurs="unbounded" />
                        </xs:sequence>
                      </xs:complexType>
                    </xs:element>
                  </xs:sequence>
                </xs:complexType>
              </xs:element>
            </xs:sequence>
          </xs:complexType>
        </xs:element>
        <xs:element ref="mods" minOccurs="0" maxOccurs="1" />
        <xs:element name="weaponmounts" minOccurs="0" maxOccurs="1">
          <xs:complexType>
            <xs:sequence>
              <xs:element name="weaponmount" minOccurs="0" maxOccurs="unbounded">
                <xs:complexType>
                  <xs:sequence>
                    <xs:element name="id" type="xs:string" minOccurs="1" maxOccurs="1" />
                    <xs:element name="name" type="xs:string" minOccurs="1" maxOccurs="1" />
                    <xs:element name="hide" type="xs:string" minOccurs="0" maxOccurs="1" />
                    <xs:element name="page" type="xs:string" minOccurs="1" maxOccurs="1" />
                    <xs:element name="source" type="xs:string" minOccurs="1" maxOccurs="1" />
                    <xs:element name="avail" type="xs:string" minOccurs="1" maxOccurs="1" />
                    <xs:element name="category" type="xs:string" minOccurs="1" maxOccurs="1" />
                    <xs:element name="cost" type="xs:string" minOccurs="1" maxOccurs="1" />
                    <xs:element name="create" type="xs:string" minOccurs="0" maxOccurs="1" />
                    <xs:element name="optionaldrone" type="xs:string" minOccurs="0" maxOccurs="1" />
                    <xs:element name="slots" type="xs:string" minOccurs="0" maxOccurs="1" />
                    <xs:element ref="forbidden" minOccurs="0" maxOccurs="1" />
                    <xs:element ref="required" minOccurs="0" maxOccurs="1" />
                    <xs:element name="weaponcategories" type="xs:string" minOccurs="0" maxOccurs="1" />
                  </xs:sequence>
                </xs:complexType>
              </xs:element>
            </xs:sequence>
          </xs:complexType>
        </xs:element>
        <xs:element ref="weaponmountmods" minOccurs="0" maxOccurs="1" />
      </xs:sequence>
    </xs:complexType>
  </xs:element>


  <xs:element name="mod">
    <xs:complexType>
      <xs:sequence>
        <xs:element name="id" type="xs:string" minOccurs="1" maxOccurs="1"/>
        <xs:element name="name" type="xs:string" minOccurs="1" maxOccurs="1" />
        <xs:element name="page" type="xs:string" minOccurs="1" maxOccurs="1" />
        <xs:element name="source" type="xs:string" minOccurs="1" maxOccurs="1" />
        <xs:element name="avail" type="xs:string" minOccurs="1" maxOccurs="1" />
        <xs:element name="category" type="xs:string" minOccurs="1" maxOccurs="1" />
        <xs:element name="cost" type="xs:string" minOccurs="1" maxOccurs="1" />
        <xs:element name="rating" type="xs:string" minOccurs="1" maxOccurs="1" />
        <xs:element name="slots" type="xs:string" minOccurs="1" maxOccurs="1" />
        <xs:element name="bonus" minOccurs="0" maxOccurs="unbounded">
          <xs:complexType>
            <xs:sequence>
              <xs:element name="accel" type="xs:string" minOccurs="0" maxOccurs="1" />
              <xs:element name="armor" type="xs:string" minOccurs="0" maxOccurs="1" />
              <xs:element name="body" type="xs:string" minOccurs="0" maxOccurs="1" />
              <xs:element name="devicerating" type="xs:string" minOccurs="0" maxOccurs="1" />
              <xs:element name="handling" type="xs:string" minOccurs="0" maxOccurs="1" />
              <xs:element name="improvesensor" type="xs:string" minOccurs="0" maxOccurs="1" />
              <xs:element name="offroadaccel" type="xs:string" minOccurs="0" maxOccurs="1" />
              <xs:element name="offroadhandling" type="xs:string" minOccurs="0" maxOccurs="1" />
              <xs:element name="offroadspeed" type="xs:string" minOccurs="0" maxOccurs="1" />
              <xs:element name="pilot" type="xs:string" minOccurs="0" maxOccurs="1" />
              <xs:element name="seats" type="xs:string" minOccurs="0" maxOccurs="1" />
              <xs:element name="selecttext" type="xs:string" minOccurs="0" maxOccurs="1" />
              <xs:element name="sensor" type="xs:string" minOccurs="0" maxOccurs="1" />
              <xs:element name="speed" type="xs:string" minOccurs="0" maxOccurs="1" />
            </xs:sequence>
          </xs:complexType>
        </xs:element>
        <xs:element name="ammobonus" type="xs:string" minOccurs="0" maxOccurs="1" />
        <xs:element name="ammoreplace" type="xs:string" minOccurs="0" maxOccurs="1" />
        <xs:element name="capacity" type="xs:string" minOccurs="0" maxOccurs="1" />
        <xs:element name="conditionmonitor" type="xs:string" minOccurs="0" maxOccurs="1" />
        <xs:element name="downgrade" minOccurs="0" maxOccurs="1" />
        <xs:element name="firewall" type="xs:integer" minOccurs="0" maxOccurs="1" />
        <xs:element name="hide" minOccurs="0" maxOccurs="1" />
        <xs:element name="limit" type="xs:string" minOccurs="0" maxOccurs="1" />
        <xs:element name="minrating" type="xs:string" minOccurs="0" maxOccurs="1" />
        <xs:element name="optionaldrone" minOccurs="0" maxOccurs="1" />
        <xs:element name="pilot" type="xs:integer" minOccurs="0" maxOccurs="1" />
        <xs:element ref="required" minOccurs="0" maxOccurs="1" />
        <xs:element name="subsystems" minOccurs="0" maxOccurs="unbounded">
          <xs:complexType>
            <xs:sequence>
              <xs:element name="subsystem" nillable="true" minOccurs="0" maxOccurs="unbounded">
                <xs:complexType>
                  <xs:simpleContent msdata:ColumnName="subsystem_Text" msdata:Ordinal="0">
                    <xs:extension base="xs:string">
                    </xs:extension>
                  </xs:simpleContent>
                </xs:complexType>
              </xs:element>
            </xs:sequence>
          </xs:complexType>
        </xs:element>
        <xs:element name="weaponmountcategories" type="xs:string" minOccurs="0" maxOccurs="1" />
      </xs:sequence>
    </xs:complexType>
  </xs:element>

  <xs:element name="NewDataSet" msdata:IsDataSet="true" msdata:UseCurrentLocale="true">
    <xs:complexType>
      <xs:choice minOccurs="0" maxOccurs="unbounded">
        <xs:element ref="mods" />
        <xs:element ref="chummer" />
      </xs:choice>
    </xs:complexType>
  </xs:element>
>>>>>>> 260a47e0
</xs:schema><|MERGE_RESOLUTION|>--- conflicted
+++ resolved
@@ -1,241 +1,3 @@
-<<<<<<< HEAD
-﻿<?xml version="1.0" encoding="utf-8"?>
-<xs:schema id="NewDataSet" xmlns="" xmlns:xs="http://www.w3.org/2001/XMLSchema" xmlns:msdata="urn:schemas-microsoft-com:xml-msdata">
-	<xs:include schemaLocation="../data../conditions.xsd" />
-
-	<xs:element name="mods">
-		<xs:complexType>
-			<xs:sequence>
-				<xs:element name="name" nillable="true" minOccurs="0" maxOccurs="unbounded">
-					<xs:complexType>
-						<xs:simpleContent msdata:ColumnName="name_Text" msdata:Ordinal="1">
-							<xs:extension base="xs:string">
-								<xs:attribute name="rating" type="xs:string" />
-							</xs:extension>
-						</xs:simpleContent>
-					</xs:complexType>
-				</xs:element>
-				<xs:element name="addslots" type="xs:string" minOccurs="0" />
-				<xs:element name="mod" minOccurs="0" maxOccurs="unbounded">
-					<xs:complexType>
-						<xs:sequence>
-							<xs:element name="id" type="xs:string" minOccurs="1" maxOccurs="1"/>
-							<xs:element name="name" type="xs:string" minOccurs="1" maxOccurs="1" />
-							<xs:element name="page" type="xs:string" minOccurs="1" maxOccurs="1" />
-							<xs:element name="source" type="xs:string" minOccurs="1" maxOccurs="1" />	
-							<xs:element name="avail" type="xs:string" minOccurs="1" maxOccurs="1" />
-							<xs:element name="category" type="xs:string" minOccurs="1" maxOccurs="1" />
-							<xs:element name="cost" type="xs:string" minOccurs="1" maxOccurs="1" />
-							<xs:element name="rating" type="xs:string" minOccurs="1" maxOccurs="1" />
-							<xs:element name="slots" type="xs:string" minOccurs="1" maxOccurs="1" />
-							<xs:element name="bonus" minOccurs="0" maxOccurs="unbounded">
-								<xs:complexType>
-									<xs:sequence>
-										<xs:element name="accel" type="xs:string" minOccurs="0" maxOccurs="1" />
-										<xs:element name="armor" type="xs:string" minOccurs="0" maxOccurs="1" />
-										<xs:element name="body" type="xs:string" minOccurs="0" maxOccurs="1" />
-										<xs:element name="devicerating" type="xs:string" minOccurs="0" maxOccurs="1" />
-										<xs:element name="handling" type="xs:string" minOccurs="0" maxOccurs="1" />
-										<xs:element name="improvesensor" type="xs:string" minOccurs="0" maxOccurs="1" />
-										<xs:element name="offroadaccel" type="xs:string" minOccurs="0" maxOccurs="1" />										
-										<xs:element name="offroadhandling" type="xs:string" minOccurs="0" maxOccurs="1" />
-										<xs:element name="offroadspeed" type="xs:string" minOccurs="0" maxOccurs="1" />
-										<xs:element name="pilot" type="xs:string" minOccurs="0" maxOccurs="1" />
-										<xs:element name="seats" type="xs:string" minOccurs="0" maxOccurs="1" />
-										<xs:element name="selecttext" type="xs:string" minOccurs="0" maxOccurs="1" />
-										<xs:element name="sensor" type="xs:string" minOccurs="0" maxOccurs="1" />
-										<xs:element name="speed" type="xs:string" minOccurs="0" maxOccurs="1" />
-									</xs:sequence>
-								</xs:complexType>
-							</xs:element>
-							<xs:element name="capacity" type="xs:string" minOccurs="0" maxOccurs="1" />
-							<xs:element name="conditionmonitor" type="xs:string" minOccurs="0" maxOccurs="1" />
-							<xs:element name="downgrade" minOccurs="0" maxOccurs="1" />
-							<xs:element name="firewall" type="xs:integer" minOccurs="0" maxOccurs="1" />
-							<xs:element name="limit" type="xs:string" minOccurs="0" maxOccurs="1" />
-							<xs:element name="minrating" type="xs:string" minOccurs="0" maxOccurs="1" />
-							<xs:element name="optionaldrone" minOccurs="0" maxOccurs="1" />	
-							<xs:element name="pilot" type="xs:integer" minOccurs="0" maxOccurs="1" />
-							<xs:element ref="required" minOccurs="0" maxOccurs="1" />	
-							<xs:element name="response" type="xs:integer" minOccurs="0" maxOccurs="1" />
-							<xs:element name="signal" type="xs:integer" minOccurs="0" maxOccurs="1" />
-							<xs:element name="system" type="xs:integer" minOccurs="0" maxOccurs="1" />						
-							<xs:element name="subsystems" minOccurs="0" maxOccurs="unbounded">
-								<xs:complexType>
-									<xs:sequence>
-										<xs:element name="subsystem" nillable="true" minOccurs="0" maxOccurs="unbounded">
-											<xs:complexType>
-												<xs:simpleContent msdata:ColumnName="subsystem_Text" msdata:Ordinal="0">
-													<xs:extension base="xs:string">
-													</xs:extension>
-												</xs:simpleContent>
-											</xs:complexType>
-										</xs:element>
-									</xs:sequence>
-								</xs:complexType>
-							</xs:element>
-							<xs:element name="weaponmountcategories" type="xs:string" minOccurs="0" maxOccurs="1" />
-						</xs:sequence>
-					</xs:complexType>
-				</xs:element>
-			</xs:sequence>
-		</xs:complexType>
-	</xs:element>
-	<xs:element name="chummer">
-		<xs:complexType>
-			<xs:sequence>
-				<xs:element name="categories" minOccurs="0" maxOccurs="unbounded">
-					<xs:complexType>
-						<xs:sequence>
-							<xs:element name="category" nillable="true" minOccurs="0" maxOccurs="unbounded">
-								<xs:complexType>
-									<xs:simpleContent msdata:ColumnName="category_Text" msdata:Ordinal="0">
-										<xs:extension base="xs:string">
-										</xs:extension>
-									</xs:simpleContent>
-								</xs:complexType>
-							</xs:element>
-						</xs:sequence>
-					</xs:complexType>
-				</xs:element>
-				<xs:element name="modcategories" minOccurs="0" maxOccurs="unbounded">
-					<xs:complexType>
-						<xs:sequence>
-							<xs:element name="category" nillable="true" minOccurs="0" maxOccurs="unbounded">
-								<xs:complexType>
-									<xs:simpleContent msdata:ColumnName="category_Text" msdata:Ordinal="0">
-										<xs:extension base="xs:string">
-										</xs:extension>
-									</xs:simpleContent>
-								</xs:complexType>
-							</xs:element>
-						</xs:sequence>
-					</xs:complexType>
-				</xs:element>
-				<xs:element name="limits" minOccurs="0" maxOccurs="unbounded">
-					<xs:complexType>
-						<xs:sequence>
-							<xs:element name="limit" nillable="true" minOccurs="0" maxOccurs="unbounded">
-								<xs:complexType>
-									<xs:simpleContent msdata:ColumnName="category_Text" msdata:Ordinal="0">
-										<xs:extension base="xs:string">
-										</xs:extension>
-									</xs:simpleContent>
-								</xs:complexType>
-							</xs:element>
-						</xs:sequence>
-					</xs:complexType>
-				</xs:element>
-				<xs:element name="vehicles" minOccurs="0" maxOccurs="1">
-					<xs:complexType>
-						<xs:sequence>
-							<xs:element name="vehicle" minOccurs="0" maxOccurs="unbounded">
-								<xs:complexType>
-									<xs:sequence>
-										<xs:element name="id" type="xs:string" minOccurs="1" maxOccurs="1" />
-										<xs:element name="name" type="xs:string" minOccurs="1" maxOccurs="1" />
-										<xs:element name="page" type="xs:string" minOccurs="1" maxOccurs="1" />
-										<xs:element name="source" type="xs:string" minOccurs="1" maxOccurs="1" />
-										<xs:element name="accel" type="xs:string" minOccurs="1" maxOccurs="1" />
-										<xs:element name="armor" type="xs:string" minOccurs="1" maxOccurs="1" />
-										<xs:element name="avail" type="xs:string" minOccurs="1" maxOccurs="1" />
-										<xs:element name="body" type="xs:string" minOccurs="1" maxOccurs="1" />
-										<xs:element name="category" type="xs:string" minOccurs="1" maxOccurs="1" />
-										<xs:element name="cost" type="xs:string" minOccurs="1" maxOccurs="1" />
-										<xs:element name="handling" type="xs:string" minOccurs="1" maxOccurs="1" />
-										<xs:element name="pilot" type="xs:string" minOccurs="1" maxOccurs="1" />
-										<xs:element name="sensor" type="xs:string" minOccurs="1" maxOccurs="1" />
-										<xs:element name="speed" type="xs:string" minOccurs="1" maxOccurs="1" />
-										<xs:element name="cyberwares" minOccurs="0" maxOccurs="1">
-											<xs:complexType>
-												<xs:sequence>
-													<xs:element name="cyberware" minOccurs="0" maxOccurs="unbounded">
-														<xs:complexType>
-															<xs:sequence>
-																<xs:element name="name" minOccurs="0" maxOccurs="1" />
-															</xs:sequence>
-														</xs:complexType>						  
-													</xs:element>
-												</xs:sequence>
-											</xs:complexType>
-										</xs:element>
-										<xs:element name="gears" minOccurs="0" maxOccurs="1">
-											<xs:complexType>
-												<xs:sequence>
-													<xs:element name="gear" minOccurs="0" maxOccurs="unbounded" />
-												</xs:sequence>
-											</xs:complexType>
-										</xs:element>
-										<xs:element name="hidden" minOccurs="0" maxOccurs="1" />
-										<xs:element name="mods" minOccurs="0" maxOccurs="1">
-											<xs:complexType>
-												<xs:sequence>
-													<xs:element name="addslots" type="xs:integer" minOccurs="0" maxOccurs="1" />
-													<xs:element name="name" minOccurs="0" maxOccurs="unbounded">
-														<xs:complexType>
-															<xs:simpleContent>
-																<xs:extension base="xs:string">
-																	<xs:attribute name="select" type="xs:string" use="optional" />
-																	<xs:attribute name="rating" type="xs:integer" use="optional" />
-																	<xs:attribute name="cost" type="xs:integer" use="optional" />
-																</xs:extension>
-															</xs:simpleContent>
-														</xs:complexType>
-													</xs:element>
-												</xs:sequence>
-											</xs:complexType>
-										</xs:element>
-										<xs:element name="modslots" type="xs:string" minOccurs="0" maxOccurs="1" />
-										<xs:element name="seats" type="xs:string" minOccurs="0" maxOccurs="1" />
-										<xs:element name="weaponmodslots" type="xs:string" minOccurs="0" maxOccurs="1" />
-										<xs:element name="weapons" minOccurs="0" maxOccurs="1">
-											<xs:complexType>
-												<xs:sequence>
-													<xs:element name="weapon" minOccurs="0" maxOccurs="unbounded" />
-												</xs:sequence>
-											</xs:complexType>
-										</xs:element>
-									</xs:sequence>
-								</xs:complexType>
-							</xs:element>
-						</xs:sequence>
-					</xs:complexType>
-				</xs:element>
-				<xs:element ref="mods" minOccurs="0" maxOccurs="unbounded" />
-				<xs:element ref="weaponmounts" minOccurs="0" maxOccurs="unbounded" />
-			</xs:sequence>
-		</xs:complexType>
-	</xs:element>
-	<xs:element name="weaponmounts">
-		<xs:complexType>
-			<xs:sequence>
-				<xs:element name="weaponmount" minOccurs="0" maxOccurs="unbounded">
-					<xs:complexType>
-						<xs:sequence>
-							<xs:element name="id" type="xs:string" minOccurs="1" maxOccurs="1" />
-							<xs:element name="name" type="xs:string" minOccurs="1" maxOccurs="1" />
-							<xs:element name="page" type="xs:string" minOccurs="1" maxOccurs="1" />
-							<xs:element name="source" type="xs:string" minOccurs="1" maxOccurs="1" />
-							<xs:element name="avail" type="xs:string" minOccurs="1" maxOccurs="1" />
-							<xs:element name="category" type="xs:string" minOccurs="1" maxOccurs="1" />
-							<xs:element name="cost" type="xs:string" minOccurs="1" maxOccurs="1" />
-							<xs:element name="slots" type="xs:string" minOccurs="0" maxOccurs="1" />
-							<xs:element name="weaponcategories" type="xs:string" minOccurs="0" maxOccurs="1" />
-						</xs:sequence>
-					</xs:complexType>
-				</xs:element>
-			</xs:sequence>
-		</xs:complexType>
-	</xs:element>
-	<xs:element name="NewDataSet" msdata:IsDataSet="true" msdata:UseCurrentLocale="true">
-		<xs:complexType>
-			<xs:choice minOccurs="0" maxOccurs="unbounded">
-				<xs:element ref="mods" />
-				<xs:element ref="chummer" />
-			</xs:choice>
-		</xs:complexType>
-	</xs:element>
-=======
 <?xml version="1.0" encoding="utf-8"?>
 <xs:schema id="NewDataSet" xmlns="" xmlns:xs="http://www.w3.org/2001/XMLSchema" xmlns:msdata="urn:schemas-microsoft-com:xml-msdata">
   <xs:include schemaLocation="conditions.xsd" />
@@ -529,5 +291,4 @@
       </xs:choice>
     </xs:complexType>
   </xs:element>
->>>>>>> 260a47e0
 </xs:schema>