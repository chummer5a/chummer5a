--- conflicted
+++ resolved
@@ -1,13582 +1,13297 @@
-<?xml version="1.0" encoding="utf-8"?>
-<!--This file is part of Chummer5a.
-
-    Chummer5a is free software: you can redistribute it and/or modify
-    it under the terms of the GNU General Public License as published by
-    the Free Software Foundation, either version 3 of the License, or
-    (at your option) any later version.
-
-    Chummer5a is distributed in the hope that it will be useful,
-    but WITHOUT ANY WARRANTY; without even the implied warranty of
-    MERCHANTABILITY or FITNESS FOR A PARTICULAR PURPOSE.  See the
-    GNU General Public License for more details.
-
-    You should have received a copy of the GNU General Public License
-    along with Chummer5a.  If not, see <http://www.gnu.org/licenses/>.
-
-    You can obtain the full source code for Chummer5a at
-    https://github.com/chummer5a/chummer5a
--->
-<chummer xmlns="" xmlns:xsi="http://www.w3.org/2001/XMLSchema-instance" xsi:schemaLocation="http://www.w3.org/2001/XMLSchema gear.xsd">
-	<!-- Due to the large variety of items in gear.xml, Regions are organised by category rather than sourcebook. -->
-	<version>0</version>
-	<categories>
-		<category>Alchemical Tools</category>		
-		<category>Ammunition</category>
-		<category>Armor Enhancements</category>
-		<category>Audio Devices</category>
-		<category>Audio Enhancements</category>
-		<category>Autosofts</category>
-		<category>Biotech</category>
-		<category>Breaking and Entering Gear</category>
-		<category>BTLs</category>
-		<category>Chemicals</category>
-		<category>Commlinks</category>
-		<category>Commlink/Cyberdeck Form Factors</category>
-		<category>Commlink Accessories</category>
-		<category>Commlink Apps</category>
-		<category>Common Programs</category>
-		<category>Communications and Countermeasures</category>
-		<category>Contracts/Upkeep</category>
-		<category>Critter Gear</category>
-		<category>Custom</category>
-		<category>Cyberdeck Modules</category>
-		<category>Cyberdecks</category>
-		<category>Cyberterminals</category>
-		<category>Disguises</category>
-		<category>Drugs</category>
-		<category>Electronics Accessories</category>
-		<category>Electronic Modification</category>
-		<category>Electronic Parts</category>
-		<category>Entertainment</category>
-		<category>Explosives</category>
-		<category>Extraction Devices</category>
-		<category>Foci</category>
-		<category>Food</category>
-		<category>Formulae</category>
-		<category>Grapple Gun</category>
-		<category>Hacking Programs</category>
-		<category>Housewares</category>
-		<category>ID/Credsticks</category>
-		<category>Magical Compounds</category>
-		<category>Magical Supplies</category>
-		<category>Miscellany</category>
-		<category>Nanogear</category>
-		<category>PI-Tac</category>
-		<category>RFID Tags</category>
-		<category>Rigger Command Consoles</category>
-		<category>Security Devices</category>
-		<category>Sensors</category>
-		<category>Sensor Functions</category>
-		<category>Sensor Housings</category>
-		<category>Services</category>
-		<category>Skillsofts</category>
-		<category>Software</category>
-		<category>Software Tweaks</category>
-		<category>Survival Gear</category>
-		<category>Tailored Perfume/Cologne</category>
-		<category>Tools</category>
-		<category>Tools of the Trade</category>
-		<category>Toxins</category>
-		<category>Vision Devices</category>
-		<category>Vision Enhancements</category>
-	</categories>
-	<gears>
-		<!-- Region Ammo -->
-<<<<<<< HEAD
-		<gear>
-			<id>4d96ee55-0929-480e-923d-178e69675541</id>
-			<name>Throwing Syringe</name>
-			<category>Ammunition</category>
-			<rating>0</rating>
-			<avail>6F</avail>
-			<addweapon>Throwing Syringe</addweapon>
-			<costfor>1</costfor>
-			<cost>40</cost>
-			<source>HT</source>
-			<page>183</page>
-		</gear>
-		<gear>
-			<id>60ab05a7-2850-410c-9261-c5df6b5cddf1</id>
-			<name>Arrow: Seeker Shaft</name>
-			<category>Ammunition</category>
-			<rating>0</rating>
-			<avail>12F</avail>
-			<costfor>1</costfor>
-			<cost>45</cost>
-			<source>HT</source>
-			<page>187</page>
-		</gear>
-		<gear>
-			<id>39042c0a-4b22-4762-8d56-623033860178</id>
-			<name>Arrow: Monotip Head</name>
-			<category>Ammunition</category>
-			<rating>10</rating>
-			<avail>8R</avail>
-			<costfor>1</costfor>
-			<cost>(Rating * 30)</cost>
-			<weaponbonus>
-				<ap>-2</ap>
-			</weaponbonus>
-			<source>HT</source>
-			<page>187</page>
-		</gear>
-		<gear>
-			<id>0198f16e-8bb2-4618-ab2a-f010abe0a1c6</id>
-			<name>Ammo: Depleted Uranium</name>
-			<category>Ammunition</category>
-			<rating>0</rating>
-			<avail>28F</avail>
-			<costfor>10</costfor>
-			<cost>1000</cost>
-			<weaponbonus>
-				<ap>-5</ap>
-				<damage>1</damage>
-			</weaponbonus>
-			<source>HT</source>
-			<page>189</page>
-		</gear>
-		<gear>
-			<id>adef0fa4-67b7-41e1-b534-f15308c9c8c1</id>
-			<name>Ammo: Silver</name>
-			<category>Ammunition</category>
-			<rating>0</rating>
-			<avail>12R</avail>
-			<costfor>10</costfor>
-			<cost>250</cost>
-			<weaponbonus>
-				<ap>+2</ap>
-			</weaponbonus>
-			<source>HT</source>
-			<page>189</page>
-		</gear>
-		<gear>
-			<id>60b7ad79-55b7-4803-8d1f-9145218eaf5b</id>
-			<name>Ammo: Wood Pulp</name>
-			<category>Ammunition</category>
-			<rating>0</rating>
-			<avail>6R</avail>
-			<costfor>10</costfor>
-			<cost>10</cost>
-			<weaponbonus>
-				<ap>+4</ap>
-				<damage>-4</damage>
-			</weaponbonus>
-			<source>HT</source>
-			<page>189</page>
-		</gear>
-		<gear>
-			<id>b286a62d-c7cb-472a-bea8-0f41a300bb9c</id>
-			<name>Ammo: Hi-De Rounds</name>
-			<category>Ammunition</category>
-			<rating>0</rating>
-			<avail>10F</avail>
-			<costfor>10</costfor>
-			<cost>150</cost>
-			<source>HT</source>
-			<page>189</page>
-		</gear>
-		<gear>
-			<id>c429fc81-d11b-434b-b98b-5fbdda9db905</id>
-			<name>Ammo: Subsonic</name>
-			<category>Ammunition</category>
-			<rating>0</rating>
-			<avail>8F</avail>
-			<costfor>10</costfor>
-			<cost>40</cost>
-			<weaponbonus>
-				<damage>-1</damage>
-			</weaponbonus>
-			<source>HT</source>
-			<page>189</page>
-		</gear>
-		<gear>
-			<id>75ccb148-e774-429c-b854-a27816439626</id>
-			<name>Spare Clip</name>
-			<category>Ammunition</category>
-			<rating>0</rating>
-			<avail>4</avail>
-			<cost>5</cost>
-			<bonus>
-				<selectweapon excludecategory="Melee" />
-			</bonus>
-			<source>SR5</source>
-			<page>433</page>
-		</gear>
-		<gear>
-			<id>18ad29eb-33d2-4032-9520-47b69979ebf3</id>
-			<name>Vindicator 200-Round Belt</name>
-			<category>Ammunition</category>
-			<rating>0</rating>
-			<avail>4</avail>
-			<cost>100</cost>
-			<bonus>
-				<selectweapon />
-			</bonus>
-			<source>RG</source>
-			<page>42</page>
-		</gear>
-		<gear>
-			<id>f87701a0-4ea2-47db-bcac-f5b8396c369e</id>
-			<name>Speed Loader</name>
-			<category>Ammunition</category>
-			<rating>0</rating>
-			<avail>2</avail>
-			<cost>25</cost>
-			<bonus>
-				<selectweapon />
-			</bonus>
-			<source>SR5</source>
-			<page>433</page>
-		</gear>
-		<gear>
-			<id>ef9c8aae-26df-4fe6-88b3-79fbb5eb77c5</id>
-=======
-			<gear>
-				<id>4d96ee55-0929-480e-923d-178e69675541</id>
-				<name>Throwing Syringe</name>
-				<category>Ammunition</category>
-				<rating>0</rating>
-				<source>HT</source>
-				<page>183</page>
-				<avail>6F</avail>
-				<addweapon>Throwing Syringe</addweapon>
-				<cost>40</cost>
-				<costfor>1</costfor>
-			</gear>
-			<gear>
-				<id>60ab05a7-2850-410c-9261-c5df6b5cddf1</id>
-				<name>Arrow: Seeker Shaft</name>
-				<category>Ammunition</category>
-				<rating>0</rating>
-				<source>HT</source>
-				<page>187</page>
-				<avail>12F</avail>
-				<cost>45</cost>
-				<costfor>1</costfor>
-			</gear>
-			<gear>
-				<id>39042c0a-4b22-4762-8d56-623033860178</id>
-				<name>Arrow: Monotip Head</name>
-				<category>Ammunition</category>
-				<rating>10</rating>
-				<source>HT</source>
-				<page>187</page>
-				<avail>8R</avail>
-				<cost>(Rating * 30)</cost>
-				<costfor>1</costfor>
-        <weaponbonus>
-          <ap>-2</ap>
-        </weaponbonus>
-			</gear>
-			<gear>
-				<id>0198f16e-8bb2-4618-ab2a-f010abe0a1c6</id>
-				<name>Ammo: Depleted Uranium</name>
-				<category>Ammunition</category>
-				<rating>0</rating>
-				<source>HT</source>
-				<page>189</page>
-				<avail>28F</avail>
-				<cost>1000</cost>
-				<costfor>10</costfor>
-				<weaponbonus>
-					<ap>-5</ap>
-					<damage>1</damage>
-				</weaponbonus>
-			</gear>
-			<gear>
-				<id>adef0fa4-67b7-41e1-b534-f15308c9c8c1</id>
-				<name>Ammo: Silver</name>
-				<category>Ammunition</category>
-				<rating>0</rating>
-				<source>HT</source>
-				<page>189</page>
-				<avail>12R</avail>
-				<cost>250</cost>
-				<costfor>10</costfor>
-				<weaponbonus>
-					<ap>+2</ap>
-				</weaponbonus>
-			</gear>
-			<gear>
-				<id>60b7ad79-55b7-4803-8d1f-9145218eaf5b</id>
-				<name>Ammo: Wood Pulp</name>
-				<category>Ammunition</category>
-				<rating>0</rating>
-				<source>HT</source>
-				<page>189</page>
-				<avail>6R</avail>
-				<cost>10</cost>
-				<costfor>10</costfor>
-				<weaponbonus>
-					<ap>+4</ap>
-					<damage>-4</damage>
-				</weaponbonus>
-			</gear>
-			<gear>
-				<id>b286a62d-c7cb-472a-bea8-0f41a300bb9c</id>
-				<name>Ammo: Hi-De Rounds</name>
-				<category>Ammunition</category>
-				<rating>0</rating>
-				<source>HT</source>
-				<page>189</page>
-				<avail>10F</avail>
-				<cost>150</cost>
-				<costfor>10</costfor>
-			</gear>
-			<gear>
-				<id>c429fc81-d11b-434b-b98b-5fbdda9db905</id>
-				<name>Ammo: Subsonic</name>
-				<category>Ammunition</category>
-				<rating>0</rating>
-				<source>HT</source>
-				<page>189</page>
-				<avail>8F</avail>
-				<cost>40</cost>
-				<costfor>10</costfor>
-				<weaponbonus>
-					<damage>-1</damage>
-				</weaponbonus>
-			</gear>
-			<gear>
-				<id>75ccb148-e774-429c-b854-a27816439626</id>
-				<name>Spare Clip</name>
-				<category>Ammunition</category>
-				<rating>0</rating>
-				<source>SR5</source>
-				<page>433</page>
-				<avail>4</avail>
-				<bonus>
-					<selectweapon excludecategory="Melee" />
-				</bonus>
-				<cost>5</cost>
-			</gear>
-			<gear>
-				<id>18ad29eb-33d2-4032-9520-47b69979ebf3</id>
-				<name>Vindicator 200-Round Belt</name>
-				<category>Ammunition</category>
-				<rating>0</rating>
-				<source>RG</source>
-				<page>42</page>
-				<avail>4</avail>
-				<bonus>
-					<selectweapon />
-				</bonus>
-				<cost>100</cost>
-			</gear>
-			<gear>
-				<id>f87701a0-4ea2-47db-bcac-f5b8396c369e</id>
-				<name>Speed Loader</name>
-				<category>Ammunition</category>
-				<rating>0</rating>
-				<source>SR5</source>
-				<page>433</page>
-				<avail>2</avail>
-				<bonus>
-					<selectweapon />
-				</bonus>
-				<cost>25</cost>
-			</gear>
-			<gear>
-				<id>ef9c8aae-26df-4fe6-88b3-79fbb5eb77c5</id>
->>>>>>> e70d36cf
-			<name>Ammo: APDS</name>
-			<category>Ammunition</category>
-			<rating>0</rating>
-			<source>SR5</source>
-			<page>434</page>
-			<avail>12F</avail>
-				<cost>120</cost>
-				<costfor>10</costfor>
-			<weaponbonus>
-				<ap>-4</ap>
-			</weaponbonus>
-		</gear>
-		<gear>
-			<id>0bf4113c-dedb-411d-8981-7b6af169f056</id>
-			<name>Ammo: Assault Cannon</name>
-			<category>Ammunition</category>
-			<rating>0</rating>
-			<source>SR5</source>
-			<page>434</page>
-			<avail>12F</avail>
-			<cost>400</cost>
-			<costfor>10</costfor>
-		</gear>
-		<gear>
-			<id>1315cecd-1c13-4d69-9828-a3ea535675da</id>
-			<name>Ammo: Explosive Rounds</name>
-			<category>Ammunition</category>
-			<rating>0</rating>
-			<source>SR5</source>
-			<page>434</page>
-			<avail>9F</avail>
-			<cost>80</cost>
-			<costfor>10</costfor>
-			<weaponbonus>
-				<ap>-1</ap>
-				<damage>1</damage>
-			</weaponbonus>
-		</gear>
-		<gear>
-			<id>95bff6e2-d788-407b-9069-093250f89fcb</id>
-			<name>Ammo: Flechette Rounds</name>
-			<category>Ammunition</category>
-			<rating>0</rating>
-			<source>SR5</source>
-			<page>434</page>
-			<avail>6R</avail>
-			<cost>65</cost>
-			<costfor>10</costfor>
-			<weaponbonus>
-				<ap>5</ap>
-				<damage>2</damage>
-				<damagetype>P(f)</damagetype>
-			</weaponbonus>
-		</gear>
-		<gear>
-			<id>0c8d16cb-6e96-4d95-8454-104a36091cf9</id>
-			<name>Ammo: Gel Rounds</name>
-			<category>Ammunition</category>
-			<rating>0</rating>
-			<source>SR5</source>
-			<page>434</page>
-			<avail>2R</avail>
-			<cost>25</cost>
-			<costfor>10</costfor>
-			<weaponbonus>
-				<ap>1</ap>
-				<damagetype>S</damagetype>
-			</weaponbonus>
-		</gear>
-		<gear>
-			<id>f486f414-ee2c-46db-92ea-c682861d8fe0</id>
-			<name>Ammo: Hollow Points</name>
-			<category>Ammunition</category>
-			<rating>0</rating>
-			<source>SR5</source>
-			<page>434</page>
-			<avail>4F</avail>
-			<cost>70</cost>
-			<costfor>10</costfor>
-			<weaponbonus>
-				<ap>2</ap>
-				<damage>1</damage>
-			</weaponbonus>
-		</gear>
-		<gear>
-			<id>638c81a2-328b-4e22-8fb0-ee37c5e2f6c9</id>
-			<name>Ammo: Injection Darts</name>
-			<category>Ammunition</category>
-			<rating>0</rating>
-			<source>SR5</source>
-			<page>434</page>
-			<avail>4R</avail>
-			<addoncategory>Drugs</addoncategory>
-			<addoncategory>Toxins</addoncategory>
-			<cost>75</cost>
-			<costfor>10</costfor>
-		</gear>
-<<<<<<< HEAD
-		<gear>
-			<id>63AA2CA3-E0B7-4193-8B15-290F6B5DD21E</id>
-			<name>Ammo: Taurus Omni-6 Heavy</name>
-			<category>Ammunition</category>
-			<rating>0</rating>
-			<avail>2R</avail>
-			<costfor>10</costfor>
-			<cost>20</cost>
-			<weaponbonus>
-				<apreplace>-1</apreplace>
-				<damagereplace>7P</damagereplace>
-				<modereplace>SS</modereplace>
-			</weaponbonus>
-			<source>SR5</source>
-			<page>434</page>
-		</gear>
-=======
-			<gear>
-				<id>63AA2CA3-E0B7-4193-8B15-290F6B5DD21E</id>
-				<name>Ammo: Taurus Omni-6 Heavy</name>
-				<category>Ammunition</category>
-				<rating>0</rating>
-				<source>SR5</source>
-				<page>434</page>
-				<avail>2R</avail>
-				<cost>20</cost>
-				<costfor>10</costfor>
-				<weaponbonus>
-					<apreplace>-1</apreplace>
-					<damagereplace>7P</damagereplace>
-					<modereplace>SS</modereplace>
-				</weaponbonus>
-			</gear>
->>>>>>> e70d36cf
-		<gear>
-			<id>d27dfc89-095d-440c-ad1c-c7f888df2824</id>
-			<name>Ammo: Peak-Discharge Energy Units</name>
-			<category>Ammunition</category>
-			<rating>0</rating>
-			<source>RG</source>
-			<page>22</page>
-			<avail>0</avail>
-			<cost>0</cost>
-		</gear>
-		<gear>
-			<id>b2a0b340-c793-4322-8422-8b03d18a6fae</id>
-			<name>Ammo: Regular Ammo</name>
-			<category>Ammunition</category>
-			<rating>0</rating>
-			<source>SR5</source>
-			<page>434</page>
-			<avail>2R</avail>
-			<cost>20</cost>
-			<costfor>10</costfor>
-		</gear>
-		<gear>
-			<id>d9f69780-93eb-41ff-9a9c-893f8c52794e</id>
-			<name>Ammo: Stick-n-Shock</name>
-			<category>Ammunition</category>
-			<rating>0</rating>
-			<source>SR5</source>
-			<page>434</page>
-			<avail>6R</avail>
-			<cost>80</cost>
-			<costfor>10</costfor>
-			<weaponbonus>
-				<apreplace>-5</apreplace>
-				<damage>-2</damage>
-				<damagetype>S(e)</damagetype>
-			</weaponbonus>
-		</gear>
-		<gear>
-			<id>e0d7aea7-52ac-4670-bac3-b13ce144257c</id>
-			<name>Ammo: Tracer</name>
-			<category>Ammunition</category>
-			<rating>0</rating>
-			<source>SR5</source>
-			<page>434</page>
-			<avail>6R</avail>
-			<cost>60</cost>
-			<costfor>10</costfor>
-		</gear>
-		<gear>
-			<id>8afe5065-5815-4a98-b047-2a7fed85db55</id>
-			<name>Ammo: Taser Dart</name>
-			<category>Ammunition</category>
-			<rating>0</rating>
-			<source>SR5</source>
-			<page>434</page>
-			<avail>3</avail>
-			<cost>50</cost>
-			<costfor>10</costfor>
-		</gear>
-		<gear>
-			<id>96eb3f57-26e0-40c5-8dac-62cf8a0bc52f</id>
-			<name>Ammo: EX-Explosive Rounds</name>
-			<category>Ammunition</category>
-			<rating>0</rating>
-			<source>RG</source>
-			<page>54</page>
-			<avail>14F</avail>
-			<cost>120</cost>
-			<costfor>10</costfor>
-			<weaponbonus>
-				<ap>-1</ap>
-				<damage>2</damage>
-			</weaponbonus>
-		</gear>
-		<gear>
-			<id>ecc8aafc-f8a3-408b-9b47-6f85a473de13</id>
-			<name>Ammo: Frangible Rounds</name>
-			<category>Ammunition</category>
-			<rating>0</rating>
-			<source>RG</source>
-			<page>54</page>
-			<avail>2R</avail>
-			<cost>10</cost>
-			<costfor>10</costfor>
-			<weaponbonus>
-				<ap>4</ap>
-				<damage>-1</damage>
-			</weaponbonus>
-		</gear>
-		<gear>
-			<id>506dd9c6-ea57-4ae2-8887-81ce93e5a7b2</id>
-			<name>Ammo: Flare Rounds</name>
-			<category>Ammunition</category>
-			<rating>0</rating>
-			<source>RG</source>
-			<page>55</page>
-			<avail>6R</avail>
-			<cost>20</cost>
-			<costfor>10</costfor>
-			<weaponbonus>
-				<ap>+2</ap>
-				<damage>-2</damage>
-			</weaponbonus>
-		</gear>
-		<gear>
-			<id>f29f0642-65a5-4461-bca1-396907dbf82e</id>
-			<name>Ammo: Tracker Rounds, Security Tag</name>
-			<category>Ammunition</category>
-			<rating>0</rating>
-			<source>RG</source>
-			<page>55</page>
-			<avail>8R</avail>
-			<cost>150</cost>
-			<costfor>10</costfor>
-		</gear>
-		<gear>
-			<id>4b844ac3-20e8-4982-8711-20579b5295a8</id>
-			<name>Ammo: Tracker Rounds, Stealth Tag</name>
-			<category>Ammunition</category>
-			<rating>0</rating>
-			<source>RG</source>
-			<page>55</page>
-			<avail>8R</avail>
-			<cost>75</cost>
-			<costfor>10</costfor>
-		</gear>
-		<gear>
-			<id>4257a39e-41eb-45ee-976e-41c3c0bf960c</id>
-			<name>Ammo: Capsule Rounds</name>
-			<category>Ammunition</category>
-			<rating>0</rating>
-			<source>RG</source>
-			<page>55</page>
-			<avail>2</avail>
-			<addoncategory>Drugs</addoncategory>
-			<addoncategory>Toxins</addoncategory>
-			<cost>5</cost>
-			<costfor>10</costfor>
-			<weaponbonus>
-				<ap>4</ap>
-				<damage>-4</damage>
-				<userange>Light Pistol</userange>
-			</weaponbonus>
-		</gear>
-		<gear>
-			<id>9e7a685f-e612-4b6b-955c-a7bc42b23682</id>
-			<name>Arrow: Standard</name>
-			<category>Ammunition</category>
-			<rating>10</rating>
-			<source>SR5</source>
-			<page>423</page>
-			<avail>Rating</avail>
-			<cost>Rating * 2</cost>
-			<costfor>1</costfor>
-		</gear>
-		<gear>
-			<id>775d2fed-57ab-4e63-b2e4-638ccf4a21d0</id>
-			<name>Arrow: Injection</name>
-			<category>Ammunition</category>
-			<rating>10</rating>
-			<source>SR5</source>
-			<page>424</page>
-			<avail>(Rating + 2)R</avail>
-			<cost>Rating * 20</cost>
-			<costfor>1</costfor>
-		</gear>
-		<gear>
-			<id>c3c2fa27-36a7-4296-aadd-627078e6e052</id>
-			<name>Bolt: Standard</name>
-			<category>Ammunition</category>
-			<rating>0</rating>
-			<source>SR5</source>
-			<page>424</page>
-			<avail>2</avail>
-			<cost>5</cost>
-			<costfor>1</costfor>
-		</gear>
-		<gear>
-			<id>7d697849-0a11-4a38-8f07-2e5becf8efe0</id>
-			<name>Bolt: Injection</name>
-			<category>Ammunition</category>
-			<rating>0</rating>
-			<source>SR5</source>
-			<page>424</page>
-			<avail>8R</avail>
-			<cost>50</cost>
-			<costfor>1</costfor>
-		</gear>
-		<gear>
-			<id>d9bf2003-1911-4e65-b6a1-8babb761dd85</id>
-			<name>Throwing Knife</name>
-			<category>Ammunition</category>
-			<rating>0</rating>
-			<source>SR5</source>
-			<page>424</page>
-			<avail>4R</avail>
-			<addweapon>Throwing Knife</addweapon>
-			<cost>25</cost>
-			<costfor>1</costfor>
-		</gear>
-		<gear>
-			<id>b4bbdbd3-1f65-44e5-b196-6ccbee1cc182</id>
-			<name>Shuriken</name>
-			<category>Ammunition</category>
-			<rating>0</rating>
-			<source>SR5</source>
-			<page>424</page>
-			<avail>4R</avail>
-			<addweapon>Shuriken</addweapon>
-			<cost>25</cost>
-			<costfor>1</costfor>
-		</gear>
-		<gear>
-			<id>dd6e4f80-8200-47fa-8f78-9204e9c0f70d</id>
-			<name>Arrow: Barbed Head</name>
-			<category>Ammunition</category>
-			<rating>10</rating>
-			<source>RG</source>
-			<page>23</page>
-			<avail>(Rating)R</avail>
-			<cost>(Rating * 2) + 10</cost>
-			<costfor>1</costfor>
-			<weaponbonus>
-				<damage>1</damage>
-			</weaponbonus>
-		</gear>
-		<gear>
-			<id>d09f3ebd-28fb-4375-ad0f-49fd1b521c12</id>
-			<name>Arrow: Explosive Head</name>
-			<category>Ammunition</category>
-			<rating>10</rating>
-			<source>RG</source>
-			<page>23</page>
-			<avail>(Rating)F</avail>
-			<cost>(Rating * 2) + 15</cost>
-			<costfor>1</costfor>
-			<weaponbonus>
-				<accuracy>-1</accuracy>
-				<ap>-1</ap>
-				<damage>2</damage>
-			</weaponbonus>
-		</gear>
-		<gear>
-			<id>8fb09c1d-f890-444b-bb2b-cf1a5e6825b8</id>
-			<name>Arrow: Hammerhead</name>
-			<category>Ammunition</category>
-			<rating>10</rating>
-			<source>RG</source>
-			<page>24</page>
-			<avail>Rating</avail>
-			<cost>(Rating * 2) + 5</cost>
-			<costfor>1</costfor>
-			<weaponbonus>
-				<ap>2</ap>
-				<damage>1</damage>
-				<damagetype>S</damagetype>
-			</weaponbonus>
-		</gear>
-		<gear>
-			<id>f245f0d0-22ba-4367-97ee-6762df9137bc</id>
-			<name>Arrow: Incendiary Head</name>
-			<category>Ammunition</category>
-			<rating>10</rating>
-			<source>RG</source>
-			<page>24</page>
-			<avail>12F</avail>
-			<cost>(Rating * 2) + 100</cost>
-			<costfor>1</costfor>
-			<weaponbonus>
-				<accuracy>-1</accuracy>
-			</weaponbonus>
-		</gear>
-		<gear>
-			<id>1cdea5f7-df85-4ebe-bc32-f8dbfa27dad3</id>
-			<name>Arrow: Screamer Head</name>
-			<category>Ammunition</category>
-			<rating>10</rating>
-			<source>RG</source>
-			<page>24</page>
-			<avail>Rating</avail>
-			<cost>(Rating * 2) + 5</cost>
-			<costfor>1</costfor>
-			<weaponbonus>
-				<ap>6</ap>
-				<damage>-2</damage>
-				<damagetype>S</damagetype>
-			</weaponbonus>
-		</gear>
-		<gear>
-			<id>4ddbecdf-fc04-4b1d-851b-63d5e9e57dbb</id>
-			<name>Arrow: Stick-n-Shock</name>
-			<category>Ammunition</category>
-			<rating>10</rating>
-			<source>RG</source>
-			<page>24</page>
-			<avail>(Rating)R</avail>
-			<cost>(Rating * 2) + 25</cost>
-			<costfor>1</costfor>
-			<weaponbonus>
-				<ap>-5</ap>
-				<damagereplace>8S(e)</damagereplace>
-			</weaponbonus>
-		</gear>
-		<gear>
-			<id>258049dc-6f94-4d41-be97-cadeba20ff36</id>
-			<name>Arrow: Stick-n-Shock w/Static Shaft</name>
-			<category>Ammunition</category>
-			<rating>10</rating>
-			<source>RG</source>
-			<page>24</page>
-			<avail>6R</avail>
-			<cost>(Rating * 25) + 25</cost>
-			<costfor>1</costfor>
-			<weaponbonus>
-				<ap>-5</ap>
-				<damagereplace>12S(e)</damagereplace>
-			</weaponbonus>
-		</gear>
-		<gear>
-			<id>9517a1df-5e00-46e5-92f7-4669b8b72380</id>
-			<name>Bolt: Barbed Head</name>
-			<category>Ammunition</category>
-			<rating>0</rating>
-			<source>RG</source>
-			<page>23</page>
-			<avail>5R</avail>
-			<cost>15</cost>
-			<costfor>1</costfor>
-			<weaponbonus>
-				<damage>1</damage>
-			</weaponbonus>
-		</gear>
-		<gear>
-			<id>945c0c98-9996-44ca-bc70-013389434d25</id>
-			<name>Bolt: Explosive Head</name>
-			<category>Ammunition</category>
-			<rating>0</rating>
-			<source>RG</source>
-			<page>23</page>
-			<avail>9F</avail>
-			<cost>20</cost>
-			<costfor>1</costfor>
-			<weaponbonus>
-				<accuracy>-1</accuracy>
-				<ap>-1</ap>
-				<damage>2</damage>
-			</weaponbonus>
-		</gear>
-		<gear>
-			<id>7057d386-6398-4e7f-8f14-1f74bddc7dba</id>
-			<name>Bolt: Hammerhead</name>
-			<category>Ammunition</category>
-			<rating>0</rating>
-			<source>RG</source>
-			<page>24</page>
-			<avail>5</avail>
-			<cost>10</cost>
-			<costfor>1</costfor>
-			<weaponbonus>
-				<ap>2</ap>
-				<damage>1</damage>
-				<damagetype>S</damagetype>
-			</weaponbonus>
-		</gear>
-		<gear>
-			<id>5acb7b20-ffe5-49fa-8ff7-372a59999fb6</id>
-			<name>Bolt: Incendiary Head</name>
-			<category>Ammunition</category>
-			<rating>0</rating>
-			<source>RG</source>
-			<page>24</page>
-			<avail>12F</avail>
-			<cost>105</cost>
-			<costfor>1</costfor>
-			<weaponbonus>
-				<accuracy>-1</accuracy>
-			</weaponbonus>
-		</gear>
-		<gear>
-			<id>8939b519-657a-4081-920f-3a4021eb6704</id>
-			<name>Bolt: Screamer Head</name>
-			<category>Ammunition</category>
-			<rating>0</rating>
-			<source>RG</source>
-			<page>24</page>
-			<avail>2</avail>
-			<cost>10</cost>
-			<costfor>1</costfor>
-			<weaponbonus>
-				<ap>6</ap>
-				<damage>-2</damage>
-				<damagetype>S</damagetype>
-			</weaponbonus>
-		</gear>
-		<gear>
-			<id>aa378f89-8f73-4f05-b920-fe7e35b7b3bd</id>
-			<name>Bolt: Stick-n-Shock</name>
-			<category>Ammunition</category>
-			<rating>0</rating>
-			<source>RG</source>
-			<page>24</page>
-			<avail>6R</avail>
-			<cost>30</cost>
-			<costfor>1</costfor>
-			<weaponbonus>
-				<ap>-5</ap>
-				<damagereplace>8S(e)</damagereplace>
-			</weaponbonus>
-		</gear>
-		<gear>
-			<id>c4fecc98-0cf7-4e81-adde-bbed821850d6</id>
-			<name>Bolt: Stick-n-Shock w/Static Shaft</name>
-			<category>Ammunition</category>
-			<rating>0</rating>
-			<source>RG</source>
-			<page>24</page>
-			<avail>6R</avail>
-			<cost>50</cost>
-			<costfor>1</costfor>
-			<weaponbonus>
-				<ap>-5</ap>
-				<damagereplace>12S(e)</damagereplace>
-			</weaponbonus>
-		</gear>
-		<gear>
-			<id>c1df71d5-845b-46c9-ab8d-9166c5cbac70</id>
-			<name>Boomerang</name>
-			<category>Ammunition</category>
-			<rating>0</rating>
-			<source>RG</source>
-			<page>24</page>
-			<avail>4</avail>
-			<addweapon>Boomerang</addweapon>
-			<cost>50</cost>
-			<costfor>1</costfor>
-		</gear>
-		<gear>
-			<id>d3d99f54-4176-4a11-a8cb-8447e285d977</id>
-			<name>Harpoon</name>
-			<category>Ammunition</category>
-			<rating>0</rating>
-			<source>RG</source>
-			<page>24</page>
-			<avail>6</avail>
-			<addweapon>Harpoon</addweapon>
-			<cost>125</cost>
-			<costfor>1</costfor>
-		</gear>
-		<gear>
-			<id>42404ae5-f203-4780-a575-a644d6443d20</id>
-			<name>Javelin</name>
-			<category>Ammunition</category>
-			<rating>0</rating>
-			<source>RG</source>
-			<page>24</page>
-			<avail>6</avail>
-			<addweapon>Javelin</addweapon>
-			<cost>125</cost>
-			<costfor>1</costfor>
-		</gear>
-		<gear>
-			<id>d37cd956-84de-40a7-a327-0185fe8bca3c</id>
-			<name>Net</name>
-			<category>Ammunition</category>
-			<rating>0</rating>
-			<source>RG</source>
-			<page>24</page>
-			<avail>6</avail>
-			<addweapon>Net</addweapon>
-			<cost>350</cost>
-			<costfor>1</costfor>
-		</gear>
-		<gear>
-			<id>7752a51c-b39f-4270-a5ed-e3de956cceb1</id>
-			<name>Net Gun Reload (Shocknet)</name>
-			<category>Ammunition</category>
-			<rating>0</rating>
-			<source>RG</source>
-			<page>28</page>
-			<avail>10R</avail>
-			<cost>600</cost>
-			<costfor>4</costfor>
-			<weaponbonus>
-				<ap>-5</ap>
-				<damagereplace>8S(e)</damagereplace>
-			</weaponbonus>
-		</gear>
-		<gear>
-			<id>5200ce56-c541-4a7a-8db2-ed4385f0d94f</id>
-			<name>XL Net Gun Reload (Shocknet)</name>
-			<category>Ammunition</category>
-			<rating>0</rating>
-			<source>RG</source>
-			<page>28</page>
-			<avail>10R</avail>
-			<cost>650</cost>
-			<costfor>2</costfor>
-			<weaponbonus>
-				<ap>-5</ap>
-				<damagereplace>8S(e)</damagereplace>
-			</weaponbonus>
-		</gear>
-		<gear>
-			<id>608324BB-E4CE-40B7-AC76-FF3F67B2C8E0</id>
-			<name>Ammo: Fuel Canister</name>
-			<category>Ammunition</category>
-			<rating>0</rating>
-			<source>RG</source>
-			<page>55</page>
-			<avail>16F</avail>
-			<cost>40</cost>
-			<costfor>4</costfor>
-		</gear>
-		<gear>
-			<id>8C9AE7B4-EF1F-4983-9008-795D3592B417</id>
-			<name>Ammo: AV Rounds</name>
-			<category>Ammunition</category>
-			<rating>0</rating>
-			<source>RG</source>
-			<page>55</page>
-			<avail>14R</avail>
-			<cost>175</cost>
-			<costfor>10</costfor>
-			<weaponbonus>
-				<ap>-1</ap>
-			</weaponbonus>
-		</gear>
-		<gear>
-			<id>911BB20E-E325-4399-8F7A-82FDCE13AE51</id>
-			<name>Ammo: Gyrojet</name>
-			<category>Ammunition</category>
-			<rating>0</rating>
-			<source>RG</source>
-			<page>28</page>
-			<avail>15</avail>
-			<cost>160</cost>
-			<costfor>10</costfor>
-			<weaponbonus>
-				<ap>-5</ap>
-				<damage>-2S(e)</damage>
-			</weaponbonus>
-		</gear>
-		<gear>
-			<id>FE737992-B03B-484C-8F5C-B3BD554B9381</id>
-			<name>Ammo: Gauss</name>
-			<category>Ammunition</category>
-			<rating>0</rating>
-			<source>RG</source>
-			<page>55</page>
-			<avail>18F</avail>
-			<cost>400</cost>
-			<costfor>10</costfor>
-		</gear>
-		<gear>
-			<id>784dfff3-7c0e-4166-8687-e3012ef3b434</id>
-			<name>Net Gun Reload (Standard)</name>
-			<category>Ammunition</category>
-			<rating>0</rating>
-			<source>RG</source>
-			<page>28</page>
-			<avail>9</avail>
-			<cost>350</cost>
-			<costfor>4</costfor>
-		</gear>
-		<gear>
-			<id>6ac1a45c-d8cc-42fd-9306-63ec3f4618e2</id>
-			<name>XL Net Gun Reload (Standard)</name>
-			<category>Ammunition</category>
-			<rating>0</rating>
-			<source>RG</source>
-			<page>28</page>
-			<avail>9</avail>
-			<cost>400</cost>
-			<costfor>2</costfor>
-		</gear>
-		<gear>
-			<id>48c4b8ed-80cd-4744-83b8-06842fd917aa</id>
-			<name>Urban Tribe Tomahawk</name>
-			<category>Ammunition</category>
-			<rating>0</rating>
-			<source>RG</source>
-			<page>25</page>
-			<avail>4</avail>
-			<addweapon>Urban Tribe Tomahawk</addweapon>
-			<cost>200</cost>
-			<costfor>1</costfor>
-		</gear>
-		<gear>
-			<id>9d1f9b41-0a43-4835-9dc4-a2f04f8a20a8</id>
-			<name>Bola: Standard</name>
-			<category>Ammunition</category>
-			<rating>0</rating>
-			<source>RG</source>
-			<page>26</page>
-			<avail>6</avail>
-			<addweapon>Bola</addweapon>
-			<cost>75</cost>
-			<costfor>1</costfor>
-		</gear>
-		<gear>
-			<id>f7b819d7-9f6a-446e-b916-82b5973883d6</id>
-			<name>Bola: Monofilament</name>
-			<category>Ammunition</category>
-			<rating>0</rating>
-			<source>RG</source>
-			<page>26</page>
-			<avail>18F</avail>
-			<addweapon>Monofilament Bola</addweapon>
-			<cost>4000</cost>
-			<costfor>1</costfor>
-		</gear>
-		<gear>
-			<id>f4b92e14-fe1f-4be4-ad73-aed10e1f73b4</id>
-			<name>Grenade: Flash-Bang</name>
-			<category>Ammunition</category>
-			<rating>0</rating>
-			<source>SR5</source>
-			<page>435</page>
-			<avail>6R</avail>
-			<addweapon>Grenade: Flash-Bang</addweapon>
-			<cost>100</cost>
-			<costfor>1</costfor>
-		</gear>
-		<gear>
-			<id>8e04c493-b04d-4511-ba68-7b2e0edbf3aa</id>
-			<name>Grenade: Flash-Pak</name>
-			<category>Ammunition</category>
-			<rating>0</rating>
-			<source>SR5</source>
-			<page>435</page>
-			<avail>4</avail>
-			<addweapon>Grenade: Flash-Pak</addweapon>
-			<cost>125</cost>
-		</gear>
-		<gear>
-			<id>7c5e7573-d75e-43e3-949c-cb4c9d70329b</id>
-			<name>Grenade: Fragmentation</name>
-			<category>Ammunition</category>
-			<rating>0</rating>
-			<source>SR5</source>
-			<page>435</page>
-			<avail>11F</avail>
-			<addweapon>Grenade: Fragmentation</addweapon>
-			<cost>100</cost>
-		</gear>
-		<gear>
-			<id>e61c5487-2074-4fc8-8da0-9891b15482e7</id>
-			<name>Grenade: High Explosive</name>
-			<category>Ammunition</category>
-			<rating>0</rating>
-			<source>SR5</source>
-			<page>435</page>
-			<avail>11F</avail>
-			<addweapon>Grenade: High Explosive</addweapon>
-			<cost>100</cost>
-		</gear>
-		<gear>
-			<id>06798b15-40bb-4464-b6a8-a01466ee9b9e</id>
-			<name>Grenade: Gas</name>
-			<category>Ammunition</category>
-			<rating>0</rating>
-			<source>SR5</source>
-			<page>435</page>
-			<avail>4R</avail>
-			<addoncategory>Drugs</addoncategory>
-			<addoncategory>Toxins</addoncategory>
-			<addweapon>Grenade: Gas</addweapon>
-			<cost>40</cost>
-		</gear>
-		<gear>
-			<id>84c6921e-dfa0-42ca-a01f-87c459ffc000</id>
-			<name>Grenade: Smoke</name>
-			<category>Ammunition</category>
-			<rating>0</rating>
-			<source>SR5</source>
-			<page>435</page>
-			<avail>4R</avail>
-			<addweapon>Grenade: Smoke</addweapon>
-			<cost>40</cost>
-		</gear>
-		<gear>
-			<id>f3472dc1-4c7b-403a-8001-6441bb65a687</id>
-			<name>Grenade: Thermal Smoke</name>
-			<category>Ammunition</category>
-			<rating>0</rating>
-			<source>SR5</source>
-			<page>435</page>
-			<avail>6R</avail>
-			<addweapon>Grenade: Thermal Smoke</addweapon>
-			<cost>60</cost>
-		</gear>
-		<gear>
-			<id>f092fca8-46a9-4351-a06a-362846e6546a</id>
-			<name>Minigrenade: Flash-Bang</name>
-			<category>Ammunition</category>
-			<rating>0</rating>
-			<source>SR5</source>
-			<page>435</page>
-			<avail>6R</avail>
-			<addweapon>Minigrenade: Flash-Bang</addweapon>
-			<cost>100</cost>
-		</gear>
-		<gear>
-			<id>7c00891f-6554-497d-9726-058d7c4a598e</id>
-			<name>Minigrenade: Flash-Pak</name>
-			<category>Ammunition</category>
-			<rating>0</rating>
-			<source>SR5</source>
-			<page>435</page>
-			<avail>4</avail>
-			<addweapon>Minigrenade: Flash-Pak</addweapon>
-			<cost>125</cost>
-		</gear>
-		<gear>
-			<id>8e1583bf-4cc5-4498-a800-36cb61d3fb27</id>
-			<name>Minigrenade: Fragmentation</name>
-			<category>Ammunition</category>
-			<rating>0</rating>
-			<source>SR5</source>
-			<page>435</page>
-			<avail>11F</avail>
-			<addweapon>Minigrenade: Fragmentation</addweapon>
-			<cost>100</cost>
-		</gear>
-		<gear>
-			<id>daecdfc8-15d5-4864-9e20-13e4a0dca88e</id>
-			<name>Minigrenade: High Explosive</name>
-			<category>Ammunition</category>
-			<rating>0</rating>
-			<source>SR5</source>
-			<page>435</page>
-			<avail>11F</avail>
-			<addweapon>Minigrenade: High Explosive</addweapon>
-			<cost>100</cost>
-		</gear>
-		<gear>
-			<id>74284124-57a0-479b-9ab1-3433bdb9e3b7</id>
-			<name>Minigrenade: Gas</name>
-			<category>Ammunition</category>
-			<rating>0</rating>
-			<source>SR5</source>
-			<page>435</page>
-			<avail>4R</avail>
-			<addoncategory>Drugs</addoncategory>
-			<addoncategory>Toxins</addoncategory>
-			<addweapon>Minigrenade: Gas</addweapon>
-			<cost>40</cost>
-		</gear>
-		<gear>
-			<id>b6381691-1a96-4299-b9df-129ffee64c45</id>
-			<name>Minigrenade: Smoke</name>
-			<category>Ammunition</category>
-			<rating>0</rating>
-			<source>SR5</source>
-			<page>435</page>
-			<avail>4R</avail>
-			<addweapon>Minigrenade: Smoke</addweapon>
-			<cost>40</cost>
-		</gear>
-		<gear>
-			<id>e2252b3c-1bae-496e-adbb-f1c3d6e0b32b</id>
-			<name>Minigrenade: Thermal Smoke</name>
-			<category>Ammunition</category>
-			<rating>0</rating>
-			<source>SR5</source>
-			<page>435</page>
-			<avail>6R</avail>
-			<addweapon>Minigrenade: Thermal Smoke</addweapon>
-			<cost>60</cost>
-		</gear>
-		<gear>
-			<id>50e68547-da12-4d87-9e05-8fefb9ccf723</id>
-			<name>Paint Grenade</name>
-			<category>Ammunition</category>
-			<rating>0</rating>
-			<source>RG</source>
-			<page>102</page>
-			<avail>8R</avail>
-			<addweapon>Grenade: Paint</addweapon>
-			<cost>100</cost>
-		</gear>
-		<gear>
-			<id>77a7504c-0eb8-4268-9744-66c4bbaae509</id>
-			<name>Smokebomb</name>
-			<category>Ammunition</category>
-			<rating>0</rating>
-			<source>HT</source>
-			<page>187</page>
-			<avail>6</avail>
-			<addweapon>Smokebomb</addweapon>
-			<cost>25</cost>
-		</gear>
-		<gear>
-			<id>60d28c15-42dd-4837-bc5f-8d8a15393655</id>
-			<name>Rocket: Anti-Vehicle</name>
-			<category>Ammunition</category>
-			<rating>0</rating>
-			<source>SR5</source>
-			<page>436</page>
-			<avail>18F</avail>
-			<addweapon>Rocket: Anti-Vehicle</addweapon>
-			<cost>2800</cost>
-		</gear>
-		<gear>
-			<id>4c5be084-c975-42d2-962c-dc2add203b6b</id>
-			<name>Rocket: Fragmentation</name>
-			<category>Ammunition</category>
-			<rating>0</rating>
-			<source>SR5</source>
-			<page>436</page>
-			<avail>12F</avail>
-			<addweapon>Rocket: Fragmentation</addweapon>
-			<cost>2000</cost>
-		</gear>
-		<gear>
-			<id>d5136e8b-bf34-401d-967d-c52f8cc175c1</id>
-			<name>Rocket: High Explosive</name>
-			<category>Ammunition</category>
-			<rating>0</rating>
-			<source>SR5</source>
-			<page>436</page>
-			<avail>18F</avail>
-			<addweapon>Rocket: High Explosive</addweapon>
-			<cost>2100</cost>
-		</gear>
-		<gear>
-			<id>a42b7377-5a2e-456d-b729-8783873465f0</id>
-			<name>Missile: Anti-Vehicle</name>
-			<category>Ammunition</category>
-			<rating>0</rating>
-			<source>SR5</source>
-			<page>436</page>
-			<avail>18F</avail>
-			<addweapon>Missile: Anti-Vehicle</addweapon>
-			<cost>2800</cost>
-		</gear>
-		<gear>
-			<id>bb40694a-59de-4fb8-9cee-697f37377a55</id>
-			<name>Missile: Fragmentation</name>
-			<category>Ammunition</category>
-			<rating>0</rating>
-			<source>SR5</source>
-			<page>436</page>
-			<avail>12F</avail>
-			<addweapon>Missile: Fragmentation</addweapon>
-			<cost>2000</cost>
-		</gear>
-		<gear>
-			<id>838a308e-a638-433e-b5bc-54222fb645c9</id>
-			<name>Missile: High Explosive</name>
-			<category>Ammunition</category>
-			<rating>0</rating>
-			<source>SR5</source>
-			<page>436</page>
-			<avail>18F</avail>
-			<addweapon>Missile: High Explosive</addweapon>
-			<cost>2100</cost>
-		</gear>
-		<!-- End Region -->
-		<!-- Region Explosives -->
-		<gear>
-			<id>48eca1ec-bce2-4878-bfdc-5b37639e9d6f</id>
-			<name>Commercial Explosive</name>
-			<category>Explosives</category>
-			<rating>5</rating>
-			<source>SR5</source>
-			<page>436</page>
-			<avail>8R</avail>
-			<cost>100</cost>
-			<minrating>5</minrating>
-		</gear>
-		<gear>
-			<id>df3efeef-661f-41fd-9007-01ba7db42dee</id>
-			<name>Dynamite</name>
-			<category>Explosives</category>
-			<rating>3</rating>
-			<source>RG</source>
-			<page>190</page>
-			<avail>8R</avail>
-			<cost>350</cost>
-			<minrating>3</minrating>
-		</gear>
-		<gear>
-			<id>381a235b-5282-45b4-a4c1-9c75d20f71b3</id>
-			<name>Nitroglycerin</name>
-			<category>Explosives</category>
-			<rating>6</rating>
-			<source>RG</source>
-			<page>190</page>
-			<avail>11F</avail>
-			<cost>350</cost>
-			<minrating>6</minrating>
-		</gear>
-		<gear>
-			<id>733504c5-f2bb-4114-9132-e92979dc2010</id>
-			<name>TNT</name>
-			<category>Explosives</category>
-			<rating>5</rating>
-			<source>RG</source>
-			<page>190</page>
-			<avail>12R</avail>
-			<cost>200</cost>
-			<minrating>5</minrating>
-		</gear>
-		<gear>
-			<id>0183db3c-974e-40f8-ab73-ccf733beadd5</id>
-			<name>Foam Explosive</name>
-			<category>Explosives</category>
-			<rating>25</rating>
-			<source>SR5</source>
-			<page>436</page>
-			<avail>12F</avail>
-			<cost>Rating * 100</cost>
-			<minrating>6</minrating>
-		</gear>
-		<gear>
-			<id>0b5b01f5-9c02-4513-8393-7bd64e1ca86c</id>
-			<name>Plastic Explosive</name>
-			<category>Explosives</category>
-			<rating>25</rating>
-			<source>SR5</source>
-			<page>436</page>
-			<avail>16F</avail>
-			<cost>Rating * 100</cost>
-			<minrating>6</minrating>
-		</gear>
-		<gear>
-			<id>de117700-4b5f-45f0-ae65-aab803d39220</id>
-			<name>Ammonium Nitrate</name>
-			<category>Explosives</category>
-			<rating>4</rating>
-			<source>RG</source>
-			<page>193</page>
-			<avail>5</avail>
-			<cost>80</cost>
-			<minrating>4</minrating>
-		</gear>
-		<gear>
-			<id>6625fd1b-53d0-4f17-a4ec-f6645fc1707f</id>
-			<name>ANFO</name>
-			<category>Explosives</category>
-			<rating>6</rating>
-			<source>RG</source>
-			<page>193</page>
-			<avail>7</avail>
-			<cost>100</cost>
-			<minrating>6</minrating>
-		</gear>
-		<gear>
-			<id>89549b33-b3fa-48ac-bd6f-8b0aec288ae7</id>
-			<name>Detonating Cord, Low Yield (meter)</name>
-			<category>Explosives</category>
-			<rating>3</rating>
-			<source>RG</source>
-			<page>193</page>
-			<avail>10R</avail>
-			<cost>100</cost>
-			<minrating>3</minrating>
-		</gear>
-		<gear>
-			<id>6a38466e-f5ea-451b-bdf9-51aacc5e1537</id>
-			<name>Detonating Cord, High Yield (meter)</name>
-			<category>Explosives</category>
-			<rating>6</rating>
-			<source>RG</source>
-			<page>193</page>
-			<avail>14R</avail>
-			<cost>150</cost>
-			<minrating>6</minrating>
-		</gear>
-		<gear>
-			<id>ded12d46-347a-424f-9e18-0d8c8cdfa48e</id>
-			<name>Binary Explosives</name>
-			<category>Explosives</category>
-			<rating>20</rating>
-			<source>RG</source>
-			<page>193</page>
-			<avail>18F</avail>
-			<cost>Rating * 125</cost>
-			<minrating>1</minrating>
-		</gear>
-		<gear>
-			<id>38268be5-dd9a-439c-932b-aae2ead8bcc6</id>
-			<name>Linear Charge</name>
-			<category>Explosives</category>
-			<rating>25</rating>
-			<source>RG</source>
-			<page>193</page>
-			<avail>16R</avail>
-			<cost>Rating * 250</cost>
-			<minrating>1</minrating>
-		</gear>
-		<gear>
-			<id>de29bcc2-025f-40dd-87e7-d15c6ca1ec10</id>
-			<name>Liquid Explosives</name>
-			<category>Explosives</category>
-			<rating>25</rating>
-			<source>RG</source>
-			<page>193</page>
-			<avail>16F</avail>
-			<cost>Rating * 150</cost>
-			<minrating>1</minrating>
-		</gear>
-		<gear>
-			<id>2c98be77-22d7-4116-90fc-e8489944578d</id>
-			<name>Detonator Cap</name>
-			<category>Explosives</category>
-			<rating>0</rating>
-			<source>SR5</source>
-			<page>436</page>
-			<avail>8R</avail>
-			<cost>75</cost>
-		</gear>
-<<<<<<< HEAD
-		<gear>
-			<id>ce33ea7f-b406-45e2-a01e-beba431083c2</id>
-			<name>Detonator, Blasting Cap</name>
-			<category>Explosives</category>
-			<rating>0</rating>
-			<avail>8R</avail>
-			<cost>20</cost>
-			<source>RG</source>
-			<page>195</page>
-		</gear>
-=======
-    <gear>
-      <id>ce33ea7f-b406-45e2-a01e-beba431083c2</id>
-      <name>Detonator, Blasting Cap</name>
-      <category>Explosives</category>
-      <rating>0</rating>
-			<source>RG</source>
-			<page>195</page>
-			<avail>8R</avail>
-			<cost>20</cost>
-    </gear>
->>>>>>> e70d36cf
-		<gear>
-			<id>15a39069-3ee5-4ad8-9906-93f6c325c326</id>
-			<name>Detonator, Electrical</name>
-			<category>Explosives</category>
-			<rating>6</rating>
-			<source>RG</source>
-			<page>195</page>
-			<avail>(Rating * 4)R</avail>
-			<cost>Rating * 30</cost>
-		</gear>
-		<gear>
-			<id>8e429087-b97a-43f9-8f51-0677b82d14a8</id>
-			<name>Detonator, Optical</name>
-			<category>Explosives</category>
-			<rating>6</rating>
-			<source>RG</source>
-			<page>195</page>
-			<avail>(Rating * 7)F</avail>
-			<cost>Rating * 200</cost>
-		</gear>
-		<gear>
-			<id>22c45dbe-e087-457a-b34c-4cb800cacfe8</id>
-			<name>Detonator, Pull</name>
-			<category>Explosives</category>
-			<rating>0</rating>
-			<source>RG</source>
-			<page>195</page>
-			<avail>9F</avail>
-			<cost>80</cost>
-		</gear>
-		<gear>
-			<id>f6b0829d-1da1-42e9-a643-69d7727d0dca</id>
-			<name>Detonator, Push</name>
-			<category>Explosives</category>
-			<rating>0</rating>
-			<source>RG</source>
-			<page>195</page>
-			<avail>9F</avail>
-			<cost>80</cost>
-		</gear>
-		<gear>
-			<id>9d1b9437-ffc8-4827-91b6-b61c75354692</id>
-			<name>Detonator, Radio</name>
-			<category>Explosives</category>
-			<rating>3</rating>
-			<source>RG</source>
-			<page>195</page>
-			<avail>10R</avail>
-			<cost>75</cost>
-		</gear>
-		<gear>
-			<id>0d8955b7-1df7-4079-b4d6-2f8dc075830e</id>
-			<name>Detonator, Timer</name>
-			<category>Explosives</category>
-			<rating>3</rating>
-			<source>RG</source>
-			<page>195</page>
-			<avail>(Rating * 6)F</avail>
-			<cost>Rating * 50</cost>
-		</gear>
-		<gear>
-			<id>65aa34c9-8c66-4909-bd24-34d47c851055</id>
-			<name>Atomizer</name>
-			<category>Explosives</category>
-			<rating>10</rating>
-			<source>RG</source>
-			<page>196</page>
-			<avail>(Rating * 2)R</avail>
-			<cost>Rating * 300</cost>
-		</gear>
-		<gear>
-			<id>9f37ddb0-faf7-4741-9523-0c444a8ac83b</id>
-			<name>Exploder, Electrical</name>
-			<category>Explosives</category>
-			<rating>6</rating>
-			<source>RG</source>
-			<page>196</page>
-			<avail>8R</avail>
-			<cost>Rating * 150</cost>
-		</gear>
-		<gear>
-			<id>b68ced74-55f6-4017-8953-4bfa2c73b1ea</id>
-			<name>Exploder, Optical</name>
-			<category>Explosives</category>
-			<rating>6</rating>
-			<source>RG</source>
-			<page>196</page>
-			<avail>14R</avail>
-			<cost>Rating * 250</cost>
-		</gear>
-		<gear>
-			<id>b82c6383-5ff7-4376-8e58-f63bb8ecdd20</id>
-			<name>Hard-Shell Briefcase</name>
-			<category>Explosives</category>
-			<rating>12</rating>
-			<source>RG</source>
-			<page>196</page>
-			<avail>10R</avail>
-			<cost>Rating * 100</cost>
-		</gear>
-		<gear>
-			<id>7b14565a-ac42-4dcc-930d-34740c79358c</id>
-			<name>Safety Fuse (meter)</name>
-			<category>Explosives</category>
-			<rating>0</rating>
-			<source>RG</source>
-			<page>197</page>
-			<avail>8R</avail>
-			<cost>5</cost>
-		</gear>
-		<gear>
-			<id>620f10c6-c08b-43d6-a072-a734f11b536b</id>
-			<name>Redundant Power Supply</name>
-			<category>Explosives</category>
-			<rating>0</rating>
-			<source>RG</source>
-			<page>194</page>
-			<avail>6R</avail>
-			<cost>Variable(50-500)</cost>
-		</gear>
-		<gear>
-			<id>8d2257ec-8079-4e8f-b0b3-f3312f0bec8e</id>
-			<name>Nanoprint Scanners</name>
-			<category>Explosives</category>
-			<rating>6</rating>
-			<source>RG</source>
-			<page>187</page>
-			<avail>16F</avail>
-			<cost>Rating * 500</cost>
-		</gear>
-		<!-- End Region -->
-		<!-- Region Extraction Devices -->
-		<gear>
-			<id>7c034499-0089-48e5-b63d-a7da067c8353</id>
-			<name>Houdini Machine I</name>
-			<category>Extraction Devices</category>
-			<rating>0</rating>
-			<source>SS</source>
-			<page>172</page>
-			<avail>12F</avail>
-			<cost>8500</cost>
-		</gear>
-		<gear>
-			<id>73923b5b-0ab2-4735-9a06-db42317c6bc2</id>
-			<name>Houdini Machine II</name>
-			<category>Extraction Devices</category>
-			<rating>0</rating>
-			<source>SS</source>
-			<page>172</page>
-			<avail>12F</avail>
-			<cost>12000</cost>
-		</gear>
-		<gear>
-			<id>563e2286-6ceb-40e8-81aa-acd29ce3ff82</id>
-			<name>Ambulance Gurney</name>
-			<category>Extraction Devices</category>
-			<rating>0</rating>
-			<source>SS</source>
-			<page>173</page>
-			<avail>8</avail>
-			<cost>2000</cost>
-		</gear>
-		<gear>
-			<id>902585b9-5806-41cf-8498-e47444284236</id>
-			<name>Body Bag</name>
-			<category>Extraction Devices</category>
-			<rating>0</rating>
-			<source>SS</source>
-			<page>173</page>
-			<avail>6</avail>
-			<cost>50</cost>
-		</gear>
-		<gear>
-			<id>5da1b0fa-3315-4fcd-a339-6db8e163cbab</id>
-			<name>Fake DocWagon Wrist Band</name>
-			<category>Extraction Devices</category>
-			<rating>0</rating>
-			<source>SS</source>
-			<page>173</page>
-			<avail>10F</avail>
-			<cost>100</cost>
-		</gear>
-		<gear>
-			<id>5d2fc041-c0cf-4a90-8918-be487a781e13</id>
-			<name>Stimtouch Hosiery</name>
-			<category>Extraction Devices</category>
-			<rating>0</rating>
-			<source>SS</source>
-			<page>178</page>
-			<avail>6R</avail>
-			<addweapon>Stimtouch Hosiery</addweapon>
-			<cost>250</cost>
-		</gear>
-		<gear>
-			<id>234e4665-b483-43a1-bc89-8f1bfe1661b7</id>
-			<name>Laced Lipstick</name>
-			<category>Extraction Devices</category>
-			<rating>0</rating>
-			<source>SS</source>
-			<page>178</page>
-			<avail>10F</avail>
-			<cost>50</cost>
-		</gear>
-		<!-- End Region-->
-		<!-- Region Disguises-->
-		<gear>
-			<id>1ecebb15-6ced-464e-9e36-2cd217e4bc63</id>
-			<name>Uniforms</name>
-			<category>Disguises</category>
-			<rating>0</rating>
-			<source>SS</source>
-			<page>178</page>
-			<avail>16F</avail>
-			<cost>Variable(2000-15000)</cost>
-		</gear>
-		<!-- End Region -->
-		<!-- Region Commlinks and Cyberdecks -->
-		<gear>
-			<id>89a0f3c9-5ef6-41cd-981f-4ac690ee2ab3</id>
-			<name>Meta Link</name>
-			<category>Commlinks</category>
-			<rating>0</rating>
-			<source>SR5</source>
-			<page>438</page>
-			<avail>2</avail>
-			<armorcapacity>[2]</armorcapacity>
-			<attack>0</attack>
-			<capacity>0</capacity>
-			<cost>100</cost>
-			<dataprocessing>1</dataprocessing>
-			<devicerating>1</devicerating>
-			<firewall>1</firewall>
-			<sleaze>0</sleaze>
-		</gear>
-		<gear>
-			<id>d808ba12-db93-4a7b-85a1-9e9f6229087f</id>
-			<name>Sony Emperor</name>
-			<category>Commlinks</category>
-			<rating>0</rating>
-			<source>SR5</source>
-			<page>438</page>
-			<avail>4</avail>
-			<armorcapacity>[2]</armorcapacity>
-			<attack>0</attack>
-			<capacity>0</capacity>
-			<cost>700</cost>
-			<dataprocessing>2</dataprocessing>
-			<devicerating>2</devicerating>
-			<firewall>2</firewall>
-			<sleaze>0</sleaze>
-		</gear>
-		<gear>
-			<id>15a6c42b-12a4-494e-8ca5-e6c3a1052314</id>
-			<name>Renraku Sensei</name>
-			<category>Commlinks</category>
-			<rating>0</rating>
-			<source>SR5</source>
-			<page>438</page>
-			<avail>6</avail>
-			<armorcapacity>[2]</armorcapacity>
-			<attack>0</attack>
-			<capacity>0</capacity>
-			<cost>1000</cost>
-			<dataprocessing>3</dataprocessing>
-			<devicerating>3</devicerating>
-			<firewall>3</firewall>
-			<sleaze>0</sleaze>
-		</gear>
-		<gear>
-			<id>72d1ca07-71b1-4085-8a4d-bd720a6b1908</id>
-			<name>Erika Elite</name>
-			<category>Commlinks</category>
-			<rating>0</rating>
-			<source>SR5</source>
-			<page>438</page>
-			<avail>8</avail>
-			<armorcapacity>[2]</armorcapacity>
-			<attack>0</attack>
-			<capacity>0</capacity>
-			<cost>2500</cost>
-			<dataprocessing>4</dataprocessing>
-			<devicerating>4</devicerating>
-			<firewall>4</firewall>
-			<sleaze>0</sleaze>
-		</gear>
-		<gear>
-			<id>6de5a1b0-30e2-4c74-8646-971f698cb231</id>
-			<name>Hermes Ikon</name>
-			<category>Commlinks</category>
-			<rating>0</rating>
-			<source>SR5</source>
-			<page>438</page>
-			<avail>10</avail>
-			<armorcapacity>[2]</armorcapacity>
-			<attack>0</attack>
-			<capacity>0</capacity>
-			<cost>3000</cost>
-			<dataprocessing>5</dataprocessing>
-			<devicerating>5</devicerating>
-			<firewall>5</firewall>
-			<sleaze>0</sleaze>
-		</gear>
-		<gear>
-			<id>01077e2d-4f67-428a-850d-250faad2007c</id>
-			<name>Transys Avalon</name>
-			<category>Commlinks</category>
-			<rating>0</rating>
-			<source>SR5</source>
-			<page>438</page>
-			<avail>12</avail>
-			<armorcapacity>[2]</armorcapacity>
-			<attack>0</attack>
-			<capacity>0</capacity>
-			<cost>5000</cost>
-			<dataprocessing>6</dataprocessing>
-			<devicerating>6</devicerating>
-			<firewall>6</firewall>
-			<sleaze>0</sleaze>
-		</gear>
-		<gear>
-			<id>1522dd91-99d9-42f9-ab19-b43e8e3c7322</id>
-			<name>Fairlight Caliban</name>
-			<category>Commlinks</category>
-			<rating>0</rating>
-			<source>SR5</source>
-			<page>438</page>
-			<avail>14</avail>
-			<armorcapacity>[2]</armorcapacity>
-			<attack>0</attack>
-			<capacity>0</capacity>
-			<cost>8000</cost>
-			<dataprocessing>7</dataprocessing>
-			<devicerating>7</devicerating>
-			<firewall>7</firewall>
-			<sleaze>0</sleaze>
-		</gear>
-<<<<<<< HEAD
-		<gear>
-			<id>1dd68a37-4606-4a44-b314-6b885f405ca4</id>
-			<name>Spinrad Industries Trompe L'Oeil</name>
-			<category>Commlinks</category>
-			<armorcapacity>[2]</armorcapacity>
-			<capacity>0</capacity>
-			<rating>0</rating>
-			<devicerating>6</devicerating>
-			<attack>0</attack>
-			<sleaze>0</sleaze>
-			<dataprocessing>6</dataprocessing>
-			<firewall>6</firewall>
-			<avail>16</avail>
-			<cost>50000</cost>
-			<source>BOTL</source>
-			<page>126</page>
-		</gear>
-=======
-    <gear>
-      <id>1dd68a37-4606-4a44-b314-6b885f405ca4</id>
-      <name>Spinrad Industries Trompe L'Oeil</name>
-      <category>Commlinks</category>
-			<rating>0</rating>
-			<source>BOTL</source>
-			<page>126</page>
-			<avail>16</avail>
-			<armorcapacity>[2]</armorcapacity>
-			<attack>0</attack>
-			<capacity>0</capacity>
-			<cost>50000</cost>
-			<dataprocessing>6</dataprocessing>
-			<devicerating>6</devicerating>
-			<firewall>6</firewall>
-			<sleaze>0</sleaze>
-    </gear>
->>>>>>> e70d36cf
-		<gear>
-			<id>d589142e-a71f-4cd9-b916-967168721eea</id>
-			<name>Sim Module</name>
-			<category>Commlink Accessories</category>
-			<rating>0</rating>
-			<source>SR5</source>
-			<page>438</page>
-			<avail>0</avail>
-			<armorcapacity>[2]</armorcapacity>
-			<cost>100</cost>
-			<devicerating>0</devicerating>
-		</gear>
-		<gear>
-			<id>b7da0596-da6e-4122-adc3-21d7f3f9e3f1</id>
-			<name>Sim Module, Hot</name>
-			<category>Commlink Accessories</category>
-			<rating>0</rating>
-			<source>SR5</source>
-			<page>439</page>
-			<avail>4F</avail>
-			<armorcapacity>[2]</armorcapacity>
-			<cost>250</cost>
-			<devicerating>0</devicerating>
-		</gear>
-		<gear>
-			<id>b6d1476d-a08c-43fc-be0e-68ca9330a43e</id>
-			<name>Erika MCD-1</name>
-			<category>Cyberdecks</category>
-			<rating>0</rating>
-			<source>SR5</source>
-			<page>439</page>
-			<avail>3R</avail>
-			<attack>4</attack>
-			<attributearray>4,3,2,1</attributearray>
-			<capacity>0</capacity>
-			<cost>49500</cost>
-			<dataprocessing>2</dataprocessing>
-			<devicerating>1</devicerating>
-			<firewall>1</firewall>
-			<programs>1</programs>
-			<sleaze>3</sleaze>
-		</gear>
-		<gear>
-			<id>540831fa-7866-443a-9187-112c5c5cbf7b</id>
-			<name>Microdeck Summit</name>
-			<category>Cyberdecks</category>
-			<rating>0</rating>
-			<source>SR5</source>
-			<page>439</page>
-			<avail>3R</avail>
-			<attack>4</attack>
-			<attributearray>4,3,3,1</attributearray>
-			<capacity>0</capacity>
-			<cost>58000</cost>
-			<dataprocessing>3</dataprocessing>
-			<devicerating>1</devicerating>
-			<firewall>1</firewall>
-			<programs>1</programs>
-			<sleaze>3</sleaze>
-		</gear>
-		<gear>
-			<id>d0815d76-b7b7-4f50-b700-9eb873096408</id>
-			<name>Microtrónica Azteca 200</name>
-			<category>Cyberdecks</category>
-			<rating>0</rating>
-			<source>SR5</source>
-			<page>439</page>
-			<avail>6R</avail>
-			<attack>5</attack>
-			<attributearray>5,4,3,2</attributearray>
-			<capacity>0</capacity>
-			<cost>110250</cost>
-			<dataprocessing>3</dataprocessing>
-			<devicerating>2</devicerating>
-			<firewall>2</firewall>
-			<programs>2</programs>
-			<sleaze>4</sleaze>
-		</gear>
-		<gear>
-			<id>785179f5-1500-46b6-b04f-063effa3a457</id>
-			<name>Hermes Chariot</name>
-			<category>Cyberdecks</category>
-			<rating>0</rating>
-			<source>SR5</source>
-			<page>439</page>
-			<avail>6R</avail>
-			<attack>5</attack>
-			<attributearray>5,4,4,2</attributearray>
-			<capacity>0</capacity>
-			<cost>123000</cost>
-			<dataprocessing>4</dataprocessing>
-			<devicerating>2</devicerating>
-			<firewall>2</firewall>
-			<programs>2</programs>
-			<sleaze>4</sleaze>
-		</gear>
-		<gear>
-			<id>ab0a7547-3cb4-4816-a65a-cb03dd2186ac</id>
-			<name>Novatech Navigator</name>
-			<category>Cyberdecks</category>
-			<rating>0</rating>
-			<source>SR5</source>
-			<page>439</page>
-			<avail>9R</avail>
-			<attack>6</attack>
-			<attributearray>6,5,4,3</attributearray>
-			<capacity>0</capacity>
-			<cost>205750</cost>
-			<dataprocessing>4</dataprocessing>
-			<devicerating>3</devicerating>
-			<firewall>3</firewall>
-			<programs>3</programs>
-			<sleaze>5</sleaze>
-		</gear>
-		<gear>
-			<id>5f4c41eb-abaa-4725-86ce-62fe11eeee0b</id>
-			<name>Renraku Tsurugi</name>
-			<category>Cyberdecks</category>
-			<rating>0</rating>
-			<source>SR5</source>
-			<page>439</page>
-			<avail>9R</avail>
-			<attack>6</attack>
-			<attributearray>6,5,5,3</attributearray>
-			<capacity>0</capacity>
-			<cost>214125</cost>
-			<dataprocessing>5</dataprocessing>
-			<devicerating>3</devicerating>
-			<firewall>3</firewall>
-			<programs>3</programs>
-			<sleaze>5</sleaze>
-		</gear>
-		<gear>
-			<id>79134070-7441-416a-8f14-922a5b7f490d</id>
-			<name>Sony CIY-720</name>
-			<category>Cyberdecks</category>
-			<rating>0</rating>
-			<source>SR5</source>
-			<page>439</page>
-			<avail>12R</avail>
-			<attack>7</attack>
-			<attributearray>7,6,5,4</attributearray>
-			<capacity>0</capacity>
-			<cost>345000</cost>
-			<dataprocessing>5</dataprocessing>
-			<devicerating>4</devicerating>
-			<firewall>4</firewall>
-			<programs>4</programs>
-			<sleaze>6</sleaze>
-		</gear>
-		<gear>
-			<id>c3f15a4a-1987-4879-ba74-5b93d602ca8c</id>
-			<name>Shiawase Cyber-5</name>
-			<category>Cyberdecks</category>
-			<rating>0</rating>
-			<source>SR5</source>
-			<page>439</page>
-			<avail>15R</avail>
-			<attack>8</attack>
-			<attributearray>8,7,6,5</attributearray>
-			<capacity>0</capacity>
-			<cost>549375</cost>
-			<dataprocessing>6</dataprocessing>
-			<devicerating>5</devicerating>
-			<firewall>5</firewall>
-			<programs>5</programs>
-			<sleaze>7</sleaze>
-		</gear>
-		<gear>
-			<id>5d649de9-aa6f-450e-893b-63e5ad166388</id>
-			<name>Fairlight Excalibur</name>
-			<category>Cyberdecks</category>
-			<rating>0</rating>
-			<source>SR5</source>
-			<page>439</page>
-			<avail>18R</avail>
-			<attack>9</attack>
-			<attributearray>9,8,7,6</attributearray>
-			<capacity>0</capacity>
-			<cost>823250</cost>
-			<dataprocessing>7</dataprocessing>
-			<devicerating>6</devicerating>
-			<firewall>6</firewall>
-			<programs>6</programs>
-			<sleaze>8</sleaze>
-		</gear>
-		<gear>
-			<id>73e98bb9-4521-45a2-9185-13067fe6b90b</id>
-			<name>Renraku Aguchi</name>
-			<category>Commlinks</category>
-			<rating>0</rating>
-			<source>DT</source>
-			<page>17</page>
-			<avail>2</avail>
-			<armorcapacity>[2]</armorcapacity>
-			<attack>0</attack>
-			<capacity>0</capacity>
-			<cost>100</cost>
-			<dataprocessing>1</dataprocessing>
-			<devicerating>1</devicerating>
-			<firewall>1</firewall>
-			<sleaze>0</sleaze>
-		</gear>
-		<gear>
-			<id>ca8c8e4f-39a2-4e91-a6c7-239dd772e4d9</id>
-			<name>Sony Angel</name>
-			<category>Commlinks</category>
-			<rating>0</rating>
-			<source>DT</source>
-			<page>17</page>
-			<avail>2</avail>
-			<armorcapacity>[2]</armorcapacity>
-			<attack>0</attack>
-			<capacity>0</capacity>
-			<cost>100</cost>
-			<dataprocessing>1</dataprocessing>
-			<devicerating>1</devicerating>
-			<firewall>1</firewall>
-			<sleaze>0</sleaze>
-		</gear>
-		<gear>
-			<id>8bd42918-2c19-4738-8945-b93be3d8e26d</id>
-			<name>Transys Arthur</name>
-			<category>Commlinks</category>
-			<rating>0</rating>
-			<source>DT</source>
-			<page>17</page>
-			<avail>2</avail>
-			<armorcapacity>[2]</armorcapacity>
-			<attack>0</attack>
-			<capacity>0</capacity>
-			<cost>100</cost>
-			<dataprocessing>1</dataprocessing>
-			<devicerating>1</devicerating>
-			<firewall>1</firewall>
-			<sleaze>0</sleaze>
-		</gear>
-		<gear>
-			<id>22210eac-768e-42c9-94a0-84077cbcec53</id>
-			<name>Common Denominator Element</name>
-			<category>Commlinks</category>
-			<rating>0</rating>
-			<source>DT</source>
-			<page>17</page>
-			<avail>4</avail>
-			<armorcapacity>[2]</armorcapacity>
-			<attack>0</attack>
-			<capacity>0</capacity>
-			<cost>700</cost>
-			<dataprocessing>2</dataprocessing>
-			<devicerating>2</devicerating>
-			<firewall>2</firewall>
-			<sleaze>0</sleaze>
-		</gear>
-		<gear>
-			<id>00342e9b-4c68-4f9d-88e3-f43bfe94069d</id>
-			<name>Leviathan Technical LT-2100</name>
-			<category>Commlinks</category>
-			<rating>0</rating>
-			<source>DT</source>
-			<page>17</page>
-			<avail>4</avail>
-			<armorcapacity>[2]</armorcapacity>
-			<attack>0</attack>
-			<capacity>0</capacity>
-			<cost>700</cost>
-			<dataprocessing>2</dataprocessing>
-			<devicerating>2</devicerating>
-			<firewall>2</firewall>
-			<sleaze>0</sleaze>
-		</gear>
-		<gear>
-			<id>03d25169-214b-4e85-8a11-e33b022a6e32</id>
-			<name>Microtronica Azteca Raptor</name>
-			<category>Commlinks</category>
-			<rating>0</rating>
-			<source>DT</source>
-			<page>17</page>
-			<avail>4</avail>
-			<armorcapacity>[2]</armorcapacity>
-			<attack>0</attack>
-			<capacity>0</capacity>
-			<cost>700</cost>
-			<dataprocessing>2</dataprocessing>
-			<devicerating>2</devicerating>
-			<firewall>2</firewall>
-			<sleaze>0</sleaze>
-		</gear>
-		<gear>
-			<id>40a1ee23-8d27-4360-95ce-00557c773134</id>
-			<name>Xiao Technologies XT-2G</name>
-			<category>Commlinks</category>
-			<rating>0</rating>
-			<source>DT</source>
-			<page>17</page>
-			<avail>4</avail>
-			<armorcapacity>[2]</armorcapacity>
-			<attack>0</attack>
-			<capacity>0</capacity>
-			<cost>700</cost>
-			<dataprocessing>2</dataprocessing>
-			<devicerating>2</devicerating>
-			<firewall>2</firewall>
-			<sleaze>0</sleaze>
-		</gear>
-		<gear>
-			<id>da11a064-34bb-409d-a5c5-8fad6ef602e4</id>
-			<name>Matrix Systems GridGopher</name>
-			<category>Commlinks</category>
-			<rating>0</rating>
-			<source>DT</source>
-			<page>17</page>
-			<avail>6</avail>
-			<armorcapacity>[2]</armorcapacity>
-			<attack>0</attack>
-			<capacity>0</capacity>
-			<cost>1000</cost>
-			<dataprocessing>3</dataprocessing>
-			<devicerating>3</devicerating>
-			<firewall>3</firewall>
-			<sleaze>0</sleaze>
-		</gear>
-		<gear>
-			<id>d3ea65d9-833a-47be-93c1-001bd437eb9c</id>
-			<name>MCT-3500</name>
-			<category>Commlinks</category>
-			<rating>0</rating>
-			<source>DT</source>
-			<page>17</page>
-			<avail>6</avail>
-			<armorcapacity>[2]</armorcapacity>
-			<attack>0</attack>
-			<capacity>0</capacity>
-			<cost>1000</cost>
-			<dataprocessing>3</dataprocessing>
-			<devicerating>3</devicerating>
-			<firewall>3</firewall>
-			<sleaze>0</sleaze>
-		</gear>
-		<gear>
-			<id>146a6f15-f00f-45bb-abea-f574b2241915</id>
-			<name>FTL Quark</name>
-			<category>Commlinks</category>
-			<rating>0</rating>
-			<source>DT</source>
-			<page>17</page>
-			<avail>8</avail>
-			<armorcapacity>[2]</armorcapacity>
-			<attack>0</attack>
-			<capacity>0</capacity>
-			<cost>2500</cost>
-			<dataprocessing>4</dataprocessing>
-			<devicerating>4</devicerating>
-			<firewall>4</firewall>
-			<sleaze>0</sleaze>
-		</gear>
-		<gear>
-			<id>117bb53e-3f24-4e53-b861-29564bad7281</id>
-			<name>Novatech NetNinja</name>
-			<category>Commlinks</category>
-			<rating>0</rating>
-			<source>DT</source>
-			<page>17</page>
-			<avail>10</avail>
-			<armorcapacity>[2]</armorcapacity>
-			<attack>0</attack>
-			<capacity>0</capacity>
-			<cost>3000</cost>
-			<dataprocessing>5</dataprocessing>
-			<devicerating>5</devicerating>
-			<firewall>5</firewall>
-			<sleaze>0</sleaze>
-		</gear>
-		<gear>
-			<id>b141098a-1bb3-4003-91fa-fff6958ab68f</id>
-			<name>Pulse Wave</name>
-			<category>Commlinks</category>
-			<rating>0</rating>
-			<source>DT</source>
-			<page>17</page>
-			<avail>12</avail>
-			<armorcapacity>[2]</armorcapacity>
-			<attack>0</attack>
-			<capacity>0</capacity>
-			<cost>5000</cost>
-			<dataprocessing>6</dataprocessing>
-			<devicerating>6</devicerating>
-			<firewall>6</firewall>
-			<sleaze>0</sleaze>
-		</gear>
-		<gear>
-			<id>07bb0fb2-a84c-4324-8a33-2cdc8f6955a2</id>
-			<name>Fuchi Cyber-X7</name>
-			<category>Commlinks</category>
-			<rating>0</rating>
-			<source>DT</source>
-			<page>17</page>
-			<avail>14</avail>
-			<armorcapacity>[2]</armorcapacity>
-			<attack>0</attack>
-			<capacity>0</capacity>
-			<cost>8000</cost>
-			<dataprocessing>7</dataprocessing>
-			<devicerating>7</devicerating>
-			<firewall>7</firewall>
-			<sleaze>0</sleaze>
-		</gear>
-		<gear>
-			<id>d3de4703-7215-4046-bf17-a8e11f92b3e5</id>
-			<name>EvoTech Himitsu</name>
-			<category>Commlinks</category>
-			<rating>0</rating>
-			<source>DT</source>
-			<page>61</page>
-			<avail>8R</avail>
-			<armorcapacity>[2]</armorcapacity>
-			<attack>0</attack>
-			<capacity>0</capacity>
-			<cost>11000</cost>
-			<dataprocessing>1</dataprocessing>
-			<devicerating>2</devicerating>
-			<firewall>2</firewall>
-			<sleaze>5</sleaze>
-		</gear>
-		<gear>
-			<id>c441375b-dd1e-4a66-a8f4-42bdd51255d5</id>
-			<name>MCT Blue Defender</name>
-			<category>Commlinks</category>
-			<rating>0</rating>
-			<source>DT</source>
-			<page>61</page>
-			<avail>7</avail>
-			<armorcapacity>[2]</armorcapacity>
-			<attack>0</attack>
-			<capacity>0</capacity>
-			<cost>2000</cost>
-			<dataprocessing>1</dataprocessing>
-			<devicerating>3</devicerating>
-			<firewall>5</firewall>
-			<sleaze>0</sleaze>
-		</gear>
-		<gear>
-			<id>4055ed01-a419-4b69-bbac-00260bfa653f</id>
-			<name>Nixdorf Sekretar</name>
-			<category>Commlinks</category>
-			<rating>0</rating>
-			<source>DT</source>
-			<page>61</page>
-			<avail>5</avail>
-			<armorcapacity>[2]</armorcapacity>
-			<attack>0</attack>
-			<capacity>0</capacity>
-			<cost>4000</cost>
-			<dataprocessing>6</dataprocessing>
-			<devicerating>4</devicerating>
-			<firewall>2</firewall>
-			<sleaze>0</sleaze>
-		</gear>
-		<gear>
-			<id>784babc6-170b-4bcc-9572-699368e898de</id>
-			<name>Nixdorf Sekretar w/ Liebesekretar</name>
-			<category>Commlinks</category>
-			<rating>0</rating>
-			<source>DT</source>
-			<page>61</page>
-			<avail>6</avail>
-			<armorcapacity>[2]</armorcapacity>
-			<attack>0</attack>
-			<capacity>0</capacity>
-			<cost>6000</cost>
-			<dataprocessing>6</dataprocessing>
-			<devicerating>4</devicerating>
-			<firewall>2</firewall>
-			<sleaze>0</sleaze>
-		</gear>
-		<gear>
-			<id>de794f9c-505f-4a09-8be9-f43749240799</id>
-			<name>MCT Trainee</name>
-			<category>Cyberdecks</category>
-			<rating>0</rating>
-			<source>DT</source>
-			<page>64</page>
-			<avail>3R</avail>
-			<attack>2</attack>
-			<attributearray>2,1,1,2</attributearray>
-			<capacity>0</capacity>
-			<cost>17250</cost>
-			<dataprocessing>1</dataprocessing>
-			<devicerating>1</devicerating>
-			<firewall>2</firewall>
-			<gears>
-				<gear>
-					<name>Builtin Biofeedback Filter</name>
-					<category>Builtin Programs</category>
-				</gear>
-				<gear>
-					<name>Locked Array</name>
-					<category>Specialty Condition</category>
-				</gear>
-			</gears>
-			<programs>1</programs>
-			<sleaze>1</sleaze>
-		</gear>
-		<gear>
-			<id>0f8d360a-8c9a-41f4-ba5c-f4f8c5677145</id>
-			<name>Radio Shack PCD-500</name>
-			<category>Cyberdecks</category>
-			<rating>0</rating>
-			<source>DT</source>
-			<page>64</page>
-			<avail>2</avail>
-			<attack>2</attack>
-			<attributearray>2,2,1,1</attributearray>
-			<capacity>0</capacity>
-			<cost>21000</cost>
-			<dataprocessing>1</dataprocessing>
-			<devicerating>1</devicerating>
-			<firewall>1</firewall>
-			<programs>1</programs>
-			<sleaze>2</sleaze>
-		</gear>
-		<gear>
-			<id>1658d851-21a0-455e-9b87-ed04b4e010a5</id>
-			<name>C-K Analyst</name>
-			<category>Cyberdecks</category>
-			<rating>0</rating>
-			<source>DT</source>
-			<page>64</page>
-			<avail>5R</avail>
-			<attack>1</attack>
-			<attributearray>1,5,4,3</attributearray>
-			<capacity>0</capacity>
-			<cost>83800</cost>
-			<dataprocessing>4</dataprocessing>
-			<devicerating>2</devicerating>
-			<firewall>3</firewall>
-			<gears>
-				<gear>
-					<name>Builtin Edit Program</name>
-					<category>Builtin Programs</category>
-				</gear>
-				<gear>
-					<name>Locked Array</name>
-					<category>Specialty Condition</category>
-				</gear>
-			</gears>
-			<programs>1</programs>
-			<sleaze>5</sleaze>
-		</gear>
-		<gear>
-			<id>b9d996cd-b670-4bf4-a021-047a887891a2</id>
-			<name>Little Hornet</name>
-			<category>Cyberdecks</category>
-			<rating>0</rating>
-			<source>DT</source>
-			<page>64</page>
-			<avail>5R</avail>
-			<attack>5</attack>
-			<attributearray>5,4,1,1</attributearray>
-			<capacity>0</capacity>
-			<cost>89700</cost>
-			<dataprocessing>1</dataprocessing>
-			<devicerating>2</devicerating>
-			<firewall>1</firewall>
-			<programs>2</programs>
-			<sleaze>4</sleaze>
-		</gear>
-		<gear>
-			<id>98a97367-8747-4ba9-ae97-ea371baaec13</id>
-			<name>Aztechnology Emissary</name>
-			<category>Cyberdecks</category>
-			<rating>0</rating>
-			<source>DT</source>
-			<page>64</page>
-			<avail>8R</avail>
-			<attack>2</attack>
-			<attributearray>2,3,3,8</attributearray>
-			<capacity>0</capacity>
-			<cost>168000</cost>
-			<dataprocessing>3</dataprocessing>
-			<devicerating>3</devicerating>
-			<firewall>8</firewall>
-			<gears>
-				<gear>
-					<name>Locked Array</name>
-					<category>Specialty Condition</category>
-				</gear>
-			</gears>
-			<programs>1</programs>
-			<sleaze>3</sleaze>
-		</gear>
-		<gear>
-			<id>dfc9bfdc-ef5e-45f7-8df5-fd80e011f547</id>
-			<name>Microtronica Azteca 300</name>
-			<category>Cyberdecks</category>
-			<rating>0</rating>
-			<source>DT</source>
-			<page>64</page>
-			<avail>9R</avail>
-			<attack>7</attack>
-			<attributearray>7,5,3,1</attributearray>
-			<capacity>0</capacity>
-			<cost>200000</cost>
-			<dataprocessing>3</dataprocessing>
-			<devicerating>3</devicerating>
-			<firewall>1</firewall>
-			<programs>3</programs>
-			<sleaze>5</sleaze>
-		</gear>
-		<gear>
-			<id>85828a80-cf4a-4f9f-8eb5-c2c5db5e98ab</id>
-			<name>Yak Killer</name>
-			<category>Cyberdecks</category>
-			<rating>0</rating>
-			<source>DT</source>
-			<page>64</page>
-			<avail>13R</avail>
-			<attack>7</attack>
-			<attributearray>7,6,2,3</attributearray>
-			<capacity>0</capacity>
-			<cost>194000</cost>
-			<dataprocessing>2</dataprocessing>
-			<devicerating>3</devicerating>
-			<firewall>3</firewall>
-			<gears>
-				<gear>
-					<name>Locked Array</name>
-					<category>Specialty Condition</category>
-				</gear>
-			</gears>
-			<programs>2</programs>
-			<sleaze>6</sleaze>
-		</gear>
-		<gear>
-			<id>88ad69c3-7e45-4a27-b6a2-bcc525fe3a73</id>
-			<name>Ring of Light Special</name>
-			<category>Cyberdecks</category>
-			<rating>0</rating>
-			<source>DT</source>
-			<page>64</page>
-			<avail>10R</avail>
-			<attack>8</attack>
-			<attributearray>8,1,2,6</attributearray>
-			<capacity>0</capacity>
-			<cost>242000</cost>
-			<dataprocessing>2</dataprocessing>
-			<devicerating>4</devicerating>
-			<firewall>6</firewall>
-			<gears>
-				<gear>
-					<name>Locked Array</name>
-					<category>Specialty Condition</category>
-				</gear>
-			</gears>
-			<programs>3</programs>
-			<sleaze>1</sleaze>
-		</gear>
-		<gear>
-			<id>396eb5a2-57d3-4a6f-b30d-d3809b073d54</id>
-			<name>Shiawase Cyber-4</name>
-			<category>Cyberdecks</category>
-			<rating>0</rating>
-			<source>DT</source>
-			<page>64</page>
-			<avail>12R</avail>
-			<attack>8</attack>
-			<attributearray>8,6,4,2</attributearray>
-			<capacity>0</capacity>
-			<cost>331000</cost>
-			<dataprocessing>4</dataprocessing>
-			<devicerating>4</devicerating>
-			<firewall>2</firewall>
-			<programs>3</programs>
-			<sleaze>6</sleaze>
-		</gear>
-		<gear>
-			<id>aa94122a-6991-46d4-986d-13d72bff1c22</id>
-			<name>Xiao MPG-1</name>
-			<category>Cyberdecks</category>
-			<rating>0</rating>
-			<source>DT</source>
-			<page>64</page>
-			<avail>13R</avail>
-			<attack>8</attack>
-			<attributearray>8,5,4,3</attributearray>
-			<capacity>0</capacity>
-			<cost>302000</cost>
-			<dataprocessing>4</dataprocessing>
-			<devicerating>4</devicerating>
-			<firewall>3</firewall>
-			<programs>3</programs>
-			<sleaze>5</sleaze>
-		</gear>
-		<gear>
-			<id>e19c44a6-02bd-445c-8def-e43c1a5704e0</id>
-			<name>Ares Echo Unlimited</name>
-			<category>Cyberdecks</category>
-			<rating>0</rating>
-			<source>DT</source>
-			<page>64</page>
-			<avail>15R</avail>
-			<attack>9</attack>
-			<attributearray>9,6,4,5</attributearray>
-			<capacity>0</capacity>
-			<cost>395900</cost>
-			<dataprocessing>4</dataprocessing>
-			<devicerating>5</devicerating>
-			<firewall>5</firewall>
-			<gears>
-				<gear>
-					<name>Ruggedized Case</name>
-					<category>Cyberdeck Cases</category>
-				</gear>
-				<gear>
-					<name>Locked Array</name>
-					<category>Specialty Condition</category>
-				</gear>
-			</gears>
-			<programs>3</programs>
-			<sleaze>6</sleaze>
-		</gear>
-		<gear>
-			<id>c9cdce54-8b00-48c2-be2a-7e81a3d5a426</id>
-			<name>Fairlight Paladin</name>
-			<category>Cyberdecks</category>
-			<rating>0</rating>
-			<source>DT</source>
-			<page>64</page>
-			<avail>20R</avail>
-			<attack>9</attack>
-			<attributearray>9,9,8,8</attributearray>
-			<capacity>0</capacity>
-			<cost>1050000</cost>
-			<dataprocessing>8</dataprocessing>
-			<devicerating>6</devicerating>
-			<firewall>8</firewall>
-			<programs>6</programs>
-			<sleaze>9</sleaze>
-		</gear>
-		<gear>
-			<id>caa889d9-7bd6-4745-84f7-4454951e3d53</id>
-			<name>Crystal Leviathan Shatterstar</name>
-			<category>Cyberdecks</category>
-			<rating>0</rating>
-			<source>SPS</source>
-			<page>45</page>
-			<avail>20R</avail>
-			<attack>8</attack>
-			<attributearray>8,7,7,5</attributearray>
-			<capacity>0</capacity>
-			<cost>500000</cost>
-			<dataprocessing>7</dataprocessing>
-			<devicerating>5</devicerating>
-			<firewall>5</firewall>
-			<programs>4</programs>
-			<sleaze>7</sleaze>
-		</gear>
-		<gear>
-			<id>34efd0cd-3d0e-4b6b-8c3d-85543d41373d</id>
-			<name>Allegiance Sigma</name>
-			<category>Cyberdecks</category>
-			<rating>0</rating>
-			<source>HKS</source>
-			<page>77</page>
-			<avail>3R</avail>
-			<attack>4</attack>
-			<attributearray>4,3,2,1</attributearray>
-			<capacity>0</capacity>
-			<cost>49500</cost>
-			<dataprocessing>2</dataprocessing>
-			<devicerating>1</devicerating>
-			<firewall>1</firewall>
-			<programs>1</programs>
-			<sleaze>3</sleaze>
-		</gear>
-		<gear>
-			<id>c106ae08-5aac-4bae-82f9-2429e75cfe04</id>
-			<name>Microdeck Peak</name>
-			<category>Cyberdecks</category>
-			<rating>0</rating>
-			<source>HKS</source>
-			<page>77</page>
-			<avail>3R</avail>
-			<attack>4</attack>
-			<attributearray>4,3,3,1</attributearray>
-			<capacity>0</capacity>
-			<cost>58000</cost>
-			<dataprocessing>3</dataprocessing>
-			<devicerating>1</devicerating>
-			<firewall>1</firewall>
-			<programs>1</programs>
-			<sleaze>3</sleaze>
-		</gear>
-		<gear>
-			<id>1282e59b-7169-4ba6-8f5b-bc58e846a517</id>
-			<name>Radio Shack PCD-100</name>
-			<category>Cyberdecks</category>
-			<rating>0</rating>
-			<source>HKS</source>
-			<page>77</page>
-			<avail>6R</avail>
-			<attack>5</attack>
-			<attributearray>5,4,3,2</attributearray>
-			<capacity>0</capacity>
-			<cost>110250</cost>
-			<dataprocessing>3</dataprocessing>
-			<devicerating>2</devicerating>
-			<firewall>2</firewall>
-			<programs>2</programs>
-			<sleaze>4</sleaze>
-		</gear>
-		<gear>
-			<id>c9bb37ac-a211-4167-9a0c-cc9df6219df1</id>
-			<name>Allegiance Alpha</name>
-			<category>Cyberdecks</category>
-			<rating>0</rating>
-			<source>HKS</source>
-			<page>77</page>
-			<avail>6R</avail>
-			<attack>5</attack>
-			<attributearray>5,4,4,2</attributearray>
-			<capacity>0</capacity>
-			<cost>123000</cost>
-			<dataprocessing>4</dataprocessing>
-			<devicerating>2</devicerating>
-			<firewall>2</firewall>
-			<programs>2</programs>
-			<sleaze>4</sleaze>
-		</gear>
-		<gear>
-			<id>e8a816f9-1b85-4398-b77b-088546947620</id>
-			<name>Sony CTY-360</name>
-			<category>Cyberdecks</category>
-			<rating>0</rating>
-			<source>HKS</source>
-			<page>77</page>
-			<avail>9R</avail>
-			<attack>6</attack>
-			<attributearray>6,5,4,3</attributearray>
-			<capacity>0</capacity>
-			<cost>205750</cost>
-			<dataprocessing>4</dataprocessing>
-			<devicerating>3</devicerating>
-			<firewall>3</firewall>
-			<programs>3</programs>
-			<sleaze>5</sleaze>
-		</gear>
-		<gear>
-			<id>a7d3635c-68ea-4866-a45a-65ce3c0b6038</id>
-			<name>Fuchi Cyber-4</name>
-			<category>Cyberdecks</category>
-			<rating>0</rating>
-			<source>HKS</source>
-			<page>77</page>
-			<avail>9R</avail>
-			<attack>6</attack>
-			<attributearray>6,5,5,3</attributearray>
-			<capacity>0</capacity>
-			<cost>214125</cost>
-			<dataprocessing>5</dataprocessing>
-			<devicerating>3</devicerating>
-			<firewall>3</firewall>
-			<programs>3</programs>
-			<sleaze>5</sleaze>
-		</gear>
-		<gear>
-			<id>34f493aa-369d-4c19-a7a5-82e5c5305f39</id>
-			<name>Fuchi Cyber-6</name>
-			<category>Cyberdecks</category>
-			<rating>0</rating>
-			<source>HKS</source>
-			<page>77</page>
-			<avail>12R</avail>
-			<attack>7</attack>
-			<attributearray>7,6,5,4</attributearray>
-			<capacity>0</capacity>
-			<cost>345000</cost>
-			<dataprocessing>5</dataprocessing>
-			<devicerating>4</devicerating>
-			<firewall>4</firewall>
-			<programs>4</programs>
-			<sleaze>6</sleaze>
-		</gear>
-		<gear>
-			<id>37781747-e848-437f-ac7a-920a2a3be25e</id>
-			<name>Fuchi Cyber-7</name>
-			<category>Cyberdecks</category>
-			<rating>0</rating>
-			<source>HKS</source>
-			<page>77</page>
-			<avail>15R</avail>
-			<attack>8</attack>
-			<attributearray>8,7,6,5</attributearray>
-			<capacity>0</capacity>
-			<cost>549375</cost>
-			<dataprocessing>6</dataprocessing>
-			<devicerating>5</devicerating>
-			<firewall>5</firewall>
-			<programs>5</programs>
-			<sleaze>7</sleaze>
-		</gear>
-		<gear>
-			<id>adea2313-b20b-4ad1-bf7a-f101f67de800</id>
-			<name>Ogre Hammer SWS Assault Cannon (Commlink)</name>
-			<category>Commlinks</category>
-			<rating>0</rating>
-			<source>RG</source>
-			<page>46</page>
-			<avail>0</avail>
-			<attack>0</attack>
-			<capacity>0</capacity>
-			<cost>0</cost>
-			<dataprocessing>4</dataprocessing>
-			<devicerating>4</devicerating>
-			<firewall>4</firewall>
-			<hidden />
-			<sleaze>0</sleaze>
-		</gear>
-		<gear>
-			<id>e794709c-059f-4eda-9bbd-ae0aa7aead2a</id>
-			<name>Terracotta Arms AM-47 (Commlink)</name>
-			<category>Commlinks</category>
-			<rating>0</rating>
-			<source>RG</source>
-			<page>38</page>
-			<avail>0</avail>
-			<attack>0</attack>
-			<capacity>0</capacity>
-			<cost>0</cost>
-			<dataprocessing>5</dataprocessing>
-			<devicerating>5</devicerating>
-			<firewall>5</firewall>
-			<hidden />
-			<sleaze>0</sleaze>
-		</gear>
-		<gear>
-			<id>809948de-95eb-4992-9886-41aa6d47e7f2</id>
-			<name>Cyberdynamix Special HardCore</name>
-			<category>Commlinks</category>
-			<armorcapacity>[2]</armorcapacity>
-			<capacity>0</capacity>
-			<rating>0</rating>
-			<devicerating>2</devicerating>
-			<attack>0</attack>
-			<sleaze>0</sleaze>
-			<dataprocessing>1</dataprocessing>
-			<firewall>2</firewall>
-			<avail>5</avail>
-			<cost>800</cost>
-			<source>SAG</source>
-			<page>86</page>
-		</gear>
-		<gear>
-			<id>69c65b09-ac94-4032-a491-3610a464d168</id>
-			<name>MCT Dusseldorf</name>
-			<category>Commlinks</category>
-			<armorcapacity>[2]</armorcapacity>
-			<capacity>0</capacity>
-			<rating>0</rating>
-			<devicerating>3</devicerating>
-			<attack>0</attack>
-			<sleaze>0</sleaze>
-			<dataprocessing>2</dataprocessing>
-			<firewall>3</firewall>
-			<avail>4</avail>
-			<cost>2500</cost>
-			<source>SAG</source>
-			<page>86</page>
-		</gear>
-		<gear>
-			<id>bcbda097-2e5e-4ac5-bcf3-7beadb62f3d3</id>
-			<name>Siemens Rheingold</name>
-			<category>Commlinks</category>
-			<armorcapacity>[2]</armorcapacity>
-			<capacity>0</capacity>
-			<rating>0</rating>
-			<devicerating>4</devicerating>
-			<attack>0</attack>
-			<sleaze>0</sleaze>
-			<dataprocessing>5</dataprocessing>
-			<firewall>4</firewall>
-			<avail>8</avail>
-			<cost>5000</cost>
-			<source>SAG</source>
-			<page>86</page>
-		</gear>
-		<gear>
-			<id>6ed759a8-2283-4c5e-8c5b-dac2f162f55c</id>
-			<name>Cyberdynamix Waterkant</name>
-			<category>Cyberdecks</category>
-			<capacity>0</capacity>
-			<rating>0</rating>
-			<devicerating>3</devicerating>
-			<attributearray>7,4,3,2</attributearray>
-			<attack>7</attack>
-			<sleaze>4</sleaze>
-			<dataprocessing>3</dataprocessing>
-			<firewall>2</firewall>
-			<programs>3</programs>
-			<avail>10R</avail>
-			<cost>210000</cost>
-			<source>SAG</source>
-			<page>86</page>
-		</gear>
-		<gear>
-			<id>3c1eab12-59bc-490a-8260-63a0ec2b727a</id>
-			<name>MSI Falke</name>
-			<category>Cyberdecks</category>
-			<capacity>0</capacity>
-			<rating>0</rating>
-			<devicerating>4</devicerating>
-			<attributearray>7,6,5,4</attributearray>
-			<attack>7</attack>
-			<sleaze>6</sleaze>
-			<dataprocessing>5</dataprocessing>
-			<firewall>4</firewall>
-			<programs>4</programs>
-			<avail>12R</avail>
-			<cost>285000</cost>
-			<source>SAG</source>
-			<page>86</page>
-		</gear>
-		<!-- End Region -->
-		<!-- Region RCCs -->
-		<gear>
-			<id>18eb72a1-2b4d-4800-9669-d9e62ecc50b3</id>
-			<name>Scratch-Built Junk</name>
-			<category>Rigger Command Consoles</category>
-			<rating>0</rating>
-			<source>SR5</source>
-			<page>266</page>
-			<avail>2R</avail>
-			<attack>0</attack>
-			<capacity>0</capacity>
-			<cost>1400</cost>
-			<dataprocessing>3</dataprocessing>
-			<devicerating>1</devicerating>
-			<firewall>2</firewall>
-			<sleaze>0</sleaze>
-		</gear>
-		<gear>
-			<id>9d410862-89ae-408c-8342-82f7e6c1ae8f</id>
-			<name>Radio Shack Remote Controller</name>
-			<category>Rigger Command Consoles</category>
-			<rating>0</rating>
-			<source>SR5</source>
-			<page>266</page>
-			<avail>6R</avail>
-			<attack>0</attack>
-			<capacity>0</capacity>
-			<cost>8000</cost>
-			<dataprocessing>3</dataprocessing>
-			<devicerating>2</devicerating>
-			<firewall>3</firewall>
-			<sleaze>0</sleaze>
-		</gear>
-		<gear>
-			<id>d157fdf9-2315-4402-af6e-2aa4924f6a82</id>
-			<name>Essy Motors DroneMaster</name>
-			<category>Rigger Command Consoles</category>
-			<rating>0</rating>
-			<source>SR5</source>
-			<page>266</page>
-			<avail>6R</avail>
-			<attack>0</attack>
-			<capacity>0</capacity>
-			<cost>16000</cost>
-			<dataprocessing>4</dataprocessing>
-			<devicerating>3</devicerating>
-			<firewall>4</firewall>
-			<sleaze>0</sleaze>
-		</gear>
-		<gear>
-			<id>f35d6a78-de2c-4b99-9509-2c87c5e382b4</id>
-			<name>CompuForce TaskMaster</name>
-			<category>Rigger Command Consoles</category>
-			<rating>0</rating>
-			<source>SR5</source>
-			<page>266</page>
-			<avail>8R</avail>
-			<attack>0</attack>
-			<capacity>0</capacity>
-			<cost>32000</cost>
-			<dataprocessing>5</dataprocessing>
-			<devicerating>4</devicerating>
-			<firewall>4</firewall>
-			<sleaze>0</sleaze>
-		</gear>
-		<gear>
-			<id>a2c33659-d930-4eb8-9fac-238a67009def</id>
-			<name>Maersk Spider</name>
-			<category>Rigger Command Consoles</category>
-			<rating>0</rating>
-			<source>SR5</source>
-			<page>266</page>
-			<avail>8R</avail>
-			<attack>0</attack>
-			<capacity>0</capacity>
-			<cost>34000</cost>
-			<dataprocessing>4</dataprocessing>
-			<devicerating>4</devicerating>
-			<firewall>5</firewall>
-			<sleaze>0</sleaze>
-		</gear>
-		<gear>
-			<id>3f1e53d0-3f2f-4672-8cca-9f6d7ee979de</id>
-			<name>Maser Industrial Electronics</name>
-			<category>Rigger Command Consoles</category>
-			<rating>0</rating>
-			<source>SR5</source>
-			<page>266</page>
-			<avail>8R</avail>
-			<attack>0</attack>
-			<capacity>0</capacity>
-			<cost>64000</cost>
-			<dataprocessing>3</dataprocessing>
-			<devicerating>5</devicerating>
-			<firewall>4</firewall>
-			<sleaze>0</sleaze>
-		</gear>
-		<gear>
-			<id>c8642e4c-6d1e-4338-8a7b-dd63c866a485</id>
-			<name>Vulcan Liegelord</name>
-			<category>Rigger Command Consoles</category>
-			<rating>0</rating>
-			<source>SR5</source>
-			<page>266</page>
-			<avail>10R</avail>
-			<attack>0</attack>
-			<capacity>0</capacity>
-			<cost>66000</cost>
-			<dataprocessing>5</dataprocessing>
-			<devicerating>5</devicerating>
-			<firewall>6</firewall>
-			<sleaze>0</sleaze>
-		</gear>
-		<gear>
-			<id>f9941dbe-1db1-4948-a8be-d760733446ea</id>
-			<name>Proteus Poseidon</name>
-			<category>Rigger Command Consoles</category>
-			<rating>0</rating>
-			<source>SR5</source>
-			<page>266</page>
-			<avail>12R</avail>
-			<attack>0</attack>
-			<capacity>0</capacity>
-			<cost>68000</cost>
-			<dataprocessing>5</dataprocessing>
-			<devicerating>5</devicerating>
-			<firewall>6</firewall>
-			<sleaze>0</sleaze>
-		</gear>
-		<gear>
-			<id>4eebf70d-6e0f-4bbb-9356-3eaac0150d4d</id>
-			<name>Lone Star Remote Commander</name>
-			<category>Rigger Command Consoles</category>
-			<rating>0</rating>
-			<source>SR5</source>
-			<page>266</page>
-			<avail>14R</avail>
-			<attack>0</attack>
-			<capacity>0</capacity>
-			<cost>75000</cost>
-			<dataprocessing>6</dataprocessing>
-			<devicerating>6</devicerating>
-			<firewall>5</firewall>
-			<sleaze>0</sleaze>
-		</gear>
-		<gear>
-			<id>f13946fe-8e30-466f-8fc4-9aba7ba7b0f8</id>
-			<name>MCT Drone Web</name>
-			<category>Rigger Command Consoles</category>
-			<rating>0</rating>
-			<source>SR5</source>
-			<page>266</page>
-			<avail>16R</avail>
-			<attack>0</attack>
-			<capacity>0</capacity>
-			<cost>95000</cost>
-			<dataprocessing>7</dataprocessing>
-			<devicerating>6</devicerating>
-			<firewall>6</firewall>
-			<sleaze>0</sleaze>
-		</gear>
-		<gear>
-			<id>fe9d2aa1-f914-4e3b-b1ec-29cc97312c34</id>
-			<name>Triox UberMensch</name>
-			<category>Rigger Command Consoles</category>
-			<rating>0</rating>
-			<source>SR5</source>
-			<page>266</page>
-			<avail>18R</avail>
-			<attack>0</attack>
-			<capacity>0</capacity>
-			<cost>140000</cost>
-			<dataprocessing>8</dataprocessing>
-			<devicerating>6</devicerating>
-			<firewall>7</firewall>
-			<sleaze>0</sleaze>
-		</gear>
-		<!-- End Region -->
-		<!-- Region Commlink Apps -->
-		<gear>
-			<id>6731a23a-25cc-4c86-be77-35e90693e837</id>
-			<name>AR Game</name>
-			<category>Commlink Apps</category>
-			<rating>0</rating>
-			<source>DT</source>
-			<page>55</page>
-			<avail>0</avail>
-			<bonus>
-				<selecttext />
-			</bonus>
-			<cost>Variable(0-50)</cost>
-		</gear>
-		<gear>
-			<id>09e35306-4850-43f0-b952-188ee097b0d6</id>
-			<name>Diagnostics</name>
-			<category>Commlink Apps</category>
-			<rating>0</rating>
-			<source>DT</source>
-			<page>56</page>
-			<avail>0</avail>
-			<cost>Variable(0-50)</cost>
-		</gear>
-		<gear>
-			<id>0f17d835-cb4a-4673-820e-3feab32f0866</id>
-			<name>P2.1</name>
-			<category>Commlink Apps</category>
-			<rating>0</rating>
-			<source>DT</source>
-			<page>56</page>
-			<avail>0</avail>
-			<cost>Variable(0-50)</cost>
-		</gear>
-		<gear>
-			<id>f1d72c1e-32f6-48d1-88c9-f916119cbaf8</id>
-			<name>Theme Music</name>
-			<category>Commlink Apps</category>
-			<rating>0</rating>
-			<source>DT</source>
-			<page>56</page>
-			<avail>0</avail>
-			<cost>Variable(0-50)</cost>
-		</gear>
-		<gear>
-			<id>e2af5e6b-3c6e-4b57-8093-d2e621a72a4c</id>
-			<name>Ticker</name>
-			<category>Commlink Apps</category>
-			<rating>0</rating>
-			<source>DT</source>
-			<page>56</page>
-			<avail>0</avail>
-			<bonus>
-				<selecttext />
-			</bonus>
-			<cost>Variable(0-50)</cost>
-		</gear>
-		<!-- End Region -->
-		<!-- Region Programs -->
-		<gear>
-			<id>b3c0a6bd-e086-4971-be77-dc9a9cb2e174</id>
-			<name>Browse</name>
-			<category>Common Programs</category>
-			<rating>0</rating>
-			<source>SR5</source>
-			<page>245</page>
-			<avail>0</avail>
-			<cost>80</cost>
-		</gear>
-		<gear>
-			<id>0e9a4de8-c78e-498e-8f3b-8e581bc73e43</id>
-			<name>Configurator</name>
-			<category>Common Programs</category>
-			<rating>0</rating>
-			<source>SR5</source>
-			<page>245</page>
-			<avail>0</avail>
-			<cost>80</cost>
-		</gear>
-		<gear>
-			<id>fe598c15-fe7a-46f9-bc84-751cb32735e2</id>
-			<name>Edit</name>
-			<category>Common Programs</category>
-			<rating>0</rating>
-			<source>SR5</source>
-			<page>245</page>
-			<avail>0</avail>
-			<cost>80</cost>
-		</gear>
-		<gear>
-			<id>d3bb1242-73b0-4b8a-89ab-27c272ebc900</id>
-			<name>Encryption</name>
-			<category>Common Programs</category>
-			<rating>0</rating>
-			<source>SR5</source>
-			<page>245</page>
-			<avail>0</avail>
-			<cost>80</cost>
-		</gear>
-		<gear>
-			<id>1662e26b-7370-4ade-9d9d-c9b92b0d145b</id>
-			<name>Signal Scrub</name>
-			<category>Common Programs</category>
-			<rating>0</rating>
-			<source>SR5</source>
-			<page>245</page>
-			<avail>0</avail>
-			<cost>80</cost>
-		</gear>
-		<gear>
-			<id>cffae49c-30d1-42df-b47c-a407f3a86e7a</id>
-			<name>Toolbox</name>
-			<category>Common Programs</category>
-			<rating>0</rating>
-			<source>SR5</source>
-			<page>245</page>
-			<avail>0</avail>
-			<cost>80</cost>
-		</gear>
-		<gear>
-			<id>7b8f4a4e-0bdb-4e05-ade4-bf558daf60a6</id>
-			<name>Virtual Machine</name>
-			<category>Common Programs</category>
-			<rating>0</rating>
-			<source>SR5</source>
-			<page>245</page>
-			<avail>0</avail>
-			<cost>80</cost>
-		</gear>
-		<gear>
-			<id>a1e4b783-0751-43eb-b5bd-ee00f84b7bb3</id>
-			<name>Armor</name>
-			<category>Hacking Programs</category>
-			<rating>0</rating>
-			<source>SR5</source>
-			<page>245</page>
-			<avail>4R</avail>
-			<cost>250</cost>
-		</gear>
-		<gear>
-			<id>a37b8000-495b-4ab8-a73b-16a36a6a410e</id>
-			<name>Baby Monitor</name>
-			<category>Hacking Programs</category>
-			<rating>0</rating>
-			<source>SR5</source>
-			<page>245</page>
-			<avail>4R</avail>
-			<cost>250</cost>
-		</gear>
-		<gear>
-			<id>e631585a-0cce-4c95-873d-74b278a661df</id>
-			<name>Biofeedback</name>
-			<category>Hacking Programs</category>
-			<rating>0</rating>
-			<source>SR5</source>
-			<page>245</page>
-			<avail>4R</avail>
-			<cost>250</cost>
-		</gear>
-		<gear>
-			<id>7bc33fe3-96b0-4f3c-a459-7c85ede9f8c1</id>
-			<name>Biofeedback Filter</name>
-			<category>Hacking Programs</category>
-			<rating>0</rating>
-			<source>SR5</source>
-			<page>245</page>
-			<avail>4R</avail>
-			<cost>250</cost>
-		</gear>
-		<gear>
-			<id>f3134808-861c-41df-8bdf-2d2c855e78a4</id>
-			<name>Blackout</name>
-			<category>Hacking Programs</category>
-			<rating>0</rating>
-			<source>SR5</source>
-			<page>245</page>
-			<avail>4R</avail>
-			<cost>250</cost>
-		</gear>
-		<gear>
-			<id>5217388a-e2ce-4add-bcc0-b0b1672f156c</id>
-			<name>Decryption</name>
-			<category>Hacking Programs</category>
-			<rating>0</rating>
-			<source>SR5</source>
-			<page>245</page>
-			<avail>4R</avail>
-			<cost>250</cost>
-		</gear>
-		<gear>
-			<id>168b8c61-9ea4-4816-8cf4-cb996067b6d6</id>
-			<name>Defuse</name>
-			<category>Hacking Programs</category>
-			<rating>0</rating>
-			<source>SR5</source>
-			<page>245</page>
-			<avail>4R</avail>
-			<cost>250</cost>
-		</gear>
-		<gear>
-			<id>3da01b93-3830-4211-b563-f41c7fcf4ab0</id>
-			<name>Demolition</name>
-			<category>Hacking Programs</category>
-			<rating>0</rating>
-			<source>SR5</source>
-			<page>245</page>
-			<avail>4R</avail>
-			<cost>250</cost>
-		</gear>
-		<gear>
-			<id>67ea7c0c-1703-412b-80d3-9c23cc6d8291</id>
-			<name>Exploit</name>
-			<category>Hacking Programs</category>
-			<rating>0</rating>
-			<source>SR5</source>
-			<page>245</page>
-			<avail>4R</avail>
-			<cost>250</cost>
-		</gear>
-		<gear>
-			<id>69a87be8-6f05-453d-a344-b02d9fab055c</id>
-			<name>Fork</name>
-			<category>Hacking Programs</category>
-			<rating>0</rating>
-			<source>SR5</source>
-			<page>245</page>
-			<avail>4R</avail>
-			<cost>250</cost>
-		</gear>
-		<gear>
-			<id>ea3178a2-535f-43b7-8555-deca95ac837d</id>
-			<name>Guard</name>
-			<category>Hacking Programs</category>
-			<rating>0</rating>
-			<source>SR5</source>
-			<page>245</page>
-			<avail>4R</avail>
-			<cost>250</cost>
-		</gear>
-		<gear>
-			<id>a3851f14-3fdc-47d6-82b4-07caf00202ce</id>
-			<name>Hammer</name>
-			<category>Hacking Programs</category>
-			<rating>0</rating>
-			<source>SR5</source>
-			<page>245</page>
-			<avail>4R</avail>
-			<cost>250</cost>
-		</gear>
-		<gear>
-			<id>70be200d-5b83-4842-83b5-725839330808</id>
-			<name>Lockdown</name>
-			<category>Hacking Programs</category>
-			<rating>0</rating>
-			<source>SR5</source>
-			<page>245</page>
-			<avail>4R</avail>
-			<cost>250</cost>
-		</gear>
-		<gear>
-			<id>62d165f6-bc3f-4204-afb7-47b3485e25ad</id>
-			<name>Mugger</name>
-			<category>Hacking Programs</category>
-			<rating>0</rating>
-			<source>SR5</source>
-			<page>245</page>
-			<avail>4R</avail>
-			<cost>250</cost>
-		</gear>
-		<gear>
-			<id>84a3e0d5-ed40-4706-9b96-7f07567bcbef</id>
-			<name>Shell</name>
-			<category>Hacking Programs</category>
-			<rating>0</rating>
-			<source>SR5</source>
-			<page>245</page>
-			<avail>4R</avail>
-			<cost>250</cost>
-		</gear>
-		<gear>
-			<id>8920c83c-f4f2-4dfa-81a4-b150ba6ae1c0</id>
-			<name>Sneak</name>
-			<category>Hacking Programs</category>
-			<rating>0</rating>
-			<source>SR5</source>
-			<page>245</page>
-			<avail>4R</avail>
-			<cost>250</cost>
-		</gear>
-		<gear>
-			<id>d5877f46-03e0-4603-b77a-f27e278202ab</id>
-			<name>Stealth</name>
-			<category>Hacking Programs</category>
-			<rating>0</rating>
-			<source>SR5</source>
-			<page>245</page>
-			<avail>4R</avail>
-			<cost>250</cost>
-		</gear>
-		<gear>
-			<id>9bfce6cb-99ea-4b63-ad9f-e1bceb87bbd6</id>
-			<name>Track</name>
-			<category>Hacking Programs</category>
-			<rating>0</rating>
-			<source>SR5</source>
-			<page>245</page>
-			<avail>4R</avail>
-			<cost>250</cost>
-		</gear>
-		<gear>
-			<id>4a33f713-566b-4233-bdd2-985000097648</id>
-			<name>Wrapper</name>
-			<category>Hacking Programs</category>
-			<rating>0</rating>
-			<source>SR5</source>
-			<page>245</page>
-			<avail>4R</avail>
-			<cost>250</cost>
-		</gear>
-		<gear>
-			<id>175df941-97a5-4527-ad6a-14ea1624f971</id>
-			<name>Bootstrap</name>
-			<category>Common Programs</category>
-			<rating>0</rating>
-			<source>DT</source>
-			<page>56</page>
-			<avail>0</avail>
-			<cost>80</cost>
-		</gear>
-		<gear>
-			<id>a0a5008f-deae-4d43-a714-5309b4d9c416</id>
-			<name>Search</name>
-			<category>Common Programs</category>
-			<rating>0</rating>
-			<source>DT</source>
-			<page>56</page>
-			<avail>0</avail>
-			<cost>80</cost>
-		</gear>
-		<gear>
-			<id>5d4a8d67-276d-4112-b060-b85c65370ac3</id>
-			<name>Shredder</name>
-			<category>Common Programs</category>
-			<rating>0</rating>
-			<source>DT</source>
-			<page>56</page>
-			<avail>0</avail>
-			<cost>80</cost>
-		</gear>
-		<gear>
-			<id>dd28044c-4745-49f8-8b79-2166f4e02769</id>
-			<name>Cat's Paw</name>
-			<category>Hacking Programs</category>
-			<rating>0</rating>
-			<source>DT</source>
-			<page>56</page>
-			<avail>4R</avail>
-			<cost>250</cost>
-		</gear>
-		<gear>
-			<id>6a63bad1-de71-4929-a298-2d4f6c50a494</id>
-			<name>Cloudless</name>
-			<category>Hacking Programs</category>
-			<rating>0</rating>
-			<source>DT</source>
-			<page>56</page>
-			<avail>4R</avail>
-			<cost>250</cost>
-		</gear>
-		<gear>
-			<id>e1e3753e-9e94-4e6e-860d-a8a03782baf3</id>
-			<name>Crash (Program)</name>
-			<category>Hacking Programs</category>
-			<rating>0</rating>
-			<source>DT</source>
-			<page>57</page>
-			<avail>4R</avail>
-			<cost>250</cost>
-		</gear>
-		<gear>
-			<id>73872ee5-0d7e-4c00-84cc-b4e62bcbcd13</id>
-			<name>Detonator</name>
-			<category>Hacking Programs</category>
-			<rating>0</rating>
-			<source>DT</source>
-			<page>57</page>
-			<avail>4R</avail>
-			<cost>500</cost>
-		</gear>
-		<gear>
-			<id>dd3aede4-e0a2-425e-944d-c3d5c3a4b2d1</id>
-			<name>Evaluate</name>
-			<category>Hacking Programs</category>
-			<rating>0</rating>
-			<source>DT</source>
-			<page>57</page>
-			<avail>4R</avail>
-			<cost>250</cost>
-		</gear>
-		<gear>
-			<id>9a4f4240-d1f8-4034-af1c-24e2e5326ccf</id>
-			<name>Fly on a Wall</name>
-			<category>Hacking Programs</category>
-			<rating>0</rating>
-			<source>DT</source>
-			<page>57</page>
-			<avail>4R</avail>
-			<cost>250</cost>
-		</gear>
-		<gear>
-			<id>04e80043-eabb-4ae1-944e-189d6e9ef419</id>
-			<name>Hitchhiker</name>
-			<category>Hacking Programs</category>
-			<rating>0</rating>
-			<source>DT</source>
-			<page>57</page>
-			<avail>4R</avail>
-			<cost>250</cost>
-		</gear>
-		<gear>
-			<id>39a8d39a-5c1c-44c7-a7fe-e9f28899c69e</id>
-			<name>Nuke-from-Orbit</name>
-			<category>Hacking Programs</category>
-			<rating>0</rating>
-			<source>DT</source>
-			<page>57</page>
-			<avail>12F</avail>
-			<cost>250</cost>
-		</gear>
-		<gear>
-			<id>d1fbeb34-3ae0-4cb1-9c0f-85131c749849</id>
-			<name>Paintjob</name>
-			<category>Hacking Programs</category>
-			<rating>0</rating>
-			<source>DT</source>
-			<page>57</page>
-			<avail>4R</avail>
-			<cost>250</cost>
-		</gear>
-		<gear>
-			<id>dd86897c-058e-4246-a921-9a556ec139d8</id>
-			<name>Smoke and Mirrors</name>
-			<category>Hacking Programs</category>
-			<rating>0</rating>
-			<source>DT</source>
-			<page>57</page>
-			<avail>4R</avail>
-			<cost>250</cost>
-		</gear>
-		<gear>
-			<id>b5bfc411-2c94-48c6-953a-b1a7c212c433</id>
-			<name>Swerve</name>
-			<category>Hacking Programs</category>
-			<rating>0</rating>
-			<source>DT</source>
-			<page>57</page>
-			<avail>4R</avail>
-			<cost>250</cost>
-		</gear>
-		<gear>
-			<id>86a6c880-f877-4268-a693-a9b9e2b6f480</id>
-			<name>Tantrum</name>
-			<category>Hacking Programs</category>
-			<rating>0</rating>
-			<source>DT</source>
-			<page>57</page>
-			<avail>4R</avail>
-			<cost>250</cost>
-		</gear>
-		<gear>
-			<id>1609bec9-f1c2-4834-a704-917fc8642724</id>
-			<name>Tarball</name>
-			<category>Hacking Programs</category>
-			<rating>0</rating>
-			<source>DT</source>
-			<page>57</page>
-			<avail>4R</avail>
-			<cost>250</cost>
-		</gear>
-		<!-- End Region -->
-		<!-- Region Software-->
-		<gear>
-			<id>2d8396ff-a4a9-4382-ab69-70d198856e7f</id>
-			<name>Agent</name>
-			<category>Software</category>
-			<rating>6</rating>
-			<source>SR5</source>
-			<page>246</page>
-			<avail>Rating * 3</avail>
-			<cost>FixedValues([1000],[2000],[3000],[8000],[10000],[12000])</cost>
-		</gear>
-		<gear>
-			<id>c4da5448-0069-447c-b3e4-4147e6bf4ca7</id>
-			<name>Activesoft</name>
-			<category>Skillsofts</category>
-			<rating>6</rating>
-			<source>SR5</source>
-			<page>442</page>
-			<avail>8</avail>
-			<bonus>
-				<selectskill />
-			</bonus>
-			<cost>Rating * 5000</cost>
-			<skill>Varies</skill>
-			<tags>
-				<tag>Skillsoft</tag>
-				<tag>Activesoft</tag>
-			</tags>
-		</gear>
-		<gear>
-			<id>d9d017c4-b3b5-4d28-9c41-870d69287cfb</id>
-			<name>Knowsoft</name>
-			<category>Skillsofts</category>
-			<rating>6</rating>
-			<source>SR5</source>
-			<page>442</page>
-			<avail>4</avail>
-			<bonus>
-<<<<<<< HEAD
-				<!--<selecttext />-->
-				<knowsoft>
-					<pick/>
-					<val>Rating</val>
-					<notgroup>Language</notgroup>
-					<require>skilljack</require>
-				</knowsoft>
-=======
-        <knowsoft>
-          <pick/>
-          <val>Rating</val>
-          <notgroup>Language</notgroup>
-          <require>skilljack</require>
-        </knowsoft>
->>>>>>> e70d36cf
-			</bonus>
-			<cost>Rating * 2000</cost>
-			<skill>Varies</skill>
-			<tags>
-				<tag>Skillsoft</tag>
-				<tag>Knowsoft</tag>
-			</tags>
-		</gear>
-		<gear>
-			<id>c4599705-6b8c-45d0-8687-63a720043f7d</id>
-			<name>Linguasoft</name>
-			<category>Skillsofts</category>
-			<rating>6</rating>
-			<source>SR5</source>
-			<page>442</page>
-			<avail>2</avail>
-			<bonus>
-				<knowsoft>
-					<pick/>
-					<val>Rating</val>
-					<group>Language</group>
-					<require>skilljack</require>
-				</knowsoft>
-			</bonus>
-			<cost>Rating * 1000</cost>
-			<skill>Varies</skill>
-			<tags>
-				<tag>Skillsoft</tag>
-				<tag>Linguasoft</tag>
-			</tags>
-<<<<<<< HEAD
-			<bonus>
-				<knowsoft>
-					<pick/>
-					<val>Rating</val>
-					<group>Language</group>
-					<require>skilljack</require>
-				</knowsoft>
-			</bonus>
-			<avail>2</avail>
-			<cost>Rating * 1000</cost>
-			<source>SR5</source>
-			<page>442</page>
-=======
->>>>>>> e70d36cf
-		</gear>
-		<gear>
-			<id>a9c510dd-d710-4f2f-b0a4-81d512ab4af6</id>
-			<name>Swarm</name>
-			<category>Software</category>
-			<rating>0</rating>
-			<source>R5</source>
-			<page>31</page>
-			<avail>0</avail>
-			<cost>600</cost>
-		</gear>
-		<gear>
-			<id>1a55fbe3-b3c1-4568-882f-abe4dedb8572</id>
-			<name>Datasoft</name>
-			<category>Software</category>
-			<rating>0</rating>
-			<source>SR5</source>
-			<page>441</page>
-			<avail>4</avail>
-			<bonus>
-				<selecttext />
-			</bonus>
-			<cost>120</cost>
-		</gear>
-		<gear>
-			<id>2f30c3cc-a62e-4ac1-8e1f-5fa217cadae4</id>
-			<name>Mapsoft</name>
-			<category>Software</category>
-			<rating>0</rating>
-			<source>SR5</source>
-			<page>441</page>
-			<avail>4</avail>
-			<bonus>
-				<selecttext />
-			</bonus>
-			<cost>100</cost>
-		</gear>
-		<gear>
-			<id>fc8da0ad-bbfd-4961-a311-71db32f86130</id>
-			<name>Shopsoft</name>
-			<category>Software</category>
-			<rating>0</rating>
-			<source>SR5</source>
-			<page>441</page>
-			<avail>4</avail>
-			<bonus>
-				<selecttext />
-			</bonus>
-			<cost>150</cost>
-		</gear>
-		<gear>
-			<id>21afa914-713e-45a2-9018-9640ab75ae2d</id>
-			<name>Tutorsoft</name>
-			<category>Software</category>
-			<rating>6</rating>
-			<source>SR5</source>
-			<page>442</page>
-			<avail>Rating</avail>
-			<bonus>
-				<selecttext />
-			</bonus>
-			<cost>Rating * 400</cost>
-		</gear>
-		<gear>
-			<id>c1c3e1cf-c149-4bde-9d49-7228ffd3c3f7</id>
-			<name>Subliminal Subacoustics Software</name>
-			<category>Software</category>
-			<rating>0</rating>
-			<source>CA</source>
-			<page>146</page>
-			<avail>14F</avail>
-			<cost>1250</cost>
-		</gear>
-		<!-- End Region-->
-		<!-- Region Autosofts -->
-		<gear>
-			<id>149a8dd2-dfef-473f-94a4-1bdd77e4f855</id>
-			<name>Clearsight Autosoft</name>
-			<category>Autosofts</category>
-			<rating>6</rating>
-			<source>SR5</source>
-			<page>269</page>
-			<avail>Rating * 2</avail>
-			<cost>Rating * 500</cost>
-		</gear>
-		<gear>
-			<id>f84179b8-34b2-4fb1-bb24-099b0b700b5b</id>
-			<name>Electronic Warfare Autosoft</name>
-			<category>Autosofts</category>
-			<rating>6</rating>
-			<source>SR5</source>
-			<page>269</page>
-			<avail>Rating * 2</avail>
-			<cost>Rating * 500</cost>
-		</gear>
-		<gear>
-			<id>80137629-41f0-41da-bfed-c8a1388b759e</id>
-			<name>[Model] Evasion Autosoft</name>
-			<category>Autosofts</category>
-			<rating>6</rating>
-			<source>SR5</source>
-			<page>269</page>
-			<avail>Rating * 2</avail>
-			<bonus>
-				<selecttext />
-			</bonus>
-			<cost>Rating * 500</cost>
-		</gear>
-		<gear>
-			<id>9d81218f-ee70-4304-9a09-ac865d84b8e0</id>
-			<name>[Model] Maneuvering Autosoft</name>
-			<category>Autosofts</category>
-			<rating>6</rating>
-			<source>SR5</source>
-			<page>269</page>
-			<avail>Rating * 2</avail>
-			<bonus>
-				<selecttext />
-			</bonus>
-			<cost>Rating * 500</cost>
-		</gear>
-		<gear>
-			<id>c29a96f9-25bf-4ebc-8c56-f4c8afc3c002</id>
-			<name>[Model] Stealth Autosoft</name>
-			<category>Autosofts</category>
-			<rating>6</rating>
-			<source>SR5</source>
-			<page>270</page>
-			<avail>Rating * 2</avail>
-			<bonus>
-				<selecttext />
-			</bonus>
-			<cost>Rating * 500</cost>
-		</gear>
-		<gear>
-			<id>0949997a-acb7-49d9-9905-5ae2cd35626f</id>
-			<name>[Weapon] Targeting Autosoft</name>
-			<category>Autosofts</category>
-			<rating>6</rating>
-			<source>SR5</source>
-			<page>270</page>
-			<avail>Rating * 2</avail>
-			<bonus>
-				<selecttext />
-			</bonus>
-			<cost>Rating * 500</cost>
-		</gear>
-		<gear>
-			<id>7c0eb818-def2-479f-a270-a6fcbe6454fd</id>
-			<name>Smartsoft</name>
-			<category>Autosofts</category>
-			<rating>3</rating>
-			<source>R5</source>
-			<page>127</page>
-			<avail>6R</avail>
-			<cost>1500</cost>
-			<minrating>3</minrating>
-		</gear>
-		<gear>
-			<id>25235dcf-089a-4c17-bc8f-6a1f5b2fb0b6</id>
-			<name>Group Autosoft</name>
-			<category>Autosofts</category>
-			<rating>2</rating>
-			<source>R5</source>
-			<page>127</page>
-			<avail>4</avail>
-			<cost>1000</cost>
-			<minrating>2</minrating>
-		</gear>
-		<gear>
-			<id>87d24cff-e63b-4f73-a115-7aa5e29ea467</id>
-			<name>Skill Autosoft</name>
-			<category>Autosofts</category>
-			<rating>6</rating>
-			<source>R5</source>
-			<page>127</page>
-			<avail>Rating * 2</avail>
-			<bonus>
-				<selecttext />
-			</bonus>
-			<cost>Rating * 500</cost>
-		</gear>
-		<gear>
-			<id>a3137d6f-6b02-4dd5-912f-554d07f4adee</id>
-			<name>Skill Autosoft (Restricted)</name>
-			<category>Autosofts</category>
-			<rating>6</rating>
-			<source>R5</source>
-			<page>127</page>
-			<avail>(Rating * 2)R</avail>
-			<bonus>
-				<selectskill />
-			</bonus>
-			<cost>Rating * 500</cost>
-		</gear>
-		<gear>
-			<id>3f653543-fe65-433e-821d-1188016c0686</id>
-			<name>[Weapon] Melee Autosoft</name>
-			<category>Autosofts</category>
-			<rating>6</rating>
-			<source>R5</source>
-			<page>127</page>
-			<avail>Rating * 2</avail>
-			<bonus>
-				<selecttext />
-			</bonus>
-			<cost>Rating * 500</cost>
-		</gear>
-		<!-- End Region -->
-		<!-- Region Software Tweaks -->
-		<gear>
-			<id>40c2e56e-ec66-45a6-b1aa-65372d939f61</id>
-			<name>Personality</name>
-			<category>Software Tweaks</category>
-			<rating>0</rating>
-			<source>R5</source>
-			<page>127</page>
-			<avail>4</avail>
-			<bonus>
-				<selecttext />
-			</bonus>
-			<cost>100</cost>
-		</gear>
-		<gear>
-			<id>adb441f5-ce95-410b-82c9-b5f08b1c68a3</id>
-			<name>Linguistics</name>
-			<category>Software Tweaks</category>
-			<rating>0</rating>
-			<source>R5</source>
-			<page>128</page>
-			<avail>4</avail>
-			<bonus>
-				<selecttext />
-			</bonus>
-			<cost>50</cost>
-		</gear>
-		<!-- End Region -->
-		<!-- Region PI-Tac-->
-		<gear>
-			<id>b77b4cf8-8bdc-40bf-acca-f2afcca4965c</id>
-			<name>PI-Tac Level I (Renraku Taka)</name>
-			<category>PI-Tac</category>
-			<rating>0</rating>
-			<source>RG</source>
-			<page>105</page>
-			<avail>12R</avail>
-			<cost>115000</cost>
-		</gear>
-		<gear>
-			<id>488ad606-137f-430d-b571-7cfdae2b0612</id>
-			<name>PI-Tac Level II (Novatech Tactician)</name>
-			<category>PI-Tac</category>
-			<rating>0</rating>
-			<source>RG</source>
-			<page>105</page>
-			<avail>18R</avail>
-			<cost>325000</cost>
-		</gear>
-		<gear>
-			<id>f08d3d53-220f-4dc1-bb8b-ec36ecffedf3</id>
-			<name>PI-Tac Level III (ComPac-Esprit General)</name>
-			<category>PI-Tac</category>
-			<rating>0</rating>
-			<source>RG</source>
-			<page>105</page>
-			<avail>18F</avail>
-			<cost>855000</cost>
-		</gear>
-		<!-- End Region -->
-		<!-- Region Electronics Accessories -->
-		<gear>
-			<id>4f58eaea-24e3-4fc2-ab2b-4d521fbcbbe6</id>
-			<name>Voice Warper</name>
-			<category>Electronics Accessories</category>
-			<rating>6</rating>
-			<source>HT</source>
-			<page>187</page>
-			<avail>8R</avail>
-			<armorcapacity>[1]</armorcapacity>
-			<bonus>
-				<limitmodifier>
-					<limit>Social</limit>
-					<value>1</value>
-					<condition>Only for intimidation</condition>
-				</limitmodifier>
-			</bonus>
-			<cost>Rating * 250</cost>
-		</gear>
-		<gear>
-			<id>2e409fba-8b1a-42c4-8fa5-4d256ccd540d</id>
-			<name>AR Gloves</name>
-			<category>Electronics Accessories</category>
-			<rating>0</rating>
-			<source>SR5</source>
-			<page>439</page>
-			<avail>0</avail>
-			<armorcapacity>[1]</armorcapacity>
-			<cost>150</cost>
-			<devicerating>3</devicerating>
-		</gear>
-		<gear>
-			<id>641aa926-0e5f-4e8b-935e-ec704db4df13</id>
-			<name>AR Nails</name>
-			<category>Electronics Accessories</category>
-			<rating>0</rating>
-			<source>CA</source>
-			<page>138</page>
-			<avail>2</avail>
-			<armorcapacity>[0]</armorcapacity>
-			<cost>200</cost>
-			<devicerating>3</devicerating>
-		</gear>
-		<gear>
-			<id>3351db33-0dbb-4f46-9ade-4ee0ceb10f81</id>
-			<name>Bug Promotional Pen</name>
-			<category>Electronics Accessories</category>
-			<rating>2</rating>
-			<source>CA</source>
-			<page>140</page>
-			<avail>3</avail>
-			<addoncategory>Sensors</addoncategory>
-			<capacity>[2]</capacity>
-			<cost>100</cost>
-			<minrating>2</minrating>
-		</gear>
-		<gear>
-			<id>c03e4428-f3fe-434c-881a-68d638408715</id>
-			<name>Concealable Surveillance Gear</name>
-			<category>Electronics Accessories</category>
-			<rating>2</rating>
-			<source>CA</source>
-			<page>140</page>
-			<avail>6</avail>
-			<addoncategory>Sensor Functions</addoncategory>
-			<capacity>[2]</capacity>
-			<cost>50</cost>
-			<minrating>2</minrating>
-		</gear>
-		<gear>
-			<id>81286ef0-d51d-4c8d-9966-08e5c866d9d3</id>
-			<name>Ghost Box</name>
-			<category>Electronics Accessories</category>
-			<rating>0</rating>
-			<source>CA</source>
-			<page>141</page>
-			<avail>6R</avail>
-			<capacity>0</capacity>
-			<cost>600</cost>
-		</gear>
-		<gear>
-			<id>a3a48c11-9549-4975-a99b-41dbcad85dd0</id>
-			<name>Holo Bracelet</name>
-			<category>Electronics Accessories</category>
-			<rating>3</rating>
-			<source>CA</source>
-			<page>141</page>
-			<avail>2</avail>
-			<capacity>0</capacity>
-			<cost>250</cost>
-			<minrating>3</minrating>
-		</gear>
-		<gear>
-			<id>fe75752e-5542-4469-862b-66c8a41d7ab0</id>
-			<name>Long Range Acoustic Device</name>
-			<category>Electronics Accessories</category>
-			<rating>0</rating>
-			<source>CA</source>
-			<page>142</page>
-			<avail>7</avail>
-			<armorcapacity>[3]</armorcapacity>
-			<cost>400</cost>
-			<devicerating>3</devicerating>
-		</gear>
-		<gear>
-			<id>e0a8b465-3a3b-455d-83ca-8d8b1777a04c</id>
-			<name>Biometric Reader</name>
-			<category>Electronics Accessories</category>
-			<rating>0</rating>
-			<source>SR5</source>
-			<page>439</page>
-			<avail>4</avail>
-			<cost>200</cost>
-			<devicerating>3</devicerating>
-		</gear>
-		<gear>
-			<id>566afc73-6047-46e2-9532-fd540c8b3838</id>
-			<name>Electronic Paper</name>
-			<category>Electronics Accessories</category>
-			<rating>0</rating>
-			<source>SR5</source>
-			<page>439</page>
-			<avail>0</avail>
-			<cost>5</cost>
-			<devicerating>1</devicerating>
-		</gear>
-		<gear>
-			<id>35b38293-313a-462c-9a24-f90056567883</id>
-			<name>Printer</name>
-			<category>Electronics Accessories</category>
-			<rating>0</rating>
-			<source>SR5</source>
-			<page>439</page>
-			<avail>0</avail>
-			<cost>25</cost>
-			<devicerating>3</devicerating>
-		</gear>
-		<gear>
-			<id>37aaf8a5-78ee-4143-88f0-a4fae3383e71</id>
-			<name>Satellite Link</name>
-			<category>Electronics Accessories</category>
-			<rating>0</rating>
-			<source>SR5</source>
-			<page>439</page>
-			<avail>6</avail>
-			<cost>500</cost>
-			<devicerating>4</devicerating>
-		</gear>
-		<gear>
-			<id>2dda7452-c594-410d-923d-2933e8c0f236</id>
-			<name>Simrig</name>
-			<category>Electronics Accessories</category>
-			<rating>0</rating>
-			<source>SR5</source>
-			<page>439</page>
-			<avail>12</avail>
-			<armorcapacity>[5]</armorcapacity>
-			<cost>1000</cost>
-			<devicerating>3</devicerating>
-		</gear>
-		<gear>
-			<id>7bdc5866-88ae-45a6-a525-ec03f161f086</id>
-			<name>Subvocal Mic</name>
-			<category>Electronics Accessories</category>
-			<rating>0</rating>
-			<source>SR5</source>
-			<page>439</page>
-			<avail>4</avail>
-			<cost>50</cost>
-			<devicerating>3</devicerating>
-		</gear>
-		<gear>
-			<id>fb8bc051-f4b2-42f3-98e6-9c5d614cbd9d</id>
-			<name>Trid Projector</name>
-			<category>Electronics Accessories</category>
-			<rating>0</rating>
-			<source>SR5</source>
-			<page>439</page>
-			<avail>0</avail>
-			<armorcapacity>[2]</armorcapacity>
-			<cost>200</cost>
-			<devicerating>3</devicerating>
-		</gear>
-		<gear>
-			<id>418d5ba1-dd19-4179-add8-074be445a7b2</id>
-			<name>Trodes</name>
-			<category>Electronics Accessories</category>
-			<rating>0</rating>
-			<source>SR5</source>
-			<page>439</page>
-			<avail>0</avail>
-			<armorcapacity>[2]</armorcapacity>
-			<cost>70</cost>
-			<devicerating>3</devicerating>
-		</gear>
-		<gear>
-			<id>a14a00c5-439f-45d1-9703-55bf5525e7f8</id>
-			<name>SmartSafety Bracelet</name>
-			<category>Electronics Accessories</category>
-			<rating>0</rating>
-			<source>R5</source>
-			<page>133</page>
-			<avail>0</avail>
-			<armorcapacity>[0]</armorcapacity>
-			<cost>50</cost>
-		</gear>
-		<!-- End Region -->
-		<!-- Region RFID Tags -->
-		<gear>
-			<id>84bb92e7-ce13-4eb6-bf9e-15bf3887469c</id>
-			<name>Standard Tags</name>
-			<category>RFID Tags</category>
-			<rating>0</rating>
-			<source>SR5</source>
-			<page>440</page>
-			<avail>0</avail>
-			<cost>1</cost>
-			<costfor>10</costfor>
-			<devicerating>1</devicerating>
-		</gear>
-		<gear>
-			<id>5deb8e1d-98bf-4cd4-9dce-b74d67546a1d</id>
-			<name>Datachip</name>
-			<category>RFID Tags</category>
-			<rating>0</rating>
-			<source>SR5</source>
-			<page>440</page>
-			<avail>0</avail>
-			<cost>5</cost>
-			<costfor>10</costfor>
-			<devicerating>1</devicerating>
-		</gear>
-		<gear>
-			<id>cb405ce6-6133-4b34-8d71-60387e78dd0c</id>
-			<name>Security Tags</name>
-			<category>RFID Tags</category>
-			<rating>0</rating>
-			<source>SR5</source>
-			<page>440</page>
-			<avail>3</avail>
-			<cost>5</cost>
-			<costfor>10</costfor>
-			<devicerating>3</devicerating>
-		</gear>
-		<gear>
-			<id>8751915f-0573-4c99-b97e-cb74b3788a8a</id>
-			<name>Sensor Tags</name>
-			<category>RFID Tags</category>
-			<rating>0</rating>
-			<source>SR5</source>
-			<page>440</page>
-			<avail>5</avail>
-			<capacity>1</capacity>
-			<cost>40</cost>
-			<costfor>10</costfor>
-			<devicerating>2</devicerating>
-		</gear>
-		<gear>
-			<id>baa9ba27-f93b-48da-91b7-cfcce0ba274d</id>
-			<name>Stealth Tags</name>
-			<category>RFID Tags</category>
-			<rating>0</rating>
-			<source>SR5</source>
-			<page>440</page>
-			<avail>7R</avail>
-			<cost>10</cost>
-			<costfor>10</costfor>
-			<devicerating>3</devicerating>
-		</gear>
-		<!-- End Region -->
-		<!-- Region ECCM-->
-		<gear>
-			<id>0918742f-6fc8-46ac-91e0-2b7260841923</id>
-			<name>Bug Scanner</name>
-			<category>Communications and Countermeasures</category>
-			<rating>6</rating>
-			<source>SR5</source>
-			<page>440</page>
-			<avail>(Rating)R</avail>
-			<armorcapacity>[2]</armorcapacity>
-			<cost>Rating * 100</cost>
-		</gear>
-		<gear>
-			<id>8f351e25-d734-4bd0-86da-80b68a4cae68</id>
-			<name>Data Tap</name>
-			<category>Communications and Countermeasures</category>
-			<rating>0</rating>
-			<source>SR5</source>
-			<page>440</page>
-			<avail>6R</avail>
-			<cost>300</cost>
-		</gear>
-		<gear>
-			<id>3447ab94-a2b1-4e98-a805-4754a2bd0614</id>
-			<name>Headjammer</name>
-			<category>Communications and Countermeasures</category>
-			<rating>6</rating>
-			<source>SR5</source>
-			<page>441</page>
-			<avail>(Rating)R</avail>
-			<cost>Rating * 150</cost>
-		</gear>
-		<gear>
-			<id>6576cfa9-f2f5-4624-bbde-60a8f3f13785</id>
-			<name>Jammer, Area</name>
-			<category>Communications and Countermeasures</category>
-			<rating>6</rating>
-			<source>SR5</source>
-			<page>441</page>
-			<avail>(Rating * 3)F</avail>
-			<armorcapacity>[2]</armorcapacity>
-			<cost>Rating * 200</cost>
-		</gear>
-		<gear>
-			<id>f47ee634-8f59-43c5-8502-32e447f03980</id>
-			<name>Jammer, Directional</name>
-			<category>Communications and Countermeasures</category>
-			<rating>6</rating>
-			<source>SR5</source>
-			<page>441</page>
-			<avail>(Rating * 2)F</avail>
-			<armorcapacity>[2]</armorcapacity>
-			<cost>Rating * 200</cost>
-		</gear>
-		<gear>
-			<id>d1fca845-ae01-4b39-a176-1506da699e0e</id>
-			<name>Micro-Transceiver</name>
-			<category>Communications and Countermeasures</category>
-			<rating>0</rating>
-			<source>SR5</source>
-			<page>441</page>
-			<avail>2</avail>
-			<armorcapacity>[1]</armorcapacity>
-			<cost>100</cost>
-		</gear>
-		<gear>
-			<id>d0eb5971-03d6-4822-9fb5-c524bf16bf62</id>
-			<name>Tag Eraser</name>
-			<category>Communications and Countermeasures</category>
-			<rating>0</rating>
-			<source>SR5</source>
-			<page>441</page>
-			<avail>6R</avail>
-			<armorcapacity>[1]</armorcapacity>
-			<cost>450</cost>
-		</gear>
-		<gear>
-			<id>7e887224-6896-4588-a5d3-cace6a8506d2</id>
-			<name>White Noise Generator</name>
-			<category>Communications and Countermeasures</category>
-			<rating>6</rating>
-			<source>SR5</source>
-			<page>441</page>
-			<avail>(Rating)</avail>
-			<armorcapacity>[2]</armorcapacity>
-			<cost>Rating * 50</cost>
-		</gear>
-		<gear>
-			<id>78571d90-7dd9-46b8-ba56-ef0a5b2a7edd</id>
-			<name>Ultrasonic Noise Generator</name>
-			<category>Communications and Countermeasures</category>
-			<rating>4</rating>
-			<source>HT</source>
-			<page>187</page>
-			<avail>Rating * 2</avail>
-			<armorcapacity>[2]</armorcapacity>
-			<cost>Rating * 60</cost>
-		</gear>
-		<!-- End Region -->
-		<!-- Region ID/Credsticks -->
-		<gear>
-			<id>c56554d1-4102-446f-8d3e-acd0c7404c3a</id>
-			<name>Certified Credstick, Standard</name>
-			<category>ID/Credsticks</category>
-			<rating>5000</rating>
-			<source>SR5</source>
-			<page>442</page>
-			<avail>0</avail>
-			<cost>5 + Rating</cost>
-			<minrating>0</minrating>
-		</gear>
-		<gear>
-			<id>4f5b4fbc-78c4-4aa4-a5c2-7739f12e9b39</id>
-			<name>Certified Credstick, Silver</name>
-			<category>ID/Credsticks</category>
-			<rating>20000</rating>
-			<source>SR5</source>
-			<page>442</page>
-			<avail>0</avail>
-			<cost>20 + Rating</cost>
-			<minrating>0</minrating>
-		</gear>
-		<gear>
-			<id>697ef5f4-8cde-434d-aca6-1bddd4d526d3</id>
-			<name>Certified Credstick, Gold</name>
-			<category>ID/Credsticks</category>
-			<rating>100000</rating>
-			<source>SR5</source>
-			<page>442</page>
-			<avail>5</avail>
-			<cost>100 + Rating</cost>
-			<minrating>0</minrating>
-		</gear>
-		<gear>
-			<id>a19055f0-02ab-4bc2-ab43-0ef82e1b9100</id>
-			<name>Certified Credstick, Platinum</name>
-			<category>ID/Credsticks</category>
-			<rating>500000</rating>
-			<source>SR5</source>
-			<page>442</page>
-			<avail>10</avail>
-			<cost>500 + Rating</cost>
-			<minrating>0</minrating>
-		</gear>
-		<gear>
-			<id>fd2c8afe-7c0f-4b98-ae93-a6108531b236</id>
-			<name>Certified Credstick, Ebony</name>
-			<category>ID/Credsticks</category>
-			<rating>1000000</rating>
-			<source>SR5</source>
-			<page>442</page>
-			<avail>20</avail>
-			<cost>1000 + Rating</cost>
-			<minrating>0</minrating>
-		</gear>
-		<gear>
-			<id>8a16bbb2-8028-4c74-b22b-7aad9d001073</id>
-			<name>Fake License</name>
-			<category>ID/Credsticks</category>
-			<rating>6</rating>
-			<source>SR5</source>
-			<page>443</page>
-			<avail>(Rating * 3)F</avail>
-			<bonus>
-				<selectrestricted />
-			</bonus>
-			<cost>Rating * 200</cost>
-		</gear>
-		<gear>
-			<id>0c800bca-e6ff-475b-a014-c2069f5e364c</id>
-			<name>Fake SIN</name>
-			<category>ID/Credsticks</category>
-			<rating>6</rating>
-			<source>SR5</source>
-			<page>442</page>
-			<avail>(Rating * 3)F</avail>
-			<bonus>
-				<selecttext />
-			</bonus>
-			<cost>Rating * 2500</cost>
-		</gear>
-		<!-- End Region -->
-		<!-- Region Tools -->
-		<gear>
-			<id>64fa5212-1d58-4e94-9cc1-9e3eb10773ed</id>
-			<name>Tool Kit</name>
-			<category>Tools</category>
-			<rating>0</rating>
-			<source>SR5</source>
-			<page>443</page>
-			<avail>0</avail>
-			<armorcapacity>[6]</armorcapacity>
-			<bonus>
-				<selectskill />
-			</bonus>
-			<cost>500</cost>
-		</gear>
-		<gear>
-			<id>4edec80a-e8df-4817-9728-4a6fc04d183e</id>
-			<name>Tool Shop</name>
-			<category>Tools</category>
-			<rating>0</rating>
-			<source>SR5</source>
-			<page>443</page>
-			<avail>8</avail>
-			<bonus>
-				<selectskill />
-			</bonus>
-			<cost>5000</cost>
-		</gear>
-		<gear>
-			<id>d0c85aa4-5686-452b-9f1a-7c603ac43258</id>
-			<name>Tool Facility</name>
-			<category>Tools</category>
-			<rating>0</rating>
-			<source>SR5</source>
-			<page>443</page>
-			<avail>12</avail>
-			<bonus>
-				<selectskill />
-			</bonus>
-			<cost>50000</cost>
-		</gear>
-		<!-- End Region -->
-		<!-- Region Vision Devices -->
-		<gear>
-			<id>1c6db3ed-a360-40b4-8118-9aca9d96001c</id>
-			<name>Binoculars</name>
-			<category>Vision Devices</category>
-			<rating>3</rating>
-			<source>SR5</source>
-			<page>443</page>
-			<avail>0</avail>
-			<capacity>Rating</capacity>
-			<cost>Rating * 50</cost>
-			<gears>
-				<usegear>
-					<name>Vision Magnification</name>
-					<category>Vision Enhancements</category>
-					<capacity>0</capacity>
-				</usegear>
-			</gears>
-		</gear>
-		<gear>
-			<id>fa2851aa-841e-4d9c-a1e4-96a5e5eb4462</id>
-			<name>Binoculars, Optical</name>
-			<category>Vision Devices</category>
-			<rating>0</rating>
-			<source>SR5</source>
-			<page>443</page>
-			<avail>0</avail>
-			<capacity>0</capacity>
-			<cost>50</cost>
-			<gears>
-				<usegear>
-					<name>Vision Magnification</name>
-					<category>Vision Enhancements</category>
-					<capacity>0</capacity>
-				</usegear>
-			</gears>
-		</gear>
-		<gear>
-			<id>07805498-75ea-441f-bd27-6536d4131b51</id>
-			<name>Camera</name>
-			<category>Vision Devices</category>
-			<rating>6</rating>
-			<source>SR5</source>
-			<page>443</page>
-			<avail>0</avail>
-			<armorcapacity>[1]</armorcapacity>
-			<capacity>Rating</capacity>
-			<cost>Rating * 100</cost>
-		</gear>
-		<gear>
-			<id>fa6fa434-107b-4f36-a138-f98b044dae76</id>
-			<name>Camera, Micro</name>
-			<category>Vision Devices</category>
-			<rating>1</rating>
-			<source>SR5</source>
-			<page>443</page>
-			<avail>0</avail>
-			<armorcapacity>[1]</armorcapacity>
-			<capacity>1</capacity>
-			<cost>100</cost>
-		</gear>
-		<gear>
-			<id>1a3a9204-959b-4db5-83de-094f921c5e7f</id>
-			<name>Contacts</name>
-			<category>Vision Devices</category>
-			<rating>3</rating>
-			<source>SR5</source>
-			<page>443</page>
-			<avail>6</avail>
-			<capacity>Rating</capacity>
-			<cost>Rating * 200</cost>
-		</gear>
-		<gear>
-			<id>22ceb53b-7863-424b-8ee5-d04bb520d97d</id>
-			<name>Endoscope</name>
-			<category>Vision Devices</category>
-			<rating>0</rating>
-			<source>SR5</source>
-			<page>444</page>
-			<avail>8</avail>
-			<capacity>0</capacity>
-			<cost>250</cost>
-		</gear>
-		<gear>
-			<id>b218dbd1-5706-4d9e-a6a7-ab9b658c3acd</id>
-			<name>Glasses</name>
-			<category>Vision Devices</category>
-			<rating>4</rating>
-			<source>SR5</source>
-			<page>443</page>
-			<avail>0</avail>
-			<capacity>Rating</capacity>
-			<cost>Rating * 100</cost>
-		</gear>
-		<gear>
-			<id>e8d0a618-b3d6-4bd5-b134-377d848be31a</id>
-			<name>Goggles</name>
-			<category>Vision Devices</category>
-			<rating>6</rating>
-			<source>SR5</source>
-			<page>443</page>
-			<avail>0</avail>
-			<capacity>Rating</capacity>
-			<cost>Rating * 50</cost>
-		</gear>
-		<gear>
-			<id>535d41b8-d1f7-4675-a256-951bb0eac974</id>
-			<name>Mage Sight Goggles</name>
-			<category>Vision Devices</category>
-			<rating>0</rating>
-			<source>SR5</source>
-			<page>444</page>
-			<avail>12R</avail>
-			<capacity>0</capacity>
-			<cost>3000</cost>
-		</gear>
-		<gear>
-			<id>324e2a5f-de77-4e64-9c95-676bd987c772</id>
-			<name>Monocle</name>
-			<category>Vision Devices</category>
-			<rating>4</rating>
-			<source>SR5</source>
-			<page>444</page>
-			<avail>0</avail>
-			<capacity>Rating</capacity>
-			<cost>Rating * 120</cost>
-		</gear>
-		<gear>
-			<id>5b0c94f2-437f-431a-b7f4-9cb00a0820eb</id>
-			<name>Periscope</name>
-			<category>Vision Devices</category>
-			<rating>0</rating>
-			<source>SR5</source>
-			<page>444</page>
-			<avail>3</avail>
-			<capacity>[1]</capacity>
-			<cost>50</cost>
-		</gear>
-		<!-- End Region -->
-		<!-- Region Vision Enhancements -->
-		<gear>
-			<id>7fc23c2f-b41a-46b0-9ed7-9dc93986fab3</id>
-			<name>Flare Compensation</name>
-			<category>Vision Enhancements</category>
-			<rating>0</rating>
-			<source>SR5</source>
-			<page>444</page>
-			<avail>+1</avail>
-			<armorcapacity>[1]</armorcapacity>
-			<capacity>[1]</capacity>
-			<cost>250</cost>
-		</gear>
-		<gear>
-			<id>2886d77a-1321-4a29-aec8-8040b9c5776f</id>
-			<name>Image Link</name>
-			<category>Vision Enhancements</category>
-			<rating>0</rating>
-			<source>SR5</source>
-			<page>444</page>
-			<avail>+0</avail>
-			<armorcapacity>[1]</armorcapacity>
-			<capacity>[1]</capacity>
-			<cost>25</cost>
-		</gear>
-		<gear>
-			<id>287c6d58-2217-48b2-9e14-6ba23584939a</id>
-			<name>Low Light</name>
-			<category>Vision Enhancements</category>
-			<rating>0</rating>
-			<source>SR5</source>
-			<page>444</page>
-			<avail>+4</avail>
-			<armorcapacity>[1]</armorcapacity>
-			<capacity>[1]</capacity>
-			<cost>500</cost>
-		</gear>
-		<gear>
-			<id>b0eef1d1-31ad-4e5c-bd55-27b2ae492327</id>
-			<name>Smartlink</name>
-			<category>Vision Enhancements</category>
-			<rating>0</rating>
-			<source>SR5</source>
-			<page>444</page>
-			<avail>+4R</avail>
-			<armorcapacity>[1]</armorcapacity>
-			<bonus>
-				<smartlink />
-			</bonus>
-			<capacity>[1]</capacity>
-			<cost>2000</cost>
-		</gear>
-		<gear>
-			<id>f7f74a85-bd3b-4a46-9c3b-80688c72ef51</id>
-			<name>Thermographic Vision</name>
-			<category>Vision Enhancements</category>
-			<rating>0</rating>
-			<source>SR5</source>
-			<page>444</page>
-			<avail>+6</avail>
-			<armorcapacity>[1]</armorcapacity>
-			<capacity>[1]</capacity>
-			<cost>500</cost>
-		</gear>
-		<gear>
-			<id>588c3193-4298-4a73-b45a-c5f8fd175133</id>
-			<name>Vision Enhancement</name>
-			<category>Vision Enhancements</category>
-			<rating>3</rating>
-			<source>SR5</source>
-			<page>444</page>
-			<avail>+(Rating *2)</avail>
-			<armorcapacity>[Rating]</armorcapacity>
-			<bonus>
-				<limitmodifier>
-					<limit>Mental</limit>
-					<value>Rating</value>
-					<condition>Only for visual Perception</condition>
-				</limitmodifier>
-			</bonus>
-			<capacity>[Rating]</capacity>
-			<cost>Rating * 500</cost>
-		</gear>
-		<gear>
-			<id>adf3533a-461c-46ae-9ee7-77dfd31c5d5a</id>
-			<name>Vision Magnification</name>
-			<category>Vision Enhancements</category>
-			<rating>0</rating>
-			<source>SR5</source>
-			<page>444</page>
-			<avail>+2</avail>
-			<armorcapacity>[1]</armorcapacity>
-			<capacity>[1]</capacity>
-			<cost>250</cost>
-		</gear>
-		<!-- End Region -->
-		<!-- Region Audio Devices -->
-		<gear>
-			<id>5d69d002-c33d-4d0f-9c4d-d78db4d78e5d</id>
-			<name>Earbuds</name>
-			<category>Audio Devices</category>
-			<rating>3</rating>
-			<source>SR5</source>
-			<page>445</page>
-			<avail>0</avail>
-			<capacity>Rating</capacity>
-			<cost>Rating * 50</cost>
-		</gear>
-		<gear>
-			<id>c6084c7a-ab84-4ea6-999e-ff99b91f9bf0</id>
-			<name>Headphones</name>
-			<category>Audio Devices</category>
-			<rating>6</rating>
-			<source>SR5</source>
-			<page>445</page>
-			<avail>0</avail>
-			<capacity>Rating</capacity>
-			<cost>Rating * 50</cost>
-		</gear>
-		<gear>
-			<id>0e713b88-ab10-4fed-8373-df0a4d8546cc</id>
-			<name>Microphone, Directional</name>
-			<category>Audio Devices</category>
-			<rating>6</rating>
-			<source>SR5</source>
-			<page>445</page>
-			<avail>4</avail>
-			<armorcapacity>[1]</armorcapacity>
-			<capacity>Rating</capacity>
-			<cost>Rating * 50</cost>
-		</gear>
-		<gear>
-			<id>026f00c9-376e-4b4a-b615-9242db87afb3</id>
-			<name>Microphone, Laser</name>
-			<category>Audio Devices</category>
-			<rating>6</rating>
-			<source>SR5</source>
-			<page>445</page>
-			<avail>4</avail>
-			<armorcapacity>[2]</armorcapacity>
-			<capacity>Rating</capacity>
-			<cost>Rating * 100</cost>
-		</gear>
-		<gear>
-			<id>f42df886-b644-4691-a993-e672f2b77de0</id>
-			<name>Microphone, Omni-Directional</name>
-			<category>Audio Devices</category>
-			<rating>6</rating>
-			<source>SR5</source>
-			<page>445</page>
-			<avail>4</avail>
-			<armorcapacity>[2]</armorcapacity>
-			<capacity>Rating</capacity>
-			<cost>Rating * 50</cost>
-		</gear>
-		<gear>
-			<id>3ca6be75-6efb-4cf4-809f-da72eb83e909</id>
-			<name>Microphone, Omni-Directional, Micro</name>
-			<category>Audio Devices</category>
-			<rating>1</rating>
-			<source>SR5</source>
-			<page>443</page>
-			<avail>4</avail>
-			<armorcapacity>[2]</armorcapacity>
-			<capacity>1</capacity>
-			<cost>50</cost>
-		</gear>
-		<!-- End Region -->
-		<!-- Region Audio Enhancements -->
-		<gear>
-			<id>eced7e9a-0959-4c4a-a67f-66abc0dd5228</id>
-			<name>Audio Enhancement</name>
-			<category>Audio Enhancements</category>
-			<rating>3</rating>
-			<source>SR5</source>
-			<page>445</page>
-			<avail>+(Rating *2)</avail>
-			<armorcapacity>[Rating]</armorcapacity>
-			<bonus>
-				<limitmodifier>
-					<limit>Mental</limit>
-					<value>Rating</value>
-					<condition>Only for audio Perception</condition>
-				</limitmodifier>
-			</bonus>
-			<capacity>[Rating]</capacity>
-			<cost>Rating * 500</cost>
-		</gear>
-		<gear>
-			<id>e7291814-96a9-4c77-b2bb-7665db7a447b</id>
-			<name>Select Sound Filter</name>
-			<category>Audio Enhancements</category>
-			<rating>3</rating>
-			<source>SR5</source>
-			<page>445</page>
-			<avail>+(Rating * 3)</avail>
-			<armorcapacity>[Rating]</armorcapacity>
-			<capacity>[Rating]</capacity>
-			<cost>Rating * 250</cost>
-		</gear>
-		<gear>
-			<id>3f086e04-8de6-4d4e-a503-a19cba8295f5</id>
-			<name>Spatial Recognizer</name>
-			<category>Audio Enhancements</category>
-			<rating>0</rating>
-			<source>SR5</source>
-			<page>445</page>
-			<avail>+4</avail>
-			<armorcapacity>[2]</armorcapacity>
-			<bonus>
-				<limitmodifier>
-					<limit>Mental</limit>
-					<value>2</value>
-					<condition>Only for Perception to find source of a sound</condition>
-				</limitmodifier>
-			</bonus>
-			<capacity>[2]</capacity>
-			<cost>1000</cost>
-		</gear>
-		<gear>
-			<id>3ccd4f6c-f3a4-4432-9f5e-c95225dbbb9c</id>
-			<name>Sound Link</name>
-			<category>Audio Enhancements</category>
-			<rating>0</rating>
-			<source>RF</source>
-			<page>229</page>
-			<avail>0</avail>
-			<armorcapacity>[1]</armorcapacity>
-			<capacity>[1]</capacity>
-			<cost>25</cost>
-		</gear>
-		<!-- End Region -->
-		<!-- Region Sensors -->
-		<gear>
-			<id>fd1aac8c-3b55-4577-b2d6-20ec886eae0c</id>
-			<name>Fab Sensor</name>
-			<category>Sensor Functions</category>
-			<rating>8</rating>
-			<source>HT</source>
-			<page>195</page>
-			<avail>+8R</avail>
-			<armorcapacity>[1]</armorcapacity>
-			<capacity>[1]</capacity>
-			<cost>4000</cost>
-		</gear>
-		<gear>
-			<id>ce63e6c6-409a-49dd-bdcc-f8efb2f9dadf</id>
-			<name>X-Ray</name>
-			<category>Sensor Functions</category>
-			<rating>8</rating>
-			<source>R5</source>
-			<page>138</page>
-			<avail>0</avail>
-			<armorcapacity>[1]</armorcapacity>
-			<capacity>[1]</capacity>
-			<cost>0</cost>
-		</gear>
-		<gear>
-			<id>49bbc9d3-860d-47db-b4bc-8417f5b6ab65</id>
-			<name>Handheld Housing</name>
-			<category>Sensor Housings</category>
-			<rating>3</rating>
-			<source>SR5</source>
-			<page>445</page>
-			<avail>0</avail>
-			<capacity>Rating</capacity>
-			<cost>Rating * 100</cost>
-		</gear>
-		<gear>
-			<id>5e4772d7-5cba-4cc4-988d-38ef79b41fd3</id>
-			<name>Wall-Mounted Housing</name>
-			<category>Sensor Housings</category>
-			<rating>6</rating>
-			<source>SR5</source>
-			<page>445</page>
-			<avail>0</avail>
-			<capacity>Rating</capacity>
-			<cost>Rating * 250</cost>
-		</gear>
-		<gear>
-			<id>2ca81a10-d0f7-4b39-ac93-a84f2f69f9d9</id>
-			<name>Sensor Array</name>
-			<category>Sensors</category>
-			<rating>8</rating>
-			<source>SR5</source>
-			<page>445</page>
-			<avail>7</avail>
-			<addoncategory>Sensor Functions</addoncategory>
-			<armorcapacity>[6]</armorcapacity>
-			<capacity>8/[6]</capacity>
-			<cost>Rating * 1000</cost>
-			<minrating>2</minrating>
-		</gear>
-		<gear>
-			<id>2d4edef2-2891-4383-83f6-81f05cfbd046</id>
-			<name>Single Sensor</name>
-			<category>Sensors</category>
-			<rating>8</rating>
-			<source>SR5</source>
-			<page>445</page>
-			<avail>5</avail>
-			<addoncategory>Sensor Functions</addoncategory>
-			<armorcapacity>[1]</armorcapacity>
-			<capacity>1/[1]</capacity>
-			<cost>Rating * 100</cost>
-			<minrating>2</minrating>
-		</gear>
-		<gear>
-			<id>5c3b9966-ad7e-42e3-b0e0-f656021784cf</id>
-			<name>Atmosphere Sensor</name>
-			<category>Sensor Functions</category>
-			<rating>8</rating>
-			<source>SR5</source>
-			<page>446</page>
-			<avail>0</avail>
-			<armorcapacity>[1]</armorcapacity>
-			<capacity>[1]</capacity>
-			<cost>0</cost>
-		</gear>
-		<gear>
-			<id>ffc069af-d3ec-4201-887c-0178dcdfeef9</id>
-			<name>Camera</name>
-			<category>Sensor Functions</category>
-			<rating>8</rating>
-			<source>SR5</source>
-			<page>446</page>
-			<avail>0</avail>
-			<armorcapacity>Rating/[1]</armorcapacity>
-			<capacity>Rating/[1]</capacity>
-			<cost>0</cost>
-		</gear>
-		<gear>
-			<id>c6f60201-524f-4e3f-adc7-727eace4c7bd</id>
-			<name>Cyberware Scanner</name>
-			<category>Sensor Functions</category>
-			<rating>8</rating>
-			<source>SR5</source>
-			<page>446</page>
-			<avail>0</avail>
-			<armorcapacity>[1]</armorcapacity>
-			<capacity>[1]</capacity>
-			<cost>0</cost>
-		</gear>
-		<gear>
-			<id>1345a189-50d2-44e0-aeea-73ce0f28390b</id>
-			<name>Directional Microphone</name>
-			<category>Sensor Functions</category>
-			<rating>8</rating>
-			<source>SR5</source>
-			<page>446</page>
-			<avail>0</avail>
-			<armorcapacity>Rating/[1]</armorcapacity>
-			<capacity>Rating/[1]</capacity>
-			<cost>0</cost>
-		</gear>
-		<gear>
-			<id>d98f419f-7625-4228-9723-0217950d8155</id>
-			<name>Geiger Counter</name>
-			<category>Sensor Functions</category>
-			<rating>8</rating>
-			<source>SR5</source>
-			<page>446</page>
-			<avail>0</avail>
-			<armorcapacity>[1]</armorcapacity>
-			<capacity>[1]</capacity>
-			<cost>0</cost>
-		</gear>
-		<gear>
-			<id>f25e4819-209c-4cbf-b24f-668359a7a2ad</id>
-			<name>Laser Microphone</name>
-			<category>Sensor Functions</category>
-			<rating>8</rating>
-			<source>SR5</source>
-			<page>446</page>
-			<avail>0</avail>
-			<armorcapacity>Rating/[1]</armorcapacity>
-			<capacity>Rating/[1]</capacity>
-			<cost>0</cost>
-		</gear>
-		<gear>
-			<id>3a79e046-8106-4089-a1ab-895eee956b86</id>
-			<name>Laser Range Finder</name>
-			<category>Sensor Functions</category>
-			<rating>8</rating>
-			<source>SR5</source>
-			<page>446</page>
-			<avail>0</avail>
-			<armorcapacity>[1]</armorcapacity>
-			<capacity>[1]</capacity>
-			<cost>0</cost>
-		</gear>
-		<gear>
-			<id>ff0f7ab6-ee55-47aa-bdec-0646acca4bff</id>
-			<name>MAD Scanner</name>
-			<category>Sensor Functions</category>
-			<rating>8</rating>
-			<source>SR5</source>
-			<page>446</page>
-			<avail>0</avail>
-			<armorcapacity>[1]</armorcapacity>
-			<capacity>[1]</capacity>
-			<cost>0</cost>
-		</gear>
-		<gear>
-			<id>e853967a-a2b8-4d89-9a97-773034489a16</id>
-			<name>Motion Sensor</name>
-			<category>Sensor Functions</category>
-			<rating>8</rating>
-			<source>SR5</source>
-			<page>446</page>
-			<avail>0</avail>
-			<armorcapacity>[1]</armorcapacity>
-			<capacity>[1]</capacity>
-			<cost>0</cost>
-		</gear>
-		<gear>
-			<id>c763fac2-8b08-4c61-8dc2-6291d905a2df</id>
-			<name>Olfactory Scanner</name>
-			<category>Sensor Functions</category>
-			<rating>8</rating>
-			<source>SR5</source>
-			<page>446</page>
-			<avail>0</avail>
-			<armorcapacity>[1]</armorcapacity>
-			<capacity>[1]</capacity>
-			<cost>0</cost>
-		</gear>
-		<gear>
-			<id>0f13599a-2a4e-4b75-80e2-fab4405a7a87</id>
-			<name>Omni-directional Microphone</name>
-			<category>Sensor Functions</category>
-			<rating>8</rating>
-			<source>SR5</source>
-			<page>446</page>
-			<avail>0</avail>
-			<armorcapacity>Rating/[1]</armorcapacity>
-			<capacity>Rating/[1]</capacity>
-			<cost>0</cost>
-		</gear>
-		<gear>
-			<id>4d12e4a1-edd3-4abf-830f-aa95874b7531</id>
-			<name>Radio Signal Scanner</name>
-			<category>Sensor Functions</category>
-			<rating>8</rating>
-			<source>SR5</source>
-			<page>446</page>
-			<avail>0</avail>
-			<armorcapacity>[1]</armorcapacity>
-			<capacity>[1]</capacity>
-			<cost>0</cost>
-		</gear>
-		<gear>
-			<id>e140b671-dc22-429d-b12a-dfbf46951049</id>
-			<name>Ultrasound</name>
-			<category>Sensor Functions</category>
-			<rating>8</rating>
-			<source>SR5</source>
-			<page>446</page>
-			<avail>0</avail>
-			<armorcapacity>[1]</armorcapacity>
-			<capacity>[1]</capacity>
-			<cost>0</cost>
-		</gear>
-		<gear>
-			<id>c68da753-6ee3-4e14-8234-26676b7735f6</id>
-			<name>Vision Magnification</name>
-			<category>Sensor Functions</category>
-			<rating>0</rating>
-			<source>SR5</source>
-			<page>446</page>
-			<avail>0</avail>
-			<armorcapacity>[1]</armorcapacity>
-			<capacity>[1]</capacity>
-			<cost>0</cost>
-		</gear>
-		<gear>
-			<id>0b5e77ce-7fa8-4458-89de-ee9bb61eafd7</id>
-			<name>Nanoscanner</name>
-			<category>Sensor Functions</category>
-			<rating>8</rating>
-			<source>CF</source>
-			<page>152</page>
-			<avail>8</avail>
-			<armorcapacity>[1]</armorcapacity>
-			<capacity>[1]</capacity>
-			<cost>0</cost>
-		</gear>
-		<gear>
-			<id>295350cc-692d-49d8-aa85-d61ff0badcfc</id>
-			<name>Chem Detect Nail Polish</name>
-			<category>Sensors</category>
-			<rating>4</rating>
-			<source>CA</source>
-			<page>140</page>
-			<avail>Rating</avail>
-			<capacity>0</capacity>
-			<cost>Rating * 50</cost>
-		</gear>
-		<gear>
-			<id>8b1156ef-606d-4dac-b950-69a03200e4a1</id>
-			<name>Chemsniffer Ring</name>
-			<category>Sensors</category>
-			<rating>6</rating>
-			<source>CA</source>
-			<page>140</page>
-			<avail>Rating * 3</avail>
-			<capacity>0</capacity>
-			<cost>Rating * 250</cost>
-		</gear>
-		<!-- End Region -->
-		<!-- Region Tools of the Trade-->
-		<gear>
-			<id>badca1de-593e-4bae-9a0b-e40528c0774e</id>
-			<name>Polychromic Lens</name>
-			<category>Tools of the Trade</category>
-			<rating>0</rating>
-			<source>HT</source>
-			<page>188</page>
-			<avail>0</avail>
-			<armorcapacity>[1]</armorcapacity>
-			<capacity>[1]</capacity>
-			<cost>100</cost>
-			<required>
-				<geardetails>
-					<name>Contacts</name>
-				</geardetails>
-			</required>
-		</gear>
-		<gear>
-			<id>60d3be91-13ed-46a4-85ad-4e0fcde8c3ed</id>
-			<name>Smart Wig</name>
-			<category>Tools of the Trade</category>
-			<rating>0</rating>
-			<source>HT</source>
-			<page>188</page>
-			<avail>8</avail>
-			<cost>1200</cost>
-		</gear>
-		<gear>
-			<id>176c8189-e839-4860-82e9-adafaddc5577</id>
-			<name>Smart Wig w/ Trode Net</name>
-			<category>Tools of the Trade</category>
-			<rating>0</rating>
-			<source>HT</source>
-			<page>188</page>
-			<avail>8</avail>
-			<cost>1300</cost>
-		</gear>
-		<gear>
-			<id>5700f1e7-3949-4be8-8968-476d13108b09</id>
-			<name>Theatrical Cosmetics Kit</name>
-			<category>Tools of the Trade</category>
-			<rating>0</rating>
-			<source>HT</source>
-			<page>188</page>
-			<avail>4</avail>
-			<cost>300</cost>
-		</gear>
-		<gear>
-			<id>5677ae6d-1168-43fa-85f6-b380138bb5b1</id>
-			<name>Synthskin Face Mask</name>
-			<category>Tools of the Trade</category>
-			<rating>6</rating>
-			<source>HT</source>
-			<page>188</page>
-			<avail>8</avail>
-			<cost>Rating * 100</cost>
-		</gear>
-		<gear>
-			<id>b02d941d-8e94-4517-9eb4-3b3e9d6e28d2</id>
-			<name>Grenade-Cam</name>
-			<category>Tools of the Trade</category>
-			<rating>5</rating>
-			<source>RG</source>
-			<page>102</page>
-			<avail>16R</avail>
-			<capacity>Rating</capacity>
-			<cost>Rating * 1500</cost>
-		</gear>
-		<gear>
-			<id>acbff7a4-5382-45de-ab00-880ac6b82276</id>
-			<name>Periscope Cam</name>
-			<category>Tools of the Trade</category>
-			<rating>3</rating>
-			<source>RG</source>
-			<page>103</page>
-			<avail>10R</avail>
-			<capacity>Rating</capacity>
-			<cost>Rating * 600</cost>
-		</gear>
-		<gear>
-			<id>9fffceb6-adb1-423a-a7f7-6f97567fac7f</id>
-			<name>Telescoping Mirror on a Stick</name>
-			<category>Tools of the Trade</category>
-			<rating>0</rating>
-			<source>RG</source>
-			<page>102</page>
-			<avail>10</avail>
-			<cost>35</cost>
-		</gear>
-		<gear>
-			<id>14b0d81a-736f-4b15-ab72-4e62f66ffb01</id>
-			<name>Battering Ram, Standard</name>
-			<category>Tools of the Trade</category>
-			<rating>0</rating>
-			<source>RG</source>
-			<page>103</page>
-			<avail>10R</avail>
-			<addweapon>Battering Ram, Standard</addweapon>
-			<cost>2000</cost>
-		</gear>
-		<gear>
-			<id>c4741cc4-e298-474e-aa33-ee6f8d5d220a</id>
-			<name>Battering Ram, Fluid-Motion</name>
-			<category>Tools of the Trade</category>
-			<rating>0</rating>
-			<source>RG</source>
-			<page>103</page>
-			<avail>10R</avail>
-			<addweapon>Battering Ram, Fluid-Motion</addweapon>
-			<cost>3500</cost>
-		</gear>
-		<gear>
-			<id>4c509149-44d2-47c2-a020-88189527e5d2</id>
-			<name>Battering Ram, Pneumatic</name>
-			<category>Tools of the Trade</category>
-			<rating>0</rating>
-			<source>RG</source>
-			<page>104</page>
-			<avail>18R</avail>
-			<addweapon>Battering Ram, Pneumatic</addweapon>
-			<cost>10000</cost>
-		</gear>
-		<gear>
-			<id>ff918f6d-fbed-4796-9764-09e1c37e9b23</id>
-			<name>Battering Ram, Shock</name>
-			<category>Tools of the Trade</category>
-			<rating>0</rating>
-			<source>RG</source>
-			<page>104</page>
-			<avail>10R</avail>
-			<addweapon>Battering Ram, Shock</addweapon>
-			<cost>15000</cost>
-		</gear>
-		<gear>
-			<id>8258a26b-4e8f-4e82-ba5d-4fd41f2d9cbb</id>
-			<name>Blast Shield</name>
-			<category>Tools of the Trade</category>
-			<rating>0</rating>
-			<source>RG</source>
-			<page>104</page>
-			<avail>8R</avail>
-			<addweapon>Blast Shield</addweapon>
-			<cost>20000</cost>
-		</gear>
-		<gear>
-			<id>beffa952-ab3f-4388-bfcd-21f926feb189</id>
-			<name>Ares PED Mark III</name>
-			<category>Tools of the Trade</category>
-			<rating>0</rating>
-			<source>RG</source>
-			<page>104</page>
-			<avail>10R</avail>
-			<cost>2500</cost>
-		</gear>
-		<gear>
-			<id>3bcaae84-71b8-42e6-8b4b-942a99b95efb</id>
-			<name>Ultra-Glide Industrial Lubricant (liter)</name>
-			<category>Tools of the Trade</category>
-			<rating>0</rating>
-			<source>RG</source>
-			<page>104</page>
-			<avail>12</avail>
-			<cost>30</cost>
-		</gear>
-		<gear>
-			<id>baa1fa7b-e039-4f54-bd93-90b71c7e8f16</id>
-			<name>Hold-Fast Adhesive Spray</name>
-			<category>Tools of the Trade</category>
-			<rating>0</rating>
-			<source>RG</source>
-			<page>104</page>
-			<avail>12</avail>
-			<addweapon>Hold-Fast Sprayer</addweapon>
-			<cost>50</cost>
-		</gear>
-		<!-- End Region -->
-		<!-- Region Security Devices -->
-		<gear>
-			<id>2bcc17b8-33bb-4567-887d-8be9593f7899</id>
-			<name>Key Lock</name>
-			<category>Security Devices</category>
-			<rating>6</rating>
-			<source>SR5</source>
-			<page>446</page>
-			<avail>Rating</avail>
-			<cost>Rating * 10</cost>
-		</gear>
-		<gear>
-			<id>4a2468f8-0ec5-4f33-9a5d-46861e8a79f4</id>
-			<name>Combination Lock</name>
-			<category>Security Devices</category>
-			<rating>6</rating>
-			<source>SR5</source>
-			<page>446</page>
-			<avail>Rating</avail>
-			<cost>Rating * 10</cost>
-		</gear>
-		<gear>
-			<id>d0cde5ea-d524-451d-9fd6-eeccd1439293</id>
-			<name>Maglock</name>
-			<category>Security Devices</category>
-			<rating>6</rating>
-			<source>SR5</source>
-			<page>447</page>
-			<avail>Rating</avail>
-			<cost>Rating * 100</cost>
-		</gear>
-		<gear>
-			<id>a2953d6e-8bb8-40a8-b7f6-997be35947cf</id>
-			<name>Keypad</name>
-			<category>Security Devices</category>
-			<rating>0</rating>
-			<source>SR5</source>
-			<page>447</page>
-			<avail>0</avail>
-			<cost>50</cost>
-		</gear>
-		<gear>
-			<id>71a4cc20-19f0-4ed1-92f8-d049ba370134</id>
-			<name>Card Reader</name>
-			<category>Security Devices</category>
-			<rating>0</rating>
-			<source>SR5</source>
-			<page>447</page>
-			<avail>0</avail>
-			<cost>+50</cost>
-		</gear>
-		<gear>
-			<id>caa0f85d-e6f0-415a-98c7-fc4f16139964</id>
-			<name>Anti-Tamper Circuits</name>
-			<category>Security Devices</category>
-			<rating>4</rating>
-			<source>SR5</source>
-			<page>447</page>
-			<avail>+Rating</avail>
-			<cost>Rating*250</cost>
-		</gear>
-		<gear>
-			<id>b380cbde-7569-44d9-ba06-fe74278a12cd</id>
-			<name>Biometric Reader</name>
-			<category>Security Devices</category>
-			<rating>0</rating>
-			<source>SR5</source>
-			<page>447</page>
-			<avail>+4</avail>
-			<cost>+200</cost>
-		</gear>
-		<gear>
-			<id>b9812675-b4c3-43ce-b564-c47a5f66b0fc</id>
-			<name>Restraint, Metal</name>
-			<category>Security Devices</category>
-			<rating>0</rating>
-			<source>SR5</source>
-			<page>447</page>
-			<avail>0</avail>
-			<cost>20</cost>
-		</gear>
-		<gear>
-			<id>7abaa077-48ee-4a28-9a10-6dff788ccb1d</id>
-			<name>Restraint, Plasteel</name>
-			<category>Security Devices</category>
-			<rating>0</rating>
-			<source>SR5</source>
-			<page>447</page>
-			<avail>6R</avail>
-			<cost>50</cost>
-		</gear>
-		<gear>
-			<id>53c0b4cc-b209-4db4-bb0d-6710b3f4349a</id>
-			<name>Restraint, Plastic</name>
-			<category>Security Devices</category>
-			<rating>0</rating>
-			<source>SR5</source>
-			<page>447</page>
-			<avail>0</avail>
-			<cost>5</cost>
-			<costfor>10</costfor>
-		</gear>
-		<gear>
-			<id>75ed6157-a4f4-4fdc-9482-22cf7521b20d</id>
-			<name>Restraint, Containment Manacles</name>
-			<category>Security Devices</category>
-			<rating>0</rating>
-			<source>SR5</source>
-			<page>447</page>
-			<avail>6R</avail>
-			<cost>250</cost>
-		</gear>
-		<!-- End Region -->
-		<!-- Region Breaking and Entering Gear -->
-		<gear>
-			<id>af829cba-8d5e-40fd-b37b-e5266c29c55a</id>
-			<name>Autopicker</name>
-			<category>Breaking and Entering Gear</category>
-			<rating>6</rating>
-			<source>SR5</source>
-			<page>447</page>
-			<avail>8R</avail>
-			<armorcapacity>[1]</armorcapacity>
-			<bonus>
-				<limitmodifier>
-					<limit>Physical</limit>
-					<value>Rating</value>
-					<condition>Only for picking a mechanical lock</condition>
-				</limitmodifier>
-			</bonus>
-			<cost>Rating * 250</cost>
-		</gear>
-		<gear>
-			<id>d90a58cd-f89c-486d-b785-991d2fecf32f</id>
-			<name>Cellular Glove Molder</name>
-			<category>Breaking and Entering Gear</category>
-			<rating>4</rating>
-			<source>SR5</source>
-			<page>447</page>
-			<avail>12F</avail>
-			<cost>Rating * 500</cost>
-		</gear>
-		<gear>
-			<id>f5ac4b53-82ad-4a2f-8f3d-990e075951f7</id>
-			<name>Chisel</name>
-			<category>Breaking and Entering Gear</category>
-			<rating>0</rating>
-			<source>SR5</source>
-			<page>447</page>
-			<avail>0</avail>
-			<cost>20</cost>
-		</gear>
-		<gear>
-			<id>de595490-7f88-4b1c-b239-009a6c5c10f4</id>
-			<name>Crowbar</name>
-			<category>Breaking and Entering Gear</category>
-			<rating>0</rating>
-			<source>SR5</source>
-			<page>447</page>
-			<avail>0</avail>
-			<cost>20</cost>
-		</gear>
-		<gear>
-			<id>dcab11fa-b31a-49bd-ba43-3a9009072e4e</id>
-			<name>Keycard Copier</name>
-			<category>Breaking and Entering Gear</category>
-			<rating>6</rating>
-			<source>SR5</source>
-			<page>447</page>
-			<avail>8F</avail>
-			<armorcapacity>[3]</armorcapacity>
-			<cost>Rating * 600</cost>
-		</gear>
-		<gear>
-			<id>0fdeb240-743c-4a9d-9cf1-fef0990575bb</id>
-			<name>Lockpick Set</name>
-			<category>Breaking and Entering Gear</category>
-			<rating>0</rating>
-			<source>SR5</source>
-			<page>448</page>
-			<avail>4R</avail>
-			<armorcapacity>[2]</armorcapacity>
-			<cost>250</cost>
-		</gear>
-		<gear>
-			<id>ea6c4929-0bd5-413f-a023-f9ca0a9f4ea3</id>
-			<name>Maglock Passkey</name>
-			<category>Breaking and Entering Gear</category>
-			<rating>4</rating>
-			<source>SR5</source>
-			<page>448</page>
-			<avail>(Rating * 3)F</avail>
-			<cost>Rating * 2000</cost>
-		</gear>
-		<gear>
-			<id>a210be88-be16-4d66-afcb-7d58b8e1397f</id>
-			<name>Miniwelder</name>
-			<category>Breaking and Entering Gear</category>
-			<rating>0</rating>
-			<source>SR5</source>
-			<page>448</page>
-			<avail>2</avail>
-			<armorcapacity>[1]</armorcapacity>
-			<cost>250</cost>
-		</gear>
-		<gear>
-			<id>97f888dd-7e0d-4f33-b4cc-396cddecdf62</id>
-			<name>Miniwelder Fuel Canister</name>
-			<category>Breaking and Entering Gear</category>
-			<rating>0</rating>
-			<source>SR5</source>
-			<page>448</page>
-			<avail>2</avail>
-			<cost>80</cost>
-		</gear>
-		<gear>
-			<id>17a4ed15-a9d3-40a6-b5d4-4a69f6c8b9d3</id>
-			<name>Monofilament Chainsaw</name>
-			<category>Breaking and Entering Gear</category>
-			<rating>0</rating>
-			<source>SR5</source>
-			<page>448</page>
-			<avail>8</avail>
-			<addweapon>Monofilament Chainsaw</addweapon>
-			<cost>500</cost>
-		</gear>
-		<gear>
-			<id>fe4ea7f4-df9b-4bda-a0ca-26347ca85738</id>
-			<name>Sequencer</name>
-			<category>Breaking and Entering Gear</category>
-			<rating>6</rating>
-			<source>SR5</source>
-			<page>448</page>
-			<avail>(Rating * 3)F</avail>
-			<armorcapacity>[2]</armorcapacity>
-			<cost>Rating * 250</cost>
-		</gear>
-		<!-- End Region -->
-		<!-- Region Chemicals -->
-		<gear>
-			<id>f27ca349-5003-42de-97a9-3ae4f69d1aa7</id>
-			<name>C-Squared</name>
-			<category>Chemicals</category>
-			<rating>6</rating>
-			<source>HT</source>
-			<page>187</page>
-			<avail>2</avail>
-			<cost>Rating * 15</cost>
-		</gear>
-		<gear>
-			<id>9d775d72-29ca-4784-b617-a667469fe192</id>
-			<name>Glue Solvent</name>
-			<category>Chemicals</category>
-			<rating>0</rating>
-			<source>SR5</source>
-			<page>448</page>
-			<avail>2</avail>
-			<cost>90</cost>
-		</gear>
-		<gear>
-			<id>8b2b55ed-89d2-4133-b478-41cd9d996c96</id>
-			<name>Glue Sprayer</name>
-			<category>Chemicals</category>
-			<rating>0</rating>
-			<source>SR5</source>
-			<page>448</page>
-			<avail>2</avail>
-			<cost>150</cost>
-		</gear>
-		<gear>
-			<id>a5f6b922-53db-4813-91db-caa5953bc5b1</id>
-			<name>Thermite Burning Bar</name>
-			<category>Chemicals</category>
-			<rating>0</rating>
-			<source>SR5</source>
-			<page>448</page>
-			<avail>16R</avail>
-			<cost>500</cost>
-		</gear>
-		<gear>
-			<id>975b5ab6-c230-44ba-8491-261aaa012489</id>
-			<name>Genemarked Pheromones</name>
-			<category>Chemicals</category>
-			<rating>0</rating>
-			<source>CA</source>
-			<page>142</page>
-			<avail>8F</avail>
-			<bonus>
-				<selecttext />
-			</bonus>
-			<cost>300</cost>
-		</gear>
-		<!-- End Region -->
-		<!-- Region Survival Gear -->
-		<gear>
-			<id>af0ca7ad-a17e-418f-b7ef-baa9c54a9b8d</id>
-			<name>Quickdraw Quiver</name>
-			<category>Survival Gear</category>
-			<rating>0</rating>
-			<source>HT</source>
-			<page>187</page>
-			<avail>4</avail>
-			<cost>500</cost>
-		</gear>
-		<gear>
-			<id>a6c84397-4ee6-4f04-a18f-5506b38725f2</id>
-			<name>Reactive Myomer Pack</name>
-			<category>Survival Gear</category>
-			<rating>0</rating>
-			<source>HT</source>
-			<page>187</page>
-			<avail>6</avail>
-			<cost>450</cost>
-		</gear>
-		<gear>
-			<id>15a5f4fe-2b4c-4114-bf58-485318045163</id>
-			<name>Reloading Rail</name>
-			<category>Survival Gear</category>
-			<rating>0</rating>
-			<source>HT</source>
-			<page>187</page>
-			<avail>4R</avail>
-			<cost>675</cost>
-		</gear>
-		<gear>
-			<id>9484faea-6aa4-4866-b4a2-cb240e595b0a</id>
-			<name>Reloading Slide</name>
-			<category>Survival Gear</category>
-			<rating>0</rating>
-			<source>HT</source>
-			<page>187</page>
-			<avail>3R</avail>
-			<cost>300</cost>
-		</gear>
-		<gear>
-			<id>4a925049-5390-4394-8842-6cb46423cf00</id>
-			<name>Chemsuit</name>
-			<category>Survival Gear</category>
-			<rating>6</rating>
-			<source>SR5</source>
-			<page>448</page>
-			<avail>Rating * 2</avail>
-			<cost>Rating * 150</cost>
-		</gear>
-		<gear>
-			<id>a17cae86-4d6f-4e00-acb6-03f0ccfb2807</id>
-			<name>Climbing Gear</name>
-			<category>Survival Gear</category>
-			<rating>0</rating>
-			<source>SR5</source>
-			<page>448</page>
-			<avail>0</avail>
-			<armorcapacity>[5]</armorcapacity>
-			<cost>200</cost>
-		</gear>
-		<gear>
-			<id>927c8a62-2c67-4121-abeb-235ebde7b90a</id>
-			<name>Diving Gear</name>
-			<category>Survival Gear</category>
-			<rating>0</rating>
-			<source>SR5</source>
-			<page>448</page>
-			<avail>6</avail>
-			<cost>2000</cost>
-		</gear>
-		<gear>
-			<id>c49a893a-d445-4aac-bec0-c8501cba4c2c</id>
-			<name>Flashlight</name>
-			<category>Survival Gear</category>
-			<rating>0</rating>
-			<source>SR5</source>
-			<page>449</page>
-			<avail>0</avail>
-			<armorcapacity>[1]</armorcapacity>
-			<cost>25</cost>
-		</gear>
-		<gear>
-			<id>44acc4c0-5795-47a4-84fb-bd2374276360</id>
-			<name>Flashlight, Low-light</name>
-			<category>Survival Gear</category>
-			<rating>0</rating>
-			<source>SR5</source>
-			<page>449</page>
-			<avail>0</avail>
-			<armorcapacity>[1]</armorcapacity>
-			<cost>25</cost>
-		</gear>
-		<gear>
-			<id>58ae0574-bf03-45c3-9fee-0322069a3b18</id>
-			<name>Flashlight, Infrared</name>
-			<category>Survival Gear</category>
-			<rating>0</rating>
-			<source>SR5</source>
-			<page>449</page>
-			<avail>0</avail>
-			<armorcapacity>[1]</armorcapacity>
-			<cost>25</cost>
-		</gear>
-		<gear>
-			<id>2633cf38-90a6-4843-b475-e3ee1132fb5f</id>
-			<name>Gas Mask</name>
-			<category>Survival Gear</category>
-			<rating>0</rating>
-			<source>SR5</source>
-			<page>449</page>
-			<avail>0</avail>
-			<armorcapacity>[2]</armorcapacity>
-			<cost>200</cost>
-		</gear>
-		<gear>
-			<id>8bed8fa9-b75e-44ad-8181-a9dcd1f110cd</id>
-			<name>Gecko Tape Gloves</name>
-			<category>Survival Gear</category>
-			<rating>0</rating>
-			<source>SR5</source>
-			<page>449</page>
-			<avail>12</avail>
-			<cost>250</cost>
-		</gear>
-		<gear>
-			<id>a39501ca-0df5-4fb7-8992-97b765383d17</id>
-			<name>Hazmat Suit</name>
-			<category>Survival Gear</category>
-			<rating>0</rating>
-			<source>SR5</source>
-			<page>449</page>
-			<avail>8</avail>
-			<cost>3000</cost>
-		</gear>
-		<gear>
-			<id>c658ec7e-48c1-4ead-8083-f3ee0eab92e4</id>
-			<name>Light Stick</name>
-			<category>Survival Gear</category>
-			<rating>0</rating>
-			<source>SR5</source>
-			<page>449</page>
-			<avail>0</avail>
-			<cost>25</cost>
-		</gear>
-		<gear>
-			<id>08fb5b81-af99-4311-8588-f7d680d3fa5c</id>
-			<name>Magnesium Torch</name>
-			<category>Survival Gear</category>
-			<rating>0</rating>
-			<source>SR5</source>
-			<page>449</page>
-			<avail>0</avail>
-			<cost>5</cost>
-		</gear>
-		<gear>
-			<id>78f71833-4104-4dfb-b811-9bcabff95ecf</id>
-			<name>Micro Flare Launcher</name>
-			<category>Survival Gear</category>
-			<rating>0</rating>
-			<source>SR5</source>
-			<page>449</page>
-			<avail>0</avail>
-			<addweapon>Micro Flare Launcher</addweapon>
-			<cost>175</cost>
-		</gear>
-		<gear>
-			<id>f3d0d8f1-a2be-45d9-83a6-b5461afb62de</id>
-			<name>Micro Flares</name>
-			<category>Survival Gear</category>
-			<rating>0</rating>
-			<source>SR5</source>
-			<page>449</page>
-			<avail>0</avail>
-			<cost>25</cost>
-		</gear>
-		<gear>
-			<id>2bb6956f-c00e-452c-ab99-6b4613d7bb3e</id>
-			<name>Rapelling Gloves</name>
-			<category>Survival Gear</category>
-			<rating>0</rating>
-			<source>SR5</source>
-			<page>449</page>
-			<avail>0</avail>
-			<cost>50</cost>
-		</gear>
-		<gear>
-			<id>241e831d-230a-403b-a4a1-1e601b1afdc3</id>
-			<name>Respirator</name>
-			<category>Survival Gear</category>
-			<rating>6</rating>
-			<source>SR5</source>
-			<page>449</page>
-			<avail>0</avail>
-			<armorcapacity>[2]</armorcapacity>
-			<cost>Rating * 50</cost>
-		</gear>
-		<gear>
-			<id>27f9775d-cd14-4900-827f-ba00d26e0c67</id>
-			<name>Survival Kit</name>
-			<category>Survival Gear</category>
-			<rating>0</rating>
-			<source>SR5</source>
-			<page>449</page>
-			<avail>4</avail>
-			<armorcapacity>[6]</armorcapacity>
-			<cost>200</cost>
-		</gear>
-		<gear>
-			<id>dcecc477-92eb-427e-ae90-7f4465f1ebbc</id>
-			<name>Fashion Gasmask</name>
-			<category>Survival Gear</category>
-			<rating>0</rating>
-			<source>CA</source>
-			<page>141</page>
-			<avail>3</avail>
-			<capacity>0</capacity>
-			<cost>300</cost>
-		</gear>
-		<gear>
-			<id>314566c7-4ea1-4f8d-94cd-f213af1e0535</id>
-			<name>Fashion Respirator</name>
-			<category>Survival Gear</category>
-			<rating>6</rating>
-			<source>CA</source>
-			<page>141</page>
-			<avail>3</avail>
-			<capacity>0</capacity>
-			<cost>Rating * 75</cost>
-		</gear>
-		<!-- End Region -->
-		<!-- Region Grapple Gun -->
-		<gear>
-			<id>822d7e5c-e9d8-4021-a797-3f19e4d8c9a5</id>
-			<name>Articulated Grapnel</name>
-			<category>Grapple Gun</category>
-			<rating>0</rating>
-			<source>HT</source>
-			<page>187</page>
-			<avail>0</avail>
-			<cost>1000</cost>
-		</gear>
-		<gear>
-			<id>58fb014c-b0bd-4c39-8b5b-8cfd609bde8d</id>
-			<name>Sticky Grapnel</name>
-			<category>Grapple Gun</category>
-			<rating>0</rating>
-			<source>HT</source>
-			<page>187</page>
-			<avail>0</avail>
-			<cost>150</cost>
-		</gear>
-		<gear>
-			<id>08fc49a1-ee1f-4b12-a718-bd7e140f0489</id>
-			<name>Grenade Reel</name>
-			<category>Grapple Gun</category>
-			<rating>0</rating>
-			<source>HT</source>
-			<page>187</page>
-			<avail>0</avail>
-			<cost>750</cost>
-		</gear>
-		<gear>
-			<id>4faf0e27-38d5-428b-b4ae-2185e194cfc2</id>
-			<name>Harpoon Head</name>
-			<category>Grapple Gun</category>
-			<rating>0</rating>
-			<source>HT</source>
-			<page>187</page>
-			<avail>0</avail>
-			<cost>300</cost>
-		</gear>
-		<gear>
-			<id>59561c08-3269-470d-9d8b-3cde8a8ccbf8</id>
-			<name>Grapple Gun</name>
-			<category>Grapple Gun</category>
-			<rating>0</rating>
-			<source>SR5</source>
-			<page>449</page>
-			<avail>8R</avail>
-			<addweapon>Grapple Gun</addweapon>
-			<cost>500</cost>
-		</gear>
-		<gear>
-			<id>dff54f55-846d-4017-84e2-dd1f1c29861f</id>
-			<name>Catalyst Stick</name>
-			<category>Grapple Gun</category>
-			<rating>0</rating>
-			<source>SR5</source>
-			<page>449</page>
-			<avail>8F</avail>
-			<cost>120</cost>
-		</gear>
-		<gear>
-			<id>fc0987f2-b3cf-4ba2-8777-0610ed97e90e</id>
-			<name>Microwire (100m)</name>
-			<category>Grapple Gun</category>
-			<rating>0</rating>
-			<source>SR5</source>
-			<page>449</page>
-			<avail>4</avail>
-			<cost>50</cost>
-		</gear>
-		<gear>
-			<id>14243f3e-8d05-480d-8e74-b90ee615e6ff</id>
-			<name>Myomeric Rope (10m)</name>
-			<category>Grapple Gun</category>
-			<rating>0</rating>
-			<source>SR5</source>
-			<page>449</page>
-			<avail>10</avail>
-			<cost>200</cost>
-		</gear>
-		<gear>
-			<id>8adaecd5-0c24-4982-8803-e4459e16589f</id>
-			<name>Standard Rope (100m)</name>
-			<category>Grapple Gun</category>
-			<rating>0</rating>
-			<source>SR5</source>
-			<page>449</page>
-			<avail>0</avail>
-			<cost>50</cost>
-		</gear>
-		<gear>
-			<id>76890101-9f90-41db-a6f0-6f5fd4802896</id>
-			<name>Stealth Rope (100m)</name>
-			<category>Grapple Gun</category>
-			<rating>0</rating>
-			<source>SR5</source>
-			<page>449</page>
-			<avail>8F</avail>
-			<cost>85</cost>
-		</gear>
-		<!-- End Region -->
-		<!-- Region Biotech -->
-		<gear>
-			<id>e97c478c-f10a-494e-98ba-0d9c3076cd73</id>
-			<name>Biomonitor</name>
-			<category>Biotech</category>
-			<rating>0</rating>
-			<source>SR5</source>
-			<page>450</page>
-			<avail>3</avail>
-			<armorcapacity>[1]</armorcapacity>
-			<cost>300</cost>
-		</gear>
-		<gear>
-			<id>6cf42a40-a0cf-4815-82b1-ca30adcbabad</id>
-			<name>Disposable Syringe</name>
-			<category>Biotech</category>
-			<rating>0</rating>
-			<source>SR5</source>
-			<page>450</page>
-			<avail>3</avail>
-			<cost>10</cost>
-		</gear>
-		<gear>
-			<id>a9730c01-ab53-41a0-8cc1-1c3fc92ddad6</id>
-			<name>Vasotech MD-9 Autoinjection Gun</name>
-			<category>Biotech</category>
-			<rating>0</rating>
-			<source>BB</source>
-			<page>22</page>
-			<avail>4</avail>
-			<cost>1000</cost>
-		</gear>
-		<gear>
-			<id>d6404848-273c-432a-966a-8480fdbcfb13</id>
-			<name>Vasotech MD-3X Autoinjection Gun</name>
-			<category>Biotech</category>
-			<rating>0</rating>
-			<source>BB</source>
-			<page>22</page>
-			<avail>6</avail>
-			<cost>1500</cost>
-		</gear>
-		<gear>
-			<id>337489e0-ab2b-4b86-902c-85790ab5aec3</id>
-			<name>Rapid Infuser</name>
-			<category>Biotech</category>
-			<rating>0</rating>
-			<source>BB</source>
-			<page>22</page>
-			<avail>4</avail>
-			<cost>1000</cost>
-		</gear>
-		<gear>
-			<id>a0076e1e-66ad-4c1b-88eb-09c15c608d68</id>
-			<name>HemostatiX Dressing</name>
-			<category>Biotech</category>
-			<rating>0</rating>
-			<source>BB</source>
-			<page>22</page>
-			<avail>6</avail>
-			<cost>500</cost>
-		</gear>
-		<gear>
-			<id>df794018-bf35-48d9-a3a4-b7285f8d1437</id>
-			<name>STATscan</name>
-			<category>Biotech</category>
-			<rating>0</rating>
-			<source>BB</source>
-			<page>22</page>
-			<avail>8</avail>
-			<cost>2500</cost>
-		</gear>
-		<gear>
-			<id>ae9c37df-6d82-44c1-aa21-6c87e45e2dc1</id>
-			<name>Medkit</name>
-			<category>Biotech</category>
-			<rating>6</rating>
-			<source>SR5</source>
-			<page>450</page>
-			<avail>Rating</avail>
-			<armorcapacity>[5]</armorcapacity>
-			<bonus>
-				<limitmodifier>
-					<limit>Mental</limit>
-					<value>Rating</value>
-					<condition>Only for First Aid and Medicine</condition>
-				</limitmodifier>
-			</bonus>
-			<cost>Rating * 250</cost>
-		</gear>
-		<gear>
-			<id>76aca45d-0d4f-45a3-a532-c47ac0b26b89</id>
-			<name>Medkit Supplies</name>
-			<category>Biotech</category>
-			<rating>0</rating>
-			<source>SR5</source>
-			<page>450</page>
-			<avail>0</avail>
-			<cost>100</cost>
-		</gear>
-		<gear>
-			<id>2efb1c56-4100-4dd5-83e0-d0cbbf5e7854</id>
-			<name>Advanced Medkit</name>
-			<category>Biotech</category>
-			<rating>6</rating>
-			<source>BB</source>
-			<page>17</page>
-			<avail>6</avail>
-			<cost>FixedValues([100],[400],[900],[1600],[2500],[3600])</cost>
-		</gear>
-		<gear>
-			<id>47e12d78-cb99-4e20-aff5-11cbed1e715e</id>
-			<name>Slap Patch, Antidote Patch</name>
-			<category>Biotech</category>
-			<rating>6</rating>
-			<source>SR5</source>
-			<page>451</page>
-			<avail>Rating</avail>
-			<cost>Rating * 50</cost>
-		</gear>
-		<gear>
-			<id>d1c0cab8-b4ea-4f08-b462-75b18246e1d8</id>
-			<name>Slap Patch, Chem Patch</name>
-			<category>Biotech</category>
-			<rating>0</rating>
-			<source>SR5</source>
-			<page>451</page>
-			<avail>6</avail>
-			<cost>200</cost>
-		</gear>
-		<gear>
-			<id>320bd9e3-e261-4a45-aa03-c740b6855e73</id>
-			<name>Slap Patch, Stim Patch</name>
-			<category>Biotech</category>
-			<rating>6</rating>
-			<source>SR5</source>
-			<page>451</page>
-			<avail>Rating * 2</avail>
-			<cost>Rating * 25</cost>
-		</gear>
-		<gear>
-			<id>5e4f9fdf-cf51-4ea1-9de0-8ca4f33af8b1</id>
-			<name>Slap Patch, Tranq Patch</name>
-			<category>Biotech</category>
-			<rating>10</rating>
-			<source>SR5</source>
-			<page>451</page>
-			<avail>Rating * 2</avail>
-			<cost>Rating * 20</cost>
-		</gear>
-		<gear>
-			<id>5de1956f-0ec3-4fad-9e9a-d8b90ac1e3f4</id>
-			<name>Slap Patch, Trauma Patch</name>
-			<category>Biotech</category>
-			<rating>0</rating>
-			<source>SR5</source>
-			<page>451</page>
-			<avail>6</avail>
-			<cost>500</cost>
-		</gear>
-		<gear>
-			<id>afd6741b-1bc6-4b60-b8f8-b95ef66e529c</id>
-			<name>Portable Chemical Injector, Harness</name>
-			<category>Biotech</category>
-			<rating>0</rating>
-			<source>CF</source>
-			<page>176</page>
-			<avail>2</avail>
-			<cost>2500</cost>
-		</gear>
-		<gear>
-			<id>712d3e22-1fa1-450f-a0a3-172f77f4e8a7</id>
-			<name>Portable Chemical Injector, Thigh</name>
-			<category>Biotech</category>
-			<rating>0</rating>
-			<source>CF</source>
-			<page>176</page>
-			<avail>2</avail>
-			<cost>750</cost>
-		</gear>
-		<gear>
-			<id>fae30f66-6948-43d3-9fd4-12bd01d4e808</id>
-			<name>Portable Chemical Injector, Wrist</name>
-			<category>Biotech</category>
-			<rating>0</rating>
-			<source>CF</source>
-			<page>176</page>
-			<avail>2</avail>
-			<cost>500</cost>
-		</gear>
-		<!-- End Region -->
-		<!-- Region Contracts and Upkeep -->
-		<gear>
-			<id>20543d97-0eb6-4eda-b0d0-d18000a094ab</id>
-			<name>Fab Sensor Upkeep (1 Month Advance Payment)</name>
-			<category>Sensor Functions</category>
-			<rating>0</rating>
-			<source>HT</source>
-			<page>195</page>
-			<avail>0</avail>
-			<cost>50</cost>
-		</gear>
-		<gear>
-			<id>2f40c4cd-7582-4358-8752-91c9f94f5b6e</id>
-			<name>Symbiotes Upkeep (1 Month Advance Payment)</name>
-			<category>Contracts/Upkeep</category>
-			<rating>4</rating>
-			<source>SR5</source>
-			<page>459</page>
-			<avail>0</avail>
-			<cost>Rating * 200</cost>
-		</gear>
-		<gear>
-			<id>bb20f803-0dc2-49ed-9460-248551cf1961</id>
-			<name>Hard Nanohive Upkeep (6 Months Advance Payment)</name>
-			<category>Contracts/Upkeep</category>
-			<rating>6</rating>
-			<source>CF</source>
-			<page>151</page>
-			<avail>0</avail>
-			<cost>Rating * 500</cost>
-		</gear>
-		<gear>
-			<id>6b28b36a-416a-4041-9561-558083158d7c</id>
-			<name>DocWagon Contract, Basic (1 Year Advance Payment)</name>
-			<category>Contracts/Upkeep</category>
-			<rating>0</rating>
-			<source>SR5</source>
-			<page>450</page>
-			<avail>0</avail>
-			<cost>5000</cost>
-		</gear>
-		<gear>
-			<id>c985f952-df28-4b69-a7b7-b24a291cd651</id>
-			<name>DocWagon Contract, Gold (1 Year Advance Payment)</name>
-			<category>Contracts/Upkeep</category>
-			<rating>0</rating>
-			<source>SR5</source>
-			<page>450</page>
-			<avail>0</avail>
-			<cost>25000</cost>
-		</gear>
-		<gear>
-			<id>aabed898-177f-413b-aeb6-5b862da67c6b</id>
-			<name>DocWagon Contract, Platinum (1 Year Advance Payment)</name>
-			<category>Contracts/Upkeep</category>
-			<rating>0</rating>
-			<source>SR5</source>
-			<page>450</page>
-			<avail>0</avail>
-			<cost>50000</cost>
-		</gear>
-		<gear>
-			<id>7c8251b6-b195-4c8f-90f0-c036f8a9146f</id>
-			<name>DocWagon Contract, Super-Platinum (1 Year Advance Payment)</name>
-			<category>Contracts/Upkeep</category>
-			<rating>0</rating>
-			<source>SR5</source>
-			<page>450</page>
-			<avail>0</avail>
-			<cost>100000</cost>
-		</gear>
-		<gear>
-			<id>c138c8f7-4561-476b-840f-f583afa38c7c</id>
-			<name>Skillsoft Network, Basic (1 Month Advance Payment)</name>
-			<category>Contracts/Upkeep</category>
-			<rating>0</rating>
-			<source>CF</source>
-			<page>78</page>
-			<avail>0</avail>
-			<cost>2000</cost>
-		</gear>
-		<gear>
-			<id>e94e5c36-57fe-4e59-bd91-fbc85b50d702</id>
-			<name>Skillsoft Network, Silver (1 Month Advance Payment)</name>
-			<category>Contracts/Upkeep</category>
-			<rating>0</rating>
-			<source>CF</source>
-			<page>78</page>
-			<avail>0</avail>
-			<cost>10000</cost>
-		</gear>
-		<gear>
-			<id>05d57fa9-3415-408a-8084-a40e33153fd0</id>
-			<name>Skillsoft Network, Gold (1 Month Advance Payment)</name>
-			<category>Contracts/Upkeep</category>
-			<rating>0</rating>
-			<source>CF</source>
-			<page>78</page>
-			<avail>0</avail>
-			<cost>15000</cost>
-		</gear>
-		<gear>
-			<id>13a79eae-ea01-451b-a59a-171a1be1937f</id>
-			<name>Skillsoft Network, Platinum (1 Month Advance Payment)</name>
-			<category>Contracts/Upkeep</category>
-			<rating>0</rating>
-			<source>CF</source>
-			<page>78</page>
-			<avail>0</avail>
-			<cost>20000</cost>
-		</gear>
-		<gear>
-			<id>02d9dd2f-4a10-4c30-b592-20052089e985</id>
-			<name>Datahost Subscription (1 Month Advance Payment)</name>
-			<category>Contracts/Upkeep</category>
-			<rating>0</rating>
-			<source>CF</source>
-			<page>80</page>
-			<avail>0</avail>
-			<cost>250</cost>
-		</gear>
-		<gear>
-			<id>a8eba631-78e9-4bd3-9420-5bf550212193</id>
-			<name>Shopsoft Network Subscription (1 Month Advance Payment)</name>
-			<category>Contracts/Upkeep</category>
-			<rating>0</rating>
-			<source>CF</source>
-			<page>80</page>
-			<avail>0</avail>
-			<cost>250</cost>
-		</gear>
-		<gear>
-			<id>e995f9ee-f3f9-4515-b86e-244e25c79521</id>
-			<name>Mapping System Subscription, Basic (1 Month Advance Payment)</name>
-			<category>Contracts/Upkeep</category>
-			<rating>0</rating>
-			<source>CF</source>
-			<page>81</page>
-			<avail>0</avail>
-			<cost>50</cost>
-		</gear>
-		<gear>
-			<id>8bb19ef9-9a8b-4d63-b86f-50b7c489ea4f</id>
-			<name>Mapping System Subscription, Silver (1 Month Advance Payment)</name>
-			<category>Contracts/Upkeep</category>
-			<rating>0</rating>
-			<source>CF</source>
-			<page>81</page>
-			<avail>0</avail>
-			<cost>150</cost>
-		</gear>
-		<gear>
-			<id>03a0f05e-7d07-44cb-b4e7-241e2b172d99</id>
-			<name>Mapping System Subscription, Gold (1 Month Advance Payment)</name>
-			<category>Contracts/Upkeep</category>
-			<rating>0</rating>
-			<source>CF</source>
-			<page>81</page>
-			<avail>0</avail>
-			<cost>500</cost>
-		</gear>
-		<gear>
-			<id>900b78b7-3430-46a2-92a0-b4dbae0455eb</id>
-			<name>AR Fashion Subscription, Casual (1 Month Advance Payment)</name>
-			<category>Contracts/Upkeep</category>
-			<rating>0</rating>
-			<source>CA</source>
-			<page>138</page>
-			<avail>0</avail>
-			<cost>25</cost>
-		</gear>
-		<gear>
-			<id>150ffef7-d9d4-417a-bc52-1558a8e0937f</id>
-			<name>AR Fashion Subscription, Business (1 Month Advance Payment)</name>
-			<category>Contracts/Upkeep</category>
-			<rating>0</rating>
-			<source>CA</source>
-			<page>138</page>
-			<avail>2</avail>
-			<cost>100</cost>
-		</gear>
-		<gear>
-			<id>3278a921-4730-466d-b93e-69a9bfdaca9c</id>
-			<name>AR Fashion Subscription, Formal (1 Month Advance Payment)</name>
-			<category>Contracts/Upkeep</category>
-			<rating>0</rating>
-			<source>CA</source>
-			<page>138</page>
-			<avail>0</avail>
-			<cost>500</cost>
-		</gear>
-		<gear>
-			<id>2030f953-d2f5-4193-b1a8-7b96b12cb5df</id>
-			<name>AR Fashion Subscription, Designer (1 Month Advance Payment)</name>
-			<category>Contracts/Upkeep</category>
-			<rating>0</rating>
-			<source>CA</source>
-			<page>138</page>
-			<avail>10</avail>
-			<cost>1500</cost>
-		</gear>
-		<gear>
-			<id>ab4867e5-86a6-407d-9a6e-463dcfc5dd89</id>
-			<name>CarnivoreGold (1 Month Advance Payment)</name>
-			<category>Contracts/Upkeep</category>
-			<rating>0</rating>
-			<source>CA</source>
-			<page>144</page>
-			<avail>10F</avail>
-			<cost>250</cost>
-		</gear>
-		<gear>
-			<id>bf857fd3-89be-4fe1-91ea-a3b5aeb8aa10</id>
-			<name>MonaLisa (1 Month Advance Payment)</name>
-			<category>Contracts/Upkeep</category>
-			<rating>0</rating>
-			<source>CA</source>
-			<page>144</page>
-			<avail>12F</avail>
-			<cost>250</cost>
-		</gear>
-		<gear>
-			<id>c9bf1a47-d7ca-4fa3-8a32-4830a6db6d72</id>
-			<name>Pheromone Detection (1 Month Advance Payment)</name>
-			<category>Contracts/Upkeep</category>
-			<rating>0</rating>
-			<source>CA</source>
-			<page>144</page>
-			<avail>8F</avail>
-			<cost>250</cost>
-		</gear>
-		<gear>
-			<id>a4ed0c76-8eb5-42db-b39f-777025f017cd</id>
-			<name>Speech Template Comparison (1 Month Advance Payment)</name>
-			<category>Contracts/Upkeep</category>
-			<rating>0</rating>
-			<source>CA</source>
-			<page>144</page>
-			<avail>10F</avail>
-			<cost>250</cost>
-		</gear>
-		<gear>
-			<id>6600ea2c-274a-4fb6-bc76-fbbcf9ef3aa2</id>
-			<name>Target Tracking Software (1 Month Advance Payment)</name>
-			<category>Contracts/Upkeep</category>
-			<rating>0</rating>
-			<source>CA</source>
-			<page>144</page>
-			<avail>5F</avail>
-			<cost>250</cost>
-		</gear>
-		<gear>
-			<id>090adeeb-de00-414d-811e-b71b9cb363e6</id>
-			<name>Thermal Mood Reading (1 Month Advance Payment)</name>
-			<category>Contracts/Upkeep</category>
-			<rating>0</rating>
-			<source>CA</source>
-			<page>144</page>
-			<avail>6F</avail>
-			<cost>250</cost>
-		</gear>
-		<gear>
-			<id>d3dd5cef-2e2b-47af-9c7d-a1166f8cbe8c</id>
-			<name>Vocal Tension Lie Detection (1 Month Advance Payment)</name>
-			<category>Contracts/Upkeep</category>
-			<rating>0</rating>
-			<source>CA</source>
-			<page>144</page>
-			<avail>6F</avail>
-			<cost>250</cost>
-		</gear>
-		<!-- End Region -->
-		<!-- Region Foci -->
-		<gear>
-			<id>93d81bd8-52bf-4461-b2da-394aca4ce262</id>
-			<name>Alchemical Focus</name>
-			<category>Foci</category>
-			<rating>18</rating>
-			<source>SR5</source>
-			<page>318</page>
-			<avail>(Rating * 3)R</avail>
-			<bonus>
-				<specificskill>
-					<name>Alchemy</name>
-					<bonus>Rating</bonus>
-				</specificskill>
-			</bonus>
-			<cost>Rating * 5000</cost>
-		</gear>
-		<gear>
-			<id>1efc3ad3-c5d7-4534-ab97-a059f08f1b74</id>
-			<name>Disenchanting Focus</name>
-			<category>Foci</category>
-			<rating>18</rating>
-			<source>SR5</source>
-			<page>319</page>
-			<avail>(Rating * 3)R</avail>
-			<bonus>
-				<specificskill>
-					<name>Disenchanting</name>
-					<bonus>Rating</bonus>
-				</specificskill>
-			</bonus>
-			<cost>Rating * 5000</cost>
-		</gear>
-		<gear>
-			<id>12e54f08-070f-421c-a523-c0088cbafcfc</id>
-			<name>Centering Focus</name>
-			<category>Foci</category>
-			<rating>18</rating>
-			<source>SR5</source>
-			<page>319</page>
-			<avail>(Rating * 3)R</avail>
-			<cost>Rating * 9000</cost>
-		</gear>
-		<gear>
-			<id>e946041a-0c16-49a5-811f-dfd2fba0ae8f</id>
-			<name>Flexible Signature Focus</name>
-			<category>Foci</category>
-			<rating>18</rating>
-			<source>SR5</source>
-			<page>319</page>
-			<avail>(Rating * 3)R</avail>
-			<cost>Rating * 9000</cost>
-		</gear>
-		<gear>
-			<id>62df3c6c-d080-4db9-98c0-24fc5e9a0604</id>
-			<name>Masking Focus</name>
-			<category>Foci</category>
-			<rating>18</rating>
-			<source>SR5</source>
-			<page>319</page>
-			<avail>(Rating * 3)R</avail>
-			<cost>Rating * 9000</cost>
-		</gear>
-		<gear>
-			<id>ff779a68-a360-4a68-9e57-9a363b5de0d0</id>
-			<name>Spell Shaping Focus</name>
-			<category>Foci</category>
-			<rating>18</rating>
-			<source>SR5</source>
-			<page>319</page>
-			<avail>(Rating * 3)R</avail>
-			<cost>Rating * 9000</cost>
-		</gear>
-		<gear>
-			<id>62bfb38d-5515-440b-83ed-289ed926d27e</id>
-			<name>Power Focus</name>
-			<category>Foci</category>
-			<rating>18</rating>
-			<source>SR5</source>
-			<page>319</page>
-			<avail>(Rating * 4)R</avail>
-			<bonus>
-				<skillattribute>
-					<name precedence="0">MAG</name>
-					<bonus>Rating</bonus>
-					<exclude>Counterspelling</exclude>
-				</skillattribute>
-			</bonus>
-			<cost>Rating * 18000</cost>
-		</gear>
-		<gear>
-			<id>a64c073c-8aa9-4383-b885-267f8ce1ea99</id>
-			<name>Qi Focus</name>
-			<category>Foci</category>
-			<rating>18</rating>
-			<source>SR5</source>
-			<page>319</page>
-			<avail>(Rating * 3)R</avail>
-			<bonus>
-				<selectpowers>
-					<selectpower>
-						<ignorerating>True</ignorerating>
-						<val>Rating</val>
-						<limit>Rating</limit>
-						<pointsperlevel>0.25</pointsperlevel>
-					</selectpower>
-				</selectpowers>
-			</bonus>
-			<cost>Rating * 3000</cost>
-		</gear>
-		<gear>
-			<id>30bdbf30-929a-4221-9982-f9de8574f87b</id>
-			<name>Counterspelling Focus, Combat</name>
-			<category>Foci</category>
-			<rating>18</rating>
-			<source>SR5</source>
-			<page>320</page>
-			<avail>(Rating * 3)R</avail>
-			<cost>Rating * 4000</cost>
-		</gear>
-		<gear>
-			<id>e1b66500-1c39-4747-87a6-071b8b1966cc</id>
-			<name>Ritual Spellcasting Focus, Combat</name>
-			<category>Foci</category>
-			<rating>18</rating>
-			<source>SR5</source>
-			<page>320</page>
-			<avail>(Rating * 3)R</avail>
-			<cost>Rating * 4000</cost>
-		</gear>
-		<gear>
-			<id>2f485376-54c1-41be-8678-79cc98e04ebc</id>
-			<name>Spellcasting Focus, Combat</name>
-			<category>Foci</category>
-			<rating>18</rating>
-<<<<<<< HEAD
-			<bonus>
-				<spellcategory>
-					<name>Combat</name>
-					<val>2</val>
-				</spellcategory>
-			</bonus>
-			<avail>(Rating * 3)R</avail>
-			<cost>Rating * 4000</cost>
-=======
->>>>>>> e70d36cf
-			<source>SR5</source>
-			<page>320</page>
-			<avail>(Rating * 3)R</avail>
-			<bonus>
-				<spellcategory>
-					<name>Combat</name>
-					<val>2</val>
-				</spellcategory>
-			</bonus>
-			<cost>Rating * 4000</cost>
-		</gear>
-		<gear>
-			<id>39f2f34b-14e2-47f3-8e24-a401015a645a</id>
-			<name>Sustaining Focus, Combat</name>
-			<category>Foci</category>
-			<rating>18</rating>
-			<source>SR5</source>
-			<page>320</page>
-			<avail>(Rating * 3)R</avail>
-			<cost>Rating * 4000</cost>
-		</gear>
-		<gear>
-			<id>a56807b8-e430-479d-847d-e0e294b5e937</id>
-			<name>Counterspelling Focus, Detection</name>
-			<category>Foci</category>
-			<rating>18</rating>
-			<source>SR5</source>
-			<page>320</page>
-			<avail>(Rating * 3)R</avail>
-			<cost>Rating * 4000</cost>
-		</gear>
-		<gear>
-			<id>2c465730-38cb-41d4-9d19-366435fb71bb</id>
-			<name>Ritual Spellcasting Focus, Detection</name>
-			<category>Foci</category>
-			<rating>18</rating>
-			<source>SR5</source>
-			<page>320</page>
-			<avail>(Rating * 3)R</avail>
-			<cost>Rating * 4000</cost>
-		</gear>
-		<gear>
-			<id>90885434-a40c-416d-8eb3-2d93b96414c2</id>
-			<name>Spellcasting Focus, Detection</name>
-			<category>Foci</category>
-			<rating>18</rating>
-<<<<<<< HEAD
-			<bonus>
-				<spellcategory>
-					<name>Detection</name>
-					<val>2</val>
-				</spellcategory>
-			</bonus>
-			<avail>(Rating * 3)R</avail>
-			<cost>Rating * 4000</cost>
-=======
->>>>>>> e70d36cf
-			<source>SR5</source>
-			<page>320</page>
-			<avail>(Rating * 3)R</avail>
-			<bonus>
-				<spellcategory>
-					<name>Detection</name>
-					<val>2</val>
-				</spellcategory>
-			</bonus>
-			<cost>Rating * 4000</cost>
-		</gear>
-		<gear>
-			<id>724d1b39-72e9-4df3-aba1-b4ccbe56f32c</id>
-			<name>Sustaining Focus, Detection</name>
-			<category>Foci</category>
-			<rating>18</rating>
-			<source>SR5</source>
-			<page>320</page>
-			<avail>(Rating * 3)R</avail>
-			<cost>Rating * 4000</cost>
-		</gear>
-		<gear>
-			<id>49e7fc11-d3c6-4021-9162-cdf217a4579a</id>
-			<name>Counterspelling Focus, Health</name>
-			<category>Foci</category>
-			<rating>18</rating>
-			<source>SR5</source>
-			<page>320</page>
-			<avail>(Rating * 3)R</avail>
-			<cost>Rating * 4000</cost>
-		</gear>
-		<gear>
-			<id>41842bc7-e48b-446c-b5ce-73f8399f64c0</id>
-			<name>Ritual Spellcasting Focus, Health</name>
-			<category>Foci</category>
-			<rating>18</rating>
-			<source>SR5</source>
-			<page>320</page>
-			<avail>(Rating * 3)R</avail>
-			<cost>Rating * 4000</cost>
-		</gear>
-		<gear>
-			<id>630114f3-b538-4a4f-ad02-36df0e577d9c</id>
-			<name>Spellcasting Focus, Health</name>
-			<category>Foci</category>
-			<rating>18</rating>
-<<<<<<< HEAD
-			<bonus>
-				<spellcategory>
-					<name>Health</name>
-					<val>2</val>
-				</spellcategory>
-			</bonus>
-			<avail>(Rating * 3)R</avail>
-=======
-			<source>SR5</source>
-			<page>320</page>
-			<avail>(Rating * 3)R</avail>
-      <bonus>
-        <spellcategory>
-          <name>Health</name>
-          <val>2</val>
-        </spellcategory>
-      </bonus>
->>>>>>> e70d36cf
-			<cost>Rating * 4000</cost>
-		</gear>
-		<gear>
-			<id>1e024c0b-d43b-49b1-87e0-c4e4474645fe</id>
-			<name>Sustaining Focus, Health</name>
-			<category>Foci</category>
-			<rating>18</rating>
-			<source>SR5</source>
-			<page>320</page>
-			<avail>(Rating * 3)R</avail>
-			<cost>Rating * 4000</cost>
-		</gear>
-		<gear>
-			<id>8f69fd55-e5ff-404f-99ec-45a9c8498657</id>
-			<name>Counterspelling Focus, Illusion</name>
-			<category>Foci</category>
-			<rating>18</rating>
-			<source>SR5</source>
-			<page>320</page>
-			<avail>(Rating * 3)R</avail>
-			<cost>Rating * 4000</cost>
-		</gear>
-		<gear>
-			<id>db0e5016-8ae3-4190-ad94-fe3f318f3f3f</id>
-			<name>Ritual Spellcasting Focus, Illusion</name>
-			<category>Foci</category>
-			<rating>18</rating>
-			<source>SR5</source>
-			<page>320</page>
-			<avail>(Rating * 3)R</avail>
-			<cost>Rating * 4000</cost>
-		</gear>
-		<gear>
-			<id>aa849313-adf9-4134-b86b-1f6a15f6620f</id>
-			<name>Spellcasting Focus, Illusion</name>
-			<category>Foci</category>
-			<rating>18</rating>
-<<<<<<< HEAD
-			<bonus>
-				<spellcategory>
-					<name>Illusion</name>
-					<val>2</val>
-				</spellcategory>
-			</bonus>
-			<avail>(Rating * 3)R</avail>
-			<cost>Rating * 4000</cost>
-=======
->>>>>>> e70d36cf
-			<source>SR5</source>
-			<page>320</page>
-			<avail>(Rating * 3)R</avail>
-			<bonus>
-				<spellcategory>
-					<name>Illusion</name>
-					<val>2</val>
-				</spellcategory>
-			</bonus>
-			<cost>Rating * 4000</cost>
-		</gear>
-		<gear>
-			<id>e491973f-0bb0-4297-9c32-f02a483ecc8e</id>
-			<name>Sustaining Focus, Illusion</name>
-			<category>Foci</category>
-			<rating>18</rating>
-			<source>SR5</source>
-			<page>320</page>
-			<avail>(Rating * 3)R</avail>
-			<cost>Rating * 4000</cost>
-		</gear>
-		<gear>
-			<id>2f4f52bb-a198-4d7a-ab4c-d82de4f80cbf</id>
-			<name>Counterspelling Focus, Manipulation</name>
-			<category>Foci</category>
-			<rating>18</rating>
-			<source>SR5</source>
-			<page>320</page>
-			<avail>(Rating * 3)R</avail>
-			<cost>Rating * 4000</cost>
-		</gear>
-		<gear>
-			<id>7057c240-d998-4b45-a119-de8a3ffaa717</id>
-			<name>Ritual Spellcasting Focus, Manipulation</name>
-			<category>Foci</category>
-			<rating>18</rating>
-			<source>SR5</source>
-			<page>320</page>
-			<avail>(Rating * 3)R</avail>
-			<cost>Rating * 4000</cost>
-		</gear>
-		<gear>
-			<id>8783e50c-f80b-4efe-b440-d2963b55c54e</id>
-			<name>Spellcasting Focus, Manipulation</name>
-			<category>Foci</category>
-			<rating>18</rating>
-<<<<<<< HEAD
-			<bonus>
-				<spellcategory>
-					<name>Manipulation</name>
-					<val>2</val>
-				</spellcategory>
-			</bonus>
-			<avail>(Rating * 3)R</avail>
-			<cost>Rating * 4000</cost>
-=======
->>>>>>> e70d36cf
-			<source>SR5</source>
-			<page>320</page>
-			<avail>(Rating * 3)R</avail>
-			<bonus>
-				<spellcategory>
-					<name>Manipulation</name>
-					<val>2</val>
-				</spellcategory>
-			</bonus>
-			<cost>Rating * 4000</cost>
-		</gear>
-		<gear>
-			<id>d6cae23b-0d69-4505-a98c-a75876b457ed</id>
-			<name>Sustaining Focus, Manipulation</name>
-			<category>Foci</category>
-			<rating>18</rating>
-			<source>SR5</source>
-			<page>320</page>
-			<avail>(Rating * 3)R</avail>
-			<cost>Rating * 4000</cost>
-		</gear>
-		<gear>
-			<id>469f16ea-fe25-4f01-b663-166442850018</id>
-			<name>Summoning Focus</name>
-			<category>Foci</category>
-			<rating>18</rating>
-			<source>SR5</source>
-			<page>320</page>
-			<avail>(Rating * 3)R</avail>
-			<bonus>
-				<selecttext />
-			</bonus>
-			<cost>Rating * 4000</cost>
-		</gear>
-		<gear>
-			<id>5fae16cf-c68c-46e8-91b2-ca5220824ba5</id>
-			<name>Banishing Focus</name>
-			<category>Foci</category>
-			<rating>18</rating>
-			<source>SR5</source>
-			<page>320</page>
-			<avail>(Rating * 3)R</avail>
-			<bonus>
-				<selecttext />
-			</bonus>
-			<cost>Rating * 4000</cost>
-		</gear>
-		<gear>
-			<id>082b52f1-9109-40aa-bf0e-8cb364fa2f8c</id>
-			<name>Binding Focus</name>
-			<category>Foci</category>
-			<rating>18</rating>
-			<source>SR5</source>
-			<page>320</page>
-			<avail>(Rating * 3)R</avail>
-			<bonus>
-				<selecttext />
-			</bonus>
-			<cost>Rating * 4000</cost>
-		</gear>
-		<gear>
-			<id>25b0168d-7052-4f76-b8e5-162d67b8ab6e</id>
-			<name>Weapon Focus</name>
-			<category>Foci</category>
-			<rating>18</rating>
-			<source>SR5</source>
-			<page>320</page>
-			<avail>(Rating * 4)R</avail>
-			<bonus>
-				<selectweapon />
-			</bonus>
-			<cost>Rating * 7000</cost>
-		</gear>
-		<!-- End Region -->
-		<!-- Region Formulae-->
-		<gear>
-			<id>4d620cf5-8443-448a-9e3e-0e887d889789</id>
-			<name>Alchemical Focus Formula</name>
-			<category>Formulae</category>
-			<rating>18</rating>
-			<source>SR5</source>
-			<page>318</page>
-			<avail>(Rating * 3)R</avail>
-			<bonus>
-				<specificskill>
-					<name>Alchemy</name>
-					<bonus>Rating</bonus>
-				</specificskill>
-			</bonus>
-			<cost>Rating * 1250</cost>
-		</gear>
-		<gear>
-			<id>7676d897-ac6e-40ed-abd1-378ecf2ed36e</id>
-			<name>Disenchanting Focus Formula</name>
-			<category>Formulae</category>
-			<rating>18</rating>
-			<source>SR5</source>
-			<page>319</page>
-			<avail>(Rating * 3)R</avail>
-			<bonus>
-				<specificskill>
-					<name>Disenchanting</name>
-					<bonus>Rating</bonus>
-				</specificskill>
-			</bonus>
-			<cost>Rating * 1250</cost>
-		</gear>
-		<gear>
-			<id>d597f728-596a-4304-9ea4-e457d6d708f7</id>
-			<name>Centering Focus Formula</name>
-			<category>Formulae</category>
-			<rating>18</rating>
-			<source>SR5</source>
-			<page>319</page>
-			<avail>(Rating * 3)R</avail>
-			<cost>Rating * 2250</cost>
-		</gear>
-		<gear>
-			<id>9b4244d8-621c-4a04-b3a2-74b6181b9d27</id>
-			<name>Flexible Signature Focus Formula</name>
-			<category>Formulae</category>
-			<rating>18</rating>
-			<source>SR5</source>
-			<page>319</page>
-			<avail>(Rating * 3)R</avail>
-			<cost>Rating * 2250</cost>
-		</gear>
-		<gear>
-			<id>d19ba087-be20-4d0b-8b73-b8c09ecccfef</id>
-			<name>Masking Focus Formula</name>
-			<category>Formulae</category>
-			<rating>18</rating>
-			<source>SR5</source>
-			<page>319</page>
-			<avail>(Rating * 3)R</avail>
-			<cost>Rating * 2250</cost>
-		</gear>
-		<gear>
-			<id>6d512bcd-685f-44c8-bd1b-f17b45354294</id>
-			<name>Spell Shaping Focus Formula</name>
-			<category>Formulae</category>
-			<rating>18</rating>
-			<source>SR5</source>
-			<page>319</page>
-			<avail>(Rating * 3)R</avail>
-			<cost>Rating * 2250</cost>
-		</gear>
-		<gear>
-			<id>6afdcc4f-416b-4171-b04a-f202c9736d59</id>
-			<name>Power Focus Formula</name>
-			<category>Formulae</category>
-			<rating>18</rating>
-			<source>SR5</source>
-			<page>319</page>
-			<avail>(Rating * 4)R</avail>
-			<cost>Rating * 4500</cost>
-		</gear>
-		<gear>
-			<id>d817509a-49fd-41ae-a99d-6501161ee3a2</id>
-			<name>Qi Focus Formula</name>
-			<category>Formulae</category>
-			<rating>18</rating>
-			<source>SR5</source>
-			<page>319</page>
-			<avail>(Rating * 3)R</avail>
-			<cost>Rating * 750</cost>
-		</gear>
-		<gear>
-			<id>2003dcde-a778-4447-be67-eabdab02e243</id>
-			<name>Counterspelling Focus Formula, Combat</name>
-			<category>Formulae</category>
-			<rating>18</rating>
-			<source>SR5</source>
-			<page>320</page>
-			<avail>(Rating * 3)R</avail>
-			<cost>Rating * 1000</cost>
-		</gear>
-		<gear>
-			<id>8d589212-a086-4fbf-908a-e3818c75721d</id>
-			<name>Ritual Spellcasting Focus Formula, Combat</name>
-			<category>Formulae</category>
-			<rating>18</rating>
-			<source>SR5</source>
-			<page>320</page>
-			<avail>(Rating * 3)R</avail>
-			<cost>Rating * 1000</cost>
-		</gear>
-		<gear>
-			<id>4f2b39f9-f219-4735-b69d-786043e249fd</id>
-			<name>Spellcasting Focus Formula, Combat</name>
-			<category>Formulae</category>
-			<rating>18</rating>
-			<source>SR5</source>
-			<page>320</page>
-			<avail>(Rating * 3)R</avail>
-			<cost>Rating * 1000</cost>
-		</gear>
-		<gear>
-			<id>ba8fa866-ab50-45d8-b9c3-375d688d9d5f</id>
-			<name>Sustaining Focus Formula, Combat</name>
-			<category>Formulae</category>
-			<rating>18</rating>
-			<source>SR5</source>
-			<page>320</page>
-			<avail>(Rating * 3)R</avail>
-			<cost>Rating * 1000</cost>
-		</gear>
-		<gear>
-			<id>913f2412-ee15-4a04-a120-ace6346a5221</id>
-			<name>Counterspelling Focus Formula, Detection</name>
-			<category>Formulae</category>
-			<rating>18</rating>
-			<source>SR5</source>
-			<page>320</page>
-			<avail>(Rating * 3)R</avail>
-			<cost>Rating * 1000</cost>
-		</gear>
-		<gear>
-			<id>65eee2b5-6b25-4f59-9ae5-c5506f3957fe</id>
-			<name>Ritual Spellcasting Focus Formula, Detection</name>
-			<category>Formulae</category>
-			<rating>18</rating>
-			<source>SR5</source>
-			<page>320</page>
-			<avail>(Rating * 3)R</avail>
-			<cost>Rating * 1000</cost>
-		</gear>
-		<gear>
-			<id>291da6dd-0791-43e9-8df7-885711f86159</id>
-			<name>Spellcasting Focus Formula, Detection</name>
-			<category>Formulae</category>
-			<rating>18</rating>
-			<source>SR5</source>
-			<page>320</page>
-			<avail>(Rating * 3)R</avail>
-			<cost>Rating * 1000</cost>
-		</gear>
-		<gear>
-			<id>3039945f-bd0c-46e0-8136-2bf5e6b3d4d6</id>
-			<name>Sustaining Focus Formula, Detection</name>
-			<category>Formulae</category>
-			<rating>18</rating>
-			<source>SR5</source>
-			<page>320</page>
-			<avail>(Rating * 3)R</avail>
-			<cost>Rating * 1000</cost>
-		</gear>
-		<gear>
-			<id>63066d38-fc93-4696-824a-e1fc146a6a8e</id>
-			<name>Counterspelling Focus Formula, Health</name>
-			<category>Formulae</category>
-			<rating>18</rating>
-			<source>SR5</source>
-			<page>320</page>
-			<avail>(Rating * 3)R</avail>
-			<cost>Rating * 1000</cost>
-		</gear>
-		<gear>
-			<id>338412ce-1e32-4513-8f37-bd649264b699</id>
-			<name>Ritual Spellcasting Focus Formula, Health</name>
-			<category>Formulae</category>
-			<rating>18</rating>
-			<source>SR5</source>
-			<page>320</page>
-			<avail>(Rating * 3)R</avail>
-			<cost>Rating * 1000</cost>
-		</gear>
-		<gear>
-			<id>125316e5-227b-431b-b84d-3f698951ed7a</id>
-			<name>Spellcasting Focus Formula, Health</name>
-			<category>Formulae</category>
-			<rating>18</rating>
-			<source>SR5</source>
-			<page>320</page>
-			<avail>(Rating * 3)R</avail>
-			<cost>Rating * 1000</cost>
-		</gear>
-		<gear>
-			<id>53e90b06-8b7a-4de5-ad00-1f0658219992</id>
-			<name>Sustaining Focus Formula, Health</name>
-			<category>Formulae</category>
-			<rating>18</rating>
-			<source>SR5</source>
-			<page>320</page>
-			<avail>(Rating * 3)R</avail>
-			<cost>Rating * 1000</cost>
-		</gear>
-		<gear>
-			<id>aca6fc75-c330-420a-b7e6-2d7c9e41d7c4</id>
-			<name>Counterspelling Focus Formula, Illusion</name>
-			<category>Formulae</category>
-			<rating>18</rating>
-			<source>SR5</source>
-			<page>320</page>
-			<avail>(Rating * 3)R</avail>
-			<cost>Rating * 1000</cost>
-		</gear>
-		<gear>
-			<id>78e1ad22-b0cc-415e-acb7-69e6ada79f55</id>
-			<name>Ritual Spellcasting Focus Formula, Illusion</name>
-			<category>Formulae</category>
-			<rating>18</rating>
-			<source>SR5</source>
-			<page>320</page>
-			<avail>(Rating * 3)R</avail>
-			<cost>Rating * 1000</cost>
-		</gear>
-		<gear>
-			<id>b3608901-2f35-4e09-b5b4-d91265a60439</id>
-			<name>Spellcasting Focus Formula, Illusion</name>
-			<category>Formulae</category>
-			<rating>18</rating>
-			<source>SR5</source>
-			<page>320</page>
-			<avail>(Rating * 3)R</avail>
-			<cost>Rating * 1000</cost>
-		</gear>
-		<gear>
-			<id>890daab7-7e6d-480c-b638-1f208cc10036</id>
-			<name>Sustaining Focus Formula, Illusion</name>
-			<category>Formulae</category>
-			<rating>18</rating>
-			<source>SR5</source>
-			<page>320</page>
-			<avail>(Rating * 3)R</avail>
-			<cost>Rating * 1000</cost>
-		</gear>
-		<gear>
-			<id>fe57e4c5-a6c2-47b9-9444-2099742383f8</id>
-			<name>Counterspelling Focus Formula, Manipulation</name>
-			<category>Formulae</category>
-			<rating>18</rating>
-			<source>SR5</source>
-			<page>320</page>
-			<avail>(Rating * 3)R</avail>
-			<cost>Rating * 1000</cost>
-		</gear>
-		<gear>
-			<id>2856260d-e53c-4c99-8d1b-f248d8cf88cd</id>
-			<name>Ritual Spellcasting Focus Formula, Manipulation</name>
-			<category>Formulae</category>
-			<rating>18</rating>
-			<source>SR5</source>
-			<page>320</page>
-			<avail>(Rating * 3)R</avail>
-			<cost>Rating * 1000</cost>
-		</gear>
-		<gear>
-			<id>ef5d5ebe-62f8-4d0a-9e54-fed48629b156</id>
-			<name>Spellcasting Focus Formula, Manipulation</name>
-			<category>Formulae</category>
-			<rating>18</rating>
-			<source>SR5</source>
-			<page>320</page>
-			<avail>(Rating * 3)R</avail>
-			<cost>Rating * 1000</cost>
-		</gear>
-		<gear>
-			<id>0d308699-7e57-442f-897e-d9f005d14bcd</id>
-			<name>Sustaining Focus Formula, Manipulation</name>
-			<category>Formulae</category>
-			<rating>18</rating>
-			<source>SR5</source>
-			<page>320</page>
-			<avail>(Rating * 3)R</avail>
-			<cost>Rating * 1000</cost>
-		</gear>
-		<gear>
-			<id>59206083-9102-4961-82b0-ebff82e5b7fd</id>
-			<name>Summoning Focus Formula</name>
-			<category>Formulae</category>
-			<rating>18</rating>
-			<source>SR5</source>
-			<page>320</page>
-			<avail>(Rating * 3)R</avail>
-			<bonus>
-				<selecttext />
-			</bonus>
-			<cost>Rating * 1000</cost>
-		</gear>
-		<gear>
-			<id>b6d50e0c-8c72-458c-8985-3088300fca1a</id>
-			<name>Banishing Focus Formula</name>
-			<category>Formulae</category>
-			<rating>18</rating>
-			<source>SR5</source>
-			<page>320</page>
-			<avail>(Rating * 3)R</avail>
-			<bonus>
-				<selecttext />
-			</bonus>
-			<cost>Rating * 1000</cost>
-		</gear>
-		<gear>
-			<id>70ce43e0-2182-4f24-bdfd-9bc57c510edb</id>
-			<name>Binding Focus Formula</name>
-			<category>Formulae</category>
-			<rating>18</rating>
-			<source>SR5</source>
-			<page>320</page>
-			<avail>(Rating * 3)R</avail>
-			<bonus>
-				<selecttext />
-			</bonus>
-			<cost>Rating * 1000</cost>
-		</gear>
-		<gear>
-			<id>ead947af-b88b-4b0e-9736-c04d6b21024c</id>
-			<name>Weapon Focus Formula</name>
-			<category>Formulae</category>
-			<rating>18</rating>
-			<source>SR5</source>
-			<page>320</page>
-			<avail>(Rating * 4)R</avail>
-			<bonus>
-				<selecttext />
-			</bonus>
-			<cost>Rating * 1750</cost>
-		</gear>
-		<gear>
-			<id>6006ea2c-55b2-44cd-88ea-1b2184716485</id>
-			<name>Spell Formula, Combat</name>
-			<category>Formulae</category>
-			<rating>0</rating>
-			<source>SR5</source>
-			<page>326</page>
-			<avail>8R</avail>
-			<bonus>
-				<selecttext />
-			</bonus>
-			<cost>2000</cost>
-		</gear>
-		<gear>
-			<id>eb5f507b-bc3c-4d51-b140-80a0098a1e8b</id>
-			<name>Spell Formula, Detection</name>
-			<category>Formulae</category>
-			<rating>0</rating>
-			<source>SR5</source>
-			<page>326</page>
-			<avail>4R</avail>
-			<bonus>
-				<selecttext />
-			</bonus>
-			<cost>500</cost>
-		</gear>
-		<gear>
-			<id>ddd25c4d-c165-4840-8525-70197a0fbb3c</id>
-			<name>Spell Formula, Health</name>
-			<category>Formulae</category>
-			<rating>0</rating>
-			<source>SR5</source>
-			<page>326</page>
-			<avail>4R</avail>
-			<bonus>
-				<selecttext />
-			</bonus>
-			<cost>500</cost>
-		</gear>
-		<gear>
-			<id>369de39c-e1e0-4357-ac63-a23a3765f21a</id>
-			<name>Spell Formula, Illusion</name>
-			<category>Formulae</category>
-			<rating>0</rating>
-			<source>SR5</source>
-			<page>326</page>
-			<avail>8R</avail>
-			<bonus>
-				<selecttext />
-			</bonus>
-			<cost>1000</cost>
-		</gear>
-		<gear>
-			<id>c5b7dddf-8e33-401d-998f-fe89956aa75f</id>
-			<name>Spell Formula, Manipulation</name>
-			<category>Formulae</category>
-			<rating>0</rating>
-			<source>SR5</source>
-			<page>326</page>
-			<avail>8R</avail>
-			<bonus>
-				<selecttext />
-			</bonus>
-			<cost>1500</cost>
-		</gear>
-		<!-- End Region -->
-		<!-- Region Magical Supplies -->
-		<gear>
-			<id>e402753f-e7ef-4659-b30e-f5a09b1d9dea</id>
-			<name>Enchanting Gloves</name>
-			<category>Magical Supplies</category>
-			<rating>0</rating>
-			<source>HT</source>
-			<page>187</page>
-			<avail>8</avail>
-			<cost>2000</cost>
-		</gear>
-		<gear>
-			<id>f8151303-b838-4af1-ba9d-d43ff0892b40</id>
-			<name>Magical Lodge Materials</name>
-			<category>Magical Supplies</category>
-			<rating>20</rating>
-			<source>SR5</source>
-			<page>326</page>
-			<avail>Rating * 2</avail>
-			<cost>Rating * 500</cost>
-		</gear>
-		<gear>
-			<id>ef37af30-1204-4918-af66-dfbdd33cd045</id>
-			<name>Reagents, per dram</name>
-			<category>Magical Supplies</category>
-			<rating>0</rating>
-			<source>SR5</source>
-			<page>317</page>
-			<avail>0</avail>
-			<cost>20</cost>
-		</gear>
-		<gear>
-			<id>76e908e1-9f0b-4846-bf9e-d9a3b7fe0e7c</id>
-			<name>Refined Reagents</name>
-			<category>Magical Supplies</category>
-			<rating>0</rating>
-			<source>SSP</source>
-			<page>24</page>
-			<avail>6</avail>
-			<cost>350</cost>
-		</gear>
-		<gear>
-			<id>377cfe85-9280-46f9-a0c6-570b862fea70</id>
-			<name>Radical Reagents</name>
-			<category>Magical Supplies</category>
-			<rating>0</rating>
-			<source>SSP</source>
-			<page>24</page>
-			<avail>8</avail>
-			<cost>4500</cost>
-		</gear>
-		<gear>
-			<id>a1c4884b-b9b2-471e-99fd-6fb31a62ad52</id>
-			<name>Orichalum</name>
-			<category>Magical Supplies</category>
-			<rating>0</rating>
-			<source>SR5</source>
-			<page>316</page>
-			<avail>12</avail>
-			<cost>140000</cost>
-		</gear>
-		<gear>
-			<id>dfb20beb-a64c-4d75-b606-9e4f24622e02</id>
-			<name>Fetish</name>
-			<category>Magical Supplies</category>
-			<rating>0</rating>
-			<source>SG</source>
-			<page>212</page>
-			<avail>4</avail>
-			<cost>2000</cost>
-		</gear>
-		<gear>
-			<id>95e064d4-74ee-4bd5-83a3-ad9fc3716d75</id>
-			<name>Aqua Fictus</name>
-			<category>Magical Supplies</category>
-			<rating>0</rating>
-			<source>SG</source>
-			<page>211</page>
-			<avail>8</avail>
-			<cost>1000</cost>
-		</gear>
-		<gear>
-			<id>d55ecc94-4e6c-42ef-a301-cda5f0953cb5</id>
-			<name>Aqua Fortis</name>
-			<category>Magical Supplies</category>
-			<rating>0</rating>
-			<source>SG</source>
-			<page>211</page>
-			<avail>4</avail>
-			<cost>50</cost>
-		</gear>
-		<gear>
-			<id>dc5007bb-dd53-4bc1-b368-0dc4cc9382a7</id>
-			<name>Aqua Regia</name>
-			<category>Magical Supplies</category>
-			<rating>0</rating>
-			<source>SG</source>
-			<page>211</page>
-			<avail>5</avail>
-			<cost>100</cost>
-		</gear>
-		<gear>
-			<id>427ecc59-a167-4f17-9d41-7bfa6c0195b7</id>
-			<name>Aqua Vitae</name>
-			<category>Magical Supplies</category>
-			<rating>0</rating>
-			<source>SG</source>
-			<page>211</page>
-			<avail>1</avail>
-			<cost>15</cost>
-		</gear>
-		<gear>
-			<id>46df3e72-c366-4cbc-a243-f1e2d6c6ef1c</id>
-			<name>Astral Powder</name>
-			<category>Magical Supplies</category>
-			<rating>0</rating>
-			<source>SG</source>
-			<page>212</page>
-			<avail>4</avail>
-			<cost>120</cost>
-		</gear>
-		<gear>
-			<id>e9853b6e-0051-4476-ac8a-da99ccba8ef3</id>
-			<name>Govi</name>
-			<category>Magical Supplies</category>
-			<rating>20</rating>
-			<source>SG</source>
-			<page>212</page>
-			<avail>Rating</avail>
-			<cost>Rating * 50</cost>
-		</gear>
-		<gear>
-			<id>77f8fb1a-887a-4160-86c2-66171b43ccf4</id>
-			<name>Hand of Glory</name>
-			<category>Magical Supplies</category>
-			<rating>20</rating>
-			<source>SG</source>
-			<page>213</page>
-			<avail>Rating * Rating</avail>
-			<cost>Rating * 1500</cost>
-		</gear>
-		<gear>
-			<id>3ada3fa8-48c6-4128-8456-c67fd5f29296</id>
-			<name>Mana-Sensitive Film Plate</name>
-			<category>Magical Supplies</category>
-			<rating>0</rating>
-			<source>SG</source>
-			<page>214</page>
-			<avail>4</avail>
-			<cost>25</cost>
-		</gear>
-		<gear>
-			<id>cd44c436-e80e-4a67-95e9-a6e262014cd4</id>
-			<name>Mortis Optigram</name>
-			<category>Magical Supplies</category>
-			<rating>0</rating>
-			<source>SG</source>
-			<page>214</page>
-			<avail>6</avail>
-			<cost>3000</cost>
-		</gear>
-		<gear>
-			<id>e30c06c3-50d1-4e44-ab10-908075314fdd</id>
-			<name>Mystic Cuff</name>
-			<category>Magical Supplies</category>
-			<rating>8</rating>
-			<source>SG</source>
-			<page>214</page>
-			<avail>(Rating)R</avail>
-			<cost>Rating * 200</cost>
-		</gear>
-		<gear>
-			<id>5dfe1cbd-1a56-40b9-bae4-8358352f40db</id>
-			<name>Mystic Jacket</name>
-			<category>Magical Supplies</category>
-			<rating>18</rating>
-			<source>SG</source>
-			<page>214</page>
-			<avail>(Rating)R</avail>
-			<cost>Rating * 500</cost>
-		</gear>
-		<gear>
-			<id>563ce20d-60e8-48de-9ef2-d2c65dbc9959</id>
-			<name>Mystic Mask</name>
-			<category>Magical Supplies</category>
-			<rating>12</rating>
-			<source>SG</source>
-			<page>214</page>
-			<avail>(Rating)R</avail>
-			<cost>Rating * 400</cost>
-		</gear>
-		<gear>
-			<id>27a48b54-af7d-4374-b41c-a4f9dd234af5</id>
-			<name>Quicksilver Camera</name>
-			<category>Magical Supplies</category>
-			<rating>0</rating>
-			<source>SG</source>
-			<page>215</page>
-			<avail>4</avail>
-			<cost>2500</cost>
-		</gear>
-		<gear>
-			<id>21b32de3-683d-4f6f-afd4-3b6c97d35b10</id>
-			<name>Shofar</name>
-			<category>Magical Supplies</category>
-			<rating>12</rating>
-			<source>SG</source>
-			<page>216</page>
-			<avail>Rating</avail>
-			<cost>Rating * 800</cost>
-		</gear>
-		<gear>
-			<id>d51852a6-c29a-4e1b-8b88-8b5320c16de3</id>
-			<name>Symbolic Link</name>
-			<category>Magical Supplies</category>
-			<rating>0</rating>
-			<source>SG</source>
-			<page>216</page>
-			<avail>0</avail>
-			<bonus>
-				<selecttext />
-			</bonus>
-			<cost>0</cost>
-		</gear>
-		<gear>
-			<id>b68c62de-6dc0-489a-be2e-42f911fc04f3</id>
-			<name>Tool Cleanser (15 Uses)</name>
-			<category>Magical Supplies</category>
-			<rating>0</rating>
-			<source>SG</source>
-			<page>230</page>
-			<avail>10</avail>
-			<cost>50</cost>
-		</gear>
-		<gear>
-			<id>bf4c8326-13d0-4a58-bcc6-4d8d55b591d7</id>
-			<name>Mana Compass</name>
-			<category>Magical Supplies</category>
-			<rating>0</rating>
-			<source>CA</source>
-			<page>142</page>
-			<avail>22R</avail>
-			<cost>32000</cost>
-		</gear>
-		<gear>
-			<id>29a3b71b-e840-4da8-8b51-379d637d7e18</id>
-			<name>Shaman Tuxedo</name>
-			<category>Magical Supplies</category>
-			<rating>0</rating>
-			<source>CA</source>
-			<page>143</page>
-			<avail>9</avail>
-			<bonus>
-				<selecttext />
-			</bonus>
-			<cost>1000</cost>
-		</gear>
-		<!-- End Region -->
-		<!-- Region Magical Compounds -->
-		<gear>
-			<id>08b3bf17-e52a-41d4-b023-af6ee5354fe6</id>
-			<name>AgHexHex</name>
-			<category>Magical Compounds</category>
-			<rating>20</rating>
-			<source>SG</source>
-			<page>219</page>
-			<avail>8</avail>
-			<cost>Rating * 500</cost>
-		</gear>
-		<gear>
-			<id>46e9dca6-bb11-4e33-8436-3dcadc23433c</id>
-			<name>BDNB</name>
-			<category>Magical Compounds</category>
-			<rating>20</rating>
-			<source>SG</source>
-			<page>220</page>
-			<avail>8</avail>
-			<cost>Rating * 500</cost>
-		</gear>
-		<gear>
-			<id>bdb141a3-7104-4d9e-a939-6f2d75678c0f</id>
-			<name>Lot's Curse</name>
-			<category>Magical Compounds</category>
-			<rating>20</rating>
-			<source>SG</source>
-			<page>220</page>
-			<avail>14F</avail>
-			<cost>Rating * 1000</cost>
-		</gear>
-		<gear>
-			<id>e7b70355-cf78-4680-93f2-da82b6fc98a5</id>
-			<name>Sage</name>
-			<category>Magical Compounds</category>
-			<rating>20</rating>
-			<source>SG</source>
-			<page>220</page>
-			<avail>(Rating * 6)R</avail>
-			<cost>Rating * 800</cost>
-		</gear>
-		<gear>
-			<id>b6bbfa14-9b0f-4474-a182-4f374c1efae2</id>
-			<name>Spirit Strength</name>
-			<category>Magical Compounds</category>
-			<rating>20</rating>
-			<source>SG</source>
-			<page>220</page>
-			<avail>(Rating * 6)R</avail>
-			<cost>Rating * 3000</cost>
-		</gear>
-		<gear>
-			<id>000dd333-262f-4b51-8c66-01495b0df8ab</id>
-			<name>Witch's Moss</name>
-			<category>Magical Compounds</category>
-			<rating>20</rating>
-			<source>SG</source>
-			<page>220</page>
-			<avail>(Rating * 6)R</avail>
-			<cost>Rating * 1600</cost>
-		</gear>
-		<!-- End Region -->
-		<!-- Region Toxins -->
-		<gear>
-			<id>e8303e2a-a358-438d-b968-fc30feb5ff7a</id>
-			<name>Aconite</name>
-			<category>Toxins</category>
-			<rating>0</rating>
-			<source>HT</source>
-			<page>192</page>
-			<avail>11F</avail>
-			<cost>200</cost>
-		</gear>
-		<gear>
-			<id>d3b0f271-9a7c-43b9-b538-f0d381b2bc22</id>
-			<name>Atropine</name>
-			<category>Toxins</category>
-			<rating>0</rating>
-			<source>HT</source>
-			<page>192</page>
-			<avail>10F</avail>
-			<cost>150</cost>
-		</gear>
-		<gear>
-			<id>151b47c9-03bd-4dfd-9e2b-97b48bef26a5</id>
-			<name>Dog Asp Venom</name>
-			<category>Toxins</category>
-			<rating>0</rating>
-			<source>HT</source>
-			<page>193</page>
-			<avail>12F</avail>
-			<cost>350</cost>
-		</gear>
-		<gear>
-			<id>ebfb2bab-c9a5-41fb-8e7d-16dfe313bd16</id>
-			<name>Ekyelebenie Venom</name>
-			<category>Toxins</category>
-			<rating>0</rating>
-			<source>HT</source>
-			<page>193</page>
-			<avail>16F</avail>
-			<cost>575</cost>
-		</gear>
-		<gear>
-			<id>c4e5d594-f578-4b9f-bd36-422135d13208</id>
-			<name>Naga Venom</name>
-			<category>Toxins</category>
-			<rating>99</rating>
-			<source>HT</source>
-			<page>193</page>
-			<avail>(Rating * 3)F</avail>
-			<cost>100 * Rating</cost>
-		</gear>
-		<gear>
-			<id>dc06bc78-8b18-439b-9a24-fa5a04139ec0</id>
-			<name>Nova Scorpion Venom</name>
-			<category>Toxins</category>
-			<rating>0</rating>
-			<source>HT</source>
-			<page>193</page>
-			<avail>14F</avail>
-			<cost>600</cost>
-		</gear>
-		<gear>
-			<id>27d1ca7b-c51c-4368-878d-688ed456c7cf</id>
-			<name>Tetrodotoxin</name>
-			<category>Toxins</category>
-			<rating>0</rating>
-			<source>HT</source>
-			<page>193</page>
-			<avail>18F</avail>
-			<cost>1000</cost>
-		</gear>
-		<gear>
-			<id>1445f60b-49e1-45c9-98e4-054a79ca80f8</id>
-			<name>CS/Tear Gas</name>
-			<category>Toxins</category>
-			<rating>0</rating>
-			<source>SR5</source>
-			<page>409</page>
-			<avail>4R</avail>
-			<cost>20</cost>
-		</gear>
-		<gear>
-			<id>e90016cf-cf44-4cd2-9343-c0f2a58e1aa2</id>
-			<name>Gamma-Scopolamine</name>
-			<category>Toxins</category>
-			<rating>0</rating>
-			<source>SR5</source>
-			<page>410</page>
-			<avail>14F</avail>
-			<cost>200</cost>
-		</gear>
-		<gear>
-			<id>875bf273-1a0d-4a42-80ab-6547d7a1235a</id>
-			<name>Narcoject</name>
-			<category>Toxins</category>
-			<rating>0</rating>
-			<source>SR5</source>
-			<page>410</page>
-			<avail>6R</avail>
-			<cost>50</cost>
-		</gear>
-		<gear>
-			<id>ee90d254-cb65-4a03-92e5-abe7037ff5e3</id>
-			<name>Nausea Gas</name>
-			<category>Toxins</category>
-			<rating>0</rating>
-			<source>SR5</source>
-			<page>410</page>
-			<avail>6R</avail>
-			<cost>25</cost>
-		</gear>
-		<gear>
-			<id>24e87c73-22be-480d-bb79-978277672a1d</id>
-			<name>Neuro-Stun VIII</name>
-			<category>Toxins</category>
-			<rating>0</rating>
-			<source>SR5</source>
-			<page>410</page>
-			<avail>12R</avail>
-			<cost>60</cost>
-		</gear>
-		<gear>
-			<id>f81d9a2e-5c2d-49ad-93b4-1a7a71439bf3</id>
-			<name>Neuro-Stun IX</name>
-			<category>Toxins</category>
-			<rating>0</rating>
-			<source>SR5</source>
-			<page>410</page>
-			<avail>13R</avail>
-			<cost>60</cost>
-		</gear>
-		<gear>
-			<id>4ad3f9ea-4ee0-45f8-a57b-ed40c660d0b0</id>
-			<name>Neuro-Stun X</name>
-			<category>Toxins</category>
-			<rating>0</rating>
-			<source>SR5</source>
-			<page>410</page>
-			<avail>14R</avail>
-			<cost>100</cost>
-		</gear>
-		<gear>
-			<id>a79225da-7507-4b40-8cc1-867213a3c7d8</id>
-			<name>Pepper Punch</name>
-			<category>Toxins</category>
-			<rating>0</rating>
-			<source>SR5</source>
-			<page>410</page>
-			<avail>0</avail>
-			<cost>5</cost>
-		</gear>
-		<gear>
-			<id>189c3bb8-357b-412a-afc4-ce931ea8871d</id>
-			<name>Seven-7</name>
-			<category>Toxins</category>
-			<rating>0</rating>
-			<source>SR5</source>
-			<page>410</page>
-			<avail>20F</avail>
-			<cost>1000</cost>
-		</gear>
-		<gear>
-			<id>0a2194c5-1bfa-4c6a-b84b-c828f0e8fea5</id>
-			<name>Dread</name>
-			<category>Toxins</category>
-			<rating>0</rating>
-			<source>BB</source>
-			<page>20</page>
-			<avail>12R</avail>
-			<cost>1000</cost>
-		</gear>
-		<gear>
-			<id>4cb38cea-596c-434b-9259-ec1bf5e0dbe4</id>
-			<name>Picrotoxin</name>
-			<category>Toxins</category>
-			<rating>0</rating>
-			<source>BB</source>
-			<page>20</page>
-			<avail>8R</avail>
-			<cost>250</cost>
-		</gear>
-		<gear>
-			<id>2e7f32f2-424c-4b90-83fc-33f3b517410c</id>
-			<name>Retro</name>
-			<category>Toxins</category>
-			<rating>0</rating>
-			<source>BB</source>
-			<page>20</page>
-			<avail>10F</avail>
-			<cost>500</cost>
-		</gear>
-		<gear>
-			<id>2b8ff345-7f72-4a42-a8b1-0acd54c4db9a</id>
-			<name>Rocuronium</name>
-			<category>Toxins</category>
-			<rating>0</rating>
-			<source>BB</source>
-			<page>20</page>
-			<avail>6R</avail>
-			<cost>50</cost>
-		</gear>
-		<gear>
-			<id>8d7db2bb-3b44-4534-ba4b-ed933f7d0f76</id>
-			<name>Cypher</name>
-			<category>Toxins</category>
-			<rating>0</rating>
-			<source>BB</source>
-			<page>21</page>
-			<avail>16R</avail>
-			<cost>5000</cost>
-		</gear>
-		<!-- End Region -->
-		<!-- Region Drugs -->
-		<gear>
-			<id>62bffcd7-4a43-45cd-9cf7-3067ba9688f6</id>
-			<name>Bliss</name>
-			<category>Drugs</category>
-			<rating>0</rating>
-			<source>SR5</source>
-			<page>411</page>
-			<avail>3F</avail>
-			<cost>15</cost>
-		</gear>
-		<gear>
-			<id>8dc829b9-8b94-4510-ab1a-2305cbad69c9</id>
-			<name>Cram</name>
-			<category>Drugs</category>
-			<rating>0</rating>
-			<source>SR5</source>
-			<page>411</page>
-			<avail>2R</avail>
-			<cost>10</cost>
-		</gear>
-		<gear>
-			<id>5f5bc907-ce31-4f34-b7cf-a48d9d5d10b3</id>
-			<name>Deepweed</name>
-			<category>Drugs</category>
-			<rating>0</rating>
-			<source>SR5</source>
-			<page>411</page>
-			<avail>8F</avail>
-			<cost>400</cost>
-		</gear>
-		<gear>
-			<id>929c4835-1754-4999-9215-9859e8ec5384</id>
-			<name>Jazz</name>
-			<category>Drugs</category>
-			<rating>0</rating>
-			<source>SR5</source>
-			<page>411</page>
-			<avail>2R</avail>
-			<cost>75</cost>
-		</gear>
-		<gear>
-			<id>098bf489-bea9-4f17-b3d9-aead979fdc32</id>
-			<name>Kamikaze</name>
-			<category>Drugs</category>
-			<rating>0</rating>
-			<source>SR5</source>
-			<page>412</page>
-			<avail>4R</avail>
-			<cost>100</cost>
-		</gear>
-		<gear>
-			<id>d4cf626d-0af1-41f7-bec0-e53b4dba2eb1</id>
-			<name>Long Haul</name>
-			<category>Drugs</category>
-			<rating>0</rating>
-			<source>SR5</source>
-			<page>412</page>
-			<avail>0</avail>
-			<cost>50</cost>
-		</gear>
-		<gear>
-			<id>d7ec13fa-8601-4f9c-a59c-6a86573b40ee</id>
-			<name>Nitro</name>
-			<category>Drugs</category>
-			<rating>0</rating>
-			<source>SR5</source>
-			<page>412</page>
-			<avail>2R</avail>
-			<cost>50</cost>
-		</gear>
-		<gear>
-			<id>836f54d5-1e11-49ea-b115-34c14ed843c9</id>
-			<name>Novacoke</name>
-			<category>Drugs</category>
-			<rating>0</rating>
-			<source>SR5</source>
-			<page>412</page>
-			<avail>2R</avail>
-			<cost>10</cost>
-		</gear>
-		<gear>
-			<id>778eefae-94ad-4f8c-ad03-8b9039b5c48e</id>
-			<name>Psyche</name>
-			<category>Drugs</category>
-			<rating>0</rating>
-			<source>SR5</source>
-			<page>412</page>
-			<avail>0</avail>
-			<cost>200</cost>
-		</gear>
-		<gear>
-			<id>3a946800-be1e-4bbb-899a-c3d1c48a3a31</id>
-			<name>Zen</name>
-			<category>Drugs</category>
-			<rating>0</rating>
-			<source>SR5</source>
-			<page>412</page>
-			<avail>4R</avail>
-			<cost>5</cost>
-		</gear>
-		<gear>
-			<id>35309aeb-0cbc-4b64-a809-34de50812564</id>
-			<name>Crash</name>
-			<category>Drugs</category>
-			<rating>0</rating>
-			<source>BB</source>
-			<page>19</page>
-			<avail>3</avail>
-			<cost>800</cost>
-		</gear>
-		<gear>
-			<id>c4ae816f-f683-469d-a7cd-ec1931740e1e</id>
-			<name>Cryo</name>
-			<category>Drugs</category>
-			<rating>0</rating>
-			<source>BB</source>
-			<page>19</page>
-			<avail>8R</avail>
-			<cost>1000</cost>
-		</gear>
-		<gear>
-			<id>5929d3b9-451b-4be8-a292-8b6509d0aeb9</id>
-			<name>HemoSynth</name>
-			<category>Drugs</category>
-			<rating>0</rating>
-			<source>BB</source>
-			<page>19</page>
-			<avail>4</avail>
-			<cost>2000</cost>
-		</gear>
-		<gear>
-			<id>076825cd-dc6f-4e48-8c73-e958b21c1766</id>
-			<name>NanoScan</name>
-			<category>Drugs</category>
-			<rating>0</rating>
-			<source>BB</source>
-			<page>19</page>
-			<avail>5</avail>
-			<cost>500</cost>
-		</gear>
-		<gear>
-			<id>cf2dd622-8312-4807-97f0-c5d30f9f67b4</id>
-			<name>Neostigmine</name>
-			<category>Drugs</category>
-			<rating>0</rating>
-			<source>BB</source>
-			<page>19</page>
-			<avail>2</avail>
-			<cost>100</cost>
-		</gear>
-		<gear>
-			<id>1135e850-8371-4827-b2fe-94f5659583d4</id>
-			<name>Ondanstron</name>
-			<category>Drugs</category>
-			<rating>0</rating>
-			<source>BB</source>
-			<page>19</page>
-			<avail>2</avail>
-			<cost>50</cost>
-		</gear>
-		<gear>
-			<id>b14cc8cf-8d19-4306-a71a-9a7f761eb321</id>
-			<name>Sugammadex</name>
-			<category>Drugs</category>
-			<rating>0</rating>
-			<source>BB</source>
-			<page>19</page>
-			<avail>6</avail>
-			<cost>100</cost>
-		</gear>
-		<gear>
-			<id>1e391e72-1c21-44b3-b935-7abfba2dca43</id>
-			<name>Evo Aphrodite Reactive Biomatter</name>
-			<category>Drugs</category>
-			<rating>0</rating>
-			<source>TVG</source>
-			<page>19</page>
-			<avail>8</avail>
-			<cost>1000</cost>
-		</gear>
-		<!-- Lockdown Drugs -->
-		<gear>
-			<id>c113d0e8-8720-47fb-9ac6-fdc9e262c94b</id>
-			<name>Accelerator</name>
-			<category>Drugs</category>
-			<rating>0</rating>
-			<source>LCD</source>
-			<page>205</page>
-			<avail>6R</avail>
-			<cost>200</cost>
-		</gear>
-		<gear>
-			<id>ee783a4e-331f-4e03-bf47-7ecb93341919</id>
-			<name>Buffout</name>
-			<category>Drugs</category>
-			<rating>0</rating>
-			<source>LCD</source>
-			<page>204</page>
-			<avail>6R</avail>
-			<cost>100</cost>
-		</gear>
-		<gear>
-			<id>31f51b7e-d2eb-4274-aead-72710b198c13</id>
-			<name>Numb</name>
-			<category>Drugs</category>
-			<rating>0</rating>
-			<source>LCD</source>
-			<page>204</page>
-			<avail>6R</avail>
-			<cost>150</cost>
-		</gear>
-		<gear>
-			<id>87186987-c004-439a-8958-d7b82198fb69</id>
-			<name>Pinpoint</name>
-			<category>Drugs</category>
-			<rating>0</rating>
-			<source>LCD</source>
-			<page>204</page>
-			<avail>6R</avail>
-			<cost>75</cost>
-		</gear>
-		<gear>
-			<id>d7fc6610-8ec3-45eb-8a8d-c664c84db56f</id>
-			<name>Caldwell Lily Extract</name>
-			<category>Toxins</category>
-			<rating>0</rating>
-			<source>SS</source>
-			<page>188</page>
-			<avail>10R</avail>
-			<cost>600</cost>
-		</gear>
-		<gear>
-			<id>8ea29de5-c231-46c8-ab47-a73041b40c69</id>
-			<name>Caldwell Lily Extract, Concentrated</name>
-			<category>Toxins</category>
-			<rating>0</rating>
-			<source>SS</source>
-			<page>188</page>
-			<avail>12R</avail>
-			<cost>1000</cost>
-		</gear>
-		<gear>
-			<id>eb9d3cd6-be58-4efe-824c-92f87e91b784</id>
-			<name>Chloral Hydrate</name>
-			<category>Toxins</category>
-			<rating>0</rating>
-			<source>SS</source>
-			<page>188</page>
-			<avail>6R</avail>
-			<cost>50</cost>
-		</gear>
-		<gear>
-			<id>1b088196-df34-4b51-a712-197167610f0f</id>
-			<name>Chloroform</name>
-			<category>Toxins</category>
-			<rating>0</rating>
-			<source>SS</source>
-			<page>188</page>
-			<avail>4R</avail>
-			<cost>75</cost>
-		</gear>
-		<gear>
-			<id>691af444-8ffc-406b-9999-4ff2058eff1f</id>
-			<name>DMSO</name>
-			<category>Toxins</category>
-			<rating>0</rating>
-			<source>SS</source>
-			<page>188</page>
-			<avail>5R</avail>
-			<cost>50</cost>
-		</gear>
-		<gear>
-			<id>e485ecf1-d8b2-4183-9bae-00c8629156b6</id>
-			<name>Laés</name>
-			<category>Toxins</category>
-			<rating>0</rating>
-			<source>SS</source>
-			<page>188</page>
-			<avail>12F</avail>
-			<cost>750</cost>
-		</gear>
-		<gear>
-			<id>81bba329-35d0-44f6-ad81-7df558810e84</id>
-			<name>Leäl</name>
-			<category>Toxins</category>
-			<rating>0</rating>
-			<source>SS</source>
-			<page>188</page>
-			<avail>10F</avail>
-			<cost>400</cost>
-		</gear>
-		<gear>
-			<id>8cb8086b-3171-4a60-bee4-2996e29d5156</id>
-			<name>Liquid Nutrients</name>
-			<category>Drugs</category>
-			<rating>0</rating>
-			<source>SS</source>
-			<page>189</page>
-			<avail>4R</avail>
-			<cost>75</cost>
-		</gear>
-		<gear>
-			<id>8461fd87-ea93-4edb-92a1-4a20ad444471</id>
-			<name>Normal Saline</name>
-			<category>Drugs</category>
-			<rating>0</rating>
-			<source>SS</source>
-			<page>189</page>
-			<avail>0</avail>
-			<cost>30</cost>
-		</gear>
-		<gear>
-			<id>93245f7f-2391-440c-b9ae-d0a5c8549fb2</id>
-			<name>Slab</name>
-			<category>Toxins</category>
-			<rating>0</rating>
-			<source>SS</source>
-			<page>189</page>
-			<avail>8R</avail>
-			<cost>250</cost>
-		</gear>
-		<gear>
-			<id>cf54b977-b2d9-4572-8e92-c3cc949f2c42</id>
-			<name>AEXD</name>
-			<category>Drugs</category>
-			<rating>0</rating>
-			<source>CF</source>
-			<page>179</page>
-			<avail>4</avail>
-			<cost>80</cost>
-		</gear>
-		<gear>
-			<id>53f656f4-bfa9-469e-a08d-ddf4fc71f824</id>
-			<name>Aisa</name>
-			<category>Drugs</category>
-			<rating>0</rating>
-			<source>CF</source>
-			<page>179</page>
-			<avail>4</avail>
-			<cost>25</cost>
-		</gear>
-		<gear>
-			<id>d32f1811-5ffb-4cd4-9873-ddcf207e95cb</id>
-			<name>Animal Tongue</name>
-			<category>Drugs</category>
-			<rating>0</rating>
-			<source>CF</source>
-			<page>186</page>
-			<avail>6R</avail>
-			<cost>1500</cost>
-		</gear>
-		<gear>
-			<id>009bd079-f7ee-4055-a86f-af03d6837cc8</id>
-			<name>Ayao's Will</name>
-			<category>Drugs</category>
-			<rating>0</rating>
-			<source>CF</source>
-			<page>184</page>
-			<avail>14F</avail>
-			<cost>750</cost>
-		</gear>
-		<gear>
-			<id>f4eb63ce-c182-406c-b625-5699047e33a9</id>
-			<name>Betameth</name>
-			<category>Drugs</category>
-			<rating>0</rating>
-			<source>CF</source>
-			<page>180</page>
-			<avail>5F</avail>
-			<cost>30</cost>
-		</gear>
-		<gear>
-			<id>67436993-439d-4e6b-b64a-3f506f44721a</id>
-			<name>Betel</name>
-			<category>Drugs</category>
-			<rating>0</rating>
-			<source>CF</source>
-			<page>180</page>
-			<avail>4</avail>
-			<cost>5</cost>
-		</gear>
-		<gear>
-			<id>440ae069-da45-4721-b45f-6441c931180f</id>
-			<name>Cereprax</name>
-			<category>Drugs</category>
-			<rating>0</rating>
-			<source>CF</source>
-			<page>180</page>
-			<avail>14F</avail>
-			<cost>800</cost>
-		</gear>
-		<gear>
-			<id>68c65dca-e0e1-4291-8d1b-b23649027271</id>
-			<name>Crimson Orchid</name>
-			<category>Drugs</category>
-			<rating>0</rating>
-			<source>CF</source>
-			<page>184</page>
-			<avail>6F</avail>
-			<cost>300</cost>
-		</gear>
-		<gear>
-			<id>c4f2a23f-8806-4333-92b3-81d6d09ff8b5</id>
-			<name>Dopadrine</name>
-			<category>Drugs</category>
-			<rating>0</rating>
-			<source>CF</source>
-			<page>180</page>
-			<avail>8</avail>
-			<cost>45</cost>
-		</gear>
-		<gear>
-			<id>27b4ed38-dc23-4225-ad8d-146bdfe2e598</id>
-			<name>eX</name>
-			<category>Drugs</category>
-			<rating>0</rating>
-			<source>CF</source>
-			<page>180</page>
-			<avail>3R</avail>
-			<cost>20</cost>
-		</gear>
-		<gear>
-			<id>f7ed8b97-e26a-4296-b59d-e7c893696011</id>
-			<name>Forget-Me-Not</name>
-			<category>Drugs</category>
-			<rating>0</rating>
-			<source>CF</source>
-			<page>180</page>
-			<avail>10F</avail>
-			<cost>400</cost>
-		</gear>
-		<gear>
-			<id>75e9b82f-eb1a-4db1-8cde-29d2cf0eaba6</id>
-			<name>Galak</name>
-			<category>Drugs</category>
-			<rating>0</rating>
-			<source>CF</source>
-			<page>180</page>
-			<avail>4R</avail>
-			<cost>45</cost>
-		</gear>
-		<gear>
-			<id>9195ee9e-c5b1-4e8f-9b1a-786393a302dc</id>
-			<name>G3</name>
-			<category>Drugs</category>
-			<rating>0</rating>
-			<source>CF</source>
-			<page>181</page>
-			<avail>2</avail>
-			<cost>15</cost>
-		</gear>
-		<gear>
-			<id>0ed6e114-6a9f-4bd6-ba27-2b4f28b10305</id>
-			<name>Guts</name>
-			<category>Drugs</category>
-			<rating>0</rating>
-			<source>CF</source>
-			<page>181</page>
-			<avail>8R</avail>
-			<cost>60</cost>
-		</gear>
-		<gear>
-			<id>df660e33-ce77-46e4-8c13-a92e3b5f37e8</id>
-			<name>Hecate's Blessing</name>
-			<category>Drugs</category>
-			<rating>0</rating>
-			<source>CF</source>
-			<page>185</page>
-			<avail>12F</avail>
-			<cost>500</cost>
-		</gear>
-		<gear>
-			<id>a713f573-128b-4143-adc0-32f52e698587</id>
-			<name>Hurlg</name>
-			<category>Drugs</category>
-			<rating>0</rating>
-			<source>CF</source>
-			<page>181</page>
-			<avail>2R</avail>
-			<cost>10</cost>
-		</gear>
-		<gear>
-			<id>d70434e3-183c-4243-8213-b9f9166387ea</id>
-			<name>Immortal Flower</name>
-			<category>Drugs</category>
-			<rating>0</rating>
-			<source>CF</source>
-			<page>186</page>
-			<avail>14R</avail>
-			<cost>2500</cost>
-		</gear>
-		<gear>
-			<id>3659055c-db84-4f75-bfa9-afe5d0f39803</id>
-			<name>K-10</name>
-			<category>Drugs</category>
-			<rating>0</rating>
-			<source>CF</source>
-			<page>181</page>
-			<avail>16F</avail>
-			<cost>900</cost>
-		</gear>
-		<gear>
-			<id>f818d571-c817-49b2-86b6-ad9fb94ead54</id>
-			<name>Laés</name>
-			<category>Drugs</category>
-			<rating>0</rating>
-			<source>CF</source>
-			<page>185</page>
-			<avail>12F</avail>
-			<cost>750</cost>
-		</gear>
-		<gear>
-			<id>1c672c5d-88f7-43dd-b4d0-42571eb07547</id>
-			<name>Leäl</name>
-			<category>Drugs</category>
-			<rating>0</rating>
-			<source>CF</source>
-			<page>185</page>
-			<avail>10F</avail>
-			<cost>400</cost>
-		</gear>
-		<gear>
-			<id>58319c25-b724-4db4-b492-1068ca44cb73</id>
-			<name>Little Smoke</name>
-			<category>Drugs</category>
-			<rating>0</rating>
-			<source>CF</source>
-			<page>187</page>
-			<avail>12F</avail>
-			<cost>1800</cost>
-		</gear>
-		<gear>
-			<id>65122a92-ae48-4e94-8c68-69c1bdc7d46a</id>
-			<name>Memory Fog</name>
-			<category>Drugs</category>
-			<rating>0</rating>
-			<source>CF</source>
-			<page>181</page>
-			<avail>6R</avail>
-			<cost>100</cost>
-		</gear>
-		<gear>
-			<id>a2b0310b-5a8f-4b01-b478-967d345ce22c</id>
-			<name>Nightwatch</name>
-			<category>Drugs</category>
-			<rating>0</rating>
-			<source>CF</source>
-			<page>182</page>
-			<avail>3R</avail>
-			<cost>25</cost>
-		</gear>
-		<gear>
-			<id>6e219091-8e3c-4a65-bb1d-78a351d8bf54</id>
-			<name>NoPaint</name>
-			<category>Drugs</category>
-			<rating>0</rating>
-			<source>CF</source>
-			<page>182</page>
-			<avail>3</avail>
-			<cost>15</cost>
-		</gear>
-		<gear>
-			<id>11c547f4-37d1-4d6a-8760-1d11ef48c7f7</id>
-			<name>Oneiro</name>
-			<category>Drugs</category>
-			<rating>0</rating>
-			<source>CF</source>
-			<page>186</page>
-			<avail>6F</avail>
-			<cost>1250</cost>
-		</gear>
-		<gear>
-			<id>aa22ff52-1615-48cb-9e55-e63539ede39a</id>
-			<name>Overdrive</name>
-			<category>Drugs</category>
-			<rating>0</rating>
-			<source>CF</source>
-			<page>186</page>
-			<avail>10F</avail>
-			<cost>800</cost>
-		</gear>
-		<gear>
-			<id>7fdde8cd-95f8-4316-9ca4-2ad06f77cb15</id>
-			<name>Oxygenated Flurocarbons</name>
-			<category>Drugs</category>
-			<rating>0</rating>
-			<source>CF</source>
-			<page>182</page>
-			<avail>12R</avail>
-			<cost>2000</cost>
-		</gear>
-		<gear>
-			<id>c3965bac-b2b0-47b1-96d8-0a1a7cb4e1b6</id>
-			<name>Pixie Dust</name>
-			<category>Drugs</category>
-			<rating>0</rating>
-			<source>CF</source>
-			<page>186</page>
-			<avail>8F</avail>
-			<cost>800</cost>
-		</gear>
-		<gear>
-			<id>9c3ae30d-dd3e-49da-a30b-acbe06b444ac</id>
-			<name>Push</name>
-			<category>Drugs</category>
-			<rating>0</rating>
-			<source>CF</source>
-			<page>182</page>
-			<avail>4F</avail>
-			<cost>25</cost>
-		</gear>
-		<gear>
-			<id>1131acde-3791-4870-8c05-1b261e3beaa1</id>
-			<name>PsychChips (Illegal)</name>
-			<category>Drugs</category>
-			<rating>0</rating>
-			<source>CF</source>
-			<page>187</page>
-			<avail>6F</avail>
-			<cost>500</cost>
-		</gear>
-		<gear>
-			<id>48c252e2-8bfd-46e4-ae77-b394b9e92773</id>
-			<name>PsychChips (Legal)</name>
-			<category>Drugs</category>
-			<rating>0</rating>
-			<source>CF</source>
-			<page>187</page>
-			<avail>4R</avail>
-			<cost>350</cost>
-		</gear>
-		<gear>
-			<id>5fe2bf62-471e-4000-8ab8-641623983302</id>
-			<name>Red Mescaline</name>
-			<category>Drugs</category>
-			<rating>0</rating>
-			<source>CF</source>
-			<page>182</page>
-			<avail>4R</avail>
-			<cost>50</cost>
-		</gear>
-		<gear>
-			<id>60cfe7ff-c634-405f-9894-7baee61e4445</id>
-			<name>Ripper</name>
-			<category>Drugs</category>
-			<rating>0</rating>
-			<source>CF</source>
-			<page>182</page>
-			<avail>6F</avail>
-			<cost>60</cost>
-		</gear>
-		<gear>
-			<id>68ac6703-8540-4efe-b9d9-51f9db14d6b7</id>
-			<name>Rock Lizard Blood</name>
-			<category>Drugs</category>
-			<rating>0</rating>
-			<source>CF</source>
-			<page>187</page>
-			<avail>10R</avail>
-			<cost>1700</cost>
-		</gear>
-		<gear>
-			<id>127e4e88-6966-44ad-a95b-eeaaa9a7472e</id>
-			<name>Shade</name>
-			<category>Drugs</category>
-			<rating>0</rating>
-			<source>CF</source>
-			<page>187</page>
-			<avail>6R</avail>
-			<cost>1000</cost>
-		</gear>
-		<gear>
-			<id>62d633d1-0e3a-4ea6-a4ba-f88ccdf72cf9</id>
-			<name>Slab</name>
-			<category>Drugs</category>
-			<rating>0</rating>
-			<source>CF</source>
-			<page>183</page>
-			<avail>8R</avail>
-			<cost>250</cost>
-		</gear>
-		<gear>
-			<id>cd2dd310-464f-4f12-ae42-cdc293e3a2df</id>
-			<name>Snuff</name>
-			<category>Drugs</category>
-			<rating>0</rating>
-			<source>CF</source>
-			<page>183</page>
-			<avail>1R</avail>
-			<cost>10</cost>
-		</gear>
-		<gear>
-			<id>6c030daa-7dc0-4d7e-86a8-d36f4b15e13f</id>
-			<name>Sober Time</name>
-			<category>Drugs</category>
-			<rating>0</rating>
-			<source>CF</source>
-			<page>183</page>
-			<avail>6F</avail>
-			<cost>125</cost>
-		</gear>
-		<gear>
-			<id>8a40ed45-a19c-47a6-8449-f3235492e809</id>
-			<name>Soothsayer</name>
-			<category>Drugs</category>
-			<rating>0</rating>
-			<source>CF</source>
-			<page>184</page>
-			<avail>12F</avail>
-			<cost>150</cost>
-		</gear>
-		<gear>
-			<id>7e8a18bd-f80f-432e-b985-823fc6be0d5a</id>
-			<name>Trance</name>
-			<category>Drugs</category>
-			<rating>0</rating>
-			<source>CF</source>
-			<page>186</page>
-			<avail>10F</avail>
-			<cost>1100</cost>
-		</gear>
-		<gear>
-			<id>8a01190e-f484-4fc6-981e-3e954ce17107</id>
-			<name>Woad</name>
-			<category>Drugs</category>
-			<rating>0</rating>
-			<source>CF</source>
-			<page>184</page>
-			<avail>3R</avail>
-			<cost>15</cost>
-		</gear>
-		<gear>
-			<id>ca121b86-d4d1-411d-a524-389e6bd2091b</id>
-			<name>Wudu'aku</name>
-			<category>Drugs</category>
-			<rating>0</rating>
-			<source>CF</source>
-			<page>187</page>
-			<avail>12F</avail>
-			<cost>2350</cost>
-		</gear>
-		<gear>
-			<id>2d35de28-3b3d-4009-8ced-de5fd3869069</id>
-			<name>Zero</name>
-			<category>Drugs</category>
-			<rating>0</rating>
-			<source>CF</source>
-			<page>184</page>
-			<avail>8R</avail>
-			<cost>150</cost>
-		</gear>
-		<gear>
-			<id>dace6412-6d90-4b98-b00c-86483b278e01</id>
-			<name>Zombie Dust</name>
-			<category>Drugs</category>
-			<rating>0</rating>
-			<source>CF</source>
-			<page>187</page>
-			<avail>12F</avail>
-			<cost>1500</cost>
-		</gear>
-		<gear>
-			<id>329f3767-f1ca-49ef-971a-6509ad3e8c41</id>
-			<name>Shiva (Vintage)</name>
-			<category>Drugs</category>
-			<rating>0</rating>
-			<avail>12F</avail>
-			<cost>200</cost>
-			<source>SAG</source>
-			<page>97</page>
-		</gear>
-		<gear>
-			<id>c5c06863-d382-41b7-93de-bd10659515ca</id>
-			<name>Shiva II</name>
-			<category>Drugs</category>
-			<rating>0</rating>
-			<avail>6R</avail>
-			<cost>150</cost>
-			<source>SAG</source>
-			<page>97</page>
-		</gear>
-		<!-- End Region -->
-		<!-- Region BTLs-->
-		<gear>
-			<id>483ca04a-8522-4d12-96ab-4e21dd9a4300</id>
-			<name>Dreamchip</name>
-			<category>BTLs</category>
-			<rating>0</rating>
-			<source>SR5</source>
-			<page>413</page>
-			<avail>4F</avail>
-			<cost>20</cost>
-		</gear>
-		<gear>
-			<id>ea044b03-009c-4515-baef-d37b6b1138af</id>
-			<name>Moodchip</name>
-			<category>BTLs</category>
-			<rating>0</rating>
-			<source>SR5</source>
-			<page>413</page>
-			<avail>4F</avail>
-			<cost>50</cost>
-		</gear>
-		<gear>
-			<id>2e98e2af-6a0e-4b2f-a573-1766552b4ba4</id>
-			<name>Personafix</name>
-			<category>BTLs</category>
-			<rating>0</rating>
-			<source>SR5</source>
-			<page>413</page>
-			<avail>4F</avail>
-			<cost>200</cost>
-		</gear>
-		<gear>
-			<id>de2bd382-6339-479d-8120-59dd65bde6e6</id>
-			<name>Tripchip</name>
-			<category>BTLs</category>
-			<rating>0</rating>
-			<source>SR5</source>
-			<page>413</page>
-			<avail>4F</avail>
-			<cost>100</cost>
-		</gear>
-		<gear>
-			<id>08712808-0ef9-405f-a515-a84c27b7c4d4</id>
-			<name>Downer BTL</name>
-			<category>BTLs</category>
-			<rating>0</rating>
-			<source>CF</source>
-			<page>192</page>
-			<avail>4F</avail>
-			<cost>50</cost>
-		</gear>
-		<gear>
-			<id>1db59c8c-5939-4782-982e-26602e3cd749</id>
-			<name>Upper BTL</name>
-			<category>BTLs</category>
-			<rating>0</rating>
-			<source>CF</source>
-			<page>192</page>
-			<avail>4F</avail>
-			<cost>50</cost>
-		</gear>
-		<gear>
-			<id>27681339-dc48-4d84-9341-80d962996214</id>
-			<name>Hyper BTL</name>
-			<category>BTLs</category>
-			<rating>0</rating>
-			<source>CF</source>
-			<page>192</page>
-			<avail>4F</avail>
-			<cost>50</cost>
-		</gear>
-		<gear>
-			<id>2e55385c-c30b-4d0a-87de-cdd73f0fe9a6</id>
-			<name>Chill BTL</name>
-			<category>BTLs</category>
-			<rating>0</rating>
-			<source>CF</source>
-			<page>193</page>
-			<avail>4F</avail>
-			<cost>50</cost>
-		</gear>
-		<gear>
-			<id>6f0212e2-e656-4e97-ab10-f2521c38189c</id>
-			<name>Berserkr BTL</name>
-			<category>BTLs</category>
-			<rating>0</rating>
-			<source>CF</source>
-			<page>193</page>
-			<avail>8F</avail>
-			<cost>200</cost>
-		</gear>
-		<gear>
-			<id>7cb80189-5893-4852-9d33-dbeea004b0a7</id>
-			<name>Bodyguard BTL</name>
-			<category>BTLs</category>
-			<rating>0</rating>
-			<source>CF</source>
-			<page>193</page>
-			<avail>8F</avail>
-			<cost>200</cost>
-		</gear>
-		<gear>
-			<id>c153d7ec-af89-4c6f-a31d-fc3a6a490de4</id>
-			<name>Infiltrator</name>
-			<category>BTLs</category>
-			<rating>0</rating>
-			<source>CF</source>
-			<page>193</page>
-			<avail>8F</avail>
-			<cost>200</cost>
-		</gear>
-		<gear>
-			<id>e24e181a-e43c-4e01-a1df-f907dc532db0</id>
-			<name>Pacifier</name>
-			<category>BTLs</category>
-			<rating>0</rating>
-			<source>CF</source>
-			<page>193</page>
-			<avail>8F</avail>
-			<cost>200</cost>
-		</gear>
-		<!-- End Region -->
-		<!-- Region Armor Enhancements -->
-		<gear>
-			<id>e8e7b222-99da-4a4f-9c4e-8ffa61838017</id>
-			<name>Concealable Holster</name>
-			<category>Armor Enhancements</category>
-			<rating>0</rating>
-			<source>SR5</source>
-			<page>431</page>
-			<avail>2</avail>
-			<armorcapacity>[4]</armorcapacity>
-			<cost>150</cost>
-		</gear>
-		<gear>
-			<id>5977fb0b-b74e-4eb9-b433-9b7c9877b14f</id>
-			<name>Holster</name>
-			<category>Armor Enhancements</category>
-			<rating>0</rating>
-			<source>SR5</source>
-			<page>431</page>
-			<avail>2</avail>
-			<armorcapacity>[3]</armorcapacity>
-			<cost>150</cost>
-		</gear>
-		<gear>
-			<id>f057b962-1439-4f8e-aa35-2e432a1c833d</id>
-			<name>Quick-Draw Holster</name>
-			<category>Armor Enhancements</category>
-			<rating>0</rating>
-			<source>SR5</source>
-			<page>432</page>
-			<avail>4</avail>
-			<armorcapacity>[4]</armorcapacity>
-			<cost>175</cost>
-		</gear>
-		<gear>
-			<id>82334694-a630-42c4-95d6-eb1345e4ed82</id>
-			<name>Concealed Quick-Draw Holster</name>
-			<category>Armor Enhancements</category>
-			<rating>0</rating>
-			<source>RG</source>
-			<page>51</page>
-			<avail>6</avail>
-			<armorcapacity>[4]</armorcapacity>
-			<cost>275</cost>
-		</gear>
-		<gear>
-			<id>f77fc093-d5cf-4be6-bfeb-311653ecd64e</id>
-			<name>Micro Flare Launcher</name>
-			<category>Armor Enhancements</category>
-			<rating>0</rating>
-			<source>SR5</source>
-			<page>449</page>
-			<avail>0</avail>
-			<addweapon>Micro Flare Launcher</addweapon>
-			<armorcapacity>[1]</armorcapacity>
-			<cost>175</cost>
-		</gear>
-		<gear>
-			<id>01c28047-0446-4f3d-817d-4805317167ce</id>
-			<name>Distributed Deck</name>
-			<category>Armor Enhancements</category>
-			<rating>0</rating>
-			<source>CA</source>
-			<page>139</page>
-			<avail>+2</avail>
-			<addoncategory>Cyberdecks</addoncategory>
-			<armorcapacity>[6]</armorcapacity>
-			<cost>Children Cost * 0.1</cost>
-		</gear>
-		<!-- End Region -->
-		<!-- Region Commlink Accessories -->
-		<gear>
-			<id>d66c8cfa-2d00-4f5f-ac7a-eed5f5f7dde7</id>
-			<name>Attack Dongle</name>
-			<category>Commlink Accessories</category>
-			<rating>6</rating>
-			<source>DT</source>
-			<page>61</page>
-			<avail>(Rating*2)R</avail>
-			<armorcapacity>[2]</armorcapacity>
-			<cost>(Rating*Rating)*3000</cost>
-			<devicerating>0</devicerating>
-		</gear>
-		<gear>
-			<id>f52b8d11-f1ba-4fa2-9a1b-07a533b21b05</id>
-			<name>Stealth Dongle</name>
-			<category>Commlink Accessories</category>
-			<rating>6</rating>
-			<source>DT</source>
-			<page>62</page>
-			<avail>(Rating*2)R</avail>
-			<armorcapacity>[2]</armorcapacity>
-			<cost>(Rating*Rating)*3000</cost>
-			<devicerating>0</devicerating>
-		</gear>
-		<gear>
-			<id>6c51c77c-7fb7-4ac4-aece-b800047d6d7f</id>
-			<name>Cable Tap</name>
-			<category>Commlink Accessories</category>
-			<rating>0</rating>
-			<source>DT</source>
-			<page>61</page>
-			<avail>8R</avail>
-			<armorcapacity>[2]</armorcapacity>
-			<cost>500</cost>
-			<devicerating>0</devicerating>
-		</gear>
-		<gear>
-			<id>78c6b0ef-4ac5-4623-bf52-4f299e84d036</id>
-			<name>Stun Dongle</name>
-			<category>Commlink Accessories</category>
-			<rating>0</rating>
-			<source>DT</source>
-			<page>62</page>
-			<avail>6R</avail>
-			<addweapon>Stun Dongle</addweapon>
-			<armorcapacity>[2]</armorcapacity>
-			<cost>600</cost>
-			<devicerating>0</devicerating>
-		</gear>
-		<gear>
-			<id>e2689c1f-4dd1-40b7-8771-1bb5926b5ebf</id>
-			<name>Receiver</name>
-			<category>Commlink Accessories</category>
-			<rating>0</rating>
-			<source>DT</source>
-			<page>62</page>
-			<avail>3</avail>
-			<armorcapacity>[2]</armorcapacity>
-			<cost>400</cost>
-			<devicerating>0</devicerating>
-		</gear>
-		<!-- End Region -->
-		<!-- Region Commlink and Cyberdeck Form Factors -->
-		<gear>
-			<id>f4ea77c8-e4d4-46a7-b43d-5193d4e0ea48</id>
-			<name>Commlink Form Factor, Non-Standard</name>
-			<category>Commlink/Cyberdeck Form Factors</category>
-			<rating>0</rating>
-			<source>DT</source>
-			<page>61</page>
-			<avail>+2</avail>
-			<bonus>
-				<selecttext />
-			</bonus>
-			<cost>Gear Cost * 0.2</cost>
-		</gear>
-		<gear>
-			<id>d57e91ee-89b6-47ab-86fc-1977b92b79aa</id>
-			<name>Commlink Form Factor, Weapon</name>
-			<category>Commlink/Cyberdeck Form Factors</category>
-			<rating>0</rating>
-			<source>DT</source>
-			<page>61</page>
-			<avail>+4R</avail>
-			<cost>Gear Cost * 0.5</cost>
-		</gear>
-		<gear>
-			<id>0d8a2bef-a76e-4152-9a6d-003311e16555</id>
-			<name>Cyberdeck Form Factor, Non-Standard</name>
-			<category>Commlink/Cyberdeck Form Factors</category>
-			<rating>0</rating>
-			<source>DT</source>
-			<page>62</page>
-			<avail>+3</avail>
-			<bonus>
-				<selecttext />
-			</bonus>
-			<cost>Gear Cost * 0.2</cost>
-		</gear>
-		<gear>
-			<id>88c4b801-d7e1-4a20-9ddc-97644e15e85f</id>
-			<name>Cyberdeck Form Factor, Weapon</name>
-			<category>Commlink/Cyberdeck Form Factors</category>
-			<rating>0</rating>
-			<source>DT</source>
-			<page>62</page>
-			<avail>+6R</avail>
-			<cost>Gear Cost * 0.5</cost>
-		</gear>
-		<!-- End Region -->
-		<!-- Region Cyberdeck Modules -->
-		<gear>
-			<id>b9b50b8f-de23-4953-b25d-45aaa6a9952f</id>
-			<name>Hardening</name>
-			<category>Cyberdeck Modules</category>
-			<rating>0</rating>
-			<source>DT</source>
-			<page>65</page>
-			<avail>3R</avail>
-			<armorcapacity>[2]</armorcapacity>
-			<cost>1500</cost>
-			<devicerating>0</devicerating>
-		</gear>
-		<gear>
-			<id>7355616d-5d79-4d0a-96f2-5ca4095fcabf</id>
-			<name>Induction Receiver</name>
-			<category>Cyberdeck Modules</category>
-			<rating>0</rating>
-			<source>DT</source>
-			<page>65</page>
-			<avail>10R</avail>
-			<armorcapacity>[2]</armorcapacity>
-			<cost>1200</cost>
-			<devicerating>0</devicerating>
-		</gear>
-		<gear>
-			<id>8706c98d-b53b-4a29-b21b-a921030ae801</id>
-			<name>Multidimensional Coprocessor</name>
-			<category>Cyberdeck Modules</category>
-			<rating>0</rating>
-			<source>DT</source>
-			<page>65</page>
-			<avail>7R</avail>
-			<armorcapacity>[2]</armorcapacity>
-			<bonus>
-				<matrixinitiativedice precedence="-1">1</matrixinitiativedice>
-			</bonus>
-			<cost>1400</cost>
-			<devicerating>0</devicerating>
-		</gear>
-		<gear>
-			<id>9604bbf8-49a0-46ae-8a42-f7e2d473f5c2</id>
-			<name>Overwatch Mask</name>
-			<category>Cyberdeck Modules</category>
-			<rating>0</rating>
-			<source>DT</source>
-			<page>65</page>
-			<avail>9F</avail>
-			<armorcapacity>[2]</armorcapacity>
-			<cost>4200</cost>
-			<devicerating>0</devicerating>
-		</gear>
-		<gear>
-			<id>f11b2c82-6dbb-4e32-831f-1387fff2274c</id>
-			<name>Program Carrier</name>
-			<category>Cyberdeck Modules</category>
-			<rating>0</rating>
-			<source>DT</source>
-			<page>65</page>
-			<avail>2</avail>
-			<armorcapacity>[2]</armorcapacity>
-			<bonus>
-				<selecttext />
-			</bonus>
-			<cost>900</cost>
-			<devicerating>0</devicerating>
-		</gear>
-		<gear>
-			<id>4ab02099-2d3c-437f-bdba-26ec919283c3</id>
-			<name>Self-Destruct</name>
-			<category>Cyberdeck Modules</category>
-			<rating>0</rating>
-			<source>DT</source>
-			<page>65</page>
-			<avail>12F</avail>
-			<armorcapacity>[2]</armorcapacity>
-			<cost>200</cost>
-			<devicerating>0</devicerating>
-		</gear>
-		<gear>
-			<id>ec2a95d8-0c4a-459b-85b3-420174c09d5e</id>
-			<name>Vectored Signal Filter</name>
-			<category>Cyberdeck Modules</category>
-			<rating>0</rating>
-			<source>DT</source>
-			<page>65</page>
-			<avail>3</avail>
-			<armorcapacity>[2]</armorcapacity>
-			<cost>800</cost>
-			<devicerating>0</devicerating>
-		</gear>
-		<gear>
-			<id>fbb2f661-b915-4e87-9d81-b9d04702112f</id>
-			<name>Hitcher Jacks</name>
-			<category>Cyberdeck Modules</category>
-			<rating>0</rating>
-			<source>HKS</source>
-			<page>76</page>
-			<avail>0</avail>
-			<armorcapacity>[2]</armorcapacity>
-			<cost>1000</cost>
-			<devicerating>0</devicerating>
-		</gear>
-		<gear>
-			<id>0d2bfeea-9d1b-43b5-91f1-1fb84bc3110b</id>
-			<name>Vidscreen Display</name>
-			<category>Cyberdeck Modules</category>
-			<rating>0</rating>
-			<source>HKS</source>
-			<page>77</page>
-			<avail>0</avail>
-			<armorcapacity>[2]</armorcapacity>
-			<cost>500</cost>
-			<devicerating>0</devicerating>
-		</gear>
-		<!-- End Region -->
-		<!-- Region Cyberterminals -->
-		<gear>
-			<id>7bf321d5-a51d-4d16-8466-2a2035c9bfa3</id>
-			<name>Microdeck Deskmaster</name>
-			<category>Cyberterminals</category>
-			<rating>0</rating>
-			<source>HKS</source>
-			<page>78</page>
-			<avail>6</avail>
-			<armorcapacity>[2]</armorcapacity>
-			<attack>0</attack>
-			<capacity>0</capacity>
-			<cost>1000</cost>
-			<dataprocessing>3</dataprocessing>
-			<devicerating>3</devicerating>
-			<firewall>3</firewall>
-			<sleaze>0</sleaze>
-		</gear>
-		<gear>
-			<id>bca172ae-25bc-44a6-9f76-75de7706aaf3</id>
-			<name>Sony R4J</name>
-			<category>Cyberterminals</category>
-			<rating>0</rating>
-			<source>HKS</source>
-			<page>78</page>
-			<avail>8</avail>
-			<armorcapacity>[2]</armorcapacity>
-			<attack>0</attack>
-			<capacity>0</capacity>
-			<cost>2250</cost>
-			<dataprocessing>4</dataprocessing>
-			<devicerating>4</devicerating>
-			<firewall>4</firewall>
-			<sleaze>0</sleaze>
-		</gear>
-		<gear>
-			<id>e344173b-bc60-4ec3-a362-161753b8ad9c</id>
-			<name>Fuchi Cyber-2</name>
-			<category>Cyberterminals</category>
-			<rating>0</rating>
-			<source>HKS</source>
-			<page>78</page>
-			<avail>10</avail>
-			<armorcapacity>[2]</armorcapacity>
-			<attack>0</attack>
-			<capacity>0</capacity>
-			<cost>3000</cost>
-			<dataprocessing>5</dataprocessing>
-			<devicerating>5</devicerating>
-			<firewall>5</firewall>
-			<sleaze>0</sleaze>
-		</gear>
-		<gear>
-			<id>6cbd5a4d-217e-4465-8e32-3ee3a9f80c67</id>
-			<name>MCT Sarari-Man</name>
-			<category>Cyberterminals</category>
-			<rating>0</rating>
-			<source>HKS</source>
-			<page>78</page>
-			<avail>12</avail>
-			<armorcapacity>[2]</armorcapacity>
-			<attack>0</attack>
-			<capacity>0</capacity>
-			<cost>5000</cost>
-			<dataprocessing>6</dataprocessing>
-			<devicerating>6</devicerating>
-			<firewall>6</firewall>
-			<sleaze>0</sleaze>
-		</gear>
-		<gear>
-			<id>ac4cdb1d-8587-4a93-b881-643da080e1e3</id>
-			<name>Renraku Desukuwa-Ku</name>
-			<category>Cyberterminals</category>
-			<rating>0</rating>
-			<source>HKS</source>
-			<page>78</page>
-			<avail>14</avail>
-			<armorcapacity>[2]</armorcapacity>
-			<attack>0</attack>
-			<capacity>0</capacity>
-			<cost>8000</cost>
-			<dataprocessing>7</dataprocessing>
-			<devicerating>7</devicerating>
-			<firewall>7</firewall>
-			<sleaze>0</sleaze>
-		</gear>
-		<gear>
-			<id>d941471d-cb5e-4f8e-b448-e828aae21654</id>
-			<name>Fairlight Joyeuse</name>
-			<category>Cyberterminals</category>
-			<rating>0</rating>
-			<source>HKS</source>
-			<page>78</page>
-			<avail>16</avail>
-			<armorcapacity>[2]</armorcapacity>
-			<attack>0</attack>
-			<capacity>0</capacity>
-			<cost>12000</cost>
-			<dataprocessing>8</dataprocessing>
-			<devicerating>8</devicerating>
-			<firewall>8</firewall>
-			<sleaze>0</sleaze>
-		</gear>
-		<!-- End Region -->
-		<!-- Region Electronic Modification -->
-		<gear>
-			<id>f860ec1a-b688-4975-95f4-4c11648b04f0</id>
-			<name>Add Attack Modification</name>
-			<category>Electronic Modification</category>
-			<rating>0</rating>
-			<source>DT</source>
-			<page>66</page>
-			<avail>0</avail>
-			<armorcapacity>[2]</armorcapacity>
-			<cost>0</cost>
-			<devicerating>0</devicerating>
-		</gear>
-		<gear>
-			<id>6638ae8f-d6e4-4d0b-ba3f-0fe05ef64ce0</id>
-			<name>Add Sleaze Modification</name>
-			<category>Electronic Modification</category>
-			<rating>0</rating>
-			<source>DT</source>
-			<page>66</page>
-			<avail>0</avail>
-			<armorcapacity>[2]</armorcapacity>
-			<cost>0</cost>
-			<devicerating>0</devicerating>
-		</gear>
-		<gear>
-			<id>d6802ad9-5dca-434a-bc92-bf8a17a8c5dc</id>
-			<name>Add Module</name>
-			<category>Electronic Modification</category>
-			<rating>0</rating>
-			<source>DT</source>
-			<page>66</page>
-			<avail>0</avail>
-			<armorcapacity>[2]</armorcapacity>
-			<bonus>
-				<selecttext />
-			</bonus>
-			<cost>0</cost>
-			<devicerating>0</devicerating>
-		</gear>
-		<gear>
-			<id>e833a66b-f8b6-4720-b702-ee8efb8522c7</id>
-			<name>Increase Sleaze Modification</name>
-			<category>Electronic Modification</category>
-			<rating>0</rating>
-			<source>DT</source>
-			<page>66</page>
-			<avail>0</avail>
-			<armorcapacity>[2]</armorcapacity>
-			<cost>0</cost>
-			<devicerating>0</devicerating>
-		</gear>
-		<gear>
-			<id>e2c6eded-5897-4ae6-9911-230292d3f858</id>
-			<name>Increase Attack Modification</name>
-			<category>Electronic Modification</category>
-			<rating>0</rating>
-			<source>DT</source>
-			<page>66</page>
-			<avail>0</avail>
-			<armorcapacity>[2]</armorcapacity>
-			<cost>0</cost>
-			<devicerating>0</devicerating>
-		</gear>
-		<gear>
-			<id>0b2cb1ca-d97a-4aee-bf63-5c516b4d0e3e</id>
-			<name>Increase Data Processing Modification</name>
-			<category>Electronic Modification</category>
-			<rating>0</rating>
-			<source>DT</source>
-			<page>66</page>
-			<avail>0</avail>
-			<armorcapacity>[2]</armorcapacity>
-			<cost>0</cost>
-			<devicerating>0</devicerating>
-		</gear>
-		<gear>
-			<id>fe32ba65-0c81-48df-98cb-d80f740d54a5</id>
-			<name>Increase Firewall Modification</name>
-			<category>Electronic Modification</category>
-			<rating>0</rating>
-			<source>DT</source>
-			<page>66</page>
-			<avail>0</avail>
-			<armorcapacity>[2]</armorcapacity>
-			<cost>0</cost>
-			<devicerating>0</devicerating>
-		</gear>
-		<gear>
-			<id>02100ba4-7b39-4cdc-9e7a-6c6454d34dae</id>
-			<name>Modify Matrix Attribute</name>
-			<category>Electronic Modification</category>
-			<rating>0</rating>
-			<source>DT</source>
-			<page>66</page>
-			<avail>0</avail>
-			<armorcapacity>[2]</armorcapacity>
-			<cost>0</cost>
-			<devicerating>0</devicerating>
-		</gear>
-		<gear>
-			<id>48f8cb8e-dc9f-405e-b49a-fce3d61a1bda</id>
-			<name>Persona Firmware</name>
-			<category>Electronic Modification</category>
-			<rating>0</rating>
-			<source>DT</source>
-			<page>66</page>
-			<avail>0</avail>
-			<armorcapacity>[2]</armorcapacity>
-			<cost>0</cost>
-			<devicerating>0</devicerating>
-		</gear>
-		<gear>
-			<id>f56affe6-0159-4f7a-ba4d-b5283bd25c44</id>
-			<name>Electronic Parts</name>
-			<category>Electronic Parts</category>
-			<rating>0</rating>
-			<source>DT</source>
-			<page>66</page>
-			<avail>0</avail>
-			<armorcapacity>[2]</armorcapacity>
-			<cost>250</cost>
-			<devicerating>0</devicerating>
-		</gear>
-		<gear>
-			<id>ec53ae4e-086f-4817-8cc2-ec574aa7cd51</id>
-			<name>Electronic Parts, Five-Pack</name>
-			<category>Electronic Parts</category>
-			<rating>0</rating>
-			<source>DT</source>
-			<page>66</page>
-			<avail>0</avail>
-			<armorcapacity>[2]</armorcapacity>
-			<cost>1000</cost>
-			<costfor>5</costfor>
-			<devicerating>0</devicerating>
-		</gear>
-		<!-- End Region -->
-		<!-- Region Hard Nanoware -->
-		<gear>
-			<id>6ba6ff51-9dd3-43fa-8d46-e7fedcc68fe4</id>
-			<name>Anti-Rad</name>
-			<category>Hard Nanoware</category>
-			<rating>6</rating>
-			<source>CF</source>
-			<page>147</page>
-			<avail>14F</avail>
-			<cost>Rating * 6000</cost>
-		</gear>
-		<gear>
-			<id>1fb25d10-fa70-4a4e-87c8-b8a5acbb1473</id>
-			<name>Control Rig Booster</name>
-			<category>Hard Nanoware</category>
-			<rating>3</rating>
-			<source>CF</source>
-			<page>147</page>
-			<avail>12F</avail>
-			<cost>Rating * 6000</cost>
-		</gear>
-		<gear>
-			<id>d139c977-eb78-4234-8cfc-2e4ae909ef6f</id>
-			<name>Nanite Hunters</name>
-			<category>Hard Nanoware</category>
-			<rating>6</rating>
-			<source>CF</source>
-			<page>147</page>
-			<avail>16R</avail>
-			<cost>Rating * 5000</cost>
-		</gear>
-		<gear>
-			<id>f317ccfa-a0ab-4e14-8c6f-436b31061e73</id>
-			<name>Markers</name>
-			<category>Hard Nanoware</category>
-			<rating>3</rating>
-			<source>CF</source>
-			<page>148</page>
-			<avail>12</avail>
-			<cost>Rating * 2000</cost>
-		</gear>
-		<gear>
-			<id>044072d3-824c-49f9-91e2-07ae3e01be3c</id>
-			<name>Nanotattoos</name>
-			<category>Hard Nanoware</category>
-			<rating>6</rating>
-			<source>CF</source>
-			<page>148</page>
-			<avail>12F</avail>
-			<cost>Rating * 1000</cost>
-		</gear>
-		<gear>
-			<id>3718b500-b035-40dd-9f5f-c73682fff3ef</id>
-			<name>Taggants</name>
-			<category>Hard Nanoware</category>
-			<rating>3</rating>
-			<source>CF</source>
-			<page>148</page>
-			<avail>12</avail>
-			<cost>Rating * 600</cost>
-		</gear>
-		<gear>
-			<id>071a20a3-0507-43dc-b504-9aeaeb6df09b</id>
-			<name>Trauma Control System</name>
-			<category>Hard Nanoware</category>
-			<rating>6</rating>
-			<source>CF</source>
-			<page>148</page>
-			<avail>12F</avail>
-			<cost>Rating * 4000</cost>
-		</gear>
-		<!-- End Region -->
-		<!-- Region Food -->
-		<gear>
-			<id>af06a5f9-a010-4e29-95b0-cd3e280d1de3</id>
-			<name>Liter Bottle of Water</name>
-			<category>Food</category>
-			<rating>0</rating>
-			<source>RF</source>
-			<page>253</page>
-			<avail>0</avail>
-			<cost>5</cost>
-		</gear>
-		<gear>
-			<id>e610c754-791a-4e9e-a3ea-7140a2640ae5</id>
-			<name>Liter Carton of Milk</name>
-			<category>Food</category>
-			<rating>0</rating>
-			<source>RF</source>
-			<page>253</page>
-			<avail>0</avail>
-			<cost>10</cost>
-		</gear>
-		<gear>
-			<id>521da263-d929-4447-b93d-446c706bdc91</id>
-			<name>Liter Bottle of Fruit Juice</name>
-			<category>Food</category>
-			<rating>0</rating>
-			<source>RF</source>
-			<page>253</page>
-			<avail>0</avail>
-			<cost>20</cost>
-		</gear>
-		<gear>
-			<id>df183276-c79d-469e-80c2-fa51c06c8b37</id>
-			<name>Soyburger (Basic)</name>
-			<category>Food</category>
-			<rating>0</rating>
-			<source>RF</source>
-			<page>253</page>
-			<avail>0</avail>
-			<cost>1</cost>
-		</gear>
-		<gear>
-			<id>1e4e86d0-9519-4f1f-b1da-3eb2b8513924</id>
-			<name>Soyburger (Fancy)</name>
-			<category>Food</category>
-			<rating>0</rating>
-			<source>RF</source>
-			<page>253</page>
-			<avail>0</avail>
-			<cost>5</cost>
-		</gear>
-		<gear>
-			<id>a59bea14-3576-4bcf-99b4-7c41380d95e2</id>
-			<name>Hamburger (Real Beef)</name>
-			<category>Food</category>
-			<rating>0</rating>
-			<source>RF</source>
-			<page>253</page>
-			<avail>0</avail>
-			<cost>5</cost>
-		</gear>
-		<gear>
-			<id>989796e7-445e-4fa7-87b5-3152612fa6ee</id>
-			<name>Bag of Chips (Large)</name>
-			<category>Food</category>
-			<rating>0</rating>
-			<source>RF</source>
-			<page>253</page>
-			<avail>0</avail>
-			<cost>5</cost>
-		</gear>
-		<gear>
-			<id>2bcdccb2-8821-475d-a7be-c95e72716c68</id>
-			<name>Footlong Krill Sandwich</name>
-			<category>Food</category>
-			<rating>0</rating>
-			<source>RF</source>
-			<page>253</page>
-			<avail>0</avail>
-			<cost>5</cost>
-		</gear>
-		<gear>
-			<id>82857218-86d0-44a9-a36d-d8cd7e3737cb</id>
-			<name>Pot of Soyghetti</name>
-			<category>Food</category>
-			<rating>0</rating>
-			<source>RF</source>
-			<page>253</page>
-			<avail>0</avail>
-			<cost>5</cost>
-		</gear>
-		<gear>
-			<id>f065de65-aa38-472a-8c10-67c0dbb3350b</id>
-			<name>Large Soy Pizza</name>
-			<category>Food</category>
-			<rating>0</rating>
-			<source>RF</source>
-			<page>253</page>
-			<avail>0</avail>
-			<cost>10</cost>
-		</gear>
-		<gear>
-			<id>21c3b8e1-4f35-4aae-8590-b8ccfdad03da</id>
-			<name>Large Pizza</name>
-			<category>Food</category>
-			<rating>0</rating>
-			<source>RF</source>
-			<page>253</page>
-			<avail>0</avail>
-			<cost>50</cost>
-		</gear>
-		<gear>
-			<id>5ca74178-c2fc-43c0-b455-29fa6712e1ff</id>
-			<name>Street Vender Food (Hot Dog, Burrito, Bowl of Ramen, etc)</name>
-			<category>Food</category>
-			<rating>0</rating>
-			<source>RF</source>
-			<page>253</page>
-			<avail>0</avail>
-			<cost>5</cost>
-		</gear>
-		<gear>
-			<id>16632b57-57e3-4af8-b56a-d79c7fc31ef8</id>
-			<name>Apple</name>
-			<category>Food</category>
-			<rating>0</rating>
-			<source>RF</source>
-			<page>253</page>
-			<avail>0</avail>
-			<cost>5</cost>
-		</gear>
-		<gear>
-			<id>f89769d2-0245-416b-98d2-3c3c99e063a9</id>
-			<name>Potato</name>
-			<category>Food</category>
-			<rating>0</rating>
-			<source>RF</source>
-			<page>253</page>
-			<avail>0</avail>
-			<cost>5</cost>
-		</gear>
-		<gear>
-			<id>813dd53f-c0d6-4b54-b47a-d511ff04effd</id>
-			<name>Peach</name>
-			<category>Food</category>
-			<rating>0</rating>
-			<source>RF</source>
-			<page>253</page>
-			<avail>0</avail>
-			<cost>5</cost>
-		</gear>
-		<gear>
-			<id>493ac6a4-fa96-4a20-a991-9c51f4e4fd56</id>
-			<name>Orange</name>
-			<category>Food</category>
-			<rating>0</rating>
-			<source>RF</source>
-			<page>253</page>
-			<avail>0</avail>
-			<cost>5</cost>
-		</gear>
-		<gear>
-			<id>cec4b12b-10b4-4d17-9658-039c7a23e7a0</id>
-			<name>Soy Chicken</name>
-			<category>Food</category>
-			<rating>0</rating>
-			<source>RF</source>
-			<page>253</page>
-			<avail>0</avail>
-			<cost>5</cost>
-		</gear>
-		<gear>
-			<id>f9648fdb-315d-48e2-be3e-3ae22c33b29b</id>
-			<name>Chicken</name>
-			<category>Food</category>
-			<rating>0</rating>
-			<source>RF</source>
-			<page>253</page>
-			<avail>0</avail>
-			<cost>20</cost>
-		</gear>
-		<gear>
-			<id>d472737d-a4f9-4e86-9f54-fc826ae66e7e</id>
-			<name>Myco-protein Steak</name>
-			<category>Food</category>
-			<rating>0</rating>
-			<source>RF</source>
-			<page>253</page>
-			<avail>0</avail>
-			<cost>10</cost>
-		</gear>
-		<gear>
-			<id>0bf6dcab-a2cd-4d6e-aead-6e3ee665070b</id>
-			<name>Steak</name>
-			<category>Food</category>
-			<rating>0</rating>
-			<source>RF</source>
-			<page>253</page>
-			<avail>0</avail>
-			<cost>50</cost>
-		</gear>
-		<gear>
-			<id>123640de-1048-4c37-8cb5-90a60b5ef628</id>
-			<name>Average Meal for One (At Home)</name>
-			<category>Food</category>
-			<rating>0</rating>
-			<source>RF</source>
-			<page>253</page>
-			<avail>0</avail>
-			<cost>5</cost>
-		</gear>
-		<gear>
-			<id>38466448-1b7b-4c78-a95f-4938db344e9c</id>
-			<name>Average Meal for One (Out)</name>
-			<category>Food</category>
-			<rating>0</rating>
-			<source>RF</source>
-			<page>253</page>
-			<avail>0</avail>
-			<cost>10</cost>
-		</gear>
-		<gear>
-			<id>e76d034c-ba0a-4f65-b5d8-e98f9db63aa2</id>
-			<name>Good Meal for One (Out)</name>
-			<category>Food</category>
-			<rating>0</rating>
-			<source>RF</source>
-			<page>253</page>
-			<avail>2</avail>
-			<cost>50</cost>
-		</gear>
-		<gear>
-			<id>8bb9eb42-9e7c-48e7-a666-a46b88f12486</id>
-			<name>Fancy Meal for One (Out)</name>
-			<category>Food</category>
-			<rating>0</rating>
-			<source>RF</source>
-			<page>253</page>
-			<avail>8</avail>
-			<cost>500</cost>
-		</gear>
-		<gear>
-			<id>730c577e-092f-4e1f-89bc-be65b5b5b463</id>
-			<name>Soy Taco</name>
-			<category>Food</category>
-			<rating>0</rating>
-			<source>RF</source>
-			<page>255</page>
-			<avail>0</avail>
-			<cost>1</cost>
-		</gear>
-		<gear>
-			<id>cf932c3d-d47e-48eb-9ec0-3d2863dbd16c</id>
-			<name>Soy Hot Dog</name>
-			<category>Food</category>
-			<rating>0</rating>
-			<source>RF</source>
-			<page>255</page>
-			<avail>0</avail>
-			<cost>1</cost>
-		</gear>
-		<gear>
-			<id>ca5ed533-4ba9-4c56-a74c-4d98966682c3</id>
-			<name>Instant Ramen (Pack)</name>
-			<category>Food</category>
-			<rating>0</rating>
-			<source>RF</source>
-			<page>255</page>
-			<avail>0</avail>
-			<cost>1</cost>
-			<costfor>4</costfor>
-		</gear>
-		<!-- End Region -->
-		<!-- Region Entertainment -->
-		<gear>
-			<id>13b4e5f8-a04e-4ca1-877d-c02b9521c676</id>
-			<name>Music Album Download</name>
-			<category>Entertainment</category>
-			<rating>0</rating>
-			<source>RF</source>
-			<page>253</page>
-			<avail>0</avail>
-			<bonus>
-				<selecttext />
-			</bonus>
-			<cost>10</cost>
-		</gear>
-		<gear>
-			<id>b817e75b-3e79-49e1-be14-9760c8d7bbc6</id>
-			<name>Movie, First Run</name>
-			<category>Entertainment</category>
-			<rating>0</rating>
-			<source>RF</source>
-			<page>253</page>
-			<avail>0</avail>
-			<bonus>
-				<selecttext />
-			</bonus>
-			<cost>20</cost>
-		</gear>
-		<gear>
-			<id>0ac1108f-19af-4fe5-9dff-27eea4dbf760</id>
-			<name>Movie, Second Run</name>
-			<category>Entertainment</category>
-			<rating>0</rating>
-			<source>RF</source>
-			<page>253</page>
-			<avail>0</avail>
-			<bonus>
-				<selecttext />
-			</bonus>
-			<cost>5</cost>
-		</gear>
-		<gear>
-			<id>b91bd05d-cae9-4f08-96df-7ce17c007def</id>
-			<name>Movie, One-View Download</name>
-			<category>Entertainment</category>
-			<rating>0</rating>
-			<source>RF</source>
-			<page>253</page>
-			<avail>0</avail>
-			<bonus>
-				<selecttext />
-			</bonus>
-			<cost>5</cost>
-		</gear>
-		<gear>
-			<id>79ebc733-ea92-4f6a-a1a3-006f3e30fd86</id>
-			<name>Sim Program</name>
-			<category>Entertainment</category>
-			<rating>0</rating>
-			<source>RF</source>
-			<page>253</page>
-			<avail>0</avail>
-			<bonus>
-				<selecttext />
-			</bonus>
-			<cost>50</cost>
-		</gear>
-		<gear>
-			<id>36d6f722-d5ca-4bbe-a067-b00d405258fb</id>
-			<name>Sim Program, One-View Download</name>
-			<category>Entertainment</category>
-			<rating>0</rating>
-			<source>RF</source>
-			<page>253</page>
-			<avail>0</avail>
-			<bonus>
-				<selecttext />
-			</bonus>
-			<cost>10</cost>
-		</gear>
-		<gear>
-			<id>2e1b37a1-8add-43f8-bf2d-e970cb010f80</id>
-			<name>Portable Music Player</name>
-			<category>Entertainment</category>
-			<rating>0</rating>
-			<source>RF</source>
-			<page>253</page>
-			<avail>0</avail>
-			<bonus>
-				<selecttext />
-			</bonus>
-			<cost>10</cost>
-		</gear>
-		<gear>
-			<id>1b18e3df-3858-44c8-a3a0-feadc903d916</id>
-			<name>Prepaid Commlink (Cheap)</name>
-			<category>Entertainment</category>
-			<rating>0</rating>
-			<source>RF</source>
-			<page>253</page>
-			<avail>0</avail>
-			<cost>20</cost>
-		</gear>
-		<gear>
-			<id>554574da-4794-44ed-bf5e-123c70cbe047</id>
-			<name>Prepaid Commlink (Good)</name>
-			<category>Entertainment</category>
-			<rating>0</rating>
-			<source>RF</source>
-			<page>253</page>
-			<avail>0</avail>
-			<cost>100</cost>
-		</gear>
-		<gear>
-			<id>033022fc-5148-45b3-976b-b13b384fafb1</id>
-			<name>Video Game (New)</name>
-			<category>Entertainment</category>
-			<rating>0</rating>
-			<source>RF</source>
-			<page>253</page>
-			<avail>0</avail>
-			<bonus>
-				<selecttext />
-			</bonus>
-			<cost>50</cost>
-		</gear>
-		<gear>
-			<id>f639e396-b7f4-4543-9196-4d494de103e4</id>
-			<name>Video Game (Old/Used)</name>
-			<category>Entertainment</category>
-			<rating>0</rating>
-			<source>RF</source>
-			<page>253</page>
-			<avail>0</avail>
-			<bonus>
-				<selecttext />
-			</bonus>
-			<cost>20</cost>
-		</gear>
-		<gear>
-			<id>dd07dead-5322-4f52-aacd-575e2223a9e7</id>
-			<name>Magazine (Download)</name>
-			<category>Entertainment</category>
-			<rating>0</rating>
-			<source>RF</source>
-			<page>253</page>
-			<avail>0</avail>
-			<bonus>
-				<selecttext />
-			</bonus>
-			<cost>5</cost>
-		</gear>
-		<gear>
-			<id>79fee23d-b478-488f-842d-b0a88fabcbd6</id>
-			<name>Magazine (Printout)</name>
-			<category>Entertainment</category>
-			<rating>0</rating>
-			<source>RF</source>
-			<page>253</page>
-			<avail>0</avail>
-			<bonus>
-				<selecttext />
-			</bonus>
-			<cost>5</cost>
-		</gear>
-		<gear>
-			<id>fe09e753-8f23-4ae3-84c6-b7704ca09432</id>
-			<name>Book (Download)</name>
-			<category>Entertainment</category>
-			<rating>0</rating>
-			<source>RF</source>
-			<page>253</page>
-			<avail>0</avail>
-			<bonus>
-				<selecttext />
-			</bonus>
-			<cost>20</cost>
-		</gear>
-		<gear>
-			<id>f1a07f84-485b-4958-83b9-4736d70251a2</id>
-			<name>Book (Printout)</name>
-			<category>Entertainment</category>
-			<rating>0</rating>
-			<source>RF</source>
-			<page>253</page>
-			<avail>0</avail>
-			<bonus>
-				<selecttext />
-			</bonus>
-			<cost>20</cost>
-		</gear>
-		<gear>
-			<id>5097064d-3ae8-4e1b-8f37-c391a94c0dab</id>
-			<name>Textbook, Undergraduate (Download)</name>
-			<category>Entertainment</category>
-			<rating>0</rating>
-			<source>RF</source>
-			<page>253</page>
-			<avail>0</avail>
-			<bonus>
-				<selecttext />
-			</bonus>
-			<cost>100</cost>
-		</gear>
-		<gear>
-			<id>45da425d-750c-4c2e-ad6c-67bbae1b5823</id>
-			<name>Textbook, Undergraduate (Printout)</name>
-			<category>Entertainment</category>
-			<rating>0</rating>
-			<source>RF</source>
-			<page>253</page>
-			<avail>0</avail>
-			<bonus>
-				<selecttext />
-			</bonus>
-			<cost>100</cost>
-		</gear>
-		<gear>
-			<id>6e46ffe8-c11a-4fd3-a3d3-518fe1cb186e</id>
-			<name>Textbook, Graduate (Download)</name>
-			<category>Entertainment</category>
-			<rating>0</rating>
-			<source>RF</source>
-			<page>253</page>
-			<avail>0</avail>
-			<bonus>
-				<selecttext />
-			</bonus>
-			<cost>500</cost>
-		</gear>
-		<gear>
-			<id>728d329c-b334-4922-bf7a-81d88d008527</id>
-			<name>Textbook, Graduate (Printout)</name>
-			<category>Entertainment</category>
-			<rating>0</rating>
-			<source>RF</source>
-			<page>253</page>
-			<avail>0</avail>
-			<bonus>
-				<selecttext />
-			</bonus>
-			<cost>500</cost>
-		</gear>
-		<gear>
-			<id>a04f38a1-262a-4546-a14e-9715c80eb4ea</id>
-			<name>Trideo Set (Small)</name>
-			<category>Entertainment</category>
-			<rating>0</rating>
-			<source>RF</source>
-			<page>253</page>
-			<avail>0</avail>
-			<cost>100</cost>
-		</gear>
-		<gear>
-			<id>af40560c-1bbc-42ba-9408-fcc1efb9c72a</id>
-			<name>Trideo Set (Medium)</name>
-			<category>Entertainment</category>
-			<rating>0</rating>
-			<source>RF</source>
-			<page>253</page>
-			<avail>0</avail>
-			<cost>500</cost>
-		</gear>
-		<gear>
-			<id>55f3f684-f24b-4048-aab7-7bc3c02f005b</id>
-			<name>Trideo Set (Large)</name>
-			<category>Entertainment</category>
-			<rating>0</rating>
-			<source>RF</source>
-			<page>253</page>
-			<avail>0</avail>
-			<cost>2000</cost>
-		</gear>
-		<gear>
-			<id>ff00417e-8c96-4cb8-afe1-95a44bf55fc9</id>
-			<name>Ticket for a Show (School)</name>
-			<category>Entertainment</category>
-			<rating>0</rating>
-			<source>RF</source>
-			<page>253</page>
-			<avail>0</avail>
-			<bonus>
-				<selecttext />
-			</bonus>
-			<cost>10</cost>
-		</gear>
-		<gear>
-			<id>eddf3311-dd6d-41c0-aeb6-ad2b424fb12e</id>
-			<name>Ticket for a Show (Normal)</name>
-			<category>Entertainment</category>
-			<rating>0</rating>
-			<source>RF</source>
-			<page>253</page>
-			<avail>4</avail>
-			<bonus>
-				<selecttext />
-			</bonus>
-			<cost>50</cost>
-		</gear>
-		<gear>
-			<id>099de885-bd5d-4994-86cc-d7be6f2df2a4</id>
-			<name>Ticket for a Show (Famous Artist)</name>
-			<category>Entertainment</category>
-			<rating>0</rating>
-			<source>RF</source>
-			<page>253</page>
-			<avail>8</avail>
-			<bonus>
-				<selecttext />
-			</bonus>
-			<cost>500</cost>
-		</gear>
-		<gear>
-			<id>c975d09f-442a-44c6-9659-b7d6889e77af</id>
-			<name>Ticket for Sporting Event (Nosebleed)</name>
-			<category>Entertainment</category>
-			<rating>0</rating>
-			<source>RF</source>
-			<page>253</page>
-			<avail>0</avail>
-			<bonus>
-				<selecttext />
-			</bonus>
-			<cost>50</cost>
-		</gear>
-		<gear>
-			<id>5a9a38a2-12c2-478a-b303-9fd61ee7dab4</id>
-			<name>Ticket for Sporting Event (Normal)</name>
-			<category>Entertainment</category>
-			<rating>0</rating>
-			<source>RF</source>
-			<page>253</page>
-			<avail>4</avail>
-			<bonus>
-				<selecttext />
-			</bonus>
-			<cost>250</cost>
-		</gear>
-		<gear>
-			<id>6f38184c-65e6-4f5f-92a5-86751d693fee</id>
-			<name>Ticket for Sporting Event (Good)</name>
-			<category>Entertainment</category>
-			<rating>0</rating>
-			<source>RF</source>
-			<page>253</page>
-			<avail>8</avail>
-			<bonus>
-				<selecttext />
-			</bonus>
-			<cost>1000</cost>
-		</gear>
-		<gear>
-			<id>bb89c9b0-ff7d-495c-bc86-bbe88076c1cb</id>
-			<name>Box Rental for Ten at a Sporting Event</name>
-			<category>Entertainment</category>
-			<rating>0</rating>
-			<source>RF</source>
-			<page>253</page>
-			<avail>12</avail>
-			<bonus>
-				<selecttext />
-			</bonus>
-			<cost>20000</cost>
-		</gear>
-		<gear>
-			<id>c7da670c-224e-4afa-a11c-5b54c1af04fc</id>
-			<name>Song Download</name>
-			<category>Entertainment</category>
-			<rating>0</rating>
-			<source>RF</source>
-			<page>255</page>
-			<avail>0</avail>
-			<bonus>
-				<selecttext />
-			</bonus>
-			<cost>1</cost>
-		</gear>
-		<gear>
-			<id>846ea561-6c64-497d-99fd-a7c798f01ea0</id>
-			<name>Screamsheet Download</name>
-			<category>Entertainment</category>
-			<rating>0</rating>
-			<source>RF</source>
-			<page>255</page>
-			<avail>0</avail>
-			<bonus>
-				<selecttext />
-			</bonus>
-			<cost>1</cost>
-		</gear>
-		<gear>
-			<id>5c86798b-c144-486f-9cc9-c0c8ec5e23b8</id>
-			<name>Roll of Clear Tape</name>
-			<category>Tools</category>
-			<rating>0</rating>
-			<source>RF</source>
-			<page>255</page>
-			<avail>0</avail>
-			<cost>1</cost>
-		</gear>
-		<gear>
-			<id>41106849-30f5-4976-9020-f4b75959b63a</id>
-			<name>Roll of Masking Tape</name>
-			<category>Tools</category>
-			<rating>0</rating>
-			<source>RF</source>
-			<page>255</page>
-			<avail>0</avail>
-			<cost>1</cost>
-		</gear>
-		<gear>
-			<id>a0110448-c617-4cef-930d-2e673425bb80</id>
-			<name>Matches</name>
-			<category>Tools</category>
-			<rating>0</rating>
-			<source>RF</source>
-			<page>255</page>
-			<avail>0</avail>
-			<cost>1</cost>
-			<costfor>10</costfor>
-		</gear>
-		<gear>
-			<id>deb30d8e-6de3-43a5-85d7-2ced876fc273</id>
-			<name>Lighter (Disposable)</name>
-			<category>Tools</category>
-			<rating>0</rating>
-			<source>RF</source>
-			<page>255</page>
-			<avail>0</avail>
-			<cost>1</cost>
-			<costfor>4</costfor>
-		</gear>
-		<!-- End Region -->
-		<!-- Region Housewares -->
-		<gear>
-			<id>f07ede44-aae5-4708-863f-6708cacc347a</id>
-			<name>Kitchen Timer</name>
-			<category>Housewares</category>
-			<rating>0</rating>
-			<source>RF</source>
-			<page>253</page>
-			<avail>0</avail>
-			<cost>5</cost>
-		</gear>
-		<gear>
-			<id>70016828-fb59-4c90-b342-d426ebca203e</id>
-			<name>Towel</name>
-			<category>Housewares</category>
-			<rating>0</rating>
-			<source>RF</source>
-			<page>253</page>
-			<avail>0</avail>
-			<cost>10</cost>
-		</gear>
-		<gear>
-			<id>7e8abfc5-d62c-45d6-8400-848c15e4cece</id>
-			<name>Pillowcase</name>
-			<category>Housewares</category>
-			<rating>0</rating>
-			<source>RF</source>
-			<page>253</page>
-			<avail>0</avail>
-			<cost>5</cost>
-		</gear>
-		<gear>
-			<id>83707109-9e57-4775-9f28-20da1b5195f7</id>
-			<name>Sheet</name>
-			<category>Housewares</category>
-			<rating>0</rating>
-			<source>RF</source>
-			<page>253</page>
-			<avail>0</avail>
-			<cost>10</cost>
-		</gear>
-		<gear>
-			<id>1d39096e-f9e8-484a-90b3-645f796afeb8</id>
-			<name>Sheet Set</name>
-			<category>Housewares</category>
-			<rating>0</rating>
-			<source>RF</source>
-			<page>253</page>
-			<avail>0</avail>
-			<cost>50</cost>
-		</gear>
-		<gear>
-			<id>efe6a5c9-372a-4ebe-9b86-b9343ef00ecf</id>
-			<name>Table Lamp</name>
-			<category>Housewares</category>
-			<rating>0</rating>
-			<source>RF</source>
-			<page>253</page>
-			<avail>0</avail>
-			<cost>10</cost>
-		</gear>
-		<gear>
-			<id>bc3b56d0-a6b0-426c-b62a-40e1baa0d892</id>
-			<name>Floor Lamp</name>
-			<category>Housewares</category>
-			<rating>0</rating>
-			<source>RF</source>
-			<page>253</page>
-			<avail>0</avail>
-			<cost>50</cost>
-		</gear>
-		<gear>
-			<id>337b3bfb-00b0-4058-9b5f-8df164b1756c</id>
-			<name>Electric Fan (Cheap)</name>
-			<category>Housewares</category>
-			<rating>0</rating>
-			<source>RF</source>
-			<page>253</page>
-			<avail>0</avail>
-			<cost>10</cost>
-		</gear>
-		<gear>
-			<id>3f005184-8b23-4e63-ab8b-e6bf3208d6ce</id>
-			<name>Electric Fan (Good)</name>
-			<category>Housewares</category>
-			<rating>0</rating>
-			<source>RF</source>
-			<page>253</page>
-			<avail>0</avail>
-			<cost>50</cost>
-		</gear>
-		<gear>
-			<id>8b1c61a6-5355-409c-af79-e495218e3ae6</id>
-			<name>Air Conditioner (One Room)</name>
-			<category>Housewares</category>
-			<rating>0</rating>
-			<source>RF</source>
-			<page>253</page>
-			<avail>0</avail>
-			<cost>500</cost>
-		</gear>
-		<gear>
-			<id>670869c9-c4b1-4673-978b-a6d9f228b99f</id>
-			<name>Mat</name>
-			<category>Housewares</category>
-			<rating>0</rating>
-			<source>RF</source>
-			<page>253</page>
-			<avail>0</avail>
-			<cost>10</cost>
-		</gear>
-		<gear>
-			<id>60295864-8e0c-47a8-8e4d-be06fe752a44</id>
-			<name>Rug</name>
-			<category>Housewares</category>
-			<rating>0</rating>
-			<source>RF</source>
-			<page>253</page>
-			<avail>0</avail>
-			<cost>100</cost>
-		</gear>
-		<gear>
-			<id>a2f8d85c-99eb-44ed-b747-ac995f8fec89</id>
-			<name>Universal Connector Cord (Meter)</name>
-			<category>Tools</category>
-			<rating>0</rating>
-			<source>RF</source>
-			<page>254</page>
-			<avail>0</avail>
-			<cost>10</cost>
-		</gear>
-		<gear>
-			<id>ee19955d-cf91-44da-ba5b-9b496dbd14cb</id>
-			<name>Washcloth (Thin)</name>
-			<category>Housewares</category>
-			<rating>0</rating>
-			<source>RF</source>
-			<page>255</page>
-			<avail>0</avail>
-			<cost>1</cost>
-		</gear>
-		<gear>
-			<id>2a2aa705-4996-498f-8e38-af7c30741ae5</id>
-			<name>Paper Plate</name>
-			<category>Housewares</category>
-			<rating>0</rating>
-			<source>RF</source>
-			<page>255</page>
-			<avail>0</avail>
-			<cost>1</cost>
-			<costfor>10</costfor>
-		</gear>
-		<gear>
-			<id>6f6719c5-4f70-4e8c-ba49-7de365629f9b</id>
-			<name>Paper Cup</name>
-			<category>Housewares</category>
-			<rating>0</rating>
-			<source>RF</source>
-			<page>255</page>
-			<avail>0</avail>
-			<cost>1</cost>
-			<costfor>10</costfor>
-		</gear>
-		<gear>
-			<id>968efa9b-fff3-4962-abf3-e81298d35ebb</id>
-			<name>Plastic Plate</name>
-			<category>Housewares</category>
-			<rating>0</rating>
-			<source>RF</source>
-			<page>255</page>
-			<avail>0</avail>
-			<cost>1</cost>
-		</gear>
-		<gear>
-			<id>c599019e-2fd3-4c2f-88f7-4486c7bdbe83</id>
-			<name>Plastic Cup</name>
-			<category>Housewares</category>
-			<rating>0</rating>
-			<source>RF</source>
-			<page>255</page>
-			<avail>0</avail>
-			<cost>1</cost>
-		</gear>
-		<!-- End Region -->
-		<!-- Region Services -->
-		<gear>
-			<id>8eaf2cfb-4a7b-4e2c-b872-19544252dd4b</id>
-			<name>Medical Visit (Cheap)</name>
-			<category>Services</category>
-			<rating>0</rating>
-			<source>RF</source>
-			<page>254</page>
-			<avail>0</avail>
-			<cost>50</cost>
-		</gear>
-		<gear>
-			<id>a901c20b-9309-4e2b-b4b3-cf94c3a7754e</id>
-			<name>Medical Visit (Emergency)</name>
-			<category>Services</category>
-			<rating>0</rating>
-			<source>RF</source>
-			<page>254</page>
-			<avail>0</avail>
-			<cost>500</cost>
-		</gear>
-		<gear>
-			<id>2b3d02cd-30ef-423b-84d0-3f132251f73d</id>
-			<name>Bribe (Cheap)</name>
-			<category>Services</category>
-			<rating>0</rating>
-			<source>RF</source>
-			<page>25</page>
-			<avail>0</avail>
-			<cost>20</cost>
-		</gear>
-		<gear>
-			<id>163c046d-4cb3-4ab3-a4d4-697c93bd4c3d</id>
-			<name>Bribe (Good)</name>
-			<category>Services</category>
-			<rating>0</rating>
-			<source>RF</source>
-			<page>25</page>
-			<avail>0</avail>
-			<cost>100</cost>
-		</gear>
-		<gear>
-			<id>1f8dbb06-b817-4be4-af96-9bc775af9caa</id>
-			<name>Bribe (Lavish)</name>
-			<category>Services</category>
-			<rating>0</rating>
-			<source>RF</source>
-			<page>25</page>
-			<avail>0</avail>
-			<cost>2000</cost>
-		</gear>
-		<gear>
-			<id>e6bc8b1a-6dcb-4b3a-b77b-e65a11384377</id>
-			<name>Prostitute (Cheap)</name>
-			<category>Services</category>
-			<rating>0</rating>
-			<source>RF</source>
-			<page>25</page>
-			<avail>2</avail>
-			<cost>20</cost>
-		</gear>
-		<gear>
-			<id>e89c0769-97e7-43c4-911a-c3fca2b09440</id>
-			<name>Prostitute (Good)</name>
-			<category>Services</category>
-			<rating>0</rating>
-			<source>RF</source>
-			<page>25</page>
-			<avail>4</avail>
-			<cost>100</cost>
-		</gear>
-		<gear>
-			<id>3f704d81-7d5f-44de-8f90-976f14e4fe88</id>
-			<name>Escort Service (Nice)</name>
-			<category>Services</category>
-			<rating>0</rating>
-			<source>RF</source>
-			<page>25</page>
-			<avail>8</avail>
-			<cost>500</cost>
-		</gear>
-		<gear>
-			<id>39feb93e-2762-4881-a419-2be6e2da7dbb</id>
-			<name>Unskilled Labor (Hour)</name>
-			<category>Services</category>
-			<rating>0</rating>
-			<source>RF</source>
-			<page>25</page>
-			<avail>0</avail>
-			<cost>8</cost>
-		</gear>
-		<gear>
-			<id>caf12e8a-e32a-4edb-8d95-9183529008d3</id>
-			<name>Skilled Labor (Hour)</name>
-			<category>Services</category>
-			<rating>0</rating>
-			<source>RF</source>
-			<page>25</page>
-			<avail>4</avail>
-			<cost>20</cost>
-		</gear>
-		<gear>
-			<id>0c4cdbdf-d8d1-421d-a020-4e3925b60491</id>
-			<name>Highly-Skilled Labor (Hour)</name>
-			<category>Services</category>
-			<rating>0</rating>
-			<source>RF</source>
-			<page>25</page>
-			<avail>8</avail>
-			<cost>50</cost>
-		</gear>
-		<!-- End Region -->
-		<!-- Region Tools -->
-		<gear>
-			<id>757d3565-9cf3-469b-b8c9-034b3a926eab</id>
-			<name>Ruler (Cheap)</name>
-			<category>Tools</category>
-			<rating>0</rating>
-			<source>RF</source>
-			<page>255</page>
-			<avail>0</avail>
-			<cost>1</cost>
-		</gear>
-		<gear>
-			<id>2c011b85-93af-41bc-afbe-e2a8ac127652</id>
-			<name>Paintbrush</name>
-			<category>Tools</category>
-			<rating>0</rating>
-			<source>RF</source>
-			<page>255</page>
-			<avail>0</avail>
-			<cost>1</cost>
-		</gear>
-		<gear>
-			<id>227b4ada-738b-4140-8676-927f9d918326</id>
-			<name>House Paint (Liter)</name>
-			<category>Tools</category>
-			<rating>0</rating>
-			<source>RF</source>
-			<page>254</page>
-			<avail>0</avail>
-			<bonus>
-				<selecttext />
-			</bonus>
-			<cost>10</cost>
-		</gear>
-		<gear>
-			<id>828b106c-45bd-43b0-a3c8-a9c37af14f6f</id>
-			<name>Gasoline (Liter)</name>
-			<category>Tools</category>
-			<rating>0</rating>
-			<source>RF</source>
-			<page>254</page>
-			<avail>0</avail>
-			<cost>10</cost>
-		</gear>
-		<gear>
-			<id>647871e8-8dad-42db-8d38-856756b72384</id>
-			<name>Folding Ladder (Meter)</name>
-			<category>Tools</category>
-			<rating>0</rating>
-			<source>RF</source>
-			<page>254</page>
-			<avail>0</avail>
-			<cost>25</cost>
-		</gear>
-		<gear>
-			<id>4280d463-bc30-4add-b410-69b4b1db56e9</id>
-			<name>Can of Spray Paint</name>
-			<category>Tools</category>
-			<rating>0</rating>
-			<source>RF</source>
-			<page>254</page>
-			<avail>0</avail>
-			<bonus>
-				<selecttext />
-			</bonus>
-			<cost>5</cost>
-		</gear>
-		<gear>
-			<id>f30bc378-998c-47f4-b31d-398c3641b1d5</id>
-			<name>Calculator</name>
-			<category>Tools</category>
-			<rating>0</rating>
-			<source>RF</source>
-			<page>254</page>
-			<avail>0</avail>
-			<cost>5</cost>
-		</gear>
-		<gear>
-			<id>31fe7314-87ac-4862-ab96-1bda1efbc22f</id>
-			<name>Ruler (Good)</name>
-			<category>Tools</category>
-			<rating>0</rating>
-			<source>RF</source>
-			<page>254</page>
-			<avail>0</avail>
-			<cost>5</cost>
-		</gear>
-		<gear>
-			<id>ba7ae196-d547-4339-b053-64bf471ef1d4</id>
-			<name>Scissors (Good)</name>
-			<category>Tools</category>
-			<rating>0</rating>
-			<source>RF</source>
-			<page>254</page>
-			<avail>0</avail>
-			<cost>5</cost>
-		</gear>
-		<gear>
-			<id>36b116d0-b401-4f60-b079-b748cf569edb</id>
-			<name>Roll of Duct Tape</name>
-			<category>Tools</category>
-			<rating>0</rating>
-			<source>RF</source>
-			<page>254</page>
-			<avail>0</avail>
-			<cost>5</cost>
-		</gear>
-		<gear>
-			<id>65e6f527-9fff-4e0f-97ea-b8e73c8f1fca</id>
-			<name>Light Bulb (LED)</name>
-			<category>Tools</category>
-			<rating>0</rating>
-			<source>RF</source>
-			<page>254</page>
-			<avail>0</avail>
-			<cost>5</cost>
-		</gear>
-		<gear>
-			<id>dc14482d-7d30-4047-8f79-180ec072f6cb</id>
-			<name>Tube of Epoxy</name>
-			<category>Tools</category>
-			<rating>0</rating>
-			<source>RF</source>
-			<page>254</page>
-			<avail>0</avail>
-			<cost>5</cost>
-		</gear>
-		<gear>
-			<id>17ff01a6-e143-4d07-979d-d524671e1d34</id>
-			<name>Lighter (Good)</name>
-			<category>Tools</category>
-			<rating>0</rating>
-			<source>RF</source>
-			<page>254</page>
-			<avail>0</avail>
-			<cost>5</cost>
-		</gear>
-		<gear>
-			<id>7e970083-2acf-4c0b-8bbb-0d314386eed1</id>
-			<name>Collapsible Shovel</name>
-			<category>Tools</category>
-			<rating>0</rating>
-			<source>RF</source>
-			<page>254</page>
-			<avail>0</avail>
-			<cost>5</cost>
-		</gear>
-		<gear>
-			<id>d8f6f830-27f9-4dd7-91ff-83036c08c146</id>
-			<name>Hand Tool (Cheap)</name>
-			<category>Tools</category>
-			<rating>0</rating>
-			<source>RF</source>
-			<page>254</page>
-			<avail>0</avail>
-			<bonus>
-				<selecttext />
-			</bonus>
-			<cost>5</cost>
-		</gear>
-		<gear>
-			<id>f320c0e2-9f0c-4cc2-a658-0ef885d3c5cb</id>
-			<name>Hand Tool (Good)</name>
-			<category>Tools</category>
-			<rating>0</rating>
-			<source>RF</source>
-			<page>254</page>
-			<avail>0</avail>
-			<bonus>
-				<selecttext />
-			</bonus>
-			<cost>20</cost>
-		</gear>
-		<gear>
-			<id>821862d9-b558-4562-8adf-77707cc34bac</id>
-			<name>Power Tool (Cheap)</name>
-			<category>Tools</category>
-			<rating>0</rating>
-			<source>RF</source>
-			<page>254</page>
-			<avail>0</avail>
-			<bonus>
-				<selecttext />
-			</bonus>
-			<cost>20</cost>
-		</gear>
-		<gear>
-			<id>0ccad261-f107-4248-afd9-03c6b5257308</id>
-			<name>Power Tool (Good)</name>
-			<category>Tools</category>
-			<rating>0</rating>
-			<source>RF</source>
-			<page>254</page>
-			<avail>0</avail>
-			<bonus>
-				<selecttext />
-			</bonus>
-			<cost>100</cost>
-		</gear>
-		<gear>
-			<id>e234b55a-bc17-45db-8eec-7cae4baa93ed</id>
-			<name>Paint Roller</name>
-			<category>Tools</category>
-			<rating>0</rating>
-			<source>RF</source>
-			<page>254</page>
-			<avail>0</avail>
-			<cost>10</cost>
-		</gear>
-		<gear>
-			<id>ae3cdf0d-da25-4171-b2b4-4d9fa92374e2</id>
-			<name>Paint Gun</name>
-			<category>Tools</category>
-			<rating>0</rating>
-			<source>RF</source>
-			<page>254</page>
-			<avail>0</avail>
-			<cost>100</cost>
-		</gear>
-		<gear>
-			<id>8acd6bcd-7f05-4e48-b645-ea9bfd3b93fb</id>
-			<name>Solar Panel (Square Meter)</name>
-			<category>Tools</category>
-			<rating>0</rating>
-			<source>RF</source>
-			<page>254</page>
-			<avail>0</avail>
-			<cost>50</cost>
-		</gear>
-		<gear>
-			<id>29e7f292-89da-4d09-a996-882d5c611762</id>
-			<name>Fanny Pack</name>
-			<category>Tools</category>
-			<rating>0</rating>
-			<source>RF</source>
-			<page>254</page>
-			<avail>0</avail>
-			<cost>5</cost>
-		</gear>
-		<gear>
-			<id>918997db-e89d-4e7a-aed2-1ece657336f5</id>
-			<name>Tool Belt (Cheap)</name>
-			<category>Tools</category>
-			<rating>0</rating>
-			<source>RF</source>
-			<page>254</page>
-			<avail>0</avail>
-			<cost>20</cost>
-		</gear>
-		<gear>
-			<id>4f272f33-e015-4ef9-b80b-faf0b28e5eca</id>
-			<name>Tool Belt (Good)</name>
-			<category>Tools</category>
-			<rating>0</rating>
-			<source>RF</source>
-			<page>254</page>
-			<avail>0</avail>
-			<cost>100</cost>
-		</gear>
-		<gear>
-			<id>9c167ce9-de61-4bbc-bde3-252b99b8e2b4</id>
-			<name>Luggage (Cheap)</name>
-			<category>Tools</category>
-			<rating>0</rating>
-			<source>RF</source>
-			<page>254</page>
-			<avail>0</avail>
-			<cost>20</cost>
-		</gear>
-		<gear>
-			<id>f1d60d11-b2e1-41ba-8cb5-34ce86ee584e</id>
-			<name>Duffel Bag (Cheap)</name>
-			<category>Tools</category>
-			<rating>0</rating>
-			<source>RF</source>
-			<page>254</page>
-			<avail>0</avail>
-			<cost>20</cost>
-		</gear>
-		<gear>
-			<id>6d4d5284-ef86-4960-97a1-fe6883541c75</id>
-			<name>Backpack (Cheap)</name>
-			<category>Tools</category>
-			<rating>0</rating>
-			<source>RF</source>
-			<page>254</page>
-			<avail>0</avail>
-			<cost>20</cost>
-		</gear>
-		<gear>
-			<id>fd5e0fcb-3d44-430e-a7a6-4f07b650adb6</id>
-			<name>Briefcase (Cheap)</name>
-			<category>Tools</category>
-			<rating>0</rating>
-			<source>RF</source>
-			<page>254</page>
-			<avail>0</avail>
-			<cost>20</cost>
-		</gear>
-		<gear>
-			<id>91a60831-8144-44fa-8d28-c0fe4d9acb4e</id>
-			<name>Suitcase (Cheap)</name>
-			<category>Tools</category>
-			<rating>0</rating>
-			<source>RF</source>
-			<page>254</page>
-			<avail>0</avail>
-			<cost>20</cost>
-		</gear>
-		<gear>
-			<id>afff2913-c418-45d3-a0d0-7d22180e3f7c</id>
-			<name>Luggage (Good)</name>
-			<category>Tools</category>
-			<rating>0</rating>
-			<source>RF</source>
-			<page>254</page>
-			<avail>0</avail>
-			<cost>100</cost>
-		</gear>
-		<gear>
-			<id>429fbdba-2818-43db-948a-e138b6bf49f9</id>
-			<name>Duffel Bag (Good)</name>
-			<category>Tools</category>
-			<rating>0</rating>
-			<source>RF</source>
-			<page>254</page>
-			<avail>0</avail>
-			<cost>100</cost>
-		</gear>
-		<gear>
-			<id>d7c98f39-279e-4169-8818-0c3cad08205b</id>
-			<name>Backpack (Good)</name>
-			<category>Tools</category>
-			<rating>0</rating>
-			<source>RF</source>
-			<page>254</page>
-			<avail>0</avail>
-			<cost>100</cost>
-		</gear>
-		<gear>
-			<id>18b58439-6009-4865-8466-e09240c51af2</id>
-			<name>Briefcase (Good)</name>
-			<category>Tools</category>
-			<rating>0</rating>
-			<source>RF</source>
-			<page>254</page>
-			<avail>0</avail>
-			<cost>100</cost>
-		</gear>
-		<gear>
-			<id>c91e95a4-818f-4324-b571-08324ad1162b</id>
-			<name>Suitcase (Good)</name>
-			<category>Tools</category>
-			<rating>0</rating>
-			<source>RF</source>
-			<page>254</page>
-			<avail>0</avail>
-			<cost>100</cost>
-		</gear>
-		<gear>
-			<id>d1f08ce0-e040-41b8-b3f8-cd026a07b6e1</id>
-			<name>Luggage (Nice)</name>
-			<category>Tools</category>
-			<rating>0</rating>
-			<source>RF</source>
-			<page>254</page>
-			<avail>0</avail>
-			<cost>500</cost>
-		</gear>
-		<gear>
-			<id>c22784cf-6ff2-4f65-9120-0be4d8eec1e3</id>
-			<name>Duffel Bag (Nice)</name>
-			<category>Tools</category>
-			<rating>0</rating>
-			<source>RF</source>
-			<page>254</page>
-			<avail>0</avail>
-			<cost>500</cost>
-		</gear>
-		<gear>
-			<id>8459fade-af0f-48a6-b283-b4969d1fe6b7</id>
-			<name>Backpack (Nice)</name>
-			<category>Tools</category>
-			<rating>0</rating>
-			<source>RF</source>
-			<page>254</page>
-			<avail>0</avail>
-			<cost>500</cost>
-		</gear>
-		<gear>
-			<id>bf403263-ff8e-4f0b-a6d6-e180e7d05fcf</id>
-			<name>Briefcase (Nice)</name>
-			<category>Tools</category>
-			<rating>0</rating>
-			<source>RF</source>
-			<page>254</page>
-			<avail>0</avail>
-			<cost>500</cost>
-		</gear>
-		<gear>
-			<id>7ba6ed45-2088-4fc4-ba1b-6f4bc3eb8aad</id>
-			<name>Suitcase (Nice)</name>
-			<category>Tools</category>
-			<rating>0</rating>
-			<source>RF</source>
-			<page>254</page>
-			<avail>0</avail>
-			<cost>500</cost>
-		</gear>
-		<!-- End Region -->
-		<!-- Region Miscellany -->
-		<gear>
-			<id>737ccbc3-3f9f-4064-98f6-5dc7dfd5e8f1</id>
-			<name>Golf Ball</name>
-			<category>Miscellany</category>
-			<rating>0</rating>
-			<source>RF</source>
-			<page>255</page>
-			<avail>0</avail>
-			<cost>1</cost>
-		</gear>
-		<gear>
-			<id>a9ac5a28-960f-4180-9140-e916f2701104</id>
-			<name>Tongs</name>
-			<category>Miscellany</category>
-			<rating>0</rating>
-			<source>RF</source>
-			<page>255</page>
-			<avail>0</avail>
-			<cost>1</cost>
-		</gear>
-		<gear>
-			<id>b5fa31bb-7f2e-463e-a301-1bb92f9b18cf</id>
-			<name>College Bluebook</name>
-			<category>Miscellany</category>
-			<rating>0</rating>
-			<source>RF</source>
-			<page>255</page>
-			<avail>0</avail>
-			<cost>1</cost>
-		</gear>
-		<gear>
-			<id>60df9dae-8c6a-4c2b-9c4f-f76b20aed7be</id>
-			<name>Pocket Notebook</name>
-			<category>Miscellany</category>
-			<rating>0</rating>
-			<source>RF</source>
-			<page>255</page>
-			<avail>0</avail>
-			<cost>1</cost>
-			<costfor>2</costfor>
-		</gear>
-		<gear>
-			<id>79a3ff02-f010-45b5-8533-256fd853b475</id>
-			<name>Index Card</name>
-			<category>Miscellany</category>
-			<rating>0</rating>
-			<source>RF</source>
-			<page>255</page>
-			<avail>0</avail>
-			<cost>1</cost>
-			<costfor>100</costfor>
-		</gear>
-		<gear>
-			<id>753fb331-8c1a-4ec5-be07-af9d59ca76b2</id>
-			<name>Sticky Note</name>
-			<category>Miscellany</category>
-			<rating>0</rating>
-			<source>RF</source>
-			<page>255</page>
-			<avail>0</avail>
-			<cost>1</cost>
-			<costfor>100</costfor>
-		</gear>
-		<gear>
-			<id>30cef1ad-0653-4eb2-a8b9-6d5799bfb04e</id>
-			<name>Crayon</name>
-			<category>Miscellany</category>
-			<rating>0</rating>
-			<source>RF</source>
-			<page>255</page>
-			<avail>0</avail>
-			<cost>1</cost>
-			<costfor>20</costfor>
-		</gear>
-		<gear>
-			<id>13fb7f13-b8a5-4717-83ef-9357f00b2146</id>
-			<name>Pencil</name>
-			<category>Miscellany</category>
-			<rating>0</rating>
-			<source>RF</source>
-			<page>255</page>
-			<avail>0</avail>
-			<cost>1</cost>
-			<costfor>2</costfor>
-		</gear>
-		<gear>
-			<id>6e9ec876-de3a-4eff-bb6a-4cb480985e41</id>
-			<name>Ink Pen (Cheap)</name>
-			<category>Miscellany</category>
-			<rating>0</rating>
-			<source>RF</source>
-			<page>255</page>
-			<avail>0</avail>
-			<cost>1</cost>
-		</gear>
-		<gear>
-			<id>d472bc78-6dda-45c4-9f9a-54d118d3b84f</id>
-			<name>Sandwich Bag</name>
-			<category>Miscellany</category>
-			<rating>0</rating>
-			<source>RF</source>
-			<page>255</page>
-			<avail>0</avail>
-			<cost>1</cost>
-			<costfor>10</costfor>
-		</gear>
-		<gear>
-			<id>9ae307e1-a182-48cf-abb1-31f7c48a0c02</id>
-			<name>Disposable Hand Wipe</name>
-			<category>Miscellany</category>
-			<rating>0</rating>
-			<source>RF</source>
-			<page>255</page>
-			<avail>0</avail>
-			<cost>1</cost>
-			<costfor>50</costfor>
-		</gear>
-		<gear>
-			<id>0db81341-1189-4e0a-a7b4-f23567478072</id>
-			<name>Diaper</name>
-			<category>Miscellany</category>
-			<rating>0</rating>
-			<source>RF</source>
-			<page>255</page>
-			<avail>0</avail>
-			<cost>1</cost>
-			<costfor>2</costfor>
-		</gear>
-		<gear>
-			<id>f08f5416-3673-4787-b9e7-50dc1526e9a1</id>
-			<name>Baby Food</name>
-			<category>Miscellany</category>
-			<rating>0</rating>
-			<source>RF</source>
-			<page>255</page>
-			<avail>0</avail>
-			<cost>1</cost>
-		</gear>
-		<gear>
-			<id>09425101-0700-49fb-a7e7-94a2b8c8f79a</id>
-			<name>Pack of Cigarettes</name>
-			<category>Miscellany</category>
-			<rating>0</rating>
-			<source>RF</source>
-			<page>254</page>
-			<avail>0</avail>
-			<cost>5</cost>
-		</gear>
-		<gear>
-			<id>efa74634-0705-4fa4-8f44-1cb372fcd099</id>
-			<name>Cigar (Decent)</name>
-			<category>Miscellany</category>
-			<rating>0</rating>
-			<source>RF</source>
-			<page>254</page>
-			<avail>0</avail>
-			<cost>10</cost>
-		</gear>
-		<gear>
-			<id>78f2e35e-2c6d-4c92-ade7-51b7aeb2a4f2</id>
-			<name>Cigar (High Quality)</name>
-			<category>Miscellany</category>
-			<rating>0</rating>
-			<source>RF</source>
-			<page>254</page>
-			<avail>0</avail>
-			<cost>100</cost>
-		</gear>
-		<gear>
-			<id>50fb5818-3d83-464c-9bea-2232ba1e7f22</id>
-			<name>Plush Toy</name>
-			<category>Miscellany</category>
-			<rating>0</rating>
-			<source>RF</source>
-			<page>254</page>
-			<avail>0</avail>
-			<cost>5</cost>
-		</gear>
-		<gear>
-			<id>eabfa912-5284-4623-9763-abdf633b48fe</id>
-			<name>Animatronic Plush Toy</name>
-			<category>Miscellany</category>
-			<rating>0</rating>
-			<source>RF</source>
-			<page>254</page>
-			<avail>0</avail>
-			<cost>100</cost>
-		</gear>
-		<gear>
-			<id>e16e09f1-8581-4747-b5ee-5a63bb05d7ea</id>
-			<name>Action Figure</name>
-			<category>Miscellany</category>
-			<rating>0</rating>
-			<source>RF</source>
-			<page>254</page>
-			<avail>0</avail>
-			<cost>10</cost>
-		</gear>
-		<gear>
-			<id>816323bc-2aab-47e7-bd25-8ce2765edb25</id>
-			<name>Animatronic Action Figure</name>
-			<category>Miscellany</category>
-			<rating>0</rating>
-			<source>RF</source>
-			<page>254</page>
-			<avail>0</avail>
-			<cost>200</cost>
-		</gear>
-		<gear>
-			<id>f5198f07-6a3d-4ff1-adac-90135e884908</id>
-			<name>Wrapping Paper (Roll)</name>
-			<category>Miscellany</category>
-			<rating>0</rating>
-			<source>RF</source>
-			<page>254</page>
-			<avail>0</avail>
-			<cost>5</cost>
-		</gear>
-		<gear>
-			<id>93a89589-a59d-4b00-b1b7-1d487b6b7cae</id>
-			<name>Pet Treats</name>
-			<category>Miscellany</category>
-			<rating>0</rating>
-			<source>RF</source>
-			<page>254</page>
-			<avail>0</avail>
-			<cost>5</cost>
-			<costfor>10</costfor>
-		</gear>
-		<gear>
-			<id>01daa0fc-f7c3-4c06-9929-e6e9debd8665</id>
-			<name>Pet Food (kg)</name>
-			<category>Miscellany</category>
-			<rating>0</rating>
-			<source>RF</source>
-			<page>254</page>
-			<avail>0</avail>
-			<cost>2</cost>
-		</gear>
-		<gear>
-			<id>1e8589a2-5737-4870-9a56-8614309a72a9</id>
-			<name>Vehicle Tire (Cheap)</name>
-			<category>Miscellany</category>
-			<rating>0</rating>
-			<source>RF</source>
-			<page>254</page>
-			<avail>0</avail>
-			<cost>50</cost>
-		</gear>
-		<gear>
-			<id>8ed146f5-74c0-4ae5-aa4f-36561baef07a</id>
-			<name>Vehicle Tire (Decent)</name>
-			<category>Miscellany</category>
-			<rating>0</rating>
-			<source>RF</source>
-			<page>254</page>
-			<avail>0</avail>
-			<cost>200</cost>
-		</gear>
-		<gear>
-			<id>8f021953-8e5d-4a42-bca7-f4ac9e76e3df</id>
-			<name>Vehicle Tire (High Quality)</name>
-			<category>Miscellany</category>
-			<rating>0</rating>
-			<source>RF</source>
-			<page>254</page>
-			<avail>0</avail>
-			<cost>1000</cost>
-		</gear>
-		<gear>
-			<id>4753f387-831e-4ff2-8107-c7e79a497e92</id>
-			<name>Fishing Pole (Cheap)</name>
-			<category>Miscellany</category>
-			<rating>0</rating>
-			<source>RF</source>
-			<page>254</page>
-			<avail>0</avail>
-			<cost>20</cost>
-		</gear>
-		<gear>
-			<id>929ba18e-ae4f-4287-a7d8-8765a1c589a6</id>
-			<name>Fishing Pole (Good)</name>
-			<category>Miscellany</category>
-			<rating>0</rating>
-			<source>RF</source>
-			<page>254</page>
-			<avail>0</avail>
-			<cost>100</cost>
-		</gear>
-		<gear>
-			<id>e7c1c102-e283-4f41-8da2-a04cb82e4d97</id>
-			<name>Fishing Pole (Deluxe)</name>
-			<category>Miscellany</category>
-			<rating>0</rating>
-			<source>RF</source>
-			<page>254</page>
-			<avail>0</avail>
-			<cost>500</cost>
-		</gear>
-		<gear>
-			<id>79bee434-20c8-46b5-92ba-4873eab5c566</id>
-			<name>Fishing Lure</name>
-			<category>Miscellany</category>
-			<rating>0</rating>
-			<source>RF</source>
-			<page>254</page>
-			<avail>0</avail>
-			<cost>5</cost>
-		</gear>
-		<gear>
-			<id>4d89fba9-9243-45f4-8c71-828ef97945b2</id>
-			<name>Baseball</name>
-			<category>Miscellany</category>
-			<rating>0</rating>
-			<source>RF</source>
-			<page>254</page>
-			<avail>0</avail>
-			<cost>5</cost>
-		</gear>
-		<gear>
-			<id>110fe480-4e48-461f-b07a-0e19e2bfee81</id>
-			<name>Sports Ball (Cheap)</name>
-			<category>Miscellany</category>
-			<rating>0</rating>
-			<source>RF</source>
-			<page>254</page>
-			<avail>0</avail>
-			<cost>20</cost>
-		</gear>
-		<gear>
-			<id>36bec17f-ea72-411a-9ed4-d2fcb616d170</id>
-			<name>Sports Ball (Good)</name>
-			<category>Miscellany</category>
-			<rating>0</rating>
-			<source>RF</source>
-			<page>254</page>
-			<avail>0</avail>
-			<cost>100</cost>
-		</gear>
-		<gear>
-			<id>4c535de6-7e08-44cf-a201-d68d0839ef60</id>
-			<name>Skates (Cheap)</name>
-			<category>Miscellany</category>
-			<rating>0</rating>
-			<source>RF</source>
-			<page>254</page>
-			<avail>0</avail>
-			<cost>20</cost>
-		</gear>
-		<gear>
-			<id>733165e2-f37e-43b0-8609-a38a38772641</id>
-			<name>Skates (Good)</name>
-			<category>Miscellany</category>
-			<rating>0</rating>
-			<source>RF</source>
-			<page>254</page>
-			<avail>0</avail>
-			<cost>100</cost>
-		</gear>
-		<gear>
-			<id>f14a8257-0edc-41af-a73e-7c5bdf0c9c9a</id>
-			<name>Skateboard (Cheap)</name>
-			<category>Miscellany</category>
-			<rating>0</rating>
-			<source>RF</source>
-			<page>254</page>
-			<avail>0</avail>
-			<cost>20</cost>
-		</gear>
-		<gear>
-			<id>4ae9db05-82a3-4e31-aeb1-4a70ac56625e</id>
-			<name>Skateboard (Good)</name>
-			<category>Miscellany</category>
-			<rating>0</rating>
-			<source>RF</source>
-			<page>254</page>
-			<avail>0</avail>
-			<cost>100</cost>
-		</gear>
-		<gear>
-			<id>7a42e5f5-b55e-4f71-b3c6-0a0c4c19e2b2</id>
-			<name>Bicycle (Cheap)</name>
-			<category>Miscellany</category>
-			<rating>0</rating>
-			<source>RF</source>
-			<page>254</page>
-			<avail>0</avail>
-			<cost>100</cost>
-		</gear>
-		<gear>
-			<id>692da465-f98f-4da5-86fe-1dd2a5ead742</id>
-			<name>Bicycle (Good)</name>
-			<category>Miscellany</category>
-			<rating>0</rating>
-			<source>RF</source>
-			<page>254</page>
-			<avail>0</avail>
-			<cost>500</cost>
-		</gear>
-		<gear>
-			<id>927944f8-0952-40e2-b29f-af7eebcfee4a</id>
-			<name>Canteen, One Liter</name>
-			<category>Miscellany</category>
-			<rating>0</rating>
-			<source>RF</source>
-			<page>254</page>
-			<avail>0</avail>
-			<cost>10</cost>
-		</gear>
-		<gear>
-			<id>3f212508-f62f-4ac6-9d58-8e3b9b2f2f66</id>
-			<name>Digital Clipboard</name>
-			<category>Miscellany</category>
-			<rating>0</rating>
-			<source>RF</source>
-			<page>254</page>
-			<avail>0</avail>
-			<cost>100</cost>
-		</gear>
-		<gear>
-			<id>a4e7806b-ecc8-4fca-99bd-ac1b33d16f20</id>
-			<name>Baby Stroller</name>
-			<category>Miscellany</category>
-			<rating>0</rating>
-			<source>RF</source>
-			<page>254</page>
-			<avail>0</avail>
-			<cost>20</cost>
-		</gear>
-		<gear>
-			<id>5be1fa0b-2315-48ef-b73e-5de10436aa88</id>
-			<name>Bullhorn</name>
-			<category>Miscellany</category>
-			<rating>0</rating>
-			<source>RF</source>
-			<page>254</page>
-			<avail>0</avail>
-			<cost>50</cost>
-		</gear>
-		<gear>
-			<id>0ca6e7c8-ddaa-45f6-821e-e203ab16df0e</id>
-			<name>Ink Pen (Good)</name>
-			<category>Miscellany</category>
-			<rating>0</rating>
-			<source>RF</source>
-			<page>254</page>
-			<avail>0</avail>
-			<cost>20</cost>
-		</gear>
-		<gear>
-			<id>4f60fb63-43cf-40f1-b646-eca25abaa464</id>
-			<name>Ink Pen (Nice)</name>
-			<category>Miscellany</category>
-			<rating>0</rating>
-			<source>RF</source>
-			<page>254</page>
-			<avail>0</avail>
-			<cost>100</cost>
-		</gear>
-		<gear>
-			<id>3b97b2ad-0e63-454e-b5de-60896e423bc9</id>
-			<name>Musical Instrument (Cheap)</name>
-			<category>Miscellany</category>
-			<rating>0</rating>
-			<source>RF</source>
-			<page>254</page>
-			<avail>0</avail>
-			<cost>20</cost>
-		</gear>
-		<gear>
-			<id>83747c8f-9d39-46c4-bdb6-3f2fb59fae4f</id>
-			<name>Musical Instrument (Good)</name>
-			<category>Miscellany</category>
-			<rating>0</rating>
-			<source>RF</source>
-			<page>254</page>
-			<avail>0</avail>
-			<cost>100</cost>
-		</gear>
-		<gear>
-			<id>942c3fcb-c099-4f38-abae-87eb679ac08e</id>
-			<name>Musical Instrument (Nice)</name>
-			<category>Miscellany</category>
-			<rating>0</rating>
-			<source>RF</source>
-			<page>254</page>
-			<avail>0</avail>
-			<cost>500</cost>
-		</gear>
-		<gear>
-			<id>53a62c92-cb9c-4780-8f42-08c0dbb4c499</id>
-			<name>Cold Medicine (Cheap) (Week)</name>
-			<category>Miscellany</category>
-			<rating>0</rating>
-			<source>RF</source>
-			<page>254</page>
-			<avail>0</avail>
-			<cost>5</cost>
-		</gear>
-		<gear>
-			<id>12314256-2a56-449a-8d88-7b26566489ca</id>
-			<name>Cold Medicine (Good) (Week)</name>
-			<category>Miscellany</category>
-			<rating>0</rating>
-			<source>RF</source>
-			<page>254</page>
-			<avail>0</avail>
-			<cost>50</cost>
-		</gear>
-		<gear>
-			<id>39254cd8-aca0-43f2-a104-a84c13bcae09</id>
-			<name>Cigar (Cheap)</name>
-			<category>Miscellany</category>
-			<rating>0</rating>
-			<source>RF</source>
-			<page>255</page>
-			<avail>0</avail>
-			<cost>1</cost>
-		</gear>
-		<gear>
-			<id>2cc2a069-e243-494c-ac04-43f57acbd2b4</id>
-			<name>Chewing Gum (Piece)</name>
-			<category>Miscellany</category>
-			<rating>0</rating>
-			<source>RF</source>
-			<page>255</page>
-			<avail>0</avail>
-			<cost>1</cost>
-			<costfor>10</costfor>
-		</gear>
-		<!-- End Region -->
-		<!-- Region Nanogear-->
-		<gear>
-			<id>1b97b4c7-5279-4778-92c5-44f7f9c94a0b</id>
-			<name>Altskin</name>
-			<category>Nanogear</category>
-			<rating>0</rating>
-			<source>CF</source>
-			<page>152</page>
-			<avail>10</avail>
-			<cost>1250</cost>
-		</gear>
-		<gear>
-			<id>747c90eb-c09a-458f-ad8f-23b494d79b48</id>
-			<name>Altskin Armor</name>
-			<category>Nanogear</category>
-			<rating>0</rating>
-			<source>CF</source>
-			<page>152</page>
-			<avail>+3</avail>
-			<cost>+500</cost>
-		</gear>
-		<gear>
-			<id>dae881b1-882a-4298-ab03-9c9b8549ebfb</id>
-			<name>Altskin Chameleon</name>
-			<category>Nanogear</category>
-			<rating>0</rating>
-			<source>CF</source>
-			<page>152</page>
-			<avail>+2</avail>
-			<cost>+250</cost>
-		</gear>
-		<gear>
-			<id>ce1d06f0-d174-4cca-9a64-dc122a55734a</id>
-			<name>Altskin Newprint</name>
-			<category>Nanogear</category>
-			<rating>6</rating>
-			<source>CF</source>
-			<page>153</page>
-			<avail>+4F</avail>
-			<cost>Rating x 200</cost>
-		</gear>
-		<gear>
-			<id>23ba0ca3-55c3-4ad3-baaf-9ae825d040d2</id>
-			<name>Altskin Sealer</name>
-			<category>Nanogear</category>
-			<rating>0</rating>
-			<source>CF</source>
-			<page>153</page>
-			<avail>+1</avail>
-			<cost>+250</cost>
-		</gear>
-		<gear>
-			<id>74ba41f1-ca67-4b5a-bc30-4647ff4cd3fc</id>
-			<name>Altskin Shifter</name>
-			<category>Nanogear</category>
-			<rating>0</rating>
-			<source>CF</source>
-			<page>153</page>
-			<avail>+2</avail>
-			<bonus>
-				<limitmodifier>
-					<limit>Mental</limit>
-					<value>1</value>
-					<condition>Only for Disguise and Impersination</condition>
-				</limitmodifier>
-			</bonus>
-			<cost>+250</cost>
-		</gear>
-		<gear>
-			<id>304ac4ee-96aa-400d-a376-1ba699c94438</id>
-			<name>Carcerand-Plus</name>
-			<category>Nanogear</category>
-			<rating>6</rating>
-			<source>CF</source>
-			<page>149</page>
-			<avail>10F</avail>
-			<cost>Rating * 3000</cost>
-		</gear>
-		<gear>
-			<id>cb64363f-c918-4cb1-9640-2c037a63bfe2</id>
-			<name>Cutters</name>
-			<category>Nanogear</category>
-			<rating>0</rating>
-			<source>CF</source>
-			<page>155</page>
-			<avail>12F</avail>
-			<cost>4000</cost>
-		</gear>
-		<gear>
-			<id>ab07341f-b49b-4002-bd9a-be809e7fc181</id>
-			<name>Etchers</name>
-			<category>Nanogear</category>
-			<rating>0</rating>
-			<source>CF</source>
-			<page>153</page>
-			<avail>8</avail>
-			<cost>500</cost>
-		</gear>
-		<gear>
-			<id>bb0be5c4-90c4-4dbe-ae4b-76e3680f1952</id>
-			<name>Nantidotes</name>
-			<category>Nanogear</category>
-			<rating>9</rating>
-			<source>CF</source>
-			<page>149</page>
-			<avail>8F</avail>
-			<bonus>
-				<selecttext />
-			</bonus>
-			<cost>Rating * 1500</cost>
-		</gear>
-		<gear>
-			<id>40b7ac95-e4ba-4651-a348-fe277fac52bc</id>
-			<name>Monowire (Per Metre)</name>
-			<category>Nanogear</category>
-			<rating>0</rating>
-			<source>CF</source>
-			<page>152</page>
-			<avail>14R</avail>
-			<cost>1000</cost>
-		</gear>
-		<gear>
-			<id>07d7b16b-9ae5-4cb2-b364-9da3f211516b</id>
-			<name>Hard Nanohive Supplies</name>
-			<category>Nanogear</category>
-			<rating>0</rating>
-			<source>CF</source>
-			<page>151</page>
-			<avail>(Rating*5)R</avail>
-			<cost>Rating*500</cost>
-		</gear>
-		<gear>
-			<id>4a9061f4-fc66-48e1-bbd0-80241896d356</id>
-			<name>Intruders</name>
-			<category>Nanogear</category>
-			<rating>0</rating>
-			<source>CF</source>
-			<page>155</page>
-			<avail>12F</avail>
-			<cost>3000</cost>
-		</gear>
-		<gear>
-			<id>6bc81c68-d84b-435d-b441-660e4b18f2e8</id>
-			<name>Nanopaste Disguise Container, Small</name>
-			<category>Nanogear</category>
-			<rating>0</rating>
-			<source>CF</source>
-			<page>152</page>
-			<avail>12F</avail>
-			<cost>350</cost>
-		</gear>
-		<gear>
-			<id>c4adac2f-9349-4fe4-8894-f38d4445080b</id>
-			<name>Nanopaste Disguise Container, Large</name>
-			<category>Nanogear</category>
-			<rating>0</rating>
-			<source>CF</source>
-			<page>152</page>
-			<avail>16F</avail>
-			<cost>700</cost>
-		</gear>
-		<gear>
-			<id>c1ed1ff0-8ff7-4c38-a198-e27a7c2c91a9</id>
-			<name>NanoSpy</name>
-			<category>Nanogear</category>
-			<rating>0</rating>
-			<source>CF</source>
-			<page>152</page>
-			<avail>14F</avail>
-			<cost>10000</cost>
-		</gear>
-		<gear>
-			<id>4752d8ab-4393-4fd6-a3c6-c85f65d01281</id>
-			<name>Savior Medkit</name>
-			<category>Nanogear</category>
-			<rating>0</rating>
-			<source>CF</source>
-			<page>152</page>
-			<avail>6</avail>
-			<cost>2000</cost>
-		</gear>
-		<gear>
-			<id>4f4f8801-dfe6-4847-add3-4afa66ec547f</id>
-			<name>Savior Medkit Supplies</name>
-			<category>Nanogear</category>
-			<rating>0</rating>
-			<source>CF</source>
-			<page>152</page>
-			<avail>4</avail>
-			<cost>300</cost>
-		</gear>
-		<gear>
-			<id>f634ee1f-0c3f-47bd-bea7-10236b24de39</id>
-			<name>Smart Corrosives</name>
-			<category>Nanogear</category>
-			<rating>0</rating>
-			<source>CF</source>
-			<page>152</page>
-			<avail>10R</avail>
-			<cost>4000</cost>
-		</gear>
-		<gear>
-			<id>b8f9ecea-219e-4765-bfd3-c7d4b9477e28</id>
-			<name>Universal Sealant</name>
-			<category>Nanogear</category>
-			<rating>0</rating>
-			<source>CF</source>
-			<page>152</page>
-			<avail>10</avail>
-			<cost>250</cost>
-		</gear>
-		<!-- End Region -->
-		<!-- Region Critter Gear -->
-		<gear>
-			<id>1f78e254-59a9-45ae-8936-cccc71484402</id>
-			<name>Sensor Collar</name>
-			<category>Critter Gear</category>
-			<rating>0</rating>
-			<source>HS</source>
-			<page>185</page>
-			<avail>2</avail>
-			<capacity>4</capacity>
-			<cost>200</cost>
-<<<<<<< HEAD
-			<capacity>4</capacity>
-=======
->>>>>>> e70d36cf
-			<gears>
-				<usegear>
-					<name>Camera</name>
-					<category>Vision Devices</category>
-					<rating>2</rating>
-					<capacity>2</capacity>
-				</usegear>
-				<usegear>
-					<name>Microphone, Omni-Directional</name>
-					<category>Audio Devices</category>
-					<rating>2</rating>
-					<capacity>2</capacity>
-				</usegear>
-			</gears>
-		</gear>
-		<gear>
-			<id>bedcaf29-5b6e-4135-8589-d8b5a1291afb</id>
-			<name>Critter Earphones</name>
-			<category>Audio Devices</category>
-			<rating>6</rating>
-			<source>HS</source>
-			<page>185</page>
-			<avail>3</avail>
-			<capacity>Rating</capacity>
-			<cost>Rating * 50</cost>
-		</gear>
-		<gear>
-			<id>098beed4-c197-432e-adb9-bedba3eda18a</id>
-			<name>Critter Goggles</name>
-			<category>Vision Devices</category>
-			<rating>6</rating>
-			<source>HS</source>
-			<page>185</page>
-			<avail>3</avail>
-			<capacity>Rating</capacity>
-			<cost>Rating * 50</cost>
-		</gear>
-		<gear>
-			<id>df3e6d75-4f97-4ad3-a944-02b8f0733b78</id>
-			<name>Training Kit</name>
-			<category>Critter Gear</category>
-			<rating>0</rating>
-			<source>HS</source>
-			<page>185</page>
-			<avail>1</avail>
-			<cost>250</cost>
-		</gear>
-		<!-- End Region -->
-		<!-- Region Tailored Cologne/Perfume -->
-		<gear>
-			<id>c3409d3a-2284-41d2-b911-9689459cf873</id>
-			<name>Aztec Fly</name>
-			<category>Tailored Perfume/Cologne</category>
-			<rating>0</rating>
-			<source>CA</source>
-			<page>143</page>
-			<avail>6</avail>
-			<cost>100</cost>
-		</gear>
-		<gear>
-			<id>6393ca16-41d0-4714-b7a0-1be18a62815c</id>
-			<name>Black Panther</name>
-			<category>Tailored Perfume/Cologne</category>
-			<rating>0</rating>
-			<source>CA</source>
-			<page>143</page>
-			<avail>8R</avail>
-			<cost>250</cost>
-		</gear>
-		<gear>
-			<id>1673b6fb-ead9-44bb-b6dd-5430026f2428</id>
-			<name>Lion's Roar</name>
-			<category>Tailored Perfume/Cologne</category>
-			<rating>0</rating>
-			<source>CA</source>
-			<page>143</page>
-			<avail>22R</avail>
-			<cost>75</cost>
-		</gear>
-		<gear>
-			<id>623827ad-2707-4522-ae26-615a6fdcd3a9</id>
-			<name>Taranke Tiger</name>
-			<category>Tailored Perfume/Cologne</category>
-			<rating>0</rating>
-			<source>CA</source>
-			<page>143</page>
-			<avail>5</avail>
-			<cost>100</cost>
-		</gear>
-		<gear>
-			<id>d749d44c-efbc-4d3a-9ec5-367a06af305d</id>
-			<name>Tracking Hound</name>
-			<category>Tailored Perfume/Cologne</category>
-			<rating>0</rating>
-			<source>CA</source>
-			<page>143</page>
-			<avail>3</avail>
-			<cost>75</cost>
-		</gear>
-		<gear>
-			<id>2fac0205-8f96-4031-ab10-f3bb35b049e4</id>
-			<name>Winter Wolf</name>
-			<category>Tailored Perfume/Cologne</category>
-			<rating>0</rating>
-			<source>CA</source>
-			<page>143</page>
-			<avail>3</avail>
-			<cost>50</cost>
-		</gear>
-		<!-- End Region -->
-		<!-- Region Paydata -->
-		<gear>
-			<id>bcbc7556-8e1d-451e-b0eb-75747513092d</id>
-			<name>Access Codes</name>
-			<category>Paydata</category>
-			<rating>0</rating>
-			<source>CA</source>
-			<page>148</page>
-			<avail>-</avail>
-			<bonus>
-				<selecttext />
-			</bonus>
-			<cost>Variable(500-2500)</cost>
-		</gear>
-		<gear>
-			<id>c51b5d51-6f27-4e8b-a521-92c3f1cfdb1e</id>
-			<name>Address</name>
-			<category>Paydata</category>
-			<rating>0</rating>
-			<source>CA</source>
-			<page>148</page>
-			<avail>-</avail>
-			<bonus>
-				<selecttext />
-			</bonus>
-			<cost>Variable(200-750)</cost>
-		</gear>
-		<gear>
-			<id>e30bfc81-66ed-4ea3-aec9-fc80ee886a38</id>
-			<name>Blackmail Info</name>
-			<category>Paydata</category>
-			<rating>0</rating>
-			<source>CA</source>
-			<page>148</page>
-			<avail>-</avail>
-			<bonus>
-				<selecttext />
-			</bonus>
-			<cost>Variable(2000-1000000)</cost>
-		</gear>
-		<gear>
-			<id>89da3246-093b-4609-8ba1-7ec0a3cf93b7</id>
-			<name>Handwriting Analysis</name>
-			<category>Paydata</category>
-			<rating>0</rating>
-			<source>CA</source>
-			<page>148</page>
-			<avail>-</avail>
-			<bonus>
-				<selecttext />
-			</bonus>
-			<cost>Variable(150-400)</cost>
-		</gear>
-		<gear>
-			<id>453d23ce-5709-4542-a4a8-ed2221909e84</id>
-			<name>History</name>
-			<category>Paydata</category>
-			<rating>0</rating>
-			<source>CA</source>
-			<page>148</page>
-			<avail>-</avail>
-			<bonus>
-				<selecttext />
-			</bonus>
-			<cost>Variable(250-2000)</cost>
-		</gear>
-		<gear>
-			<id>0705fa81-ced2-4a0a-a79f-a44a9973c8b7</id>
-			<name>Hobbies</name>
-			<category>Paydata</category>
-			<rating>0</rating>
-			<source>CA</source>
-			<page>148</page>
-			<avail>-</avail>
-			<bonus>
-				<selecttext />
-			</bonus>
-			<cost>Variable(100-500)</cost>
-		</gear>
-		<gear>
-			<id>4a7c6ff3-2789-4e10-a30d-546ea6eb6524</id>
-			<name>Market Scan</name>
-			<category>Paydata</category>
-			<rating>0</rating>
-			<source>CA</source>
-			<page>148</page>
-			<avail>-</avail>
-			<bonus>
-				<selecttext />
-			</bonus>
-			<cost>Variable(100-300)</cost>
-		</gear>
-		<gear>
-			<id>af82cadb-28f4-4a81-a390-6bba487c680d</id>
-			<name>Medical Condition</name>
-			<category>Paydata</category>
-			<rating>0</rating>
-			<source>CA</source>
-			<page>148</page>
-			<avail>-</avail>
-			<bonus>
-				<selecttext />
-			</bonus>
-			<cost>Variable(500-3000)</cost>
-		</gear>
-		<gear>
-			<id>2381ad85-afcc-4967-b196-6fa5d04b27aa</id>
-			<name>Name</name>
-			<category>Paydata</category>
-			<rating>0</rating>
-			<source>CA</source>
-			<page>149</page>
-			<avail>-</avail>
-			<bonus>
-				<selecttext />
-			</bonus>
-			<cost>Variable(100-500)</cost>
-		</gear>
-		<gear>
-			<id>08d41449-fcd2-4917-b8e4-0cbd97ce5570</id>
-			<name>Pattern Recognition</name>
-			<category>Paydata</category>
-			<rating>0</rating>
-			<source>CA</source>
-			<page>149</page>
-			<avail>-</avail>
-			<bonus>
-				<selecttext />
-			</bonus>
-			<cost>Variable(300-1750)</cost>
-		</gear>
-		<gear>
-			<id>e80edf87-2f37-43a1-84a4-72850431f79e</id>
-			<name>Psych Profile</name>
-			<category>Paydata</category>
-			<rating>0</rating>
-			<source>CA</source>
-			<page>149</page>
-			<avail>-</avail>
-			<bonus>
-				<selecttext />
-			</bonus>
-			<cost>Variable(750-3000)</cost>
-		</gear>
-		<gear>
-			<id>9dede46d-6f5d-457d-b7eb-02a959b655bf</id>
-			<name>Recent Purchases</name>
-			<category>Paydata</category>
-			<rating>0</rating>
-			<source>CA</source>
-			<page>149</page>
-			<avail>-</avail>
-			<bonus>
-				<selecttext />
-			</bonus>
-			<cost>Variable(150-1500)</cost>
-		</gear>
-		<gear>
-			<id>b909eb31-99bd-4a42-80e6-2002668f166b</id>
-			<name>Safehouses</name>
-			<category>Paydata</category>
-			<rating>0</rating>
-			<source>CA</source>
-			<page>149</page>
-			<avail>-</avail>
-			<bonus>
-				<selecttext />
-			</bonus>
-			<cost>Variable(1000-1000000)</cost>
-		</gear>
-		<gear>
-			<id>f1de35d0-7e24-4860-8caa-773d5439308b</id>
-			<name>Social Media Analysis</name>
-			<category>Paydata</category>
-			<rating>0</rating>
-			<source>CA</source>
-			<page>149</page>
-			<avail>-</avail>
-			<bonus>
-				<selecttext />
-			</bonus>
-			<cost>Variable(100-500)</cost>
-		</gear>
-		<gear>
-			<id>28848160-65f7-495c-a04a-218b17a9cecb</id>
-			<name>Workplace</name>
-			<category>Paydata</category>
-			<rating>0</rating>
-			<source>CA</source>
-			<page>148</page>
-			<avail>-</avail>
-			<bonus>
-				<selecttext />
-			</bonus>
-			<cost>Variable(150-600)</cost>
-		</gear>
-		<!-- End Region -->
-		<gear>
-			<id>0025f1c7-45a4-4ec5-a692-e18aab2f97a9</id>
-			<name>Custom Item</name>
-			<category>Custom</category>
-			<rating>0</rating>
-			<source>SR5</source>
-			<page>1</page>
-			<avail>0</avail>
-			<cost>Variable(0-1000000)</cost>
-		</gear>
-		<!-- Region SR5 2050 -->
-		<!-- Region Explosives -->
-		<gear>
-			<id>4320ca43-f04b-471a-a0c9-ae12fce4db4a</id>
-			<name>Detonator, Radio (2050)</name>
-			<category>Explosives</category>
-			<rating>0</rating>
-			<source>2050</source>
-			<page>191</page>
-			<avail>4E</avail>
-			<cost>250</cost>
-		</gear>
-		<gear>
-			<id>079d94d5-117f-4f47-8d10-c35d66e65ff4</id>
-			<name>Detonator, Timer (2050)</name>
-			<category>Explosives</category>
-			<rating>0</rating>
-			<source>2050</source>
-			<page>191</page>
-			<avail>4R</avail>
-			<cost>100</cost>
-		</gear>
-		<gear>
-			<id>4be7aa83-17c2-408d-9fc7-02da1e8233d1</id>
-			<name>Plastic Explosive C-6 (2050)</name>
-			<category>Explosives</category>
-			<rating>6</rating>
-			<source>2050</source>
-			<page>191</page>
-			<avail>8F</avail>
-			<cost>80</cost>
-			<minrating>6</minrating>
-		</gear>				
-		<gear>
-			<id>af65f401-4008-43e5-b32a-ea8134ccdce1</id>
-			<name>Plastic Explosive C-12 (2050)</name>
-			<category>Explosives</category>
-			<rating>12</rating>
-			<source>2050</source>
-			<page>191</page>
-			<avail>10F</avail>
-			<cost>200</cost>
-			<minrating>12</minrating>
-		</gear>		
-		<gear>
-			<id>94961a50-9d6a-44b7-bfb2-426be45e60c9</id>
-			<name>Commercial Explosive (2050)</name>
-			<category>Explosives</category>
-			<rating>3</rating>
-			<source>2050</source>
-			<page>191</page>
-			<avail>6R</avail>
-			<cost>60</cost>
-			<minrating>3</minrating>
-		</gear>		
-		<!-- Missiles -->
-		<gear>
-			<id>579d8a5e-3c1b-4b91-adb0-f9212ae66d0a</id>
-			<name>Missile: Anti-Vehicle (2050)</name>
-			<category>Ammunition</category>
-			<rating>6</rating>
-			<source>2050</source>
-			<page>191</page>
-			<avail>12F</avail>
-			<addweapon>Missile: Anti-Vehicle (2050)</addweapon>
-			<cost>2000+(Rating * 500)</cost>
-		</gear>
-		<gear>
-			<id>d27371aa-248d-4a04-b78e-4eccaddd3f9d</id>
-			<name>Missile: Anti-Personnel (2050)</name>
-			<category>Ammunition</category>
-			<rating>6</rating>
-			<source>2050</source>
-			<page>191</page>
-			<avail>12F</avail>
-			<addweapon>Missile: Anti-Personnel (2050)</addweapon>
-			<cost>1000+(Rating * 500)</cost>
-		</gear>
-		<gear>
-			<id>25177977-8f28-4966-ba61-63627bed8af7</id>
-			<name>Missile: High Explosive (2050)</name>
-			<category>Ammunition</category>
-			<rating>6</rating>
-			<source>2050</source>
-			<page>191</page>
-			<avail>12F</avail>
-			<addweapon>Missile: High Explosive (2050)</addweapon>
-			<cost>1500+(Rating * 500)</cost>
-		</gear>
-		<!-- Rocket -->
-		<gear>
-			<id>1a0f0ea0-5c82-4e99-90bd-28ea390bcbd2</id>
-			<name>Rocket: High Explosive (2050)</name>
-			<category>Ammunition</category>
-			<rating>0</rating>
-			<source>2050</source>
-			<page>191</page>
-			<avail>8F</avail>
-			<addweapon>Rocket: High Explosive (2050)</addweapon>
-			<cost>1500</cost>
-		</gear>			
-		<gear>
-			<id>370767a9-5c8d-4ee3-ad2a-78b30b5f53fc</id>
-			<name>Rocket: Anti-Vehicle (2050)</name>
-			<category>Ammunition</category>
-			<rating>0</rating>
-			<source>2050</source>
-			<page>191</page>
-			<avail>8F</avail>
-			<addweapon>Rocket: Anti-Vehicle (2050)</addweapon>
-			<cost>2000</cost>
-		</gear>		
-		<gear>
-			<id>c9405bce-6ad0-42d5-9b35-6ce4c892b2ff</id>
-			<name>Rocket: Anti-Personnel (2050)</name>
-			<category>Ammunition</category>
-			<rating>0</rating>
-			<source>2050</source>
-			<page>191</page>
-			<avail>8F</avail>
-			<addweapon>Rocket: Anti-Personnel (2050)</addweapon>
-			<cost>1000</cost>
-		</gear>		
-		<!-- Grenade -->
-		<gear>
-			<id>f8677b70-16d5-4dd3-b8c1-0ff4024ea928</id>
-			<name>Grenade: Smoke (2050)</name>
-			<category>Ammunition</category>
-			<rating>0</rating>
-			<source>2050</source>
-			<page>191</page>
-			<avail>3R</avail>
-			<addweapon>Grenade: Smoke (2050)</addweapon>
-			<cost>30</cost>
-		</gear>
-		<gear>
-			<id>7eb45820-7ef0-4a7c-ba0e-99e4dda66b02</id>
-			<name>Minigrenade: Smoke (2050)</name>
-			<category>Ammunition</category>
-			<rating>0</rating>
-			<source>2050</source>
-			<page>191</page>
-			<avail>8F</avail>
-			<addweapon>Minigrenade: Smoke (2050)</addweapon>
-			<cost>60</cost>
-		</gear>		
-		<gear>
-			<id>c89bfb86-ac08-4020-92e4-6ef84209b165</id>
-			<name>Grenade: Offensive (2050)</name>
-			<category>Ammunition</category>
-			<rating>0</rating>
-			<source>2050</source>
-			<page>191</page>
-			<avail>4F</avail>
-			<addweapon>Grenade: Offensive (2050)</addweapon>
-			<cost>45</cost>
-		</gear>
-		<gear>
-			<id>72979698-fda1-4516-a724-045f97fe824b</id>
-			<name>Minigrenade: Offensive (2050)</name>
-			<category>Ammunition</category>
-			<rating>0</rating>
-			<source>2050</source>
-			<page>191</page>
-			<avail>4F</avail>
-			<addweapon>Minigrenade: Offensive (2050)</addweapon>
-			<cost>60</cost>
-		</gear>
-		<gear>
-			<id>e014dc28-a2e0-466e-9a38-4aa5cde8d556</id>
-			<name>Grenade: Defensive (2050)</name>
-			<category>Ammunition</category>
-			<rating>0</rating>
-			<source>2050</source>
-			<page>191</page>
-			<avail>4F</avail>
-			<addweapon>Grenade: Defensive (2050)</addweapon>
-			<cost>45</cost>
-		</gear>
-		<gear>
-			<id>d12aabe8-9ca6-4ce7-9ea3-e9874ea66e6c</id>
-			<name>Minigrenade: Defensive (2050)</name>
-			<category>Ammunition</category>
-			<rating>0</rating>
-			<source>2050</source>
-			<page>191</page>
-			<avail>4F</avail>
-			<addweapon>Minigrenade: Defensive (2050)</addweapon>
-			<cost>60</cost>
-		</gear>	
-		<gear>
-			<id>443dd750-a30b-4e60-9464-fe2b65f85889</id>
-			<name>Minigrenade: Shock (2050)</name>
-			<category>Ammunition</category>
-			<rating>0</rating>
-			<source>2050</source>
-			<page>191</page>
-			<avail>8F</avail>
-			<addweapon>Minigrenade: Shock (2050)</addweapon>
-			<cost>60</cost>
-		</gear>		
-		<gear>
-			<id>eb395ddc-d8d2-4dbc-8dad-089221a1db5a</id>
-			<name>Grenade: Shock (2050)</name>
-			<category>Ammunition</category>
-			<rating>0</rating>
-			<source>2050</source>
-			<page>191</page>
-			<avail>5F</avail>
-			<addweapon>Grenade: Shock (2050)</addweapon>
-			<cost>30</cost>
-			<costfor>1</costfor>
-		</gear>
-		<!-- Ammo -->
-		<gear>
-			<id>02993005-44f2-4b2c-9e19-6ddb3517a7ee</id>
-			<name>Ammo: Taser Dart (2050)</name>
-			<category>Ammunition</category>
-			<rating>0</rating>
-			<source>2050</source>
-			<page>190</page>
-			<avail>6R</avail>
-			<cost>50</cost>
-			<costfor>10</costfor>
-		</gear>		
-		<gear>
-			<id>998586de-fd3f-4589-af53-676767f1b1b5</id>
-			<name>Ammo: Assault Cannon (2050)</name>
-			<category>Ammunition</category>
-			<rating>0</rating>
-			<source>2050</source>
-			<page>190</page>
-			<avail>10F</avail>
-			<cost>450</cost>
-			<costfor>10</costfor>
-		</gear>
-		<gear>
-			<id>83bf8f55-47a6-4780-9223-7b14eddcd5e9</id>
-			<name>Ammo: Injection Darts (2050)</name>
-			<category>Ammunition</category>
-			<rating>0</rating>
-			<source>2050</source>
-			<page>190</page>
-			<avail>4R</avail>
-			<addoncategory>Drugs</addoncategory>
-			<addoncategory>Toxins</addoncategory>
-			<cost>200</cost>
-			<costfor>10</costfor>
-		</gear>
-		<gear>
-			<id>186d9840-4a40-4b80-ba8f-58377a06e180</id>
-			<name>Ammo: Gel Rounds (2050)</name>
-			<category>Ammunition</category>
-			<rating>0</rating>
-			<source>SR5</source>
-			<page>434</page>
-			<avail>4R</avail>
-			<cost>30</cost>
-			<costfor>10</costfor>
-			<weaponbonus>
-				<ap>1</ap>
-				<damagetype>S</damagetype>
-			</weaponbonus>
-		</gear>
-		<gear>
-			<id>86fc55db-c032-47d5-a981-9a7bc3a85ee4</id>
-			<name>Ammo: Flechette Rounds (2050)</name>
-			<category>Ammunition</category>
-			<rating>0</rating>
-			<source>2050</source>
-			<page>190</page>
-			<avail>3R</avail>
-			<cost>100</cost>
-			<costfor>10</costfor>
-			<weaponbonus>
-				<ap>5</ap>
-				<damage>2</damage>
-				<damagetype>P(f)</damagetype>
-			</weaponbonus>
-		</gear>		
-		<gear>
-			<id>0003acf4-25ff-470e-990c-6ea8c056f5b2</id>
-			<name>Ammo: Explosive Rounds (2050)</name>
-			<category>Ammunition</category>
-			<rating>0</rating>
-			<source>2050</source>
-			<page>190</page>
-			<avail>8R</avail>
-			<cost>50</cost>
-			<costfor>10</costfor>
-			<weaponbonus>
-				<ap>-1</ap>
-				<damage>1</damage>
-			</weaponbonus>
-		</gear>
-		<gear>
-			<id>9c241ebd-fabf-4fc4-a3f7-15653af3082a</id>
-			<name>Ammo: APDS (2050)</name>
-			<category>Ammunition</category>
-			<rating>0</rating>
-			<source>2050</source>
-			<page>190</page>
-			<avail>14F</avail>
-			<cost>70</cost>
-			<costfor>10</costfor>
-			<weaponbonus>
-				<ap>-4</ap>
-			</weaponbonus>
-		</gear>
-		<!-- Wapon Gear -->
-		<gear>
-			<id>91d36fa3-1af7-425a-b4c5-1cdc233dbf8b</id>
-			<name>Concealable Holster (2050)</name>
-			<category>Armor Enhancements</category>
-			<rating>0</rating>
-			<source>2050</source>
-			<page>189</page>
-			<avail>2</avail>
-			<armorcapacity>[4]</armorcapacity>
-			<cost>100</cost>
-		</gear>		
-		<gear>
-			<id>e31b4904-bb36-4016-ab9e-97292e259b0e</id>
-			<name>Smart Goggles (2050)</name>
-			<category>Vision Devices</category>
-			<rating>0</rating>
-			<source>2050</source>
-			<page>189</page>
-			<avail>3R</avail>
-			<bonus>
-				<smartlink />
-			</bonus>
-			<capacity>2</capacity>
-			<cost>3000</cost>
-		</gear>
-		<gear>
-			<id>39c072cd-cb03-4145-a699-8f6c7e8fb20e</id>
-			<name>Low Light (2050)</name>
-			<category>Vision Enhancements</category>
-			<rating>0</rating>
-			<source>2050</source>
-			<page>189</page>
-			<avail>0</avail>
-			<armorcapacity>[1]</armorcapacity>
-			<capacity>[1]</capacity>
-			<cost>1000</cost>
-		</gear>
-		<gear>
-			<id>60ac70ec-8b62-464d-817d-1d2fd04a8102</id>
-			<name>Thermographic Vision(2050)</name>
-			<category>Vision Enhancements</category>
-			<rating>0</rating>
-			<source>2050</source>
-			<page>189</page>
-			<avail>0</avail>
-			<armorcapacity>[1]</armorcapacity>
-			<capacity>[1]</capacity>
-			<cost>1000</cost>
-		</gear>
-		<!-- Magische Ausrüstung -->
-		<gear>
-			<id>e936f8b3-68bd-4e6e-9f46-f135699179b6</id>
-			<name>Counterspelling Focus, Health (2050)</name>
-			<category>Foci</category>
-			<rating>18</rating>
-			<source>2050</source>
-			<page>207</page>
-			<avail>(Rating * 4)R</avail>
-			<cost>Rating * 40000</cost>
-		</gear>
-		<gear>
-			<id>d3bff875-6d10-446c-9c3e-79aef9ca125c</id>
-			<name>Counterspelling Focus, Illusion (2050)</name>
-			<category>Foci</category>
-			<rating>18</rating>
-			<source>2050</source>
-			<page>207</page>
-			<avail>(Rating * 4)R</avail>
-			<cost>Rating * 40000</cost>
-		</gear>	
-		<gear>
-			<id>dd9eca5f-3d71-46e8-a4aa-5ff06520dad5</id>
-			<name>Counterspelling Focus, Combat (2050)</name>
-			<category>Foci</category>
-			<rating>18</rating>
-			<source>2050</source>
-			<page>207</page>
-			<avail>(Rating * 4)R</avail>
-			<cost>Rating * 40000</cost>
-		</gear>				
-		<gear>
-			<id>885db7ab-59c6-4129-ad2c-bd0bf92bc2eb</id>
-			<name>Counterspelling Focus, Manipulation (2050)</name>
-			<category>Foci</category>
-			<rating>18</rating>
-			<source>2050</source>
-			<page>207</page>
-			<avail>(Rating * 4)R</avail>
-			<cost>Rating * 40000</cost>
-		</gear>	
-		<gear>
-			<id>dd4a0fa5-771a-4fa7-aca3-4fa6b531c32e</id>
-			<name>Counterspelling Focus, Detection (2050)</name>
-			<category>Foci</category>
-			<rating>18</rating>
-			<source>2050</source>
-			<page>207</page>
-			<avail>(Rating * 4)R</avail>
-			<cost>Rating * 40000</cost>
-		</gear>		
-		<gear>
-			<id>4f47e94c-e6d9-4ec5-b72d-ceb66c4a3548</id>
-			<name>Binding Focus (2050)</name>
-			<category>Foci</category>
-			<rating>18</rating>
-			<source>2050</source>
-			<page>207</page>
-			<avail>(Rating * 4)R</avail>
-			<cost>Rating * 60000</cost>
-		</gear>
-		<gear>
-			<id>79867308-6ed3-43d5-adab-8017a4f58649</id>
-			<name>Summoning Focus (2050)</name>
-			<category>Foci</category>
-			<rating>18</rating>
-			<source>2050</source>
-			<page>207</page>
-			<avail>(Rating * 3)R</avail>
-			<cost>Rating * 60000</cost>
-		</gear>
-		<gear>
-			<id>846446e0-a686-4984-929f-8310dd48d5a2</id>
-			<name>Power Focus (2050)</name>
-			<category>Foci</category>
-			<rating>18</rating>
-			<source>2050</source>
-			<page>207</page>
-			<avail>(Rating * 3)R</avail>
-			<cost>Rating * 105000</cost>
-		</gear>
-		<gear>
-			<id>b11333ac-a049-4e6f-b48c-2846b77c9cac</id>
-			<name>Banishing Focus (2050)</name>
-			<category>Foci</category>
-			<rating>18</rating>
-			<source>2050</source>
-			<page>207</page>
-			<avail>(Rating * 3)R</avail>
-			<cost>Rating * 50000</cost>
-		</gear>
-		<gear>
-			<id>e826debe-e201-4eab-a885-9fb824cadb02</id>
-			<name>Weapon Focus (2050)</name>
-			<category>Foci</category>
-			<rating>18</rating>
-			<source>2050</source>
-			<page>207</page>
-			<avail>(Rating * 3)R</avail>
-			<cost>Rating * 90000</cost>
-		</gear>	
-		<gear>
-			<id>1811a217-7e73-4f23-8d88-0be954b55c9e</id>
-			<name>Spell Lock, Health (2050)</name>
-			<category>Foci</category>
-			<rating>18</rating>
-			<source>2050</source>
-			<page>207</page>
-			<avail>(Rating * 4)R</avail>
-			<cost>Rating * 10000</cost>
-		</gear>
-		<gear>
-			<id>65ad391a-9baf-4a30-a634-c1fd0717bf71</id>
-			<name>Spell Lock, Illusion (2050)</name>
-			<category>Foci</category>
-			<rating>18</rating>
-			<source>2050</source>
-			<page>207</page>
-			<avail>(Rating * 4)R</avail>
-			<cost>Rating * 10000</cost>
-		</gear>
-		<gear>
-			<id>e3f6354b-998e-418e-95e2-d4d208eb7a42</id>
-			<name>Spell Lock, Combat (2050)</name>
-			<category>Foci</category>
-			<rating>18</rating>
-			<source>2050</source>
-			<page>207</page>
-			<avail>(Rating * 4)R</avail>
-			<cost>Rating * 10000</cost>
-		</gear>
-		<gear>
-			<id>34f75c53-38a3-4f93-b8b7-9e55bfb97319</id>
-			<name>Spell Lock, Manipulation (2050)</name>
-			<category>Foci</category>
-			<rating>18</rating>
-			<source>2050</source>
-			<page>207</page>
-			<avail>(Rating * 4)R</avail>
-			<cost>Rating * 10000</cost>
-		</gear>
-		<gear>
-			<id>6f73bdf1-063c-491f-935a-746b938e93ab</id>
-			<name>Spell Lock, Detection (2050)</name>
-			<category>Foci</category>
-			<rating>18</rating>
-			<source>2050</source>
-			<page>207</page>
-			<avail>(Rating * 4)R</avail>
-			<cost>Rating * 10000</cost>
-		</gear>
-		<gear>
-			<id>2d7a1b7b-9c9c-4078-85fe-b38f1f36f1d2</id>
-			<name>Spellcasting Focus, Health (2050)</name>
-			<category>Foci</category>
-			<rating>18</rating>
-			<source>2050</source>
-			<page>207</page>
-			<avail>(Rating * 4)R</avail>
-			<cost>Rating * 45000</cost>
-		</gear>
-		<gear>
-			<id>13cbd9a8-b1ec-49b3-a243-f40f3246e987</id>
-			<name>Spellcasting Focus, Illusion (2050)</name>
-			<category>Foci</category>
-			<rating>18</rating>
-			<source>2050</source>
-			<page>207</page>
-			<avail>(Rating * 4)R</avail>
-			<cost>Rating * 45000</cost>
-		</gear>
-		<gear>
-			<id>186574c3-73f2-4920-9764-7c034d671c11</id>
-			<name>Spellcasting Focus, Combat (2050)</name>
-			<category>Foci</category>
-			<rating>18</rating>
-			<source>2050</source>
-			<page>207</page>
-			<avail>(Rating * 4)R</avail>
-			<cost>Rating * 45000</cost>
-		</gear>
-		<gear>
-			<id>6ba3c374-0d8d-4458-81a5-c7f330cecae9</id>
-			<name>Spellcasting Focus, Manipulation (2050)</name>
-			<category>Foci</category>
-			<rating>18</rating>
-			<source>2050</source>
-			<page>207</page>
-			<avail>(Rating * 4)R</avail>
-			<cost>Rating * 45000</cost>
-		</gear>
-		<gear>
-			<id>26fe675a-35ec-4cdb-8a54-e0aae0efce74</id>
-			<name>Zauberspruchfocus, Wahrnehmung</name>
-			<category>Foci</category>
-			<rating>18</rating>
-			<source>2050</source>
-			<page>207</page>
-			<avail>(Rating * 4)R</avail>
-			<cost>Rating * 45000</cost>
-		</gear>
-		<!-- End Region -->
-		<!-- Region Magical Supplies -->
-		<gear>
-			<id>7358fa13-7af0-4af8-ab91-7283feaa536e</id>
-			<name>Elemental Binding Materials (2050)</name>
-			<category>Magical Supplies</category>
-			<rating>20</rating>
-			<source>2050</source>
-			<page>207</page>
-			<avail>Rating</avail>
-			<cost>Rating * 500</cost>
-		</gear>
-		<gear>
-			<id>72893488-4358-48ee-adca-2f52dea13957</id>
-			<name>Medicine Lodge Materials (2050)</name>
-			<category>Magical Supplies</category>
-			<rating>20</rating>
-			<source>2050</source>
-			<page>207</page>
-			<avail>Rating</avail>
-			<cost>Rating * 500</cost>
-		</gear>
-		<!-- End Region -->
-		<!-- Region Cyberdecks -->
-		<gear>
-			<id>abf8ac4c-1187-4758-a5b2-d3543bd0e111</id>
-			<name>Radio Shack PCD-100 (2050)</name>
-			<category>Cyberdecks</category>
-			<rating>0</rating>
-			<source>2050</source>
-			<page>169</page>
-			<avail>0</avail>
-			<attack>0</attack>
-			<attributearray>0</attributearray>
-			<capacity>0</capacity>
-			<cost>6200</cost>
-			<dataprocessing>0</dataprocessing>
-			<devicerating>1</devicerating>
-			<firewall>0</firewall>
-			<programs>0</programs>
-			<sleaze>0</sleaze>
-		</gear>
-		<gear>
-			<id>9ada0e96-a2bb-46d7-9580-089ad18c91eb</id>
-			<name>Allegiance Alpha (2050)</name>
-			<category>Cyberdecks</category>
-			<rating>0</rating>
-			<source>2050</source>
-			<page>169</page>
-			<avail>0</avail>
-			<attack>0</attack>
-			<attributearray>0</attributearray>
-			<capacity>0</capacity>
-			<cost>13200</cost>
-			<dataprocessing>0</dataprocessing>
-			<devicerating>1</devicerating>
-			<firewall>0</firewall>
-			<programs>0</programs>
-			<sleaze>0</sleaze>
-		</gear>
-		<gear>
-			<id>7038bd1a-8160-4d07-8a2a-c36cb398f123</id>
-			<name>Sony CTY-360 (2050)</name>
-			<category>Cyberdecks</category>
-			<rating>0</rating>
-			<source>2050</source>
-			<page>169</page>
-			<avail>0</avail>
-			<attack>0</attack>
-			<attributearray>0</attributearray>
-			<capacity>0</capacity>
-			<cost>111000</cost>
-			<dataprocessing>0</dataprocessing>
-			<devicerating>1</devicerating>
-			<firewall>0</firewall>
-			<programs>0</programs>
-			<sleaze>0</sleaze>
-		</gear>
-		<gear>
-			<id>dd0fd7e1-83e3-4748-891e-298172d8cfe0</id>
-			<name>Fuchi Cyber-4 (2050)</name>
-			<category>Cyberdecks</category>
-			<rating>0</rating>
-			<source>2050</source>
-			<page>169</page>
-			<avail>0</avail>
-			<attack>0</attack>
-			<attributearray>0</attributearray>
-			<capacity>0</capacity>
-			<cost>150000</cost>
-			<dataprocessing>0</dataprocessing>
-			<devicerating>1</devicerating>
-			<firewall>0</firewall>
-			<programs>0</programs>
-			<sleaze>0</sleaze>
-		</gear>		
-		<gear>
-			<id>328b0236-4e49-4706-a852-2846b964736a</id>
-			<name>Fuchi Cyber-6 (2050)</name>
-			<category>Cyberdecks</category>
-			<rating>0</rating>
-			<source>2050</source>
-			<page>169</page>
-			<avail>0</avail>
-			<attack>0</attack>
-			<attributearray>0</attributearray>
-			<capacity>0</capacity>
-			<cost>364000</cost>
-			<dataprocessing>0</dataprocessing>
-			<devicerating>1</devicerating>
-			<firewall>0</firewall>
-			<programs>0</programs>
-			<sleaze>0</sleaze>
-		</gear>
-		<gear>
-			<id>9863207b-98f0-494c-9cd2-52b961ccc4d9</id>
-			<name>Fuchi Cyber-7 (2050)</name>
-			<category>Cyberdecks</category>
-			<rating>0</rating>
-			<source>2050</source>
-			<page>169</page>
-			<avail>0</avail>
-			<attack>0</attack>
-			<attributearray>0</attributearray>
-			<capacity>0</capacity>
-			<cost>514000</cost>
-			<dataprocessing>0</dataprocessing>
-			<devicerating>1</devicerating>
-			<firewall>0</firewall>
-			<programs>0</programs>
-			<sleaze>0</sleaze>
-		</gear>
-		<gear>
-			<id>3996ad19-201c-486d-ba02-7648f174ca74</id>
-			<name>Fairlight Excalibur (2050)</name>
-			<category>Cyberdecks</category>
-			<rating>0</rating>
-			<source>2050</source>
-			<page>169</page>
-			<avail>0</avail>
-			<attack>0</attack>
-			<attributearray>0</attributearray>
-			<capacity>0</capacity>
-			<cost>990000</cost>
-			<dataprocessing>0</dataprocessing>
-			<devicerating>1</devicerating>
-			<firewall>0</firewall>
-			<programs>0</programs>
-			<sleaze>0</sleaze>
-		</gear>
-		<!-- End Region -->
-		<!-- Region Cyberterminal -->
-		<gear>
-			<id>6da6f93e-9422-4028-b610-99f94e8bd8c5</id>
-			<name>Radio Shack DTU-2500, Terminal (2050)</name>
-			<category>Cyberdecks</category>
-			<rating>0</rating>
-			<source>2050</source>
-			<page>170</page>
-			<avail>0</avail>
-			<attack>0</attack>
-			<attributearray>0</attributearray>
-			<capacity>0</capacity>
-			<cost>620</cost>
-			<dataprocessing>0</dataprocessing>
-			<devicerating>1</devicerating>
-			<firewall>0</firewall>
-			<programs>0</programs>
-			<sleaze>0</sleaze>
-		</gear>
-		<gear>
-			<id>8aeb2ed4-6218-4e3b-9a34-488456765343</id>
-			<name>Microdeck Deckmaster, Terminal (2050)</name>
-			<category>Cyberdecks</category>
-			<rating>0</rating>
-			<source>2050</source>
-			<page>170</page>
-			<avail>0</avail>
-			<attack>0</attack>
-			<attributearray>0</attributearray>
-			<capacity>0</capacity>
-			<cost>1300</cost>
-			<dataprocessing>0</dataprocessing>
-			<devicerating>1</devicerating>
-			<firewall>0</firewall>
-			<programs>0</programs>
-			<sleaze>0</sleaze>
-		</gear>
-		<gear>
-			<id>828ea25b-d622-43c8-8438-646685551fae</id>
-			<name>Sony R4J, Terminal (2050)</name>
-			<category>Cyberdecks</category>
-			<rating>0</rating>
-			<source>2050</source>
-			<page>170</page>
-			<avail>0</avail>
-			<attack>0</attack>
-			<attributearray>0</attributearray>
-			<capacity>0</capacity>
-			<cost>11000</cost>
-			<dataprocessing>0</dataprocessing>
-			<devicerating>1</devicerating>
-			<firewall>0</firewall>
-			<programs>0</programs>
-			<sleaze>0</sleaze>
-		</gear>
-		<gear>
-			<id>efe066e1-57bc-4070-bce6-b9afbbbe7181</id>
-			<name>Fuchi Cyber-2, Terminal (2050)</name>
-			<category>Cyberdecks</category>
-			<rating>0</rating>
-			<source>2050</source>
-			<page>170</page>
-			<avail>0</avail>
-			<attack>0</attack>
-			<attributearray>0</attributearray>
-			<capacity>0</capacity>
-			<cost>15000</cost>
-			<dataprocessing>0</dataprocessing>
-			<devicerating>1</devicerating>
-			<firewall>0</firewall>
-			<programs>0</programs>
-			<sleaze>0</sleaze>
-		</gear>
-		<gear>
-			<id>65f9b202-299c-4cc9-8979-67ebcb208e32</id>
-			<name>MTC Sarari-Man, Terminal (2050)</name>
-			<category>Cyberdecks</category>
-			<rating>0</rating>
-			<source>2050</source>
-			<page>170</page>
-			<avail>0</avail>
-			<attack>0</attack>
-			<attributearray>0</attributearray>
-			<capacity>0</capacity>
-			<cost>37000</cost>
-			<dataprocessing>0</dataprocessing>
-			<devicerating>1</devicerating>
-			<firewall>0</firewall>
-			<programs>0</programs>
-			<sleaze>0</sleaze>
-		</gear>
-		<gear>
-			<id>b128c2b7-7d3b-48bd-9722-17707a2c86c1</id>
-			<name>Renraku Desukuwa-Ku, Terminal (2050)</name>
-			<category>Cyberdecks</category>
-			<rating>0</rating>
-			<source>2050</source>
-			<page>170</page>
-			<avail>0</avail>
-			<attack>0</attack>
-			<attributearray>0</attributearray>
-			<capacity>0</capacity>
-			<cost>51500</cost>
-			<dataprocessing>0</dataprocessing>
-			<devicerating>1</devicerating>
-			<firewall>0</firewall>
-			<programs>0</programs>
-			<sleaze>0</sleaze>
-		</gear>
-		<gear>
-			<id>45a73c53-cbf1-4b97-b298-6c2edcea5422</id>
-			<name>Fairlight Joyeuse, Terminal (2050)</name>
-			<category>Cyberdecks</category>
-			<rating>0</rating>
-			<source>2050</source>
-			<page>170</page>
-			<avail>0</avail>
-			<attack>0</attack>
-			<attributearray>0</attributearray>
-			<capacity>0</capacity>
-			<cost>450000</cost>
-			<dataprocessing>0</dataprocessing>
-			<devicerating>1</devicerating>
-			<firewall>0</firewall>
-			<programs>0</programs>
-			<sleaze>0</sleaze>
-		</gear>
-		<!-- End Region -->
-		<!-- Region Gepäck -->
-		<gear>
-			<id>48a88dc3-ed52-4ae2-95a5-73b67e11a0d7</id>
-			<name>Radio Shack PCD-50, Luggage (2050)</name>
-			<category>Cyberdecks</category>
-			<rating>0</rating>
-			<source>2050</source>
-			<page>171</page>
-			<avail>0</avail>
-			<attack>0</attack>
-			<attributearray>0</attributearray>
-			<capacity>0</capacity>
-			<cost>3000</cost>
-			<dataprocessing>0</dataprocessing>
-			<devicerating>1</devicerating>
-			<firewall>0</firewall>
-			<programs>0</programs>
-			<sleaze>0</sleaze>
-		</gear>
-		<gear>
-			<id>3c339d11-494a-4068-b068-c69335e26010</id>
-			<name>Microdesk Luggable, Luggage (2050)</name>
-			<category>Cyberdecks</category>
-			<rating>0</rating>
-			<source>2050</source>
-			<page>171</page>
-			<avail>0</avail>
-			<attack>0</attack>
-			<attributearray>0</attributearray>
-			<capacity>0</capacity>
-			<cost>6500</cost>
-			<dataprocessing>0</dataprocessing>
-			<devicerating>1</devicerating>
-			<firewall>0</firewall>
-			<programs>0</programs>
-			<sleaze>0</sleaze>
-		</gear>
-		<gear>
-			<id>948c1609-babe-4a45-9fec-cf7fe38b2b07</id>
-			<name>Sony CTY-180, Luggage (2050)</name>
-			<category>Cyberdecks</category>
-			<rating>0</rating>
-			<source>2050</source>
-			<page>171</page>
-			<avail>0</avail>
-			<attack>0</attack>
-			<attributearray>0</attributearray>
-			<capacity>0</capacity>
-			<cost>60000</cost>
-			<dataprocessing>0</dataprocessing>
-			<devicerating>1</devicerating>
-			<firewall>0</firewall>
-			<programs>0</programs>
-			<sleaze>0</sleaze>
-		</gear>
-		<gear>
-			<id>793a151c-b720-48e0-8308-6e61547c30cc</id>
-			<name>Fuchi Cyber-3, Luggage (2050)</name>
-			<category>Cyberdecks</category>
-			<rating>0</rating>
-			<source>2050</source>
-			<page>171</page>
-			<avail>0</avail>
-			<attack>0</attack>
-			<attributearray>0</attributearray>
-			<capacity>0</capacity>
-			<cost>75000</cost>
-			<dataprocessing>0</dataprocessing>
-			<devicerating>1</devicerating>
-			<firewall>0</firewall>
-			<programs>0</programs>
-			<sleaze>0</sleaze>
-		</gear>
-		<gear>
-			<id>97755c88-a12a-4800-98eb-94bd88c8b3d1</id>
-			<name>Amalgamated Tech. und Tele., Luggage (2050)</name>
-			<category>Cyberdecks</category>
-			<rating>0</rating>
-			<source>2050</source>
-			<page>171</page>
-			<avail>0</avail>
-			<attack>0</attack>
-			<attributearray>0</attributearray>
-			<capacity>0</capacity>
-			<cost>364000</cost>
-			<dataprocessing>0</dataprocessing>
-			<devicerating>1</devicerating>
-			<firewall>0</firewall>
-			<programs>0</programs>
-			<sleaze>0</sleaze>
-		</gear>
-		<gear>
-			<id>7852ac25-b78f-4f3b-ada9-437b8009dad6</id>
-			<name>Microtronica Azteca Maletin, Luggage (2050)</name>
-			<category>Cyberdecks</category>
-			<rating>0</rating>
-			<source>2050</source>
-			<page>171</page>
-			<avail>0</avail>
-			<attack>0</attack>
-			<attributearray>0</attributearray>
-			<capacity>0</capacity>
-			<cost>250000</cost>
-			<dataprocessing>0</dataprocessing>
-			<devicerating>1</devicerating>
-			<firewall>0</firewall>
-			<programs>0</programs>
-			<sleaze>0</sleaze>
-		</gear>
-		<gear>
-			<id>2d470641-a038-4f94-8027-65b0bd8dda13</id>
-			<name>Fairlight Sharur, Luggage (2050)</name>
-			<category>Cyberdecks</category>
-			<rating>0</rating>
-			<source>2050</source>
-			<page>171</page>
-			<avail>0</avail>
-			<attack>0</attack>
-			<attributearray>0</attributearray>
-			<capacity>0</capacity>
-			<cost>499999</cost>
-			<dataprocessing>0</dataprocessing>
-			<devicerating>1</devicerating>
-			<firewall>0</firewall>
-			<programs>0</programs>
-			<sleaze>0</sleaze>
-		</gear>
-		<gear>
-			<id>251c3f92-e2a4-47d7-a70e-df883300917c</id>
-			<name>Binoculars (2050)</name>
-			<category>Vision Devices</category>
-			<rating>0</rating>
-			<source>2050</source>
-			<page>193</page>
-			<avail>0</avail>
-			<capacity>2</capacity>
-			<cost>150</cost>
-			<gears>
-				<usegear>
-					<name>Vision Magnification</name>
-					<category>Vision Enhancements</category>
-					<capacity>0</capacity>
-				</usegear>
-			</gears>
-		</gear>
-		<gear>
-			<id>a2d1c4b9-fb37-4554-a3f1-f787ee045664</id>
-			<name>Binoculars, Optical (2050)</name>
-			<category>Vision Devices</category>
-			<rating>0</rating>
-			<source>2050</source>
-			<page>193</page>
-			<avail>0</avail>
-			<capacity>0</capacity>
-			<cost>150</cost>
-			<gears>
-				<usegear>
-					<name>Vision Magnification</name>
-					<category>Vision Enhancements</category>
-					<capacity>0</capacity>
-				</usegear>
-			</gears>
-		</gear>	
-		<gear>
-			<id>25571ea8-d1b1-4b73-a7d3-a2e1151c789c</id>
-			<name>Binoculars, Thermographic Vision (2050)</name>
-			<category>Vision Enhancements</category>
-			<rating>0</rating>
-			<source>2050</source>
-			<page>193</page>
-			<avail>4</avail>
-			<armorcapacity>[1]</armorcapacity>
-			<capacity>[1]</capacity>
-			<cost>250</cost>
-		</gear>	
-		<gear>
-			<id>9755ccab-8fe1-4310-b7f1-87b280b0ec6f</id>
-			<name>Binoculars, Low Light (2050)</name>
-			<category>Vision Enhancements</category>
-			<rating>0</rating>
-			<source>2050</source>
-			<page>193</page>
-			<avail>4</avail>
-			<armorcapacity>[1]</armorcapacity>
-			<capacity>[1]</capacity>
-			<cost>200</cost>
-		</gear>
-		<gear>
-			<id>903084e8-b22f-42e1-999e-43f209e5376e</id>
-			<name>Goggles (2050)</name>
-			<category>Vision Devices</category>
-			<rating>0</rating>
-			<source>2050</source>
-			<page>193</page>
-			<avail>4</avail>
-			<capacity>3</capacity>
-			<cost>1500</cost>
-		</gear>
-		<gear>
-			<id>dee0e58f-5fcc-4af7-bc60-3d942b6457a3</id>
-			<name>Goggles, Thermographic Vision (2050)</name>
-			<category>Vision Enhancements</category>
-			<rating>0</rating>
-			<source>2050</source>
-			<page>193</page>
-			<avail>6</avail>
-			<armorcapacity>[1]</armorcapacity>
-			<capacity>[1]</capacity>
-			<cost>700</cost>
-		</gear>	
-		<gear>
-			<id>52c535c6-1933-4bf3-9467-e94d40db7dfa</id>
-			<name>Goggles, Low Light (2050)</name>
-			<category>Vision Enhancements</category>
-			<rating>0</rating>
-			<source>2050</source>
-			<page>193</page>
-			<avail>6</avail>
-			<armorcapacity>[1]</armorcapacity>
-			<capacity>[1]</capacity>
-			<cost>500</cost>
-		</gear>
-		<gear>
-			<id>71824fe1-a1ae-4216-bcf1-b85464abee1e</id>
-			<name>Goggles, Vision Magnification (2050)</name>
-			<category>Vision Enhancements</category>
-			<rating>0</rating>
-			<source>2050</source>
-			<page>193</page>
-			<avail>4</avail>
-			<armorcapacity>[1]</armorcapacity>
-			<capacity>[1]</capacity>
-			<cost>200</cost>
-		</gear>
-		<gear>
-			<id>a1ef2d73-5e57-4cd9-a6f7-5f0e80f9589b</id>
-			<name>Credstick, Certified (2050)</name>
-			<category>ID/Credsticks</category>
-			<rating>0</rating>
-			<source>2050</source>
-			<page>193</page>
-			<avail>0</avail>
-			<cost>25</cost>
-			<minrating>0</minrating>
-		</gear>
-		<gear>
-			<id>d363dda7-4b9f-4323-b652-77a9ee037356</id>
-			<name>Credstick, Standard (2050)</name>
-			<category>ID/Credsticks</category>
-			<rating>0</rating>
-			<source>2050</source>
-			<page>193</page>
-			<avail>0</avail>
-			<cost>5</cost>
-			<minrating>0</minrating>
-		</gear>
-		<gear>
-			<id>104549ed-d60b-4d57-bde4-8b8a92cc7408</id>
-			<name>Credstick, Fake (2050)</name>
-			<category>ID/Credsticks</category>
-			<rating>6</rating>
-			<source>2050</source>
-			<page>193</page>
-			<avail>(Rating * 2)F</avail>
-			<cost>Rating * 1000</cost>
-			<minrating>0</minrating>
-		</gear>
-		<gear>
-			<id>58b5730c-b8e4-4152-a1b3-31329d8a52fb</id>
-			<name>Telecom (2050)</name>
-			<category>Communications and Countermeasures</category>
-			<rating>0</rating>
-			<source>2050</source>
-			<page>194</page>
-			<avail>0</avail>
-			<cost>1000</cost>
-		</gear>
-		<gear>
-			<id>33984f76-3264-469f-9e6a-7e9b7ce81877</id>
-			<name>Portable Phone (2050)</name>
-			<category>Communications and Countermeasures</category>
-			<rating>0</rating>
-			<source>2050</source>
-			<page>194</page>
-			<avail>0</avail>
-			<cost>500</cost>
-		</gear>
-		<gear>
-			<id>73a351f3-eb8d-4e73-b900-354db6cdd911</id>
-			<name>Pocket Secretary (2050)</name>
-			<category>Communications and Countermeasures</category>
-			<rating>0</rating>
-			<source>2050</source>
-			<page>194</page>
-			<avail>0</avail>
-			<cost>3000</cost>
-		</gear>
-		<gear>
-			<id>e4d7649c-60c9-4d62-aadf-900bd13926aa</id>
-			<name>Personal Computer (2050)</name>
-			<category>Communications and Countermeasures</category>
-			<rating>0</rating>
-			<source>2050</source>
-			<page>194</page>
-			<avail>0</avail>
-			<cost>5000</cost>
-		</gear>	
-		<gear>
-			<id>3edfa267-972a-44f6-bf81-fde4dfee50b5</id>
-			<name>Data Display (2050)</name>
-			<category>Communications and Countermeasures</category>
-			<rating>0</rating>
-			<source>2050</source>
-			<page>194</page>
-			<avail>0</avail>
-			<cost>500</cost>
-		</gear>
-		<gear>
-			<id>4020e774-d6a8-4512-a71e-27abe0a31c92</id>
-			<name>Data Codebreaker (2050)</name>
-			<category>Communications and Countermeasures</category>
-			<rating>6</rating>
-			<source>2050</source>
-			<page>195</page>
-			<avail>(Rating)R</avail>
-			<cost>(Rating) x 10000</cost>
-		</gear>
-		<gear>
-			<id>b852dbe0-50fa-418f-b67a-69d144a7c586</id>
-			<name>Dataline Scanner (2050)</name>
-			<category>Communications and Countermeasures</category>
-			<rating>6</rating>
-			<source>2050</source>
-			<page>195</page>
-			<avail>(Rating)</avail>
-			<cost>(Rating) x 100</cost>
-		</gear>
-		<gear>
-			<id>e427a6d4-2e52-4cc4-ac6d-74da8584bc30</id>
-			<name>Dataline Tap (2050)</name>
-			<category>Communications and Countermeasures</category>
-			<rating>6</rating>
-			<source>2050</source>
-			<page>195</page>
-			<avail>(Rating)</avail>
-			<cost>(Rating) x 5000</cost>
-		</gear>
-		<gear>
-			<id>e155d77e-3430-45b6-bd10-a717597793e8</id>
-			<name>Data Encryption System (2050)</name>
-			<category>Communications and Countermeasures</category>
-			<rating>6</rating>
-			<source>2050</source>
-			<page>195</page>
-			<avail>(Rating)R</avail>
-			<cost>(Rating) x 1000</cost>
-		</gear>
-		<gear>
-			<id>eea34a5e-1ca6-4e45-8e12-b6ccb24029dd</id>
-			<name>Restraints, Metal (2050)</name>
-			<category>Security Devices</category>
-			<rating>0</rating>
-			<source>2050</source>
-			<page>195</page>
-			<avail>4</avail>
-			<cost>50</cost>
-		</gear>
-		<gear>
-			<id>2d17198c-85af-4ea2-9a33-8f20ccb75b97</id>
-			<name>Restraints, Plastic (2050)</name>
-			<category>Security Devices</category>
-			<rating>0</rating>
-			<source>2050</source>
-			<page>195</page>
-			<avail>4</avail>
-			<cost>20</cost>
-		</gear>
-		<gear>
-			<id>04fe50d3-0278-466f-9c90-251777623440</id>
-			<name>Squealer (2050)</name>
-			<category>Security Devices</category>
-			<rating>5</rating>
-			<source>2050</source>
-			<page>195</page>
-			<avail>6</avail>
-			<cost>100</cost>
-			<minrating>5</minrating>
-		</gear>
-		<gear>
-			<id>7d84b4c0-ee21-4afb-88e0-b592668e432b</id>
-			<name>Identifcation Scanner, Thumbprint (2050)</name>
-			<category>Security Devices</category>
-			<rating>6</rating>
-			<source>2050</source>
-			<page>195</page>
-			<avail>(Rating)</avail>
-			<cost>(Rating) x 200</cost>
-		</gear>
-		<gear>
-			<id>d2451f12-5148-4153-bcdd-85fed8ea7c7a</id>
-			<name>Identifcation Scanner, Palm Print (2050)</name>
-			<category>Security Devices</category>
-			<rating>6</rating>
-			<source>2050</source>
-			<page>195</page>
-			<avail>(Rating)+1</avail>
-			<cost>(Rating) x 300</cost>
-		</gear>
-		<gear>
-			<id>f14a3b31-48bc-4a2c-86be-6e232339c11f</id>
-			<name>Identifcation Scanner, Retinal (2050)</name>
-			<category>Security Devices</category>
-			<rating>6</rating>
-			<source>2050</source>
-			<page>195</page>
-			<avail>(Rating)+2</avail>
-			<cost>(Rating) x 1000</cost>
-		</gear>
-		<gear>
-			<id>26402dc8-911c-471f-a818-0d997662fd60</id>
-			<name>Laser Microphone (2050)</name>
-			<category>Security Devices</category>
-			<rating>6</rating>
-			<source>2050</source>
-			<page>195</page>
-			<avail>(Rating)</avail>
-			<cost>(Rating) x 1500</cost>
-		</gear>
-		<gear>
-			<id>8098a4d0-2636-48d8-bc99-ccddf22ee736</id>
-			<name>Maglocks (2050)</name>
-			<category>Security Devices</category>
-			<rating>6</rating>
-			<source>2050</source>
-			<page>195</page>
-			<avail>(Rating)</avail>
-			<cost>(Rating) x 100</cost>
-		</gear>
-		<gear>
-			<id>f6ec312f-a265-4a1c-b729-d18281c998f2</id>
-			<name>Maglock Passkey (2050)</name>
-			<category>Breaking and Entering Gear</category>
-			<rating>6</rating>
-			<source>2050</source>
-			<page>195</page>
-			<avail>(Rating)F</avail>
-			<cost>(Rating) x 10000</cost>
-		</gear>
-		<gear>
-			<id>2f252f42-0cad-4c31-ab10-5147feaa159f</id>
-			<name>Micro-Camcorder (2050)</name>
-			<category>Communications and Countermeasures</category>
-			<rating>6</rating>
-			<source>2050</source>
-			<page>195</page>
-			<avail>6</avail>
-			<cost>2500</cost>
-		</gear>
-		<gear>
-			<id>18640656-e31b-4673-ac00-f5bf5f574511</id>
-			<name>Micro-Recorder (2050)</name>
-			<category>Communications and Countermeasures</category>
-			<rating>6</rating>
-			<source>2050</source>
-			<page>195</page>
-			<avail>6</avail>
-			<cost>1000</cost>
-		</gear>
-		<gear>
-			<id>11e1e285-e6db-4f17-b904-36ee3ec51757</id>
-			<name>Micro-Transceiver (2050)</name>
-			<category>Communications and Countermeasures</category>
-			<rating>6</rating>
-			<source>2050</source>
-			<page>195</page>
-			<avail>6</avail>
-			<cost>2500</cost>
-		</gear>
-		<gear>
-			<id>2e00f743-c10a-4ab9-8548-26666c91f411</id>
-			<name>Tracking Signa (2050)</name>
-			<category>Communications and Countermeasures</category>
-			<rating>6</rating>
-			<source>2050</source>
-			<page>195</page>
-			<avail>(Rating)</avail>
-			<cost>(Rating) x 200</cost>
-		</gear>
-		<gear>
-			<id>e3b53939-a0c8-4c73-8d1e-0e19c9abd968</id>
-			<name>Shotgun Microphone (2050)</name>
-			<category>Communications and Countermeasures</category>
-			<rating>6</rating>
-			<source>2050</source>
-			<page>195</page>
-			<avail>(Rating)</avail>
-			<cost>(Rating) x 1000</cost>
-		</gear>
-		<gear>
-			<id>f89f5119-3a1f-45ec-9119-0c687294e5e2</id>
-			<name>Signal Locator (2050)</name>
-			<category>Communications and Countermeasures</category>
-			<rating>6</rating>
-			<source>2050</source>
-			<page>195</page>
-			<avail>(Rating)</avail>
-			<cost>(Rating) x 1000</cost>
-		</gear>
-		<gear>
-			<id>890fdcd5-f65f-41ed-8b96-9475e5ff7592</id>
-			<name>Voice Identifer (2050)</name>
-			<category>Communications and Countermeasures</category>
-			<rating>6</rating>
-			<source>2050</source>
-			<page>195</page>
-			<avail>(Rating)</avail>
-			<cost>(Rating) x 2000</cost>
-		</gear>
-		<gear>
-			<id>89dfc727-9313-4830-8bd7-929d5b0d2771</id>
-			<name>Voice Mask (2050)</name>
-			<category>Communications and Countermeasures</category>
-			<rating>6</rating>
-			<source>2050</source>
-			<page>195</page>
-			<avail>(Rating)R</avail>
-			<cost>(Rating) x 3000</cost>
-		</gear>
-		<gear>
-			<id>80588ca3-1fd2-4c44-9c7a-b6a8dfda02ec</id>
-			<name>Bug Scanner (2050)</name>
-			<category>Communications and Countermeasures</category>
-			<rating>6</rating>
-			<source>2050</source>
-			<page>195</page>
-			<avail>(Rating)</avail>
-			<cost>(Rating) x 500</cost>
-		</gear>
-		<gear>
-			<id>8bcb9d5b-51a1-4ab2-a7b8-c5afe69f3832</id>
-			<name>White Noise Generator (2050)</name>
-			<category>Communications and Countermeasures</category>
-			<rating>6</rating>
-			<source>2050</source>
-			<page>195</page>
-			<avail>(Rating)R</avail>
-			<cost>(Rating) x 1500</cost>
-		</gear>
-		<gear>
-			<id>c589f3ce-f181-4fc3-a344-455798913188</id>
-			<name>Tool Kit (2050)</name>
-			<category>Tools</category>
-			<rating>0</rating>
-			<source>2050</source>
-			<page>196</page>
-			<avail>5</avail>
-			<bonus>
-				<selectskill />
-			</bonus>
-			<cost>500</cost>
-		</gear>
-		<gear>
-			<id>5bc62c65-e4f7-4620-b1f8-9c7bfebeebc1</id>
-			<name>Tool Shop (2050)</name>
-			<category>Tools</category>
-			<rating>0</rating>
-			<source>2050</source>
-			<page>196</page>
-			<avail>8</avail>
-			<bonus>
-				<selectskill />
-			</bonus>
-			<cost>5000</cost>
-		</gear>
-		<gear>
-			<id>f58f8f41-cfed-47f6-b319-2f752913ddc3</id>
-			<name>Tool Facility (2050)</name>
-			<category>Tools</category>
-			<rating>0</rating>
-			<source>2050</source>
-			<page>196</page>
-			<avail>14</avail>
-			<bonus>
-				<selectskill />
-			</bonus>
-			<cost>100000</cost>
-		</gear>	
-		<gear>
-			<id>9489bb6d-20c9-44fb-a519-30cafe5bcd9b</id>
-			<name>Atropine (2050)</name>
-			<category>Toxins</category>
-			<rating>0</rating>
-			<source>2050</source>
-			<page>197</page>
-			<avail>5F</avail>
-			<cost>600</cost>
-		</gear>
-		<gear>
-			<id>784e4be1-207b-4ec1-8615-ac1371a62f6b</id>
-			<name>Dikote™ (2050)</name>
-			<category>Chemicals</category>
-			<rating>0</rating>
-			<source>2050</source>
-			<page>197</page>
-			<avail>4</avail>
-			<cost>1000</cost>
-		</gear>
-		<gear>
-			<id>048cf4d7-a946-404b-9c34-2819d5b26c01</id>
-			<name>DMSO (2050)</name>
-			<category>Toxins</category>
-			<rating>0</rating>
-			<source>2050</source>
-			<page>197</page>
-			<avail>2R</avail>
-			<cost>10</cost>
-		</gear>
-		<gear>
-			<id>5379d8ca-43ef-4c82-ba25-79af9ec82199</id>
-			<name>Fugu-5 (2050)</name>
-			<category>Toxins</category>
-			<rating>0</rating>
-			<source>2050</source>
-			<page>197</page>
-			<avail>6R</avail>
-			<cost>25</cost>
-		</gear>
-		<gear>
-			<id>03fa8dc2-c858-47e5-bdff-23cd8cfd054a</id>
-			<name>Hyper (2050)</name>
-			<category>Toxins</category>
-			<rating>0</rating>
-			<source>2050</source>
-			<page>197</page>
-			<avail>4V</avail>
-			<cost>180</cost>
-		</gear>
-		<gear>
-			<id>94975837-a10e-41c7-acdd-cb2bda48f372</id>
-			<name>Kamikaze (2050)</name>
-			<category>Drugs</category>
-			<rating>0</rating>
-			<source>2050</source>
-			<page>197</page>
-			<avail>5R</avail>
-			<cost>50</cost>
-		</gear>	
-		<gear>
-			<id>d330d798-f3d9-4d8f-b6b9-4474562dfae7</id>
-			<name>Narcoject (2050)</name>
-			<category>Toxins</category>
-			<rating>0</rating>
-			<source>2050</source>
-			<page>197</page>
-			<avail>4E</avail>
-			<cost>50</cost>
-		</gear>
-		<gear>
-			<id>cebb302d-11b8-4115-86f4-1922734df9c7</id>
-			<name>Neuro-Stun VII (2050)</name>
-			<category>Toxins</category>
-			<rating>0</rating>
-			<source>2050</source>
-			<page>197</page>
-			<avail>6R</avail>
-			<cost>60</cost>
-		</gear>
-		<gear>
-			<id>ad87341f-15cc-4d61-bfe4-798e62b2c694</id>
-			<name>Cyanide (2050)</name>
-			<category>Toxins</category>
-			<rating>0</rating>
-			<source>2050</source>
-			<page>197</page>
-			<avail>3V</avail>
-			<cost>360</cost>
-		</gear>
-		<gear>
-			<id>d26c172d-1c3a-4634-ad0d-1f954d8061cb</id>
-			<name>Chemsuit (2050)</name>
-			<category>Survival Gear</category>
-			<rating>6</rating>
-			<source>2050</source>
-			<page>197</page>
-			<avail>Rating</avail>
-			<cost>Rating * 200</cost>
-		</gear>
-		<gear>
-			<id>e1ca60aa-ddd5-4a91-b137-30d06d97f931</id>
-			<name>Respirator (2050)</name>
-			<category>Survival Gear</category>
-			<rating>0</rating>
-			<source>2050</source>
-			<page>197</page>
-			<avail>4</avail>
-			<armorcapacity>[2]</armorcapacity>
-			<cost>750</cost>
-		</gear>
-		<gear>
-			<id>01dac671-e0e7-47a1-9333-e58672395c6d</id>
-			<name>Survival Kit (2050)</name>
-			<category>Survival Gear</category>
-			<rating>0</rating>
-			<source>2050</source>
-			<page>197</page>
-			<avail>2</avail>
-			<armorcapacity>[6]</armorcapacity>
-			<cost>100</cost>
-		</gear>
-		<gear>
-			<id>1a5099ae-1991-449c-9e22-d57598daca89</id>
-			<name>Extra Compressed Soy Bars (2050)</name>
-			<category>Survival Gear</category>
-			<rating>0</rating>
-			<source>2050</source>
-			<page>197</page>
-			<avail>2</avail>
-			<cost>30</cost>
-			<costfor>10</costfor>
-		</gear>
-		<gear>
-			<id>9f709868-865a-425e-a16f-63d671eb674b</id>
-			<name>DocWagon Contract, HTR Service (2050)</name>
-			<category>Contracts/Upkeep</category>
-			<rating>0</rating>
-			<source>2050</source>
-			<page>198</page>
-			<avail>0</avail>
-			<cost>5000</cost>
-		</gear>
-		<gear>
-			<id>1f85edce-3168-45db-91bd-c884575c5a4a</id>
-			<name>DocWagon Contract, Employee Death Compensation (2050)</name>
-			<category>Contracts/Upkeep</category>
-			<rating>0</rating>
-			<source>2050</source>
-			<page>198</page>
-			<avail>0</avail>
-			<cost>20000</cost>
-		</gear>
-		<gear>
-			<id>acb8e080-2230-4dd0-aadc-2bce088bde93</id>
-			<name>DocWagon Contract, Resuscication Service (2050)</name>
-			<category>Contracts/Upkeep</category>
-			<rating>0</rating>
-			<source>2050</source>
-			<page>198</page>
-			<avail>0</avail>
-			<cost>8000</cost>
-		</gear>
-		<gear>
-			<id>fafbd892-c217-4d1e-87f0-61464f7eaa2d</id>
-			<name>Medkit (2050)</name>
-			<category>Biotech</category>
-			<rating>0</rating>
-			<source>2050</source>
-			<page>198</page>
-			<avail>2</avail>
-			<armorcapacity>[5]</armorcapacity>
-			<bonus>
-				<limitmodifier>
-					<limit>Mental</limit>
-					<value>3</value>
-					<condition>Only for First Aid and Medicine</condition>
-				</limitmodifier>
-			</bonus>
-			<cost>200</cost>
-		</gear>
-		<gear>
-			<id>483ad83d-4cac-4c91-bad8-9e63f01fdbfd</id>
-			<name>Medkit Supplies (2050)</name>
-			<category>Biotech</category>
-			<rating>0</rating>
-			<source>2050</source>
-			<page>198</page>
-			<avail>2</avail>
-			<cost>50</cost>
-		</gear>
-		<gear>
-			<id>e9d3a44a-4b6e-4f88-aaff-d5bfbf22d20c</id>
-			<name>Stabilization Unit, Standard (2050)</name>
-			<category>Biotech</category>
-			<rating>0</rating>
-			<source>2050</source>
-			<page>198</page>
-			<avail>12</avail>
-			<cost>10000</cost>
-		</gear>
-		<gear>
-			<id>53fbfcb2-252a-4563-8211-108cf78bad98</id>
-			<name>Stabilization Unit, Deluxe (2050)</name>
-			<category>Biotech</category>
-			<rating>0</rating>
-			<source>2050</source>
-			<page>198</page>
-			<avail>16</avail>
-			<cost>20000</cost>
-		</gear>	
-		<gear>
-			<id>f0e70404-e496-432a-954b-d5260074f2d0</id>
-			<name>Stabilization Unit Supplies (2050)</name>
-			<category>Biotech</category>
-			<rating>0</rating>
-			<source>2050</source>
-			<page>198</page>
-			<avail>6</avail>
-			<cost>100</cost>
-		</gear>
-		<gear>
-			<id>b2a8d29d-3113-4440-8777-a4c0ace36476</id>
-			<name>Slap Patch, Chem Patch (2050)</name>
-			<category>Biotech</category>
-			<rating>0</rating>
-			<source>2050</source>
-			<page>198</page>
-			<avail>3</avail>
-			<cost>20</cost>
-		</gear>
-		<gear>
-			<id>f685dd69-b57a-4688-aa2d-8f738d9a06c3</id>
-			<name>Slap Patch, Stim Patch (2050)</name>
-			<category>Biotech</category>
-			<rating>6</rating>
-			<source>2050</source>
-			<page>198</page>
-			<avail>2</avail>
-			<cost>Rating * 25</cost>
-		</gear>
-		<gear>
-			<id>e9f2ed07-2b20-49f4-a788-dee98b0cbb93</id>
-			<name>Slap Patch, Tranq Patch (2050)</name>
-			<category>Biotech</category>
-			<rating>10</rating>
-			<source>2050</source>
-			<page>198</page>
-			<avail>4</avail>
-			<cost>Rating * 20</cost>
-		</gear>
-		<gear>
-			<id>8a38220d-1949-4c21-8fb3-3e0de27cf6d6</id>
-			<name>Slap Patch, Trauma Patch (2050)</name>
-			<category>Biotech</category>
-			<rating>0</rating>
-			<source>2050</source>
-			<page>198</page>
-			<avail>4</avail>
-			<cost>400</cost>
-		</gear>
-		<gear>
-			<id>9218a0ea-f1c5-4532-bbe0-25c10e97f0b9</id>
-			<name>Remote Control Deck (2050)</name>
-			<category>Rigger Command Consoles</category>
-			<rating>6</rating>
-			<source>2050</source>
-			<page>212</page>
-			<avail>Rating * 2</avail>
-			<attack>0</attack>
-			<capacity>0</capacity>
-			<cost>Rating * 5000</cost>
-			<dataprocessing>0</dataprocessing>
-			<devicerating>0</devicerating>
-			<firewall>0</firewall>
-			<sleaze>0</sleaze>
-		</gear>
-		<gear>
-			<id>b7f9bde1-8a2e-4012-81d3-f45aa32ee474</id>
-			<name>Chip Burner (2050)</name>
-			<category>Cyberdeck Modules</category>
-			<rating>0</rating>
-			<source>2050</source>
-			<page>170</page>
-			<avail>0</avail>
-			<armorcapacity>0</armorcapacity>
-			<cost>250</cost>
-			<devicerating>0</devicerating>
-		</gear>
-		<gear>
-			<id>d2d3bd03-88fa-408e-bed7-56367c957a84</id>
-			<name>Response Increase (2050)</name>
-			<category>Cyberdeck Modules</category>
-			<rating>0</rating>
-			<source>2050</source>
-			<page>170</page>
-			<avail>0</avail>
-			<armorcapacity>0</armorcapacity>
-			<cost>35000</cost>
-			<devicerating>0</devicerating>
-		</gear>
-		<gear>
-			<id>eee44602-35b5-4a35-a329-a233529ff773</id>
-			<name>Hitcher Jacks (2050)</name>
-			<category>Cyberdeck Modules</category>
-			<rating>0</rating>
-			<source>2050</source>
-			<page>170</page>
-			<avail>0</avail>
-			<armorcapacity>0</armorcapacity>
-			<cost>1000</cost>
-			<devicerating>0</devicerating>
-		</gear>	
-		<gear>
-			<id>305a1ffd-b724-49d9-99c2-7b311b51417a</id>
-			<name>Vidscreen Display (2050)</name>
-			<category>Cyberdeck Modules</category>
-			<rating>0</rating>
-			<source>2050</source>
-			<page>170</page>
-			<avail>0</avail>
-			<armorcapacity>0</armorcapacity>
-			<cost>500</cost>
-			<devicerating>0</devicerating>
-		</gear>	
-		<!-- End Region  -->
-		<!-- Region Alchemical Supplies -->
-		<gear>
-			<id>377c7545-50e3-4547-a47b-1a0cd9ee567f</id>
-			<name>Atomizer</name>
-			<category>Alchemical Tools</category>
-			<rating>0</rating>
-			<source>FA</source>
-			<page>193</page>
-			<avail>0</avail>
-			<cost>500</cost>
-		</gear>
-		<gear>
-			<id>f0b6f6db-dcf9-47f4-9108-51ff196184da</id>
-			<name>Alembic</name>
-			<category>Alchemical Tools</category>
-			<rating>0</rating>
-			<source>FA</source>
-			<page>193</page>
-			<avail>4</avail>
-			<cost>3000</cost>
-		</gear>
-		<gear>
-			<id>f6fde2af-ec7b-4531-83a4-eafa413f0ab7</id>
-			<name>Athanor</name>
-			<category>Alchemical Tools</category>
-			<rating>0</rating>
-			<source>FA</source>
-			<page>193</page>
-			<avail>4</avail>
-			<cost>1000</cost>
-		</gear>
-		<gear>
-			<id>ca6e1548-2d3f-4e4d-87d1-52414eb62919</id>
-			<name>Crucible</name>
-			<category>Alchemical Tools</category>
-			<rating>0</rating>
-			<source>FA</source>
-			<page>193</page>
-			<avail>2</avail>
-			<cost>500</cost>
-		</gear>
-		<gear>
-			<id>580fc834-9481-40d3-9e07-787273a99535</id>
-			<name>Vault of Ages</name>
-			<category>Alchemical Tools</category>
-			<rating>5</rating>
-			<source>FA</source>
-			<page>193</page>
-			<avail>(Rating +4)R</avail>
-			<cost>2000 * Rating</cost>
-		</gear>
-		<!-- End Region -->
-	</gears>
-</chummer>
+<?xml version="1.0" encoding="utf-8"?>
+<!--This file is part of Chummer5a.
+
+    Chummer5a is free software: you can redistribute it and/or modify
+    it under the terms of the GNU General Public License as published by
+    the Free Software Foundation, either version 3 of the License, or
+    (at your option) any later version.
+
+    Chummer5a is distributed in the hope that it will be useful,
+    but WITHOUT ANY WARRANTY; without even the implied warranty of
+    MERCHANTABILITY or FITNESS FOR A PARTICULAR PURPOSE.  See the
+    GNU General Public License for more details.
+
+    You should have received a copy of the GNU General Public License
+    along with Chummer5a.  If not, see <http://www.gnu.org/licenses/>.
+
+    You can obtain the full source code for Chummer5a at
+    https://github.com/chummer5a/chummer5a
+-->
+<chummer xmlns="" xmlns:xsi="http://www.w3.org/2001/XMLSchema-instance" xsi:schemaLocation="http://www.w3.org/2001/XMLSchema gear.xsd">
+	<!-- Due to the large variety of items in gear.xml, Regions are organised by category rather than sourcebook. -->
+	<version>0</version>
+	<categories>
+		<category>Alchemical Tools</category>		
+		<category>Ammunition</category>
+		<category>Armor Enhancements</category>
+		<category>Audio Devices</category>
+		<category>Audio Enhancements</category>
+		<category>Autosofts</category>
+		<category>Biotech</category>
+		<category>Breaking and Entering Gear</category>
+		<category>BTLs</category>
+		<category>Chemicals</category>
+		<category>Commlinks</category>
+		<category>Commlink/Cyberdeck Form Factors</category>
+		<category>Commlink Accessories</category>
+		<category>Commlink Apps</category>
+		<category>Common Programs</category>
+		<category>Communications and Countermeasures</category>
+		<category>Contracts/Upkeep</category>
+		<category>Critter Gear</category>
+		<category>Custom</category>
+		<category>Cyberdeck Modules</category>
+		<category>Cyberdecks</category>
+		<category>Cyberterminals</category>
+		<category>Disguises</category>
+		<category>Drugs</category>
+		<category>Electronics Accessories</category>
+		<category>Electronic Modification</category>
+		<category>Electronic Parts</category>
+		<category>Entertainment</category>
+		<category>Explosives</category>
+		<category>Extraction Devices</category>
+		<category>Foci</category>
+		<category>Food</category>
+		<category>Formulae</category>
+		<category>Grapple Gun</category>
+		<category>Hacking Programs</category>
+		<category>Housewares</category>
+		<category>ID/Credsticks</category>
+		<category>Magical Compounds</category>
+		<category>Magical Supplies</category>
+		<category>Miscellany</category>
+		<category>Nanogear</category>
+		<category>PI-Tac</category>
+		<category>RFID Tags</category>
+		<category>Rigger Command Consoles</category>
+		<category>Security Devices</category>
+		<category>Sensors</category>
+		<category>Sensor Functions</category>
+		<category>Sensor Housings</category>
+		<category>Services</category>
+		<category>Skillsofts</category>
+		<category>Software</category>
+		<category>Software Tweaks</category>
+		<category>Survival Gear</category>
+		<category>Tailored Perfume/Cologne</category>
+		<category>Tools</category>
+		<category>Tools of the Trade</category>
+		<category>Toxins</category>
+		<category>Vision Devices</category>
+		<category>Vision Enhancements</category>
+	</categories>
+	<gears>
+		<!-- Region Ammo -->
+			<gear>
+				<id>4d96ee55-0929-480e-923d-178e69675541</id>
+				<name>Throwing Syringe</name>
+				<category>Ammunition</category>
+				<rating>0</rating>
+				<source>HT</source>
+				<page>183</page>
+				<avail>6F</avail>
+				<addweapon>Throwing Syringe</addweapon>
+				<cost>40</cost>
+				<costfor>1</costfor>
+			</gear>
+			<gear>
+				<id>60ab05a7-2850-410c-9261-c5df6b5cddf1</id>
+				<name>Arrow: Seeker Shaft</name>
+				<category>Ammunition</category>
+				<rating>0</rating>
+				<source>HT</source>
+				<page>187</page>
+				<avail>12F</avail>
+				<cost>45</cost>
+				<costfor>1</costfor>
+			</gear>
+			<gear>
+				<id>39042c0a-4b22-4762-8d56-623033860178</id>
+				<name>Arrow: Monotip Head</name>
+				<category>Ammunition</category>
+				<rating>10</rating>
+				<source>HT</source>
+				<page>187</page>
+				<avail>8R</avail>
+				<cost>(Rating * 30)</cost>
+				<costfor>1</costfor>
+        <weaponbonus>
+          <ap>-2</ap>
+        </weaponbonus>
+			</gear>
+			<gear>
+				<id>0198f16e-8bb2-4618-ab2a-f010abe0a1c6</id>
+				<name>Ammo: Depleted Uranium</name>
+				<category>Ammunition</category>
+				<rating>0</rating>
+				<source>HT</source>
+				<page>189</page>
+				<avail>28F</avail>
+				<cost>1000</cost>
+				<costfor>10</costfor>
+				<weaponbonus>
+					<ap>-5</ap>
+					<damage>1</damage>
+				</weaponbonus>
+			</gear>
+			<gear>
+				<id>adef0fa4-67b7-41e1-b534-f15308c9c8c1</id>
+				<name>Ammo: Silver</name>
+				<category>Ammunition</category>
+				<rating>0</rating>
+				<source>HT</source>
+				<page>189</page>
+				<avail>12R</avail>
+				<cost>250</cost>
+				<costfor>10</costfor>
+				<weaponbonus>
+					<ap>+2</ap>
+				</weaponbonus>
+			</gear>
+			<gear>
+				<id>60b7ad79-55b7-4803-8d1f-9145218eaf5b</id>
+				<name>Ammo: Wood Pulp</name>
+				<category>Ammunition</category>
+				<rating>0</rating>
+				<source>HT</source>
+				<page>189</page>
+				<avail>6R</avail>
+				<cost>10</cost>
+				<costfor>10</costfor>
+				<weaponbonus>
+					<ap>+4</ap>
+					<damage>-4</damage>
+				</weaponbonus>
+			</gear>
+			<gear>
+				<id>b286a62d-c7cb-472a-bea8-0f41a300bb9c</id>
+				<name>Ammo: Hi-De Rounds</name>
+				<category>Ammunition</category>
+				<rating>0</rating>
+				<source>HT</source>
+				<page>189</page>
+				<avail>10F</avail>
+				<cost>150</cost>
+				<costfor>10</costfor>
+			</gear>
+			<gear>
+				<id>c429fc81-d11b-434b-b98b-5fbdda9db905</id>
+				<name>Ammo: Subsonic</name>
+				<category>Ammunition</category>
+				<rating>0</rating>
+				<source>HT</source>
+				<page>189</page>
+				<avail>8F</avail>
+				<cost>40</cost>
+				<costfor>10</costfor>
+				<weaponbonus>
+					<damage>-1</damage>
+				</weaponbonus>
+			</gear>
+			<gear>
+				<id>75ccb148-e774-429c-b854-a27816439626</id>
+				<name>Spare Clip</name>
+				<category>Ammunition</category>
+				<rating>0</rating>
+				<source>SR5</source>
+				<page>433</page>
+				<avail>4</avail>
+				<bonus>
+					<selectweapon excludecategory="Melee" />
+				</bonus>
+				<cost>5</cost>
+			</gear>
+			<gear>
+				<id>18ad29eb-33d2-4032-9520-47b69979ebf3</id>
+				<name>Vindicator 200-Round Belt</name>
+				<category>Ammunition</category>
+				<rating>0</rating>
+				<source>RG</source>
+				<page>42</page>
+				<avail>4</avail>
+				<bonus>
+					<selectweapon />
+				</bonus>
+				<cost>100</cost>
+			</gear>
+			<gear>
+				<id>f87701a0-4ea2-47db-bcac-f5b8396c369e</id>
+				<name>Speed Loader</name>
+				<category>Ammunition</category>
+				<rating>0</rating>
+				<source>SR5</source>
+				<page>433</page>
+				<avail>2</avail>
+				<bonus>
+					<selectweapon />
+				</bonus>
+				<cost>25</cost>
+			</gear>
+			<gear>
+				<id>ef9c8aae-26df-4fe6-88b3-79fbb5eb77c5</id>
+			<name>Ammo: APDS</name>
+			<category>Ammunition</category>
+			<rating>0</rating>
+			<source>SR5</source>
+			<page>434</page>
+			<avail>12F</avail>
+				<cost>120</cost>
+				<costfor>10</costfor>
+			<weaponbonus>
+				<ap>-4</ap>
+			</weaponbonus>
+		</gear>
+		<gear>
+			<id>0bf4113c-dedb-411d-8981-7b6af169f056</id>
+			<name>Ammo: Assault Cannon</name>
+			<category>Ammunition</category>
+			<rating>0</rating>
+			<source>SR5</source>
+			<page>434</page>
+			<avail>12F</avail>
+			<cost>400</cost>
+			<costfor>10</costfor>
+		</gear>
+		<gear>
+			<id>1315cecd-1c13-4d69-9828-a3ea535675da</id>
+			<name>Ammo: Explosive Rounds</name>
+			<category>Ammunition</category>
+			<rating>0</rating>
+			<source>SR5</source>
+			<page>434</page>
+			<avail>9F</avail>
+			<cost>80</cost>
+			<costfor>10</costfor>
+			<weaponbonus>
+				<ap>-1</ap>
+				<damage>1</damage>
+			</weaponbonus>
+		</gear>
+		<gear>
+			<id>95bff6e2-d788-407b-9069-093250f89fcb</id>
+			<name>Ammo: Flechette Rounds</name>
+			<category>Ammunition</category>
+			<rating>0</rating>
+			<source>SR5</source>
+			<page>434</page>
+			<avail>6R</avail>
+			<cost>65</cost>
+			<costfor>10</costfor>
+			<weaponbonus>
+				<ap>5</ap>
+				<damage>2</damage>
+				<damagetype>P(f)</damagetype>
+			</weaponbonus>
+		</gear>
+		<gear>
+			<id>0c8d16cb-6e96-4d95-8454-104a36091cf9</id>
+			<name>Ammo: Gel Rounds</name>
+			<category>Ammunition</category>
+			<rating>0</rating>
+			<source>SR5</source>
+			<page>434</page>
+			<avail>2R</avail>
+			<cost>25</cost>
+			<costfor>10</costfor>
+			<weaponbonus>
+				<ap>1</ap>
+				<damagetype>S</damagetype>
+			</weaponbonus>
+		</gear>
+		<gear>
+			<id>f486f414-ee2c-46db-92ea-c682861d8fe0</id>
+			<name>Ammo: Hollow Points</name>
+			<category>Ammunition</category>
+			<rating>0</rating>
+			<source>SR5</source>
+			<page>434</page>
+			<avail>4F</avail>
+			<cost>70</cost>
+			<costfor>10</costfor>
+			<weaponbonus>
+				<ap>2</ap>
+				<damage>1</damage>
+			</weaponbonus>
+		</gear>
+		<gear>
+			<id>638c81a2-328b-4e22-8fb0-ee37c5e2f6c9</id>
+			<name>Ammo: Injection Darts</name>
+			<category>Ammunition</category>
+			<rating>0</rating>
+			<source>SR5</source>
+			<page>434</page>
+			<avail>4R</avail>
+			<addoncategory>Drugs</addoncategory>
+			<addoncategory>Toxins</addoncategory>
+			<cost>75</cost>
+			<costfor>10</costfor>
+		</gear>
+			<gear>
+				<id>63AA2CA3-E0B7-4193-8B15-290F6B5DD21E</id>
+				<name>Ammo: Taurus Omni-6 Heavy</name>
+				<category>Ammunition</category>
+				<rating>0</rating>
+				<source>SR5</source>
+				<page>434</page>
+				<avail>2R</avail>
+				<cost>20</cost>
+				<costfor>10</costfor>
+				<weaponbonus>
+					<apreplace>-1</apreplace>
+					<damagereplace>7P</damagereplace>
+					<modereplace>SS</modereplace>
+				</weaponbonus>
+			</gear>
+		<gear>
+			<id>d27dfc89-095d-440c-ad1c-c7f888df2824</id>
+			<name>Ammo: Peak-Discharge Energy Units</name>
+			<category>Ammunition</category>
+			<rating>0</rating>
+			<source>RG</source>
+			<page>22</page>
+			<avail>0</avail>
+			<cost>0</cost>
+		</gear>
+		<gear>
+			<id>b2a0b340-c793-4322-8422-8b03d18a6fae</id>
+			<name>Ammo: Regular Ammo</name>
+			<category>Ammunition</category>
+			<rating>0</rating>
+			<source>SR5</source>
+			<page>434</page>
+			<avail>2R</avail>
+			<cost>20</cost>
+			<costfor>10</costfor>
+		</gear>
+		<gear>
+			<id>d9f69780-93eb-41ff-9a9c-893f8c52794e</id>
+			<name>Ammo: Stick-n-Shock</name>
+			<category>Ammunition</category>
+			<rating>0</rating>
+			<source>SR5</source>
+			<page>434</page>
+			<avail>6R</avail>
+			<cost>80</cost>
+			<costfor>10</costfor>
+			<weaponbonus>
+				<apreplace>-5</apreplace>
+				<damage>-2</damage>
+				<damagetype>S(e)</damagetype>
+			</weaponbonus>
+		</gear>
+		<gear>
+			<id>e0d7aea7-52ac-4670-bac3-b13ce144257c</id>
+			<name>Ammo: Tracer</name>
+			<category>Ammunition</category>
+			<rating>0</rating>
+			<source>SR5</source>
+			<page>434</page>
+			<avail>6R</avail>
+			<cost>60</cost>
+			<costfor>10</costfor>
+		</gear>
+		<gear>
+			<id>8afe5065-5815-4a98-b047-2a7fed85db55</id>
+			<name>Ammo: Taser Dart</name>
+			<category>Ammunition</category>
+			<rating>0</rating>
+			<source>SR5</source>
+			<page>434</page>
+			<avail>3</avail>
+			<cost>50</cost>
+			<costfor>10</costfor>
+		</gear>
+		<gear>
+			<id>96eb3f57-26e0-40c5-8dac-62cf8a0bc52f</id>
+			<name>Ammo: EX-Explosive Rounds</name>
+			<category>Ammunition</category>
+			<rating>0</rating>
+			<source>RG</source>
+			<page>54</page>
+			<avail>14F</avail>
+			<cost>120</cost>
+			<costfor>10</costfor>
+			<weaponbonus>
+				<ap>-1</ap>
+				<damage>2</damage>
+			</weaponbonus>
+		</gear>
+		<gear>
+			<id>ecc8aafc-f8a3-408b-9b47-6f85a473de13</id>
+			<name>Ammo: Frangible Rounds</name>
+			<category>Ammunition</category>
+			<rating>0</rating>
+			<source>RG</source>
+			<page>54</page>
+			<avail>2R</avail>
+			<cost>10</cost>
+			<costfor>10</costfor>
+			<weaponbonus>
+				<ap>4</ap>
+				<damage>-1</damage>
+			</weaponbonus>
+		</gear>
+		<gear>
+			<id>506dd9c6-ea57-4ae2-8887-81ce93e5a7b2</id>
+			<name>Ammo: Flare Rounds</name>
+			<category>Ammunition</category>
+			<rating>0</rating>
+			<source>RG</source>
+			<page>55</page>
+			<avail>6R</avail>
+			<cost>20</cost>
+			<costfor>10</costfor>
+			<weaponbonus>
+				<ap>+2</ap>
+				<damage>-2</damage>
+			</weaponbonus>
+		</gear>
+		<gear>
+			<id>f29f0642-65a5-4461-bca1-396907dbf82e</id>
+			<name>Ammo: Tracker Rounds, Security Tag</name>
+			<category>Ammunition</category>
+			<rating>0</rating>
+			<source>RG</source>
+			<page>55</page>
+			<avail>8R</avail>
+			<cost>150</cost>
+			<costfor>10</costfor>
+		</gear>
+		<gear>
+			<id>4b844ac3-20e8-4982-8711-20579b5295a8</id>
+			<name>Ammo: Tracker Rounds, Stealth Tag</name>
+			<category>Ammunition</category>
+			<rating>0</rating>
+			<source>RG</source>
+			<page>55</page>
+			<avail>8R</avail>
+			<cost>75</cost>
+			<costfor>10</costfor>
+		</gear>
+		<gear>
+			<id>4257a39e-41eb-45ee-976e-41c3c0bf960c</id>
+			<name>Ammo: Capsule Rounds</name>
+			<category>Ammunition</category>
+			<rating>0</rating>
+			<source>RG</source>
+			<page>55</page>
+			<avail>2</avail>
+			<addoncategory>Drugs</addoncategory>
+			<addoncategory>Toxins</addoncategory>
+			<cost>5</cost>
+			<costfor>10</costfor>
+			<weaponbonus>
+				<ap>4</ap>
+				<damage>-4</damage>
+				<userange>Light Pistol</userange>
+			</weaponbonus>
+		</gear>
+		<gear>
+			<id>9e7a685f-e612-4b6b-955c-a7bc42b23682</id>
+			<name>Arrow: Standard</name>
+			<category>Ammunition</category>
+			<rating>10</rating>
+			<source>SR5</source>
+			<page>423</page>
+			<avail>Rating</avail>
+			<cost>Rating * 2</cost>
+			<costfor>1</costfor>
+		</gear>
+		<gear>
+			<id>775d2fed-57ab-4e63-b2e4-638ccf4a21d0</id>
+			<name>Arrow: Injection</name>
+			<category>Ammunition</category>
+			<rating>10</rating>
+			<source>SR5</source>
+			<page>424</page>
+			<avail>(Rating + 2)R</avail>
+			<cost>Rating * 20</cost>
+			<costfor>1</costfor>
+		</gear>
+		<gear>
+			<id>c3c2fa27-36a7-4296-aadd-627078e6e052</id>
+			<name>Bolt: Standard</name>
+			<category>Ammunition</category>
+			<rating>0</rating>
+			<source>SR5</source>
+			<page>424</page>
+			<avail>2</avail>
+			<cost>5</cost>
+			<costfor>1</costfor>
+		</gear>
+		<gear>
+			<id>7d697849-0a11-4a38-8f07-2e5becf8efe0</id>
+			<name>Bolt: Injection</name>
+			<category>Ammunition</category>
+			<rating>0</rating>
+			<source>SR5</source>
+			<page>424</page>
+			<avail>8R</avail>
+			<cost>50</cost>
+			<costfor>1</costfor>
+		</gear>
+		<gear>
+			<id>d9bf2003-1911-4e65-b6a1-8babb761dd85</id>
+			<name>Throwing Knife</name>
+			<category>Ammunition</category>
+			<rating>0</rating>
+			<source>SR5</source>
+			<page>424</page>
+			<avail>4R</avail>
+			<addweapon>Throwing Knife</addweapon>
+			<cost>25</cost>
+			<costfor>1</costfor>
+		</gear>
+		<gear>
+			<id>b4bbdbd3-1f65-44e5-b196-6ccbee1cc182</id>
+			<name>Shuriken</name>
+			<category>Ammunition</category>
+			<rating>0</rating>
+			<source>SR5</source>
+			<page>424</page>
+			<avail>4R</avail>
+			<addweapon>Shuriken</addweapon>
+			<cost>25</cost>
+			<costfor>1</costfor>
+		</gear>
+		<gear>
+			<id>dd6e4f80-8200-47fa-8f78-9204e9c0f70d</id>
+			<name>Arrow: Barbed Head</name>
+			<category>Ammunition</category>
+			<rating>10</rating>
+			<source>RG</source>
+			<page>23</page>
+			<avail>(Rating)R</avail>
+			<cost>(Rating * 2) + 10</cost>
+			<costfor>1</costfor>
+			<weaponbonus>
+				<damage>1</damage>
+			</weaponbonus>
+		</gear>
+		<gear>
+			<id>d09f3ebd-28fb-4375-ad0f-49fd1b521c12</id>
+			<name>Arrow: Explosive Head</name>
+			<category>Ammunition</category>
+			<rating>10</rating>
+			<source>RG</source>
+			<page>23</page>
+			<avail>(Rating)F</avail>
+			<cost>(Rating * 2) + 15</cost>
+			<costfor>1</costfor>
+			<weaponbonus>
+				<accuracy>-1</accuracy>
+				<ap>-1</ap>
+				<damage>2</damage>
+			</weaponbonus>
+		</gear>
+		<gear>
+			<id>8fb09c1d-f890-444b-bb2b-cf1a5e6825b8</id>
+			<name>Arrow: Hammerhead</name>
+			<category>Ammunition</category>
+			<rating>10</rating>
+			<source>RG</source>
+			<page>24</page>
+			<avail>Rating</avail>
+			<cost>(Rating * 2) + 5</cost>
+			<costfor>1</costfor>
+			<weaponbonus>
+				<ap>2</ap>
+				<damage>1</damage>
+				<damagetype>S</damagetype>
+			</weaponbonus>
+		</gear>
+		<gear>
+			<id>f245f0d0-22ba-4367-97ee-6762df9137bc</id>
+			<name>Arrow: Incendiary Head</name>
+			<category>Ammunition</category>
+			<rating>10</rating>
+			<source>RG</source>
+			<page>24</page>
+			<avail>12F</avail>
+			<cost>(Rating * 2) + 100</cost>
+			<costfor>1</costfor>
+			<weaponbonus>
+				<accuracy>-1</accuracy>
+			</weaponbonus>
+		</gear>
+		<gear>
+			<id>1cdea5f7-df85-4ebe-bc32-f8dbfa27dad3</id>
+			<name>Arrow: Screamer Head</name>
+			<category>Ammunition</category>
+			<rating>10</rating>
+			<source>RG</source>
+			<page>24</page>
+			<avail>Rating</avail>
+			<cost>(Rating * 2) + 5</cost>
+			<costfor>1</costfor>
+			<weaponbonus>
+				<ap>6</ap>
+				<damage>-2</damage>
+				<damagetype>S</damagetype>
+			</weaponbonus>
+		</gear>
+		<gear>
+			<id>4ddbecdf-fc04-4b1d-851b-63d5e9e57dbb</id>
+			<name>Arrow: Stick-n-Shock</name>
+			<category>Ammunition</category>
+			<rating>10</rating>
+			<source>RG</source>
+			<page>24</page>
+			<avail>(Rating)R</avail>
+			<cost>(Rating * 2) + 25</cost>
+			<costfor>1</costfor>
+			<weaponbonus>
+				<ap>-5</ap>
+				<damagereplace>8S(e)</damagereplace>
+			</weaponbonus>
+		</gear>
+		<gear>
+			<id>258049dc-6f94-4d41-be97-cadeba20ff36</id>
+			<name>Arrow: Stick-n-Shock w/Static Shaft</name>
+			<category>Ammunition</category>
+			<rating>10</rating>
+			<source>RG</source>
+			<page>24</page>
+			<avail>6R</avail>
+			<cost>(Rating * 25) + 25</cost>
+			<costfor>1</costfor>
+			<weaponbonus>
+				<ap>-5</ap>
+				<damagereplace>12S(e)</damagereplace>
+			</weaponbonus>
+		</gear>
+		<gear>
+			<id>9517a1df-5e00-46e5-92f7-4669b8b72380</id>
+			<name>Bolt: Barbed Head</name>
+			<category>Ammunition</category>
+			<rating>0</rating>
+			<source>RG</source>
+			<page>23</page>
+			<avail>5R</avail>
+			<cost>15</cost>
+			<costfor>1</costfor>
+			<weaponbonus>
+				<damage>1</damage>
+			</weaponbonus>
+		</gear>
+		<gear>
+			<id>945c0c98-9996-44ca-bc70-013389434d25</id>
+			<name>Bolt: Explosive Head</name>
+			<category>Ammunition</category>
+			<rating>0</rating>
+			<source>RG</source>
+			<page>23</page>
+			<avail>9F</avail>
+			<cost>20</cost>
+			<costfor>1</costfor>
+			<weaponbonus>
+				<accuracy>-1</accuracy>
+				<ap>-1</ap>
+				<damage>2</damage>
+			</weaponbonus>
+		</gear>
+		<gear>
+			<id>7057d386-6398-4e7f-8f14-1f74bddc7dba</id>
+			<name>Bolt: Hammerhead</name>
+			<category>Ammunition</category>
+			<rating>0</rating>
+			<source>RG</source>
+			<page>24</page>
+			<avail>5</avail>
+			<cost>10</cost>
+			<costfor>1</costfor>
+			<weaponbonus>
+				<ap>2</ap>
+				<damage>1</damage>
+				<damagetype>S</damagetype>
+			</weaponbonus>
+		</gear>
+		<gear>
+			<id>5acb7b20-ffe5-49fa-8ff7-372a59999fb6</id>
+			<name>Bolt: Incendiary Head</name>
+			<category>Ammunition</category>
+			<rating>0</rating>
+			<source>RG</source>
+			<page>24</page>
+			<avail>12F</avail>
+			<cost>105</cost>
+			<costfor>1</costfor>
+			<weaponbonus>
+				<accuracy>-1</accuracy>
+			</weaponbonus>
+		</gear>
+		<gear>
+			<id>8939b519-657a-4081-920f-3a4021eb6704</id>
+			<name>Bolt: Screamer Head</name>
+			<category>Ammunition</category>
+			<rating>0</rating>
+			<source>RG</source>
+			<page>24</page>
+			<avail>2</avail>
+			<cost>10</cost>
+			<costfor>1</costfor>
+			<weaponbonus>
+				<ap>6</ap>
+				<damage>-2</damage>
+				<damagetype>S</damagetype>
+			</weaponbonus>
+		</gear>
+		<gear>
+			<id>aa378f89-8f73-4f05-b920-fe7e35b7b3bd</id>
+			<name>Bolt: Stick-n-Shock</name>
+			<category>Ammunition</category>
+			<rating>0</rating>
+			<source>RG</source>
+			<page>24</page>
+			<avail>6R</avail>
+			<cost>30</cost>
+			<costfor>1</costfor>
+			<weaponbonus>
+				<ap>-5</ap>
+				<damagereplace>8S(e)</damagereplace>
+			</weaponbonus>
+		</gear>
+		<gear>
+			<id>c4fecc98-0cf7-4e81-adde-bbed821850d6</id>
+			<name>Bolt: Stick-n-Shock w/Static Shaft</name>
+			<category>Ammunition</category>
+			<rating>0</rating>
+			<source>RG</source>
+			<page>24</page>
+			<avail>6R</avail>
+			<cost>50</cost>
+			<costfor>1</costfor>
+			<weaponbonus>
+				<ap>-5</ap>
+				<damagereplace>12S(e)</damagereplace>
+			</weaponbonus>
+		</gear>
+		<gear>
+			<id>c1df71d5-845b-46c9-ab8d-9166c5cbac70</id>
+			<name>Boomerang</name>
+			<category>Ammunition</category>
+			<rating>0</rating>
+			<source>RG</source>
+			<page>24</page>
+			<avail>4</avail>
+			<addweapon>Boomerang</addweapon>
+			<cost>50</cost>
+			<costfor>1</costfor>
+		</gear>
+		<gear>
+			<id>d3d99f54-4176-4a11-a8cb-8447e285d977</id>
+			<name>Harpoon</name>
+			<category>Ammunition</category>
+			<rating>0</rating>
+			<source>RG</source>
+			<page>24</page>
+			<avail>6</avail>
+			<addweapon>Harpoon</addweapon>
+			<cost>125</cost>
+			<costfor>1</costfor>
+		</gear>
+		<gear>
+			<id>42404ae5-f203-4780-a575-a644d6443d20</id>
+			<name>Javelin</name>
+			<category>Ammunition</category>
+			<rating>0</rating>
+			<source>RG</source>
+			<page>24</page>
+			<avail>6</avail>
+			<addweapon>Javelin</addweapon>
+			<cost>125</cost>
+			<costfor>1</costfor>
+		</gear>
+		<gear>
+			<id>d37cd956-84de-40a7-a327-0185fe8bca3c</id>
+			<name>Net</name>
+			<category>Ammunition</category>
+			<rating>0</rating>
+			<source>RG</source>
+			<page>24</page>
+			<avail>6</avail>
+			<addweapon>Net</addweapon>
+			<cost>350</cost>
+			<costfor>1</costfor>
+		</gear>
+		<gear>
+			<id>7752a51c-b39f-4270-a5ed-e3de956cceb1</id>
+			<name>Net Gun Reload (Shocknet)</name>
+			<category>Ammunition</category>
+			<rating>0</rating>
+			<source>RG</source>
+			<page>28</page>
+			<avail>10R</avail>
+			<cost>600</cost>
+			<costfor>4</costfor>
+			<weaponbonus>
+				<ap>-5</ap>
+				<damagereplace>8S(e)</damagereplace>
+			</weaponbonus>
+		</gear>
+		<gear>
+			<id>5200ce56-c541-4a7a-8db2-ed4385f0d94f</id>
+			<name>XL Net Gun Reload (Shocknet)</name>
+			<category>Ammunition</category>
+			<rating>0</rating>
+			<source>RG</source>
+			<page>28</page>
+			<avail>10R</avail>
+			<cost>650</cost>
+			<costfor>2</costfor>
+			<weaponbonus>
+				<ap>-5</ap>
+				<damagereplace>8S(e)</damagereplace>
+			</weaponbonus>
+		</gear>
+		<gear>
+			<id>608324BB-E4CE-40B7-AC76-FF3F67B2C8E0</id>
+			<name>Ammo: Fuel Canister</name>
+			<category>Ammunition</category>
+			<rating>0</rating>
+			<source>RG</source>
+			<page>55</page>
+			<avail>16F</avail>
+			<cost>40</cost>
+			<costfor>4</costfor>
+		</gear>
+		<gear>
+			<id>8C9AE7B4-EF1F-4983-9008-795D3592B417</id>
+			<name>Ammo: AV Rounds</name>
+			<category>Ammunition</category>
+			<rating>0</rating>
+			<source>RG</source>
+			<page>55</page>
+			<avail>14R</avail>
+			<cost>175</cost>
+			<costfor>10</costfor>
+			<weaponbonus>
+				<ap>-1</ap>
+			</weaponbonus>
+		</gear>
+		<gear>
+			<id>911BB20E-E325-4399-8F7A-82FDCE13AE51</id>
+			<name>Ammo: Gyrojet</name>
+			<category>Ammunition</category>
+			<rating>0</rating>
+			<source>RG</source>
+			<page>28</page>
+			<avail>15</avail>
+			<cost>160</cost>
+			<costfor>10</costfor>
+			<weaponbonus>
+				<ap>-5</ap>
+				<damage>-2S(e)</damage>
+			</weaponbonus>
+		</gear>
+		<gear>
+			<id>FE737992-B03B-484C-8F5C-B3BD554B9381</id>
+			<name>Ammo: Gauss</name>
+			<category>Ammunition</category>
+			<rating>0</rating>
+			<source>RG</source>
+			<page>55</page>
+			<avail>18F</avail>
+			<cost>400</cost>
+			<costfor>10</costfor>
+		</gear>
+		<gear>
+			<id>784dfff3-7c0e-4166-8687-e3012ef3b434</id>
+			<name>Net Gun Reload (Standard)</name>
+			<category>Ammunition</category>
+			<rating>0</rating>
+			<source>RG</source>
+			<page>28</page>
+			<avail>9</avail>
+			<cost>350</cost>
+			<costfor>4</costfor>
+		</gear>
+		<gear>
+			<id>6ac1a45c-d8cc-42fd-9306-63ec3f4618e2</id>
+			<name>XL Net Gun Reload (Standard)</name>
+			<category>Ammunition</category>
+			<rating>0</rating>
+			<source>RG</source>
+			<page>28</page>
+			<avail>9</avail>
+			<cost>400</cost>
+			<costfor>2</costfor>
+		</gear>
+		<gear>
+			<id>48c4b8ed-80cd-4744-83b8-06842fd917aa</id>
+			<name>Urban Tribe Tomahawk</name>
+			<category>Ammunition</category>
+			<rating>0</rating>
+			<source>RG</source>
+			<page>25</page>
+			<avail>4</avail>
+			<addweapon>Urban Tribe Tomahawk</addweapon>
+			<cost>200</cost>
+			<costfor>1</costfor>
+		</gear>
+		<gear>
+			<id>9d1f9b41-0a43-4835-9dc4-a2f04f8a20a8</id>
+			<name>Bola: Standard</name>
+			<category>Ammunition</category>
+			<rating>0</rating>
+			<source>RG</source>
+			<page>26</page>
+			<avail>6</avail>
+			<addweapon>Bola</addweapon>
+			<cost>75</cost>
+			<costfor>1</costfor>
+		</gear>
+		<gear>
+			<id>f7b819d7-9f6a-446e-b916-82b5973883d6</id>
+			<name>Bola: Monofilament</name>
+			<category>Ammunition</category>
+			<rating>0</rating>
+			<source>RG</source>
+			<page>26</page>
+			<avail>18F</avail>
+			<addweapon>Monofilament Bola</addweapon>
+			<cost>4000</cost>
+			<costfor>1</costfor>
+		</gear>
+		<gear>
+			<id>f4b92e14-fe1f-4be4-ad73-aed10e1f73b4</id>
+			<name>Grenade: Flash-Bang</name>
+			<category>Ammunition</category>
+			<rating>0</rating>
+			<source>SR5</source>
+			<page>435</page>
+			<avail>6R</avail>
+			<addweapon>Grenade: Flash-Bang</addweapon>
+			<cost>100</cost>
+			<costfor>1</costfor>
+		</gear>
+		<gear>
+			<id>8e04c493-b04d-4511-ba68-7b2e0edbf3aa</id>
+			<name>Grenade: Flash-Pak</name>
+			<category>Ammunition</category>
+			<rating>0</rating>
+			<source>SR5</source>
+			<page>435</page>
+			<avail>4</avail>
+			<addweapon>Grenade: Flash-Pak</addweapon>
+			<cost>125</cost>
+		</gear>
+		<gear>
+			<id>7c5e7573-d75e-43e3-949c-cb4c9d70329b</id>
+			<name>Grenade: Fragmentation</name>
+			<category>Ammunition</category>
+			<rating>0</rating>
+			<source>SR5</source>
+			<page>435</page>
+			<avail>11F</avail>
+			<addweapon>Grenade: Fragmentation</addweapon>
+			<cost>100</cost>
+		</gear>
+		<gear>
+			<id>e61c5487-2074-4fc8-8da0-9891b15482e7</id>
+			<name>Grenade: High Explosive</name>
+			<category>Ammunition</category>
+			<rating>0</rating>
+			<source>SR5</source>
+			<page>435</page>
+			<avail>11F</avail>
+			<addweapon>Grenade: High Explosive</addweapon>
+			<cost>100</cost>
+		</gear>
+		<gear>
+			<id>06798b15-40bb-4464-b6a8-a01466ee9b9e</id>
+			<name>Grenade: Gas</name>
+			<category>Ammunition</category>
+			<rating>0</rating>
+			<source>SR5</source>
+			<page>435</page>
+			<avail>4R</avail>
+			<addoncategory>Drugs</addoncategory>
+			<addoncategory>Toxins</addoncategory>
+			<addweapon>Grenade: Gas</addweapon>
+			<cost>40</cost>
+		</gear>
+		<gear>
+			<id>84c6921e-dfa0-42ca-a01f-87c459ffc000</id>
+			<name>Grenade: Smoke</name>
+			<category>Ammunition</category>
+			<rating>0</rating>
+			<source>SR5</source>
+			<page>435</page>
+			<avail>4R</avail>
+			<addweapon>Grenade: Smoke</addweapon>
+			<cost>40</cost>
+		</gear>
+		<gear>
+			<id>f3472dc1-4c7b-403a-8001-6441bb65a687</id>
+			<name>Grenade: Thermal Smoke</name>
+			<category>Ammunition</category>
+			<rating>0</rating>
+			<source>SR5</source>
+			<page>435</page>
+			<avail>6R</avail>
+			<addweapon>Grenade: Thermal Smoke</addweapon>
+			<cost>60</cost>
+		</gear>
+		<gear>
+			<id>f092fca8-46a9-4351-a06a-362846e6546a</id>
+			<name>Minigrenade: Flash-Bang</name>
+			<category>Ammunition</category>
+			<rating>0</rating>
+			<source>SR5</source>
+			<page>435</page>
+			<avail>6R</avail>
+			<addweapon>Minigrenade: Flash-Bang</addweapon>
+			<cost>100</cost>
+		</gear>
+		<gear>
+			<id>7c00891f-6554-497d-9726-058d7c4a598e</id>
+			<name>Minigrenade: Flash-Pak</name>
+			<category>Ammunition</category>
+			<rating>0</rating>
+			<source>SR5</source>
+			<page>435</page>
+			<avail>4</avail>
+			<addweapon>Minigrenade: Flash-Pak</addweapon>
+			<cost>125</cost>
+		</gear>
+		<gear>
+			<id>8e1583bf-4cc5-4498-a800-36cb61d3fb27</id>
+			<name>Minigrenade: Fragmentation</name>
+			<category>Ammunition</category>
+			<rating>0</rating>
+			<source>SR5</source>
+			<page>435</page>
+			<avail>11F</avail>
+			<addweapon>Minigrenade: Fragmentation</addweapon>
+			<cost>100</cost>
+		</gear>
+		<gear>
+			<id>daecdfc8-15d5-4864-9e20-13e4a0dca88e</id>
+			<name>Minigrenade: High Explosive</name>
+			<category>Ammunition</category>
+			<rating>0</rating>
+			<source>SR5</source>
+			<page>435</page>
+			<avail>11F</avail>
+			<addweapon>Minigrenade: High Explosive</addweapon>
+			<cost>100</cost>
+		</gear>
+		<gear>
+			<id>74284124-57a0-479b-9ab1-3433bdb9e3b7</id>
+			<name>Minigrenade: Gas</name>
+			<category>Ammunition</category>
+			<rating>0</rating>
+			<source>SR5</source>
+			<page>435</page>
+			<avail>4R</avail>
+			<addoncategory>Drugs</addoncategory>
+			<addoncategory>Toxins</addoncategory>
+			<addweapon>Minigrenade: Gas</addweapon>
+			<cost>40</cost>
+		</gear>
+		<gear>
+			<id>b6381691-1a96-4299-b9df-129ffee64c45</id>
+			<name>Minigrenade: Smoke</name>
+			<category>Ammunition</category>
+			<rating>0</rating>
+			<source>SR5</source>
+			<page>435</page>
+			<avail>4R</avail>
+			<addweapon>Minigrenade: Smoke</addweapon>
+			<cost>40</cost>
+		</gear>
+		<gear>
+			<id>e2252b3c-1bae-496e-adbb-f1c3d6e0b32b</id>
+			<name>Minigrenade: Thermal Smoke</name>
+			<category>Ammunition</category>
+			<rating>0</rating>
+			<source>SR5</source>
+			<page>435</page>
+			<avail>6R</avail>
+			<addweapon>Minigrenade: Thermal Smoke</addweapon>
+			<cost>60</cost>
+		</gear>
+		<gear>
+			<id>50e68547-da12-4d87-9e05-8fefb9ccf723</id>
+			<name>Paint Grenade</name>
+			<category>Ammunition</category>
+			<rating>0</rating>
+			<source>RG</source>
+			<page>102</page>
+			<avail>8R</avail>
+			<addweapon>Grenade: Paint</addweapon>
+			<cost>100</cost>
+		</gear>
+		<gear>
+			<id>77a7504c-0eb8-4268-9744-66c4bbaae509</id>
+			<name>Smokebomb</name>
+			<category>Ammunition</category>
+			<rating>0</rating>
+			<source>HT</source>
+			<page>187</page>
+			<avail>6</avail>
+			<addweapon>Smokebomb</addweapon>
+			<cost>25</cost>
+		</gear>
+		<gear>
+			<id>60d28c15-42dd-4837-bc5f-8d8a15393655</id>
+			<name>Rocket: Anti-Vehicle</name>
+			<category>Ammunition</category>
+			<rating>0</rating>
+			<source>SR5</source>
+			<page>436</page>
+			<avail>18F</avail>
+			<addweapon>Rocket: Anti-Vehicle</addweapon>
+			<cost>2800</cost>
+		</gear>
+		<gear>
+			<id>4c5be084-c975-42d2-962c-dc2add203b6b</id>
+			<name>Rocket: Fragmentation</name>
+			<category>Ammunition</category>
+			<rating>0</rating>
+			<source>SR5</source>
+			<page>436</page>
+			<avail>12F</avail>
+			<addweapon>Rocket: Fragmentation</addweapon>
+			<cost>2000</cost>
+		</gear>
+		<gear>
+			<id>d5136e8b-bf34-401d-967d-c52f8cc175c1</id>
+			<name>Rocket: High Explosive</name>
+			<category>Ammunition</category>
+			<rating>0</rating>
+			<source>SR5</source>
+			<page>436</page>
+			<avail>18F</avail>
+			<addweapon>Rocket: High Explosive</addweapon>
+			<cost>2100</cost>
+		</gear>
+		<gear>
+			<id>a42b7377-5a2e-456d-b729-8783873465f0</id>
+			<name>Missile: Anti-Vehicle</name>
+			<category>Ammunition</category>
+			<rating>0</rating>
+			<source>SR5</source>
+			<page>436</page>
+			<avail>18F</avail>
+			<addweapon>Missile: Anti-Vehicle</addweapon>
+			<cost>2800</cost>
+		</gear>
+		<gear>
+			<id>bb40694a-59de-4fb8-9cee-697f37377a55</id>
+			<name>Missile: Fragmentation</name>
+			<category>Ammunition</category>
+			<rating>0</rating>
+			<source>SR5</source>
+			<page>436</page>
+			<avail>12F</avail>
+			<addweapon>Missile: Fragmentation</addweapon>
+			<cost>2000</cost>
+		</gear>
+		<gear>
+			<id>838a308e-a638-433e-b5bc-54222fb645c9</id>
+			<name>Missile: High Explosive</name>
+			<category>Ammunition</category>
+			<rating>0</rating>
+			<source>SR5</source>
+			<page>436</page>
+			<avail>18F</avail>
+			<addweapon>Missile: High Explosive</addweapon>
+			<cost>2100</cost>
+		</gear>
+		<!-- End Region -->
+		<!-- Region Explosives -->
+		<gear>
+			<id>48eca1ec-bce2-4878-bfdc-5b37639e9d6f</id>
+			<name>Commercial Explosive</name>
+			<category>Explosives</category>
+			<rating>5</rating>
+			<source>SR5</source>
+			<page>436</page>
+			<avail>8R</avail>
+			<cost>100</cost>
+			<minrating>5</minrating>
+		</gear>
+		<gear>
+			<id>df3efeef-661f-41fd-9007-01ba7db42dee</id>
+			<name>Dynamite</name>
+			<category>Explosives</category>
+			<rating>3</rating>
+			<source>RG</source>
+			<page>190</page>
+			<avail>8R</avail>
+			<cost>350</cost>
+			<minrating>3</minrating>
+		</gear>
+		<gear>
+			<id>381a235b-5282-45b4-a4c1-9c75d20f71b3</id>
+			<name>Nitroglycerin</name>
+			<category>Explosives</category>
+			<rating>6</rating>
+			<source>RG</source>
+			<page>190</page>
+			<avail>11F</avail>
+			<cost>350</cost>
+			<minrating>6</minrating>
+		</gear>
+		<gear>
+			<id>733504c5-f2bb-4114-9132-e92979dc2010</id>
+			<name>TNT</name>
+			<category>Explosives</category>
+			<rating>5</rating>
+			<source>RG</source>
+			<page>190</page>
+			<avail>12R</avail>
+			<cost>200</cost>
+			<minrating>5</minrating>
+		</gear>
+		<gear>
+			<id>0183db3c-974e-40f8-ab73-ccf733beadd5</id>
+			<name>Foam Explosive</name>
+			<category>Explosives</category>
+			<rating>25</rating>
+			<source>SR5</source>
+			<page>436</page>
+			<avail>12F</avail>
+			<cost>Rating * 100</cost>
+			<minrating>6</minrating>
+		</gear>
+		<gear>
+			<id>0b5b01f5-9c02-4513-8393-7bd64e1ca86c</id>
+			<name>Plastic Explosive</name>
+			<category>Explosives</category>
+			<rating>25</rating>
+			<source>SR5</source>
+			<page>436</page>
+			<avail>16F</avail>
+			<cost>Rating * 100</cost>
+			<minrating>6</minrating>
+		</gear>
+		<gear>
+			<id>de117700-4b5f-45f0-ae65-aab803d39220</id>
+			<name>Ammonium Nitrate</name>
+			<category>Explosives</category>
+			<rating>4</rating>
+			<source>RG</source>
+			<page>193</page>
+			<avail>5</avail>
+			<cost>80</cost>
+			<minrating>4</minrating>
+		</gear>
+		<gear>
+			<id>6625fd1b-53d0-4f17-a4ec-f6645fc1707f</id>
+			<name>ANFO</name>
+			<category>Explosives</category>
+			<rating>6</rating>
+			<source>RG</source>
+			<page>193</page>
+			<avail>7</avail>
+			<cost>100</cost>
+			<minrating>6</minrating>
+		</gear>
+		<gear>
+			<id>89549b33-b3fa-48ac-bd6f-8b0aec288ae7</id>
+			<name>Detonating Cord, Low Yield (meter)</name>
+			<category>Explosives</category>
+			<rating>3</rating>
+			<source>RG</source>
+			<page>193</page>
+			<avail>10R</avail>
+			<cost>100</cost>
+			<minrating>3</minrating>
+		</gear>
+		<gear>
+			<id>6a38466e-f5ea-451b-bdf9-51aacc5e1537</id>
+			<name>Detonating Cord, High Yield (meter)</name>
+			<category>Explosives</category>
+			<rating>6</rating>
+			<source>RG</source>
+			<page>193</page>
+			<avail>14R</avail>
+			<cost>150</cost>
+			<minrating>6</minrating>
+		</gear>
+		<gear>
+			<id>ded12d46-347a-424f-9e18-0d8c8cdfa48e</id>
+			<name>Binary Explosives</name>
+			<category>Explosives</category>
+			<rating>20</rating>
+			<source>RG</source>
+			<page>193</page>
+			<avail>18F</avail>
+			<cost>Rating * 125</cost>
+			<minrating>1</minrating>
+		</gear>
+		<gear>
+			<id>38268be5-dd9a-439c-932b-aae2ead8bcc6</id>
+			<name>Linear Charge</name>
+			<category>Explosives</category>
+			<rating>25</rating>
+			<source>RG</source>
+			<page>193</page>
+			<avail>16R</avail>
+			<cost>Rating * 250</cost>
+			<minrating>1</minrating>
+		</gear>
+		<gear>
+			<id>de29bcc2-025f-40dd-87e7-d15c6ca1ec10</id>
+			<name>Liquid Explosives</name>
+			<category>Explosives</category>
+			<rating>25</rating>
+			<source>RG</source>
+			<page>193</page>
+			<avail>16F</avail>
+			<cost>Rating * 150</cost>
+			<minrating>1</minrating>
+		</gear>
+		<gear>
+			<id>2c98be77-22d7-4116-90fc-e8489944578d</id>
+			<name>Detonator Cap</name>
+			<category>Explosives</category>
+			<rating>0</rating>
+			<source>SR5</source>
+			<page>436</page>
+			<avail>8R</avail>
+			<cost>75</cost>
+		</gear>
+    <gear>
+      <id>ce33ea7f-b406-45e2-a01e-beba431083c2</id>
+      <name>Detonator, Blasting Cap</name>
+      <category>Explosives</category>
+      <rating>0</rating>
+			<source>RG</source>
+			<page>195</page>
+			<avail>8R</avail>
+			<cost>20</cost>
+    </gear>
+		<gear>
+			<id>15a39069-3ee5-4ad8-9906-93f6c325c326</id>
+			<name>Detonator, Electrical</name>
+			<category>Explosives</category>
+			<rating>6</rating>
+			<source>RG</source>
+			<page>195</page>
+			<avail>(Rating * 4)R</avail>
+			<cost>Rating * 30</cost>
+		</gear>
+		<gear>
+			<id>8e429087-b97a-43f9-8f51-0677b82d14a8</id>
+			<name>Detonator, Optical</name>
+			<category>Explosives</category>
+			<rating>6</rating>
+			<source>RG</source>
+			<page>195</page>
+			<avail>(Rating * 7)F</avail>
+			<cost>Rating * 200</cost>
+		</gear>
+		<gear>
+			<id>22c45dbe-e087-457a-b34c-4cb800cacfe8</id>
+			<name>Detonator, Pull</name>
+			<category>Explosives</category>
+			<rating>0</rating>
+			<source>RG</source>
+			<page>195</page>
+			<avail>9F</avail>
+			<cost>80</cost>
+		</gear>
+		<gear>
+			<id>f6b0829d-1da1-42e9-a643-69d7727d0dca</id>
+			<name>Detonator, Push</name>
+			<category>Explosives</category>
+			<rating>0</rating>
+			<source>RG</source>
+			<page>195</page>
+			<avail>9F</avail>
+			<cost>80</cost>
+		</gear>
+		<gear>
+			<id>9d1b9437-ffc8-4827-91b6-b61c75354692</id>
+			<name>Detonator, Radio</name>
+			<category>Explosives</category>
+			<rating>3</rating>
+			<source>RG</source>
+			<page>195</page>
+			<avail>10R</avail>
+			<cost>75</cost>
+		</gear>
+		<gear>
+			<id>0d8955b7-1df7-4079-b4d6-2f8dc075830e</id>
+			<name>Detonator, Timer</name>
+			<category>Explosives</category>
+			<rating>3</rating>
+			<source>RG</source>
+			<page>195</page>
+			<avail>(Rating * 6)F</avail>
+			<cost>Rating * 50</cost>
+		</gear>
+		<gear>
+			<id>65aa34c9-8c66-4909-bd24-34d47c851055</id>
+			<name>Atomizer</name>
+			<category>Explosives</category>
+			<rating>10</rating>
+			<source>RG</source>
+			<page>196</page>
+			<avail>(Rating * 2)R</avail>
+			<cost>Rating * 300</cost>
+		</gear>
+		<gear>
+			<id>9f37ddb0-faf7-4741-9523-0c444a8ac83b</id>
+			<name>Exploder, Electrical</name>
+			<category>Explosives</category>
+			<rating>6</rating>
+			<source>RG</source>
+			<page>196</page>
+			<avail>8R</avail>
+			<cost>Rating * 150</cost>
+		</gear>
+		<gear>
+			<id>b68ced74-55f6-4017-8953-4bfa2c73b1ea</id>
+			<name>Exploder, Optical</name>
+			<category>Explosives</category>
+			<rating>6</rating>
+			<source>RG</source>
+			<page>196</page>
+			<avail>14R</avail>
+			<cost>Rating * 250</cost>
+		</gear>
+		<gear>
+			<id>b82c6383-5ff7-4376-8e58-f63bb8ecdd20</id>
+			<name>Hard-Shell Briefcase</name>
+			<category>Explosives</category>
+			<rating>12</rating>
+			<source>RG</source>
+			<page>196</page>
+			<avail>10R</avail>
+			<cost>Rating * 100</cost>
+		</gear>
+		<gear>
+			<id>7b14565a-ac42-4dcc-930d-34740c79358c</id>
+			<name>Safety Fuse (meter)</name>
+			<category>Explosives</category>
+			<rating>0</rating>
+			<source>RG</source>
+			<page>197</page>
+			<avail>8R</avail>
+			<cost>5</cost>
+		</gear>
+		<gear>
+			<id>620f10c6-c08b-43d6-a072-a734f11b536b</id>
+			<name>Redundant Power Supply</name>
+			<category>Explosives</category>
+			<rating>0</rating>
+			<source>RG</source>
+			<page>194</page>
+			<avail>6R</avail>
+			<cost>Variable(50-500)</cost>
+		</gear>
+		<gear>
+			<id>8d2257ec-8079-4e8f-b0b3-f3312f0bec8e</id>
+			<name>Nanoprint Scanners</name>
+			<category>Explosives</category>
+			<rating>6</rating>
+			<source>RG</source>
+			<page>187</page>
+			<avail>16F</avail>
+			<cost>Rating * 500</cost>
+		</gear>
+		<!-- End Region -->
+		<!-- Region Extraction Devices -->
+		<gear>
+			<id>7c034499-0089-48e5-b63d-a7da067c8353</id>
+			<name>Houdini Machine I</name>
+			<category>Extraction Devices</category>
+			<rating>0</rating>
+			<source>SS</source>
+			<page>172</page>
+			<avail>12F</avail>
+			<cost>8500</cost>
+		</gear>
+		<gear>
+			<id>73923b5b-0ab2-4735-9a06-db42317c6bc2</id>
+			<name>Houdini Machine II</name>
+			<category>Extraction Devices</category>
+			<rating>0</rating>
+			<source>SS</source>
+			<page>172</page>
+			<avail>12F</avail>
+			<cost>12000</cost>
+		</gear>
+		<gear>
+			<id>563e2286-6ceb-40e8-81aa-acd29ce3ff82</id>
+			<name>Ambulance Gurney</name>
+			<category>Extraction Devices</category>
+			<rating>0</rating>
+			<source>SS</source>
+			<page>173</page>
+			<avail>8</avail>
+			<cost>2000</cost>
+		</gear>
+		<gear>
+			<id>902585b9-5806-41cf-8498-e47444284236</id>
+			<name>Body Bag</name>
+			<category>Extraction Devices</category>
+			<rating>0</rating>
+			<source>SS</source>
+			<page>173</page>
+			<avail>6</avail>
+			<cost>50</cost>
+		</gear>
+		<gear>
+			<id>5da1b0fa-3315-4fcd-a339-6db8e163cbab</id>
+			<name>Fake DocWagon Wrist Band</name>
+			<category>Extraction Devices</category>
+			<rating>0</rating>
+			<source>SS</source>
+			<page>173</page>
+			<avail>10F</avail>
+			<cost>100</cost>
+		</gear>
+		<gear>
+			<id>5d2fc041-c0cf-4a90-8918-be487a781e13</id>
+			<name>Stimtouch Hosiery</name>
+			<category>Extraction Devices</category>
+			<rating>0</rating>
+			<source>SS</source>
+			<page>178</page>
+			<avail>6R</avail>
+			<addweapon>Stimtouch Hosiery</addweapon>
+			<cost>250</cost>
+		</gear>
+		<gear>
+			<id>234e4665-b483-43a1-bc89-8f1bfe1661b7</id>
+			<name>Laced Lipstick</name>
+			<category>Extraction Devices</category>
+			<rating>0</rating>
+			<source>SS</source>
+			<page>178</page>
+			<avail>10F</avail>
+			<cost>50</cost>
+		</gear>
+		<!-- End Region-->
+		<!-- Region Disguises-->
+		<gear>
+			<id>1ecebb15-6ced-464e-9e36-2cd217e4bc63</id>
+			<name>Uniforms</name>
+			<category>Disguises</category>
+			<rating>0</rating>
+			<source>SS</source>
+			<page>178</page>
+			<avail>16F</avail>
+			<cost>Variable(2000-15000)</cost>
+		</gear>
+		<!-- End Region -->
+		<!-- Region Commlinks and Cyberdecks -->
+		<gear>
+			<id>89a0f3c9-5ef6-41cd-981f-4ac690ee2ab3</id>
+			<name>Meta Link</name>
+			<category>Commlinks</category>
+			<rating>0</rating>
+			<source>SR5</source>
+			<page>438</page>
+			<avail>2</avail>
+			<armorcapacity>[2]</armorcapacity>
+			<attack>0</attack>
+			<capacity>0</capacity>
+			<cost>100</cost>
+			<dataprocessing>1</dataprocessing>
+			<devicerating>1</devicerating>
+			<firewall>1</firewall>
+			<sleaze>0</sleaze>
+		</gear>
+		<gear>
+			<id>d808ba12-db93-4a7b-85a1-9e9f6229087f</id>
+			<name>Sony Emperor</name>
+			<category>Commlinks</category>
+			<rating>0</rating>
+			<source>SR5</source>
+			<page>438</page>
+			<avail>4</avail>
+			<armorcapacity>[2]</armorcapacity>
+			<attack>0</attack>
+			<capacity>0</capacity>
+			<cost>700</cost>
+			<dataprocessing>2</dataprocessing>
+			<devicerating>2</devicerating>
+			<firewall>2</firewall>
+			<sleaze>0</sleaze>
+		</gear>
+		<gear>
+			<id>15a6c42b-12a4-494e-8ca5-e6c3a1052314</id>
+			<name>Renraku Sensei</name>
+			<category>Commlinks</category>
+			<rating>0</rating>
+			<source>SR5</source>
+			<page>438</page>
+			<avail>6</avail>
+			<armorcapacity>[2]</armorcapacity>
+			<attack>0</attack>
+			<capacity>0</capacity>
+			<cost>1000</cost>
+			<dataprocessing>3</dataprocessing>
+			<devicerating>3</devicerating>
+			<firewall>3</firewall>
+			<sleaze>0</sleaze>
+		</gear>
+		<gear>
+			<id>72d1ca07-71b1-4085-8a4d-bd720a6b1908</id>
+			<name>Erika Elite</name>
+			<category>Commlinks</category>
+			<rating>0</rating>
+			<source>SR5</source>
+			<page>438</page>
+			<avail>8</avail>
+			<armorcapacity>[2]</armorcapacity>
+			<attack>0</attack>
+			<capacity>0</capacity>
+			<cost>2500</cost>
+			<dataprocessing>4</dataprocessing>
+			<devicerating>4</devicerating>
+			<firewall>4</firewall>
+			<sleaze>0</sleaze>
+		</gear>
+		<gear>
+			<id>6de5a1b0-30e2-4c74-8646-971f698cb231</id>
+			<name>Hermes Ikon</name>
+			<category>Commlinks</category>
+			<rating>0</rating>
+			<source>SR5</source>
+			<page>438</page>
+			<avail>10</avail>
+			<armorcapacity>[2]</armorcapacity>
+			<attack>0</attack>
+			<capacity>0</capacity>
+			<cost>3000</cost>
+			<dataprocessing>5</dataprocessing>
+			<devicerating>5</devicerating>
+			<firewall>5</firewall>
+			<sleaze>0</sleaze>
+		</gear>
+		<gear>
+			<id>01077e2d-4f67-428a-850d-250faad2007c</id>
+			<name>Transys Avalon</name>
+			<category>Commlinks</category>
+			<rating>0</rating>
+			<source>SR5</source>
+			<page>438</page>
+			<avail>12</avail>
+			<armorcapacity>[2]</armorcapacity>
+			<attack>0</attack>
+			<capacity>0</capacity>
+			<cost>5000</cost>
+			<dataprocessing>6</dataprocessing>
+			<devicerating>6</devicerating>
+			<firewall>6</firewall>
+			<sleaze>0</sleaze>
+		</gear>
+		<gear>
+			<id>1522dd91-99d9-42f9-ab19-b43e8e3c7322</id>
+			<name>Fairlight Caliban</name>
+			<category>Commlinks</category>
+			<rating>0</rating>
+			<source>SR5</source>
+			<page>438</page>
+			<avail>14</avail>
+			<armorcapacity>[2]</armorcapacity>
+			<attack>0</attack>
+			<capacity>0</capacity>
+			<cost>8000</cost>
+			<dataprocessing>7</dataprocessing>
+			<devicerating>7</devicerating>
+			<firewall>7</firewall>
+			<sleaze>0</sleaze>
+		</gear>
+    <gear>
+      <id>1dd68a37-4606-4a44-b314-6b885f405ca4</id>
+      <name>Spinrad Industries Trompe L'Oeil</name>
+      <category>Commlinks</category>
+			<rating>0</rating>
+			<source>BOTL</source>
+			<page>126</page>
+			<avail>16</avail>
+			<armorcapacity>[2]</armorcapacity>
+			<attack>0</attack>
+			<capacity>0</capacity>
+			<cost>50000</cost>
+			<dataprocessing>6</dataprocessing>
+			<devicerating>6</devicerating>
+			<firewall>6</firewall>
+			<sleaze>0</sleaze>
+    </gear>
+		<gear>
+			<id>d589142e-a71f-4cd9-b916-967168721eea</id>
+			<name>Sim Module</name>
+			<category>Commlink Accessories</category>
+			<rating>0</rating>
+			<source>SR5</source>
+			<page>438</page>
+			<avail>0</avail>
+			<armorcapacity>[2]</armorcapacity>
+			<cost>100</cost>
+			<devicerating>0</devicerating>
+		</gear>
+		<gear>
+			<id>b7da0596-da6e-4122-adc3-21d7f3f9e3f1</id>
+			<name>Sim Module, Hot</name>
+			<category>Commlink Accessories</category>
+			<rating>0</rating>
+			<source>SR5</source>
+			<page>439</page>
+			<avail>4F</avail>
+			<armorcapacity>[2]</armorcapacity>
+			<cost>250</cost>
+			<devicerating>0</devicerating>
+		</gear>
+		<gear>
+			<id>b6d1476d-a08c-43fc-be0e-68ca9330a43e</id>
+			<name>Erika MCD-1</name>
+			<category>Cyberdecks</category>
+			<rating>0</rating>
+			<source>SR5</source>
+			<page>439</page>
+			<avail>3R</avail>
+			<attack>4</attack>
+			<attributearray>4,3,2,1</attributearray>
+			<capacity>0</capacity>
+			<cost>49500</cost>
+			<dataprocessing>2</dataprocessing>
+			<devicerating>1</devicerating>
+			<firewall>1</firewall>
+			<programs>1</programs>
+			<sleaze>3</sleaze>
+		</gear>
+		<gear>
+			<id>540831fa-7866-443a-9187-112c5c5cbf7b</id>
+			<name>Microdeck Summit</name>
+			<category>Cyberdecks</category>
+			<rating>0</rating>
+			<source>SR5</source>
+			<page>439</page>
+			<avail>3R</avail>
+			<attack>4</attack>
+			<attributearray>4,3,3,1</attributearray>
+			<capacity>0</capacity>
+			<cost>58000</cost>
+			<dataprocessing>3</dataprocessing>
+			<devicerating>1</devicerating>
+			<firewall>1</firewall>
+			<programs>1</programs>
+			<sleaze>3</sleaze>
+		</gear>
+		<gear>
+			<id>d0815d76-b7b7-4f50-b700-9eb873096408</id>
+			<name>Microtrónica Azteca 200</name>
+			<category>Cyberdecks</category>
+			<rating>0</rating>
+			<source>SR5</source>
+			<page>439</page>
+			<avail>6R</avail>
+			<attack>5</attack>
+			<attributearray>5,4,3,2</attributearray>
+			<capacity>0</capacity>
+			<cost>110250</cost>
+			<dataprocessing>3</dataprocessing>
+			<devicerating>2</devicerating>
+			<firewall>2</firewall>
+			<programs>2</programs>
+			<sleaze>4</sleaze>
+		</gear>
+		<gear>
+			<id>785179f5-1500-46b6-b04f-063effa3a457</id>
+			<name>Hermes Chariot</name>
+			<category>Cyberdecks</category>
+			<rating>0</rating>
+			<source>SR5</source>
+			<page>439</page>
+			<avail>6R</avail>
+			<attack>5</attack>
+			<attributearray>5,4,4,2</attributearray>
+			<capacity>0</capacity>
+			<cost>123000</cost>
+			<dataprocessing>4</dataprocessing>
+			<devicerating>2</devicerating>
+			<firewall>2</firewall>
+			<programs>2</programs>
+			<sleaze>4</sleaze>
+		</gear>
+		<gear>
+			<id>ab0a7547-3cb4-4816-a65a-cb03dd2186ac</id>
+			<name>Novatech Navigator</name>
+			<category>Cyberdecks</category>
+			<rating>0</rating>
+			<source>SR5</source>
+			<page>439</page>
+			<avail>9R</avail>
+			<attack>6</attack>
+			<attributearray>6,5,4,3</attributearray>
+			<capacity>0</capacity>
+			<cost>205750</cost>
+			<dataprocessing>4</dataprocessing>
+			<devicerating>3</devicerating>
+			<firewall>3</firewall>
+			<programs>3</programs>
+			<sleaze>5</sleaze>
+		</gear>
+		<gear>
+			<id>5f4c41eb-abaa-4725-86ce-62fe11eeee0b</id>
+			<name>Renraku Tsurugi</name>
+			<category>Cyberdecks</category>
+			<rating>0</rating>
+			<source>SR5</source>
+			<page>439</page>
+			<avail>9R</avail>
+			<attack>6</attack>
+			<attributearray>6,5,5,3</attributearray>
+			<capacity>0</capacity>
+			<cost>214125</cost>
+			<dataprocessing>5</dataprocessing>
+			<devicerating>3</devicerating>
+			<firewall>3</firewall>
+			<programs>3</programs>
+			<sleaze>5</sleaze>
+		</gear>
+		<gear>
+			<id>79134070-7441-416a-8f14-922a5b7f490d</id>
+			<name>Sony CIY-720</name>
+			<category>Cyberdecks</category>
+			<rating>0</rating>
+			<source>SR5</source>
+			<page>439</page>
+			<avail>12R</avail>
+			<attack>7</attack>
+			<attributearray>7,6,5,4</attributearray>
+			<capacity>0</capacity>
+			<cost>345000</cost>
+			<dataprocessing>5</dataprocessing>
+			<devicerating>4</devicerating>
+			<firewall>4</firewall>
+			<programs>4</programs>
+			<sleaze>6</sleaze>
+		</gear>
+		<gear>
+			<id>c3f15a4a-1987-4879-ba74-5b93d602ca8c</id>
+			<name>Shiawase Cyber-5</name>
+			<category>Cyberdecks</category>
+			<rating>0</rating>
+			<source>SR5</source>
+			<page>439</page>
+			<avail>15R</avail>
+			<attack>8</attack>
+			<attributearray>8,7,6,5</attributearray>
+			<capacity>0</capacity>
+			<cost>549375</cost>
+			<dataprocessing>6</dataprocessing>
+			<devicerating>5</devicerating>
+			<firewall>5</firewall>
+			<programs>5</programs>
+			<sleaze>7</sleaze>
+		</gear>
+		<gear>
+			<id>5d649de9-aa6f-450e-893b-63e5ad166388</id>
+			<name>Fairlight Excalibur</name>
+			<category>Cyberdecks</category>
+			<rating>0</rating>
+			<source>SR5</source>
+			<page>439</page>
+			<avail>18R</avail>
+			<attack>9</attack>
+			<attributearray>9,8,7,6</attributearray>
+			<capacity>0</capacity>
+			<cost>823250</cost>
+			<dataprocessing>7</dataprocessing>
+			<devicerating>6</devicerating>
+			<firewall>6</firewall>
+			<programs>6</programs>
+			<sleaze>8</sleaze>
+		</gear>
+		<gear>
+			<id>73e98bb9-4521-45a2-9185-13067fe6b90b</id>
+			<name>Renraku Aguchi</name>
+			<category>Commlinks</category>
+			<rating>0</rating>
+			<source>DT</source>
+			<page>17</page>
+			<avail>2</avail>
+			<armorcapacity>[2]</armorcapacity>
+			<attack>0</attack>
+			<capacity>0</capacity>
+			<cost>100</cost>
+			<dataprocessing>1</dataprocessing>
+			<devicerating>1</devicerating>
+			<firewall>1</firewall>
+			<sleaze>0</sleaze>
+		</gear>
+		<gear>
+			<id>ca8c8e4f-39a2-4e91-a6c7-239dd772e4d9</id>
+			<name>Sony Angel</name>
+			<category>Commlinks</category>
+			<rating>0</rating>
+			<source>DT</source>
+			<page>17</page>
+			<avail>2</avail>
+			<armorcapacity>[2]</armorcapacity>
+			<attack>0</attack>
+			<capacity>0</capacity>
+			<cost>100</cost>
+			<dataprocessing>1</dataprocessing>
+			<devicerating>1</devicerating>
+			<firewall>1</firewall>
+			<sleaze>0</sleaze>
+		</gear>
+		<gear>
+			<id>8bd42918-2c19-4738-8945-b93be3d8e26d</id>
+			<name>Transys Arthur</name>
+			<category>Commlinks</category>
+			<rating>0</rating>
+			<source>DT</source>
+			<page>17</page>
+			<avail>2</avail>
+			<armorcapacity>[2]</armorcapacity>
+			<attack>0</attack>
+			<capacity>0</capacity>
+			<cost>100</cost>
+			<dataprocessing>1</dataprocessing>
+			<devicerating>1</devicerating>
+			<firewall>1</firewall>
+			<sleaze>0</sleaze>
+		</gear>
+		<gear>
+			<id>22210eac-768e-42c9-94a0-84077cbcec53</id>
+			<name>Common Denominator Element</name>
+			<category>Commlinks</category>
+			<rating>0</rating>
+			<source>DT</source>
+			<page>17</page>
+			<avail>4</avail>
+			<armorcapacity>[2]</armorcapacity>
+			<attack>0</attack>
+			<capacity>0</capacity>
+			<cost>700</cost>
+			<dataprocessing>2</dataprocessing>
+			<devicerating>2</devicerating>
+			<firewall>2</firewall>
+			<sleaze>0</sleaze>
+		</gear>
+		<gear>
+			<id>00342e9b-4c68-4f9d-88e3-f43bfe94069d</id>
+			<name>Leviathan Technical LT-2100</name>
+			<category>Commlinks</category>
+			<rating>0</rating>
+			<source>DT</source>
+			<page>17</page>
+			<avail>4</avail>
+			<armorcapacity>[2]</armorcapacity>
+			<attack>0</attack>
+			<capacity>0</capacity>
+			<cost>700</cost>
+			<dataprocessing>2</dataprocessing>
+			<devicerating>2</devicerating>
+			<firewall>2</firewall>
+			<sleaze>0</sleaze>
+		</gear>
+		<gear>
+			<id>03d25169-214b-4e85-8a11-e33b022a6e32</id>
+			<name>Microtronica Azteca Raptor</name>
+			<category>Commlinks</category>
+			<rating>0</rating>
+			<source>DT</source>
+			<page>17</page>
+			<avail>4</avail>
+			<armorcapacity>[2]</armorcapacity>
+			<attack>0</attack>
+			<capacity>0</capacity>
+			<cost>700</cost>
+			<dataprocessing>2</dataprocessing>
+			<devicerating>2</devicerating>
+			<firewall>2</firewall>
+			<sleaze>0</sleaze>
+		</gear>
+		<gear>
+			<id>40a1ee23-8d27-4360-95ce-00557c773134</id>
+			<name>Xiao Technologies XT-2G</name>
+			<category>Commlinks</category>
+			<rating>0</rating>
+			<source>DT</source>
+			<page>17</page>
+			<avail>4</avail>
+			<armorcapacity>[2]</armorcapacity>
+			<attack>0</attack>
+			<capacity>0</capacity>
+			<cost>700</cost>
+			<dataprocessing>2</dataprocessing>
+			<devicerating>2</devicerating>
+			<firewall>2</firewall>
+			<sleaze>0</sleaze>
+		</gear>
+		<gear>
+			<id>da11a064-34bb-409d-a5c5-8fad6ef602e4</id>
+			<name>Matrix Systems GridGopher</name>
+			<category>Commlinks</category>
+			<rating>0</rating>
+			<source>DT</source>
+			<page>17</page>
+			<avail>6</avail>
+			<armorcapacity>[2]</armorcapacity>
+			<attack>0</attack>
+			<capacity>0</capacity>
+			<cost>1000</cost>
+			<dataprocessing>3</dataprocessing>
+			<devicerating>3</devicerating>
+			<firewall>3</firewall>
+			<sleaze>0</sleaze>
+		</gear>
+		<gear>
+			<id>d3ea65d9-833a-47be-93c1-001bd437eb9c</id>
+			<name>MCT-3500</name>
+			<category>Commlinks</category>
+			<rating>0</rating>
+			<source>DT</source>
+			<page>17</page>
+			<avail>6</avail>
+			<armorcapacity>[2]</armorcapacity>
+			<attack>0</attack>
+			<capacity>0</capacity>
+			<cost>1000</cost>
+			<dataprocessing>3</dataprocessing>
+			<devicerating>3</devicerating>
+			<firewall>3</firewall>
+			<sleaze>0</sleaze>
+		</gear>
+		<gear>
+			<id>146a6f15-f00f-45bb-abea-f574b2241915</id>
+			<name>FTL Quark</name>
+			<category>Commlinks</category>
+			<rating>0</rating>
+			<source>DT</source>
+			<page>17</page>
+			<avail>8</avail>
+			<armorcapacity>[2]</armorcapacity>
+			<attack>0</attack>
+			<capacity>0</capacity>
+			<cost>2500</cost>
+			<dataprocessing>4</dataprocessing>
+			<devicerating>4</devicerating>
+			<firewall>4</firewall>
+			<sleaze>0</sleaze>
+		</gear>
+		<gear>
+			<id>117bb53e-3f24-4e53-b861-29564bad7281</id>
+			<name>Novatech NetNinja</name>
+			<category>Commlinks</category>
+			<rating>0</rating>
+			<source>DT</source>
+			<page>17</page>
+			<avail>10</avail>
+			<armorcapacity>[2]</armorcapacity>
+			<attack>0</attack>
+			<capacity>0</capacity>
+			<cost>3000</cost>
+			<dataprocessing>5</dataprocessing>
+			<devicerating>5</devicerating>
+			<firewall>5</firewall>
+			<sleaze>0</sleaze>
+		</gear>
+		<gear>
+			<id>b141098a-1bb3-4003-91fa-fff6958ab68f</id>
+			<name>Pulse Wave</name>
+			<category>Commlinks</category>
+			<rating>0</rating>
+			<source>DT</source>
+			<page>17</page>
+			<avail>12</avail>
+			<armorcapacity>[2]</armorcapacity>
+			<attack>0</attack>
+			<capacity>0</capacity>
+			<cost>5000</cost>
+			<dataprocessing>6</dataprocessing>
+			<devicerating>6</devicerating>
+			<firewall>6</firewall>
+			<sleaze>0</sleaze>
+		</gear>
+		<gear>
+			<id>07bb0fb2-a84c-4324-8a33-2cdc8f6955a2</id>
+			<name>Fuchi Cyber-X7</name>
+			<category>Commlinks</category>
+			<rating>0</rating>
+			<source>DT</source>
+			<page>17</page>
+			<avail>14</avail>
+			<armorcapacity>[2]</armorcapacity>
+			<attack>0</attack>
+			<capacity>0</capacity>
+			<cost>8000</cost>
+			<dataprocessing>7</dataprocessing>
+			<devicerating>7</devicerating>
+			<firewall>7</firewall>
+			<sleaze>0</sleaze>
+		</gear>
+		<gear>
+			<id>d3de4703-7215-4046-bf17-a8e11f92b3e5</id>
+			<name>EvoTech Himitsu</name>
+			<category>Commlinks</category>
+			<rating>0</rating>
+			<source>DT</source>
+			<page>61</page>
+			<avail>8R</avail>
+			<armorcapacity>[2]</armorcapacity>
+			<attack>0</attack>
+			<capacity>0</capacity>
+			<cost>11000</cost>
+			<dataprocessing>1</dataprocessing>
+			<devicerating>2</devicerating>
+			<firewall>2</firewall>
+			<sleaze>5</sleaze>
+		</gear>
+		<gear>
+			<id>c441375b-dd1e-4a66-a8f4-42bdd51255d5</id>
+			<name>MCT Blue Defender</name>
+			<category>Commlinks</category>
+			<rating>0</rating>
+			<source>DT</source>
+			<page>61</page>
+			<avail>7</avail>
+			<armorcapacity>[2]</armorcapacity>
+			<attack>0</attack>
+			<capacity>0</capacity>
+			<cost>2000</cost>
+			<dataprocessing>1</dataprocessing>
+			<devicerating>3</devicerating>
+			<firewall>5</firewall>
+			<sleaze>0</sleaze>
+		</gear>
+		<gear>
+			<id>4055ed01-a419-4b69-bbac-00260bfa653f</id>
+			<name>Nixdorf Sekretar</name>
+			<category>Commlinks</category>
+			<rating>0</rating>
+			<source>DT</source>
+			<page>61</page>
+			<avail>5</avail>
+			<armorcapacity>[2]</armorcapacity>
+			<attack>0</attack>
+			<capacity>0</capacity>
+			<cost>4000</cost>
+			<dataprocessing>6</dataprocessing>
+			<devicerating>4</devicerating>
+			<firewall>2</firewall>
+			<sleaze>0</sleaze>
+		</gear>
+		<gear>
+			<id>784babc6-170b-4bcc-9572-699368e898de</id>
+			<name>Nixdorf Sekretar w/ Liebesekretar</name>
+			<category>Commlinks</category>
+			<rating>0</rating>
+			<source>DT</source>
+			<page>61</page>
+			<avail>6</avail>
+			<armorcapacity>[2]</armorcapacity>
+			<attack>0</attack>
+			<capacity>0</capacity>
+			<cost>6000</cost>
+			<dataprocessing>6</dataprocessing>
+			<devicerating>4</devicerating>
+			<firewall>2</firewall>
+			<sleaze>0</sleaze>
+		</gear>
+		<gear>
+			<id>de794f9c-505f-4a09-8be9-f43749240799</id>
+			<name>MCT Trainee</name>
+			<category>Cyberdecks</category>
+			<rating>0</rating>
+			<source>DT</source>
+			<page>64</page>
+			<avail>3R</avail>
+			<attack>2</attack>
+			<attributearray>2,1,1,2</attributearray>
+			<capacity>0</capacity>
+			<cost>17250</cost>
+			<dataprocessing>1</dataprocessing>
+			<devicerating>1</devicerating>
+			<firewall>2</firewall>
+			<gears>
+				<gear>
+					<name>Builtin Biofeedback Filter</name>
+					<category>Builtin Programs</category>
+				</gear>
+				<gear>
+					<name>Locked Array</name>
+					<category>Specialty Condition</category>
+				</gear>
+			</gears>
+			<programs>1</programs>
+			<sleaze>1</sleaze>
+		</gear>
+		<gear>
+			<id>0f8d360a-8c9a-41f4-ba5c-f4f8c5677145</id>
+			<name>Radio Shack PCD-500</name>
+			<category>Cyberdecks</category>
+			<rating>0</rating>
+			<source>DT</source>
+			<page>64</page>
+			<avail>2</avail>
+			<attack>2</attack>
+			<attributearray>2,2,1,1</attributearray>
+			<capacity>0</capacity>
+			<cost>21000</cost>
+			<dataprocessing>1</dataprocessing>
+			<devicerating>1</devicerating>
+			<firewall>1</firewall>
+			<programs>1</programs>
+			<sleaze>2</sleaze>
+		</gear>
+		<gear>
+			<id>1658d851-21a0-455e-9b87-ed04b4e010a5</id>
+			<name>C-K Analyst</name>
+			<category>Cyberdecks</category>
+			<rating>0</rating>
+			<source>DT</source>
+			<page>64</page>
+			<avail>5R</avail>
+			<attack>1</attack>
+			<attributearray>1,5,4,3</attributearray>
+			<capacity>0</capacity>
+			<cost>83800</cost>
+			<dataprocessing>4</dataprocessing>
+			<devicerating>2</devicerating>
+			<firewall>3</firewall>
+			<gears>
+				<gear>
+					<name>Builtin Edit Program</name>
+					<category>Builtin Programs</category>
+				</gear>
+				<gear>
+					<name>Locked Array</name>
+					<category>Specialty Condition</category>
+				</gear>
+			</gears>
+			<programs>1</programs>
+			<sleaze>5</sleaze>
+		</gear>
+		<gear>
+			<id>b9d996cd-b670-4bf4-a021-047a887891a2</id>
+			<name>Little Hornet</name>
+			<category>Cyberdecks</category>
+			<rating>0</rating>
+			<source>DT</source>
+			<page>64</page>
+			<avail>5R</avail>
+			<attack>5</attack>
+			<attributearray>5,4,1,1</attributearray>
+			<capacity>0</capacity>
+			<cost>89700</cost>
+			<dataprocessing>1</dataprocessing>
+			<devicerating>2</devicerating>
+			<firewall>1</firewall>
+			<programs>2</programs>
+			<sleaze>4</sleaze>
+		</gear>
+		<gear>
+			<id>98a97367-8747-4ba9-ae97-ea371baaec13</id>
+			<name>Aztechnology Emissary</name>
+			<category>Cyberdecks</category>
+			<rating>0</rating>
+			<source>DT</source>
+			<page>64</page>
+			<avail>8R</avail>
+			<attack>2</attack>
+			<attributearray>2,3,3,8</attributearray>
+			<capacity>0</capacity>
+			<cost>168000</cost>
+			<dataprocessing>3</dataprocessing>
+			<devicerating>3</devicerating>
+			<firewall>8</firewall>
+			<gears>
+				<gear>
+					<name>Locked Array</name>
+					<category>Specialty Condition</category>
+				</gear>
+			</gears>
+			<programs>1</programs>
+			<sleaze>3</sleaze>
+		</gear>
+		<gear>
+			<id>dfc9bfdc-ef5e-45f7-8df5-fd80e011f547</id>
+			<name>Microtronica Azteca 300</name>
+			<category>Cyberdecks</category>
+			<rating>0</rating>
+			<source>DT</source>
+			<page>64</page>
+			<avail>9R</avail>
+			<attack>7</attack>
+			<attributearray>7,5,3,1</attributearray>
+			<capacity>0</capacity>
+			<cost>200000</cost>
+			<dataprocessing>3</dataprocessing>
+			<devicerating>3</devicerating>
+			<firewall>1</firewall>
+			<programs>3</programs>
+			<sleaze>5</sleaze>
+		</gear>
+		<gear>
+			<id>85828a80-cf4a-4f9f-8eb5-c2c5db5e98ab</id>
+			<name>Yak Killer</name>
+			<category>Cyberdecks</category>
+			<rating>0</rating>
+			<source>DT</source>
+			<page>64</page>
+			<avail>13R</avail>
+			<attack>7</attack>
+			<attributearray>7,6,2,3</attributearray>
+			<capacity>0</capacity>
+			<cost>194000</cost>
+			<dataprocessing>2</dataprocessing>
+			<devicerating>3</devicerating>
+			<firewall>3</firewall>
+			<gears>
+				<gear>
+					<name>Locked Array</name>
+					<category>Specialty Condition</category>
+				</gear>
+			</gears>
+			<programs>2</programs>
+			<sleaze>6</sleaze>
+		</gear>
+		<gear>
+			<id>88ad69c3-7e45-4a27-b6a2-bcc525fe3a73</id>
+			<name>Ring of Light Special</name>
+			<category>Cyberdecks</category>
+			<rating>0</rating>
+			<source>DT</source>
+			<page>64</page>
+			<avail>10R</avail>
+			<attack>8</attack>
+			<attributearray>8,1,2,6</attributearray>
+			<capacity>0</capacity>
+			<cost>242000</cost>
+			<dataprocessing>2</dataprocessing>
+			<devicerating>4</devicerating>
+			<firewall>6</firewall>
+			<gears>
+				<gear>
+					<name>Locked Array</name>
+					<category>Specialty Condition</category>
+				</gear>
+			</gears>
+			<programs>3</programs>
+			<sleaze>1</sleaze>
+		</gear>
+		<gear>
+			<id>396eb5a2-57d3-4a6f-b30d-d3809b073d54</id>
+			<name>Shiawase Cyber-4</name>
+			<category>Cyberdecks</category>
+			<rating>0</rating>
+			<source>DT</source>
+			<page>64</page>
+			<avail>12R</avail>
+			<attack>8</attack>
+			<attributearray>8,6,4,2</attributearray>
+			<capacity>0</capacity>
+			<cost>331000</cost>
+			<dataprocessing>4</dataprocessing>
+			<devicerating>4</devicerating>
+			<firewall>2</firewall>
+			<programs>3</programs>
+			<sleaze>6</sleaze>
+		</gear>
+		<gear>
+			<id>aa94122a-6991-46d4-986d-13d72bff1c22</id>
+			<name>Xiao MPG-1</name>
+			<category>Cyberdecks</category>
+			<rating>0</rating>
+			<source>DT</source>
+			<page>64</page>
+			<avail>13R</avail>
+			<attack>8</attack>
+			<attributearray>8,5,4,3</attributearray>
+			<capacity>0</capacity>
+			<cost>302000</cost>
+			<dataprocessing>4</dataprocessing>
+			<devicerating>4</devicerating>
+			<firewall>3</firewall>
+			<programs>3</programs>
+			<sleaze>5</sleaze>
+		</gear>
+		<gear>
+			<id>e19c44a6-02bd-445c-8def-e43c1a5704e0</id>
+			<name>Ares Echo Unlimited</name>
+			<category>Cyberdecks</category>
+			<rating>0</rating>
+			<source>DT</source>
+			<page>64</page>
+			<avail>15R</avail>
+			<attack>9</attack>
+			<attributearray>9,6,4,5</attributearray>
+			<capacity>0</capacity>
+			<cost>395900</cost>
+			<dataprocessing>4</dataprocessing>
+			<devicerating>5</devicerating>
+			<firewall>5</firewall>
+			<gears>
+				<gear>
+					<name>Ruggedized Case</name>
+					<category>Cyberdeck Cases</category>
+				</gear>
+				<gear>
+					<name>Locked Array</name>
+					<category>Specialty Condition</category>
+				</gear>
+			</gears>
+			<programs>3</programs>
+			<sleaze>6</sleaze>
+		</gear>
+		<gear>
+			<id>c9cdce54-8b00-48c2-be2a-7e81a3d5a426</id>
+			<name>Fairlight Paladin</name>
+			<category>Cyberdecks</category>
+			<rating>0</rating>
+			<source>DT</source>
+			<page>64</page>
+			<avail>20R</avail>
+			<attack>9</attack>
+			<attributearray>9,9,8,8</attributearray>
+			<capacity>0</capacity>
+			<cost>1050000</cost>
+			<dataprocessing>8</dataprocessing>
+			<devicerating>6</devicerating>
+			<firewall>8</firewall>
+			<programs>6</programs>
+			<sleaze>9</sleaze>
+		</gear>
+		<gear>
+			<id>caa889d9-7bd6-4745-84f7-4454951e3d53</id>
+			<name>Crystal Leviathan Shatterstar</name>
+			<category>Cyberdecks</category>
+			<rating>0</rating>
+			<source>SPS</source>
+			<page>45</page>
+			<avail>20R</avail>
+			<attack>8</attack>
+			<attributearray>8,7,7,5</attributearray>
+			<capacity>0</capacity>
+			<cost>500000</cost>
+			<dataprocessing>7</dataprocessing>
+			<devicerating>5</devicerating>
+			<firewall>5</firewall>
+			<programs>4</programs>
+			<sleaze>7</sleaze>
+		</gear>
+		<gear>
+			<id>34efd0cd-3d0e-4b6b-8c3d-85543d41373d</id>
+			<name>Allegiance Sigma</name>
+			<category>Cyberdecks</category>
+			<rating>0</rating>
+			<source>HKS</source>
+			<page>77</page>
+			<avail>3R</avail>
+			<attack>4</attack>
+			<attributearray>4,3,2,1</attributearray>
+			<capacity>0</capacity>
+			<cost>49500</cost>
+			<dataprocessing>2</dataprocessing>
+			<devicerating>1</devicerating>
+			<firewall>1</firewall>
+			<programs>1</programs>
+			<sleaze>3</sleaze>
+		</gear>
+		<gear>
+			<id>c106ae08-5aac-4bae-82f9-2429e75cfe04</id>
+			<name>Microdeck Peak</name>
+			<category>Cyberdecks</category>
+			<rating>0</rating>
+			<source>HKS</source>
+			<page>77</page>
+			<avail>3R</avail>
+			<attack>4</attack>
+			<attributearray>4,3,3,1</attributearray>
+			<capacity>0</capacity>
+			<cost>58000</cost>
+			<dataprocessing>3</dataprocessing>
+			<devicerating>1</devicerating>
+			<firewall>1</firewall>
+			<programs>1</programs>
+			<sleaze>3</sleaze>
+		</gear>
+		<gear>
+			<id>1282e59b-7169-4ba6-8f5b-bc58e846a517</id>
+			<name>Radio Shack PCD-100</name>
+			<category>Cyberdecks</category>
+			<rating>0</rating>
+			<source>HKS</source>
+			<page>77</page>
+			<avail>6R</avail>
+			<attack>5</attack>
+			<attributearray>5,4,3,2</attributearray>
+			<capacity>0</capacity>
+			<cost>110250</cost>
+			<dataprocessing>3</dataprocessing>
+			<devicerating>2</devicerating>
+			<firewall>2</firewall>
+			<programs>2</programs>
+			<sleaze>4</sleaze>
+		</gear>
+		<gear>
+			<id>c9bb37ac-a211-4167-9a0c-cc9df6219df1</id>
+			<name>Allegiance Alpha</name>
+			<category>Cyberdecks</category>
+			<rating>0</rating>
+			<source>HKS</source>
+			<page>77</page>
+			<avail>6R</avail>
+			<attack>5</attack>
+			<attributearray>5,4,4,2</attributearray>
+			<capacity>0</capacity>
+			<cost>123000</cost>
+			<dataprocessing>4</dataprocessing>
+			<devicerating>2</devicerating>
+			<firewall>2</firewall>
+			<programs>2</programs>
+			<sleaze>4</sleaze>
+		</gear>
+		<gear>
+			<id>e8a816f9-1b85-4398-b77b-088546947620</id>
+			<name>Sony CTY-360</name>
+			<category>Cyberdecks</category>
+			<rating>0</rating>
+			<source>HKS</source>
+			<page>77</page>
+			<avail>9R</avail>
+			<attack>6</attack>
+			<attributearray>6,5,4,3</attributearray>
+			<capacity>0</capacity>
+			<cost>205750</cost>
+			<dataprocessing>4</dataprocessing>
+			<devicerating>3</devicerating>
+			<firewall>3</firewall>
+			<programs>3</programs>
+			<sleaze>5</sleaze>
+		</gear>
+		<gear>
+			<id>a7d3635c-68ea-4866-a45a-65ce3c0b6038</id>
+			<name>Fuchi Cyber-4</name>
+			<category>Cyberdecks</category>
+			<rating>0</rating>
+			<source>HKS</source>
+			<page>77</page>
+			<avail>9R</avail>
+			<attack>6</attack>
+			<attributearray>6,5,5,3</attributearray>
+			<capacity>0</capacity>
+			<cost>214125</cost>
+			<dataprocessing>5</dataprocessing>
+			<devicerating>3</devicerating>
+			<firewall>3</firewall>
+			<programs>3</programs>
+			<sleaze>5</sleaze>
+		</gear>
+		<gear>
+			<id>34f493aa-369d-4c19-a7a5-82e5c5305f39</id>
+			<name>Fuchi Cyber-6</name>
+			<category>Cyberdecks</category>
+			<rating>0</rating>
+			<source>HKS</source>
+			<page>77</page>
+			<avail>12R</avail>
+			<attack>7</attack>
+			<attributearray>7,6,5,4</attributearray>
+			<capacity>0</capacity>
+			<cost>345000</cost>
+			<dataprocessing>5</dataprocessing>
+			<devicerating>4</devicerating>
+			<firewall>4</firewall>
+			<programs>4</programs>
+			<sleaze>6</sleaze>
+		</gear>
+		<gear>
+			<id>37781747-e848-437f-ac7a-920a2a3be25e</id>
+			<name>Fuchi Cyber-7</name>
+			<category>Cyberdecks</category>
+			<rating>0</rating>
+			<source>HKS</source>
+			<page>77</page>
+			<avail>15R</avail>
+			<attack>8</attack>
+			<attributearray>8,7,6,5</attributearray>
+			<capacity>0</capacity>
+			<cost>549375</cost>
+			<dataprocessing>6</dataprocessing>
+			<devicerating>5</devicerating>
+			<firewall>5</firewall>
+			<programs>5</programs>
+			<sleaze>7</sleaze>
+		</gear>
+		<gear>
+			<id>adea2313-b20b-4ad1-bf7a-f101f67de800</id>
+			<name>Ogre Hammer SWS Assault Cannon (Commlink)</name>
+			<category>Commlinks</category>
+			<rating>0</rating>
+			<source>RG</source>
+			<page>46</page>
+			<avail>0</avail>
+			<attack>0</attack>
+			<capacity>0</capacity>
+			<cost>0</cost>
+			<dataprocessing>4</dataprocessing>
+			<devicerating>4</devicerating>
+			<firewall>4</firewall>
+			<hidden />
+			<sleaze>0</sleaze>
+		</gear>
+		<gear>
+			<id>e794709c-059f-4eda-9bbd-ae0aa7aead2a</id>
+			<name>Terracotta Arms AM-47 (Commlink)</name>
+			<category>Commlinks</category>
+			<rating>0</rating>
+			<source>RG</source>
+			<page>38</page>
+			<avail>0</avail>
+			<attack>0</attack>
+			<capacity>0</capacity>
+			<cost>0</cost>
+			<dataprocessing>5</dataprocessing>
+			<devicerating>5</devicerating>
+			<firewall>5</firewall>
+			<hidden />
+			<sleaze>0</sleaze>
+		</gear>
+		<gear>
+			<id>809948de-95eb-4992-9886-41aa6d47e7f2</id>
+			<name>Cyberdynamix Special HardCore</name>
+			<category>Commlinks</category>
+			<armorcapacity>[2]</armorcapacity>
+			<capacity>0</capacity>
+			<rating>0</rating>
+			<devicerating>2</devicerating>
+			<attack>0</attack>
+			<sleaze>0</sleaze>
+			<dataprocessing>1</dataprocessing>
+			<firewall>2</firewall>
+			<avail>5</avail>
+			<cost>800</cost>
+			<source>SAG</source>
+			<page>86</page>
+		</gear>
+		<gear>
+			<id>69c65b09-ac94-4032-a491-3610a464d168</id>
+			<name>MCT Dusseldorf</name>
+			<category>Commlinks</category>
+			<armorcapacity>[2]</armorcapacity>
+			<capacity>0</capacity>
+			<rating>0</rating>
+			<devicerating>3</devicerating>
+			<attack>0</attack>
+			<sleaze>0</sleaze>
+			<dataprocessing>2</dataprocessing>
+			<firewall>3</firewall>
+			<avail>4</avail>
+			<cost>2500</cost>
+			<source>SAG</source>
+			<page>86</page>
+		</gear>
+		<gear>
+			<id>bcbda097-2e5e-4ac5-bcf3-7beadb62f3d3</id>
+			<name>Siemens Rheingold</name>
+			<category>Commlinks</category>
+			<armorcapacity>[2]</armorcapacity>
+			<capacity>0</capacity>
+			<rating>0</rating>
+			<devicerating>4</devicerating>
+			<attack>0</attack>
+			<sleaze>0</sleaze>
+			<dataprocessing>5</dataprocessing>
+			<firewall>4</firewall>
+			<avail>8</avail>
+			<cost>5000</cost>
+			<source>SAG</source>
+			<page>86</page>
+		</gear>
+		<gear>
+			<id>6ed759a8-2283-4c5e-8c5b-dac2f162f55c</id>
+			<name>Cyberdynamix Waterkant</name>
+			<category>Cyberdecks</category>
+			<capacity>0</capacity>
+			<rating>0</rating>
+			<devicerating>3</devicerating>
+			<attributearray>7,4,3,2</attributearray>
+			<attack>7</attack>
+			<sleaze>4</sleaze>
+			<dataprocessing>3</dataprocessing>
+			<firewall>2</firewall>
+			<programs>3</programs>
+			<avail>10R</avail>
+			<cost>210000</cost>
+			<source>SAG</source>
+			<page>86</page>
+		</gear>
+		<gear>
+			<id>3c1eab12-59bc-490a-8260-63a0ec2b727a</id>
+			<name>MSI Falke</name>
+			<category>Cyberdecks</category>
+			<capacity>0</capacity>
+			<rating>0</rating>
+			<devicerating>4</devicerating>
+			<attributearray>7,6,5,4</attributearray>
+			<attack>7</attack>
+			<sleaze>6</sleaze>
+			<dataprocessing>5</dataprocessing>
+			<firewall>4</firewall>
+			<programs>4</programs>
+			<avail>12R</avail>
+			<cost>285000</cost>
+			<source>SAG</source>
+			<page>86</page>
+		</gear>
+		<!-- End Region -->
+		<!-- Region RCCs -->
+		<gear>
+			<id>18eb72a1-2b4d-4800-9669-d9e62ecc50b3</id>
+			<name>Scratch-Built Junk</name>
+			<category>Rigger Command Consoles</category>
+			<rating>0</rating>
+			<source>SR5</source>
+			<page>266</page>
+			<avail>2R</avail>
+			<attack>0</attack>
+			<capacity>0</capacity>
+			<cost>1400</cost>
+			<dataprocessing>3</dataprocessing>
+			<devicerating>1</devicerating>
+			<firewall>2</firewall>
+			<sleaze>0</sleaze>
+		</gear>
+		<gear>
+			<id>9d410862-89ae-408c-8342-82f7e6c1ae8f</id>
+			<name>Radio Shack Remote Controller</name>
+			<category>Rigger Command Consoles</category>
+			<rating>0</rating>
+			<source>SR5</source>
+			<page>266</page>
+			<avail>6R</avail>
+			<attack>0</attack>
+			<capacity>0</capacity>
+			<cost>8000</cost>
+			<dataprocessing>3</dataprocessing>
+			<devicerating>2</devicerating>
+			<firewall>3</firewall>
+			<sleaze>0</sleaze>
+		</gear>
+		<gear>
+			<id>d157fdf9-2315-4402-af6e-2aa4924f6a82</id>
+			<name>Essy Motors DroneMaster</name>
+			<category>Rigger Command Consoles</category>
+			<rating>0</rating>
+			<source>SR5</source>
+			<page>266</page>
+			<avail>6R</avail>
+			<attack>0</attack>
+			<capacity>0</capacity>
+			<cost>16000</cost>
+			<dataprocessing>4</dataprocessing>
+			<devicerating>3</devicerating>
+			<firewall>4</firewall>
+			<sleaze>0</sleaze>
+		</gear>
+		<gear>
+			<id>f35d6a78-de2c-4b99-9509-2c87c5e382b4</id>
+			<name>CompuForce TaskMaster</name>
+			<category>Rigger Command Consoles</category>
+			<rating>0</rating>
+			<source>SR5</source>
+			<page>266</page>
+			<avail>8R</avail>
+			<attack>0</attack>
+			<capacity>0</capacity>
+			<cost>32000</cost>
+			<dataprocessing>5</dataprocessing>
+			<devicerating>4</devicerating>
+			<firewall>4</firewall>
+			<sleaze>0</sleaze>
+		</gear>
+		<gear>
+			<id>a2c33659-d930-4eb8-9fac-238a67009def</id>
+			<name>Maersk Spider</name>
+			<category>Rigger Command Consoles</category>
+			<rating>0</rating>
+			<source>SR5</source>
+			<page>266</page>
+			<avail>8R</avail>
+			<attack>0</attack>
+			<capacity>0</capacity>
+			<cost>34000</cost>
+			<dataprocessing>4</dataprocessing>
+			<devicerating>4</devicerating>
+			<firewall>5</firewall>
+			<sleaze>0</sleaze>
+		</gear>
+		<gear>
+			<id>3f1e53d0-3f2f-4672-8cca-9f6d7ee979de</id>
+			<name>Maser Industrial Electronics</name>
+			<category>Rigger Command Consoles</category>
+			<rating>0</rating>
+			<source>SR5</source>
+			<page>266</page>
+			<avail>8R</avail>
+			<attack>0</attack>
+			<capacity>0</capacity>
+			<cost>64000</cost>
+			<dataprocessing>3</dataprocessing>
+			<devicerating>5</devicerating>
+			<firewall>4</firewall>
+			<sleaze>0</sleaze>
+		</gear>
+		<gear>
+			<id>c8642e4c-6d1e-4338-8a7b-dd63c866a485</id>
+			<name>Vulcan Liegelord</name>
+			<category>Rigger Command Consoles</category>
+			<rating>0</rating>
+			<source>SR5</source>
+			<page>266</page>
+			<avail>10R</avail>
+			<attack>0</attack>
+			<capacity>0</capacity>
+			<cost>66000</cost>
+			<dataprocessing>5</dataprocessing>
+			<devicerating>5</devicerating>
+			<firewall>6</firewall>
+			<sleaze>0</sleaze>
+		</gear>
+		<gear>
+			<id>f9941dbe-1db1-4948-a8be-d760733446ea</id>
+			<name>Proteus Poseidon</name>
+			<category>Rigger Command Consoles</category>
+			<rating>0</rating>
+			<source>SR5</source>
+			<page>266</page>
+			<avail>12R</avail>
+			<attack>0</attack>
+			<capacity>0</capacity>
+			<cost>68000</cost>
+			<dataprocessing>5</dataprocessing>
+			<devicerating>5</devicerating>
+			<firewall>6</firewall>
+			<sleaze>0</sleaze>
+		</gear>
+		<gear>
+			<id>4eebf70d-6e0f-4bbb-9356-3eaac0150d4d</id>
+			<name>Lone Star Remote Commander</name>
+			<category>Rigger Command Consoles</category>
+			<rating>0</rating>
+			<source>SR5</source>
+			<page>266</page>
+			<avail>14R</avail>
+			<attack>0</attack>
+			<capacity>0</capacity>
+			<cost>75000</cost>
+			<dataprocessing>6</dataprocessing>
+			<devicerating>6</devicerating>
+			<firewall>5</firewall>
+			<sleaze>0</sleaze>
+		</gear>
+		<gear>
+			<id>f13946fe-8e30-466f-8fc4-9aba7ba7b0f8</id>
+			<name>MCT Drone Web</name>
+			<category>Rigger Command Consoles</category>
+			<rating>0</rating>
+			<source>SR5</source>
+			<page>266</page>
+			<avail>16R</avail>
+			<attack>0</attack>
+			<capacity>0</capacity>
+			<cost>95000</cost>
+			<dataprocessing>7</dataprocessing>
+			<devicerating>6</devicerating>
+			<firewall>6</firewall>
+			<sleaze>0</sleaze>
+		</gear>
+		<gear>
+			<id>fe9d2aa1-f914-4e3b-b1ec-29cc97312c34</id>
+			<name>Triox UberMensch</name>
+			<category>Rigger Command Consoles</category>
+			<rating>0</rating>
+			<source>SR5</source>
+			<page>266</page>
+			<avail>18R</avail>
+			<attack>0</attack>
+			<capacity>0</capacity>
+			<cost>140000</cost>
+			<dataprocessing>8</dataprocessing>
+			<devicerating>6</devicerating>
+			<firewall>7</firewall>
+			<sleaze>0</sleaze>
+		</gear>
+		<!-- End Region -->
+		<!-- Region Commlink Apps -->
+		<gear>
+			<id>6731a23a-25cc-4c86-be77-35e90693e837</id>
+			<name>AR Game</name>
+			<category>Commlink Apps</category>
+			<rating>0</rating>
+			<source>DT</source>
+			<page>55</page>
+			<avail>0</avail>
+			<bonus>
+				<selecttext />
+			</bonus>
+			<cost>Variable(0-50)</cost>
+		</gear>
+		<gear>
+			<id>09e35306-4850-43f0-b952-188ee097b0d6</id>
+			<name>Diagnostics</name>
+			<category>Commlink Apps</category>
+			<rating>0</rating>
+			<source>DT</source>
+			<page>56</page>
+			<avail>0</avail>
+			<cost>Variable(0-50)</cost>
+		</gear>
+		<gear>
+			<id>0f17d835-cb4a-4673-820e-3feab32f0866</id>
+			<name>P2.1</name>
+			<category>Commlink Apps</category>
+			<rating>0</rating>
+			<source>DT</source>
+			<page>56</page>
+			<avail>0</avail>
+			<cost>Variable(0-50)</cost>
+		</gear>
+		<gear>
+			<id>f1d72c1e-32f6-48d1-88c9-f916119cbaf8</id>
+			<name>Theme Music</name>
+			<category>Commlink Apps</category>
+			<rating>0</rating>
+			<source>DT</source>
+			<page>56</page>
+			<avail>0</avail>
+			<cost>Variable(0-50)</cost>
+		</gear>
+		<gear>
+			<id>e2af5e6b-3c6e-4b57-8093-d2e621a72a4c</id>
+			<name>Ticker</name>
+			<category>Commlink Apps</category>
+			<rating>0</rating>
+			<source>DT</source>
+			<page>56</page>
+			<avail>0</avail>
+			<bonus>
+				<selecttext />
+			</bonus>
+			<cost>Variable(0-50)</cost>
+		</gear>
+		<!-- End Region -->
+		<!-- Region Programs -->
+		<gear>
+			<id>b3c0a6bd-e086-4971-be77-dc9a9cb2e174</id>
+			<name>Browse</name>
+			<category>Common Programs</category>
+			<rating>0</rating>
+			<source>SR5</source>
+			<page>245</page>
+			<avail>0</avail>
+			<cost>80</cost>
+		</gear>
+		<gear>
+			<id>0e9a4de8-c78e-498e-8f3b-8e581bc73e43</id>
+			<name>Configurator</name>
+			<category>Common Programs</category>
+			<rating>0</rating>
+			<source>SR5</source>
+			<page>245</page>
+			<avail>0</avail>
+			<cost>80</cost>
+		</gear>
+		<gear>
+			<id>fe598c15-fe7a-46f9-bc84-751cb32735e2</id>
+			<name>Edit</name>
+			<category>Common Programs</category>
+			<rating>0</rating>
+			<source>SR5</source>
+			<page>245</page>
+			<avail>0</avail>
+			<cost>80</cost>
+		</gear>
+		<gear>
+			<id>d3bb1242-73b0-4b8a-89ab-27c272ebc900</id>
+			<name>Encryption</name>
+			<category>Common Programs</category>
+			<rating>0</rating>
+			<source>SR5</source>
+			<page>245</page>
+			<avail>0</avail>
+			<cost>80</cost>
+		</gear>
+		<gear>
+			<id>1662e26b-7370-4ade-9d9d-c9b92b0d145b</id>
+			<name>Signal Scrub</name>
+			<category>Common Programs</category>
+			<rating>0</rating>
+			<source>SR5</source>
+			<page>245</page>
+			<avail>0</avail>
+			<cost>80</cost>
+		</gear>
+		<gear>
+			<id>cffae49c-30d1-42df-b47c-a407f3a86e7a</id>
+			<name>Toolbox</name>
+			<category>Common Programs</category>
+			<rating>0</rating>
+			<source>SR5</source>
+			<page>245</page>
+			<avail>0</avail>
+			<cost>80</cost>
+		</gear>
+		<gear>
+			<id>7b8f4a4e-0bdb-4e05-ade4-bf558daf60a6</id>
+			<name>Virtual Machine</name>
+			<category>Common Programs</category>
+			<rating>0</rating>
+			<source>SR5</source>
+			<page>245</page>
+			<avail>0</avail>
+			<cost>80</cost>
+		</gear>
+		<gear>
+			<id>a1e4b783-0751-43eb-b5bd-ee00f84b7bb3</id>
+			<name>Armor</name>
+			<category>Hacking Programs</category>
+			<rating>0</rating>
+			<source>SR5</source>
+			<page>245</page>
+			<avail>4R</avail>
+			<cost>250</cost>
+		</gear>
+		<gear>
+			<id>a37b8000-495b-4ab8-a73b-16a36a6a410e</id>
+			<name>Baby Monitor</name>
+			<category>Hacking Programs</category>
+			<rating>0</rating>
+			<source>SR5</source>
+			<page>245</page>
+			<avail>4R</avail>
+			<cost>250</cost>
+		</gear>
+		<gear>
+			<id>e631585a-0cce-4c95-873d-74b278a661df</id>
+			<name>Biofeedback</name>
+			<category>Hacking Programs</category>
+			<rating>0</rating>
+			<source>SR5</source>
+			<page>245</page>
+			<avail>4R</avail>
+			<cost>250</cost>
+		</gear>
+		<gear>
+			<id>7bc33fe3-96b0-4f3c-a459-7c85ede9f8c1</id>
+			<name>Biofeedback Filter</name>
+			<category>Hacking Programs</category>
+			<rating>0</rating>
+			<source>SR5</source>
+			<page>245</page>
+			<avail>4R</avail>
+			<cost>250</cost>
+		</gear>
+		<gear>
+			<id>f3134808-861c-41df-8bdf-2d2c855e78a4</id>
+			<name>Blackout</name>
+			<category>Hacking Programs</category>
+			<rating>0</rating>
+			<source>SR5</source>
+			<page>245</page>
+			<avail>4R</avail>
+			<cost>250</cost>
+		</gear>
+		<gear>
+			<id>5217388a-e2ce-4add-bcc0-b0b1672f156c</id>
+			<name>Decryption</name>
+			<category>Hacking Programs</category>
+			<rating>0</rating>
+			<source>SR5</source>
+			<page>245</page>
+			<avail>4R</avail>
+			<cost>250</cost>
+		</gear>
+		<gear>
+			<id>168b8c61-9ea4-4816-8cf4-cb996067b6d6</id>
+			<name>Defuse</name>
+			<category>Hacking Programs</category>
+			<rating>0</rating>
+			<source>SR5</source>
+			<page>245</page>
+			<avail>4R</avail>
+			<cost>250</cost>
+		</gear>
+		<gear>
+			<id>3da01b93-3830-4211-b563-f41c7fcf4ab0</id>
+			<name>Demolition</name>
+			<category>Hacking Programs</category>
+			<rating>0</rating>
+			<source>SR5</source>
+			<page>245</page>
+			<avail>4R</avail>
+			<cost>250</cost>
+		</gear>
+		<gear>
+			<id>67ea7c0c-1703-412b-80d3-9c23cc6d8291</id>
+			<name>Exploit</name>
+			<category>Hacking Programs</category>
+			<rating>0</rating>
+			<source>SR5</source>
+			<page>245</page>
+			<avail>4R</avail>
+			<cost>250</cost>
+		</gear>
+		<gear>
+			<id>69a87be8-6f05-453d-a344-b02d9fab055c</id>
+			<name>Fork</name>
+			<category>Hacking Programs</category>
+			<rating>0</rating>
+			<source>SR5</source>
+			<page>245</page>
+			<avail>4R</avail>
+			<cost>250</cost>
+		</gear>
+		<gear>
+			<id>ea3178a2-535f-43b7-8555-deca95ac837d</id>
+			<name>Guard</name>
+			<category>Hacking Programs</category>
+			<rating>0</rating>
+			<source>SR5</source>
+			<page>245</page>
+			<avail>4R</avail>
+			<cost>250</cost>
+		</gear>
+		<gear>
+			<id>a3851f14-3fdc-47d6-82b4-07caf00202ce</id>
+			<name>Hammer</name>
+			<category>Hacking Programs</category>
+			<rating>0</rating>
+			<source>SR5</source>
+			<page>245</page>
+			<avail>4R</avail>
+			<cost>250</cost>
+		</gear>
+		<gear>
+			<id>70be200d-5b83-4842-83b5-725839330808</id>
+			<name>Lockdown</name>
+			<category>Hacking Programs</category>
+			<rating>0</rating>
+			<source>SR5</source>
+			<page>245</page>
+			<avail>4R</avail>
+			<cost>250</cost>
+		</gear>
+		<gear>
+			<id>62d165f6-bc3f-4204-afb7-47b3485e25ad</id>
+			<name>Mugger</name>
+			<category>Hacking Programs</category>
+			<rating>0</rating>
+			<source>SR5</source>
+			<page>245</page>
+			<avail>4R</avail>
+			<cost>250</cost>
+		</gear>
+		<gear>
+			<id>84a3e0d5-ed40-4706-9b96-7f07567bcbef</id>
+			<name>Shell</name>
+			<category>Hacking Programs</category>
+			<rating>0</rating>
+			<source>SR5</source>
+			<page>245</page>
+			<avail>4R</avail>
+			<cost>250</cost>
+		</gear>
+		<gear>
+			<id>8920c83c-f4f2-4dfa-81a4-b150ba6ae1c0</id>
+			<name>Sneak</name>
+			<category>Hacking Programs</category>
+			<rating>0</rating>
+			<source>SR5</source>
+			<page>245</page>
+			<avail>4R</avail>
+			<cost>250</cost>
+		</gear>
+		<gear>
+			<id>d5877f46-03e0-4603-b77a-f27e278202ab</id>
+			<name>Stealth</name>
+			<category>Hacking Programs</category>
+			<rating>0</rating>
+			<source>SR5</source>
+			<page>245</page>
+			<avail>4R</avail>
+			<cost>250</cost>
+		</gear>
+		<gear>
+			<id>9bfce6cb-99ea-4b63-ad9f-e1bceb87bbd6</id>
+			<name>Track</name>
+			<category>Hacking Programs</category>
+			<rating>0</rating>
+			<source>SR5</source>
+			<page>245</page>
+			<avail>4R</avail>
+			<cost>250</cost>
+		</gear>
+		<gear>
+			<id>4a33f713-566b-4233-bdd2-985000097648</id>
+			<name>Wrapper</name>
+			<category>Hacking Programs</category>
+			<rating>0</rating>
+			<source>SR5</source>
+			<page>245</page>
+			<avail>4R</avail>
+			<cost>250</cost>
+		</gear>
+		<gear>
+			<id>175df941-97a5-4527-ad6a-14ea1624f971</id>
+			<name>Bootstrap</name>
+			<category>Common Programs</category>
+			<rating>0</rating>
+			<source>DT</source>
+			<page>56</page>
+			<avail>0</avail>
+			<cost>80</cost>
+		</gear>
+		<gear>
+			<id>a0a5008f-deae-4d43-a714-5309b4d9c416</id>
+			<name>Search</name>
+			<category>Common Programs</category>
+			<rating>0</rating>
+			<source>DT</source>
+			<page>56</page>
+			<avail>0</avail>
+			<cost>80</cost>
+		</gear>
+		<gear>
+			<id>5d4a8d67-276d-4112-b060-b85c65370ac3</id>
+			<name>Shredder</name>
+			<category>Common Programs</category>
+			<rating>0</rating>
+			<source>DT</source>
+			<page>56</page>
+			<avail>0</avail>
+			<cost>80</cost>
+		</gear>
+		<gear>
+			<id>dd28044c-4745-49f8-8b79-2166f4e02769</id>
+			<name>Cat's Paw</name>
+			<category>Hacking Programs</category>
+			<rating>0</rating>
+			<source>DT</source>
+			<page>56</page>
+			<avail>4R</avail>
+			<cost>250</cost>
+		</gear>
+		<gear>
+			<id>6a63bad1-de71-4929-a298-2d4f6c50a494</id>
+			<name>Cloudless</name>
+			<category>Hacking Programs</category>
+			<rating>0</rating>
+			<source>DT</source>
+			<page>56</page>
+			<avail>4R</avail>
+			<cost>250</cost>
+		</gear>
+		<gear>
+			<id>e1e3753e-9e94-4e6e-860d-a8a03782baf3</id>
+			<name>Crash (Program)</name>
+			<category>Hacking Programs</category>
+			<rating>0</rating>
+			<source>DT</source>
+			<page>57</page>
+			<avail>4R</avail>
+			<cost>250</cost>
+		</gear>
+		<gear>
+			<id>73872ee5-0d7e-4c00-84cc-b4e62bcbcd13</id>
+			<name>Detonator</name>
+			<category>Hacking Programs</category>
+			<rating>0</rating>
+			<source>DT</source>
+			<page>57</page>
+			<avail>4R</avail>
+			<cost>500</cost>
+		</gear>
+		<gear>
+			<id>dd3aede4-e0a2-425e-944d-c3d5c3a4b2d1</id>
+			<name>Evaluate</name>
+			<category>Hacking Programs</category>
+			<rating>0</rating>
+			<source>DT</source>
+			<page>57</page>
+			<avail>4R</avail>
+			<cost>250</cost>
+		</gear>
+		<gear>
+			<id>9a4f4240-d1f8-4034-af1c-24e2e5326ccf</id>
+			<name>Fly on a Wall</name>
+			<category>Hacking Programs</category>
+			<rating>0</rating>
+			<source>DT</source>
+			<page>57</page>
+			<avail>4R</avail>
+			<cost>250</cost>
+		</gear>
+		<gear>
+			<id>04e80043-eabb-4ae1-944e-189d6e9ef419</id>
+			<name>Hitchhiker</name>
+			<category>Hacking Programs</category>
+			<rating>0</rating>
+			<source>DT</source>
+			<page>57</page>
+			<avail>4R</avail>
+			<cost>250</cost>
+		</gear>
+		<gear>
+			<id>39a8d39a-5c1c-44c7-a7fe-e9f28899c69e</id>
+			<name>Nuke-from-Orbit</name>
+			<category>Hacking Programs</category>
+			<rating>0</rating>
+			<source>DT</source>
+			<page>57</page>
+			<avail>12F</avail>
+			<cost>250</cost>
+		</gear>
+		<gear>
+			<id>d1fbeb34-3ae0-4cb1-9c0f-85131c749849</id>
+			<name>Paintjob</name>
+			<category>Hacking Programs</category>
+			<rating>0</rating>
+			<source>DT</source>
+			<page>57</page>
+			<avail>4R</avail>
+			<cost>250</cost>
+		</gear>
+		<gear>
+			<id>dd86897c-058e-4246-a921-9a556ec139d8</id>
+			<name>Smoke and Mirrors</name>
+			<category>Hacking Programs</category>
+			<rating>0</rating>
+			<source>DT</source>
+			<page>57</page>
+			<avail>4R</avail>
+			<cost>250</cost>
+		</gear>
+		<gear>
+			<id>b5bfc411-2c94-48c6-953a-b1a7c212c433</id>
+			<name>Swerve</name>
+			<category>Hacking Programs</category>
+			<rating>0</rating>
+			<source>DT</source>
+			<page>57</page>
+			<avail>4R</avail>
+			<cost>250</cost>
+		</gear>
+		<gear>
+			<id>86a6c880-f877-4268-a693-a9b9e2b6f480</id>
+			<name>Tantrum</name>
+			<category>Hacking Programs</category>
+			<rating>0</rating>
+			<source>DT</source>
+			<page>57</page>
+			<avail>4R</avail>
+			<cost>250</cost>
+		</gear>
+		<gear>
+			<id>1609bec9-f1c2-4834-a704-917fc8642724</id>
+			<name>Tarball</name>
+			<category>Hacking Programs</category>
+			<rating>0</rating>
+			<source>DT</source>
+			<page>57</page>
+			<avail>4R</avail>
+			<cost>250</cost>
+		</gear>
+		<!-- End Region -->
+		<!-- Region Software-->
+		<gear>
+			<id>2d8396ff-a4a9-4382-ab69-70d198856e7f</id>
+			<name>Agent</name>
+			<category>Software</category>
+			<rating>6</rating>
+			<source>SR5</source>
+			<page>246</page>
+			<avail>Rating * 3</avail>
+			<cost>FixedValues([1000],[2000],[3000],[8000],[10000],[12000])</cost>
+		</gear>
+		<gear>
+			<id>c4da5448-0069-447c-b3e4-4147e6bf4ca7</id>
+			<name>Activesoft</name>
+			<category>Skillsofts</category>
+			<rating>6</rating>
+			<source>SR5</source>
+			<page>442</page>
+			<avail>8</avail>
+			<bonus>
+				<selectskill />
+			</bonus>
+			<cost>Rating * 5000</cost>
+			<skill>Varies</skill>
+			<tags>
+				<tag>Skillsoft</tag>
+				<tag>Activesoft</tag>
+			</tags>
+		</gear>
+		<gear>
+			<id>d9d017c4-b3b5-4d28-9c41-870d69287cfb</id>
+			<name>Knowsoft</name>
+			<category>Skillsofts</category>
+			<rating>6</rating>
+			<source>SR5</source>
+			<page>442</page>
+			<avail>4</avail>
+			<bonus>
+        <knowsoft>
+          <pick/>
+          <val>Rating</val>
+          <notgroup>Language</notgroup>
+          <require>skilljack</require>
+        </knowsoft>
+			</bonus>
+			<cost>Rating * 2000</cost>
+			<skill>Varies</skill>
+			<tags>
+				<tag>Skillsoft</tag>
+				<tag>Knowsoft</tag>
+			</tags>
+		</gear>
+		<gear>
+			<id>c4599705-6b8c-45d0-8687-63a720043f7d</id>
+			<name>Linguasoft</name>
+			<category>Skillsofts</category>
+			<rating>6</rating>
+			<source>SR5</source>
+			<page>442</page>
+			<avail>2</avail>
+			<bonus>
+				<knowsoft>
+					<pick/>
+					<val>Rating</val>
+					<group>Language</group>
+					<require>skilljack</require>
+				</knowsoft>
+			</bonus>
+			<cost>Rating * 1000</cost>
+			<skill>Varies</skill>
+			<tags>
+				<tag>Skillsoft</tag>
+				<tag>Linguasoft</tag>
+			</tags>
+		</gear>
+		<gear>
+			<id>a9c510dd-d710-4f2f-b0a4-81d512ab4af6</id>
+			<name>Swarm</name>
+			<category>Software</category>
+			<rating>0</rating>
+			<source>R5</source>
+			<page>31</page>
+			<avail>0</avail>
+			<cost>600</cost>
+		</gear>
+		<gear>
+			<id>1a55fbe3-b3c1-4568-882f-abe4dedb8572</id>
+			<name>Datasoft</name>
+			<category>Software</category>
+			<rating>0</rating>
+			<source>SR5</source>
+			<page>441</page>
+			<avail>4</avail>
+			<bonus>
+				<selecttext />
+			</bonus>
+			<cost>120</cost>
+		</gear>
+		<gear>
+			<id>2f30c3cc-a62e-4ac1-8e1f-5fa217cadae4</id>
+			<name>Mapsoft</name>
+			<category>Software</category>
+			<rating>0</rating>
+			<source>SR5</source>
+			<page>441</page>
+			<avail>4</avail>
+			<bonus>
+				<selecttext />
+			</bonus>
+			<cost>100</cost>
+		</gear>
+		<gear>
+			<id>fc8da0ad-bbfd-4961-a311-71db32f86130</id>
+			<name>Shopsoft</name>
+			<category>Software</category>
+			<rating>0</rating>
+			<source>SR5</source>
+			<page>441</page>
+			<avail>4</avail>
+			<bonus>
+				<selecttext />
+			</bonus>
+			<cost>150</cost>
+		</gear>
+		<gear>
+			<id>21afa914-713e-45a2-9018-9640ab75ae2d</id>
+			<name>Tutorsoft</name>
+			<category>Software</category>
+			<rating>6</rating>
+			<source>SR5</source>
+			<page>442</page>
+			<avail>Rating</avail>
+			<bonus>
+				<selecttext />
+			</bonus>
+			<cost>Rating * 400</cost>
+		</gear>
+		<gear>
+			<id>c1c3e1cf-c149-4bde-9d49-7228ffd3c3f7</id>
+			<name>Subliminal Subacoustics Software</name>
+			<category>Software</category>
+			<rating>0</rating>
+			<source>CA</source>
+			<page>146</page>
+			<avail>14F</avail>
+			<cost>1250</cost>
+		</gear>
+		<!-- End Region-->
+		<!-- Region Autosofts -->
+		<gear>
+			<id>149a8dd2-dfef-473f-94a4-1bdd77e4f855</id>
+			<name>Clearsight Autosoft</name>
+			<category>Autosofts</category>
+			<rating>6</rating>
+			<source>SR5</source>
+			<page>269</page>
+			<avail>Rating * 2</avail>
+			<cost>Rating * 500</cost>
+		</gear>
+		<gear>
+			<id>f84179b8-34b2-4fb1-bb24-099b0b700b5b</id>
+			<name>Electronic Warfare Autosoft</name>
+			<category>Autosofts</category>
+			<rating>6</rating>
+			<source>SR5</source>
+			<page>269</page>
+			<avail>Rating * 2</avail>
+			<cost>Rating * 500</cost>
+		</gear>
+		<gear>
+			<id>80137629-41f0-41da-bfed-c8a1388b759e</id>
+			<name>[Model] Evasion Autosoft</name>
+			<category>Autosofts</category>
+			<rating>6</rating>
+			<source>SR5</source>
+			<page>269</page>
+			<avail>Rating * 2</avail>
+			<bonus>
+				<selecttext />
+			</bonus>
+			<cost>Rating * 500</cost>
+		</gear>
+		<gear>
+			<id>9d81218f-ee70-4304-9a09-ac865d84b8e0</id>
+			<name>[Model] Maneuvering Autosoft</name>
+			<category>Autosofts</category>
+			<rating>6</rating>
+			<source>SR5</source>
+			<page>269</page>
+			<avail>Rating * 2</avail>
+			<bonus>
+				<selecttext />
+			</bonus>
+			<cost>Rating * 500</cost>
+		</gear>
+		<gear>
+			<id>c29a96f9-25bf-4ebc-8c56-f4c8afc3c002</id>
+			<name>[Model] Stealth Autosoft</name>
+			<category>Autosofts</category>
+			<rating>6</rating>
+			<source>SR5</source>
+			<page>270</page>
+			<avail>Rating * 2</avail>
+			<bonus>
+				<selecttext />
+			</bonus>
+			<cost>Rating * 500</cost>
+		</gear>
+		<gear>
+			<id>0949997a-acb7-49d9-9905-5ae2cd35626f</id>
+			<name>[Weapon] Targeting Autosoft</name>
+			<category>Autosofts</category>
+			<rating>6</rating>
+			<source>SR5</source>
+			<page>270</page>
+			<avail>Rating * 2</avail>
+			<bonus>
+				<selecttext />
+			</bonus>
+			<cost>Rating * 500</cost>
+		</gear>
+		<gear>
+			<id>7c0eb818-def2-479f-a270-a6fcbe6454fd</id>
+			<name>Smartsoft</name>
+			<category>Autosofts</category>
+			<rating>3</rating>
+			<source>R5</source>
+			<page>127</page>
+			<avail>6R</avail>
+			<cost>1500</cost>
+			<minrating>3</minrating>
+		</gear>
+		<gear>
+			<id>25235dcf-089a-4c17-bc8f-6a1f5b2fb0b6</id>
+			<name>Group Autosoft</name>
+			<category>Autosofts</category>
+			<rating>2</rating>
+			<source>R5</source>
+			<page>127</page>
+			<avail>4</avail>
+			<cost>1000</cost>
+			<minrating>2</minrating>
+		</gear>
+		<gear>
+			<id>87d24cff-e63b-4f73-a115-7aa5e29ea467</id>
+			<name>Skill Autosoft</name>
+			<category>Autosofts</category>
+			<rating>6</rating>
+			<source>R5</source>
+			<page>127</page>
+			<avail>Rating * 2</avail>
+			<bonus>
+				<selecttext />
+			</bonus>
+			<cost>Rating * 500</cost>
+		</gear>
+		<gear>
+			<id>a3137d6f-6b02-4dd5-912f-554d07f4adee</id>
+			<name>Skill Autosoft (Restricted)</name>
+			<category>Autosofts</category>
+			<rating>6</rating>
+			<source>R5</source>
+			<page>127</page>
+			<avail>(Rating * 2)R</avail>
+			<bonus>
+				<selectskill />
+			</bonus>
+			<cost>Rating * 500</cost>
+		</gear>
+		<gear>
+			<id>3f653543-fe65-433e-821d-1188016c0686</id>
+			<name>[Weapon] Melee Autosoft</name>
+			<category>Autosofts</category>
+			<rating>6</rating>
+			<source>R5</source>
+			<page>127</page>
+			<avail>Rating * 2</avail>
+			<bonus>
+				<selecttext />
+			</bonus>
+			<cost>Rating * 500</cost>
+		</gear>
+		<!-- End Region -->
+		<!-- Region Software Tweaks -->
+		<gear>
+			<id>40c2e56e-ec66-45a6-b1aa-65372d939f61</id>
+			<name>Personality</name>
+			<category>Software Tweaks</category>
+			<rating>0</rating>
+			<source>R5</source>
+			<page>127</page>
+			<avail>4</avail>
+			<bonus>
+				<selecttext />
+			</bonus>
+			<cost>100</cost>
+		</gear>
+		<gear>
+			<id>adb441f5-ce95-410b-82c9-b5f08b1c68a3</id>
+			<name>Linguistics</name>
+			<category>Software Tweaks</category>
+			<rating>0</rating>
+			<source>R5</source>
+			<page>128</page>
+			<avail>4</avail>
+			<bonus>
+				<selecttext />
+			</bonus>
+			<cost>50</cost>
+		</gear>
+		<!-- End Region -->
+		<!-- Region PI-Tac-->
+		<gear>
+			<id>b77b4cf8-8bdc-40bf-acca-f2afcca4965c</id>
+			<name>PI-Tac Level I (Renraku Taka)</name>
+			<category>PI-Tac</category>
+			<rating>0</rating>
+			<source>RG</source>
+			<page>105</page>
+			<avail>12R</avail>
+			<cost>115000</cost>
+		</gear>
+		<gear>
+			<id>488ad606-137f-430d-b571-7cfdae2b0612</id>
+			<name>PI-Tac Level II (Novatech Tactician)</name>
+			<category>PI-Tac</category>
+			<rating>0</rating>
+			<source>RG</source>
+			<page>105</page>
+			<avail>18R</avail>
+			<cost>325000</cost>
+		</gear>
+		<gear>
+			<id>f08d3d53-220f-4dc1-bb8b-ec36ecffedf3</id>
+			<name>PI-Tac Level III (ComPac-Esprit General)</name>
+			<category>PI-Tac</category>
+			<rating>0</rating>
+			<source>RG</source>
+			<page>105</page>
+			<avail>18F</avail>
+			<cost>855000</cost>
+		</gear>
+		<!-- End Region -->
+		<!-- Region Electronics Accessories -->
+		<gear>
+			<id>4f58eaea-24e3-4fc2-ab2b-4d521fbcbbe6</id>
+			<name>Voice Warper</name>
+			<category>Electronics Accessories</category>
+			<rating>6</rating>
+			<source>HT</source>
+			<page>187</page>
+			<avail>8R</avail>
+			<armorcapacity>[1]</armorcapacity>
+			<bonus>
+				<limitmodifier>
+					<limit>Social</limit>
+					<value>1</value>
+					<condition>Only for intimidation</condition>
+				</limitmodifier>
+			</bonus>
+			<cost>Rating * 250</cost>
+		</gear>
+		<gear>
+			<id>2e409fba-8b1a-42c4-8fa5-4d256ccd540d</id>
+			<name>AR Gloves</name>
+			<category>Electronics Accessories</category>
+			<rating>0</rating>
+			<source>SR5</source>
+			<page>439</page>
+			<avail>0</avail>
+			<armorcapacity>[1]</armorcapacity>
+			<cost>150</cost>
+			<devicerating>3</devicerating>
+		</gear>
+		<gear>
+			<id>641aa926-0e5f-4e8b-935e-ec704db4df13</id>
+			<name>AR Nails</name>
+			<category>Electronics Accessories</category>
+			<rating>0</rating>
+			<source>CA</source>
+			<page>138</page>
+			<avail>2</avail>
+			<armorcapacity>[0]</armorcapacity>
+			<cost>200</cost>
+			<devicerating>3</devicerating>
+		</gear>
+		<gear>
+			<id>3351db33-0dbb-4f46-9ade-4ee0ceb10f81</id>
+			<name>Bug Promotional Pen</name>
+			<category>Electronics Accessories</category>
+			<rating>2</rating>
+			<source>CA</source>
+			<page>140</page>
+			<avail>3</avail>
+			<addoncategory>Sensors</addoncategory>
+			<capacity>[2]</capacity>
+			<cost>100</cost>
+			<minrating>2</minrating>
+		</gear>
+		<gear>
+			<id>c03e4428-f3fe-434c-881a-68d638408715</id>
+			<name>Concealable Surveillance Gear</name>
+			<category>Electronics Accessories</category>
+			<rating>2</rating>
+			<source>CA</source>
+			<page>140</page>
+			<avail>6</avail>
+			<addoncategory>Sensor Functions</addoncategory>
+			<capacity>[2]</capacity>
+			<cost>50</cost>
+			<minrating>2</minrating>
+		</gear>
+		<gear>
+			<id>81286ef0-d51d-4c8d-9966-08e5c866d9d3</id>
+			<name>Ghost Box</name>
+			<category>Electronics Accessories</category>
+			<rating>0</rating>
+			<source>CA</source>
+			<page>141</page>
+			<avail>6R</avail>
+			<capacity>0</capacity>
+			<cost>600</cost>
+		</gear>
+		<gear>
+			<id>a3a48c11-9549-4975-a99b-41dbcad85dd0</id>
+			<name>Holo Bracelet</name>
+			<category>Electronics Accessories</category>
+			<rating>3</rating>
+			<source>CA</source>
+			<page>141</page>
+			<avail>2</avail>
+			<capacity>0</capacity>
+			<cost>250</cost>
+			<minrating>3</minrating>
+		</gear>
+		<gear>
+			<id>fe75752e-5542-4469-862b-66c8a41d7ab0</id>
+			<name>Long Range Acoustic Device</name>
+			<category>Electronics Accessories</category>
+			<rating>0</rating>
+			<source>CA</source>
+			<page>142</page>
+			<avail>7</avail>
+			<armorcapacity>[3]</armorcapacity>
+			<cost>400</cost>
+			<devicerating>3</devicerating>
+		</gear>
+		<gear>
+			<id>e0a8b465-3a3b-455d-83ca-8d8b1777a04c</id>
+			<name>Biometric Reader</name>
+			<category>Electronics Accessories</category>
+			<rating>0</rating>
+			<source>SR5</source>
+			<page>439</page>
+			<avail>4</avail>
+			<cost>200</cost>
+			<devicerating>3</devicerating>
+		</gear>
+		<gear>
+			<id>566afc73-6047-46e2-9532-fd540c8b3838</id>
+			<name>Electronic Paper</name>
+			<category>Electronics Accessories</category>
+			<rating>0</rating>
+			<source>SR5</source>
+			<page>439</page>
+			<avail>0</avail>
+			<cost>5</cost>
+			<devicerating>1</devicerating>
+		</gear>
+		<gear>
+			<id>35b38293-313a-462c-9a24-f90056567883</id>
+			<name>Printer</name>
+			<category>Electronics Accessories</category>
+			<rating>0</rating>
+			<source>SR5</source>
+			<page>439</page>
+			<avail>0</avail>
+			<cost>25</cost>
+			<devicerating>3</devicerating>
+		</gear>
+		<gear>
+			<id>37aaf8a5-78ee-4143-88f0-a4fae3383e71</id>
+			<name>Satellite Link</name>
+			<category>Electronics Accessories</category>
+			<rating>0</rating>
+			<source>SR5</source>
+			<page>439</page>
+			<avail>6</avail>
+			<cost>500</cost>
+			<devicerating>4</devicerating>
+		</gear>
+		<gear>
+			<id>2dda7452-c594-410d-923d-2933e8c0f236</id>
+			<name>Simrig</name>
+			<category>Electronics Accessories</category>
+			<rating>0</rating>
+			<source>SR5</source>
+			<page>439</page>
+			<avail>12</avail>
+			<armorcapacity>[5]</armorcapacity>
+			<cost>1000</cost>
+			<devicerating>3</devicerating>
+		</gear>
+		<gear>
+			<id>7bdc5866-88ae-45a6-a525-ec03f161f086</id>
+			<name>Subvocal Mic</name>
+			<category>Electronics Accessories</category>
+			<rating>0</rating>
+			<source>SR5</source>
+			<page>439</page>
+			<avail>4</avail>
+			<cost>50</cost>
+			<devicerating>3</devicerating>
+		</gear>
+		<gear>
+			<id>fb8bc051-f4b2-42f3-98e6-9c5d614cbd9d</id>
+			<name>Trid Projector</name>
+			<category>Electronics Accessories</category>
+			<rating>0</rating>
+			<source>SR5</source>
+			<page>439</page>
+			<avail>0</avail>
+			<armorcapacity>[2]</armorcapacity>
+			<cost>200</cost>
+			<devicerating>3</devicerating>
+		</gear>
+		<gear>
+			<id>418d5ba1-dd19-4179-add8-074be445a7b2</id>
+			<name>Trodes</name>
+			<category>Electronics Accessories</category>
+			<rating>0</rating>
+			<source>SR5</source>
+			<page>439</page>
+			<avail>0</avail>
+			<armorcapacity>[2]</armorcapacity>
+			<cost>70</cost>
+			<devicerating>3</devicerating>
+		</gear>
+		<gear>
+			<id>a14a00c5-439f-45d1-9703-55bf5525e7f8</id>
+			<name>SmartSafety Bracelet</name>
+			<category>Electronics Accessories</category>
+			<rating>0</rating>
+			<source>R5</source>
+			<page>133</page>
+			<avail>0</avail>
+			<armorcapacity>[0]</armorcapacity>
+			<cost>50</cost>
+		</gear>
+		<!-- End Region -->
+		<!-- Region RFID Tags -->
+		<gear>
+			<id>84bb92e7-ce13-4eb6-bf9e-15bf3887469c</id>
+			<name>Standard Tags</name>
+			<category>RFID Tags</category>
+			<rating>0</rating>
+			<source>SR5</source>
+			<page>440</page>
+			<avail>0</avail>
+			<cost>1</cost>
+			<costfor>10</costfor>
+			<devicerating>1</devicerating>
+		</gear>
+		<gear>
+			<id>5deb8e1d-98bf-4cd4-9dce-b74d67546a1d</id>
+			<name>Datachip</name>
+			<category>RFID Tags</category>
+			<rating>0</rating>
+			<source>SR5</source>
+			<page>440</page>
+			<avail>0</avail>
+			<cost>5</cost>
+			<costfor>10</costfor>
+			<devicerating>1</devicerating>
+		</gear>
+		<gear>
+			<id>cb405ce6-6133-4b34-8d71-60387e78dd0c</id>
+			<name>Security Tags</name>
+			<category>RFID Tags</category>
+			<rating>0</rating>
+			<source>SR5</source>
+			<page>440</page>
+			<avail>3</avail>
+			<cost>5</cost>
+			<costfor>10</costfor>
+			<devicerating>3</devicerating>
+		</gear>
+		<gear>
+			<id>8751915f-0573-4c99-b97e-cb74b3788a8a</id>
+			<name>Sensor Tags</name>
+			<category>RFID Tags</category>
+			<rating>0</rating>
+			<source>SR5</source>
+			<page>440</page>
+			<avail>5</avail>
+			<capacity>1</capacity>
+			<cost>40</cost>
+			<costfor>10</costfor>
+			<devicerating>2</devicerating>
+		</gear>
+		<gear>
+			<id>baa9ba27-f93b-48da-91b7-cfcce0ba274d</id>
+			<name>Stealth Tags</name>
+			<category>RFID Tags</category>
+			<rating>0</rating>
+			<source>SR5</source>
+			<page>440</page>
+			<avail>7R</avail>
+			<cost>10</cost>
+			<costfor>10</costfor>
+			<devicerating>3</devicerating>
+		</gear>
+		<!-- End Region -->
+		<!-- Region ECCM-->
+		<gear>
+			<id>0918742f-6fc8-46ac-91e0-2b7260841923</id>
+			<name>Bug Scanner</name>
+			<category>Communications and Countermeasures</category>
+			<rating>6</rating>
+			<source>SR5</source>
+			<page>440</page>
+			<avail>(Rating)R</avail>
+			<armorcapacity>[2]</armorcapacity>
+			<cost>Rating * 100</cost>
+		</gear>
+		<gear>
+			<id>8f351e25-d734-4bd0-86da-80b68a4cae68</id>
+			<name>Data Tap</name>
+			<category>Communications and Countermeasures</category>
+			<rating>0</rating>
+			<source>SR5</source>
+			<page>440</page>
+			<avail>6R</avail>
+			<cost>300</cost>
+		</gear>
+		<gear>
+			<id>3447ab94-a2b1-4e98-a805-4754a2bd0614</id>
+			<name>Headjammer</name>
+			<category>Communications and Countermeasures</category>
+			<rating>6</rating>
+			<source>SR5</source>
+			<page>441</page>
+			<avail>(Rating)R</avail>
+			<cost>Rating * 150</cost>
+		</gear>
+		<gear>
+			<id>6576cfa9-f2f5-4624-bbde-60a8f3f13785</id>
+			<name>Jammer, Area</name>
+			<category>Communications and Countermeasures</category>
+			<rating>6</rating>
+			<source>SR5</source>
+			<page>441</page>
+			<avail>(Rating * 3)F</avail>
+			<armorcapacity>[2]</armorcapacity>
+			<cost>Rating * 200</cost>
+		</gear>
+		<gear>
+			<id>f47ee634-8f59-43c5-8502-32e447f03980</id>
+			<name>Jammer, Directional</name>
+			<category>Communications and Countermeasures</category>
+			<rating>6</rating>
+			<source>SR5</source>
+			<page>441</page>
+			<avail>(Rating * 2)F</avail>
+			<armorcapacity>[2]</armorcapacity>
+			<cost>Rating * 200</cost>
+		</gear>
+		<gear>
+			<id>d1fca845-ae01-4b39-a176-1506da699e0e</id>
+			<name>Micro-Transceiver</name>
+			<category>Communications and Countermeasures</category>
+			<rating>0</rating>
+			<source>SR5</source>
+			<page>441</page>
+			<avail>2</avail>
+			<armorcapacity>[1]</armorcapacity>
+			<cost>100</cost>
+		</gear>
+		<gear>
+			<id>d0eb5971-03d6-4822-9fb5-c524bf16bf62</id>
+			<name>Tag Eraser</name>
+			<category>Communications and Countermeasures</category>
+			<rating>0</rating>
+			<source>SR5</source>
+			<page>441</page>
+			<avail>6R</avail>
+			<armorcapacity>[1]</armorcapacity>
+			<cost>450</cost>
+		</gear>
+		<gear>
+			<id>7e887224-6896-4588-a5d3-cace6a8506d2</id>
+			<name>White Noise Generator</name>
+			<category>Communications and Countermeasures</category>
+			<rating>6</rating>
+			<source>SR5</source>
+			<page>441</page>
+			<avail>(Rating)</avail>
+			<armorcapacity>[2]</armorcapacity>
+			<cost>Rating * 50</cost>
+		</gear>
+		<gear>
+			<id>78571d90-7dd9-46b8-ba56-ef0a5b2a7edd</id>
+			<name>Ultrasonic Noise Generator</name>
+			<category>Communications and Countermeasures</category>
+			<rating>4</rating>
+			<source>HT</source>
+			<page>187</page>
+			<avail>Rating * 2</avail>
+			<armorcapacity>[2]</armorcapacity>
+			<cost>Rating * 60</cost>
+		</gear>
+		<!-- End Region -->
+		<!-- Region ID/Credsticks -->
+		<gear>
+			<id>c56554d1-4102-446f-8d3e-acd0c7404c3a</id>
+			<name>Certified Credstick, Standard</name>
+			<category>ID/Credsticks</category>
+			<rating>5000</rating>
+			<source>SR5</source>
+			<page>442</page>
+			<avail>0</avail>
+			<cost>5 + Rating</cost>
+			<minrating>0</minrating>
+		</gear>
+		<gear>
+			<id>4f5b4fbc-78c4-4aa4-a5c2-7739f12e9b39</id>
+			<name>Certified Credstick, Silver</name>
+			<category>ID/Credsticks</category>
+			<rating>20000</rating>
+			<source>SR5</source>
+			<page>442</page>
+			<avail>0</avail>
+			<cost>20 + Rating</cost>
+			<minrating>0</minrating>
+		</gear>
+		<gear>
+			<id>697ef5f4-8cde-434d-aca6-1bddd4d526d3</id>
+			<name>Certified Credstick, Gold</name>
+			<category>ID/Credsticks</category>
+			<rating>100000</rating>
+			<source>SR5</source>
+			<page>442</page>
+			<avail>5</avail>
+			<cost>100 + Rating</cost>
+			<minrating>0</minrating>
+		</gear>
+		<gear>
+			<id>a19055f0-02ab-4bc2-ab43-0ef82e1b9100</id>
+			<name>Certified Credstick, Platinum</name>
+			<category>ID/Credsticks</category>
+			<rating>500000</rating>
+			<source>SR5</source>
+			<page>442</page>
+			<avail>10</avail>
+			<cost>500 + Rating</cost>
+			<minrating>0</minrating>
+		</gear>
+		<gear>
+			<id>fd2c8afe-7c0f-4b98-ae93-a6108531b236</id>
+			<name>Certified Credstick, Ebony</name>
+			<category>ID/Credsticks</category>
+			<rating>1000000</rating>
+			<source>SR5</source>
+			<page>442</page>
+			<avail>20</avail>
+			<cost>1000 + Rating</cost>
+			<minrating>0</minrating>
+		</gear>
+		<gear>
+			<id>8a16bbb2-8028-4c74-b22b-7aad9d001073</id>
+			<name>Fake License</name>
+			<category>ID/Credsticks</category>
+			<rating>6</rating>
+			<source>SR5</source>
+			<page>443</page>
+			<avail>(Rating * 3)F</avail>
+			<bonus>
+				<selectrestricted />
+			</bonus>
+			<cost>Rating * 200</cost>
+		</gear>
+		<gear>
+			<id>0c800bca-e6ff-475b-a014-c2069f5e364c</id>
+			<name>Fake SIN</name>
+			<category>ID/Credsticks</category>
+			<rating>6</rating>
+			<source>SR5</source>
+			<page>442</page>
+			<avail>(Rating * 3)F</avail>
+			<bonus>
+				<selecttext />
+			</bonus>
+			<cost>Rating * 2500</cost>
+		</gear>
+		<!-- End Region -->
+		<!-- Region Tools -->
+		<gear>
+			<id>64fa5212-1d58-4e94-9cc1-9e3eb10773ed</id>
+			<name>Tool Kit</name>
+			<category>Tools</category>
+			<rating>0</rating>
+			<source>SR5</source>
+			<page>443</page>
+			<avail>0</avail>
+			<armorcapacity>[6]</armorcapacity>
+			<bonus>
+				<selectskill />
+			</bonus>
+			<cost>500</cost>
+		</gear>
+		<gear>
+			<id>4edec80a-e8df-4817-9728-4a6fc04d183e</id>
+			<name>Tool Shop</name>
+			<category>Tools</category>
+			<rating>0</rating>
+			<source>SR5</source>
+			<page>443</page>
+			<avail>8</avail>
+			<bonus>
+				<selectskill />
+			</bonus>
+			<cost>5000</cost>
+		</gear>
+		<gear>
+			<id>d0c85aa4-5686-452b-9f1a-7c603ac43258</id>
+			<name>Tool Facility</name>
+			<category>Tools</category>
+			<rating>0</rating>
+			<source>SR5</source>
+			<page>443</page>
+			<avail>12</avail>
+			<bonus>
+				<selectskill />
+			</bonus>
+			<cost>50000</cost>
+		</gear>
+		<!-- End Region -->
+		<!-- Region Vision Devices -->
+		<gear>
+			<id>1c6db3ed-a360-40b4-8118-9aca9d96001c</id>
+			<name>Binoculars</name>
+			<category>Vision Devices</category>
+			<rating>3</rating>
+			<source>SR5</source>
+			<page>443</page>
+			<avail>0</avail>
+			<capacity>Rating</capacity>
+			<cost>Rating * 50</cost>
+			<gears>
+				<usegear>
+					<name>Vision Magnification</name>
+					<category>Vision Enhancements</category>
+					<capacity>0</capacity>
+				</usegear>
+			</gears>
+		</gear>
+		<gear>
+			<id>fa2851aa-841e-4d9c-a1e4-96a5e5eb4462</id>
+			<name>Binoculars, Optical</name>
+			<category>Vision Devices</category>
+			<rating>0</rating>
+			<source>SR5</source>
+			<page>443</page>
+			<avail>0</avail>
+			<capacity>0</capacity>
+			<cost>50</cost>
+			<gears>
+				<usegear>
+					<name>Vision Magnification</name>
+					<category>Vision Enhancements</category>
+					<capacity>0</capacity>
+				</usegear>
+			</gears>
+		</gear>
+		<gear>
+			<id>07805498-75ea-441f-bd27-6536d4131b51</id>
+			<name>Camera</name>
+			<category>Vision Devices</category>
+			<rating>6</rating>
+			<source>SR5</source>
+			<page>443</page>
+			<avail>0</avail>
+			<armorcapacity>[1]</armorcapacity>
+			<capacity>Rating</capacity>
+			<cost>Rating * 100</cost>
+		</gear>
+		<gear>
+			<id>fa6fa434-107b-4f36-a138-f98b044dae76</id>
+			<name>Camera, Micro</name>
+			<category>Vision Devices</category>
+			<rating>1</rating>
+			<source>SR5</source>
+			<page>443</page>
+			<avail>0</avail>
+			<armorcapacity>[1]</armorcapacity>
+			<capacity>1</capacity>
+			<cost>100</cost>
+		</gear>
+		<gear>
+			<id>1a3a9204-959b-4db5-83de-094f921c5e7f</id>
+			<name>Contacts</name>
+			<category>Vision Devices</category>
+			<rating>3</rating>
+			<source>SR5</source>
+			<page>443</page>
+			<avail>6</avail>
+			<capacity>Rating</capacity>
+			<cost>Rating * 200</cost>
+		</gear>
+		<gear>
+			<id>22ceb53b-7863-424b-8ee5-d04bb520d97d</id>
+			<name>Endoscope</name>
+			<category>Vision Devices</category>
+			<rating>0</rating>
+			<source>SR5</source>
+			<page>444</page>
+			<avail>8</avail>
+			<capacity>0</capacity>
+			<cost>250</cost>
+		</gear>
+		<gear>
+			<id>b218dbd1-5706-4d9e-a6a7-ab9b658c3acd</id>
+			<name>Glasses</name>
+			<category>Vision Devices</category>
+			<rating>4</rating>
+			<source>SR5</source>
+			<page>443</page>
+			<avail>0</avail>
+			<capacity>Rating</capacity>
+			<cost>Rating * 100</cost>
+		</gear>
+		<gear>
+			<id>e8d0a618-b3d6-4bd5-b134-377d848be31a</id>
+			<name>Goggles</name>
+			<category>Vision Devices</category>
+			<rating>6</rating>
+			<source>SR5</source>
+			<page>443</page>
+			<avail>0</avail>
+			<capacity>Rating</capacity>
+			<cost>Rating * 50</cost>
+		</gear>
+		<gear>
+			<id>535d41b8-d1f7-4675-a256-951bb0eac974</id>
+			<name>Mage Sight Goggles</name>
+			<category>Vision Devices</category>
+			<rating>0</rating>
+			<source>SR5</source>
+			<page>444</page>
+			<avail>12R</avail>
+			<capacity>0</capacity>
+			<cost>3000</cost>
+		</gear>
+		<gear>
+			<id>324e2a5f-de77-4e64-9c95-676bd987c772</id>
+			<name>Monocle</name>
+			<category>Vision Devices</category>
+			<rating>4</rating>
+			<source>SR5</source>
+			<page>444</page>
+			<avail>0</avail>
+			<capacity>Rating</capacity>
+			<cost>Rating * 120</cost>
+		</gear>
+		<gear>
+			<id>5b0c94f2-437f-431a-b7f4-9cb00a0820eb</id>
+			<name>Periscope</name>
+			<category>Vision Devices</category>
+			<rating>0</rating>
+			<source>SR5</source>
+			<page>444</page>
+			<avail>3</avail>
+			<capacity>[1]</capacity>
+			<cost>50</cost>
+		</gear>
+		<!-- End Region -->
+		<!-- Region Vision Enhancements -->
+		<gear>
+			<id>7fc23c2f-b41a-46b0-9ed7-9dc93986fab3</id>
+			<name>Flare Compensation</name>
+			<category>Vision Enhancements</category>
+			<rating>0</rating>
+			<source>SR5</source>
+			<page>444</page>
+			<avail>+1</avail>
+			<armorcapacity>[1]</armorcapacity>
+			<capacity>[1]</capacity>
+			<cost>250</cost>
+		</gear>
+		<gear>
+			<id>2886d77a-1321-4a29-aec8-8040b9c5776f</id>
+			<name>Image Link</name>
+			<category>Vision Enhancements</category>
+			<rating>0</rating>
+			<source>SR5</source>
+			<page>444</page>
+			<avail>+0</avail>
+			<armorcapacity>[1]</armorcapacity>
+			<capacity>[1]</capacity>
+			<cost>25</cost>
+		</gear>
+		<gear>
+			<id>287c6d58-2217-48b2-9e14-6ba23584939a</id>
+			<name>Low Light</name>
+			<category>Vision Enhancements</category>
+			<rating>0</rating>
+			<source>SR5</source>
+			<page>444</page>
+			<avail>+4</avail>
+			<armorcapacity>[1]</armorcapacity>
+			<capacity>[1]</capacity>
+			<cost>500</cost>
+		</gear>
+		<gear>
+			<id>b0eef1d1-31ad-4e5c-bd55-27b2ae492327</id>
+			<name>Smartlink</name>
+			<category>Vision Enhancements</category>
+			<rating>0</rating>
+			<source>SR5</source>
+			<page>444</page>
+			<avail>+4R</avail>
+			<armorcapacity>[1]</armorcapacity>
+			<bonus>
+				<smartlink />
+			</bonus>
+			<capacity>[1]</capacity>
+			<cost>2000</cost>
+		</gear>
+		<gear>
+			<id>f7f74a85-bd3b-4a46-9c3b-80688c72ef51</id>
+			<name>Thermographic Vision</name>
+			<category>Vision Enhancements</category>
+			<rating>0</rating>
+			<source>SR5</source>
+			<page>444</page>
+			<avail>+6</avail>
+			<armorcapacity>[1]</armorcapacity>
+			<capacity>[1]</capacity>
+			<cost>500</cost>
+		</gear>
+		<gear>
+			<id>588c3193-4298-4a73-b45a-c5f8fd175133</id>
+			<name>Vision Enhancement</name>
+			<category>Vision Enhancements</category>
+			<rating>3</rating>
+			<source>SR5</source>
+			<page>444</page>
+			<avail>+(Rating *2)</avail>
+			<armorcapacity>[Rating]</armorcapacity>
+			<bonus>
+				<limitmodifier>
+					<limit>Mental</limit>
+					<value>Rating</value>
+					<condition>Only for visual Perception</condition>
+				</limitmodifier>
+			</bonus>
+			<capacity>[Rating]</capacity>
+			<cost>Rating * 500</cost>
+		</gear>
+		<gear>
+			<id>adf3533a-461c-46ae-9ee7-77dfd31c5d5a</id>
+			<name>Vision Magnification</name>
+			<category>Vision Enhancements</category>
+			<rating>0</rating>
+			<source>SR5</source>
+			<page>444</page>
+			<avail>+2</avail>
+			<armorcapacity>[1]</armorcapacity>
+			<capacity>[1]</capacity>
+			<cost>250</cost>
+		</gear>
+		<!-- End Region -->
+		<!-- Region Audio Devices -->
+		<gear>
+			<id>5d69d002-c33d-4d0f-9c4d-d78db4d78e5d</id>
+			<name>Earbuds</name>
+			<category>Audio Devices</category>
+			<rating>3</rating>
+			<source>SR5</source>
+			<page>445</page>
+			<avail>0</avail>
+			<capacity>Rating</capacity>
+			<cost>Rating * 50</cost>
+		</gear>
+		<gear>
+			<id>c6084c7a-ab84-4ea6-999e-ff99b91f9bf0</id>
+			<name>Headphones</name>
+			<category>Audio Devices</category>
+			<rating>6</rating>
+			<source>SR5</source>
+			<page>445</page>
+			<avail>0</avail>
+			<capacity>Rating</capacity>
+			<cost>Rating * 50</cost>
+		</gear>
+		<gear>
+			<id>0e713b88-ab10-4fed-8373-df0a4d8546cc</id>
+			<name>Microphone, Directional</name>
+			<category>Audio Devices</category>
+			<rating>6</rating>
+			<source>SR5</source>
+			<page>445</page>
+			<avail>4</avail>
+			<armorcapacity>[1]</armorcapacity>
+			<capacity>Rating</capacity>
+			<cost>Rating * 50</cost>
+		</gear>
+		<gear>
+			<id>026f00c9-376e-4b4a-b615-9242db87afb3</id>
+			<name>Microphone, Laser</name>
+			<category>Audio Devices</category>
+			<rating>6</rating>
+			<source>SR5</source>
+			<page>445</page>
+			<avail>4</avail>
+			<armorcapacity>[2]</armorcapacity>
+			<capacity>Rating</capacity>
+			<cost>Rating * 100</cost>
+		</gear>
+		<gear>
+			<id>f42df886-b644-4691-a993-e672f2b77de0</id>
+			<name>Microphone, Omni-Directional</name>
+			<category>Audio Devices</category>
+			<rating>6</rating>
+			<source>SR5</source>
+			<page>445</page>
+			<avail>4</avail>
+			<armorcapacity>[2]</armorcapacity>
+			<capacity>Rating</capacity>
+			<cost>Rating * 50</cost>
+		</gear>
+		<gear>
+			<id>3ca6be75-6efb-4cf4-809f-da72eb83e909</id>
+			<name>Microphone, Omni-Directional, Micro</name>
+			<category>Audio Devices</category>
+			<rating>1</rating>
+			<source>SR5</source>
+			<page>443</page>
+			<avail>4</avail>
+			<armorcapacity>[2]</armorcapacity>
+			<capacity>1</capacity>
+			<cost>50</cost>
+		</gear>
+		<!-- End Region -->
+		<!-- Region Audio Enhancements -->
+		<gear>
+			<id>eced7e9a-0959-4c4a-a67f-66abc0dd5228</id>
+			<name>Audio Enhancement</name>
+			<category>Audio Enhancements</category>
+			<rating>3</rating>
+			<source>SR5</source>
+			<page>445</page>
+			<avail>+(Rating *2)</avail>
+			<armorcapacity>[Rating]</armorcapacity>
+			<bonus>
+				<limitmodifier>
+					<limit>Mental</limit>
+					<value>Rating</value>
+					<condition>Only for audio Perception</condition>
+				</limitmodifier>
+			</bonus>
+			<capacity>[Rating]</capacity>
+			<cost>Rating * 500</cost>
+		</gear>
+		<gear>
+			<id>e7291814-96a9-4c77-b2bb-7665db7a447b</id>
+			<name>Select Sound Filter</name>
+			<category>Audio Enhancements</category>
+			<rating>3</rating>
+			<source>SR5</source>
+			<page>445</page>
+			<avail>+(Rating * 3)</avail>
+			<armorcapacity>[Rating]</armorcapacity>
+			<capacity>[Rating]</capacity>
+			<cost>Rating * 250</cost>
+		</gear>
+		<gear>
+			<id>3f086e04-8de6-4d4e-a503-a19cba8295f5</id>
+			<name>Spatial Recognizer</name>
+			<category>Audio Enhancements</category>
+			<rating>0</rating>
+			<source>SR5</source>
+			<page>445</page>
+			<avail>+4</avail>
+			<armorcapacity>[2]</armorcapacity>
+			<bonus>
+				<limitmodifier>
+					<limit>Mental</limit>
+					<value>2</value>
+					<condition>Only for Perception to find source of a sound</condition>
+				</limitmodifier>
+			</bonus>
+			<capacity>[2]</capacity>
+			<cost>1000</cost>
+		</gear>
+		<gear>
+			<id>3ccd4f6c-f3a4-4432-9f5e-c95225dbbb9c</id>
+			<name>Sound Link</name>
+			<category>Audio Enhancements</category>
+			<rating>0</rating>
+			<source>RF</source>
+			<page>229</page>
+			<avail>0</avail>
+			<armorcapacity>[1]</armorcapacity>
+			<capacity>[1]</capacity>
+			<cost>25</cost>
+		</gear>
+		<!-- End Region -->
+		<!-- Region Sensors -->
+		<gear>
+			<id>fd1aac8c-3b55-4577-b2d6-20ec886eae0c</id>
+			<name>Fab Sensor</name>
+			<category>Sensor Functions</category>
+			<rating>8</rating>
+			<source>HT</source>
+			<page>195</page>
+			<avail>+8R</avail>
+			<armorcapacity>[1]</armorcapacity>
+			<capacity>[1]</capacity>
+			<cost>4000</cost>
+		</gear>
+		<gear>
+			<id>ce63e6c6-409a-49dd-bdcc-f8efb2f9dadf</id>
+			<name>X-Ray</name>
+			<category>Sensor Functions</category>
+			<rating>8</rating>
+			<source>R5</source>
+			<page>138</page>
+			<avail>0</avail>
+			<armorcapacity>[1]</armorcapacity>
+			<capacity>[1]</capacity>
+			<cost>0</cost>
+		</gear>
+		<gear>
+			<id>49bbc9d3-860d-47db-b4bc-8417f5b6ab65</id>
+			<name>Handheld Housing</name>
+			<category>Sensor Housings</category>
+			<rating>3</rating>
+			<source>SR5</source>
+			<page>445</page>
+			<avail>0</avail>
+			<capacity>Rating</capacity>
+			<cost>Rating * 100</cost>
+		</gear>
+		<gear>
+			<id>5e4772d7-5cba-4cc4-988d-38ef79b41fd3</id>
+			<name>Wall-Mounted Housing</name>
+			<category>Sensor Housings</category>
+			<rating>6</rating>
+			<source>SR5</source>
+			<page>445</page>
+			<avail>0</avail>
+			<capacity>Rating</capacity>
+			<cost>Rating * 250</cost>
+		</gear>
+		<gear>
+			<id>2ca81a10-d0f7-4b39-ac93-a84f2f69f9d9</id>
+			<name>Sensor Array</name>
+			<category>Sensors</category>
+			<rating>8</rating>
+			<source>SR5</source>
+			<page>445</page>
+			<avail>7</avail>
+			<addoncategory>Sensor Functions</addoncategory>
+			<armorcapacity>[6]</armorcapacity>
+			<capacity>8/[6]</capacity>
+			<cost>Rating * 1000</cost>
+			<minrating>2</minrating>
+		</gear>
+		<gear>
+			<id>2d4edef2-2891-4383-83f6-81f05cfbd046</id>
+			<name>Single Sensor</name>
+			<category>Sensors</category>
+			<rating>8</rating>
+			<source>SR5</source>
+			<page>445</page>
+			<avail>5</avail>
+			<addoncategory>Sensor Functions</addoncategory>
+			<armorcapacity>[1]</armorcapacity>
+			<capacity>1/[1]</capacity>
+			<cost>Rating * 100</cost>
+			<minrating>2</minrating>
+		</gear>
+		<gear>
+			<id>5c3b9966-ad7e-42e3-b0e0-f656021784cf</id>
+			<name>Atmosphere Sensor</name>
+			<category>Sensor Functions</category>
+			<rating>8</rating>
+			<source>SR5</source>
+			<page>446</page>
+			<avail>0</avail>
+			<armorcapacity>[1]</armorcapacity>
+			<capacity>[1]</capacity>
+			<cost>0</cost>
+		</gear>
+		<gear>
+			<id>ffc069af-d3ec-4201-887c-0178dcdfeef9</id>
+			<name>Camera</name>
+			<category>Sensor Functions</category>
+			<rating>8</rating>
+			<source>SR5</source>
+			<page>446</page>
+			<avail>0</avail>
+			<armorcapacity>Rating/[1]</armorcapacity>
+			<capacity>Rating/[1]</capacity>
+			<cost>0</cost>
+		</gear>
+		<gear>
+			<id>c6f60201-524f-4e3f-adc7-727eace4c7bd</id>
+			<name>Cyberware Scanner</name>
+			<category>Sensor Functions</category>
+			<rating>8</rating>
+			<source>SR5</source>
+			<page>446</page>
+			<avail>0</avail>
+			<armorcapacity>[1]</armorcapacity>
+			<capacity>[1]</capacity>
+			<cost>0</cost>
+		</gear>
+		<gear>
+			<id>1345a189-50d2-44e0-aeea-73ce0f28390b</id>
+			<name>Directional Microphone</name>
+			<category>Sensor Functions</category>
+			<rating>8</rating>
+			<source>SR5</source>
+			<page>446</page>
+			<avail>0</avail>
+			<armorcapacity>Rating/[1]</armorcapacity>
+			<capacity>Rating/[1]</capacity>
+			<cost>0</cost>
+		</gear>
+		<gear>
+			<id>d98f419f-7625-4228-9723-0217950d8155</id>
+			<name>Geiger Counter</name>
+			<category>Sensor Functions</category>
+			<rating>8</rating>
+			<source>SR5</source>
+			<page>446</page>
+			<avail>0</avail>
+			<armorcapacity>[1]</armorcapacity>
+			<capacity>[1]</capacity>
+			<cost>0</cost>
+		</gear>
+		<gear>
+			<id>f25e4819-209c-4cbf-b24f-668359a7a2ad</id>
+			<name>Laser Microphone</name>
+			<category>Sensor Functions</category>
+			<rating>8</rating>
+			<source>SR5</source>
+			<page>446</page>
+			<avail>0</avail>
+			<armorcapacity>Rating/[1]</armorcapacity>
+			<capacity>Rating/[1]</capacity>
+			<cost>0</cost>
+		</gear>
+		<gear>
+			<id>3a79e046-8106-4089-a1ab-895eee956b86</id>
+			<name>Laser Range Finder</name>
+			<category>Sensor Functions</category>
+			<rating>8</rating>
+			<source>SR5</source>
+			<page>446</page>
+			<avail>0</avail>
+			<armorcapacity>[1]</armorcapacity>
+			<capacity>[1]</capacity>
+			<cost>0</cost>
+		</gear>
+		<gear>
+			<id>ff0f7ab6-ee55-47aa-bdec-0646acca4bff</id>
+			<name>MAD Scanner</name>
+			<category>Sensor Functions</category>
+			<rating>8</rating>
+			<source>SR5</source>
+			<page>446</page>
+			<avail>0</avail>
+			<armorcapacity>[1]</armorcapacity>
+			<capacity>[1]</capacity>
+			<cost>0</cost>
+		</gear>
+		<gear>
+			<id>e853967a-a2b8-4d89-9a97-773034489a16</id>
+			<name>Motion Sensor</name>
+			<category>Sensor Functions</category>
+			<rating>8</rating>
+			<source>SR5</source>
+			<page>446</page>
+			<avail>0</avail>
+			<armorcapacity>[1]</armorcapacity>
+			<capacity>[1]</capacity>
+			<cost>0</cost>
+		</gear>
+		<gear>
+			<id>c763fac2-8b08-4c61-8dc2-6291d905a2df</id>
+			<name>Olfactory Scanner</name>
+			<category>Sensor Functions</category>
+			<rating>8</rating>
+			<source>SR5</source>
+			<page>446</page>
+			<avail>0</avail>
+			<armorcapacity>[1]</armorcapacity>
+			<capacity>[1]</capacity>
+			<cost>0</cost>
+		</gear>
+		<gear>
+			<id>0f13599a-2a4e-4b75-80e2-fab4405a7a87</id>
+			<name>Omni-directional Microphone</name>
+			<category>Sensor Functions</category>
+			<rating>8</rating>
+			<source>SR5</source>
+			<page>446</page>
+			<avail>0</avail>
+			<armorcapacity>Rating/[1]</armorcapacity>
+			<capacity>Rating/[1]</capacity>
+			<cost>0</cost>
+		</gear>
+		<gear>
+			<id>4d12e4a1-edd3-4abf-830f-aa95874b7531</id>
+			<name>Radio Signal Scanner</name>
+			<category>Sensor Functions</category>
+			<rating>8</rating>
+			<source>SR5</source>
+			<page>446</page>
+			<avail>0</avail>
+			<armorcapacity>[1]</armorcapacity>
+			<capacity>[1]</capacity>
+			<cost>0</cost>
+		</gear>
+		<gear>
+			<id>e140b671-dc22-429d-b12a-dfbf46951049</id>
+			<name>Ultrasound</name>
+			<category>Sensor Functions</category>
+			<rating>8</rating>
+			<source>SR5</source>
+			<page>446</page>
+			<avail>0</avail>
+			<armorcapacity>[1]</armorcapacity>
+			<capacity>[1]</capacity>
+			<cost>0</cost>
+		</gear>
+		<gear>
+			<id>c68da753-6ee3-4e14-8234-26676b7735f6</id>
+			<name>Vision Magnification</name>
+			<category>Sensor Functions</category>
+			<rating>0</rating>
+			<source>SR5</source>
+			<page>446</page>
+			<avail>0</avail>
+			<armorcapacity>[1]</armorcapacity>
+			<capacity>[1]</capacity>
+			<cost>0</cost>
+		</gear>
+		<gear>
+			<id>0b5e77ce-7fa8-4458-89de-ee9bb61eafd7</id>
+			<name>Nanoscanner</name>
+			<category>Sensor Functions</category>
+			<rating>8</rating>
+			<source>CF</source>
+			<page>152</page>
+			<avail>8</avail>
+			<armorcapacity>[1]</armorcapacity>
+			<capacity>[1]</capacity>
+			<cost>0</cost>
+		</gear>
+		<gear>
+			<id>295350cc-692d-49d8-aa85-d61ff0badcfc</id>
+			<name>Chem Detect Nail Polish</name>
+			<category>Sensors</category>
+			<rating>4</rating>
+			<source>CA</source>
+			<page>140</page>
+			<avail>Rating</avail>
+			<capacity>0</capacity>
+			<cost>Rating * 50</cost>
+		</gear>
+		<gear>
+			<id>8b1156ef-606d-4dac-b950-69a03200e4a1</id>
+			<name>Chemsniffer Ring</name>
+			<category>Sensors</category>
+			<rating>6</rating>
+			<source>CA</source>
+			<page>140</page>
+			<avail>Rating * 3</avail>
+			<capacity>0</capacity>
+			<cost>Rating * 250</cost>
+		</gear>
+		<!-- End Region -->
+		<!-- Region Tools of the Trade-->
+		<gear>
+			<id>badca1de-593e-4bae-9a0b-e40528c0774e</id>
+			<name>Polychromic Lens</name>
+			<category>Tools of the Trade</category>
+			<rating>0</rating>
+			<source>HT</source>
+			<page>188</page>
+			<avail>0</avail>
+			<armorcapacity>[1]</armorcapacity>
+			<capacity>[1]</capacity>
+			<cost>100</cost>
+			<required>
+				<geardetails>
+					<name>Contacts</name>
+				</geardetails>
+			</required>
+		</gear>
+		<gear>
+			<id>60d3be91-13ed-46a4-85ad-4e0fcde8c3ed</id>
+			<name>Smart Wig</name>
+			<category>Tools of the Trade</category>
+			<rating>0</rating>
+			<source>HT</source>
+			<page>188</page>
+			<avail>8</avail>
+			<cost>1200</cost>
+		</gear>
+		<gear>
+			<id>176c8189-e839-4860-82e9-adafaddc5577</id>
+			<name>Smart Wig w/ Trode Net</name>
+			<category>Tools of the Trade</category>
+			<rating>0</rating>
+			<source>HT</source>
+			<page>188</page>
+			<avail>8</avail>
+			<cost>1300</cost>
+		</gear>
+		<gear>
+			<id>5700f1e7-3949-4be8-8968-476d13108b09</id>
+			<name>Theatrical Cosmetics Kit</name>
+			<category>Tools of the Trade</category>
+			<rating>0</rating>
+			<source>HT</source>
+			<page>188</page>
+			<avail>4</avail>
+			<cost>300</cost>
+		</gear>
+		<gear>
+			<id>5677ae6d-1168-43fa-85f6-b380138bb5b1</id>
+			<name>Synthskin Face Mask</name>
+			<category>Tools of the Trade</category>
+			<rating>6</rating>
+			<source>HT</source>
+			<page>188</page>
+			<avail>8</avail>
+			<cost>Rating * 100</cost>
+		</gear>
+		<gear>
+			<id>b02d941d-8e94-4517-9eb4-3b3e9d6e28d2</id>
+			<name>Grenade-Cam</name>
+			<category>Tools of the Trade</category>
+			<rating>5</rating>
+			<source>RG</source>
+			<page>102</page>
+			<avail>16R</avail>
+			<capacity>Rating</capacity>
+			<cost>Rating * 1500</cost>
+		</gear>
+		<gear>
+			<id>acbff7a4-5382-45de-ab00-880ac6b82276</id>
+			<name>Periscope Cam</name>
+			<category>Tools of the Trade</category>
+			<rating>3</rating>
+			<source>RG</source>
+			<page>103</page>
+			<avail>10R</avail>
+			<capacity>Rating</capacity>
+			<cost>Rating * 600</cost>
+		</gear>
+		<gear>
+			<id>9fffceb6-adb1-423a-a7f7-6f97567fac7f</id>
+			<name>Telescoping Mirror on a Stick</name>
+			<category>Tools of the Trade</category>
+			<rating>0</rating>
+			<source>RG</source>
+			<page>102</page>
+			<avail>10</avail>
+			<cost>35</cost>
+		</gear>
+		<gear>
+			<id>14b0d81a-736f-4b15-ab72-4e62f66ffb01</id>
+			<name>Battering Ram, Standard</name>
+			<category>Tools of the Trade</category>
+			<rating>0</rating>
+			<source>RG</source>
+			<page>103</page>
+			<avail>10R</avail>
+			<addweapon>Battering Ram, Standard</addweapon>
+			<cost>2000</cost>
+		</gear>
+		<gear>
+			<id>c4741cc4-e298-474e-aa33-ee6f8d5d220a</id>
+			<name>Battering Ram, Fluid-Motion</name>
+			<category>Tools of the Trade</category>
+			<rating>0</rating>
+			<source>RG</source>
+			<page>103</page>
+			<avail>10R</avail>
+			<addweapon>Battering Ram, Fluid-Motion</addweapon>
+			<cost>3500</cost>
+		</gear>
+		<gear>
+			<id>4c509149-44d2-47c2-a020-88189527e5d2</id>
+			<name>Battering Ram, Pneumatic</name>
+			<category>Tools of the Trade</category>
+			<rating>0</rating>
+			<source>RG</source>
+			<page>104</page>
+			<avail>18R</avail>
+			<addweapon>Battering Ram, Pneumatic</addweapon>
+			<cost>10000</cost>
+		</gear>
+		<gear>
+			<id>ff918f6d-fbed-4796-9764-09e1c37e9b23</id>
+			<name>Battering Ram, Shock</name>
+			<category>Tools of the Trade</category>
+			<rating>0</rating>
+			<source>RG</source>
+			<page>104</page>
+			<avail>10R</avail>
+			<addweapon>Battering Ram, Shock</addweapon>
+			<cost>15000</cost>
+		</gear>
+		<gear>
+			<id>8258a26b-4e8f-4e82-ba5d-4fd41f2d9cbb</id>
+			<name>Blast Shield</name>
+			<category>Tools of the Trade</category>
+			<rating>0</rating>
+			<source>RG</source>
+			<page>104</page>
+			<avail>8R</avail>
+			<addweapon>Blast Shield</addweapon>
+			<cost>20000</cost>
+		</gear>
+		<gear>
+			<id>beffa952-ab3f-4388-bfcd-21f926feb189</id>
+			<name>Ares PED Mark III</name>
+			<category>Tools of the Trade</category>
+			<rating>0</rating>
+			<source>RG</source>
+			<page>104</page>
+			<avail>10R</avail>
+			<cost>2500</cost>
+		</gear>
+		<gear>
+			<id>3bcaae84-71b8-42e6-8b4b-942a99b95efb</id>
+			<name>Ultra-Glide Industrial Lubricant (liter)</name>
+			<category>Tools of the Trade</category>
+			<rating>0</rating>
+			<source>RG</source>
+			<page>104</page>
+			<avail>12</avail>
+			<cost>30</cost>
+		</gear>
+		<gear>
+			<id>baa1fa7b-e039-4f54-bd93-90b71c7e8f16</id>
+			<name>Hold-Fast Adhesive Spray</name>
+			<category>Tools of the Trade</category>
+			<rating>0</rating>
+			<source>RG</source>
+			<page>104</page>
+			<avail>12</avail>
+			<addweapon>Hold-Fast Sprayer</addweapon>
+			<cost>50</cost>
+		</gear>
+		<!-- End Region -->
+		<!-- Region Security Devices -->
+		<gear>
+			<id>2bcc17b8-33bb-4567-887d-8be9593f7899</id>
+			<name>Key Lock</name>
+			<category>Security Devices</category>
+			<rating>6</rating>
+			<source>SR5</source>
+			<page>446</page>
+			<avail>Rating</avail>
+			<cost>Rating * 10</cost>
+		</gear>
+		<gear>
+			<id>4a2468f8-0ec5-4f33-9a5d-46861e8a79f4</id>
+			<name>Combination Lock</name>
+			<category>Security Devices</category>
+			<rating>6</rating>
+			<source>SR5</source>
+			<page>446</page>
+			<avail>Rating</avail>
+			<cost>Rating * 10</cost>
+		</gear>
+		<gear>
+			<id>d0cde5ea-d524-451d-9fd6-eeccd1439293</id>
+			<name>Maglock</name>
+			<category>Security Devices</category>
+			<rating>6</rating>
+			<source>SR5</source>
+			<page>447</page>
+			<avail>Rating</avail>
+			<cost>Rating * 100</cost>
+		</gear>
+		<gear>
+			<id>a2953d6e-8bb8-40a8-b7f6-997be35947cf</id>
+			<name>Keypad</name>
+			<category>Security Devices</category>
+			<rating>0</rating>
+			<source>SR5</source>
+			<page>447</page>
+			<avail>0</avail>
+			<cost>50</cost>
+		</gear>
+		<gear>
+			<id>71a4cc20-19f0-4ed1-92f8-d049ba370134</id>
+			<name>Card Reader</name>
+			<category>Security Devices</category>
+			<rating>0</rating>
+			<source>SR5</source>
+			<page>447</page>
+			<avail>0</avail>
+			<cost>+50</cost>
+		</gear>
+		<gear>
+			<id>caa0f85d-e6f0-415a-98c7-fc4f16139964</id>
+			<name>Anti-Tamper Circuits</name>
+			<category>Security Devices</category>
+			<rating>4</rating>
+			<source>SR5</source>
+			<page>447</page>
+			<avail>+Rating</avail>
+			<cost>Rating*250</cost>
+		</gear>
+		<gear>
+			<id>b380cbde-7569-44d9-ba06-fe74278a12cd</id>
+			<name>Biometric Reader</name>
+			<category>Security Devices</category>
+			<rating>0</rating>
+			<source>SR5</source>
+			<page>447</page>
+			<avail>+4</avail>
+			<cost>+200</cost>
+		</gear>
+		<gear>
+			<id>b9812675-b4c3-43ce-b564-c47a5f66b0fc</id>
+			<name>Restraint, Metal</name>
+			<category>Security Devices</category>
+			<rating>0</rating>
+			<source>SR5</source>
+			<page>447</page>
+			<avail>0</avail>
+			<cost>20</cost>
+		</gear>
+		<gear>
+			<id>7abaa077-48ee-4a28-9a10-6dff788ccb1d</id>
+			<name>Restraint, Plasteel</name>
+			<category>Security Devices</category>
+			<rating>0</rating>
+			<source>SR5</source>
+			<page>447</page>
+			<avail>6R</avail>
+			<cost>50</cost>
+		</gear>
+		<gear>
+			<id>53c0b4cc-b209-4db4-bb0d-6710b3f4349a</id>
+			<name>Restraint, Plastic</name>
+			<category>Security Devices</category>
+			<rating>0</rating>
+			<source>SR5</source>
+			<page>447</page>
+			<avail>0</avail>
+			<cost>5</cost>
+			<costfor>10</costfor>
+		</gear>
+		<gear>
+			<id>75ed6157-a4f4-4fdc-9482-22cf7521b20d</id>
+			<name>Restraint, Containment Manacles</name>
+			<category>Security Devices</category>
+			<rating>0</rating>
+			<source>SR5</source>
+			<page>447</page>
+			<avail>6R</avail>
+			<cost>250</cost>
+		</gear>
+		<!-- End Region -->
+		<!-- Region Breaking and Entering Gear -->
+		<gear>
+			<id>af829cba-8d5e-40fd-b37b-e5266c29c55a</id>
+			<name>Autopicker</name>
+			<category>Breaking and Entering Gear</category>
+			<rating>6</rating>
+			<source>SR5</source>
+			<page>447</page>
+			<avail>8R</avail>
+			<armorcapacity>[1]</armorcapacity>
+			<bonus>
+				<limitmodifier>
+					<limit>Physical</limit>
+					<value>Rating</value>
+					<condition>Only for picking a mechanical lock</condition>
+				</limitmodifier>
+			</bonus>
+			<cost>Rating * 250</cost>
+		</gear>
+		<gear>
+			<id>d90a58cd-f89c-486d-b785-991d2fecf32f</id>
+			<name>Cellular Glove Molder</name>
+			<category>Breaking and Entering Gear</category>
+			<rating>4</rating>
+			<source>SR5</source>
+			<page>447</page>
+			<avail>12F</avail>
+			<cost>Rating * 500</cost>
+		</gear>
+		<gear>
+			<id>f5ac4b53-82ad-4a2f-8f3d-990e075951f7</id>
+			<name>Chisel</name>
+			<category>Breaking and Entering Gear</category>
+			<rating>0</rating>
+			<source>SR5</source>
+			<page>447</page>
+			<avail>0</avail>
+			<cost>20</cost>
+		</gear>
+		<gear>
+			<id>de595490-7f88-4b1c-b239-009a6c5c10f4</id>
+			<name>Crowbar</name>
+			<category>Breaking and Entering Gear</category>
+			<rating>0</rating>
+			<source>SR5</source>
+			<page>447</page>
+			<avail>0</avail>
+			<cost>20</cost>
+		</gear>
+		<gear>
+			<id>dcab11fa-b31a-49bd-ba43-3a9009072e4e</id>
+			<name>Keycard Copier</name>
+			<category>Breaking and Entering Gear</category>
+			<rating>6</rating>
+			<source>SR5</source>
+			<page>447</page>
+			<avail>8F</avail>
+			<armorcapacity>[3]</armorcapacity>
+			<cost>Rating * 600</cost>
+		</gear>
+		<gear>
+			<id>0fdeb240-743c-4a9d-9cf1-fef0990575bb</id>
+			<name>Lockpick Set</name>
+			<category>Breaking and Entering Gear</category>
+			<rating>0</rating>
+			<source>SR5</source>
+			<page>448</page>
+			<avail>4R</avail>
+			<armorcapacity>[2]</armorcapacity>
+			<cost>250</cost>
+		</gear>
+		<gear>
+			<id>ea6c4929-0bd5-413f-a023-f9ca0a9f4ea3</id>
+			<name>Maglock Passkey</name>
+			<category>Breaking and Entering Gear</category>
+			<rating>4</rating>
+			<source>SR5</source>
+			<page>448</page>
+			<avail>(Rating * 3)F</avail>
+			<cost>Rating * 2000</cost>
+		</gear>
+		<gear>
+			<id>a210be88-be16-4d66-afcb-7d58b8e1397f</id>
+			<name>Miniwelder</name>
+			<category>Breaking and Entering Gear</category>
+			<rating>0</rating>
+			<source>SR5</source>
+			<page>448</page>
+			<avail>2</avail>
+			<armorcapacity>[1]</armorcapacity>
+			<cost>250</cost>
+		</gear>
+		<gear>
+			<id>97f888dd-7e0d-4f33-b4cc-396cddecdf62</id>
+			<name>Miniwelder Fuel Canister</name>
+			<category>Breaking and Entering Gear</category>
+			<rating>0</rating>
+			<source>SR5</source>
+			<page>448</page>
+			<avail>2</avail>
+			<cost>80</cost>
+		</gear>
+		<gear>
+			<id>17a4ed15-a9d3-40a6-b5d4-4a69f6c8b9d3</id>
+			<name>Monofilament Chainsaw</name>
+			<category>Breaking and Entering Gear</category>
+			<rating>0</rating>
+			<source>SR5</source>
+			<page>448</page>
+			<avail>8</avail>
+			<addweapon>Monofilament Chainsaw</addweapon>
+			<cost>500</cost>
+		</gear>
+		<gear>
+			<id>fe4ea7f4-df9b-4bda-a0ca-26347ca85738</id>
+			<name>Sequencer</name>
+			<category>Breaking and Entering Gear</category>
+			<rating>6</rating>
+			<source>SR5</source>
+			<page>448</page>
+			<avail>(Rating * 3)F</avail>
+			<armorcapacity>[2]</armorcapacity>
+			<cost>Rating * 250</cost>
+		</gear>
+		<!-- End Region -->
+		<!-- Region Chemicals -->
+		<gear>
+			<id>f27ca349-5003-42de-97a9-3ae4f69d1aa7</id>
+			<name>C-Squared</name>
+			<category>Chemicals</category>
+			<rating>6</rating>
+			<source>HT</source>
+			<page>187</page>
+			<avail>2</avail>
+			<cost>Rating * 15</cost>
+		</gear>
+		<gear>
+			<id>9d775d72-29ca-4784-b617-a667469fe192</id>
+			<name>Glue Solvent</name>
+			<category>Chemicals</category>
+			<rating>0</rating>
+			<source>SR5</source>
+			<page>448</page>
+			<avail>2</avail>
+			<cost>90</cost>
+		</gear>
+		<gear>
+			<id>8b2b55ed-89d2-4133-b478-41cd9d996c96</id>
+			<name>Glue Sprayer</name>
+			<category>Chemicals</category>
+			<rating>0</rating>
+			<source>SR5</source>
+			<page>448</page>
+			<avail>2</avail>
+			<cost>150</cost>
+		</gear>
+		<gear>
+			<id>a5f6b922-53db-4813-91db-caa5953bc5b1</id>
+			<name>Thermite Burning Bar</name>
+			<category>Chemicals</category>
+			<rating>0</rating>
+			<source>SR5</source>
+			<page>448</page>
+			<avail>16R</avail>
+			<cost>500</cost>
+		</gear>
+		<gear>
+			<id>975b5ab6-c230-44ba-8491-261aaa012489</id>
+			<name>Genemarked Pheromones</name>
+			<category>Chemicals</category>
+			<rating>0</rating>
+			<source>CA</source>
+			<page>142</page>
+			<avail>8F</avail>
+			<bonus>
+				<selecttext />
+			</bonus>
+			<cost>300</cost>
+		</gear>
+		<!-- End Region -->
+		<!-- Region Survival Gear -->
+		<gear>
+			<id>af0ca7ad-a17e-418f-b7ef-baa9c54a9b8d</id>
+			<name>Quickdraw Quiver</name>
+			<category>Survival Gear</category>
+			<rating>0</rating>
+			<source>HT</source>
+			<page>187</page>
+			<avail>4</avail>
+			<cost>500</cost>
+		</gear>
+		<gear>
+			<id>a6c84397-4ee6-4f04-a18f-5506b38725f2</id>
+			<name>Reactive Myomer Pack</name>
+			<category>Survival Gear</category>
+			<rating>0</rating>
+			<source>HT</source>
+			<page>187</page>
+			<avail>6</avail>
+			<cost>450</cost>
+		</gear>
+		<gear>
+			<id>15a5f4fe-2b4c-4114-bf58-485318045163</id>
+			<name>Reloading Rail</name>
+			<category>Survival Gear</category>
+			<rating>0</rating>
+			<source>HT</source>
+			<page>187</page>
+			<avail>4R</avail>
+			<cost>675</cost>
+		</gear>
+		<gear>
+			<id>9484faea-6aa4-4866-b4a2-cb240e595b0a</id>
+			<name>Reloading Slide</name>
+			<category>Survival Gear</category>
+			<rating>0</rating>
+			<source>HT</source>
+			<page>187</page>
+			<avail>3R</avail>
+			<cost>300</cost>
+		</gear>
+		<gear>
+			<id>4a925049-5390-4394-8842-6cb46423cf00</id>
+			<name>Chemsuit</name>
+			<category>Survival Gear</category>
+			<rating>6</rating>
+			<source>SR5</source>
+			<page>448</page>
+			<avail>Rating * 2</avail>
+			<cost>Rating * 150</cost>
+		</gear>
+		<gear>
+			<id>a17cae86-4d6f-4e00-acb6-03f0ccfb2807</id>
+			<name>Climbing Gear</name>
+			<category>Survival Gear</category>
+			<rating>0</rating>
+			<source>SR5</source>
+			<page>448</page>
+			<avail>0</avail>
+			<armorcapacity>[5]</armorcapacity>
+			<cost>200</cost>
+		</gear>
+		<gear>
+			<id>927c8a62-2c67-4121-abeb-235ebde7b90a</id>
+			<name>Diving Gear</name>
+			<category>Survival Gear</category>
+			<rating>0</rating>
+			<source>SR5</source>
+			<page>448</page>
+			<avail>6</avail>
+			<cost>2000</cost>
+		</gear>
+		<gear>
+			<id>c49a893a-d445-4aac-bec0-c8501cba4c2c</id>
+			<name>Flashlight</name>
+			<category>Survival Gear</category>
+			<rating>0</rating>
+			<source>SR5</source>
+			<page>449</page>
+			<avail>0</avail>
+			<armorcapacity>[1]</armorcapacity>
+			<cost>25</cost>
+		</gear>
+		<gear>
+			<id>44acc4c0-5795-47a4-84fb-bd2374276360</id>
+			<name>Flashlight, Low-light</name>
+			<category>Survival Gear</category>
+			<rating>0</rating>
+			<source>SR5</source>
+			<page>449</page>
+			<avail>0</avail>
+			<armorcapacity>[1]</armorcapacity>
+			<cost>25</cost>
+		</gear>
+		<gear>
+			<id>58ae0574-bf03-45c3-9fee-0322069a3b18</id>
+			<name>Flashlight, Infrared</name>
+			<category>Survival Gear</category>
+			<rating>0</rating>
+			<source>SR5</source>
+			<page>449</page>
+			<avail>0</avail>
+			<armorcapacity>[1]</armorcapacity>
+			<cost>25</cost>
+		</gear>
+		<gear>
+			<id>2633cf38-90a6-4843-b475-e3ee1132fb5f</id>
+			<name>Gas Mask</name>
+			<category>Survival Gear</category>
+			<rating>0</rating>
+			<source>SR5</source>
+			<page>449</page>
+			<avail>0</avail>
+			<armorcapacity>[2]</armorcapacity>
+			<cost>200</cost>
+		</gear>
+		<gear>
+			<id>8bed8fa9-b75e-44ad-8181-a9dcd1f110cd</id>
+			<name>Gecko Tape Gloves</name>
+			<category>Survival Gear</category>
+			<rating>0</rating>
+			<source>SR5</source>
+			<page>449</page>
+			<avail>12</avail>
+			<cost>250</cost>
+		</gear>
+		<gear>
+			<id>a39501ca-0df5-4fb7-8992-97b765383d17</id>
+			<name>Hazmat Suit</name>
+			<category>Survival Gear</category>
+			<rating>0</rating>
+			<source>SR5</source>
+			<page>449</page>
+			<avail>8</avail>
+			<cost>3000</cost>
+		</gear>
+		<gear>
+			<id>c658ec7e-48c1-4ead-8083-f3ee0eab92e4</id>
+			<name>Light Stick</name>
+			<category>Survival Gear</category>
+			<rating>0</rating>
+			<source>SR5</source>
+			<page>449</page>
+			<avail>0</avail>
+			<cost>25</cost>
+		</gear>
+		<gear>
+			<id>08fb5b81-af99-4311-8588-f7d680d3fa5c</id>
+			<name>Magnesium Torch</name>
+			<category>Survival Gear</category>
+			<rating>0</rating>
+			<source>SR5</source>
+			<page>449</page>
+			<avail>0</avail>
+			<cost>5</cost>
+		</gear>
+		<gear>
+			<id>78f71833-4104-4dfb-b811-9bcabff95ecf</id>
+			<name>Micro Flare Launcher</name>
+			<category>Survival Gear</category>
+			<rating>0</rating>
+			<source>SR5</source>
+			<page>449</page>
+			<avail>0</avail>
+			<addweapon>Micro Flare Launcher</addweapon>
+			<cost>175</cost>
+		</gear>
+		<gear>
+			<id>f3d0d8f1-a2be-45d9-83a6-b5461afb62de</id>
+			<name>Micro Flares</name>
+			<category>Survival Gear</category>
+			<rating>0</rating>
+			<source>SR5</source>
+			<page>449</page>
+			<avail>0</avail>
+			<cost>25</cost>
+		</gear>
+		<gear>
+			<id>2bb6956f-c00e-452c-ab99-6b4613d7bb3e</id>
+			<name>Rapelling Gloves</name>
+			<category>Survival Gear</category>
+			<rating>0</rating>
+			<source>SR5</source>
+			<page>449</page>
+			<avail>0</avail>
+			<cost>50</cost>
+		</gear>
+		<gear>
+			<id>241e831d-230a-403b-a4a1-1e601b1afdc3</id>
+			<name>Respirator</name>
+			<category>Survival Gear</category>
+			<rating>6</rating>
+			<source>SR5</source>
+			<page>449</page>
+			<avail>0</avail>
+			<armorcapacity>[2]</armorcapacity>
+			<cost>Rating * 50</cost>
+		</gear>
+		<gear>
+			<id>27f9775d-cd14-4900-827f-ba00d26e0c67</id>
+			<name>Survival Kit</name>
+			<category>Survival Gear</category>
+			<rating>0</rating>
+			<source>SR5</source>
+			<page>449</page>
+			<avail>4</avail>
+			<armorcapacity>[6]</armorcapacity>
+			<cost>200</cost>
+		</gear>
+		<gear>
+			<id>dcecc477-92eb-427e-ae90-7f4465f1ebbc</id>
+			<name>Fashion Gasmask</name>
+			<category>Survival Gear</category>
+			<rating>0</rating>
+			<source>CA</source>
+			<page>141</page>
+			<avail>3</avail>
+			<capacity>0</capacity>
+			<cost>300</cost>
+		</gear>
+		<gear>
+			<id>314566c7-4ea1-4f8d-94cd-f213af1e0535</id>
+			<name>Fashion Respirator</name>
+			<category>Survival Gear</category>
+			<rating>6</rating>
+			<source>CA</source>
+			<page>141</page>
+			<avail>3</avail>
+			<capacity>0</capacity>
+			<cost>Rating * 75</cost>
+		</gear>
+		<!-- End Region -->
+		<!-- Region Grapple Gun -->
+		<gear>
+			<id>822d7e5c-e9d8-4021-a797-3f19e4d8c9a5</id>
+			<name>Articulated Grapnel</name>
+			<category>Grapple Gun</category>
+			<rating>0</rating>
+			<source>HT</source>
+			<page>187</page>
+			<avail>0</avail>
+			<cost>1000</cost>
+		</gear>
+		<gear>
+			<id>58fb014c-b0bd-4c39-8b5b-8cfd609bde8d</id>
+			<name>Sticky Grapnel</name>
+			<category>Grapple Gun</category>
+			<rating>0</rating>
+			<source>HT</source>
+			<page>187</page>
+			<avail>0</avail>
+			<cost>150</cost>
+		</gear>
+		<gear>
+			<id>08fc49a1-ee1f-4b12-a718-bd7e140f0489</id>
+			<name>Grenade Reel</name>
+			<category>Grapple Gun</category>
+			<rating>0</rating>
+			<source>HT</source>
+			<page>187</page>
+			<avail>0</avail>
+			<cost>750</cost>
+		</gear>
+		<gear>
+			<id>4faf0e27-38d5-428b-b4ae-2185e194cfc2</id>
+			<name>Harpoon Head</name>
+			<category>Grapple Gun</category>
+			<rating>0</rating>
+			<source>HT</source>
+			<page>187</page>
+			<avail>0</avail>
+			<cost>300</cost>
+		</gear>
+		<gear>
+			<id>59561c08-3269-470d-9d8b-3cde8a8ccbf8</id>
+			<name>Grapple Gun</name>
+			<category>Grapple Gun</category>
+			<rating>0</rating>
+			<source>SR5</source>
+			<page>449</page>
+			<avail>8R</avail>
+			<addweapon>Grapple Gun</addweapon>
+			<cost>500</cost>
+		</gear>
+		<gear>
+			<id>dff54f55-846d-4017-84e2-dd1f1c29861f</id>
+			<name>Catalyst Stick</name>
+			<category>Grapple Gun</category>
+			<rating>0</rating>
+			<source>SR5</source>
+			<page>449</page>
+			<avail>8F</avail>
+			<cost>120</cost>
+		</gear>
+		<gear>
+			<id>fc0987f2-b3cf-4ba2-8777-0610ed97e90e</id>
+			<name>Microwire (100m)</name>
+			<category>Grapple Gun</category>
+			<rating>0</rating>
+			<source>SR5</source>
+			<page>449</page>
+			<avail>4</avail>
+			<cost>50</cost>
+		</gear>
+		<gear>
+			<id>14243f3e-8d05-480d-8e74-b90ee615e6ff</id>
+			<name>Myomeric Rope (10m)</name>
+			<category>Grapple Gun</category>
+			<rating>0</rating>
+			<source>SR5</source>
+			<page>449</page>
+			<avail>10</avail>
+			<cost>200</cost>
+		</gear>
+		<gear>
+			<id>8adaecd5-0c24-4982-8803-e4459e16589f</id>
+			<name>Standard Rope (100m)</name>
+			<category>Grapple Gun</category>
+			<rating>0</rating>
+			<source>SR5</source>
+			<page>449</page>
+			<avail>0</avail>
+			<cost>50</cost>
+		</gear>
+		<gear>
+			<id>76890101-9f90-41db-a6f0-6f5fd4802896</id>
+			<name>Stealth Rope (100m)</name>
+			<category>Grapple Gun</category>
+			<rating>0</rating>
+			<source>SR5</source>
+			<page>449</page>
+			<avail>8F</avail>
+			<cost>85</cost>
+		</gear>
+		<!-- End Region -->
+		<!-- Region Biotech -->
+		<gear>
+			<id>e97c478c-f10a-494e-98ba-0d9c3076cd73</id>
+			<name>Biomonitor</name>
+			<category>Biotech</category>
+			<rating>0</rating>
+			<source>SR5</source>
+			<page>450</page>
+			<avail>3</avail>
+			<armorcapacity>[1]</armorcapacity>
+			<cost>300</cost>
+		</gear>
+		<gear>
+			<id>6cf42a40-a0cf-4815-82b1-ca30adcbabad</id>
+			<name>Disposable Syringe</name>
+			<category>Biotech</category>
+			<rating>0</rating>
+			<source>SR5</source>
+			<page>450</page>
+			<avail>3</avail>
+			<cost>10</cost>
+		</gear>
+		<gear>
+			<id>a9730c01-ab53-41a0-8cc1-1c3fc92ddad6</id>
+			<name>Vasotech MD-9 Autoinjection Gun</name>
+			<category>Biotech</category>
+			<rating>0</rating>
+			<source>BB</source>
+			<page>22</page>
+			<avail>4</avail>
+			<cost>1000</cost>
+		</gear>
+		<gear>
+			<id>d6404848-273c-432a-966a-8480fdbcfb13</id>
+			<name>Vasotech MD-3X Autoinjection Gun</name>
+			<category>Biotech</category>
+			<rating>0</rating>
+			<source>BB</source>
+			<page>22</page>
+			<avail>6</avail>
+			<cost>1500</cost>
+		</gear>
+		<gear>
+			<id>337489e0-ab2b-4b86-902c-85790ab5aec3</id>
+			<name>Rapid Infuser</name>
+			<category>Biotech</category>
+			<rating>0</rating>
+			<source>BB</source>
+			<page>22</page>
+			<avail>4</avail>
+			<cost>1000</cost>
+		</gear>
+		<gear>
+			<id>a0076e1e-66ad-4c1b-88eb-09c15c608d68</id>
+			<name>HemostatiX Dressing</name>
+			<category>Biotech</category>
+			<rating>0</rating>
+			<source>BB</source>
+			<page>22</page>
+			<avail>6</avail>
+			<cost>500</cost>
+		</gear>
+		<gear>
+			<id>df794018-bf35-48d9-a3a4-b7285f8d1437</id>
+			<name>STATscan</name>
+			<category>Biotech</category>
+			<rating>0</rating>
+			<source>BB</source>
+			<page>22</page>
+			<avail>8</avail>
+			<cost>2500</cost>
+		</gear>
+		<gear>
+			<id>ae9c37df-6d82-44c1-aa21-6c87e45e2dc1</id>
+			<name>Medkit</name>
+			<category>Biotech</category>
+			<rating>6</rating>
+			<source>SR5</source>
+			<page>450</page>
+			<avail>Rating</avail>
+			<armorcapacity>[5]</armorcapacity>
+			<bonus>
+				<limitmodifier>
+					<limit>Mental</limit>
+					<value>Rating</value>
+					<condition>Only for First Aid and Medicine</condition>
+				</limitmodifier>
+			</bonus>
+			<cost>Rating * 250</cost>
+		</gear>
+		<gear>
+			<id>76aca45d-0d4f-45a3-a532-c47ac0b26b89</id>
+			<name>Medkit Supplies</name>
+			<category>Biotech</category>
+			<rating>0</rating>
+			<source>SR5</source>
+			<page>450</page>
+			<avail>0</avail>
+			<cost>100</cost>
+		</gear>
+		<gear>
+			<id>2efb1c56-4100-4dd5-83e0-d0cbbf5e7854</id>
+			<name>Advanced Medkit</name>
+			<category>Biotech</category>
+			<rating>6</rating>
+			<source>BB</source>
+			<page>17</page>
+			<avail>6</avail>
+			<cost>FixedValues([100],[400],[900],[1600],[2500],[3600])</cost>
+		</gear>
+		<gear>
+			<id>47e12d78-cb99-4e20-aff5-11cbed1e715e</id>
+			<name>Slap Patch, Antidote Patch</name>
+			<category>Biotech</category>
+			<rating>6</rating>
+			<source>SR5</source>
+			<page>451</page>
+			<avail>Rating</avail>
+			<cost>Rating * 50</cost>
+		</gear>
+		<gear>
+			<id>d1c0cab8-b4ea-4f08-b462-75b18246e1d8</id>
+			<name>Slap Patch, Chem Patch</name>
+			<category>Biotech</category>
+			<rating>0</rating>
+			<source>SR5</source>
+			<page>451</page>
+			<avail>6</avail>
+			<cost>200</cost>
+		</gear>
+		<gear>
+			<id>320bd9e3-e261-4a45-aa03-c740b6855e73</id>
+			<name>Slap Patch, Stim Patch</name>
+			<category>Biotech</category>
+			<rating>6</rating>
+			<source>SR5</source>
+			<page>451</page>
+			<avail>Rating * 2</avail>
+			<cost>Rating * 25</cost>
+		</gear>
+		<gear>
+			<id>5e4f9fdf-cf51-4ea1-9de0-8ca4f33af8b1</id>
+			<name>Slap Patch, Tranq Patch</name>
+			<category>Biotech</category>
+			<rating>10</rating>
+			<source>SR5</source>
+			<page>451</page>
+			<avail>Rating * 2</avail>
+			<cost>Rating * 20</cost>
+		</gear>
+		<gear>
+			<id>5de1956f-0ec3-4fad-9e9a-d8b90ac1e3f4</id>
+			<name>Slap Patch, Trauma Patch</name>
+			<category>Biotech</category>
+			<rating>0</rating>
+			<source>SR5</source>
+			<page>451</page>
+			<avail>6</avail>
+			<cost>500</cost>
+		</gear>
+		<gear>
+			<id>afd6741b-1bc6-4b60-b8f8-b95ef66e529c</id>
+			<name>Portable Chemical Injector, Harness</name>
+			<category>Biotech</category>
+			<rating>0</rating>
+			<source>CF</source>
+			<page>176</page>
+			<avail>2</avail>
+			<cost>2500</cost>
+		</gear>
+		<gear>
+			<id>712d3e22-1fa1-450f-a0a3-172f77f4e8a7</id>
+			<name>Portable Chemical Injector, Thigh</name>
+			<category>Biotech</category>
+			<rating>0</rating>
+			<source>CF</source>
+			<page>176</page>
+			<avail>2</avail>
+			<cost>750</cost>
+		</gear>
+		<gear>
+			<id>fae30f66-6948-43d3-9fd4-12bd01d4e808</id>
+			<name>Portable Chemical Injector, Wrist</name>
+			<category>Biotech</category>
+			<rating>0</rating>
+			<source>CF</source>
+			<page>176</page>
+			<avail>2</avail>
+			<cost>500</cost>
+		</gear>
+		<!-- End Region -->
+		<!-- Region Contracts and Upkeep -->
+		<gear>
+			<id>20543d97-0eb6-4eda-b0d0-d18000a094ab</id>
+			<name>Fab Sensor Upkeep (1 Month Advance Payment)</name>
+			<category>Sensor Functions</category>
+			<rating>0</rating>
+			<source>HT</source>
+			<page>195</page>
+			<avail>0</avail>
+			<cost>50</cost>
+		</gear>
+		<gear>
+			<id>2f40c4cd-7582-4358-8752-91c9f94f5b6e</id>
+			<name>Symbiotes Upkeep (1 Month Advance Payment)</name>
+			<category>Contracts/Upkeep</category>
+			<rating>4</rating>
+			<source>SR5</source>
+			<page>459</page>
+			<avail>0</avail>
+			<cost>Rating * 200</cost>
+		</gear>
+		<gear>
+			<id>bb20f803-0dc2-49ed-9460-248551cf1961</id>
+			<name>Hard Nanohive Upkeep (6 Months Advance Payment)</name>
+			<category>Contracts/Upkeep</category>
+			<rating>6</rating>
+			<source>CF</source>
+			<page>151</page>
+			<avail>0</avail>
+			<cost>Rating * 500</cost>
+		</gear>
+		<gear>
+			<id>6b28b36a-416a-4041-9561-558083158d7c</id>
+			<name>DocWagon Contract, Basic (1 Year Advance Payment)</name>
+			<category>Contracts/Upkeep</category>
+			<rating>0</rating>
+			<source>SR5</source>
+			<page>450</page>
+			<avail>0</avail>
+			<cost>5000</cost>
+		</gear>
+		<gear>
+			<id>c985f952-df28-4b69-a7b7-b24a291cd651</id>
+			<name>DocWagon Contract, Gold (1 Year Advance Payment)</name>
+			<category>Contracts/Upkeep</category>
+			<rating>0</rating>
+			<source>SR5</source>
+			<page>450</page>
+			<avail>0</avail>
+			<cost>25000</cost>
+		</gear>
+		<gear>
+			<id>aabed898-177f-413b-aeb6-5b862da67c6b</id>
+			<name>DocWagon Contract, Platinum (1 Year Advance Payment)</name>
+			<category>Contracts/Upkeep</category>
+			<rating>0</rating>
+			<source>SR5</source>
+			<page>450</page>
+			<avail>0</avail>
+			<cost>50000</cost>
+		</gear>
+		<gear>
+			<id>7c8251b6-b195-4c8f-90f0-c036f8a9146f</id>
+			<name>DocWagon Contract, Super-Platinum (1 Year Advance Payment)</name>
+			<category>Contracts/Upkeep</category>
+			<rating>0</rating>
+			<source>SR5</source>
+			<page>450</page>
+			<avail>0</avail>
+			<cost>100000</cost>
+		</gear>
+		<gear>
+			<id>c138c8f7-4561-476b-840f-f583afa38c7c</id>
+			<name>Skillsoft Network, Basic (1 Month Advance Payment)</name>
+			<category>Contracts/Upkeep</category>
+			<rating>0</rating>
+			<source>CF</source>
+			<page>78</page>
+			<avail>0</avail>
+			<cost>2000</cost>
+		</gear>
+		<gear>
+			<id>e94e5c36-57fe-4e59-bd91-fbc85b50d702</id>
+			<name>Skillsoft Network, Silver (1 Month Advance Payment)</name>
+			<category>Contracts/Upkeep</category>
+			<rating>0</rating>
+			<source>CF</source>
+			<page>78</page>
+			<avail>0</avail>
+			<cost>10000</cost>
+		</gear>
+		<gear>
+			<id>05d57fa9-3415-408a-8084-a40e33153fd0</id>
+			<name>Skillsoft Network, Gold (1 Month Advance Payment)</name>
+			<category>Contracts/Upkeep</category>
+			<rating>0</rating>
+			<source>CF</source>
+			<page>78</page>
+			<avail>0</avail>
+			<cost>15000</cost>
+		</gear>
+		<gear>
+			<id>13a79eae-ea01-451b-a59a-171a1be1937f</id>
+			<name>Skillsoft Network, Platinum (1 Month Advance Payment)</name>
+			<category>Contracts/Upkeep</category>
+			<rating>0</rating>
+			<source>CF</source>
+			<page>78</page>
+			<avail>0</avail>
+			<cost>20000</cost>
+		</gear>
+		<gear>
+			<id>02d9dd2f-4a10-4c30-b592-20052089e985</id>
+			<name>Datahost Subscription (1 Month Advance Payment)</name>
+			<category>Contracts/Upkeep</category>
+			<rating>0</rating>
+			<source>CF</source>
+			<page>80</page>
+			<avail>0</avail>
+			<cost>250</cost>
+		</gear>
+		<gear>
+			<id>a8eba631-78e9-4bd3-9420-5bf550212193</id>
+			<name>Shopsoft Network Subscription (1 Month Advance Payment)</name>
+			<category>Contracts/Upkeep</category>
+			<rating>0</rating>
+			<source>CF</source>
+			<page>80</page>
+			<avail>0</avail>
+			<cost>250</cost>
+		</gear>
+		<gear>
+			<id>e995f9ee-f3f9-4515-b86e-244e25c79521</id>
+			<name>Mapping System Subscription, Basic (1 Month Advance Payment)</name>
+			<category>Contracts/Upkeep</category>
+			<rating>0</rating>
+			<source>CF</source>
+			<page>81</page>
+			<avail>0</avail>
+			<cost>50</cost>
+		</gear>
+		<gear>
+			<id>8bb19ef9-9a8b-4d63-b86f-50b7c489ea4f</id>
+			<name>Mapping System Subscription, Silver (1 Month Advance Payment)</name>
+			<category>Contracts/Upkeep</category>
+			<rating>0</rating>
+			<source>CF</source>
+			<page>81</page>
+			<avail>0</avail>
+			<cost>150</cost>
+		</gear>
+		<gear>
+			<id>03a0f05e-7d07-44cb-b4e7-241e2b172d99</id>
+			<name>Mapping System Subscription, Gold (1 Month Advance Payment)</name>
+			<category>Contracts/Upkeep</category>
+			<rating>0</rating>
+			<source>CF</source>
+			<page>81</page>
+			<avail>0</avail>
+			<cost>500</cost>
+		</gear>
+		<gear>
+			<id>900b78b7-3430-46a2-92a0-b4dbae0455eb</id>
+			<name>AR Fashion Subscription, Casual (1 Month Advance Payment)</name>
+			<category>Contracts/Upkeep</category>
+			<rating>0</rating>
+			<source>CA</source>
+			<page>138</page>
+			<avail>0</avail>
+			<cost>25</cost>
+		</gear>
+		<gear>
+			<id>150ffef7-d9d4-417a-bc52-1558a8e0937f</id>
+			<name>AR Fashion Subscription, Business (1 Month Advance Payment)</name>
+			<category>Contracts/Upkeep</category>
+			<rating>0</rating>
+			<source>CA</source>
+			<page>138</page>
+			<avail>2</avail>
+			<cost>100</cost>
+		</gear>
+		<gear>
+			<id>3278a921-4730-466d-b93e-69a9bfdaca9c</id>
+			<name>AR Fashion Subscription, Formal (1 Month Advance Payment)</name>
+			<category>Contracts/Upkeep</category>
+			<rating>0</rating>
+			<source>CA</source>
+			<page>138</page>
+			<avail>0</avail>
+			<cost>500</cost>
+		</gear>
+		<gear>
+			<id>2030f953-d2f5-4193-b1a8-7b96b12cb5df</id>
+			<name>AR Fashion Subscription, Designer (1 Month Advance Payment)</name>
+			<category>Contracts/Upkeep</category>
+			<rating>0</rating>
+			<source>CA</source>
+			<page>138</page>
+			<avail>10</avail>
+			<cost>1500</cost>
+		</gear>
+		<gear>
+			<id>ab4867e5-86a6-407d-9a6e-463dcfc5dd89</id>
+			<name>CarnivoreGold (1 Month Advance Payment)</name>
+			<category>Contracts/Upkeep</category>
+			<rating>0</rating>
+			<source>CA</source>
+			<page>144</page>
+			<avail>10F</avail>
+			<cost>250</cost>
+		</gear>
+		<gear>
+			<id>bf857fd3-89be-4fe1-91ea-a3b5aeb8aa10</id>
+			<name>MonaLisa (1 Month Advance Payment)</name>
+			<category>Contracts/Upkeep</category>
+			<rating>0</rating>
+			<source>CA</source>
+			<page>144</page>
+			<avail>12F</avail>
+			<cost>250</cost>
+		</gear>
+		<gear>
+			<id>c9bf1a47-d7ca-4fa3-8a32-4830a6db6d72</id>
+			<name>Pheromone Detection (1 Month Advance Payment)</name>
+			<category>Contracts/Upkeep</category>
+			<rating>0</rating>
+			<source>CA</source>
+			<page>144</page>
+			<avail>8F</avail>
+			<cost>250</cost>
+		</gear>
+		<gear>
+			<id>a4ed0c76-8eb5-42db-b39f-777025f017cd</id>
+			<name>Speech Template Comparison (1 Month Advance Payment)</name>
+			<category>Contracts/Upkeep</category>
+			<rating>0</rating>
+			<source>CA</source>
+			<page>144</page>
+			<avail>10F</avail>
+			<cost>250</cost>
+		</gear>
+		<gear>
+			<id>6600ea2c-274a-4fb6-bc76-fbbcf9ef3aa2</id>
+			<name>Target Tracking Software (1 Month Advance Payment)</name>
+			<category>Contracts/Upkeep</category>
+			<rating>0</rating>
+			<source>CA</source>
+			<page>144</page>
+			<avail>5F</avail>
+			<cost>250</cost>
+		</gear>
+		<gear>
+			<id>090adeeb-de00-414d-811e-b71b9cb363e6</id>
+			<name>Thermal Mood Reading (1 Month Advance Payment)</name>
+			<category>Contracts/Upkeep</category>
+			<rating>0</rating>
+			<source>CA</source>
+			<page>144</page>
+			<avail>6F</avail>
+			<cost>250</cost>
+		</gear>
+		<gear>
+			<id>d3dd5cef-2e2b-47af-9c7d-a1166f8cbe8c</id>
+			<name>Vocal Tension Lie Detection (1 Month Advance Payment)</name>
+			<category>Contracts/Upkeep</category>
+			<rating>0</rating>
+			<source>CA</source>
+			<page>144</page>
+			<avail>6F</avail>
+			<cost>250</cost>
+		</gear>
+		<!-- End Region -->
+		<!-- Region Foci -->
+		<gear>
+			<id>93d81bd8-52bf-4461-b2da-394aca4ce262</id>
+			<name>Alchemical Focus</name>
+			<category>Foci</category>
+			<rating>18</rating>
+			<source>SR5</source>
+			<page>318</page>
+			<avail>(Rating * 3)R</avail>
+			<bonus>
+				<specificskill>
+					<name>Alchemy</name>
+					<bonus>Rating</bonus>
+				</specificskill>
+			</bonus>
+			<cost>Rating * 5000</cost>
+		</gear>
+		<gear>
+			<id>1efc3ad3-c5d7-4534-ab97-a059f08f1b74</id>
+			<name>Disenchanting Focus</name>
+			<category>Foci</category>
+			<rating>18</rating>
+			<source>SR5</source>
+			<page>319</page>
+			<avail>(Rating * 3)R</avail>
+			<bonus>
+				<specificskill>
+					<name>Disenchanting</name>
+					<bonus>Rating</bonus>
+				</specificskill>
+			</bonus>
+			<cost>Rating * 5000</cost>
+		</gear>
+		<gear>
+			<id>12e54f08-070f-421c-a523-c0088cbafcfc</id>
+			<name>Centering Focus</name>
+			<category>Foci</category>
+			<rating>18</rating>
+			<source>SR5</source>
+			<page>319</page>
+			<avail>(Rating * 3)R</avail>
+			<cost>Rating * 9000</cost>
+		</gear>
+		<gear>
+			<id>e946041a-0c16-49a5-811f-dfd2fba0ae8f</id>
+			<name>Flexible Signature Focus</name>
+			<category>Foci</category>
+			<rating>18</rating>
+			<source>SR5</source>
+			<page>319</page>
+			<avail>(Rating * 3)R</avail>
+			<cost>Rating * 9000</cost>
+		</gear>
+		<gear>
+			<id>62df3c6c-d080-4db9-98c0-24fc5e9a0604</id>
+			<name>Masking Focus</name>
+			<category>Foci</category>
+			<rating>18</rating>
+			<source>SR5</source>
+			<page>319</page>
+			<avail>(Rating * 3)R</avail>
+			<cost>Rating * 9000</cost>
+		</gear>
+		<gear>
+			<id>ff779a68-a360-4a68-9e57-9a363b5de0d0</id>
+			<name>Spell Shaping Focus</name>
+			<category>Foci</category>
+			<rating>18</rating>
+			<source>SR5</source>
+			<page>319</page>
+			<avail>(Rating * 3)R</avail>
+			<cost>Rating * 9000</cost>
+		</gear>
+		<gear>
+			<id>62bfb38d-5515-440b-83ed-289ed926d27e</id>
+			<name>Power Focus</name>
+			<category>Foci</category>
+			<rating>18</rating>
+			<source>SR5</source>
+			<page>319</page>
+			<avail>(Rating * 4)R</avail>
+			<bonus>
+				<skillattribute>
+					<name precedence="0">MAG</name>
+					<bonus>Rating</bonus>
+					<exclude>Counterspelling</exclude>
+				</skillattribute>
+			</bonus>
+			<cost>Rating * 18000</cost>
+		</gear>
+		<gear>
+			<id>a64c073c-8aa9-4383-b885-267f8ce1ea99</id>
+			<name>Qi Focus</name>
+			<category>Foci</category>
+			<rating>18</rating>
+			<source>SR5</source>
+			<page>319</page>
+			<avail>(Rating * 3)R</avail>
+			<bonus>
+				<selectpowers>
+					<selectpower>
+						<ignorerating>True</ignorerating>
+						<val>Rating</val>
+						<limit>Rating</limit>
+						<pointsperlevel>0.25</pointsperlevel>
+					</selectpower>
+				</selectpowers>
+			</bonus>
+			<cost>Rating * 3000</cost>
+		</gear>
+		<gear>
+			<id>30bdbf30-929a-4221-9982-f9de8574f87b</id>
+			<name>Counterspelling Focus, Combat</name>
+			<category>Foci</category>
+			<rating>18</rating>
+			<source>SR5</source>
+			<page>320</page>
+			<avail>(Rating * 3)R</avail>
+			<cost>Rating * 4000</cost>
+		</gear>
+		<gear>
+			<id>e1b66500-1c39-4747-87a6-071b8b1966cc</id>
+			<name>Ritual Spellcasting Focus, Combat</name>
+			<category>Foci</category>
+			<rating>18</rating>
+			<source>SR5</source>
+			<page>320</page>
+			<avail>(Rating * 3)R</avail>
+			<cost>Rating * 4000</cost>
+		</gear>
+		<gear>
+			<id>2f485376-54c1-41be-8678-79cc98e04ebc</id>
+			<name>Spellcasting Focus, Combat</name>
+			<category>Foci</category>
+			<rating>18</rating>
+			<source>SR5</source>
+			<page>320</page>
+			<avail>(Rating * 3)R</avail>
+			<bonus>
+				<spellcategory>
+					<name>Combat</name>
+					<val>2</val>
+				</spellcategory>
+			</bonus>
+			<cost>Rating * 4000</cost>
+		</gear>
+		<gear>
+			<id>39f2f34b-14e2-47f3-8e24-a401015a645a</id>
+			<name>Sustaining Focus, Combat</name>
+			<category>Foci</category>
+			<rating>18</rating>
+			<source>SR5</source>
+			<page>320</page>
+			<avail>(Rating * 3)R</avail>
+			<cost>Rating * 4000</cost>
+		</gear>
+		<gear>
+			<id>a56807b8-e430-479d-847d-e0e294b5e937</id>
+			<name>Counterspelling Focus, Detection</name>
+			<category>Foci</category>
+			<rating>18</rating>
+			<source>SR5</source>
+			<page>320</page>
+			<avail>(Rating * 3)R</avail>
+			<cost>Rating * 4000</cost>
+		</gear>
+		<gear>
+			<id>2c465730-38cb-41d4-9d19-366435fb71bb</id>
+			<name>Ritual Spellcasting Focus, Detection</name>
+			<category>Foci</category>
+			<rating>18</rating>
+			<source>SR5</source>
+			<page>320</page>
+			<avail>(Rating * 3)R</avail>
+			<cost>Rating * 4000</cost>
+		</gear>
+		<gear>
+			<id>90885434-a40c-416d-8eb3-2d93b96414c2</id>
+			<name>Spellcasting Focus, Detection</name>
+			<category>Foci</category>
+			<rating>18</rating>
+			<source>SR5</source>
+			<page>320</page>
+			<avail>(Rating * 3)R</avail>
+			<bonus>
+				<spellcategory>
+					<name>Detection</name>
+					<val>2</val>
+				</spellcategory>
+			</bonus>
+			<cost>Rating * 4000</cost>
+		</gear>
+		<gear>
+			<id>724d1b39-72e9-4df3-aba1-b4ccbe56f32c</id>
+			<name>Sustaining Focus, Detection</name>
+			<category>Foci</category>
+			<rating>18</rating>
+			<source>SR5</source>
+			<page>320</page>
+			<avail>(Rating * 3)R</avail>
+			<cost>Rating * 4000</cost>
+		</gear>
+		<gear>
+			<id>49e7fc11-d3c6-4021-9162-cdf217a4579a</id>
+			<name>Counterspelling Focus, Health</name>
+			<category>Foci</category>
+			<rating>18</rating>
+			<source>SR5</source>
+			<page>320</page>
+			<avail>(Rating * 3)R</avail>
+			<cost>Rating * 4000</cost>
+		</gear>
+		<gear>
+			<id>41842bc7-e48b-446c-b5ce-73f8399f64c0</id>
+			<name>Ritual Spellcasting Focus, Health</name>
+			<category>Foci</category>
+			<rating>18</rating>
+			<source>SR5</source>
+			<page>320</page>
+			<avail>(Rating * 3)R</avail>
+			<cost>Rating * 4000</cost>
+		</gear>
+		<gear>
+			<id>630114f3-b538-4a4f-ad02-36df0e577d9c</id>
+			<name>Spellcasting Focus, Health</name>
+			<category>Foci</category>
+			<rating>18</rating>
+			<source>SR5</source>
+			<page>320</page>
+			<avail>(Rating * 3)R</avail>
+      <bonus>
+        <spellcategory>
+          <name>Health</name>
+          <val>2</val>
+        </spellcategory>
+      </bonus>
+			<cost>Rating * 4000</cost>
+		</gear>
+		<gear>
+			<id>1e024c0b-d43b-49b1-87e0-c4e4474645fe</id>
+			<name>Sustaining Focus, Health</name>
+			<category>Foci</category>
+			<rating>18</rating>
+			<source>SR5</source>
+			<page>320</page>
+			<avail>(Rating * 3)R</avail>
+			<cost>Rating * 4000</cost>
+		</gear>
+		<gear>
+			<id>8f69fd55-e5ff-404f-99ec-45a9c8498657</id>
+			<name>Counterspelling Focus, Illusion</name>
+			<category>Foci</category>
+			<rating>18</rating>
+			<source>SR5</source>
+			<page>320</page>
+			<avail>(Rating * 3)R</avail>
+			<cost>Rating * 4000</cost>
+		</gear>
+		<gear>
+			<id>db0e5016-8ae3-4190-ad94-fe3f318f3f3f</id>
+			<name>Ritual Spellcasting Focus, Illusion</name>
+			<category>Foci</category>
+			<rating>18</rating>
+			<source>SR5</source>
+			<page>320</page>
+			<avail>(Rating * 3)R</avail>
+			<cost>Rating * 4000</cost>
+		</gear>
+		<gear>
+			<id>aa849313-adf9-4134-b86b-1f6a15f6620f</id>
+			<name>Spellcasting Focus, Illusion</name>
+			<category>Foci</category>
+			<rating>18</rating>
+			<source>SR5</source>
+			<page>320</page>
+			<avail>(Rating * 3)R</avail>
+			<bonus>
+				<spellcategory>
+					<name>Illusion</name>
+					<val>2</val>
+				</spellcategory>
+			</bonus>
+			<cost>Rating * 4000</cost>
+		</gear>
+		<gear>
+			<id>e491973f-0bb0-4297-9c32-f02a483ecc8e</id>
+			<name>Sustaining Focus, Illusion</name>
+			<category>Foci</category>
+			<rating>18</rating>
+			<source>SR5</source>
+			<page>320</page>
+			<avail>(Rating * 3)R</avail>
+			<cost>Rating * 4000</cost>
+		</gear>
+		<gear>
+			<id>2f4f52bb-a198-4d7a-ab4c-d82de4f80cbf</id>
+			<name>Counterspelling Focus, Manipulation</name>
+			<category>Foci</category>
+			<rating>18</rating>
+			<source>SR5</source>
+			<page>320</page>
+			<avail>(Rating * 3)R</avail>
+			<cost>Rating * 4000</cost>
+		</gear>
+		<gear>
+			<id>7057c240-d998-4b45-a119-de8a3ffaa717</id>
+			<name>Ritual Spellcasting Focus, Manipulation</name>
+			<category>Foci</category>
+			<rating>18</rating>
+			<source>SR5</source>
+			<page>320</page>
+			<avail>(Rating * 3)R</avail>
+			<cost>Rating * 4000</cost>
+		</gear>
+		<gear>
+			<id>8783e50c-f80b-4efe-b440-d2963b55c54e</id>
+			<name>Spellcasting Focus, Manipulation</name>
+			<category>Foci</category>
+			<rating>18</rating>
+			<source>SR5</source>
+			<page>320</page>
+			<avail>(Rating * 3)R</avail>
+			<bonus>
+				<spellcategory>
+					<name>Manipulation</name>
+					<val>2</val>
+				</spellcategory>
+			</bonus>
+			<cost>Rating * 4000</cost>
+		</gear>
+		<gear>
+			<id>d6cae23b-0d69-4505-a98c-a75876b457ed</id>
+			<name>Sustaining Focus, Manipulation</name>
+			<category>Foci</category>
+			<rating>18</rating>
+			<source>SR5</source>
+			<page>320</page>
+			<avail>(Rating * 3)R</avail>
+			<cost>Rating * 4000</cost>
+		</gear>
+		<gear>
+			<id>469f16ea-fe25-4f01-b663-166442850018</id>
+			<name>Summoning Focus</name>
+			<category>Foci</category>
+			<rating>18</rating>
+			<source>SR5</source>
+			<page>320</page>
+			<avail>(Rating * 3)R</avail>
+			<bonus>
+				<selecttext />
+			</bonus>
+			<cost>Rating * 4000</cost>
+		</gear>
+		<gear>
+			<id>5fae16cf-c68c-46e8-91b2-ca5220824ba5</id>
+			<name>Banishing Focus</name>
+			<category>Foci</category>
+			<rating>18</rating>
+			<source>SR5</source>
+			<page>320</page>
+			<avail>(Rating * 3)R</avail>
+			<bonus>
+				<selecttext />
+			</bonus>
+			<cost>Rating * 4000</cost>
+		</gear>
+		<gear>
+			<id>082b52f1-9109-40aa-bf0e-8cb364fa2f8c</id>
+			<name>Binding Focus</name>
+			<category>Foci</category>
+			<rating>18</rating>
+			<source>SR5</source>
+			<page>320</page>
+			<avail>(Rating * 3)R</avail>
+			<bonus>
+				<selecttext />
+			</bonus>
+			<cost>Rating * 4000</cost>
+		</gear>
+		<gear>
+			<id>25b0168d-7052-4f76-b8e5-162d67b8ab6e</id>
+			<name>Weapon Focus</name>
+			<category>Foci</category>
+			<rating>18</rating>
+			<source>SR5</source>
+			<page>320</page>
+			<avail>(Rating * 4)R</avail>
+			<bonus>
+				<selectweapon />
+			</bonus>
+			<cost>Rating * 7000</cost>
+		</gear>
+		<!-- End Region -->
+		<!-- Region Formulae-->
+		<gear>
+			<id>4d620cf5-8443-448a-9e3e-0e887d889789</id>
+			<name>Alchemical Focus Formula</name>
+			<category>Formulae</category>
+			<rating>18</rating>
+			<source>SR5</source>
+			<page>318</page>
+			<avail>(Rating * 3)R</avail>
+			<bonus>
+				<specificskill>
+					<name>Alchemy</name>
+					<bonus>Rating</bonus>
+				</specificskill>
+			</bonus>
+			<cost>Rating * 1250</cost>
+		</gear>
+		<gear>
+			<id>7676d897-ac6e-40ed-abd1-378ecf2ed36e</id>
+			<name>Disenchanting Focus Formula</name>
+			<category>Formulae</category>
+			<rating>18</rating>
+			<source>SR5</source>
+			<page>319</page>
+			<avail>(Rating * 3)R</avail>
+			<bonus>
+				<specificskill>
+					<name>Disenchanting</name>
+					<bonus>Rating</bonus>
+				</specificskill>
+			</bonus>
+			<cost>Rating * 1250</cost>
+		</gear>
+		<gear>
+			<id>d597f728-596a-4304-9ea4-e457d6d708f7</id>
+			<name>Centering Focus Formula</name>
+			<category>Formulae</category>
+			<rating>18</rating>
+			<source>SR5</source>
+			<page>319</page>
+			<avail>(Rating * 3)R</avail>
+			<cost>Rating * 2250</cost>
+		</gear>
+		<gear>
+			<id>9b4244d8-621c-4a04-b3a2-74b6181b9d27</id>
+			<name>Flexible Signature Focus Formula</name>
+			<category>Formulae</category>
+			<rating>18</rating>
+			<source>SR5</source>
+			<page>319</page>
+			<avail>(Rating * 3)R</avail>
+			<cost>Rating * 2250</cost>
+		</gear>
+		<gear>
+			<id>d19ba087-be20-4d0b-8b73-b8c09ecccfef</id>
+			<name>Masking Focus Formula</name>
+			<category>Formulae</category>
+			<rating>18</rating>
+			<source>SR5</source>
+			<page>319</page>
+			<avail>(Rating * 3)R</avail>
+			<cost>Rating * 2250</cost>
+		</gear>
+		<gear>
+			<id>6d512bcd-685f-44c8-bd1b-f17b45354294</id>
+			<name>Spell Shaping Focus Formula</name>
+			<category>Formulae</category>
+			<rating>18</rating>
+			<source>SR5</source>
+			<page>319</page>
+			<avail>(Rating * 3)R</avail>
+			<cost>Rating * 2250</cost>
+		</gear>
+		<gear>
+			<id>6afdcc4f-416b-4171-b04a-f202c9736d59</id>
+			<name>Power Focus Formula</name>
+			<category>Formulae</category>
+			<rating>18</rating>
+			<source>SR5</source>
+			<page>319</page>
+			<avail>(Rating * 4)R</avail>
+			<cost>Rating * 4500</cost>
+		</gear>
+		<gear>
+			<id>d817509a-49fd-41ae-a99d-6501161ee3a2</id>
+			<name>Qi Focus Formula</name>
+			<category>Formulae</category>
+			<rating>18</rating>
+			<source>SR5</source>
+			<page>319</page>
+			<avail>(Rating * 3)R</avail>
+			<cost>Rating * 750</cost>
+		</gear>
+		<gear>
+			<id>2003dcde-a778-4447-be67-eabdab02e243</id>
+			<name>Counterspelling Focus Formula, Combat</name>
+			<category>Formulae</category>
+			<rating>18</rating>
+			<source>SR5</source>
+			<page>320</page>
+			<avail>(Rating * 3)R</avail>
+			<cost>Rating * 1000</cost>
+		</gear>
+		<gear>
+			<id>8d589212-a086-4fbf-908a-e3818c75721d</id>
+			<name>Ritual Spellcasting Focus Formula, Combat</name>
+			<category>Formulae</category>
+			<rating>18</rating>
+			<source>SR5</source>
+			<page>320</page>
+			<avail>(Rating * 3)R</avail>
+			<cost>Rating * 1000</cost>
+		</gear>
+		<gear>
+			<id>4f2b39f9-f219-4735-b69d-786043e249fd</id>
+			<name>Spellcasting Focus Formula, Combat</name>
+			<category>Formulae</category>
+			<rating>18</rating>
+			<source>SR5</source>
+			<page>320</page>
+			<avail>(Rating * 3)R</avail>
+			<cost>Rating * 1000</cost>
+		</gear>
+		<gear>
+			<id>ba8fa866-ab50-45d8-b9c3-375d688d9d5f</id>
+			<name>Sustaining Focus Formula, Combat</name>
+			<category>Formulae</category>
+			<rating>18</rating>
+			<source>SR5</source>
+			<page>320</page>
+			<avail>(Rating * 3)R</avail>
+			<cost>Rating * 1000</cost>
+		</gear>
+		<gear>
+			<id>913f2412-ee15-4a04-a120-ace6346a5221</id>
+			<name>Counterspelling Focus Formula, Detection</name>
+			<category>Formulae</category>
+			<rating>18</rating>
+			<source>SR5</source>
+			<page>320</page>
+			<avail>(Rating * 3)R</avail>
+			<cost>Rating * 1000</cost>
+		</gear>
+		<gear>
+			<id>65eee2b5-6b25-4f59-9ae5-c5506f3957fe</id>
+			<name>Ritual Spellcasting Focus Formula, Detection</name>
+			<category>Formulae</category>
+			<rating>18</rating>
+			<source>SR5</source>
+			<page>320</page>
+			<avail>(Rating * 3)R</avail>
+			<cost>Rating * 1000</cost>
+		</gear>
+		<gear>
+			<id>291da6dd-0791-43e9-8df7-885711f86159</id>
+			<name>Spellcasting Focus Formula, Detection</name>
+			<category>Formulae</category>
+			<rating>18</rating>
+			<source>SR5</source>
+			<page>320</page>
+			<avail>(Rating * 3)R</avail>
+			<cost>Rating * 1000</cost>
+		</gear>
+		<gear>
+			<id>3039945f-bd0c-46e0-8136-2bf5e6b3d4d6</id>
+			<name>Sustaining Focus Formula, Detection</name>
+			<category>Formulae</category>
+			<rating>18</rating>
+			<source>SR5</source>
+			<page>320</page>
+			<avail>(Rating * 3)R</avail>
+			<cost>Rating * 1000</cost>
+		</gear>
+		<gear>
+			<id>63066d38-fc93-4696-824a-e1fc146a6a8e</id>
+			<name>Counterspelling Focus Formula, Health</name>
+			<category>Formulae</category>
+			<rating>18</rating>
+			<source>SR5</source>
+			<page>320</page>
+			<avail>(Rating * 3)R</avail>
+			<cost>Rating * 1000</cost>
+		</gear>
+		<gear>
+			<id>338412ce-1e32-4513-8f37-bd649264b699</id>
+			<name>Ritual Spellcasting Focus Formula, Health</name>
+			<category>Formulae</category>
+			<rating>18</rating>
+			<source>SR5</source>
+			<page>320</page>
+			<avail>(Rating * 3)R</avail>
+			<cost>Rating * 1000</cost>
+		</gear>
+		<gear>
+			<id>125316e5-227b-431b-b84d-3f698951ed7a</id>
+			<name>Spellcasting Focus Formula, Health</name>
+			<category>Formulae</category>
+			<rating>18</rating>
+			<source>SR5</source>
+			<page>320</page>
+			<avail>(Rating * 3)R</avail>
+			<cost>Rating * 1000</cost>
+		</gear>
+		<gear>
+			<id>53e90b06-8b7a-4de5-ad00-1f0658219992</id>
+			<name>Sustaining Focus Formula, Health</name>
+			<category>Formulae</category>
+			<rating>18</rating>
+			<source>SR5</source>
+			<page>320</page>
+			<avail>(Rating * 3)R</avail>
+			<cost>Rating * 1000</cost>
+		</gear>
+		<gear>
+			<id>aca6fc75-c330-420a-b7e6-2d7c9e41d7c4</id>
+			<name>Counterspelling Focus Formula, Illusion</name>
+			<category>Formulae</category>
+			<rating>18</rating>
+			<source>SR5</source>
+			<page>320</page>
+			<avail>(Rating * 3)R</avail>
+			<cost>Rating * 1000</cost>
+		</gear>
+		<gear>
+			<id>78e1ad22-b0cc-415e-acb7-69e6ada79f55</id>
+			<name>Ritual Spellcasting Focus Formula, Illusion</name>
+			<category>Formulae</category>
+			<rating>18</rating>
+			<source>SR5</source>
+			<page>320</page>
+			<avail>(Rating * 3)R</avail>
+			<cost>Rating * 1000</cost>
+		</gear>
+		<gear>
+			<id>b3608901-2f35-4e09-b5b4-d91265a60439</id>
+			<name>Spellcasting Focus Formula, Illusion</name>
+			<category>Formulae</category>
+			<rating>18</rating>
+			<source>SR5</source>
+			<page>320</page>
+			<avail>(Rating * 3)R</avail>
+			<cost>Rating * 1000</cost>
+		</gear>
+		<gear>
+			<id>890daab7-7e6d-480c-b638-1f208cc10036</id>
+			<name>Sustaining Focus Formula, Illusion</name>
+			<category>Formulae</category>
+			<rating>18</rating>
+			<source>SR5</source>
+			<page>320</page>
+			<avail>(Rating * 3)R</avail>
+			<cost>Rating * 1000</cost>
+		</gear>
+		<gear>
+			<id>fe57e4c5-a6c2-47b9-9444-2099742383f8</id>
+			<name>Counterspelling Focus Formula, Manipulation</name>
+			<category>Formulae</category>
+			<rating>18</rating>
+			<source>SR5</source>
+			<page>320</page>
+			<avail>(Rating * 3)R</avail>
+			<cost>Rating * 1000</cost>
+		</gear>
+		<gear>
+			<id>2856260d-e53c-4c99-8d1b-f248d8cf88cd</id>
+			<name>Ritual Spellcasting Focus Formula, Manipulation</name>
+			<category>Formulae</category>
+			<rating>18</rating>
+			<source>SR5</source>
+			<page>320</page>
+			<avail>(Rating * 3)R</avail>
+			<cost>Rating * 1000</cost>
+		</gear>
+		<gear>
+			<id>ef5d5ebe-62f8-4d0a-9e54-fed48629b156</id>
+			<name>Spellcasting Focus Formula, Manipulation</name>
+			<category>Formulae</category>
+			<rating>18</rating>
+			<source>SR5</source>
+			<page>320</page>
+			<avail>(Rating * 3)R</avail>
+			<cost>Rating * 1000</cost>
+		</gear>
+		<gear>
+			<id>0d308699-7e57-442f-897e-d9f005d14bcd</id>
+			<name>Sustaining Focus Formula, Manipulation</name>
+			<category>Formulae</category>
+			<rating>18</rating>
+			<source>SR5</source>
+			<page>320</page>
+			<avail>(Rating * 3)R</avail>
+			<cost>Rating * 1000</cost>
+		</gear>
+		<gear>
+			<id>59206083-9102-4961-82b0-ebff82e5b7fd</id>
+			<name>Summoning Focus Formula</name>
+			<category>Formulae</category>
+			<rating>18</rating>
+			<source>SR5</source>
+			<page>320</page>
+			<avail>(Rating * 3)R</avail>
+			<bonus>
+				<selecttext />
+			</bonus>
+			<cost>Rating * 1000</cost>
+		</gear>
+		<gear>
+			<id>b6d50e0c-8c72-458c-8985-3088300fca1a</id>
+			<name>Banishing Focus Formula</name>
+			<category>Formulae</category>
+			<rating>18</rating>
+			<source>SR5</source>
+			<page>320</page>
+			<avail>(Rating * 3)R</avail>
+			<bonus>
+				<selecttext />
+			</bonus>
+			<cost>Rating * 1000</cost>
+		</gear>
+		<gear>
+			<id>70ce43e0-2182-4f24-bdfd-9bc57c510edb</id>
+			<name>Binding Focus Formula</name>
+			<category>Formulae</category>
+			<rating>18</rating>
+			<source>SR5</source>
+			<page>320</page>
+			<avail>(Rating * 3)R</avail>
+			<bonus>
+				<selecttext />
+			</bonus>
+			<cost>Rating * 1000</cost>
+		</gear>
+		<gear>
+			<id>ead947af-b88b-4b0e-9736-c04d6b21024c</id>
+			<name>Weapon Focus Formula</name>
+			<category>Formulae</category>
+			<rating>18</rating>
+			<source>SR5</source>
+			<page>320</page>
+			<avail>(Rating * 4)R</avail>
+			<bonus>
+				<selecttext />
+			</bonus>
+			<cost>Rating * 1750</cost>
+		</gear>
+		<gear>
+			<id>6006ea2c-55b2-44cd-88ea-1b2184716485</id>
+			<name>Spell Formula, Combat</name>
+			<category>Formulae</category>
+			<rating>0</rating>
+			<source>SR5</source>
+			<page>326</page>
+			<avail>8R</avail>
+			<bonus>
+				<selecttext />
+			</bonus>
+			<cost>2000</cost>
+		</gear>
+		<gear>
+			<id>eb5f507b-bc3c-4d51-b140-80a0098a1e8b</id>
+			<name>Spell Formula, Detection</name>
+			<category>Formulae</category>
+			<rating>0</rating>
+			<source>SR5</source>
+			<page>326</page>
+			<avail>4R</avail>
+			<bonus>
+				<selecttext />
+			</bonus>
+			<cost>500</cost>
+		</gear>
+		<gear>
+			<id>ddd25c4d-c165-4840-8525-70197a0fbb3c</id>
+			<name>Spell Formula, Health</name>
+			<category>Formulae</category>
+			<rating>0</rating>
+			<source>SR5</source>
+			<page>326</page>
+			<avail>4R</avail>
+			<bonus>
+				<selecttext />
+			</bonus>
+			<cost>500</cost>
+		</gear>
+		<gear>
+			<id>369de39c-e1e0-4357-ac63-a23a3765f21a</id>
+			<name>Spell Formula, Illusion</name>
+			<category>Formulae</category>
+			<rating>0</rating>
+			<source>SR5</source>
+			<page>326</page>
+			<avail>8R</avail>
+			<bonus>
+				<selecttext />
+			</bonus>
+			<cost>1000</cost>
+		</gear>
+		<gear>
+			<id>c5b7dddf-8e33-401d-998f-fe89956aa75f</id>
+			<name>Spell Formula, Manipulation</name>
+			<category>Formulae</category>
+			<rating>0</rating>
+			<source>SR5</source>
+			<page>326</page>
+			<avail>8R</avail>
+			<bonus>
+				<selecttext />
+			</bonus>
+			<cost>1500</cost>
+		</gear>
+		<!-- End Region -->
+		<!-- Region Magical Supplies -->
+		<gear>
+			<id>e402753f-e7ef-4659-b30e-f5a09b1d9dea</id>
+			<name>Enchanting Gloves</name>
+			<category>Magical Supplies</category>
+			<rating>0</rating>
+			<source>HT</source>
+			<page>187</page>
+			<avail>8</avail>
+			<cost>2000</cost>
+		</gear>
+		<gear>
+			<id>f8151303-b838-4af1-ba9d-d43ff0892b40</id>
+			<name>Magical Lodge Materials</name>
+			<category>Magical Supplies</category>
+			<rating>20</rating>
+			<source>SR5</source>
+			<page>326</page>
+			<avail>Rating * 2</avail>
+			<cost>Rating * 500</cost>
+		</gear>
+		<gear>
+			<id>ef37af30-1204-4918-af66-dfbdd33cd045</id>
+			<name>Reagents, per dram</name>
+			<category>Magical Supplies</category>
+			<rating>0</rating>
+			<source>SR5</source>
+			<page>317</page>
+			<avail>0</avail>
+			<cost>20</cost>
+		</gear>
+		<gear>
+			<id>76e908e1-9f0b-4846-bf9e-d9a3b7fe0e7c</id>
+			<name>Refined Reagents</name>
+			<category>Magical Supplies</category>
+			<rating>0</rating>
+			<source>SSP</source>
+			<page>24</page>
+			<avail>6</avail>
+			<cost>350</cost>
+		</gear>
+		<gear>
+			<id>377cfe85-9280-46f9-a0c6-570b862fea70</id>
+			<name>Radical Reagents</name>
+			<category>Magical Supplies</category>
+			<rating>0</rating>
+			<source>SSP</source>
+			<page>24</page>
+			<avail>8</avail>
+			<cost>4500</cost>
+		</gear>
+		<gear>
+			<id>a1c4884b-b9b2-471e-99fd-6fb31a62ad52</id>
+			<name>Orichalum</name>
+			<category>Magical Supplies</category>
+			<rating>0</rating>
+			<source>SR5</source>
+			<page>316</page>
+			<avail>12</avail>
+			<cost>140000</cost>
+		</gear>
+		<gear>
+			<id>dfb20beb-a64c-4d75-b606-9e4f24622e02</id>
+			<name>Fetish</name>
+			<category>Magical Supplies</category>
+			<rating>0</rating>
+			<source>SG</source>
+			<page>212</page>
+			<avail>4</avail>
+			<cost>2000</cost>
+		</gear>
+		<gear>
+			<id>95e064d4-74ee-4bd5-83a3-ad9fc3716d75</id>
+			<name>Aqua Fictus</name>
+			<category>Magical Supplies</category>
+			<rating>0</rating>
+			<source>SG</source>
+			<page>211</page>
+			<avail>8</avail>
+			<cost>1000</cost>
+		</gear>
+		<gear>
+			<id>d55ecc94-4e6c-42ef-a301-cda5f0953cb5</id>
+			<name>Aqua Fortis</name>
+			<category>Magical Supplies</category>
+			<rating>0</rating>
+			<source>SG</source>
+			<page>211</page>
+			<avail>4</avail>
+			<cost>50</cost>
+		</gear>
+		<gear>
+			<id>dc5007bb-dd53-4bc1-b368-0dc4cc9382a7</id>
+			<name>Aqua Regia</name>
+			<category>Magical Supplies</category>
+			<rating>0</rating>
+			<source>SG</source>
+			<page>211</page>
+			<avail>5</avail>
+			<cost>100</cost>
+		</gear>
+		<gear>
+			<id>427ecc59-a167-4f17-9d41-7bfa6c0195b7</id>
+			<name>Aqua Vitae</name>
+			<category>Magical Supplies</category>
+			<rating>0</rating>
+			<source>SG</source>
+			<page>211</page>
+			<avail>1</avail>
+			<cost>15</cost>
+		</gear>
+		<gear>
+			<id>46df3e72-c366-4cbc-a243-f1e2d6c6ef1c</id>
+			<name>Astral Powder</name>
+			<category>Magical Supplies</category>
+			<rating>0</rating>
+			<source>SG</source>
+			<page>212</page>
+			<avail>4</avail>
+			<cost>120</cost>
+		</gear>
+		<gear>
+			<id>e9853b6e-0051-4476-ac8a-da99ccba8ef3</id>
+			<name>Govi</name>
+			<category>Magical Supplies</category>
+			<rating>20</rating>
+			<source>SG</source>
+			<page>212</page>
+			<avail>Rating</avail>
+			<cost>Rating * 50</cost>
+		</gear>
+		<gear>
+			<id>77f8fb1a-887a-4160-86c2-66171b43ccf4</id>
+			<name>Hand of Glory</name>
+			<category>Magical Supplies</category>
+			<rating>20</rating>
+			<source>SG</source>
+			<page>213</page>
+			<avail>Rating * Rating</avail>
+			<cost>Rating * 1500</cost>
+		</gear>
+		<gear>
+			<id>3ada3fa8-48c6-4128-8456-c67fd5f29296</id>
+			<name>Mana-Sensitive Film Plate</name>
+			<category>Magical Supplies</category>
+			<rating>0</rating>
+			<source>SG</source>
+			<page>214</page>
+			<avail>4</avail>
+			<cost>25</cost>
+		</gear>
+		<gear>
+			<id>cd44c436-e80e-4a67-95e9-a6e262014cd4</id>
+			<name>Mortis Optigram</name>
+			<category>Magical Supplies</category>
+			<rating>0</rating>
+			<source>SG</source>
+			<page>214</page>
+			<avail>6</avail>
+			<cost>3000</cost>
+		</gear>
+		<gear>
+			<id>e30c06c3-50d1-4e44-ab10-908075314fdd</id>
+			<name>Mystic Cuff</name>
+			<category>Magical Supplies</category>
+			<rating>8</rating>
+			<source>SG</source>
+			<page>214</page>
+			<avail>(Rating)R</avail>
+			<cost>Rating * 200</cost>
+		</gear>
+		<gear>
+			<id>5dfe1cbd-1a56-40b9-bae4-8358352f40db</id>
+			<name>Mystic Jacket</name>
+			<category>Magical Supplies</category>
+			<rating>18</rating>
+			<source>SG</source>
+			<page>214</page>
+			<avail>(Rating)R</avail>
+			<cost>Rating * 500</cost>
+		</gear>
+		<gear>
+			<id>563ce20d-60e8-48de-9ef2-d2c65dbc9959</id>
+			<name>Mystic Mask</name>
+			<category>Magical Supplies</category>
+			<rating>12</rating>
+			<source>SG</source>
+			<page>214</page>
+			<avail>(Rating)R</avail>
+			<cost>Rating * 400</cost>
+		</gear>
+		<gear>
+			<id>27a48b54-af7d-4374-b41c-a4f9dd234af5</id>
+			<name>Quicksilver Camera</name>
+			<category>Magical Supplies</category>
+			<rating>0</rating>
+			<source>SG</source>
+			<page>215</page>
+			<avail>4</avail>
+			<cost>2500</cost>
+		</gear>
+		<gear>
+			<id>21b32de3-683d-4f6f-afd4-3b6c97d35b10</id>
+			<name>Shofar</name>
+			<category>Magical Supplies</category>
+			<rating>12</rating>
+			<source>SG</source>
+			<page>216</page>
+			<avail>Rating</avail>
+			<cost>Rating * 800</cost>
+		</gear>
+		<gear>
+			<id>d51852a6-c29a-4e1b-8b88-8b5320c16de3</id>
+			<name>Symbolic Link</name>
+			<category>Magical Supplies</category>
+			<rating>0</rating>
+			<source>SG</source>
+			<page>216</page>
+			<avail>0</avail>
+			<bonus>
+				<selecttext />
+			</bonus>
+			<cost>0</cost>
+		</gear>
+		<gear>
+			<id>b68c62de-6dc0-489a-be2e-42f911fc04f3</id>
+			<name>Tool Cleanser (15 Uses)</name>
+			<category>Magical Supplies</category>
+			<rating>0</rating>
+			<source>SG</source>
+			<page>230</page>
+			<avail>10</avail>
+			<cost>50</cost>
+		</gear>
+		<gear>
+			<id>bf4c8326-13d0-4a58-bcc6-4d8d55b591d7</id>
+			<name>Mana Compass</name>
+			<category>Magical Supplies</category>
+			<rating>0</rating>
+			<source>CA</source>
+			<page>142</page>
+			<avail>22R</avail>
+			<cost>32000</cost>
+		</gear>
+		<gear>
+			<id>29a3b71b-e840-4da8-8b51-379d637d7e18</id>
+			<name>Shaman Tuxedo</name>
+			<category>Magical Supplies</category>
+			<rating>0</rating>
+			<source>CA</source>
+			<page>143</page>
+			<avail>9</avail>
+			<bonus>
+				<selecttext />
+			</bonus>
+			<cost>1000</cost>
+		</gear>
+		<!-- End Region -->
+		<!-- Region Magical Compounds -->
+		<gear>
+			<id>08b3bf17-e52a-41d4-b023-af6ee5354fe6</id>
+			<name>AgHexHex</name>
+			<category>Magical Compounds</category>
+			<rating>20</rating>
+			<source>SG</source>
+			<page>219</page>
+			<avail>8</avail>
+			<cost>Rating * 500</cost>
+		</gear>
+		<gear>
+			<id>46e9dca6-bb11-4e33-8436-3dcadc23433c</id>
+			<name>BDNB</name>
+			<category>Magical Compounds</category>
+			<rating>20</rating>
+			<source>SG</source>
+			<page>220</page>
+			<avail>8</avail>
+			<cost>Rating * 500</cost>
+		</gear>
+		<gear>
+			<id>bdb141a3-7104-4d9e-a939-6f2d75678c0f</id>
+			<name>Lot's Curse</name>
+			<category>Magical Compounds</category>
+			<rating>20</rating>
+			<source>SG</source>
+			<page>220</page>
+			<avail>14F</avail>
+			<cost>Rating * 1000</cost>
+		</gear>
+		<gear>
+			<id>e7b70355-cf78-4680-93f2-da82b6fc98a5</id>
+			<name>Sage</name>
+			<category>Magical Compounds</category>
+			<rating>20</rating>
+			<source>SG</source>
+			<page>220</page>
+			<avail>(Rating * 6)R</avail>
+			<cost>Rating * 800</cost>
+		</gear>
+		<gear>
+			<id>b6bbfa14-9b0f-4474-a182-4f374c1efae2</id>
+			<name>Spirit Strength</name>
+			<category>Magical Compounds</category>
+			<rating>20</rating>
+			<source>SG</source>
+			<page>220</page>
+			<avail>(Rating * 6)R</avail>
+			<cost>Rating * 3000</cost>
+		</gear>
+		<gear>
+			<id>000dd333-262f-4b51-8c66-01495b0df8ab</id>
+			<name>Witch's Moss</name>
+			<category>Magical Compounds</category>
+			<rating>20</rating>
+			<source>SG</source>
+			<page>220</page>
+			<avail>(Rating * 6)R</avail>
+			<cost>Rating * 1600</cost>
+		</gear>
+		<!-- End Region -->
+		<!-- Region Toxins -->
+		<gear>
+			<id>e8303e2a-a358-438d-b968-fc30feb5ff7a</id>
+			<name>Aconite</name>
+			<category>Toxins</category>
+			<rating>0</rating>
+			<source>HT</source>
+			<page>192</page>
+			<avail>11F</avail>
+			<cost>200</cost>
+		</gear>
+		<gear>
+			<id>d3b0f271-9a7c-43b9-b538-f0d381b2bc22</id>
+			<name>Atropine</name>
+			<category>Toxins</category>
+			<rating>0</rating>
+			<source>HT</source>
+			<page>192</page>
+			<avail>10F</avail>
+			<cost>150</cost>
+		</gear>
+		<gear>
+			<id>151b47c9-03bd-4dfd-9e2b-97b48bef26a5</id>
+			<name>Dog Asp Venom</name>
+			<category>Toxins</category>
+			<rating>0</rating>
+			<source>HT</source>
+			<page>193</page>
+			<avail>12F</avail>
+			<cost>350</cost>
+		</gear>
+		<gear>
+			<id>ebfb2bab-c9a5-41fb-8e7d-16dfe313bd16</id>
+			<name>Ekyelebenie Venom</name>
+			<category>Toxins</category>
+			<rating>0</rating>
+			<source>HT</source>
+			<page>193</page>
+			<avail>16F</avail>
+			<cost>575</cost>
+		</gear>
+		<gear>
+			<id>c4e5d594-f578-4b9f-bd36-422135d13208</id>
+			<name>Naga Venom</name>
+			<category>Toxins</category>
+			<rating>99</rating>
+			<source>HT</source>
+			<page>193</page>
+			<avail>(Rating * 3)F</avail>
+			<cost>100 * Rating</cost>
+		</gear>
+		<gear>
+			<id>dc06bc78-8b18-439b-9a24-fa5a04139ec0</id>
+			<name>Nova Scorpion Venom</name>
+			<category>Toxins</category>
+			<rating>0</rating>
+			<source>HT</source>
+			<page>193</page>
+			<avail>14F</avail>
+			<cost>600</cost>
+		</gear>
+		<gear>
+			<id>27d1ca7b-c51c-4368-878d-688ed456c7cf</id>
+			<name>Tetrodotoxin</name>
+			<category>Toxins</category>
+			<rating>0</rating>
+			<source>HT</source>
+			<page>193</page>
+			<avail>18F</avail>
+			<cost>1000</cost>
+		</gear>
+		<gear>
+			<id>1445f60b-49e1-45c9-98e4-054a79ca80f8</id>
+			<name>CS/Tear Gas</name>
+			<category>Toxins</category>
+			<rating>0</rating>
+			<source>SR5</source>
+			<page>409</page>
+			<avail>4R</avail>
+			<cost>20</cost>
+		</gear>
+		<gear>
+			<id>e90016cf-cf44-4cd2-9343-c0f2a58e1aa2</id>
+			<name>Gamma-Scopolamine</name>
+			<category>Toxins</category>
+			<rating>0</rating>
+			<source>SR5</source>
+			<page>410</page>
+			<avail>14F</avail>
+			<cost>200</cost>
+		</gear>
+		<gear>
+			<id>875bf273-1a0d-4a42-80ab-6547d7a1235a</id>
+			<name>Narcoject</name>
+			<category>Toxins</category>
+			<rating>0</rating>
+			<source>SR5</source>
+			<page>410</page>
+			<avail>6R</avail>
+			<cost>50</cost>
+		</gear>
+		<gear>
+			<id>ee90d254-cb65-4a03-92e5-abe7037ff5e3</id>
+			<name>Nausea Gas</name>
+			<category>Toxins</category>
+			<rating>0</rating>
+			<source>SR5</source>
+			<page>410</page>
+			<avail>6R</avail>
+			<cost>25</cost>
+		</gear>
+		<gear>
+			<id>24e87c73-22be-480d-bb79-978277672a1d</id>
+			<name>Neuro-Stun VIII</name>
+			<category>Toxins</category>
+			<rating>0</rating>
+			<source>SR5</source>
+			<page>410</page>
+			<avail>12R</avail>
+			<cost>60</cost>
+		</gear>
+		<gear>
+			<id>f81d9a2e-5c2d-49ad-93b4-1a7a71439bf3</id>
+			<name>Neuro-Stun IX</name>
+			<category>Toxins</category>
+			<rating>0</rating>
+			<source>SR5</source>
+			<page>410</page>
+			<avail>13R</avail>
+			<cost>60</cost>
+		</gear>
+		<gear>
+			<id>4ad3f9ea-4ee0-45f8-a57b-ed40c660d0b0</id>
+			<name>Neuro-Stun X</name>
+			<category>Toxins</category>
+			<rating>0</rating>
+			<source>SR5</source>
+			<page>410</page>
+			<avail>14R</avail>
+			<cost>100</cost>
+		</gear>
+		<gear>
+			<id>a79225da-7507-4b40-8cc1-867213a3c7d8</id>
+			<name>Pepper Punch</name>
+			<category>Toxins</category>
+			<rating>0</rating>
+			<source>SR5</source>
+			<page>410</page>
+			<avail>0</avail>
+			<cost>5</cost>
+		</gear>
+		<gear>
+			<id>189c3bb8-357b-412a-afc4-ce931ea8871d</id>
+			<name>Seven-7</name>
+			<category>Toxins</category>
+			<rating>0</rating>
+			<source>SR5</source>
+			<page>410</page>
+			<avail>20F</avail>
+			<cost>1000</cost>
+		</gear>
+		<gear>
+			<id>0a2194c5-1bfa-4c6a-b84b-c828f0e8fea5</id>
+			<name>Dread</name>
+			<category>Toxins</category>
+			<rating>0</rating>
+			<source>BB</source>
+			<page>20</page>
+			<avail>12R</avail>
+			<cost>1000</cost>
+		</gear>
+		<gear>
+			<id>4cb38cea-596c-434b-9259-ec1bf5e0dbe4</id>
+			<name>Picrotoxin</name>
+			<category>Toxins</category>
+			<rating>0</rating>
+			<source>BB</source>
+			<page>20</page>
+			<avail>8R</avail>
+			<cost>250</cost>
+		</gear>
+		<gear>
+			<id>2e7f32f2-424c-4b90-83fc-33f3b517410c</id>
+			<name>Retro</name>
+			<category>Toxins</category>
+			<rating>0</rating>
+			<source>BB</source>
+			<page>20</page>
+			<avail>10F</avail>
+			<cost>500</cost>
+		</gear>
+		<gear>
+			<id>2b8ff345-7f72-4a42-a8b1-0acd54c4db9a</id>
+			<name>Rocuronium</name>
+			<category>Toxins</category>
+			<rating>0</rating>
+			<source>BB</source>
+			<page>20</page>
+			<avail>6R</avail>
+			<cost>50</cost>
+		</gear>
+		<gear>
+			<id>8d7db2bb-3b44-4534-ba4b-ed933f7d0f76</id>
+			<name>Cypher</name>
+			<category>Toxins</category>
+			<rating>0</rating>
+			<source>BB</source>
+			<page>21</page>
+			<avail>16R</avail>
+			<cost>5000</cost>
+		</gear>
+		<!-- End Region -->
+		<!-- Region Drugs -->
+		<gear>
+			<id>62bffcd7-4a43-45cd-9cf7-3067ba9688f6</id>
+			<name>Bliss</name>
+			<category>Drugs</category>
+			<rating>0</rating>
+			<source>SR5</source>
+			<page>411</page>
+			<avail>3F</avail>
+			<cost>15</cost>
+		</gear>
+		<gear>
+			<id>8dc829b9-8b94-4510-ab1a-2305cbad69c9</id>
+			<name>Cram</name>
+			<category>Drugs</category>
+			<rating>0</rating>
+			<source>SR5</source>
+			<page>411</page>
+			<avail>2R</avail>
+			<cost>10</cost>
+		</gear>
+		<gear>
+			<id>5f5bc907-ce31-4f34-b7cf-a48d9d5d10b3</id>
+			<name>Deepweed</name>
+			<category>Drugs</category>
+			<rating>0</rating>
+			<source>SR5</source>
+			<page>411</page>
+			<avail>8F</avail>
+			<cost>400</cost>
+		</gear>
+		<gear>
+			<id>929c4835-1754-4999-9215-9859e8ec5384</id>
+			<name>Jazz</name>
+			<category>Drugs</category>
+			<rating>0</rating>
+			<source>SR5</source>
+			<page>411</page>
+			<avail>2R</avail>
+			<cost>75</cost>
+		</gear>
+		<gear>
+			<id>098bf489-bea9-4f17-b3d9-aead979fdc32</id>
+			<name>Kamikaze</name>
+			<category>Drugs</category>
+			<rating>0</rating>
+			<source>SR5</source>
+			<page>412</page>
+			<avail>4R</avail>
+			<cost>100</cost>
+		</gear>
+		<gear>
+			<id>d4cf626d-0af1-41f7-bec0-e53b4dba2eb1</id>
+			<name>Long Haul</name>
+			<category>Drugs</category>
+			<rating>0</rating>
+			<source>SR5</source>
+			<page>412</page>
+			<avail>0</avail>
+			<cost>50</cost>
+		</gear>
+		<gear>
+			<id>d7ec13fa-8601-4f9c-a59c-6a86573b40ee</id>
+			<name>Nitro</name>
+			<category>Drugs</category>
+			<rating>0</rating>
+			<source>SR5</source>
+			<page>412</page>
+			<avail>2R</avail>
+			<cost>50</cost>
+		</gear>
+		<gear>
+			<id>836f54d5-1e11-49ea-b115-34c14ed843c9</id>
+			<name>Novacoke</name>
+			<category>Drugs</category>
+			<rating>0</rating>
+			<source>SR5</source>
+			<page>412</page>
+			<avail>2R</avail>
+			<cost>10</cost>
+		</gear>
+		<gear>
+			<id>778eefae-94ad-4f8c-ad03-8b9039b5c48e</id>
+			<name>Psyche</name>
+			<category>Drugs</category>
+			<rating>0</rating>
+			<source>SR5</source>
+			<page>412</page>
+			<avail>0</avail>
+			<cost>200</cost>
+		</gear>
+		<gear>
+			<id>3a946800-be1e-4bbb-899a-c3d1c48a3a31</id>
+			<name>Zen</name>
+			<category>Drugs</category>
+			<rating>0</rating>
+			<source>SR5</source>
+			<page>412</page>
+			<avail>4R</avail>
+			<cost>5</cost>
+		</gear>
+		<gear>
+			<id>35309aeb-0cbc-4b64-a809-34de50812564</id>
+			<name>Crash</name>
+			<category>Drugs</category>
+			<rating>0</rating>
+			<source>BB</source>
+			<page>19</page>
+			<avail>3</avail>
+			<cost>800</cost>
+		</gear>
+		<gear>
+			<id>c4ae816f-f683-469d-a7cd-ec1931740e1e</id>
+			<name>Cryo</name>
+			<category>Drugs</category>
+			<rating>0</rating>
+			<source>BB</source>
+			<page>19</page>
+			<avail>8R</avail>
+			<cost>1000</cost>
+		</gear>
+		<gear>
+			<id>5929d3b9-451b-4be8-a292-8b6509d0aeb9</id>
+			<name>HemoSynth</name>
+			<category>Drugs</category>
+			<rating>0</rating>
+			<source>BB</source>
+			<page>19</page>
+			<avail>4</avail>
+			<cost>2000</cost>
+		</gear>
+		<gear>
+			<id>076825cd-dc6f-4e48-8c73-e958b21c1766</id>
+			<name>NanoScan</name>
+			<category>Drugs</category>
+			<rating>0</rating>
+			<source>BB</source>
+			<page>19</page>
+			<avail>5</avail>
+			<cost>500</cost>
+		</gear>
+		<gear>
+			<id>cf2dd622-8312-4807-97f0-c5d30f9f67b4</id>
+			<name>Neostigmine</name>
+			<category>Drugs</category>
+			<rating>0</rating>
+			<source>BB</source>
+			<page>19</page>
+			<avail>2</avail>
+			<cost>100</cost>
+		</gear>
+		<gear>
+			<id>1135e850-8371-4827-b2fe-94f5659583d4</id>
+			<name>Ondanstron</name>
+			<category>Drugs</category>
+			<rating>0</rating>
+			<source>BB</source>
+			<page>19</page>
+			<avail>2</avail>
+			<cost>50</cost>
+		</gear>
+		<gear>
+			<id>b14cc8cf-8d19-4306-a71a-9a7f761eb321</id>
+			<name>Sugammadex</name>
+			<category>Drugs</category>
+			<rating>0</rating>
+			<source>BB</source>
+			<page>19</page>
+			<avail>6</avail>
+			<cost>100</cost>
+		</gear>
+		<gear>
+			<id>1e391e72-1c21-44b3-b935-7abfba2dca43</id>
+			<name>Evo Aphrodite Reactive Biomatter</name>
+			<category>Drugs</category>
+			<rating>0</rating>
+			<source>TVG</source>
+			<page>19</page>
+			<avail>8</avail>
+			<cost>1000</cost>
+		</gear>
+		<!-- Lockdown Drugs -->
+		<gear>
+			<id>c113d0e8-8720-47fb-9ac6-fdc9e262c94b</id>
+			<name>Accelerator</name>
+			<category>Drugs</category>
+			<rating>0</rating>
+			<source>LCD</source>
+			<page>205</page>
+			<avail>6R</avail>
+			<cost>200</cost>
+		</gear>
+		<gear>
+			<id>ee783a4e-331f-4e03-bf47-7ecb93341919</id>
+			<name>Buffout</name>
+			<category>Drugs</category>
+			<rating>0</rating>
+			<source>LCD</source>
+			<page>204</page>
+			<avail>6R</avail>
+			<cost>100</cost>
+		</gear>
+		<gear>
+			<id>31f51b7e-d2eb-4274-aead-72710b198c13</id>
+			<name>Numb</name>
+			<category>Drugs</category>
+			<rating>0</rating>
+			<source>LCD</source>
+			<page>204</page>
+			<avail>6R</avail>
+			<cost>150</cost>
+		</gear>
+		<gear>
+			<id>87186987-c004-439a-8958-d7b82198fb69</id>
+			<name>Pinpoint</name>
+			<category>Drugs</category>
+			<rating>0</rating>
+			<source>LCD</source>
+			<page>204</page>
+			<avail>6R</avail>
+			<cost>75</cost>
+		</gear>
+		<gear>
+			<id>d7fc6610-8ec3-45eb-8a8d-c664c84db56f</id>
+			<name>Caldwell Lily Extract</name>
+			<category>Toxins</category>
+			<rating>0</rating>
+			<source>SS</source>
+			<page>188</page>
+			<avail>10R</avail>
+			<cost>600</cost>
+		</gear>
+		<gear>
+			<id>8ea29de5-c231-46c8-ab47-a73041b40c69</id>
+			<name>Caldwell Lily Extract, Concentrated</name>
+			<category>Toxins</category>
+			<rating>0</rating>
+			<source>SS</source>
+			<page>188</page>
+			<avail>12R</avail>
+			<cost>1000</cost>
+		</gear>
+		<gear>
+			<id>eb9d3cd6-be58-4efe-824c-92f87e91b784</id>
+			<name>Chloral Hydrate</name>
+			<category>Toxins</category>
+			<rating>0</rating>
+			<source>SS</source>
+			<page>188</page>
+			<avail>6R</avail>
+			<cost>50</cost>
+		</gear>
+		<gear>
+			<id>1b088196-df34-4b51-a712-197167610f0f</id>
+			<name>Chloroform</name>
+			<category>Toxins</category>
+			<rating>0</rating>
+			<source>SS</source>
+			<page>188</page>
+			<avail>4R</avail>
+			<cost>75</cost>
+		</gear>
+		<gear>
+			<id>691af444-8ffc-406b-9999-4ff2058eff1f</id>
+			<name>DMSO</name>
+			<category>Toxins</category>
+			<rating>0</rating>
+			<source>SS</source>
+			<page>188</page>
+			<avail>5R</avail>
+			<cost>50</cost>
+		</gear>
+		<gear>
+			<id>e485ecf1-d8b2-4183-9bae-00c8629156b6</id>
+			<name>Laés</name>
+			<category>Toxins</category>
+			<rating>0</rating>
+			<source>SS</source>
+			<page>188</page>
+			<avail>12F</avail>
+			<cost>750</cost>
+		</gear>
+		<gear>
+			<id>81bba329-35d0-44f6-ad81-7df558810e84</id>
+			<name>Leäl</name>
+			<category>Toxins</category>
+			<rating>0</rating>
+			<source>SS</source>
+			<page>188</page>
+			<avail>10F</avail>
+			<cost>400</cost>
+		</gear>
+		<gear>
+			<id>8cb8086b-3171-4a60-bee4-2996e29d5156</id>
+			<name>Liquid Nutrients</name>
+			<category>Drugs</category>
+			<rating>0</rating>
+			<source>SS</source>
+			<page>189</page>
+			<avail>4R</avail>
+			<cost>75</cost>
+		</gear>
+		<gear>
+			<id>8461fd87-ea93-4edb-92a1-4a20ad444471</id>
+			<name>Normal Saline</name>
+			<category>Drugs</category>
+			<rating>0</rating>
+			<source>SS</source>
+			<page>189</page>
+			<avail>0</avail>
+			<cost>30</cost>
+		</gear>
+		<gear>
+			<id>93245f7f-2391-440c-b9ae-d0a5c8549fb2</id>
+			<name>Slab</name>
+			<category>Toxins</category>
+			<rating>0</rating>
+			<source>SS</source>
+			<page>189</page>
+			<avail>8R</avail>
+			<cost>250</cost>
+		</gear>
+		<gear>
+			<id>cf54b977-b2d9-4572-8e92-c3cc949f2c42</id>
+			<name>AEXD</name>
+			<category>Drugs</category>
+			<rating>0</rating>
+			<source>CF</source>
+			<page>179</page>
+			<avail>4</avail>
+			<cost>80</cost>
+		</gear>
+		<gear>
+			<id>53f656f4-bfa9-469e-a08d-ddf4fc71f824</id>
+			<name>Aisa</name>
+			<category>Drugs</category>
+			<rating>0</rating>
+			<source>CF</source>
+			<page>179</page>
+			<avail>4</avail>
+			<cost>25</cost>
+		</gear>
+		<gear>
+			<id>d32f1811-5ffb-4cd4-9873-ddcf207e95cb</id>
+			<name>Animal Tongue</name>
+			<category>Drugs</category>
+			<rating>0</rating>
+			<source>CF</source>
+			<page>186</page>
+			<avail>6R</avail>
+			<cost>1500</cost>
+		</gear>
+		<gear>
+			<id>009bd079-f7ee-4055-a86f-af03d6837cc8</id>
+			<name>Ayao's Will</name>
+			<category>Drugs</category>
+			<rating>0</rating>
+			<source>CF</source>
+			<page>184</page>
+			<avail>14F</avail>
+			<cost>750</cost>
+		</gear>
+		<gear>
+			<id>f4eb63ce-c182-406c-b625-5699047e33a9</id>
+			<name>Betameth</name>
+			<category>Drugs</category>
+			<rating>0</rating>
+			<source>CF</source>
+			<page>180</page>
+			<avail>5F</avail>
+			<cost>30</cost>
+		</gear>
+		<gear>
+			<id>67436993-439d-4e6b-b64a-3f506f44721a</id>
+			<name>Betel</name>
+			<category>Drugs</category>
+			<rating>0</rating>
+			<source>CF</source>
+			<page>180</page>
+			<avail>4</avail>
+			<cost>5</cost>
+		</gear>
+		<gear>
+			<id>440ae069-da45-4721-b45f-6441c931180f</id>
+			<name>Cereprax</name>
+			<category>Drugs</category>
+			<rating>0</rating>
+			<source>CF</source>
+			<page>180</page>
+			<avail>14F</avail>
+			<cost>800</cost>
+		</gear>
+		<gear>
+			<id>68c65dca-e0e1-4291-8d1b-b23649027271</id>
+			<name>Crimson Orchid</name>
+			<category>Drugs</category>
+			<rating>0</rating>
+			<source>CF</source>
+			<page>184</page>
+			<avail>6F</avail>
+			<cost>300</cost>
+		</gear>
+		<gear>
+			<id>c4f2a23f-8806-4333-92b3-81d6d09ff8b5</id>
+			<name>Dopadrine</name>
+			<category>Drugs</category>
+			<rating>0</rating>
+			<source>CF</source>
+			<page>180</page>
+			<avail>8</avail>
+			<cost>45</cost>
+		</gear>
+		<gear>
+			<id>27b4ed38-dc23-4225-ad8d-146bdfe2e598</id>
+			<name>eX</name>
+			<category>Drugs</category>
+			<rating>0</rating>
+			<source>CF</source>
+			<page>180</page>
+			<avail>3R</avail>
+			<cost>20</cost>
+		</gear>
+		<gear>
+			<id>f7ed8b97-e26a-4296-b59d-e7c893696011</id>
+			<name>Forget-Me-Not</name>
+			<category>Drugs</category>
+			<rating>0</rating>
+			<source>CF</source>
+			<page>180</page>
+			<avail>10F</avail>
+			<cost>400</cost>
+		</gear>
+		<gear>
+			<id>75e9b82f-eb1a-4db1-8cde-29d2cf0eaba6</id>
+			<name>Galak</name>
+			<category>Drugs</category>
+			<rating>0</rating>
+			<source>CF</source>
+			<page>180</page>
+			<avail>4R</avail>
+			<cost>45</cost>
+		</gear>
+		<gear>
+			<id>9195ee9e-c5b1-4e8f-9b1a-786393a302dc</id>
+			<name>G3</name>
+			<category>Drugs</category>
+			<rating>0</rating>
+			<source>CF</source>
+			<page>181</page>
+			<avail>2</avail>
+			<cost>15</cost>
+		</gear>
+		<gear>
+			<id>0ed6e114-6a9f-4bd6-ba27-2b4f28b10305</id>
+			<name>Guts</name>
+			<category>Drugs</category>
+			<rating>0</rating>
+			<source>CF</source>
+			<page>181</page>
+			<avail>8R</avail>
+			<cost>60</cost>
+		</gear>
+		<gear>
+			<id>df660e33-ce77-46e4-8c13-a92e3b5f37e8</id>
+			<name>Hecate's Blessing</name>
+			<category>Drugs</category>
+			<rating>0</rating>
+			<source>CF</source>
+			<page>185</page>
+			<avail>12F</avail>
+			<cost>500</cost>
+		</gear>
+		<gear>
+			<id>a713f573-128b-4143-adc0-32f52e698587</id>
+			<name>Hurlg</name>
+			<category>Drugs</category>
+			<rating>0</rating>
+			<source>CF</source>
+			<page>181</page>
+			<avail>2R</avail>
+			<cost>10</cost>
+		</gear>
+		<gear>
+			<id>d70434e3-183c-4243-8213-b9f9166387ea</id>
+			<name>Immortal Flower</name>
+			<category>Drugs</category>
+			<rating>0</rating>
+			<source>CF</source>
+			<page>186</page>
+			<avail>14R</avail>
+			<cost>2500</cost>
+		</gear>
+		<gear>
+			<id>3659055c-db84-4f75-bfa9-afe5d0f39803</id>
+			<name>K-10</name>
+			<category>Drugs</category>
+			<rating>0</rating>
+			<source>CF</source>
+			<page>181</page>
+			<avail>16F</avail>
+			<cost>900</cost>
+		</gear>
+		<gear>
+			<id>f818d571-c817-49b2-86b6-ad9fb94ead54</id>
+			<name>Laés</name>
+			<category>Drugs</category>
+			<rating>0</rating>
+			<source>CF</source>
+			<page>185</page>
+			<avail>12F</avail>
+			<cost>750</cost>
+		</gear>
+		<gear>
+			<id>1c672c5d-88f7-43dd-b4d0-42571eb07547</id>
+			<name>Leäl</name>
+			<category>Drugs</category>
+			<rating>0</rating>
+			<source>CF</source>
+			<page>185</page>
+			<avail>10F</avail>
+			<cost>400</cost>
+		</gear>
+		<gear>
+			<id>58319c25-b724-4db4-b492-1068ca44cb73</id>
+			<name>Little Smoke</name>
+			<category>Drugs</category>
+			<rating>0</rating>
+			<source>CF</source>
+			<page>187</page>
+			<avail>12F</avail>
+			<cost>1800</cost>
+		</gear>
+		<gear>
+			<id>65122a92-ae48-4e94-8c68-69c1bdc7d46a</id>
+			<name>Memory Fog</name>
+			<category>Drugs</category>
+			<rating>0</rating>
+			<source>CF</source>
+			<page>181</page>
+			<avail>6R</avail>
+			<cost>100</cost>
+		</gear>
+		<gear>
+			<id>a2b0310b-5a8f-4b01-b478-967d345ce22c</id>
+			<name>Nightwatch</name>
+			<category>Drugs</category>
+			<rating>0</rating>
+			<source>CF</source>
+			<page>182</page>
+			<avail>3R</avail>
+			<cost>25</cost>
+		</gear>
+		<gear>
+			<id>6e219091-8e3c-4a65-bb1d-78a351d8bf54</id>
+			<name>NoPaint</name>
+			<category>Drugs</category>
+			<rating>0</rating>
+			<source>CF</source>
+			<page>182</page>
+			<avail>3</avail>
+			<cost>15</cost>
+		</gear>
+		<gear>
+			<id>11c547f4-37d1-4d6a-8760-1d11ef48c7f7</id>
+			<name>Oneiro</name>
+			<category>Drugs</category>
+			<rating>0</rating>
+			<source>CF</source>
+			<page>186</page>
+			<avail>6F</avail>
+			<cost>1250</cost>
+		</gear>
+		<gear>
+			<id>aa22ff52-1615-48cb-9e55-e63539ede39a</id>
+			<name>Overdrive</name>
+			<category>Drugs</category>
+			<rating>0</rating>
+			<source>CF</source>
+			<page>186</page>
+			<avail>10F</avail>
+			<cost>800</cost>
+		</gear>
+		<gear>
+			<id>7fdde8cd-95f8-4316-9ca4-2ad06f77cb15</id>
+			<name>Oxygenated Flurocarbons</name>
+			<category>Drugs</category>
+			<rating>0</rating>
+			<source>CF</source>
+			<page>182</page>
+			<avail>12R</avail>
+			<cost>2000</cost>
+		</gear>
+		<gear>
+			<id>c3965bac-b2b0-47b1-96d8-0a1a7cb4e1b6</id>
+			<name>Pixie Dust</name>
+			<category>Drugs</category>
+			<rating>0</rating>
+			<source>CF</source>
+			<page>186</page>
+			<avail>8F</avail>
+			<cost>800</cost>
+		</gear>
+		<gear>
+			<id>9c3ae30d-dd3e-49da-a30b-acbe06b444ac</id>
+			<name>Push</name>
+			<category>Drugs</category>
+			<rating>0</rating>
+			<source>CF</source>
+			<page>182</page>
+			<avail>4F</avail>
+			<cost>25</cost>
+		</gear>
+		<gear>
+			<id>1131acde-3791-4870-8c05-1b261e3beaa1</id>
+			<name>PsychChips (Illegal)</name>
+			<category>Drugs</category>
+			<rating>0</rating>
+			<source>CF</source>
+			<page>187</page>
+			<avail>6F</avail>
+			<cost>500</cost>
+		</gear>
+		<gear>
+			<id>48c252e2-8bfd-46e4-ae77-b394b9e92773</id>
+			<name>PsychChips (Legal)</name>
+			<category>Drugs</category>
+			<rating>0</rating>
+			<source>CF</source>
+			<page>187</page>
+			<avail>4R</avail>
+			<cost>350</cost>
+		</gear>
+		<gear>
+			<id>5fe2bf62-471e-4000-8ab8-641623983302</id>
+			<name>Red Mescaline</name>
+			<category>Drugs</category>
+			<rating>0</rating>
+			<source>CF</source>
+			<page>182</page>
+			<avail>4R</avail>
+			<cost>50</cost>
+		</gear>
+		<gear>
+			<id>60cfe7ff-c634-405f-9894-7baee61e4445</id>
+			<name>Ripper</name>
+			<category>Drugs</category>
+			<rating>0</rating>
+			<source>CF</source>
+			<page>182</page>
+			<avail>6F</avail>
+			<cost>60</cost>
+		</gear>
+		<gear>
+			<id>68ac6703-8540-4efe-b9d9-51f9db14d6b7</id>
+			<name>Rock Lizard Blood</name>
+			<category>Drugs</category>
+			<rating>0</rating>
+			<source>CF</source>
+			<page>187</page>
+			<avail>10R</avail>
+			<cost>1700</cost>
+		</gear>
+		<gear>
+			<id>127e4e88-6966-44ad-a95b-eeaaa9a7472e</id>
+			<name>Shade</name>
+			<category>Drugs</category>
+			<rating>0</rating>
+			<source>CF</source>
+			<page>187</page>
+			<avail>6R</avail>
+			<cost>1000</cost>
+		</gear>
+		<gear>
+			<id>62d633d1-0e3a-4ea6-a4ba-f88ccdf72cf9</id>
+			<name>Slab</name>
+			<category>Drugs</category>
+			<rating>0</rating>
+			<source>CF</source>
+			<page>183</page>
+			<avail>8R</avail>
+			<cost>250</cost>
+		</gear>
+		<gear>
+			<id>cd2dd310-464f-4f12-ae42-cdc293e3a2df</id>
+			<name>Snuff</name>
+			<category>Drugs</category>
+			<rating>0</rating>
+			<source>CF</source>
+			<page>183</page>
+			<avail>1R</avail>
+			<cost>10</cost>
+		</gear>
+		<gear>
+			<id>6c030daa-7dc0-4d7e-86a8-d36f4b15e13f</id>
+			<name>Sober Time</name>
+			<category>Drugs</category>
+			<rating>0</rating>
+			<source>CF</source>
+			<page>183</page>
+			<avail>6F</avail>
+			<cost>125</cost>
+		</gear>
+		<gear>
+			<id>8a40ed45-a19c-47a6-8449-f3235492e809</id>
+			<name>Soothsayer</name>
+			<category>Drugs</category>
+			<rating>0</rating>
+			<source>CF</source>
+			<page>184</page>
+			<avail>12F</avail>
+			<cost>150</cost>
+		</gear>
+		<gear>
+			<id>7e8a18bd-f80f-432e-b985-823fc6be0d5a</id>
+			<name>Trance</name>
+			<category>Drugs</category>
+			<rating>0</rating>
+			<source>CF</source>
+			<page>186</page>
+			<avail>10F</avail>
+			<cost>1100</cost>
+		</gear>
+		<gear>
+			<id>8a01190e-f484-4fc6-981e-3e954ce17107</id>
+			<name>Woad</name>
+			<category>Drugs</category>
+			<rating>0</rating>
+			<source>CF</source>
+			<page>184</page>
+			<avail>3R</avail>
+			<cost>15</cost>
+		</gear>
+		<gear>
+			<id>ca121b86-d4d1-411d-a524-389e6bd2091b</id>
+			<name>Wudu'aku</name>
+			<category>Drugs</category>
+			<rating>0</rating>
+			<source>CF</source>
+			<page>187</page>
+			<avail>12F</avail>
+			<cost>2350</cost>
+		</gear>
+		<gear>
+			<id>2d35de28-3b3d-4009-8ced-de5fd3869069</id>
+			<name>Zero</name>
+			<category>Drugs</category>
+			<rating>0</rating>
+			<source>CF</source>
+			<page>184</page>
+			<avail>8R</avail>
+			<cost>150</cost>
+		</gear>
+		<gear>
+			<id>dace6412-6d90-4b98-b00c-86483b278e01</id>
+			<name>Zombie Dust</name>
+			<category>Drugs</category>
+			<rating>0</rating>
+			<source>CF</source>
+			<page>187</page>
+			<avail>12F</avail>
+			<cost>1500</cost>
+		</gear>
+		<gear>
+			<id>329f3767-f1ca-49ef-971a-6509ad3e8c41</id>
+			<name>Shiva (Vintage)</name>
+			<category>Drugs</category>
+			<rating>0</rating>
+			<avail>12F</avail>
+			<cost>200</cost>
+			<source>SAG</source>
+			<page>97</page>
+		</gear>
+		<gear>
+			<id>c5c06863-d382-41b7-93de-bd10659515ca</id>
+			<name>Shiva II</name>
+			<category>Drugs</category>
+			<rating>0</rating>
+			<avail>6R</avail>
+			<cost>150</cost>
+			<source>SAG</source>
+			<page>97</page>
+		</gear>
+		<!-- End Region -->
+		<!-- Region BTLs-->
+		<gear>
+			<id>483ca04a-8522-4d12-96ab-4e21dd9a4300</id>
+			<name>Dreamchip</name>
+			<category>BTLs</category>
+			<rating>0</rating>
+			<source>SR5</source>
+			<page>413</page>
+			<avail>4F</avail>
+			<cost>20</cost>
+		</gear>
+		<gear>
+			<id>ea044b03-009c-4515-baef-d37b6b1138af</id>
+			<name>Moodchip</name>
+			<category>BTLs</category>
+			<rating>0</rating>
+			<source>SR5</source>
+			<page>413</page>
+			<avail>4F</avail>
+			<cost>50</cost>
+		</gear>
+		<gear>
+			<id>2e98e2af-6a0e-4b2f-a573-1766552b4ba4</id>
+			<name>Personafix</name>
+			<category>BTLs</category>
+			<rating>0</rating>
+			<source>SR5</source>
+			<page>413</page>
+			<avail>4F</avail>
+			<cost>200</cost>
+		</gear>
+		<gear>
+			<id>de2bd382-6339-479d-8120-59dd65bde6e6</id>
+			<name>Tripchip</name>
+			<category>BTLs</category>
+			<rating>0</rating>
+			<source>SR5</source>
+			<page>413</page>
+			<avail>4F</avail>
+			<cost>100</cost>
+		</gear>
+		<gear>
+			<id>08712808-0ef9-405f-a515-a84c27b7c4d4</id>
+			<name>Downer BTL</name>
+			<category>BTLs</category>
+			<rating>0</rating>
+			<source>CF</source>
+			<page>192</page>
+			<avail>4F</avail>
+			<cost>50</cost>
+		</gear>
+		<gear>
+			<id>1db59c8c-5939-4782-982e-26602e3cd749</id>
+			<name>Upper BTL</name>
+			<category>BTLs</category>
+			<rating>0</rating>
+			<source>CF</source>
+			<page>192</page>
+			<avail>4F</avail>
+			<cost>50</cost>
+		</gear>
+		<gear>
+			<id>27681339-dc48-4d84-9341-80d962996214</id>
+			<name>Hyper BTL</name>
+			<category>BTLs</category>
+			<rating>0</rating>
+			<source>CF</source>
+			<page>192</page>
+			<avail>4F</avail>
+			<cost>50</cost>
+		</gear>
+		<gear>
+			<id>2e55385c-c30b-4d0a-87de-cdd73f0fe9a6</id>
+			<name>Chill BTL</name>
+			<category>BTLs</category>
+			<rating>0</rating>
+			<source>CF</source>
+			<page>193</page>
+			<avail>4F</avail>
+			<cost>50</cost>
+		</gear>
+		<gear>
+			<id>6f0212e2-e656-4e97-ab10-f2521c38189c</id>
+			<name>Berserkr BTL</name>
+			<category>BTLs</category>
+			<rating>0</rating>
+			<source>CF</source>
+			<page>193</page>
+			<avail>8F</avail>
+			<cost>200</cost>
+		</gear>
+		<gear>
+			<id>7cb80189-5893-4852-9d33-dbeea004b0a7</id>
+			<name>Bodyguard BTL</name>
+			<category>BTLs</category>
+			<rating>0</rating>
+			<source>CF</source>
+			<page>193</page>
+			<avail>8F</avail>
+			<cost>200</cost>
+		</gear>
+		<gear>
+			<id>c153d7ec-af89-4c6f-a31d-fc3a6a490de4</id>
+			<name>Infiltrator</name>
+			<category>BTLs</category>
+			<rating>0</rating>
+			<source>CF</source>
+			<page>193</page>
+			<avail>8F</avail>
+			<cost>200</cost>
+		</gear>
+		<gear>
+			<id>e24e181a-e43c-4e01-a1df-f907dc532db0</id>
+			<name>Pacifier</name>
+			<category>BTLs</category>
+			<rating>0</rating>
+			<source>CF</source>
+			<page>193</page>
+			<avail>8F</avail>
+			<cost>200</cost>
+		</gear>
+		<!-- End Region -->
+		<!-- Region Armor Enhancements -->
+		<gear>
+			<id>e8e7b222-99da-4a4f-9c4e-8ffa61838017</id>
+			<name>Concealable Holster</name>
+			<category>Armor Enhancements</category>
+			<rating>0</rating>
+			<source>SR5</source>
+			<page>431</page>
+			<avail>2</avail>
+			<armorcapacity>[4]</armorcapacity>
+			<cost>150</cost>
+		</gear>
+		<gear>
+			<id>5977fb0b-b74e-4eb9-b433-9b7c9877b14f</id>
+			<name>Holster</name>
+			<category>Armor Enhancements</category>
+			<rating>0</rating>
+			<source>SR5</source>
+			<page>431</page>
+			<avail>2</avail>
+			<armorcapacity>[3]</armorcapacity>
+			<cost>150</cost>
+		</gear>
+		<gear>
+			<id>f057b962-1439-4f8e-aa35-2e432a1c833d</id>
+			<name>Quick-Draw Holster</name>
+			<category>Armor Enhancements</category>
+			<rating>0</rating>
+			<source>SR5</source>
+			<page>432</page>
+			<avail>4</avail>
+			<armorcapacity>[4]</armorcapacity>
+			<cost>175</cost>
+		</gear>
+		<gear>
+			<id>82334694-a630-42c4-95d6-eb1345e4ed82</id>
+			<name>Concealed Quick-Draw Holster</name>
+			<category>Armor Enhancements</category>
+			<rating>0</rating>
+			<source>RG</source>
+			<page>51</page>
+			<avail>6</avail>
+			<armorcapacity>[4]</armorcapacity>
+			<cost>275</cost>
+		</gear>
+		<gear>
+			<id>f77fc093-d5cf-4be6-bfeb-311653ecd64e</id>
+			<name>Micro Flare Launcher</name>
+			<category>Armor Enhancements</category>
+			<rating>0</rating>
+			<source>SR5</source>
+			<page>449</page>
+			<avail>0</avail>
+			<addweapon>Micro Flare Launcher</addweapon>
+			<armorcapacity>[1]</armorcapacity>
+			<cost>175</cost>
+		</gear>
+		<gear>
+			<id>01c28047-0446-4f3d-817d-4805317167ce</id>
+			<name>Distributed Deck</name>
+			<category>Armor Enhancements</category>
+			<rating>0</rating>
+			<source>CA</source>
+			<page>139</page>
+			<avail>+2</avail>
+			<addoncategory>Cyberdecks</addoncategory>
+			<armorcapacity>[6]</armorcapacity>
+			<cost>Children Cost * 0.1</cost>
+		</gear>
+		<!-- End Region -->
+		<!-- Region Commlink Accessories -->
+		<gear>
+			<id>d66c8cfa-2d00-4f5f-ac7a-eed5f5f7dde7</id>
+			<name>Attack Dongle</name>
+			<category>Commlink Accessories</category>
+			<rating>6</rating>
+			<source>DT</source>
+			<page>61</page>
+			<avail>(Rating*2)R</avail>
+			<armorcapacity>[2]</armorcapacity>
+			<cost>(Rating*Rating)*3000</cost>
+			<devicerating>0</devicerating>
+		</gear>
+		<gear>
+			<id>f52b8d11-f1ba-4fa2-9a1b-07a533b21b05</id>
+			<name>Stealth Dongle</name>
+			<category>Commlink Accessories</category>
+			<rating>6</rating>
+			<source>DT</source>
+			<page>62</page>
+			<avail>(Rating*2)R</avail>
+			<armorcapacity>[2]</armorcapacity>
+			<cost>(Rating*Rating)*3000</cost>
+			<devicerating>0</devicerating>
+		</gear>
+		<gear>
+			<id>6c51c77c-7fb7-4ac4-aece-b800047d6d7f</id>
+			<name>Cable Tap</name>
+			<category>Commlink Accessories</category>
+			<rating>0</rating>
+			<source>DT</source>
+			<page>61</page>
+			<avail>8R</avail>
+			<armorcapacity>[2]</armorcapacity>
+			<cost>500</cost>
+			<devicerating>0</devicerating>
+		</gear>
+		<gear>
+			<id>78c6b0ef-4ac5-4623-bf52-4f299e84d036</id>
+			<name>Stun Dongle</name>
+			<category>Commlink Accessories</category>
+			<rating>0</rating>
+			<source>DT</source>
+			<page>62</page>
+			<avail>6R</avail>
+			<addweapon>Stun Dongle</addweapon>
+			<armorcapacity>[2]</armorcapacity>
+			<cost>600</cost>
+			<devicerating>0</devicerating>
+		</gear>
+		<gear>
+			<id>e2689c1f-4dd1-40b7-8771-1bb5926b5ebf</id>
+			<name>Receiver</name>
+			<category>Commlink Accessories</category>
+			<rating>0</rating>
+			<source>DT</source>
+			<page>62</page>
+			<avail>3</avail>
+			<armorcapacity>[2]</armorcapacity>
+			<cost>400</cost>
+			<devicerating>0</devicerating>
+		</gear>
+		<!-- End Region -->
+		<!-- Region Commlink and Cyberdeck Form Factors -->
+		<gear>
+			<id>f4ea77c8-e4d4-46a7-b43d-5193d4e0ea48</id>
+			<name>Commlink Form Factor, Non-Standard</name>
+			<category>Commlink/Cyberdeck Form Factors</category>
+			<rating>0</rating>
+			<source>DT</source>
+			<page>61</page>
+			<avail>+2</avail>
+			<bonus>
+				<selecttext />
+			</bonus>
+			<cost>Gear Cost * 0.2</cost>
+		</gear>
+		<gear>
+			<id>d57e91ee-89b6-47ab-86fc-1977b92b79aa</id>
+			<name>Commlink Form Factor, Weapon</name>
+			<category>Commlink/Cyberdeck Form Factors</category>
+			<rating>0</rating>
+			<source>DT</source>
+			<page>61</page>
+			<avail>+4R</avail>
+			<cost>Gear Cost * 0.5</cost>
+		</gear>
+		<gear>
+			<id>0d8a2bef-a76e-4152-9a6d-003311e16555</id>
+			<name>Cyberdeck Form Factor, Non-Standard</name>
+			<category>Commlink/Cyberdeck Form Factors</category>
+			<rating>0</rating>
+			<source>DT</source>
+			<page>62</page>
+			<avail>+3</avail>
+			<bonus>
+				<selecttext />
+			</bonus>
+			<cost>Gear Cost * 0.2</cost>
+		</gear>
+		<gear>
+			<id>88c4b801-d7e1-4a20-9ddc-97644e15e85f</id>
+			<name>Cyberdeck Form Factor, Weapon</name>
+			<category>Commlink/Cyberdeck Form Factors</category>
+			<rating>0</rating>
+			<source>DT</source>
+			<page>62</page>
+			<avail>+6R</avail>
+			<cost>Gear Cost * 0.5</cost>
+		</gear>
+		<!-- End Region -->
+		<!-- Region Cyberdeck Modules -->
+		<gear>
+			<id>b9b50b8f-de23-4953-b25d-45aaa6a9952f</id>
+			<name>Hardening</name>
+			<category>Cyberdeck Modules</category>
+			<rating>0</rating>
+			<source>DT</source>
+			<page>65</page>
+			<avail>3R</avail>
+			<armorcapacity>[2]</armorcapacity>
+			<cost>1500</cost>
+			<devicerating>0</devicerating>
+		</gear>
+		<gear>
+			<id>7355616d-5d79-4d0a-96f2-5ca4095fcabf</id>
+			<name>Induction Receiver</name>
+			<category>Cyberdeck Modules</category>
+			<rating>0</rating>
+			<source>DT</source>
+			<page>65</page>
+			<avail>10R</avail>
+			<armorcapacity>[2]</armorcapacity>
+			<cost>1200</cost>
+			<devicerating>0</devicerating>
+		</gear>
+		<gear>
+			<id>8706c98d-b53b-4a29-b21b-a921030ae801</id>
+			<name>Multidimensional Coprocessor</name>
+			<category>Cyberdeck Modules</category>
+			<rating>0</rating>
+			<source>DT</source>
+			<page>65</page>
+			<avail>7R</avail>
+			<armorcapacity>[2]</armorcapacity>
+			<bonus>
+				<matrixinitiativedice precedence="-1">1</matrixinitiativedice>
+			</bonus>
+			<cost>1400</cost>
+			<devicerating>0</devicerating>
+		</gear>
+		<gear>
+			<id>9604bbf8-49a0-46ae-8a42-f7e2d473f5c2</id>
+			<name>Overwatch Mask</name>
+			<category>Cyberdeck Modules</category>
+			<rating>0</rating>
+			<source>DT</source>
+			<page>65</page>
+			<avail>9F</avail>
+			<armorcapacity>[2]</armorcapacity>
+			<cost>4200</cost>
+			<devicerating>0</devicerating>
+		</gear>
+		<gear>
+			<id>f11b2c82-6dbb-4e32-831f-1387fff2274c</id>
+			<name>Program Carrier</name>
+			<category>Cyberdeck Modules</category>
+			<rating>0</rating>
+			<source>DT</source>
+			<page>65</page>
+			<avail>2</avail>
+			<armorcapacity>[2]</armorcapacity>
+			<bonus>
+				<selecttext />
+			</bonus>
+			<cost>900</cost>
+			<devicerating>0</devicerating>
+		</gear>
+		<gear>
+			<id>4ab02099-2d3c-437f-bdba-26ec919283c3</id>
+			<name>Self-Destruct</name>
+			<category>Cyberdeck Modules</category>
+			<rating>0</rating>
+			<source>DT</source>
+			<page>65</page>
+			<avail>12F</avail>
+			<armorcapacity>[2]</armorcapacity>
+			<cost>200</cost>
+			<devicerating>0</devicerating>
+		</gear>
+		<gear>
+			<id>ec2a95d8-0c4a-459b-85b3-420174c09d5e</id>
+			<name>Vectored Signal Filter</name>
+			<category>Cyberdeck Modules</category>
+			<rating>0</rating>
+			<source>DT</source>
+			<page>65</page>
+			<avail>3</avail>
+			<armorcapacity>[2]</armorcapacity>
+			<cost>800</cost>
+			<devicerating>0</devicerating>
+		</gear>
+		<gear>
+			<id>fbb2f661-b915-4e87-9d81-b9d04702112f</id>
+			<name>Hitcher Jacks</name>
+			<category>Cyberdeck Modules</category>
+			<rating>0</rating>
+			<source>HKS</source>
+			<page>76</page>
+			<avail>0</avail>
+			<armorcapacity>[2]</armorcapacity>
+			<cost>1000</cost>
+			<devicerating>0</devicerating>
+		</gear>
+		<gear>
+			<id>0d2bfeea-9d1b-43b5-91f1-1fb84bc3110b</id>
+			<name>Vidscreen Display</name>
+			<category>Cyberdeck Modules</category>
+			<rating>0</rating>
+			<source>HKS</source>
+			<page>77</page>
+			<avail>0</avail>
+			<armorcapacity>[2]</armorcapacity>
+			<cost>500</cost>
+			<devicerating>0</devicerating>
+		</gear>
+		<!-- End Region -->
+		<!-- Region Cyberterminals -->
+		<gear>
+			<id>7bf321d5-a51d-4d16-8466-2a2035c9bfa3</id>
+			<name>Microdeck Deskmaster</name>
+			<category>Cyberterminals</category>
+			<rating>0</rating>
+			<source>HKS</source>
+			<page>78</page>
+			<avail>6</avail>
+			<armorcapacity>[2]</armorcapacity>
+			<attack>0</attack>
+			<capacity>0</capacity>
+			<cost>1000</cost>
+			<dataprocessing>3</dataprocessing>
+			<devicerating>3</devicerating>
+			<firewall>3</firewall>
+			<sleaze>0</sleaze>
+		</gear>
+		<gear>
+			<id>bca172ae-25bc-44a6-9f76-75de7706aaf3</id>
+			<name>Sony R4J</name>
+			<category>Cyberterminals</category>
+			<rating>0</rating>
+			<source>HKS</source>
+			<page>78</page>
+			<avail>8</avail>
+			<armorcapacity>[2]</armorcapacity>
+			<attack>0</attack>
+			<capacity>0</capacity>
+			<cost>2250</cost>
+			<dataprocessing>4</dataprocessing>
+			<devicerating>4</devicerating>
+			<firewall>4</firewall>
+			<sleaze>0</sleaze>
+		</gear>
+		<gear>
+			<id>e344173b-bc60-4ec3-a362-161753b8ad9c</id>
+			<name>Fuchi Cyber-2</name>
+			<category>Cyberterminals</category>
+			<rating>0</rating>
+			<source>HKS</source>
+			<page>78</page>
+			<avail>10</avail>
+			<armorcapacity>[2]</armorcapacity>
+			<attack>0</attack>
+			<capacity>0</capacity>
+			<cost>3000</cost>
+			<dataprocessing>5</dataprocessing>
+			<devicerating>5</devicerating>
+			<firewall>5</firewall>
+			<sleaze>0</sleaze>
+		</gear>
+		<gear>
+			<id>6cbd5a4d-217e-4465-8e32-3ee3a9f80c67</id>
+			<name>MCT Sarari-Man</name>
+			<category>Cyberterminals</category>
+			<rating>0</rating>
+			<source>HKS</source>
+			<page>78</page>
+			<avail>12</avail>
+			<armorcapacity>[2]</armorcapacity>
+			<attack>0</attack>
+			<capacity>0</capacity>
+			<cost>5000</cost>
+			<dataprocessing>6</dataprocessing>
+			<devicerating>6</devicerating>
+			<firewall>6</firewall>
+			<sleaze>0</sleaze>
+		</gear>
+		<gear>
+			<id>ac4cdb1d-8587-4a93-b881-643da080e1e3</id>
+			<name>Renraku Desukuwa-Ku</name>
+			<category>Cyberterminals</category>
+			<rating>0</rating>
+			<source>HKS</source>
+			<page>78</page>
+			<avail>14</avail>
+			<armorcapacity>[2]</armorcapacity>
+			<attack>0</attack>
+			<capacity>0</capacity>
+			<cost>8000</cost>
+			<dataprocessing>7</dataprocessing>
+			<devicerating>7</devicerating>
+			<firewall>7</firewall>
+			<sleaze>0</sleaze>
+		</gear>
+		<gear>
+			<id>d941471d-cb5e-4f8e-b448-e828aae21654</id>
+			<name>Fairlight Joyeuse</name>
+			<category>Cyberterminals</category>
+			<rating>0</rating>
+			<source>HKS</source>
+			<page>78</page>
+			<avail>16</avail>
+			<armorcapacity>[2]</armorcapacity>
+			<attack>0</attack>
+			<capacity>0</capacity>
+			<cost>12000</cost>
+			<dataprocessing>8</dataprocessing>
+			<devicerating>8</devicerating>
+			<firewall>8</firewall>
+			<sleaze>0</sleaze>
+		</gear>
+		<!-- End Region -->
+		<!-- Region Electronic Modification -->
+		<gear>
+			<id>f860ec1a-b688-4975-95f4-4c11648b04f0</id>
+			<name>Add Attack Modification</name>
+			<category>Electronic Modification</category>
+			<rating>0</rating>
+			<source>DT</source>
+			<page>66</page>
+			<avail>0</avail>
+			<armorcapacity>[2]</armorcapacity>
+			<cost>0</cost>
+			<devicerating>0</devicerating>
+		</gear>
+		<gear>
+			<id>6638ae8f-d6e4-4d0b-ba3f-0fe05ef64ce0</id>
+			<name>Add Sleaze Modification</name>
+			<category>Electronic Modification</category>
+			<rating>0</rating>
+			<source>DT</source>
+			<page>66</page>
+			<avail>0</avail>
+			<armorcapacity>[2]</armorcapacity>
+			<cost>0</cost>
+			<devicerating>0</devicerating>
+		</gear>
+		<gear>
+			<id>d6802ad9-5dca-434a-bc92-bf8a17a8c5dc</id>
+			<name>Add Module</name>
+			<category>Electronic Modification</category>
+			<rating>0</rating>
+			<source>DT</source>
+			<page>66</page>
+			<avail>0</avail>
+			<armorcapacity>[2]</armorcapacity>
+			<bonus>
+				<selecttext />
+			</bonus>
+			<cost>0</cost>
+			<devicerating>0</devicerating>
+		</gear>
+		<gear>
+			<id>e833a66b-f8b6-4720-b702-ee8efb8522c7</id>
+			<name>Increase Sleaze Modification</name>
+			<category>Electronic Modification</category>
+			<rating>0</rating>
+			<source>DT</source>
+			<page>66</page>
+			<avail>0</avail>
+			<armorcapacity>[2]</armorcapacity>
+			<cost>0</cost>
+			<devicerating>0</devicerating>
+		</gear>
+		<gear>
+			<id>e2c6eded-5897-4ae6-9911-230292d3f858</id>
+			<name>Increase Attack Modification</name>
+			<category>Electronic Modification</category>
+			<rating>0</rating>
+			<source>DT</source>
+			<page>66</page>
+			<avail>0</avail>
+			<armorcapacity>[2]</armorcapacity>
+			<cost>0</cost>
+			<devicerating>0</devicerating>
+		</gear>
+		<gear>
+			<id>0b2cb1ca-d97a-4aee-bf63-5c516b4d0e3e</id>
+			<name>Increase Data Processing Modification</name>
+			<category>Electronic Modification</category>
+			<rating>0</rating>
+			<source>DT</source>
+			<page>66</page>
+			<avail>0</avail>
+			<armorcapacity>[2]</armorcapacity>
+			<cost>0</cost>
+			<devicerating>0</devicerating>
+		</gear>
+		<gear>
+			<id>fe32ba65-0c81-48df-98cb-d80f740d54a5</id>
+			<name>Increase Firewall Modification</name>
+			<category>Electronic Modification</category>
+			<rating>0</rating>
+			<source>DT</source>
+			<page>66</page>
+			<avail>0</avail>
+			<armorcapacity>[2]</armorcapacity>
+			<cost>0</cost>
+			<devicerating>0</devicerating>
+		</gear>
+		<gear>
+			<id>02100ba4-7b39-4cdc-9e7a-6c6454d34dae</id>
+			<name>Modify Matrix Attribute</name>
+			<category>Electronic Modification</category>
+			<rating>0</rating>
+			<source>DT</source>
+			<page>66</page>
+			<avail>0</avail>
+			<armorcapacity>[2]</armorcapacity>
+			<cost>0</cost>
+			<devicerating>0</devicerating>
+		</gear>
+		<gear>
+			<id>48f8cb8e-dc9f-405e-b49a-fce3d61a1bda</id>
+			<name>Persona Firmware</name>
+			<category>Electronic Modification</category>
+			<rating>0</rating>
+			<source>DT</source>
+			<page>66</page>
+			<avail>0</avail>
+			<armorcapacity>[2]</armorcapacity>
+			<cost>0</cost>
+			<devicerating>0</devicerating>
+		</gear>
+		<gear>
+			<id>f56affe6-0159-4f7a-ba4d-b5283bd25c44</id>
+			<name>Electronic Parts</name>
+			<category>Electronic Parts</category>
+			<rating>0</rating>
+			<source>DT</source>
+			<page>66</page>
+			<avail>0</avail>
+			<armorcapacity>[2]</armorcapacity>
+			<cost>250</cost>
+			<devicerating>0</devicerating>
+		</gear>
+		<gear>
+			<id>ec53ae4e-086f-4817-8cc2-ec574aa7cd51</id>
+			<name>Electronic Parts, Five-Pack</name>
+			<category>Electronic Parts</category>
+			<rating>0</rating>
+			<source>DT</source>
+			<page>66</page>
+			<avail>0</avail>
+			<armorcapacity>[2]</armorcapacity>
+			<cost>1000</cost>
+			<costfor>5</costfor>
+			<devicerating>0</devicerating>
+		</gear>
+		<!-- End Region -->
+		<!-- Region Hard Nanoware -->
+		<gear>
+			<id>6ba6ff51-9dd3-43fa-8d46-e7fedcc68fe4</id>
+			<name>Anti-Rad</name>
+			<category>Hard Nanoware</category>
+			<rating>6</rating>
+			<source>CF</source>
+			<page>147</page>
+			<avail>14F</avail>
+			<cost>Rating * 6000</cost>
+		</gear>
+		<gear>
+			<id>1fb25d10-fa70-4a4e-87c8-b8a5acbb1473</id>
+			<name>Control Rig Booster</name>
+			<category>Hard Nanoware</category>
+			<rating>3</rating>
+			<source>CF</source>
+			<page>147</page>
+			<avail>12F</avail>
+			<cost>Rating * 6000</cost>
+		</gear>
+		<gear>
+			<id>d139c977-eb78-4234-8cfc-2e4ae909ef6f</id>
+			<name>Nanite Hunters</name>
+			<category>Hard Nanoware</category>
+			<rating>6</rating>
+			<source>CF</source>
+			<page>147</page>
+			<avail>16R</avail>
+			<cost>Rating * 5000</cost>
+		</gear>
+		<gear>
+			<id>f317ccfa-a0ab-4e14-8c6f-436b31061e73</id>
+			<name>Markers</name>
+			<category>Hard Nanoware</category>
+			<rating>3</rating>
+			<source>CF</source>
+			<page>148</page>
+			<avail>12</avail>
+			<cost>Rating * 2000</cost>
+		</gear>
+		<gear>
+			<id>044072d3-824c-49f9-91e2-07ae3e01be3c</id>
+			<name>Nanotattoos</name>
+			<category>Hard Nanoware</category>
+			<rating>6</rating>
+			<source>CF</source>
+			<page>148</page>
+			<avail>12F</avail>
+			<cost>Rating * 1000</cost>
+		</gear>
+		<gear>
+			<id>3718b500-b035-40dd-9f5f-c73682fff3ef</id>
+			<name>Taggants</name>
+			<category>Hard Nanoware</category>
+			<rating>3</rating>
+			<source>CF</source>
+			<page>148</page>
+			<avail>12</avail>
+			<cost>Rating * 600</cost>
+		</gear>
+		<gear>
+			<id>071a20a3-0507-43dc-b504-9aeaeb6df09b</id>
+			<name>Trauma Control System</name>
+			<category>Hard Nanoware</category>
+			<rating>6</rating>
+			<source>CF</source>
+			<page>148</page>
+			<avail>12F</avail>
+			<cost>Rating * 4000</cost>
+		</gear>
+		<!-- End Region -->
+		<!-- Region Food -->
+		<gear>
+			<id>af06a5f9-a010-4e29-95b0-cd3e280d1de3</id>
+			<name>Liter Bottle of Water</name>
+			<category>Food</category>
+			<rating>0</rating>
+			<source>RF</source>
+			<page>253</page>
+			<avail>0</avail>
+			<cost>5</cost>
+		</gear>
+		<gear>
+			<id>e610c754-791a-4e9e-a3ea-7140a2640ae5</id>
+			<name>Liter Carton of Milk</name>
+			<category>Food</category>
+			<rating>0</rating>
+			<source>RF</source>
+			<page>253</page>
+			<avail>0</avail>
+			<cost>10</cost>
+		</gear>
+		<gear>
+			<id>521da263-d929-4447-b93d-446c706bdc91</id>
+			<name>Liter Bottle of Fruit Juice</name>
+			<category>Food</category>
+			<rating>0</rating>
+			<source>RF</source>
+			<page>253</page>
+			<avail>0</avail>
+			<cost>20</cost>
+		</gear>
+		<gear>
+			<id>df183276-c79d-469e-80c2-fa51c06c8b37</id>
+			<name>Soyburger (Basic)</name>
+			<category>Food</category>
+			<rating>0</rating>
+			<source>RF</source>
+			<page>253</page>
+			<avail>0</avail>
+			<cost>1</cost>
+		</gear>
+		<gear>
+			<id>1e4e86d0-9519-4f1f-b1da-3eb2b8513924</id>
+			<name>Soyburger (Fancy)</name>
+			<category>Food</category>
+			<rating>0</rating>
+			<source>RF</source>
+			<page>253</page>
+			<avail>0</avail>
+			<cost>5</cost>
+		</gear>
+		<gear>
+			<id>a59bea14-3576-4bcf-99b4-7c41380d95e2</id>
+			<name>Hamburger (Real Beef)</name>
+			<category>Food</category>
+			<rating>0</rating>
+			<source>RF</source>
+			<page>253</page>
+			<avail>0</avail>
+			<cost>5</cost>
+		</gear>
+		<gear>
+			<id>989796e7-445e-4fa7-87b5-3152612fa6ee</id>
+			<name>Bag of Chips (Large)</name>
+			<category>Food</category>
+			<rating>0</rating>
+			<source>RF</source>
+			<page>253</page>
+			<avail>0</avail>
+			<cost>5</cost>
+		</gear>
+		<gear>
+			<id>2bcdccb2-8821-475d-a7be-c95e72716c68</id>
+			<name>Footlong Krill Sandwich</name>
+			<category>Food</category>
+			<rating>0</rating>
+			<source>RF</source>
+			<page>253</page>
+			<avail>0</avail>
+			<cost>5</cost>
+		</gear>
+		<gear>
+			<id>82857218-86d0-44a9-a36d-d8cd7e3737cb</id>
+			<name>Pot of Soyghetti</name>
+			<category>Food</category>
+			<rating>0</rating>
+			<source>RF</source>
+			<page>253</page>
+			<avail>0</avail>
+			<cost>5</cost>
+		</gear>
+		<gear>
+			<id>f065de65-aa38-472a-8c10-67c0dbb3350b</id>
+			<name>Large Soy Pizza</name>
+			<category>Food</category>
+			<rating>0</rating>
+			<source>RF</source>
+			<page>253</page>
+			<avail>0</avail>
+			<cost>10</cost>
+		</gear>
+		<gear>
+			<id>21c3b8e1-4f35-4aae-8590-b8ccfdad03da</id>
+			<name>Large Pizza</name>
+			<category>Food</category>
+			<rating>0</rating>
+			<source>RF</source>
+			<page>253</page>
+			<avail>0</avail>
+			<cost>50</cost>
+		</gear>
+		<gear>
+			<id>5ca74178-c2fc-43c0-b455-29fa6712e1ff</id>
+			<name>Street Vender Food (Hot Dog, Burrito, Bowl of Ramen, etc)</name>
+			<category>Food</category>
+			<rating>0</rating>
+			<source>RF</source>
+			<page>253</page>
+			<avail>0</avail>
+			<cost>5</cost>
+		</gear>
+		<gear>
+			<id>16632b57-57e3-4af8-b56a-d79c7fc31ef8</id>
+			<name>Apple</name>
+			<category>Food</category>
+			<rating>0</rating>
+			<source>RF</source>
+			<page>253</page>
+			<avail>0</avail>
+			<cost>5</cost>
+		</gear>
+		<gear>
+			<id>f89769d2-0245-416b-98d2-3c3c99e063a9</id>
+			<name>Potato</name>
+			<category>Food</category>
+			<rating>0</rating>
+			<source>RF</source>
+			<page>253</page>
+			<avail>0</avail>
+			<cost>5</cost>
+		</gear>
+		<gear>
+			<id>813dd53f-c0d6-4b54-b47a-d511ff04effd</id>
+			<name>Peach</name>
+			<category>Food</category>
+			<rating>0</rating>
+			<source>RF</source>
+			<page>253</page>
+			<avail>0</avail>
+			<cost>5</cost>
+		</gear>
+		<gear>
+			<id>493ac6a4-fa96-4a20-a991-9c51f4e4fd56</id>
+			<name>Orange</name>
+			<category>Food</category>
+			<rating>0</rating>
+			<source>RF</source>
+			<page>253</page>
+			<avail>0</avail>
+			<cost>5</cost>
+		</gear>
+		<gear>
+			<id>cec4b12b-10b4-4d17-9658-039c7a23e7a0</id>
+			<name>Soy Chicken</name>
+			<category>Food</category>
+			<rating>0</rating>
+			<source>RF</source>
+			<page>253</page>
+			<avail>0</avail>
+			<cost>5</cost>
+		</gear>
+		<gear>
+			<id>f9648fdb-315d-48e2-be3e-3ae22c33b29b</id>
+			<name>Chicken</name>
+			<category>Food</category>
+			<rating>0</rating>
+			<source>RF</source>
+			<page>253</page>
+			<avail>0</avail>
+			<cost>20</cost>
+		</gear>
+		<gear>
+			<id>d472737d-a4f9-4e86-9f54-fc826ae66e7e</id>
+			<name>Myco-protein Steak</name>
+			<category>Food</category>
+			<rating>0</rating>
+			<source>RF</source>
+			<page>253</page>
+			<avail>0</avail>
+			<cost>10</cost>
+		</gear>
+		<gear>
+			<id>0bf6dcab-a2cd-4d6e-aead-6e3ee665070b</id>
+			<name>Steak</name>
+			<category>Food</category>
+			<rating>0</rating>
+			<source>RF</source>
+			<page>253</page>
+			<avail>0</avail>
+			<cost>50</cost>
+		</gear>
+		<gear>
+			<id>123640de-1048-4c37-8cb5-90a60b5ef628</id>
+			<name>Average Meal for One (At Home)</name>
+			<category>Food</category>
+			<rating>0</rating>
+			<source>RF</source>
+			<page>253</page>
+			<avail>0</avail>
+			<cost>5</cost>
+		</gear>
+		<gear>
+			<id>38466448-1b7b-4c78-a95f-4938db344e9c</id>
+			<name>Average Meal for One (Out)</name>
+			<category>Food</category>
+			<rating>0</rating>
+			<source>RF</source>
+			<page>253</page>
+			<avail>0</avail>
+			<cost>10</cost>
+		</gear>
+		<gear>
+			<id>e76d034c-ba0a-4f65-b5d8-e98f9db63aa2</id>
+			<name>Good Meal for One (Out)</name>
+			<category>Food</category>
+			<rating>0</rating>
+			<source>RF</source>
+			<page>253</page>
+			<avail>2</avail>
+			<cost>50</cost>
+		</gear>
+		<gear>
+			<id>8bb9eb42-9e7c-48e7-a666-a46b88f12486</id>
+			<name>Fancy Meal for One (Out)</name>
+			<category>Food</category>
+			<rating>0</rating>
+			<source>RF</source>
+			<page>253</page>
+			<avail>8</avail>
+			<cost>500</cost>
+		</gear>
+		<gear>
+			<id>730c577e-092f-4e1f-89bc-be65b5b5b463</id>
+			<name>Soy Taco</name>
+			<category>Food</category>
+			<rating>0</rating>
+			<source>RF</source>
+			<page>255</page>
+			<avail>0</avail>
+			<cost>1</cost>
+		</gear>
+		<gear>
+			<id>cf932c3d-d47e-48eb-9ec0-3d2863dbd16c</id>
+			<name>Soy Hot Dog</name>
+			<category>Food</category>
+			<rating>0</rating>
+			<source>RF</source>
+			<page>255</page>
+			<avail>0</avail>
+			<cost>1</cost>
+		</gear>
+		<gear>
+			<id>ca5ed533-4ba9-4c56-a74c-4d98966682c3</id>
+			<name>Instant Ramen (Pack)</name>
+			<category>Food</category>
+			<rating>0</rating>
+			<source>RF</source>
+			<page>255</page>
+			<avail>0</avail>
+			<cost>1</cost>
+			<costfor>4</costfor>
+		</gear>
+		<!-- End Region -->
+		<!-- Region Entertainment -->
+		<gear>
+			<id>13b4e5f8-a04e-4ca1-877d-c02b9521c676</id>
+			<name>Music Album Download</name>
+			<category>Entertainment</category>
+			<rating>0</rating>
+			<source>RF</source>
+			<page>253</page>
+			<avail>0</avail>
+			<bonus>
+				<selecttext />
+			</bonus>
+			<cost>10</cost>
+		</gear>
+		<gear>
+			<id>b817e75b-3e79-49e1-be14-9760c8d7bbc6</id>
+			<name>Movie, First Run</name>
+			<category>Entertainment</category>
+			<rating>0</rating>
+			<source>RF</source>
+			<page>253</page>
+			<avail>0</avail>
+			<bonus>
+				<selecttext />
+			</bonus>
+			<cost>20</cost>
+		</gear>
+		<gear>
+			<id>0ac1108f-19af-4fe5-9dff-27eea4dbf760</id>
+			<name>Movie, Second Run</name>
+			<category>Entertainment</category>
+			<rating>0</rating>
+			<source>RF</source>
+			<page>253</page>
+			<avail>0</avail>
+			<bonus>
+				<selecttext />
+			</bonus>
+			<cost>5</cost>
+		</gear>
+		<gear>
+			<id>b91bd05d-cae9-4f08-96df-7ce17c007def</id>
+			<name>Movie, One-View Download</name>
+			<category>Entertainment</category>
+			<rating>0</rating>
+			<source>RF</source>
+			<page>253</page>
+			<avail>0</avail>
+			<bonus>
+				<selecttext />
+			</bonus>
+			<cost>5</cost>
+		</gear>
+		<gear>
+			<id>79ebc733-ea92-4f6a-a1a3-006f3e30fd86</id>
+			<name>Sim Program</name>
+			<category>Entertainment</category>
+			<rating>0</rating>
+			<source>RF</source>
+			<page>253</page>
+			<avail>0</avail>
+			<bonus>
+				<selecttext />
+			</bonus>
+			<cost>50</cost>
+		</gear>
+		<gear>
+			<id>36d6f722-d5ca-4bbe-a067-b00d405258fb</id>
+			<name>Sim Program, One-View Download</name>
+			<category>Entertainment</category>
+			<rating>0</rating>
+			<source>RF</source>
+			<page>253</page>
+			<avail>0</avail>
+			<bonus>
+				<selecttext />
+			</bonus>
+			<cost>10</cost>
+		</gear>
+		<gear>
+			<id>2e1b37a1-8add-43f8-bf2d-e970cb010f80</id>
+			<name>Portable Music Player</name>
+			<category>Entertainment</category>
+			<rating>0</rating>
+			<source>RF</source>
+			<page>253</page>
+			<avail>0</avail>
+			<bonus>
+				<selecttext />
+			</bonus>
+			<cost>10</cost>
+		</gear>
+		<gear>
+			<id>1b18e3df-3858-44c8-a3a0-feadc903d916</id>
+			<name>Prepaid Commlink (Cheap)</name>
+			<category>Entertainment</category>
+			<rating>0</rating>
+			<source>RF</source>
+			<page>253</page>
+			<avail>0</avail>
+			<cost>20</cost>
+		</gear>
+		<gear>
+			<id>554574da-4794-44ed-bf5e-123c70cbe047</id>
+			<name>Prepaid Commlink (Good)</name>
+			<category>Entertainment</category>
+			<rating>0</rating>
+			<source>RF</source>
+			<page>253</page>
+			<avail>0</avail>
+			<cost>100</cost>
+		</gear>
+		<gear>
+			<id>033022fc-5148-45b3-976b-b13b384fafb1</id>
+			<name>Video Game (New)</name>
+			<category>Entertainment</category>
+			<rating>0</rating>
+			<source>RF</source>
+			<page>253</page>
+			<avail>0</avail>
+			<bonus>
+				<selecttext />
+			</bonus>
+			<cost>50</cost>
+		</gear>
+		<gear>
+			<id>f639e396-b7f4-4543-9196-4d494de103e4</id>
+			<name>Video Game (Old/Used)</name>
+			<category>Entertainment</category>
+			<rating>0</rating>
+			<source>RF</source>
+			<page>253</page>
+			<avail>0</avail>
+			<bonus>
+				<selecttext />
+			</bonus>
+			<cost>20</cost>
+		</gear>
+		<gear>
+			<id>dd07dead-5322-4f52-aacd-575e2223a9e7</id>
+			<name>Magazine (Download)</name>
+			<category>Entertainment</category>
+			<rating>0</rating>
+			<source>RF</source>
+			<page>253</page>
+			<avail>0</avail>
+			<bonus>
+				<selecttext />
+			</bonus>
+			<cost>5</cost>
+		</gear>
+		<gear>
+			<id>79fee23d-b478-488f-842d-b0a88fabcbd6</id>
+			<name>Magazine (Printout)</name>
+			<category>Entertainment</category>
+			<rating>0</rating>
+			<source>RF</source>
+			<page>253</page>
+			<avail>0</avail>
+			<bonus>
+				<selecttext />
+			</bonus>
+			<cost>5</cost>
+		</gear>
+		<gear>
+			<id>fe09e753-8f23-4ae3-84c6-b7704ca09432</id>
+			<name>Book (Download)</name>
+			<category>Entertainment</category>
+			<rating>0</rating>
+			<source>RF</source>
+			<page>253</page>
+			<avail>0</avail>
+			<bonus>
+				<selecttext />
+			</bonus>
+			<cost>20</cost>
+		</gear>
+		<gear>
+			<id>f1a07f84-485b-4958-83b9-4736d70251a2</id>
+			<name>Book (Printout)</name>
+			<category>Entertainment</category>
+			<rating>0</rating>
+			<source>RF</source>
+			<page>253</page>
+			<avail>0</avail>
+			<bonus>
+				<selecttext />
+			</bonus>
+			<cost>20</cost>
+		</gear>
+		<gear>
+			<id>5097064d-3ae8-4e1b-8f37-c391a94c0dab</id>
+			<name>Textbook, Undergraduate (Download)</name>
+			<category>Entertainment</category>
+			<rating>0</rating>
+			<source>RF</source>
+			<page>253</page>
+			<avail>0</avail>
+			<bonus>
+				<selecttext />
+			</bonus>
+			<cost>100</cost>
+		</gear>
+		<gear>
+			<id>45da425d-750c-4c2e-ad6c-67bbae1b5823</id>
+			<name>Textbook, Undergraduate (Printout)</name>
+			<category>Entertainment</category>
+			<rating>0</rating>
+			<source>RF</source>
+			<page>253</page>
+			<avail>0</avail>
+			<bonus>
+				<selecttext />
+			</bonus>
+			<cost>100</cost>
+		</gear>
+		<gear>
+			<id>6e46ffe8-c11a-4fd3-a3d3-518fe1cb186e</id>
+			<name>Textbook, Graduate (Download)</name>
+			<category>Entertainment</category>
+			<rating>0</rating>
+			<source>RF</source>
+			<page>253</page>
+			<avail>0</avail>
+			<bonus>
+				<selecttext />
+			</bonus>
+			<cost>500</cost>
+		</gear>
+		<gear>
+			<id>728d329c-b334-4922-bf7a-81d88d008527</id>
+			<name>Textbook, Graduate (Printout)</name>
+			<category>Entertainment</category>
+			<rating>0</rating>
+			<source>RF</source>
+			<page>253</page>
+			<avail>0</avail>
+			<bonus>
+				<selecttext />
+			</bonus>
+			<cost>500</cost>
+		</gear>
+		<gear>
+			<id>a04f38a1-262a-4546-a14e-9715c80eb4ea</id>
+			<name>Trideo Set (Small)</name>
+			<category>Entertainment</category>
+			<rating>0</rating>
+			<source>RF</source>
+			<page>253</page>
+			<avail>0</avail>
+			<cost>100</cost>
+		</gear>
+		<gear>
+			<id>af40560c-1bbc-42ba-9408-fcc1efb9c72a</id>
+			<name>Trideo Set (Medium)</name>
+			<category>Entertainment</category>
+			<rating>0</rating>
+			<source>RF</source>
+			<page>253</page>
+			<avail>0</avail>
+			<cost>500</cost>
+		</gear>
+		<gear>
+			<id>55f3f684-f24b-4048-aab7-7bc3c02f005b</id>
+			<name>Trideo Set (Large)</name>
+			<category>Entertainment</category>
+			<rating>0</rating>
+			<source>RF</source>
+			<page>253</page>
+			<avail>0</avail>
+			<cost>2000</cost>
+		</gear>
+		<gear>
+			<id>ff00417e-8c96-4cb8-afe1-95a44bf55fc9</id>
+			<name>Ticket for a Show (School)</name>
+			<category>Entertainment</category>
+			<rating>0</rating>
+			<source>RF</source>
+			<page>253</page>
+			<avail>0</avail>
+			<bonus>
+				<selecttext />
+			</bonus>
+			<cost>10</cost>
+		</gear>
+		<gear>
+			<id>eddf3311-dd6d-41c0-aeb6-ad2b424fb12e</id>
+			<name>Ticket for a Show (Normal)</name>
+			<category>Entertainment</category>
+			<rating>0</rating>
+			<source>RF</source>
+			<page>253</page>
+			<avail>4</avail>
+			<bonus>
+				<selecttext />
+			</bonus>
+			<cost>50</cost>
+		</gear>
+		<gear>
+			<id>099de885-bd5d-4994-86cc-d7be6f2df2a4</id>
+			<name>Ticket for a Show (Famous Artist)</name>
+			<category>Entertainment</category>
+			<rating>0</rating>
+			<source>RF</source>
+			<page>253</page>
+			<avail>8</avail>
+			<bonus>
+				<selecttext />
+			</bonus>
+			<cost>500</cost>
+		</gear>
+		<gear>
+			<id>c975d09f-442a-44c6-9659-b7d6889e77af</id>
+			<name>Ticket for Sporting Event (Nosebleed)</name>
+			<category>Entertainment</category>
+			<rating>0</rating>
+			<source>RF</source>
+			<page>253</page>
+			<avail>0</avail>
+			<bonus>
+				<selecttext />
+			</bonus>
+			<cost>50</cost>
+		</gear>
+		<gear>
+			<id>5a9a38a2-12c2-478a-b303-9fd61ee7dab4</id>
+			<name>Ticket for Sporting Event (Normal)</name>
+			<category>Entertainment</category>
+			<rating>0</rating>
+			<source>RF</source>
+			<page>253</page>
+			<avail>4</avail>
+			<bonus>
+				<selecttext />
+			</bonus>
+			<cost>250</cost>
+		</gear>
+		<gear>
+			<id>6f38184c-65e6-4f5f-92a5-86751d693fee</id>
+			<name>Ticket for Sporting Event (Good)</name>
+			<category>Entertainment</category>
+			<rating>0</rating>
+			<source>RF</source>
+			<page>253</page>
+			<avail>8</avail>
+			<bonus>
+				<selecttext />
+			</bonus>
+			<cost>1000</cost>
+		</gear>
+		<gear>
+			<id>bb89c9b0-ff7d-495c-bc86-bbe88076c1cb</id>
+			<name>Box Rental for Ten at a Sporting Event</name>
+			<category>Entertainment</category>
+			<rating>0</rating>
+			<source>RF</source>
+			<page>253</page>
+			<avail>12</avail>
+			<bonus>
+				<selecttext />
+			</bonus>
+			<cost>20000</cost>
+		</gear>
+		<gear>
+			<id>c7da670c-224e-4afa-a11c-5b54c1af04fc</id>
+			<name>Song Download</name>
+			<category>Entertainment</category>
+			<rating>0</rating>
+			<source>RF</source>
+			<page>255</page>
+			<avail>0</avail>
+			<bonus>
+				<selecttext />
+			</bonus>
+			<cost>1</cost>
+		</gear>
+		<gear>
+			<id>846ea561-6c64-497d-99fd-a7c798f01ea0</id>
+			<name>Screamsheet Download</name>
+			<category>Entertainment</category>
+			<rating>0</rating>
+			<source>RF</source>
+			<page>255</page>
+			<avail>0</avail>
+			<bonus>
+				<selecttext />
+			</bonus>
+			<cost>1</cost>
+		</gear>
+		<gear>
+			<id>5c86798b-c144-486f-9cc9-c0c8ec5e23b8</id>
+			<name>Roll of Clear Tape</name>
+			<category>Tools</category>
+			<rating>0</rating>
+			<source>RF</source>
+			<page>255</page>
+			<avail>0</avail>
+			<cost>1</cost>
+		</gear>
+		<gear>
+			<id>41106849-30f5-4976-9020-f4b75959b63a</id>
+			<name>Roll of Masking Tape</name>
+			<category>Tools</category>
+			<rating>0</rating>
+			<source>RF</source>
+			<page>255</page>
+			<avail>0</avail>
+			<cost>1</cost>
+		</gear>
+		<gear>
+			<id>a0110448-c617-4cef-930d-2e673425bb80</id>
+			<name>Matches</name>
+			<category>Tools</category>
+			<rating>0</rating>
+			<source>RF</source>
+			<page>255</page>
+			<avail>0</avail>
+			<cost>1</cost>
+			<costfor>10</costfor>
+		</gear>
+		<gear>
+			<id>deb30d8e-6de3-43a5-85d7-2ced876fc273</id>
+			<name>Lighter (Disposable)</name>
+			<category>Tools</category>
+			<rating>0</rating>
+			<source>RF</source>
+			<page>255</page>
+			<avail>0</avail>
+			<cost>1</cost>
+			<costfor>4</costfor>
+		</gear>
+		<!-- End Region -->
+		<!-- Region Housewares -->
+		<gear>
+			<id>f07ede44-aae5-4708-863f-6708cacc347a</id>
+			<name>Kitchen Timer</name>
+			<category>Housewares</category>
+			<rating>0</rating>
+			<source>RF</source>
+			<page>253</page>
+			<avail>0</avail>
+			<cost>5</cost>
+		</gear>
+		<gear>
+			<id>70016828-fb59-4c90-b342-d426ebca203e</id>
+			<name>Towel</name>
+			<category>Housewares</category>
+			<rating>0</rating>
+			<source>RF</source>
+			<page>253</page>
+			<avail>0</avail>
+			<cost>10</cost>
+		</gear>
+		<gear>
+			<id>7e8abfc5-d62c-45d6-8400-848c15e4cece</id>
+			<name>Pillowcase</name>
+			<category>Housewares</category>
+			<rating>0</rating>
+			<source>RF</source>
+			<page>253</page>
+			<avail>0</avail>
+			<cost>5</cost>
+		</gear>
+		<gear>
+			<id>83707109-9e57-4775-9f28-20da1b5195f7</id>
+			<name>Sheet</name>
+			<category>Housewares</category>
+			<rating>0</rating>
+			<source>RF</source>
+			<page>253</page>
+			<avail>0</avail>
+			<cost>10</cost>
+		</gear>
+		<gear>
+			<id>1d39096e-f9e8-484a-90b3-645f796afeb8</id>
+			<name>Sheet Set</name>
+			<category>Housewares</category>
+			<rating>0</rating>
+			<source>RF</source>
+			<page>253</page>
+			<avail>0</avail>
+			<cost>50</cost>
+		</gear>
+		<gear>
+			<id>efe6a5c9-372a-4ebe-9b86-b9343ef00ecf</id>
+			<name>Table Lamp</name>
+			<category>Housewares</category>
+			<rating>0</rating>
+			<source>RF</source>
+			<page>253</page>
+			<avail>0</avail>
+			<cost>10</cost>
+		</gear>
+		<gear>
+			<id>bc3b56d0-a6b0-426c-b62a-40e1baa0d892</id>
+			<name>Floor Lamp</name>
+			<category>Housewares</category>
+			<rating>0</rating>
+			<source>RF</source>
+			<page>253</page>
+			<avail>0</avail>
+			<cost>50</cost>
+		</gear>
+		<gear>
+			<id>337b3bfb-00b0-4058-9b5f-8df164b1756c</id>
+			<name>Electric Fan (Cheap)</name>
+			<category>Housewares</category>
+			<rating>0</rating>
+			<source>RF</source>
+			<page>253</page>
+			<avail>0</avail>
+			<cost>10</cost>
+		</gear>
+		<gear>
+			<id>3f005184-8b23-4e63-ab8b-e6bf3208d6ce</id>
+			<name>Electric Fan (Good)</name>
+			<category>Housewares</category>
+			<rating>0</rating>
+			<source>RF</source>
+			<page>253</page>
+			<avail>0</avail>
+			<cost>50</cost>
+		</gear>
+		<gear>
+			<id>8b1c61a6-5355-409c-af79-e495218e3ae6</id>
+			<name>Air Conditioner (One Room)</name>
+			<category>Housewares</category>
+			<rating>0</rating>
+			<source>RF</source>
+			<page>253</page>
+			<avail>0</avail>
+			<cost>500</cost>
+		</gear>
+		<gear>
+			<id>670869c9-c4b1-4673-978b-a6d9f228b99f</id>
+			<name>Mat</name>
+			<category>Housewares</category>
+			<rating>0</rating>
+			<source>RF</source>
+			<page>253</page>
+			<avail>0</avail>
+			<cost>10</cost>
+		</gear>
+		<gear>
+			<id>60295864-8e0c-47a8-8e4d-be06fe752a44</id>
+			<name>Rug</name>
+			<category>Housewares</category>
+			<rating>0</rating>
+			<source>RF</source>
+			<page>253</page>
+			<avail>0</avail>
+			<cost>100</cost>
+		</gear>
+		<gear>
+			<id>a2f8d85c-99eb-44ed-b747-ac995f8fec89</id>
+			<name>Universal Connector Cord (Meter)</name>
+			<category>Tools</category>
+			<rating>0</rating>
+			<source>RF</source>
+			<page>254</page>
+			<avail>0</avail>
+			<cost>10</cost>
+		</gear>
+		<gear>
+			<id>ee19955d-cf91-44da-ba5b-9b496dbd14cb</id>
+			<name>Washcloth (Thin)</name>
+			<category>Housewares</category>
+			<rating>0</rating>
+			<source>RF</source>
+			<page>255</page>
+			<avail>0</avail>
+			<cost>1</cost>
+		</gear>
+		<gear>
+			<id>2a2aa705-4996-498f-8e38-af7c30741ae5</id>
+			<name>Paper Plate</name>
+			<category>Housewares</category>
+			<rating>0</rating>
+			<source>RF</source>
+			<page>255</page>
+			<avail>0</avail>
+			<cost>1</cost>
+			<costfor>10</costfor>
+		</gear>
+		<gear>
+			<id>6f6719c5-4f70-4e8c-ba49-7de365629f9b</id>
+			<name>Paper Cup</name>
+			<category>Housewares</category>
+			<rating>0</rating>
+			<source>RF</source>
+			<page>255</page>
+			<avail>0</avail>
+			<cost>1</cost>
+			<costfor>10</costfor>
+		</gear>
+		<gear>
+			<id>968efa9b-fff3-4962-abf3-e81298d35ebb</id>
+			<name>Plastic Plate</name>
+			<category>Housewares</category>
+			<rating>0</rating>
+			<source>RF</source>
+			<page>255</page>
+			<avail>0</avail>
+			<cost>1</cost>
+		</gear>
+		<gear>
+			<id>c599019e-2fd3-4c2f-88f7-4486c7bdbe83</id>
+			<name>Plastic Cup</name>
+			<category>Housewares</category>
+			<rating>0</rating>
+			<source>RF</source>
+			<page>255</page>
+			<avail>0</avail>
+			<cost>1</cost>
+		</gear>
+		<!-- End Region -->
+		<!-- Region Services -->
+		<gear>
+			<id>8eaf2cfb-4a7b-4e2c-b872-19544252dd4b</id>
+			<name>Medical Visit (Cheap)</name>
+			<category>Services</category>
+			<rating>0</rating>
+			<source>RF</source>
+			<page>254</page>
+			<avail>0</avail>
+			<cost>50</cost>
+		</gear>
+		<gear>
+			<id>a901c20b-9309-4e2b-b4b3-cf94c3a7754e</id>
+			<name>Medical Visit (Emergency)</name>
+			<category>Services</category>
+			<rating>0</rating>
+			<source>RF</source>
+			<page>254</page>
+			<avail>0</avail>
+			<cost>500</cost>
+		</gear>
+		<gear>
+			<id>2b3d02cd-30ef-423b-84d0-3f132251f73d</id>
+			<name>Bribe (Cheap)</name>
+			<category>Services</category>
+			<rating>0</rating>
+			<source>RF</source>
+			<page>25</page>
+			<avail>0</avail>
+			<cost>20</cost>
+		</gear>
+		<gear>
+			<id>163c046d-4cb3-4ab3-a4d4-697c93bd4c3d</id>
+			<name>Bribe (Good)</name>
+			<category>Services</category>
+			<rating>0</rating>
+			<source>RF</source>
+			<page>25</page>
+			<avail>0</avail>
+			<cost>100</cost>
+		</gear>
+		<gear>
+			<id>1f8dbb06-b817-4be4-af96-9bc775af9caa</id>
+			<name>Bribe (Lavish)</name>
+			<category>Services</category>
+			<rating>0</rating>
+			<source>RF</source>
+			<page>25</page>
+			<avail>0</avail>
+			<cost>2000</cost>
+		</gear>
+		<gear>
+			<id>e6bc8b1a-6dcb-4b3a-b77b-e65a11384377</id>
+			<name>Prostitute (Cheap)</name>
+			<category>Services</category>
+			<rating>0</rating>
+			<source>RF</source>
+			<page>25</page>
+			<avail>2</avail>
+			<cost>20</cost>
+		</gear>
+		<gear>
+			<id>e89c0769-97e7-43c4-911a-c3fca2b09440</id>
+			<name>Prostitute (Good)</name>
+			<category>Services</category>
+			<rating>0</rating>
+			<source>RF</source>
+			<page>25</page>
+			<avail>4</avail>
+			<cost>100</cost>
+		</gear>
+		<gear>
+			<id>3f704d81-7d5f-44de-8f90-976f14e4fe88</id>
+			<name>Escort Service (Nice)</name>
+			<category>Services</category>
+			<rating>0</rating>
+			<source>RF</source>
+			<page>25</page>
+			<avail>8</avail>
+			<cost>500</cost>
+		</gear>
+		<gear>
+			<id>39feb93e-2762-4881-a419-2be6e2da7dbb</id>
+			<name>Unskilled Labor (Hour)</name>
+			<category>Services</category>
+			<rating>0</rating>
+			<source>RF</source>
+			<page>25</page>
+			<avail>0</avail>
+			<cost>8</cost>
+		</gear>
+		<gear>
+			<id>caf12e8a-e32a-4edb-8d95-9183529008d3</id>
+			<name>Skilled Labor (Hour)</name>
+			<category>Services</category>
+			<rating>0</rating>
+			<source>RF</source>
+			<page>25</page>
+			<avail>4</avail>
+			<cost>20</cost>
+		</gear>
+		<gear>
+			<id>0c4cdbdf-d8d1-421d-a020-4e3925b60491</id>
+			<name>Highly-Skilled Labor (Hour)</name>
+			<category>Services</category>
+			<rating>0</rating>
+			<source>RF</source>
+			<page>25</page>
+			<avail>8</avail>
+			<cost>50</cost>
+		</gear>
+		<!-- End Region -->
+		<!-- Region Tools -->
+		<gear>
+			<id>757d3565-9cf3-469b-b8c9-034b3a926eab</id>
+			<name>Ruler (Cheap)</name>
+			<category>Tools</category>
+			<rating>0</rating>
+			<source>RF</source>
+			<page>255</page>
+			<avail>0</avail>
+			<cost>1</cost>
+		</gear>
+		<gear>
+			<id>2c011b85-93af-41bc-afbe-e2a8ac127652</id>
+			<name>Paintbrush</name>
+			<category>Tools</category>
+			<rating>0</rating>
+			<source>RF</source>
+			<page>255</page>
+			<avail>0</avail>
+			<cost>1</cost>
+		</gear>
+		<gear>
+			<id>227b4ada-738b-4140-8676-927f9d918326</id>
+			<name>House Paint (Liter)</name>
+			<category>Tools</category>
+			<rating>0</rating>
+			<source>RF</source>
+			<page>254</page>
+			<avail>0</avail>
+			<bonus>
+				<selecttext />
+			</bonus>
+			<cost>10</cost>
+		</gear>
+		<gear>
+			<id>828b106c-45bd-43b0-a3c8-a9c37af14f6f</id>
+			<name>Gasoline (Liter)</name>
+			<category>Tools</category>
+			<rating>0</rating>
+			<source>RF</source>
+			<page>254</page>
+			<avail>0</avail>
+			<cost>10</cost>
+		</gear>
+		<gear>
+			<id>647871e8-8dad-42db-8d38-856756b72384</id>
+			<name>Folding Ladder (Meter)</name>
+			<category>Tools</category>
+			<rating>0</rating>
+			<source>RF</source>
+			<page>254</page>
+			<avail>0</avail>
+			<cost>25</cost>
+		</gear>
+		<gear>
+			<id>4280d463-bc30-4add-b410-69b4b1db56e9</id>
+			<name>Can of Spray Paint</name>
+			<category>Tools</category>
+			<rating>0</rating>
+			<source>RF</source>
+			<page>254</page>
+			<avail>0</avail>
+			<bonus>
+				<selecttext />
+			</bonus>
+			<cost>5</cost>
+		</gear>
+		<gear>
+			<id>f30bc378-998c-47f4-b31d-398c3641b1d5</id>
+			<name>Calculator</name>
+			<category>Tools</category>
+			<rating>0</rating>
+			<source>RF</source>
+			<page>254</page>
+			<avail>0</avail>
+			<cost>5</cost>
+		</gear>
+		<gear>
+			<id>31fe7314-87ac-4862-ab96-1bda1efbc22f</id>
+			<name>Ruler (Good)</name>
+			<category>Tools</category>
+			<rating>0</rating>
+			<source>RF</source>
+			<page>254</page>
+			<avail>0</avail>
+			<cost>5</cost>
+		</gear>
+		<gear>
+			<id>ba7ae196-d547-4339-b053-64bf471ef1d4</id>
+			<name>Scissors (Good)</name>
+			<category>Tools</category>
+			<rating>0</rating>
+			<source>RF</source>
+			<page>254</page>
+			<avail>0</avail>
+			<cost>5</cost>
+		</gear>
+		<gear>
+			<id>36b116d0-b401-4f60-b079-b748cf569edb</id>
+			<name>Roll of Duct Tape</name>
+			<category>Tools</category>
+			<rating>0</rating>
+			<source>RF</source>
+			<page>254</page>
+			<avail>0</avail>
+			<cost>5</cost>
+		</gear>
+		<gear>
+			<id>65e6f527-9fff-4e0f-97ea-b8e73c8f1fca</id>
+			<name>Light Bulb (LED)</name>
+			<category>Tools</category>
+			<rating>0</rating>
+			<source>RF</source>
+			<page>254</page>
+			<avail>0</avail>
+			<cost>5</cost>
+		</gear>
+		<gear>
+			<id>dc14482d-7d30-4047-8f79-180ec072f6cb</id>
+			<name>Tube of Epoxy</name>
+			<category>Tools</category>
+			<rating>0</rating>
+			<source>RF</source>
+			<page>254</page>
+			<avail>0</avail>
+			<cost>5</cost>
+		</gear>
+		<gear>
+			<id>17ff01a6-e143-4d07-979d-d524671e1d34</id>
+			<name>Lighter (Good)</name>
+			<category>Tools</category>
+			<rating>0</rating>
+			<source>RF</source>
+			<page>254</page>
+			<avail>0</avail>
+			<cost>5</cost>
+		</gear>
+		<gear>
+			<id>7e970083-2acf-4c0b-8bbb-0d314386eed1</id>
+			<name>Collapsible Shovel</name>
+			<category>Tools</category>
+			<rating>0</rating>
+			<source>RF</source>
+			<page>254</page>
+			<avail>0</avail>
+			<cost>5</cost>
+		</gear>
+		<gear>
+			<id>d8f6f830-27f9-4dd7-91ff-83036c08c146</id>
+			<name>Hand Tool (Cheap)</name>
+			<category>Tools</category>
+			<rating>0</rating>
+			<source>RF</source>
+			<page>254</page>
+			<avail>0</avail>
+			<bonus>
+				<selecttext />
+			</bonus>
+			<cost>5</cost>
+		</gear>
+		<gear>
+			<id>f320c0e2-9f0c-4cc2-a658-0ef885d3c5cb</id>
+			<name>Hand Tool (Good)</name>
+			<category>Tools</category>
+			<rating>0</rating>
+			<source>RF</source>
+			<page>254</page>
+			<avail>0</avail>
+			<bonus>
+				<selecttext />
+			</bonus>
+			<cost>20</cost>
+		</gear>
+		<gear>
+			<id>821862d9-b558-4562-8adf-77707cc34bac</id>
+			<name>Power Tool (Cheap)</name>
+			<category>Tools</category>
+			<rating>0</rating>
+			<source>RF</source>
+			<page>254</page>
+			<avail>0</avail>
+			<bonus>
+				<selecttext />
+			</bonus>
+			<cost>20</cost>
+		</gear>
+		<gear>
+			<id>0ccad261-f107-4248-afd9-03c6b5257308</id>
+			<name>Power Tool (Good)</name>
+			<category>Tools</category>
+			<rating>0</rating>
+			<source>RF</source>
+			<page>254</page>
+			<avail>0</avail>
+			<bonus>
+				<selecttext />
+			</bonus>
+			<cost>100</cost>
+		</gear>
+		<gear>
+			<id>e234b55a-bc17-45db-8eec-7cae4baa93ed</id>
+			<name>Paint Roller</name>
+			<category>Tools</category>
+			<rating>0</rating>
+			<source>RF</source>
+			<page>254</page>
+			<avail>0</avail>
+			<cost>10</cost>
+		</gear>
+		<gear>
+			<id>ae3cdf0d-da25-4171-b2b4-4d9fa92374e2</id>
+			<name>Paint Gun</name>
+			<category>Tools</category>
+			<rating>0</rating>
+			<source>RF</source>
+			<page>254</page>
+			<avail>0</avail>
+			<cost>100</cost>
+		</gear>
+		<gear>
+			<id>8acd6bcd-7f05-4e48-b645-ea9bfd3b93fb</id>
+			<name>Solar Panel (Square Meter)</name>
+			<category>Tools</category>
+			<rating>0</rating>
+			<source>RF</source>
+			<page>254</page>
+			<avail>0</avail>
+			<cost>50</cost>
+		</gear>
+		<gear>
+			<id>29e7f292-89da-4d09-a996-882d5c611762</id>
+			<name>Fanny Pack</name>
+			<category>Tools</category>
+			<rating>0</rating>
+			<source>RF</source>
+			<page>254</page>
+			<avail>0</avail>
+			<cost>5</cost>
+		</gear>
+		<gear>
+			<id>918997db-e89d-4e7a-aed2-1ece657336f5</id>
+			<name>Tool Belt (Cheap)</name>
+			<category>Tools</category>
+			<rating>0</rating>
+			<source>RF</source>
+			<page>254</page>
+			<avail>0</avail>
+			<cost>20</cost>
+		</gear>
+		<gear>
+			<id>4f272f33-e015-4ef9-b80b-faf0b28e5eca</id>
+			<name>Tool Belt (Good)</name>
+			<category>Tools</category>
+			<rating>0</rating>
+			<source>RF</source>
+			<page>254</page>
+			<avail>0</avail>
+			<cost>100</cost>
+		</gear>
+		<gear>
+			<id>9c167ce9-de61-4bbc-bde3-252b99b8e2b4</id>
+			<name>Luggage (Cheap)</name>
+			<category>Tools</category>
+			<rating>0</rating>
+			<source>RF</source>
+			<page>254</page>
+			<avail>0</avail>
+			<cost>20</cost>
+		</gear>
+		<gear>
+			<id>f1d60d11-b2e1-41ba-8cb5-34ce86ee584e</id>
+			<name>Duffel Bag (Cheap)</name>
+			<category>Tools</category>
+			<rating>0</rating>
+			<source>RF</source>
+			<page>254</page>
+			<avail>0</avail>
+			<cost>20</cost>
+		</gear>
+		<gear>
+			<id>6d4d5284-ef86-4960-97a1-fe6883541c75</id>
+			<name>Backpack (Cheap)</name>
+			<category>Tools</category>
+			<rating>0</rating>
+			<source>RF</source>
+			<page>254</page>
+			<avail>0</avail>
+			<cost>20</cost>
+		</gear>
+		<gear>
+			<id>fd5e0fcb-3d44-430e-a7a6-4f07b650adb6</id>
+			<name>Briefcase (Cheap)</name>
+			<category>Tools</category>
+			<rating>0</rating>
+			<source>RF</source>
+			<page>254</page>
+			<avail>0</avail>
+			<cost>20</cost>
+		</gear>
+		<gear>
+			<id>91a60831-8144-44fa-8d28-c0fe4d9acb4e</id>
+			<name>Suitcase (Cheap)</name>
+			<category>Tools</category>
+			<rating>0</rating>
+			<source>RF</source>
+			<page>254</page>
+			<avail>0</avail>
+			<cost>20</cost>
+		</gear>
+		<gear>
+			<id>afff2913-c418-45d3-a0d0-7d22180e3f7c</id>
+			<name>Luggage (Good)</name>
+			<category>Tools</category>
+			<rating>0</rating>
+			<source>RF</source>
+			<page>254</page>
+			<avail>0</avail>
+			<cost>100</cost>
+		</gear>
+		<gear>
+			<id>429fbdba-2818-43db-948a-e138b6bf49f9</id>
+			<name>Duffel Bag (Good)</name>
+			<category>Tools</category>
+			<rating>0</rating>
+			<source>RF</source>
+			<page>254</page>
+			<avail>0</avail>
+			<cost>100</cost>
+		</gear>
+		<gear>
+			<id>d7c98f39-279e-4169-8818-0c3cad08205b</id>
+			<name>Backpack (Good)</name>
+			<category>Tools</category>
+			<rating>0</rating>
+			<source>RF</source>
+			<page>254</page>
+			<avail>0</avail>
+			<cost>100</cost>
+		</gear>
+		<gear>
+			<id>18b58439-6009-4865-8466-e09240c51af2</id>
+			<name>Briefcase (Good)</name>
+			<category>Tools</category>
+			<rating>0</rating>
+			<source>RF</source>
+			<page>254</page>
+			<avail>0</avail>
+			<cost>100</cost>
+		</gear>
+		<gear>
+			<id>c91e95a4-818f-4324-b571-08324ad1162b</id>
+			<name>Suitcase (Good)</name>
+			<category>Tools</category>
+			<rating>0</rating>
+			<source>RF</source>
+			<page>254</page>
+			<avail>0</avail>
+			<cost>100</cost>
+		</gear>
+		<gear>
+			<id>d1f08ce0-e040-41b8-b3f8-cd026a07b6e1</id>
+			<name>Luggage (Nice)</name>
+			<category>Tools</category>
+			<rating>0</rating>
+			<source>RF</source>
+			<page>254</page>
+			<avail>0</avail>
+			<cost>500</cost>
+		</gear>
+		<gear>
+			<id>c22784cf-6ff2-4f65-9120-0be4d8eec1e3</id>
+			<name>Duffel Bag (Nice)</name>
+			<category>Tools</category>
+			<rating>0</rating>
+			<source>RF</source>
+			<page>254</page>
+			<avail>0</avail>
+			<cost>500</cost>
+		</gear>
+		<gear>
+			<id>8459fade-af0f-48a6-b283-b4969d1fe6b7</id>
+			<name>Backpack (Nice)</name>
+			<category>Tools</category>
+			<rating>0</rating>
+			<source>RF</source>
+			<page>254</page>
+			<avail>0</avail>
+			<cost>500</cost>
+		</gear>
+		<gear>
+			<id>bf403263-ff8e-4f0b-a6d6-e180e7d05fcf</id>
+			<name>Briefcase (Nice)</name>
+			<category>Tools</category>
+			<rating>0</rating>
+			<source>RF</source>
+			<page>254</page>
+			<avail>0</avail>
+			<cost>500</cost>
+		</gear>
+		<gear>
+			<id>7ba6ed45-2088-4fc4-ba1b-6f4bc3eb8aad</id>
+			<name>Suitcase (Nice)</name>
+			<category>Tools</category>
+			<rating>0</rating>
+			<source>RF</source>
+			<page>254</page>
+			<avail>0</avail>
+			<cost>500</cost>
+		</gear>
+		<!-- End Region -->
+		<!-- Region Miscellany -->
+		<gear>
+			<id>737ccbc3-3f9f-4064-98f6-5dc7dfd5e8f1</id>
+			<name>Golf Ball</name>
+			<category>Miscellany</category>
+			<rating>0</rating>
+			<source>RF</source>
+			<page>255</page>
+			<avail>0</avail>
+			<cost>1</cost>
+		</gear>
+		<gear>
+			<id>a9ac5a28-960f-4180-9140-e916f2701104</id>
+			<name>Tongs</name>
+			<category>Miscellany</category>
+			<rating>0</rating>
+			<source>RF</source>
+			<page>255</page>
+			<avail>0</avail>
+			<cost>1</cost>
+		</gear>
+		<gear>
+			<id>b5fa31bb-7f2e-463e-a301-1bb92f9b18cf</id>
+			<name>College Bluebook</name>
+			<category>Miscellany</category>
+			<rating>0</rating>
+			<source>RF</source>
+			<page>255</page>
+			<avail>0</avail>
+			<cost>1</cost>
+		</gear>
+		<gear>
+			<id>60df9dae-8c6a-4c2b-9c4f-f76b20aed7be</id>
+			<name>Pocket Notebook</name>
+			<category>Miscellany</category>
+			<rating>0</rating>
+			<source>RF</source>
+			<page>255</page>
+			<avail>0</avail>
+			<cost>1</cost>
+			<costfor>2</costfor>
+		</gear>
+		<gear>
+			<id>79a3ff02-f010-45b5-8533-256fd853b475</id>
+			<name>Index Card</name>
+			<category>Miscellany</category>
+			<rating>0</rating>
+			<source>RF</source>
+			<page>255</page>
+			<avail>0</avail>
+			<cost>1</cost>
+			<costfor>100</costfor>
+		</gear>
+		<gear>
+			<id>753fb331-8c1a-4ec5-be07-af9d59ca76b2</id>
+			<name>Sticky Note</name>
+			<category>Miscellany</category>
+			<rating>0</rating>
+			<source>RF</source>
+			<page>255</page>
+			<avail>0</avail>
+			<cost>1</cost>
+			<costfor>100</costfor>
+		</gear>
+		<gear>
+			<id>30cef1ad-0653-4eb2-a8b9-6d5799bfb04e</id>
+			<name>Crayon</name>
+			<category>Miscellany</category>
+			<rating>0</rating>
+			<source>RF</source>
+			<page>255</page>
+			<avail>0</avail>
+			<cost>1</cost>
+			<costfor>20</costfor>
+		</gear>
+		<gear>
+			<id>13fb7f13-b8a5-4717-83ef-9357f00b2146</id>
+			<name>Pencil</name>
+			<category>Miscellany</category>
+			<rating>0</rating>
+			<source>RF</source>
+			<page>255</page>
+			<avail>0</avail>
+			<cost>1</cost>
+			<costfor>2</costfor>
+		</gear>
+		<gear>
+			<id>6e9ec876-de3a-4eff-bb6a-4cb480985e41</id>
+			<name>Ink Pen (Cheap)</name>
+			<category>Miscellany</category>
+			<rating>0</rating>
+			<source>RF</source>
+			<page>255</page>
+			<avail>0</avail>
+			<cost>1</cost>
+		</gear>
+		<gear>
+			<id>d472bc78-6dda-45c4-9f9a-54d118d3b84f</id>
+			<name>Sandwich Bag</name>
+			<category>Miscellany</category>
+			<rating>0</rating>
+			<source>RF</source>
+			<page>255</page>
+			<avail>0</avail>
+			<cost>1</cost>
+			<costfor>10</costfor>
+		</gear>
+		<gear>
+			<id>9ae307e1-a182-48cf-abb1-31f7c48a0c02</id>
+			<name>Disposable Hand Wipe</name>
+			<category>Miscellany</category>
+			<rating>0</rating>
+			<source>RF</source>
+			<page>255</page>
+			<avail>0</avail>
+			<cost>1</cost>
+			<costfor>50</costfor>
+		</gear>
+		<gear>
+			<id>0db81341-1189-4e0a-a7b4-f23567478072</id>
+			<name>Diaper</name>
+			<category>Miscellany</category>
+			<rating>0</rating>
+			<source>RF</source>
+			<page>255</page>
+			<avail>0</avail>
+			<cost>1</cost>
+			<costfor>2</costfor>
+		</gear>
+		<gear>
+			<id>f08f5416-3673-4787-b9e7-50dc1526e9a1</id>
+			<name>Baby Food</name>
+			<category>Miscellany</category>
+			<rating>0</rating>
+			<source>RF</source>
+			<page>255</page>
+			<avail>0</avail>
+			<cost>1</cost>
+		</gear>
+		<gear>
+			<id>09425101-0700-49fb-a7e7-94a2b8c8f79a</id>
+			<name>Pack of Cigarettes</name>
+			<category>Miscellany</category>
+			<rating>0</rating>
+			<source>RF</source>
+			<page>254</page>
+			<avail>0</avail>
+			<cost>5</cost>
+		</gear>
+		<gear>
+			<id>efa74634-0705-4fa4-8f44-1cb372fcd099</id>
+			<name>Cigar (Decent)</name>
+			<category>Miscellany</category>
+			<rating>0</rating>
+			<source>RF</source>
+			<page>254</page>
+			<avail>0</avail>
+			<cost>10</cost>
+		</gear>
+		<gear>
+			<id>78f2e35e-2c6d-4c92-ade7-51b7aeb2a4f2</id>
+			<name>Cigar (High Quality)</name>
+			<category>Miscellany</category>
+			<rating>0</rating>
+			<source>RF</source>
+			<page>254</page>
+			<avail>0</avail>
+			<cost>100</cost>
+		</gear>
+		<gear>
+			<id>50fb5818-3d83-464c-9bea-2232ba1e7f22</id>
+			<name>Plush Toy</name>
+			<category>Miscellany</category>
+			<rating>0</rating>
+			<source>RF</source>
+			<page>254</page>
+			<avail>0</avail>
+			<cost>5</cost>
+		</gear>
+		<gear>
+			<id>eabfa912-5284-4623-9763-abdf633b48fe</id>
+			<name>Animatronic Plush Toy</name>
+			<category>Miscellany</category>
+			<rating>0</rating>
+			<source>RF</source>
+			<page>254</page>
+			<avail>0</avail>
+			<cost>100</cost>
+		</gear>
+		<gear>
+			<id>e16e09f1-8581-4747-b5ee-5a63bb05d7ea</id>
+			<name>Action Figure</name>
+			<category>Miscellany</category>
+			<rating>0</rating>
+			<source>RF</source>
+			<page>254</page>
+			<avail>0</avail>
+			<cost>10</cost>
+		</gear>
+		<gear>
+			<id>816323bc-2aab-47e7-bd25-8ce2765edb25</id>
+			<name>Animatronic Action Figure</name>
+			<category>Miscellany</category>
+			<rating>0</rating>
+			<source>RF</source>
+			<page>254</page>
+			<avail>0</avail>
+			<cost>200</cost>
+		</gear>
+		<gear>
+			<id>f5198f07-6a3d-4ff1-adac-90135e884908</id>
+			<name>Wrapping Paper (Roll)</name>
+			<category>Miscellany</category>
+			<rating>0</rating>
+			<source>RF</source>
+			<page>254</page>
+			<avail>0</avail>
+			<cost>5</cost>
+		</gear>
+		<gear>
+			<id>93a89589-a59d-4b00-b1b7-1d487b6b7cae</id>
+			<name>Pet Treats</name>
+			<category>Miscellany</category>
+			<rating>0</rating>
+			<source>RF</source>
+			<page>254</page>
+			<avail>0</avail>
+			<cost>5</cost>
+			<costfor>10</costfor>
+		</gear>
+		<gear>
+			<id>01daa0fc-f7c3-4c06-9929-e6e9debd8665</id>
+			<name>Pet Food (kg)</name>
+			<category>Miscellany</category>
+			<rating>0</rating>
+			<source>RF</source>
+			<page>254</page>
+			<avail>0</avail>
+			<cost>2</cost>
+		</gear>
+		<gear>
+			<id>1e8589a2-5737-4870-9a56-8614309a72a9</id>
+			<name>Vehicle Tire (Cheap)</name>
+			<category>Miscellany</category>
+			<rating>0</rating>
+			<source>RF</source>
+			<page>254</page>
+			<avail>0</avail>
+			<cost>50</cost>
+		</gear>
+		<gear>
+			<id>8ed146f5-74c0-4ae5-aa4f-36561baef07a</id>
+			<name>Vehicle Tire (Decent)</name>
+			<category>Miscellany</category>
+			<rating>0</rating>
+			<source>RF</source>
+			<page>254</page>
+			<avail>0</avail>
+			<cost>200</cost>
+		</gear>
+		<gear>
+			<id>8f021953-8e5d-4a42-bca7-f4ac9e76e3df</id>
+			<name>Vehicle Tire (High Quality)</name>
+			<category>Miscellany</category>
+			<rating>0</rating>
+			<source>RF</source>
+			<page>254</page>
+			<avail>0</avail>
+			<cost>1000</cost>
+		</gear>
+		<gear>
+			<id>4753f387-831e-4ff2-8107-c7e79a497e92</id>
+			<name>Fishing Pole (Cheap)</name>
+			<category>Miscellany</category>
+			<rating>0</rating>
+			<source>RF</source>
+			<page>254</page>
+			<avail>0</avail>
+			<cost>20</cost>
+		</gear>
+		<gear>
+			<id>929ba18e-ae4f-4287-a7d8-8765a1c589a6</id>
+			<name>Fishing Pole (Good)</name>
+			<category>Miscellany</category>
+			<rating>0</rating>
+			<source>RF</source>
+			<page>254</page>
+			<avail>0</avail>
+			<cost>100</cost>
+		</gear>
+		<gear>
+			<id>e7c1c102-e283-4f41-8da2-a04cb82e4d97</id>
+			<name>Fishing Pole (Deluxe)</name>
+			<category>Miscellany</category>
+			<rating>0</rating>
+			<source>RF</source>
+			<page>254</page>
+			<avail>0</avail>
+			<cost>500</cost>
+		</gear>
+		<gear>
+			<id>79bee434-20c8-46b5-92ba-4873eab5c566</id>
+			<name>Fishing Lure</name>
+			<category>Miscellany</category>
+			<rating>0</rating>
+			<source>RF</source>
+			<page>254</page>
+			<avail>0</avail>
+			<cost>5</cost>
+		</gear>
+		<gear>
+			<id>4d89fba9-9243-45f4-8c71-828ef97945b2</id>
+			<name>Baseball</name>
+			<category>Miscellany</category>
+			<rating>0</rating>
+			<source>RF</source>
+			<page>254</page>
+			<avail>0</avail>
+			<cost>5</cost>
+		</gear>
+		<gear>
+			<id>110fe480-4e48-461f-b07a-0e19e2bfee81</id>
+			<name>Sports Ball (Cheap)</name>
+			<category>Miscellany</category>
+			<rating>0</rating>
+			<source>RF</source>
+			<page>254</page>
+			<avail>0</avail>
+			<cost>20</cost>
+		</gear>
+		<gear>
+			<id>36bec17f-ea72-411a-9ed4-d2fcb616d170</id>
+			<name>Sports Ball (Good)</name>
+			<category>Miscellany</category>
+			<rating>0</rating>
+			<source>RF</source>
+			<page>254</page>
+			<avail>0</avail>
+			<cost>100</cost>
+		</gear>
+		<gear>
+			<id>4c535de6-7e08-44cf-a201-d68d0839ef60</id>
+			<name>Skates (Cheap)</name>
+			<category>Miscellany</category>
+			<rating>0</rating>
+			<source>RF</source>
+			<page>254</page>
+			<avail>0</avail>
+			<cost>20</cost>
+		</gear>
+		<gear>
+			<id>733165e2-f37e-43b0-8609-a38a38772641</id>
+			<name>Skates (Good)</name>
+			<category>Miscellany</category>
+			<rating>0</rating>
+			<source>RF</source>
+			<page>254</page>
+			<avail>0</avail>
+			<cost>100</cost>
+		</gear>
+		<gear>
+			<id>f14a8257-0edc-41af-a73e-7c5bdf0c9c9a</id>
+			<name>Skateboard (Cheap)</name>
+			<category>Miscellany</category>
+			<rating>0</rating>
+			<source>RF</source>
+			<page>254</page>
+			<avail>0</avail>
+			<cost>20</cost>
+		</gear>
+		<gear>
+			<id>4ae9db05-82a3-4e31-aeb1-4a70ac56625e</id>
+			<name>Skateboard (Good)</name>
+			<category>Miscellany</category>
+			<rating>0</rating>
+			<source>RF</source>
+			<page>254</page>
+			<avail>0</avail>
+			<cost>100</cost>
+		</gear>
+		<gear>
+			<id>7a42e5f5-b55e-4f71-b3c6-0a0c4c19e2b2</id>
+			<name>Bicycle (Cheap)</name>
+			<category>Miscellany</category>
+			<rating>0</rating>
+			<source>RF</source>
+			<page>254</page>
+			<avail>0</avail>
+			<cost>100</cost>
+		</gear>
+		<gear>
+			<id>692da465-f98f-4da5-86fe-1dd2a5ead742</id>
+			<name>Bicycle (Good)</name>
+			<category>Miscellany</category>
+			<rating>0</rating>
+			<source>RF</source>
+			<page>254</page>
+			<avail>0</avail>
+			<cost>500</cost>
+		</gear>
+		<gear>
+			<id>927944f8-0952-40e2-b29f-af7eebcfee4a</id>
+			<name>Canteen, One Liter</name>
+			<category>Miscellany</category>
+			<rating>0</rating>
+			<source>RF</source>
+			<page>254</page>
+			<avail>0</avail>
+			<cost>10</cost>
+		</gear>
+		<gear>
+			<id>3f212508-f62f-4ac6-9d58-8e3b9b2f2f66</id>
+			<name>Digital Clipboard</name>
+			<category>Miscellany</category>
+			<rating>0</rating>
+			<source>RF</source>
+			<page>254</page>
+			<avail>0</avail>
+			<cost>100</cost>
+		</gear>
+		<gear>
+			<id>a4e7806b-ecc8-4fca-99bd-ac1b33d16f20</id>
+			<name>Baby Stroller</name>
+			<category>Miscellany</category>
+			<rating>0</rating>
+			<source>RF</source>
+			<page>254</page>
+			<avail>0</avail>
+			<cost>20</cost>
+		</gear>
+		<gear>
+			<id>5be1fa0b-2315-48ef-b73e-5de10436aa88</id>
+			<name>Bullhorn</name>
+			<category>Miscellany</category>
+			<rating>0</rating>
+			<source>RF</source>
+			<page>254</page>
+			<avail>0</avail>
+			<cost>50</cost>
+		</gear>
+		<gear>
+			<id>0ca6e7c8-ddaa-45f6-821e-e203ab16df0e</id>
+			<name>Ink Pen (Good)</name>
+			<category>Miscellany</category>
+			<rating>0</rating>
+			<source>RF</source>
+			<page>254</page>
+			<avail>0</avail>
+			<cost>20</cost>
+		</gear>
+		<gear>
+			<id>4f60fb63-43cf-40f1-b646-eca25abaa464</id>
+			<name>Ink Pen (Nice)</name>
+			<category>Miscellany</category>
+			<rating>0</rating>
+			<source>RF</source>
+			<page>254</page>
+			<avail>0</avail>
+			<cost>100</cost>
+		</gear>
+		<gear>
+			<id>3b97b2ad-0e63-454e-b5de-60896e423bc9</id>
+			<name>Musical Instrument (Cheap)</name>
+			<category>Miscellany</category>
+			<rating>0</rating>
+			<source>RF</source>
+			<page>254</page>
+			<avail>0</avail>
+			<cost>20</cost>
+		</gear>
+		<gear>
+			<id>83747c8f-9d39-46c4-bdb6-3f2fb59fae4f</id>
+			<name>Musical Instrument (Good)</name>
+			<category>Miscellany</category>
+			<rating>0</rating>
+			<source>RF</source>
+			<page>254</page>
+			<avail>0</avail>
+			<cost>100</cost>
+		</gear>
+		<gear>
+			<id>942c3fcb-c099-4f38-abae-87eb679ac08e</id>
+			<name>Musical Instrument (Nice)</name>
+			<category>Miscellany</category>
+			<rating>0</rating>
+			<source>RF</source>
+			<page>254</page>
+			<avail>0</avail>
+			<cost>500</cost>
+		</gear>
+		<gear>
+			<id>53a62c92-cb9c-4780-8f42-08c0dbb4c499</id>
+			<name>Cold Medicine (Cheap) (Week)</name>
+			<category>Miscellany</category>
+			<rating>0</rating>
+			<source>RF</source>
+			<page>254</page>
+			<avail>0</avail>
+			<cost>5</cost>
+		</gear>
+		<gear>
+			<id>12314256-2a56-449a-8d88-7b26566489ca</id>
+			<name>Cold Medicine (Good) (Week)</name>
+			<category>Miscellany</category>
+			<rating>0</rating>
+			<source>RF</source>
+			<page>254</page>
+			<avail>0</avail>
+			<cost>50</cost>
+		</gear>
+		<gear>
+			<id>39254cd8-aca0-43f2-a104-a84c13bcae09</id>
+			<name>Cigar (Cheap)</name>
+			<category>Miscellany</category>
+			<rating>0</rating>
+			<source>RF</source>
+			<page>255</page>
+			<avail>0</avail>
+			<cost>1</cost>
+		</gear>
+		<gear>
+			<id>2cc2a069-e243-494c-ac04-43f57acbd2b4</id>
+			<name>Chewing Gum (Piece)</name>
+			<category>Miscellany</category>
+			<rating>0</rating>
+			<source>RF</source>
+			<page>255</page>
+			<avail>0</avail>
+			<cost>1</cost>
+			<costfor>10</costfor>
+		</gear>
+		<!-- End Region -->
+		<!-- Region Nanogear-->
+		<gear>
+			<id>1b97b4c7-5279-4778-92c5-44f7f9c94a0b</id>
+			<name>Altskin</name>
+			<category>Nanogear</category>
+			<rating>0</rating>
+			<source>CF</source>
+			<page>152</page>
+			<avail>10</avail>
+			<cost>1250</cost>
+		</gear>
+		<gear>
+			<id>747c90eb-c09a-458f-ad8f-23b494d79b48</id>
+			<name>Altskin Armor</name>
+			<category>Nanogear</category>
+			<rating>0</rating>
+			<source>CF</source>
+			<page>152</page>
+			<avail>+3</avail>
+			<cost>+500</cost>
+		</gear>
+		<gear>
+			<id>dae881b1-882a-4298-ab03-9c9b8549ebfb</id>
+			<name>Altskin Chameleon</name>
+			<category>Nanogear</category>
+			<rating>0</rating>
+			<source>CF</source>
+			<page>152</page>
+			<avail>+2</avail>
+			<cost>+250</cost>
+		</gear>
+		<gear>
+			<id>ce1d06f0-d174-4cca-9a64-dc122a55734a</id>
+			<name>Altskin Newprint</name>
+			<category>Nanogear</category>
+			<rating>6</rating>
+			<source>CF</source>
+			<page>153</page>
+			<avail>+4F</avail>
+			<cost>Rating x 200</cost>
+		</gear>
+		<gear>
+			<id>23ba0ca3-55c3-4ad3-baaf-9ae825d040d2</id>
+			<name>Altskin Sealer</name>
+			<category>Nanogear</category>
+			<rating>0</rating>
+			<source>CF</source>
+			<page>153</page>
+			<avail>+1</avail>
+			<cost>+250</cost>
+		</gear>
+		<gear>
+			<id>74ba41f1-ca67-4b5a-bc30-4647ff4cd3fc</id>
+			<name>Altskin Shifter</name>
+			<category>Nanogear</category>
+			<rating>0</rating>
+			<source>CF</source>
+			<page>153</page>
+			<avail>+2</avail>
+			<bonus>
+				<limitmodifier>
+					<limit>Mental</limit>
+					<value>1</value>
+					<condition>Only for Disguise and Impersination</condition>
+				</limitmodifier>
+			</bonus>
+			<cost>+250</cost>
+		</gear>
+		<gear>
+			<id>304ac4ee-96aa-400d-a376-1ba699c94438</id>
+			<name>Carcerand-Plus</name>
+			<category>Nanogear</category>
+			<rating>6</rating>
+			<source>CF</source>
+			<page>149</page>
+			<avail>10F</avail>
+			<cost>Rating * 3000</cost>
+		</gear>
+		<gear>
+			<id>cb64363f-c918-4cb1-9640-2c037a63bfe2</id>
+			<name>Cutters</name>
+			<category>Nanogear</category>
+			<rating>0</rating>
+			<source>CF</source>
+			<page>155</page>
+			<avail>12F</avail>
+			<cost>4000</cost>
+		</gear>
+		<gear>
+			<id>ab07341f-b49b-4002-bd9a-be809e7fc181</id>
+			<name>Etchers</name>
+			<category>Nanogear</category>
+			<rating>0</rating>
+			<source>CF</source>
+			<page>153</page>
+			<avail>8</avail>
+			<cost>500</cost>
+		</gear>
+		<gear>
+			<id>bb0be5c4-90c4-4dbe-ae4b-76e3680f1952</id>
+			<name>Nantidotes</name>
+			<category>Nanogear</category>
+			<rating>9</rating>
+			<source>CF</source>
+			<page>149</page>
+			<avail>8F</avail>
+			<bonus>
+				<selecttext />
+			</bonus>
+			<cost>Rating * 1500</cost>
+		</gear>
+		<gear>
+			<id>40b7ac95-e4ba-4651-a348-fe277fac52bc</id>
+			<name>Monowire (Per Metre)</name>
+			<category>Nanogear</category>
+			<rating>0</rating>
+			<source>CF</source>
+			<page>152</page>
+			<avail>14R</avail>
+			<cost>1000</cost>
+		</gear>
+		<gear>
+			<id>07d7b16b-9ae5-4cb2-b364-9da3f211516b</id>
+			<name>Hard Nanohive Supplies</name>
+			<category>Nanogear</category>
+			<rating>0</rating>
+			<source>CF</source>
+			<page>151</page>
+			<avail>(Rating*5)R</avail>
+			<cost>Rating*500</cost>
+		</gear>
+		<gear>
+			<id>4a9061f4-fc66-48e1-bbd0-80241896d356</id>
+			<name>Intruders</name>
+			<category>Nanogear</category>
+			<rating>0</rating>
+			<source>CF</source>
+			<page>155</page>
+			<avail>12F</avail>
+			<cost>3000</cost>
+		</gear>
+		<gear>
+			<id>6bc81c68-d84b-435d-b441-660e4b18f2e8</id>
+			<name>Nanopaste Disguise Container, Small</name>
+			<category>Nanogear</category>
+			<rating>0</rating>
+			<source>CF</source>
+			<page>152</page>
+			<avail>12F</avail>
+			<cost>350</cost>
+		</gear>
+		<gear>
+			<id>c4adac2f-9349-4fe4-8894-f38d4445080b</id>
+			<name>Nanopaste Disguise Container, Large</name>
+			<category>Nanogear</category>
+			<rating>0</rating>
+			<source>CF</source>
+			<page>152</page>
+			<avail>16F</avail>
+			<cost>700</cost>
+		</gear>
+		<gear>
+			<id>c1ed1ff0-8ff7-4c38-a198-e27a7c2c91a9</id>
+			<name>NanoSpy</name>
+			<category>Nanogear</category>
+			<rating>0</rating>
+			<source>CF</source>
+			<page>152</page>
+			<avail>14F</avail>
+			<cost>10000</cost>
+		</gear>
+		<gear>
+			<id>4752d8ab-4393-4fd6-a3c6-c85f65d01281</id>
+			<name>Savior Medkit</name>
+			<category>Nanogear</category>
+			<rating>0</rating>
+			<source>CF</source>
+			<page>152</page>
+			<avail>6</avail>
+			<cost>2000</cost>
+		</gear>
+		<gear>
+			<id>4f4f8801-dfe6-4847-add3-4afa66ec547f</id>
+			<name>Savior Medkit Supplies</name>
+			<category>Nanogear</category>
+			<rating>0</rating>
+			<source>CF</source>
+			<page>152</page>
+			<avail>4</avail>
+			<cost>300</cost>
+		</gear>
+		<gear>
+			<id>f634ee1f-0c3f-47bd-bea7-10236b24de39</id>
+			<name>Smart Corrosives</name>
+			<category>Nanogear</category>
+			<rating>0</rating>
+			<source>CF</source>
+			<page>152</page>
+			<avail>10R</avail>
+			<cost>4000</cost>
+		</gear>
+		<gear>
+			<id>b8f9ecea-219e-4765-bfd3-c7d4b9477e28</id>
+			<name>Universal Sealant</name>
+			<category>Nanogear</category>
+			<rating>0</rating>
+			<source>CF</source>
+			<page>152</page>
+			<avail>10</avail>
+			<cost>250</cost>
+		</gear>
+		<!-- End Region -->
+		<!-- Region Critter Gear -->
+		<gear>
+			<id>1f78e254-59a9-45ae-8936-cccc71484402</id>
+			<name>Sensor Collar</name>
+			<category>Critter Gear</category>
+			<rating>0</rating>
+			<source>HS</source>
+			<page>185</page>
+			<avail>2</avail>
+			<capacity>4</capacity>
+			<cost>200</cost>
+			<gears>
+				<usegear>
+					<name>Camera</name>
+					<category>Vision Devices</category>
+					<rating>2</rating>
+					<capacity>2</capacity>
+				</usegear>
+				<usegear>
+					<name>Microphone, Omni-Directional</name>
+					<category>Audio Devices</category>
+					<rating>2</rating>
+					<capacity>2</capacity>
+				</usegear>
+			</gears>
+		</gear>
+		<gear>
+			<id>bedcaf29-5b6e-4135-8589-d8b5a1291afb</id>
+			<name>Critter Earphones</name>
+			<category>Audio Devices</category>
+			<rating>6</rating>
+			<source>HS</source>
+			<page>185</page>
+			<avail>3</avail>
+			<capacity>Rating</capacity>
+			<cost>Rating * 50</cost>
+		</gear>
+		<gear>
+			<id>098beed4-c197-432e-adb9-bedba3eda18a</id>
+			<name>Critter Goggles</name>
+			<category>Vision Devices</category>
+			<rating>6</rating>
+			<source>HS</source>
+			<page>185</page>
+			<avail>3</avail>
+			<capacity>Rating</capacity>
+			<cost>Rating * 50</cost>
+		</gear>
+		<gear>
+			<id>df3e6d75-4f97-4ad3-a944-02b8f0733b78</id>
+			<name>Training Kit</name>
+			<category>Critter Gear</category>
+			<rating>0</rating>
+			<source>HS</source>
+			<page>185</page>
+			<avail>1</avail>
+			<cost>250</cost>
+		</gear>
+		<!-- End Region -->
+		<!-- Region Tailored Cologne/Perfume -->
+		<gear>
+			<id>c3409d3a-2284-41d2-b911-9689459cf873</id>
+			<name>Aztec Fly</name>
+			<category>Tailored Perfume/Cologne</category>
+			<rating>0</rating>
+			<source>CA</source>
+			<page>143</page>
+			<avail>6</avail>
+			<cost>100</cost>
+		</gear>
+		<gear>
+			<id>6393ca16-41d0-4714-b7a0-1be18a62815c</id>
+			<name>Black Panther</name>
+			<category>Tailored Perfume/Cologne</category>
+			<rating>0</rating>
+			<source>CA</source>
+			<page>143</page>
+			<avail>8R</avail>
+			<cost>250</cost>
+		</gear>
+		<gear>
+			<id>1673b6fb-ead9-44bb-b6dd-5430026f2428</id>
+			<name>Lion's Roar</name>
+			<category>Tailored Perfume/Cologne</category>
+			<rating>0</rating>
+			<source>CA</source>
+			<page>143</page>
+			<avail>22R</avail>
+			<cost>75</cost>
+		</gear>
+		<gear>
+			<id>623827ad-2707-4522-ae26-615a6fdcd3a9</id>
+			<name>Taranke Tiger</name>
+			<category>Tailored Perfume/Cologne</category>
+			<rating>0</rating>
+			<source>CA</source>
+			<page>143</page>
+			<avail>5</avail>
+			<cost>100</cost>
+		</gear>
+		<gear>
+			<id>d749d44c-efbc-4d3a-9ec5-367a06af305d</id>
+			<name>Tracking Hound</name>
+			<category>Tailored Perfume/Cologne</category>
+			<rating>0</rating>
+			<source>CA</source>
+			<page>143</page>
+			<avail>3</avail>
+			<cost>75</cost>
+		</gear>
+		<gear>
+			<id>2fac0205-8f96-4031-ab10-f3bb35b049e4</id>
+			<name>Winter Wolf</name>
+			<category>Tailored Perfume/Cologne</category>
+			<rating>0</rating>
+			<source>CA</source>
+			<page>143</page>
+			<avail>3</avail>
+			<cost>50</cost>
+		</gear>
+		<!-- End Region -->
+		<!-- Region Paydata -->
+		<gear>
+			<id>bcbc7556-8e1d-451e-b0eb-75747513092d</id>
+			<name>Access Codes</name>
+			<category>Paydata</category>
+			<rating>0</rating>
+			<source>CA</source>
+			<page>148</page>
+			<avail>-</avail>
+			<bonus>
+				<selecttext />
+			</bonus>
+			<cost>Variable(500-2500)</cost>
+		</gear>
+		<gear>
+			<id>c51b5d51-6f27-4e8b-a521-92c3f1cfdb1e</id>
+			<name>Address</name>
+			<category>Paydata</category>
+			<rating>0</rating>
+			<source>CA</source>
+			<page>148</page>
+			<avail>-</avail>
+			<bonus>
+				<selecttext />
+			</bonus>
+			<cost>Variable(200-750)</cost>
+		</gear>
+		<gear>
+			<id>e30bfc81-66ed-4ea3-aec9-fc80ee886a38</id>
+			<name>Blackmail Info</name>
+			<category>Paydata</category>
+			<rating>0</rating>
+			<source>CA</source>
+			<page>148</page>
+			<avail>-</avail>
+			<bonus>
+				<selecttext />
+			</bonus>
+			<cost>Variable(2000-1000000)</cost>
+		</gear>
+		<gear>
+			<id>89da3246-093b-4609-8ba1-7ec0a3cf93b7</id>
+			<name>Handwriting Analysis</name>
+			<category>Paydata</category>
+			<rating>0</rating>
+			<source>CA</source>
+			<page>148</page>
+			<avail>-</avail>
+			<bonus>
+				<selecttext />
+			</bonus>
+			<cost>Variable(150-400)</cost>
+		</gear>
+		<gear>
+			<id>453d23ce-5709-4542-a4a8-ed2221909e84</id>
+			<name>History</name>
+			<category>Paydata</category>
+			<rating>0</rating>
+			<source>CA</source>
+			<page>148</page>
+			<avail>-</avail>
+			<bonus>
+				<selecttext />
+			</bonus>
+			<cost>Variable(250-2000)</cost>
+		</gear>
+		<gear>
+			<id>0705fa81-ced2-4a0a-a79f-a44a9973c8b7</id>
+			<name>Hobbies</name>
+			<category>Paydata</category>
+			<rating>0</rating>
+			<source>CA</source>
+			<page>148</page>
+			<avail>-</avail>
+			<bonus>
+				<selecttext />
+			</bonus>
+			<cost>Variable(100-500)</cost>
+		</gear>
+		<gear>
+			<id>4a7c6ff3-2789-4e10-a30d-546ea6eb6524</id>
+			<name>Market Scan</name>
+			<category>Paydata</category>
+			<rating>0</rating>
+			<source>CA</source>
+			<page>148</page>
+			<avail>-</avail>
+			<bonus>
+				<selecttext />
+			</bonus>
+			<cost>Variable(100-300)</cost>
+		</gear>
+		<gear>
+			<id>af82cadb-28f4-4a81-a390-6bba487c680d</id>
+			<name>Medical Condition</name>
+			<category>Paydata</category>
+			<rating>0</rating>
+			<source>CA</source>
+			<page>148</page>
+			<avail>-</avail>
+			<bonus>
+				<selecttext />
+			</bonus>
+			<cost>Variable(500-3000)</cost>
+		</gear>
+		<gear>
+			<id>2381ad85-afcc-4967-b196-6fa5d04b27aa</id>
+			<name>Name</name>
+			<category>Paydata</category>
+			<rating>0</rating>
+			<source>CA</source>
+			<page>149</page>
+			<avail>-</avail>
+			<bonus>
+				<selecttext />
+			</bonus>
+			<cost>Variable(100-500)</cost>
+		</gear>
+		<gear>
+			<id>08d41449-fcd2-4917-b8e4-0cbd97ce5570</id>
+			<name>Pattern Recognition</name>
+			<category>Paydata</category>
+			<rating>0</rating>
+			<source>CA</source>
+			<page>149</page>
+			<avail>-</avail>
+			<bonus>
+				<selecttext />
+			</bonus>
+			<cost>Variable(300-1750)</cost>
+		</gear>
+		<gear>
+			<id>e80edf87-2f37-43a1-84a4-72850431f79e</id>
+			<name>Psych Profile</name>
+			<category>Paydata</category>
+			<rating>0</rating>
+			<source>CA</source>
+			<page>149</page>
+			<avail>-</avail>
+			<bonus>
+				<selecttext />
+			</bonus>
+			<cost>Variable(750-3000)</cost>
+		</gear>
+		<gear>
+			<id>9dede46d-6f5d-457d-b7eb-02a959b655bf</id>
+			<name>Recent Purchases</name>
+			<category>Paydata</category>
+			<rating>0</rating>
+			<source>CA</source>
+			<page>149</page>
+			<avail>-</avail>
+			<bonus>
+				<selecttext />
+			</bonus>
+			<cost>Variable(150-1500)</cost>
+		</gear>
+		<gear>
+			<id>b909eb31-99bd-4a42-80e6-2002668f166b</id>
+			<name>Safehouses</name>
+			<category>Paydata</category>
+			<rating>0</rating>
+			<source>CA</source>
+			<page>149</page>
+			<avail>-</avail>
+			<bonus>
+				<selecttext />
+			</bonus>
+			<cost>Variable(1000-1000000)</cost>
+		</gear>
+		<gear>
+			<id>f1de35d0-7e24-4860-8caa-773d5439308b</id>
+			<name>Social Media Analysis</name>
+			<category>Paydata</category>
+			<rating>0</rating>
+			<source>CA</source>
+			<page>149</page>
+			<avail>-</avail>
+			<bonus>
+				<selecttext />
+			</bonus>
+			<cost>Variable(100-500)</cost>
+		</gear>
+		<gear>
+			<id>28848160-65f7-495c-a04a-218b17a9cecb</id>
+			<name>Workplace</name>
+			<category>Paydata</category>
+			<rating>0</rating>
+			<source>CA</source>
+			<page>148</page>
+			<avail>-</avail>
+			<bonus>
+				<selecttext />
+			</bonus>
+			<cost>Variable(150-600)</cost>
+		</gear>
+		<!-- End Region -->
+		<gear>
+			<id>0025f1c7-45a4-4ec5-a692-e18aab2f97a9</id>
+			<name>Custom Item</name>
+			<category>Custom</category>
+			<rating>0</rating>
+			<source>SR5</source>
+			<page>1</page>
+			<avail>0</avail>
+			<cost>Variable(0-1000000)</cost>
+		</gear>
+		<!-- Region SR5 2050 -->
+		<!-- Region Explosives -->
+		<gear>
+			<id>4320ca43-f04b-471a-a0c9-ae12fce4db4a</id>
+			<name>Detonator, Radio (2050)</name>
+			<category>Explosives</category>
+			<rating>0</rating>
+			<source>2050</source>
+			<page>191</page>
+			<avail>4E</avail>
+			<cost>250</cost>
+		</gear>
+		<gear>
+			<id>079d94d5-117f-4f47-8d10-c35d66e65ff4</id>
+			<name>Detonator, Timer (2050)</name>
+			<category>Explosives</category>
+			<rating>0</rating>
+			<source>2050</source>
+			<page>191</page>
+			<avail>4R</avail>
+			<cost>100</cost>
+		</gear>
+		<gear>
+			<id>4be7aa83-17c2-408d-9fc7-02da1e8233d1</id>
+			<name>Plastic Explosive C-6 (2050)</name>
+			<category>Explosives</category>
+			<rating>6</rating>
+			<source>2050</source>
+			<page>191</page>
+			<avail>8F</avail>
+			<cost>80</cost>
+			<minrating>6</minrating>
+		</gear>				
+		<gear>
+			<id>af65f401-4008-43e5-b32a-ea8134ccdce1</id>
+			<name>Plastic Explosive C-12 (2050)</name>
+			<category>Explosives</category>
+			<rating>12</rating>
+			<source>2050</source>
+			<page>191</page>
+			<avail>10F</avail>
+			<cost>200</cost>
+			<minrating>12</minrating>
+		</gear>		
+		<gear>
+			<id>94961a50-9d6a-44b7-bfb2-426be45e60c9</id>
+			<name>Commercial Explosive (2050)</name>
+			<category>Explosives</category>
+			<rating>3</rating>
+			<source>2050</source>
+			<page>191</page>
+			<avail>6R</avail>
+			<cost>60</cost>
+			<minrating>3</minrating>
+		</gear>		
+		<!-- Missiles -->
+		<gear>
+			<id>579d8a5e-3c1b-4b91-adb0-f9212ae66d0a</id>
+			<name>Missile: Anti-Vehicle (2050)</name>
+			<category>Ammunition</category>
+			<rating>6</rating>
+			<source>2050</source>
+			<page>191</page>
+			<avail>12F</avail>
+			<addweapon>Missile: Anti-Vehicle (2050)</addweapon>
+			<cost>2000+(Rating * 500)</cost>
+		</gear>
+		<gear>
+			<id>d27371aa-248d-4a04-b78e-4eccaddd3f9d</id>
+			<name>Missile: Anti-Personnel (2050)</name>
+			<category>Ammunition</category>
+			<rating>6</rating>
+			<source>2050</source>
+			<page>191</page>
+			<avail>12F</avail>
+			<addweapon>Missile: Anti-Personnel (2050)</addweapon>
+			<cost>1000+(Rating * 500)</cost>
+		</gear>
+		<gear>
+			<id>25177977-8f28-4966-ba61-63627bed8af7</id>
+			<name>Missile: High Explosive (2050)</name>
+			<category>Ammunition</category>
+			<rating>6</rating>
+			<source>2050</source>
+			<page>191</page>
+			<avail>12F</avail>
+			<addweapon>Missile: High Explosive (2050)</addweapon>
+			<cost>1500+(Rating * 500)</cost>
+		</gear>
+		<!-- Rocket -->
+		<gear>
+			<id>1a0f0ea0-5c82-4e99-90bd-28ea390bcbd2</id>
+			<name>Rocket: High Explosive (2050)</name>
+			<category>Ammunition</category>
+			<rating>0</rating>
+			<source>2050</source>
+			<page>191</page>
+			<avail>8F</avail>
+			<addweapon>Rocket: High Explosive (2050)</addweapon>
+			<cost>1500</cost>
+		</gear>			
+		<gear>
+			<id>370767a9-5c8d-4ee3-ad2a-78b30b5f53fc</id>
+			<name>Rocket: Anti-Vehicle (2050)</name>
+			<category>Ammunition</category>
+			<rating>0</rating>
+			<source>2050</source>
+			<page>191</page>
+			<avail>8F</avail>
+			<addweapon>Rocket: Anti-Vehicle (2050)</addweapon>
+			<cost>2000</cost>
+		</gear>		
+		<gear>
+			<id>c9405bce-6ad0-42d5-9b35-6ce4c892b2ff</id>
+			<name>Rocket: Anti-Personnel (2050)</name>
+			<category>Ammunition</category>
+			<rating>0</rating>
+			<source>2050</source>
+			<page>191</page>
+			<avail>8F</avail>
+			<addweapon>Rocket: Anti-Personnel (2050)</addweapon>
+			<cost>1000</cost>
+		</gear>		
+		<!-- Grenade -->
+		<gear>
+			<id>f8677b70-16d5-4dd3-b8c1-0ff4024ea928</id>
+			<name>Grenade: Smoke (2050)</name>
+			<category>Ammunition</category>
+			<rating>0</rating>
+			<source>2050</source>
+			<page>191</page>
+			<avail>3R</avail>
+			<addweapon>Grenade: Smoke (2050)</addweapon>
+			<cost>30</cost>
+		</gear>
+		<gear>
+			<id>7eb45820-7ef0-4a7c-ba0e-99e4dda66b02</id>
+			<name>Minigrenade: Smoke (2050)</name>
+			<category>Ammunition</category>
+			<rating>0</rating>
+			<source>2050</source>
+			<page>191</page>
+			<avail>8F</avail>
+			<addweapon>Minigrenade: Smoke (2050)</addweapon>
+			<cost>60</cost>
+		</gear>		
+		<gear>
+			<id>c89bfb86-ac08-4020-92e4-6ef84209b165</id>
+			<name>Grenade: Offensive (2050)</name>
+			<category>Ammunition</category>
+			<rating>0</rating>
+			<source>2050</source>
+			<page>191</page>
+			<avail>4F</avail>
+			<addweapon>Grenade: Offensive (2050)</addweapon>
+			<cost>45</cost>
+		</gear>
+		<gear>
+			<id>72979698-fda1-4516-a724-045f97fe824b</id>
+			<name>Minigrenade: Offensive (2050)</name>
+			<category>Ammunition</category>
+			<rating>0</rating>
+			<source>2050</source>
+			<page>191</page>
+			<avail>4F</avail>
+			<addweapon>Minigrenade: Offensive (2050)</addweapon>
+			<cost>60</cost>
+		</gear>
+		<gear>
+			<id>e014dc28-a2e0-466e-9a38-4aa5cde8d556</id>
+			<name>Grenade: Defensive (2050)</name>
+			<category>Ammunition</category>
+			<rating>0</rating>
+			<source>2050</source>
+			<page>191</page>
+			<avail>4F</avail>
+			<addweapon>Grenade: Defensive (2050)</addweapon>
+			<cost>45</cost>
+		</gear>
+		<gear>
+			<id>d12aabe8-9ca6-4ce7-9ea3-e9874ea66e6c</id>
+			<name>Minigrenade: Defensive (2050)</name>
+			<category>Ammunition</category>
+			<rating>0</rating>
+			<source>2050</source>
+			<page>191</page>
+			<avail>4F</avail>
+			<addweapon>Minigrenade: Defensive (2050)</addweapon>
+			<cost>60</cost>
+		</gear>	
+		<gear>
+			<id>443dd750-a30b-4e60-9464-fe2b65f85889</id>
+			<name>Minigrenade: Shock (2050)</name>
+			<category>Ammunition</category>
+			<rating>0</rating>
+			<source>2050</source>
+			<page>191</page>
+			<avail>8F</avail>
+			<addweapon>Minigrenade: Shock (2050)</addweapon>
+			<cost>60</cost>
+		</gear>		
+		<gear>
+			<id>eb395ddc-d8d2-4dbc-8dad-089221a1db5a</id>
+			<name>Grenade: Shock (2050)</name>
+			<category>Ammunition</category>
+			<rating>0</rating>
+			<source>2050</source>
+			<page>191</page>
+			<avail>5F</avail>
+			<addweapon>Grenade: Shock (2050)</addweapon>
+			<cost>30</cost>
+			<costfor>1</costfor>
+		</gear>
+		<!-- Ammo -->
+		<gear>
+			<id>02993005-44f2-4b2c-9e19-6ddb3517a7ee</id>
+			<name>Ammo: Taser Dart (2050)</name>
+			<category>Ammunition</category>
+			<rating>0</rating>
+			<source>2050</source>
+			<page>190</page>
+			<avail>6R</avail>
+			<cost>50</cost>
+			<costfor>10</costfor>
+		</gear>		
+		<gear>
+			<id>998586de-fd3f-4589-af53-676767f1b1b5</id>
+			<name>Ammo: Assault Cannon (2050)</name>
+			<category>Ammunition</category>
+			<rating>0</rating>
+			<source>2050</source>
+			<page>190</page>
+			<avail>10F</avail>
+			<cost>450</cost>
+			<costfor>10</costfor>
+		</gear>
+		<gear>
+			<id>83bf8f55-47a6-4780-9223-7b14eddcd5e9</id>
+			<name>Ammo: Injection Darts (2050)</name>
+			<category>Ammunition</category>
+			<rating>0</rating>
+			<source>2050</source>
+			<page>190</page>
+			<avail>4R</avail>
+			<addoncategory>Drugs</addoncategory>
+			<addoncategory>Toxins</addoncategory>
+			<cost>200</cost>
+			<costfor>10</costfor>
+		</gear>
+		<gear>
+			<id>186d9840-4a40-4b80-ba8f-58377a06e180</id>
+			<name>Ammo: Gel Rounds (2050)</name>
+			<category>Ammunition</category>
+			<rating>0</rating>
+			<source>SR5</source>
+			<page>434</page>
+			<avail>4R</avail>
+			<cost>30</cost>
+			<costfor>10</costfor>
+			<weaponbonus>
+				<ap>1</ap>
+				<damagetype>S</damagetype>
+			</weaponbonus>
+		</gear>
+		<gear>
+			<id>86fc55db-c032-47d5-a981-9a7bc3a85ee4</id>
+			<name>Ammo: Flechette Rounds (2050)</name>
+			<category>Ammunition</category>
+			<rating>0</rating>
+			<source>2050</source>
+			<page>190</page>
+			<avail>3R</avail>
+			<cost>100</cost>
+			<costfor>10</costfor>
+			<weaponbonus>
+				<ap>5</ap>
+				<damage>2</damage>
+				<damagetype>P(f)</damagetype>
+			</weaponbonus>
+		</gear>		
+		<gear>
+			<id>0003acf4-25ff-470e-990c-6ea8c056f5b2</id>
+			<name>Ammo: Explosive Rounds (2050)</name>
+			<category>Ammunition</category>
+			<rating>0</rating>
+			<source>2050</source>
+			<page>190</page>
+			<avail>8R</avail>
+			<cost>50</cost>
+			<costfor>10</costfor>
+			<weaponbonus>
+				<ap>-1</ap>
+				<damage>1</damage>
+			</weaponbonus>
+		</gear>
+		<gear>
+			<id>9c241ebd-fabf-4fc4-a3f7-15653af3082a</id>
+			<name>Ammo: APDS (2050)</name>
+			<category>Ammunition</category>
+			<rating>0</rating>
+			<source>2050</source>
+			<page>190</page>
+			<avail>14F</avail>
+			<cost>70</cost>
+			<costfor>10</costfor>
+			<weaponbonus>
+				<ap>-4</ap>
+			</weaponbonus>
+		</gear>
+		<!-- Wapon Gear -->
+		<gear>
+			<id>91d36fa3-1af7-425a-b4c5-1cdc233dbf8b</id>
+			<name>Concealable Holster (2050)</name>
+			<category>Armor Enhancements</category>
+			<rating>0</rating>
+			<source>2050</source>
+			<page>189</page>
+			<avail>2</avail>
+			<armorcapacity>[4]</armorcapacity>
+			<cost>100</cost>
+		</gear>		
+		<gear>
+			<id>e31b4904-bb36-4016-ab9e-97292e259b0e</id>
+			<name>Smart Goggles (2050)</name>
+			<category>Vision Devices</category>
+			<rating>0</rating>
+			<source>2050</source>
+			<page>189</page>
+			<avail>3R</avail>
+			<bonus>
+				<smartlink />
+			</bonus>
+			<capacity>2</capacity>
+			<cost>3000</cost>
+		</gear>
+		<gear>
+			<id>39c072cd-cb03-4145-a699-8f6c7e8fb20e</id>
+			<name>Low Light (2050)</name>
+			<category>Vision Enhancements</category>
+			<rating>0</rating>
+			<source>2050</source>
+			<page>189</page>
+			<avail>0</avail>
+			<armorcapacity>[1]</armorcapacity>
+			<capacity>[1]</capacity>
+			<cost>1000</cost>
+		</gear>
+		<gear>
+			<id>60ac70ec-8b62-464d-817d-1d2fd04a8102</id>
+			<name>Thermographic Vision(2050)</name>
+			<category>Vision Enhancements</category>
+			<rating>0</rating>
+			<source>2050</source>
+			<page>189</page>
+			<avail>0</avail>
+			<armorcapacity>[1]</armorcapacity>
+			<capacity>[1]</capacity>
+			<cost>1000</cost>
+		</gear>
+		<!-- Magische Ausrüstung -->
+		<gear>
+			<id>e936f8b3-68bd-4e6e-9f46-f135699179b6</id>
+			<name>Counterspelling Focus, Health (2050)</name>
+			<category>Foci</category>
+			<rating>18</rating>
+			<source>2050</source>
+			<page>207</page>
+			<avail>(Rating * 4)R</avail>
+			<cost>Rating * 40000</cost>
+		</gear>
+		<gear>
+			<id>d3bff875-6d10-446c-9c3e-79aef9ca125c</id>
+			<name>Counterspelling Focus, Illusion (2050)</name>
+			<category>Foci</category>
+			<rating>18</rating>
+			<source>2050</source>
+			<page>207</page>
+			<avail>(Rating * 4)R</avail>
+			<cost>Rating * 40000</cost>
+		</gear>	
+		<gear>
+			<id>dd9eca5f-3d71-46e8-a4aa-5ff06520dad5</id>
+			<name>Counterspelling Focus, Combat (2050)</name>
+			<category>Foci</category>
+			<rating>18</rating>
+			<source>2050</source>
+			<page>207</page>
+			<avail>(Rating * 4)R</avail>
+			<cost>Rating * 40000</cost>
+		</gear>				
+		<gear>
+			<id>885db7ab-59c6-4129-ad2c-bd0bf92bc2eb</id>
+			<name>Counterspelling Focus, Manipulation (2050)</name>
+			<category>Foci</category>
+			<rating>18</rating>
+			<source>2050</source>
+			<page>207</page>
+			<avail>(Rating * 4)R</avail>
+			<cost>Rating * 40000</cost>
+		</gear>	
+		<gear>
+			<id>dd4a0fa5-771a-4fa7-aca3-4fa6b531c32e</id>
+			<name>Counterspelling Focus, Detection (2050)</name>
+			<category>Foci</category>
+			<rating>18</rating>
+			<source>2050</source>
+			<page>207</page>
+			<avail>(Rating * 4)R</avail>
+			<cost>Rating * 40000</cost>
+		</gear>		
+		<gear>
+			<id>4f47e94c-e6d9-4ec5-b72d-ceb66c4a3548</id>
+			<name>Binding Focus (2050)</name>
+			<category>Foci</category>
+			<rating>18</rating>
+			<source>2050</source>
+			<page>207</page>
+			<avail>(Rating * 4)R</avail>
+			<cost>Rating * 60000</cost>
+		</gear>
+		<gear>
+			<id>79867308-6ed3-43d5-adab-8017a4f58649</id>
+			<name>Summoning Focus (2050)</name>
+			<category>Foci</category>
+			<rating>18</rating>
+			<source>2050</source>
+			<page>207</page>
+			<avail>(Rating * 3)R</avail>
+			<cost>Rating * 60000</cost>
+		</gear>
+		<gear>
+			<id>846446e0-a686-4984-929f-8310dd48d5a2</id>
+			<name>Power Focus (2050)</name>
+			<category>Foci</category>
+			<rating>18</rating>
+			<source>2050</source>
+			<page>207</page>
+			<avail>(Rating * 3)R</avail>
+			<cost>Rating * 105000</cost>
+		</gear>
+		<gear>
+			<id>b11333ac-a049-4e6f-b48c-2846b77c9cac</id>
+			<name>Banishing Focus (2050)</name>
+			<category>Foci</category>
+			<rating>18</rating>
+			<source>2050</source>
+			<page>207</page>
+			<avail>(Rating * 3)R</avail>
+			<cost>Rating * 50000</cost>
+		</gear>
+		<gear>
+			<id>e826debe-e201-4eab-a885-9fb824cadb02</id>
+			<name>Weapon Focus (2050)</name>
+			<category>Foci</category>
+			<rating>18</rating>
+			<source>2050</source>
+			<page>207</page>
+			<avail>(Rating * 3)R</avail>
+			<cost>Rating * 90000</cost>
+		</gear>	
+		<gear>
+			<id>1811a217-7e73-4f23-8d88-0be954b55c9e</id>
+			<name>Spell Lock, Health (2050)</name>
+			<category>Foci</category>
+			<rating>18</rating>
+			<source>2050</source>
+			<page>207</page>
+			<avail>(Rating * 4)R</avail>
+			<cost>Rating * 10000</cost>
+		</gear>
+		<gear>
+			<id>65ad391a-9baf-4a30-a634-c1fd0717bf71</id>
+			<name>Spell Lock, Illusion (2050)</name>
+			<category>Foci</category>
+			<rating>18</rating>
+			<source>2050</source>
+			<page>207</page>
+			<avail>(Rating * 4)R</avail>
+			<cost>Rating * 10000</cost>
+		</gear>
+		<gear>
+			<id>e3f6354b-998e-418e-95e2-d4d208eb7a42</id>
+			<name>Spell Lock, Combat (2050)</name>
+			<category>Foci</category>
+			<rating>18</rating>
+			<source>2050</source>
+			<page>207</page>
+			<avail>(Rating * 4)R</avail>
+			<cost>Rating * 10000</cost>
+		</gear>
+		<gear>
+			<id>34f75c53-38a3-4f93-b8b7-9e55bfb97319</id>
+			<name>Spell Lock, Manipulation (2050)</name>
+			<category>Foci</category>
+			<rating>18</rating>
+			<source>2050</source>
+			<page>207</page>
+			<avail>(Rating * 4)R</avail>
+			<cost>Rating * 10000</cost>
+		</gear>
+		<gear>
+			<id>6f73bdf1-063c-491f-935a-746b938e93ab</id>
+			<name>Spell Lock, Detection (2050)</name>
+			<category>Foci</category>
+			<rating>18</rating>
+			<source>2050</source>
+			<page>207</page>
+			<avail>(Rating * 4)R</avail>
+			<cost>Rating * 10000</cost>
+		</gear>
+		<gear>
+			<id>2d7a1b7b-9c9c-4078-85fe-b38f1f36f1d2</id>
+			<name>Spellcasting Focus, Health (2050)</name>
+			<category>Foci</category>
+			<rating>18</rating>
+			<source>2050</source>
+			<page>207</page>
+			<avail>(Rating * 4)R</avail>
+			<cost>Rating * 45000</cost>
+		</gear>
+		<gear>
+			<id>13cbd9a8-b1ec-49b3-a243-f40f3246e987</id>
+			<name>Spellcasting Focus, Illusion (2050)</name>
+			<category>Foci</category>
+			<rating>18</rating>
+			<source>2050</source>
+			<page>207</page>
+			<avail>(Rating * 4)R</avail>
+			<cost>Rating * 45000</cost>
+		</gear>
+		<gear>
+			<id>186574c3-73f2-4920-9764-7c034d671c11</id>
+			<name>Spellcasting Focus, Combat (2050)</name>
+			<category>Foci</category>
+			<rating>18</rating>
+			<source>2050</source>
+			<page>207</page>
+			<avail>(Rating * 4)R</avail>
+			<cost>Rating * 45000</cost>
+		</gear>
+		<gear>
+			<id>6ba3c374-0d8d-4458-81a5-c7f330cecae9</id>
+			<name>Spellcasting Focus, Manipulation (2050)</name>
+			<category>Foci</category>
+			<rating>18</rating>
+			<source>2050</source>
+			<page>207</page>
+			<avail>(Rating * 4)R</avail>
+			<cost>Rating * 45000</cost>
+		</gear>
+		<gear>
+			<id>26fe675a-35ec-4cdb-8a54-e0aae0efce74</id>
+			<name>Zauberspruchfocus, Wahrnehmung</name>
+			<category>Foci</category>
+			<rating>18</rating>
+			<source>2050</source>
+			<page>207</page>
+			<avail>(Rating * 4)R</avail>
+			<cost>Rating * 45000</cost>
+		</gear>
+		<!-- End Region -->
+		<!-- Region Magical Supplies -->
+		<gear>
+			<id>7358fa13-7af0-4af8-ab91-7283feaa536e</id>
+			<name>Elemental Binding Materials (2050)</name>
+			<category>Magical Supplies</category>
+			<rating>20</rating>
+			<source>2050</source>
+			<page>207</page>
+			<avail>Rating</avail>
+			<cost>Rating * 500</cost>
+		</gear>
+		<gear>
+			<id>72893488-4358-48ee-adca-2f52dea13957</id>
+			<name>Medicine Lodge Materials (2050)</name>
+			<category>Magical Supplies</category>
+			<rating>20</rating>
+			<source>2050</source>
+			<page>207</page>
+			<avail>Rating</avail>
+			<cost>Rating * 500</cost>
+		</gear>
+		<!-- End Region -->
+		<!-- Region Cyberdecks -->
+		<gear>
+			<id>abf8ac4c-1187-4758-a5b2-d3543bd0e111</id>
+			<name>Radio Shack PCD-100 (2050)</name>
+			<category>Cyberdecks</category>
+			<rating>0</rating>
+			<source>2050</source>
+			<page>169</page>
+			<avail>0</avail>
+			<attack>0</attack>
+			<attributearray>0</attributearray>
+			<capacity>0</capacity>
+			<cost>6200</cost>
+			<dataprocessing>0</dataprocessing>
+			<devicerating>1</devicerating>
+			<firewall>0</firewall>
+			<programs>0</programs>
+			<sleaze>0</sleaze>
+		</gear>
+		<gear>
+			<id>9ada0e96-a2bb-46d7-9580-089ad18c91eb</id>
+			<name>Allegiance Alpha (2050)</name>
+			<category>Cyberdecks</category>
+			<rating>0</rating>
+			<source>2050</source>
+			<page>169</page>
+			<avail>0</avail>
+			<attack>0</attack>
+			<attributearray>0</attributearray>
+			<capacity>0</capacity>
+			<cost>13200</cost>
+			<dataprocessing>0</dataprocessing>
+			<devicerating>1</devicerating>
+			<firewall>0</firewall>
+			<programs>0</programs>
+			<sleaze>0</sleaze>
+		</gear>
+		<gear>
+			<id>7038bd1a-8160-4d07-8a2a-c36cb398f123</id>
+			<name>Sony CTY-360 (2050)</name>
+			<category>Cyberdecks</category>
+			<rating>0</rating>
+			<source>2050</source>
+			<page>169</page>
+			<avail>0</avail>
+			<attack>0</attack>
+			<attributearray>0</attributearray>
+			<capacity>0</capacity>
+			<cost>111000</cost>
+			<dataprocessing>0</dataprocessing>
+			<devicerating>1</devicerating>
+			<firewall>0</firewall>
+			<programs>0</programs>
+			<sleaze>0</sleaze>
+		</gear>
+		<gear>
+			<id>dd0fd7e1-83e3-4748-891e-298172d8cfe0</id>
+			<name>Fuchi Cyber-4 (2050)</name>
+			<category>Cyberdecks</category>
+			<rating>0</rating>
+			<source>2050</source>
+			<page>169</page>
+			<avail>0</avail>
+			<attack>0</attack>
+			<attributearray>0</attributearray>
+			<capacity>0</capacity>
+			<cost>150000</cost>
+			<dataprocessing>0</dataprocessing>
+			<devicerating>1</devicerating>
+			<firewall>0</firewall>
+			<programs>0</programs>
+			<sleaze>0</sleaze>
+		</gear>		
+		<gear>
+			<id>328b0236-4e49-4706-a852-2846b964736a</id>
+			<name>Fuchi Cyber-6 (2050)</name>
+			<category>Cyberdecks</category>
+			<rating>0</rating>
+			<source>2050</source>
+			<page>169</page>
+			<avail>0</avail>
+			<attack>0</attack>
+			<attributearray>0</attributearray>
+			<capacity>0</capacity>
+			<cost>364000</cost>
+			<dataprocessing>0</dataprocessing>
+			<devicerating>1</devicerating>
+			<firewall>0</firewall>
+			<programs>0</programs>
+			<sleaze>0</sleaze>
+		</gear>
+		<gear>
+			<id>9863207b-98f0-494c-9cd2-52b961ccc4d9</id>
+			<name>Fuchi Cyber-7 (2050)</name>
+			<category>Cyberdecks</category>
+			<rating>0</rating>
+			<source>2050</source>
+			<page>169</page>
+			<avail>0</avail>
+			<attack>0</attack>
+			<attributearray>0</attributearray>
+			<capacity>0</capacity>
+			<cost>514000</cost>
+			<dataprocessing>0</dataprocessing>
+			<devicerating>1</devicerating>
+			<firewall>0</firewall>
+			<programs>0</programs>
+			<sleaze>0</sleaze>
+		</gear>
+		<gear>
+			<id>3996ad19-201c-486d-ba02-7648f174ca74</id>
+			<name>Fairlight Excalibur (2050)</name>
+			<category>Cyberdecks</category>
+			<rating>0</rating>
+			<source>2050</source>
+			<page>169</page>
+			<avail>0</avail>
+			<attack>0</attack>
+			<attributearray>0</attributearray>
+			<capacity>0</capacity>
+			<cost>990000</cost>
+			<dataprocessing>0</dataprocessing>
+			<devicerating>1</devicerating>
+			<firewall>0</firewall>
+			<programs>0</programs>
+			<sleaze>0</sleaze>
+		</gear>
+		<!-- End Region -->
+		<!-- Region Cyberterminal -->
+		<gear>
+			<id>6da6f93e-9422-4028-b610-99f94e8bd8c5</id>
+			<name>Radio Shack DTU-2500, Terminal (2050)</name>
+			<category>Cyberdecks</category>
+			<rating>0</rating>
+			<source>2050</source>
+			<page>170</page>
+			<avail>0</avail>
+			<attack>0</attack>
+			<attributearray>0</attributearray>
+			<capacity>0</capacity>
+			<cost>620</cost>
+			<dataprocessing>0</dataprocessing>
+			<devicerating>1</devicerating>
+			<firewall>0</firewall>
+			<programs>0</programs>
+			<sleaze>0</sleaze>
+		</gear>
+		<gear>
+			<id>8aeb2ed4-6218-4e3b-9a34-488456765343</id>
+			<name>Microdeck Deckmaster, Terminal (2050)</name>
+			<category>Cyberdecks</category>
+			<rating>0</rating>
+			<source>2050</source>
+			<page>170</page>
+			<avail>0</avail>
+			<attack>0</attack>
+			<attributearray>0</attributearray>
+			<capacity>0</capacity>
+			<cost>1300</cost>
+			<dataprocessing>0</dataprocessing>
+			<devicerating>1</devicerating>
+			<firewall>0</firewall>
+			<programs>0</programs>
+			<sleaze>0</sleaze>
+		</gear>
+		<gear>
+			<id>828ea25b-d622-43c8-8438-646685551fae</id>
+			<name>Sony R4J, Terminal (2050)</name>
+			<category>Cyberdecks</category>
+			<rating>0</rating>
+			<source>2050</source>
+			<page>170</page>
+			<avail>0</avail>
+			<attack>0</attack>
+			<attributearray>0</attributearray>
+			<capacity>0</capacity>
+			<cost>11000</cost>
+			<dataprocessing>0</dataprocessing>
+			<devicerating>1</devicerating>
+			<firewall>0</firewall>
+			<programs>0</programs>
+			<sleaze>0</sleaze>
+		</gear>
+		<gear>
+			<id>efe066e1-57bc-4070-bce6-b9afbbbe7181</id>
+			<name>Fuchi Cyber-2, Terminal (2050)</name>
+			<category>Cyberdecks</category>
+			<rating>0</rating>
+			<source>2050</source>
+			<page>170</page>
+			<avail>0</avail>
+			<attack>0</attack>
+			<attributearray>0</attributearray>
+			<capacity>0</capacity>
+			<cost>15000</cost>
+			<dataprocessing>0</dataprocessing>
+			<devicerating>1</devicerating>
+			<firewall>0</firewall>
+			<programs>0</programs>
+			<sleaze>0</sleaze>
+		</gear>
+		<gear>
+			<id>65f9b202-299c-4cc9-8979-67ebcb208e32</id>
+			<name>MTC Sarari-Man, Terminal (2050)</name>
+			<category>Cyberdecks</category>
+			<rating>0</rating>
+			<source>2050</source>
+			<page>170</page>
+			<avail>0</avail>
+			<attack>0</attack>
+			<attributearray>0</attributearray>
+			<capacity>0</capacity>
+			<cost>37000</cost>
+			<dataprocessing>0</dataprocessing>
+			<devicerating>1</devicerating>
+			<firewall>0</firewall>
+			<programs>0</programs>
+			<sleaze>0</sleaze>
+		</gear>
+		<gear>
+			<id>b128c2b7-7d3b-48bd-9722-17707a2c86c1</id>
+			<name>Renraku Desukuwa-Ku, Terminal (2050)</name>
+			<category>Cyberdecks</category>
+			<rating>0</rating>
+			<source>2050</source>
+			<page>170</page>
+			<avail>0</avail>
+			<attack>0</attack>
+			<attributearray>0</attributearray>
+			<capacity>0</capacity>
+			<cost>51500</cost>
+			<dataprocessing>0</dataprocessing>
+			<devicerating>1</devicerating>
+			<firewall>0</firewall>
+			<programs>0</programs>
+			<sleaze>0</sleaze>
+		</gear>
+		<gear>
+			<id>45a73c53-cbf1-4b97-b298-6c2edcea5422</id>
+			<name>Fairlight Joyeuse, Terminal (2050)</name>
+			<category>Cyberdecks</category>
+			<rating>0</rating>
+			<source>2050</source>
+			<page>170</page>
+			<avail>0</avail>
+			<attack>0</attack>
+			<attributearray>0</attributearray>
+			<capacity>0</capacity>
+			<cost>450000</cost>
+			<dataprocessing>0</dataprocessing>
+			<devicerating>1</devicerating>
+			<firewall>0</firewall>
+			<programs>0</programs>
+			<sleaze>0</sleaze>
+		</gear>
+		<!-- End Region -->
+		<!-- Region Gepäck -->
+		<gear>
+			<id>48a88dc3-ed52-4ae2-95a5-73b67e11a0d7</id>
+			<name>Radio Shack PCD-50, Luggage (2050)</name>
+			<category>Cyberdecks</category>
+			<rating>0</rating>
+			<source>2050</source>
+			<page>171</page>
+			<avail>0</avail>
+			<attack>0</attack>
+			<attributearray>0</attributearray>
+			<capacity>0</capacity>
+			<cost>3000</cost>
+			<dataprocessing>0</dataprocessing>
+			<devicerating>1</devicerating>
+			<firewall>0</firewall>
+			<programs>0</programs>
+			<sleaze>0</sleaze>
+		</gear>
+		<gear>
+			<id>3c339d11-494a-4068-b068-c69335e26010</id>
+			<name>Microdesk Luggable, Luggage (2050)</name>
+			<category>Cyberdecks</category>
+			<rating>0</rating>
+			<source>2050</source>
+			<page>171</page>
+			<avail>0</avail>
+			<attack>0</attack>
+			<attributearray>0</attributearray>
+			<capacity>0</capacity>
+			<cost>6500</cost>
+			<dataprocessing>0</dataprocessing>
+			<devicerating>1</devicerating>
+			<firewall>0</firewall>
+			<programs>0</programs>
+			<sleaze>0</sleaze>
+		</gear>
+		<gear>
+			<id>948c1609-babe-4a45-9fec-cf7fe38b2b07</id>
+			<name>Sony CTY-180, Luggage (2050)</name>
+			<category>Cyberdecks</category>
+			<rating>0</rating>
+			<source>2050</source>
+			<page>171</page>
+			<avail>0</avail>
+			<attack>0</attack>
+			<attributearray>0</attributearray>
+			<capacity>0</capacity>
+			<cost>60000</cost>
+			<dataprocessing>0</dataprocessing>
+			<devicerating>1</devicerating>
+			<firewall>0</firewall>
+			<programs>0</programs>
+			<sleaze>0</sleaze>
+		</gear>
+		<gear>
+			<id>793a151c-b720-48e0-8308-6e61547c30cc</id>
+			<name>Fuchi Cyber-3, Luggage (2050)</name>
+			<category>Cyberdecks</category>
+			<rating>0</rating>
+			<source>2050</source>
+			<page>171</page>
+			<avail>0</avail>
+			<attack>0</attack>
+			<attributearray>0</attributearray>
+			<capacity>0</capacity>
+			<cost>75000</cost>
+			<dataprocessing>0</dataprocessing>
+			<devicerating>1</devicerating>
+			<firewall>0</firewall>
+			<programs>0</programs>
+			<sleaze>0</sleaze>
+		</gear>
+		<gear>
+			<id>97755c88-a12a-4800-98eb-94bd88c8b3d1</id>
+			<name>Amalgamated Tech. und Tele., Luggage (2050)</name>
+			<category>Cyberdecks</category>
+			<rating>0</rating>
+			<source>2050</source>
+			<page>171</page>
+			<avail>0</avail>
+			<attack>0</attack>
+			<attributearray>0</attributearray>
+			<capacity>0</capacity>
+			<cost>364000</cost>
+			<dataprocessing>0</dataprocessing>
+			<devicerating>1</devicerating>
+			<firewall>0</firewall>
+			<programs>0</programs>
+			<sleaze>0</sleaze>
+		</gear>
+		<gear>
+			<id>7852ac25-b78f-4f3b-ada9-437b8009dad6</id>
+			<name>Microtronica Azteca Maletin, Luggage (2050)</name>
+			<category>Cyberdecks</category>
+			<rating>0</rating>
+			<source>2050</source>
+			<page>171</page>
+			<avail>0</avail>
+			<attack>0</attack>
+			<attributearray>0</attributearray>
+			<capacity>0</capacity>
+			<cost>250000</cost>
+			<dataprocessing>0</dataprocessing>
+			<devicerating>1</devicerating>
+			<firewall>0</firewall>
+			<programs>0</programs>
+			<sleaze>0</sleaze>
+		</gear>
+		<gear>
+			<id>2d470641-a038-4f94-8027-65b0bd8dda13</id>
+			<name>Fairlight Sharur, Luggage (2050)</name>
+			<category>Cyberdecks</category>
+			<rating>0</rating>
+			<source>2050</source>
+			<page>171</page>
+			<avail>0</avail>
+			<attack>0</attack>
+			<attributearray>0</attributearray>
+			<capacity>0</capacity>
+			<cost>499999</cost>
+			<dataprocessing>0</dataprocessing>
+			<devicerating>1</devicerating>
+			<firewall>0</firewall>
+			<programs>0</programs>
+			<sleaze>0</sleaze>
+		</gear>
+		<gear>
+			<id>251c3f92-e2a4-47d7-a70e-df883300917c</id>
+			<name>Binoculars (2050)</name>
+			<category>Vision Devices</category>
+			<rating>0</rating>
+			<source>2050</source>
+			<page>193</page>
+			<avail>0</avail>
+			<capacity>2</capacity>
+			<cost>150</cost>
+			<gears>
+				<usegear>
+					<name>Vision Magnification</name>
+					<category>Vision Enhancements</category>
+					<capacity>0</capacity>
+				</usegear>
+			</gears>
+		</gear>
+		<gear>
+			<id>a2d1c4b9-fb37-4554-a3f1-f787ee045664</id>
+			<name>Binoculars, Optical (2050)</name>
+			<category>Vision Devices</category>
+			<rating>0</rating>
+			<source>2050</source>
+			<page>193</page>
+			<avail>0</avail>
+			<capacity>0</capacity>
+			<cost>150</cost>
+			<gears>
+				<usegear>
+					<name>Vision Magnification</name>
+					<category>Vision Enhancements</category>
+					<capacity>0</capacity>
+				</usegear>
+			</gears>
+		</gear>	
+		<gear>
+			<id>25571ea8-d1b1-4b73-a7d3-a2e1151c789c</id>
+			<name>Binoculars, Thermographic Vision (2050)</name>
+			<category>Vision Enhancements</category>
+			<rating>0</rating>
+			<source>2050</source>
+			<page>193</page>
+			<avail>4</avail>
+			<armorcapacity>[1]</armorcapacity>
+			<capacity>[1]</capacity>
+			<cost>250</cost>
+		</gear>	
+		<gear>
+			<id>9755ccab-8fe1-4310-b7f1-87b280b0ec6f</id>
+			<name>Binoculars, Low Light (2050)</name>
+			<category>Vision Enhancements</category>
+			<rating>0</rating>
+			<source>2050</source>
+			<page>193</page>
+			<avail>4</avail>
+			<armorcapacity>[1]</armorcapacity>
+			<capacity>[1]</capacity>
+			<cost>200</cost>
+		</gear>
+		<gear>
+			<id>903084e8-b22f-42e1-999e-43f209e5376e</id>
+			<name>Goggles (2050)</name>
+			<category>Vision Devices</category>
+			<rating>0</rating>
+			<source>2050</source>
+			<page>193</page>
+			<avail>4</avail>
+			<capacity>3</capacity>
+			<cost>1500</cost>
+		</gear>
+		<gear>
+			<id>dee0e58f-5fcc-4af7-bc60-3d942b6457a3</id>
+			<name>Goggles, Thermographic Vision (2050)</name>
+			<category>Vision Enhancements</category>
+			<rating>0</rating>
+			<source>2050</source>
+			<page>193</page>
+			<avail>6</avail>
+			<armorcapacity>[1]</armorcapacity>
+			<capacity>[1]</capacity>
+			<cost>700</cost>
+		</gear>	
+		<gear>
+			<id>52c535c6-1933-4bf3-9467-e94d40db7dfa</id>
+			<name>Goggles, Low Light (2050)</name>
+			<category>Vision Enhancements</category>
+			<rating>0</rating>
+			<source>2050</source>
+			<page>193</page>
+			<avail>6</avail>
+			<armorcapacity>[1]</armorcapacity>
+			<capacity>[1]</capacity>
+			<cost>500</cost>
+		</gear>
+		<gear>
+			<id>71824fe1-a1ae-4216-bcf1-b85464abee1e</id>
+			<name>Goggles, Vision Magnification (2050)</name>
+			<category>Vision Enhancements</category>
+			<rating>0</rating>
+			<source>2050</source>
+			<page>193</page>
+			<avail>4</avail>
+			<armorcapacity>[1]</armorcapacity>
+			<capacity>[1]</capacity>
+			<cost>200</cost>
+		</gear>
+		<gear>
+			<id>a1ef2d73-5e57-4cd9-a6f7-5f0e80f9589b</id>
+			<name>Credstick, Certified (2050)</name>
+			<category>ID/Credsticks</category>
+			<rating>0</rating>
+			<source>2050</source>
+			<page>193</page>
+			<avail>0</avail>
+			<cost>25</cost>
+			<minrating>0</minrating>
+		</gear>
+		<gear>
+			<id>d363dda7-4b9f-4323-b652-77a9ee037356</id>
+			<name>Credstick, Standard (2050)</name>
+			<category>ID/Credsticks</category>
+			<rating>0</rating>
+			<source>2050</source>
+			<page>193</page>
+			<avail>0</avail>
+			<cost>5</cost>
+			<minrating>0</minrating>
+		</gear>
+		<gear>
+			<id>104549ed-d60b-4d57-bde4-8b8a92cc7408</id>
+			<name>Credstick, Fake (2050)</name>
+			<category>ID/Credsticks</category>
+			<rating>6</rating>
+			<source>2050</source>
+			<page>193</page>
+			<avail>(Rating * 2)F</avail>
+			<cost>Rating * 1000</cost>
+			<minrating>0</minrating>
+		</gear>
+		<gear>
+			<id>58b5730c-b8e4-4152-a1b3-31329d8a52fb</id>
+			<name>Telecom (2050)</name>
+			<category>Communications and Countermeasures</category>
+			<rating>0</rating>
+			<source>2050</source>
+			<page>194</page>
+			<avail>0</avail>
+			<cost>1000</cost>
+		</gear>
+		<gear>
+			<id>33984f76-3264-469f-9e6a-7e9b7ce81877</id>
+			<name>Portable Phone (2050)</name>
+			<category>Communications and Countermeasures</category>
+			<rating>0</rating>
+			<source>2050</source>
+			<page>194</page>
+			<avail>0</avail>
+			<cost>500</cost>
+		</gear>
+		<gear>
+			<id>73a351f3-eb8d-4e73-b900-354db6cdd911</id>
+			<name>Pocket Secretary (2050)</name>
+			<category>Communications and Countermeasures</category>
+			<rating>0</rating>
+			<source>2050</source>
+			<page>194</page>
+			<avail>0</avail>
+			<cost>3000</cost>
+		</gear>
+		<gear>
+			<id>e4d7649c-60c9-4d62-aadf-900bd13926aa</id>
+			<name>Personal Computer (2050)</name>
+			<category>Communications and Countermeasures</category>
+			<rating>0</rating>
+			<source>2050</source>
+			<page>194</page>
+			<avail>0</avail>
+			<cost>5000</cost>
+		</gear>	
+		<gear>
+			<id>3edfa267-972a-44f6-bf81-fde4dfee50b5</id>
+			<name>Data Display (2050)</name>
+			<category>Communications and Countermeasures</category>
+			<rating>0</rating>
+			<source>2050</source>
+			<page>194</page>
+			<avail>0</avail>
+			<cost>500</cost>
+		</gear>
+		<gear>
+			<id>4020e774-d6a8-4512-a71e-27abe0a31c92</id>
+			<name>Data Codebreaker (2050)</name>
+			<category>Communications and Countermeasures</category>
+			<rating>6</rating>
+			<source>2050</source>
+			<page>195</page>
+			<avail>(Rating)R</avail>
+			<cost>(Rating) x 10000</cost>
+		</gear>
+		<gear>
+			<id>b852dbe0-50fa-418f-b67a-69d144a7c586</id>
+			<name>Dataline Scanner (2050)</name>
+			<category>Communications and Countermeasures</category>
+			<rating>6</rating>
+			<source>2050</source>
+			<page>195</page>
+			<avail>(Rating)</avail>
+			<cost>(Rating) x 100</cost>
+		</gear>
+		<gear>
+			<id>e427a6d4-2e52-4cc4-ac6d-74da8584bc30</id>
+			<name>Dataline Tap (2050)</name>
+			<category>Communications and Countermeasures</category>
+			<rating>6</rating>
+			<source>2050</source>
+			<page>195</page>
+			<avail>(Rating)</avail>
+			<cost>(Rating) x 5000</cost>
+		</gear>
+		<gear>
+			<id>e155d77e-3430-45b6-bd10-a717597793e8</id>
+			<name>Data Encryption System (2050)</name>
+			<category>Communications and Countermeasures</category>
+			<rating>6</rating>
+			<source>2050</source>
+			<page>195</page>
+			<avail>(Rating)R</avail>
+			<cost>(Rating) x 1000</cost>
+		</gear>
+		<gear>
+			<id>eea34a5e-1ca6-4e45-8e12-b6ccb24029dd</id>
+			<name>Restraints, Metal (2050)</name>
+			<category>Security Devices</category>
+			<rating>0</rating>
+			<source>2050</source>
+			<page>195</page>
+			<avail>4</avail>
+			<cost>50</cost>
+		</gear>
+		<gear>
+			<id>2d17198c-85af-4ea2-9a33-8f20ccb75b97</id>
+			<name>Restraints, Plastic (2050)</name>
+			<category>Security Devices</category>
+			<rating>0</rating>
+			<source>2050</source>
+			<page>195</page>
+			<avail>4</avail>
+			<cost>20</cost>
+		</gear>
+		<gear>
+			<id>04fe50d3-0278-466f-9c90-251777623440</id>
+			<name>Squealer (2050)</name>
+			<category>Security Devices</category>
+			<rating>5</rating>
+			<source>2050</source>
+			<page>195</page>
+			<avail>6</avail>
+			<cost>100</cost>
+			<minrating>5</minrating>
+		</gear>
+		<gear>
+			<id>7d84b4c0-ee21-4afb-88e0-b592668e432b</id>
+			<name>Identifcation Scanner, Thumbprint (2050)</name>
+			<category>Security Devices</category>
+			<rating>6</rating>
+			<source>2050</source>
+			<page>195</page>
+			<avail>(Rating)</avail>
+			<cost>(Rating) x 200</cost>
+		</gear>
+		<gear>
+			<id>d2451f12-5148-4153-bcdd-85fed8ea7c7a</id>
+			<name>Identifcation Scanner, Palm Print (2050)</name>
+			<category>Security Devices</category>
+			<rating>6</rating>
+			<source>2050</source>
+			<page>195</page>
+			<avail>(Rating)+1</avail>
+			<cost>(Rating) x 300</cost>
+		</gear>
+		<gear>
+			<id>f14a3b31-48bc-4a2c-86be-6e232339c11f</id>
+			<name>Identifcation Scanner, Retinal (2050)</name>
+			<category>Security Devices</category>
+			<rating>6</rating>
+			<source>2050</source>
+			<page>195</page>
+			<avail>(Rating)+2</avail>
+			<cost>(Rating) x 1000</cost>
+		</gear>
+		<gear>
+			<id>26402dc8-911c-471f-a818-0d997662fd60</id>
+			<name>Laser Microphone (2050)</name>
+			<category>Security Devices</category>
+			<rating>6</rating>
+			<source>2050</source>
+			<page>195</page>
+			<avail>(Rating)</avail>
+			<cost>(Rating) x 1500</cost>
+		</gear>
+		<gear>
+			<id>8098a4d0-2636-48d8-bc99-ccddf22ee736</id>
+			<name>Maglocks (2050)</name>
+			<category>Security Devices</category>
+			<rating>6</rating>
+			<source>2050</source>
+			<page>195</page>
+			<avail>(Rating)</avail>
+			<cost>(Rating) x 100</cost>
+		</gear>
+		<gear>
+			<id>f6ec312f-a265-4a1c-b729-d18281c998f2</id>
+			<name>Maglock Passkey (2050)</name>
+			<category>Breaking and Entering Gear</category>
+			<rating>6</rating>
+			<source>2050</source>
+			<page>195</page>
+			<avail>(Rating)F</avail>
+			<cost>(Rating) x 10000</cost>
+		</gear>
+		<gear>
+			<id>2f252f42-0cad-4c31-ab10-5147feaa159f</id>
+			<name>Micro-Camcorder (2050)</name>
+			<category>Communications and Countermeasures</category>
+			<rating>6</rating>
+			<source>2050</source>
+			<page>195</page>
+			<avail>6</avail>
+			<cost>2500</cost>
+		</gear>
+		<gear>
+			<id>18640656-e31b-4673-ac00-f5bf5f574511</id>
+			<name>Micro-Recorder (2050)</name>
+			<category>Communications and Countermeasures</category>
+			<rating>6</rating>
+			<source>2050</source>
+			<page>195</page>
+			<avail>6</avail>
+			<cost>1000</cost>
+		</gear>
+		<gear>
+			<id>11e1e285-e6db-4f17-b904-36ee3ec51757</id>
+			<name>Micro-Transceiver (2050)</name>
+			<category>Communications and Countermeasures</category>
+			<rating>6</rating>
+			<source>2050</source>
+			<page>195</page>
+			<avail>6</avail>
+			<cost>2500</cost>
+		</gear>
+		<gear>
+			<id>2e00f743-c10a-4ab9-8548-26666c91f411</id>
+			<name>Tracking Signa (2050)</name>
+			<category>Communications and Countermeasures</category>
+			<rating>6</rating>
+			<source>2050</source>
+			<page>195</page>
+			<avail>(Rating)</avail>
+			<cost>(Rating) x 200</cost>
+		</gear>
+		<gear>
+			<id>e3b53939-a0c8-4c73-8d1e-0e19c9abd968</id>
+			<name>Shotgun Microphone (2050)</name>
+			<category>Communications and Countermeasures</category>
+			<rating>6</rating>
+			<source>2050</source>
+			<page>195</page>
+			<avail>(Rating)</avail>
+			<cost>(Rating) x 1000</cost>
+		</gear>
+		<gear>
+			<id>f89f5119-3a1f-45ec-9119-0c687294e5e2</id>
+			<name>Signal Locator (2050)</name>
+			<category>Communications and Countermeasures</category>
+			<rating>6</rating>
+			<source>2050</source>
+			<page>195</page>
+			<avail>(Rating)</avail>
+			<cost>(Rating) x 1000</cost>
+		</gear>
+		<gear>
+			<id>890fdcd5-f65f-41ed-8b96-9475e5ff7592</id>
+			<name>Voice Identifer (2050)</name>
+			<category>Communications and Countermeasures</category>
+			<rating>6</rating>
+			<source>2050</source>
+			<page>195</page>
+			<avail>(Rating)</avail>
+			<cost>(Rating) x 2000</cost>
+		</gear>
+		<gear>
+			<id>89dfc727-9313-4830-8bd7-929d5b0d2771</id>
+			<name>Voice Mask (2050)</name>
+			<category>Communications and Countermeasures</category>
+			<rating>6</rating>
+			<source>2050</source>
+			<page>195</page>
+			<avail>(Rating)R</avail>
+			<cost>(Rating) x 3000</cost>
+		</gear>
+		<gear>
+			<id>80588ca3-1fd2-4c44-9c7a-b6a8dfda02ec</id>
+			<name>Bug Scanner (2050)</name>
+			<category>Communications and Countermeasures</category>
+			<rating>6</rating>
+			<source>2050</source>
+			<page>195</page>
+			<avail>(Rating)</avail>
+			<cost>(Rating) x 500</cost>
+		</gear>
+		<gear>
+			<id>8bcb9d5b-51a1-4ab2-a7b8-c5afe69f3832</id>
+			<name>White Noise Generator (2050)</name>
+			<category>Communications and Countermeasures</category>
+			<rating>6</rating>
+			<source>2050</source>
+			<page>195</page>
+			<avail>(Rating)R</avail>
+			<cost>(Rating) x 1500</cost>
+		</gear>
+		<gear>
+			<id>c589f3ce-f181-4fc3-a344-455798913188</id>
+			<name>Tool Kit (2050)</name>
+			<category>Tools</category>
+			<rating>0</rating>
+			<source>2050</source>
+			<page>196</page>
+			<avail>5</avail>
+			<bonus>
+				<selectskill />
+			</bonus>
+			<cost>500</cost>
+		</gear>
+		<gear>
+			<id>5bc62c65-e4f7-4620-b1f8-9c7bfebeebc1</id>
+			<name>Tool Shop (2050)</name>
+			<category>Tools</category>
+			<rating>0</rating>
+			<source>2050</source>
+			<page>196</page>
+			<avail>8</avail>
+			<bonus>
+				<selectskill />
+			</bonus>
+			<cost>5000</cost>
+		</gear>
+		<gear>
+			<id>f58f8f41-cfed-47f6-b319-2f752913ddc3</id>
+			<name>Tool Facility (2050)</name>
+			<category>Tools</category>
+			<rating>0</rating>
+			<source>2050</source>
+			<page>196</page>
+			<avail>14</avail>
+			<bonus>
+				<selectskill />
+			</bonus>
+			<cost>100000</cost>
+		</gear>	
+		<gear>
+			<id>9489bb6d-20c9-44fb-a519-30cafe5bcd9b</id>
+			<name>Atropine (2050)</name>
+			<category>Toxins</category>
+			<rating>0</rating>
+			<source>2050</source>
+			<page>197</page>
+			<avail>5F</avail>
+			<cost>600</cost>
+		</gear>
+		<gear>
+			<id>784e4be1-207b-4ec1-8615-ac1371a62f6b</id>
+			<name>Dikote™ (2050)</name>
+			<category>Chemicals</category>
+			<rating>0</rating>
+			<source>2050</source>
+			<page>197</page>
+			<avail>4</avail>
+			<cost>1000</cost>
+		</gear>
+		<gear>
+			<id>048cf4d7-a946-404b-9c34-2819d5b26c01</id>
+			<name>DMSO (2050)</name>
+			<category>Toxins</category>
+			<rating>0</rating>
+			<source>2050</source>
+			<page>197</page>
+			<avail>2R</avail>
+			<cost>10</cost>
+		</gear>
+		<gear>
+			<id>5379d8ca-43ef-4c82-ba25-79af9ec82199</id>
+			<name>Fugu-5 (2050)</name>
+			<category>Toxins</category>
+			<rating>0</rating>
+			<source>2050</source>
+			<page>197</page>
+			<avail>6R</avail>
+			<cost>25</cost>
+		</gear>
+		<gear>
+			<id>03fa8dc2-c858-47e5-bdff-23cd8cfd054a</id>
+			<name>Hyper (2050)</name>
+			<category>Toxins</category>
+			<rating>0</rating>
+			<source>2050</source>
+			<page>197</page>
+			<avail>4V</avail>
+			<cost>180</cost>
+		</gear>
+		<gear>
+			<id>94975837-a10e-41c7-acdd-cb2bda48f372</id>
+			<name>Kamikaze (2050)</name>
+			<category>Drugs</category>
+			<rating>0</rating>
+			<source>2050</source>
+			<page>197</page>
+			<avail>5R</avail>
+			<cost>50</cost>
+		</gear>	
+		<gear>
+			<id>d330d798-f3d9-4d8f-b6b9-4474562dfae7</id>
+			<name>Narcoject (2050)</name>
+			<category>Toxins</category>
+			<rating>0</rating>
+			<source>2050</source>
+			<page>197</page>
+			<avail>4E</avail>
+			<cost>50</cost>
+		</gear>
+		<gear>
+			<id>cebb302d-11b8-4115-86f4-1922734df9c7</id>
+			<name>Neuro-Stun VII (2050)</name>
+			<category>Toxins</category>
+			<rating>0</rating>
+			<source>2050</source>
+			<page>197</page>
+			<avail>6R</avail>
+			<cost>60</cost>
+		</gear>
+		<gear>
+			<id>ad87341f-15cc-4d61-bfe4-798e62b2c694</id>
+			<name>Cyanide (2050)</name>
+			<category>Toxins</category>
+			<rating>0</rating>
+			<source>2050</source>
+			<page>197</page>
+			<avail>3V</avail>
+			<cost>360</cost>
+		</gear>
+		<gear>
+			<id>d26c172d-1c3a-4634-ad0d-1f954d8061cb</id>
+			<name>Chemsuit (2050)</name>
+			<category>Survival Gear</category>
+			<rating>6</rating>
+			<source>2050</source>
+			<page>197</page>
+			<avail>Rating</avail>
+			<cost>Rating * 200</cost>
+		</gear>
+		<gear>
+			<id>e1ca60aa-ddd5-4a91-b137-30d06d97f931</id>
+			<name>Respirator (2050)</name>
+			<category>Survival Gear</category>
+			<rating>0</rating>
+			<source>2050</source>
+			<page>197</page>
+			<avail>4</avail>
+			<armorcapacity>[2]</armorcapacity>
+			<cost>750</cost>
+		</gear>
+		<gear>
+			<id>01dac671-e0e7-47a1-9333-e58672395c6d</id>
+			<name>Survival Kit (2050)</name>
+			<category>Survival Gear</category>
+			<rating>0</rating>
+			<source>2050</source>
+			<page>197</page>
+			<avail>2</avail>
+			<armorcapacity>[6]</armorcapacity>
+			<cost>100</cost>
+		</gear>
+		<gear>
+			<id>1a5099ae-1991-449c-9e22-d57598daca89</id>
+			<name>Extra Compressed Soy Bars (2050)</name>
+			<category>Survival Gear</category>
+			<rating>0</rating>
+			<source>2050</source>
+			<page>197</page>
+			<avail>2</avail>
+			<cost>30</cost>
+			<costfor>10</costfor>
+		</gear>
+		<gear>
+			<id>9f709868-865a-425e-a16f-63d671eb674b</id>
+			<name>DocWagon Contract, HTR Service (2050)</name>
+			<category>Contracts/Upkeep</category>
+			<rating>0</rating>
+			<source>2050</source>
+			<page>198</page>
+			<avail>0</avail>
+			<cost>5000</cost>
+		</gear>
+		<gear>
+			<id>1f85edce-3168-45db-91bd-c884575c5a4a</id>
+			<name>DocWagon Contract, Employee Death Compensation (2050)</name>
+			<category>Contracts/Upkeep</category>
+			<rating>0</rating>
+			<source>2050</source>
+			<page>198</page>
+			<avail>0</avail>
+			<cost>20000</cost>
+		</gear>
+		<gear>
+			<id>acb8e080-2230-4dd0-aadc-2bce088bde93</id>
+			<name>DocWagon Contract, Resuscication Service (2050)</name>
+			<category>Contracts/Upkeep</category>
+			<rating>0</rating>
+			<source>2050</source>
+			<page>198</page>
+			<avail>0</avail>
+			<cost>8000</cost>
+		</gear>
+		<gear>
+			<id>fafbd892-c217-4d1e-87f0-61464f7eaa2d</id>
+			<name>Medkit (2050)</name>
+			<category>Biotech</category>
+			<rating>0</rating>
+			<source>2050</source>
+			<page>198</page>
+			<avail>2</avail>
+			<armorcapacity>[5]</armorcapacity>
+			<bonus>
+				<limitmodifier>
+					<limit>Mental</limit>
+					<value>3</value>
+					<condition>Only for First Aid and Medicine</condition>
+				</limitmodifier>
+			</bonus>
+			<cost>200</cost>
+		</gear>
+		<gear>
+			<id>483ad83d-4cac-4c91-bad8-9e63f01fdbfd</id>
+			<name>Medkit Supplies (2050)</name>
+			<category>Biotech</category>
+			<rating>0</rating>
+			<source>2050</source>
+			<page>198</page>
+			<avail>2</avail>
+			<cost>50</cost>
+		</gear>
+		<gear>
+			<id>e9d3a44a-4b6e-4f88-aaff-d5bfbf22d20c</id>
+			<name>Stabilization Unit, Standard (2050)</name>
+			<category>Biotech</category>
+			<rating>0</rating>
+			<source>2050</source>
+			<page>198</page>
+			<avail>12</avail>
+			<cost>10000</cost>
+		</gear>
+		<gear>
+			<id>53fbfcb2-252a-4563-8211-108cf78bad98</id>
+			<name>Stabilization Unit, Deluxe (2050)</name>
+			<category>Biotech</category>
+			<rating>0</rating>
+			<source>2050</source>
+			<page>198</page>
+			<avail>16</avail>
+			<cost>20000</cost>
+		</gear>	
+		<gear>
+			<id>f0e70404-e496-432a-954b-d5260074f2d0</id>
+			<name>Stabilization Unit Supplies (2050)</name>
+			<category>Biotech</category>
+			<rating>0</rating>
+			<source>2050</source>
+			<page>198</page>
+			<avail>6</avail>
+			<cost>100</cost>
+		</gear>
+		<gear>
+			<id>b2a8d29d-3113-4440-8777-a4c0ace36476</id>
+			<name>Slap Patch, Chem Patch (2050)</name>
+			<category>Biotech</category>
+			<rating>0</rating>
+			<source>2050</source>
+			<page>198</page>
+			<avail>3</avail>
+			<cost>20</cost>
+		</gear>
+		<gear>
+			<id>f685dd69-b57a-4688-aa2d-8f738d9a06c3</id>
+			<name>Slap Patch, Stim Patch (2050)</name>
+			<category>Biotech</category>
+			<rating>6</rating>
+			<source>2050</source>
+			<page>198</page>
+			<avail>2</avail>
+			<cost>Rating * 25</cost>
+		</gear>
+		<gear>
+			<id>e9f2ed07-2b20-49f4-a788-dee98b0cbb93</id>
+			<name>Slap Patch, Tranq Patch (2050)</name>
+			<category>Biotech</category>
+			<rating>10</rating>
+			<source>2050</source>
+			<page>198</page>
+			<avail>4</avail>
+			<cost>Rating * 20</cost>
+		</gear>
+		<gear>
+			<id>8a38220d-1949-4c21-8fb3-3e0de27cf6d6</id>
+			<name>Slap Patch, Trauma Patch (2050)</name>
+			<category>Biotech</category>
+			<rating>0</rating>
+			<source>2050</source>
+			<page>198</page>
+			<avail>4</avail>
+			<cost>400</cost>
+		</gear>
+		<gear>
+			<id>9218a0ea-f1c5-4532-bbe0-25c10e97f0b9</id>
+			<name>Remote Control Deck (2050)</name>
+			<category>Rigger Command Consoles</category>
+			<rating>6</rating>
+			<source>2050</source>
+			<page>212</page>
+			<avail>Rating * 2</avail>
+			<attack>0</attack>
+			<capacity>0</capacity>
+			<cost>Rating * 5000</cost>
+			<dataprocessing>0</dataprocessing>
+			<devicerating>0</devicerating>
+			<firewall>0</firewall>
+			<sleaze>0</sleaze>
+		</gear>
+		<gear>
+			<id>b7f9bde1-8a2e-4012-81d3-f45aa32ee474</id>
+			<name>Chip Burner (2050)</name>
+			<category>Cyberdeck Modules</category>
+			<rating>0</rating>
+			<source>2050</source>
+			<page>170</page>
+			<avail>0</avail>
+			<armorcapacity>0</armorcapacity>
+			<cost>250</cost>
+			<devicerating>0</devicerating>
+		</gear>
+		<gear>
+			<id>d2d3bd03-88fa-408e-bed7-56367c957a84</id>
+			<name>Response Increase (2050)</name>
+			<category>Cyberdeck Modules</category>
+			<rating>0</rating>
+			<source>2050</source>
+			<page>170</page>
+			<avail>0</avail>
+			<armorcapacity>0</armorcapacity>
+			<cost>35000</cost>
+			<devicerating>0</devicerating>
+		</gear>
+		<gear>
+			<id>eee44602-35b5-4a35-a329-a233529ff773</id>
+			<name>Hitcher Jacks (2050)</name>
+			<category>Cyberdeck Modules</category>
+			<rating>0</rating>
+			<source>2050</source>
+			<page>170</page>
+			<avail>0</avail>
+			<armorcapacity>0</armorcapacity>
+			<cost>1000</cost>
+			<devicerating>0</devicerating>
+		</gear>	
+		<gear>
+			<id>305a1ffd-b724-49d9-99c2-7b311b51417a</id>
+			<name>Vidscreen Display (2050)</name>
+			<category>Cyberdeck Modules</category>
+			<rating>0</rating>
+			<source>2050</source>
+			<page>170</page>
+			<avail>0</avail>
+			<armorcapacity>0</armorcapacity>
+			<cost>500</cost>
+			<devicerating>0</devicerating>
+		</gear>	
+		<!-- End Region  -->
+		<!-- Region Alchemical Supplies -->
+		<gear>
+			<id>377c7545-50e3-4547-a47b-1a0cd9ee567f</id>
+			<name>Atomizer</name>
+			<category>Alchemical Tools</category>
+			<rating>0</rating>
+			<source>FA</source>
+			<page>193</page>
+			<avail>0</avail>
+			<cost>500</cost>
+		</gear>
+		<gear>
+			<id>f0b6f6db-dcf9-47f4-9108-51ff196184da</id>
+			<name>Alembic</name>
+			<category>Alchemical Tools</category>
+			<rating>0</rating>
+			<source>FA</source>
+			<page>193</page>
+			<avail>4</avail>
+			<cost>3000</cost>
+		</gear>
+		<gear>
+			<id>f6fde2af-ec7b-4531-83a4-eafa413f0ab7</id>
+			<name>Athanor</name>
+			<category>Alchemical Tools</category>
+			<rating>0</rating>
+			<source>FA</source>
+			<page>193</page>
+			<avail>4</avail>
+			<cost>1000</cost>
+		</gear>
+		<gear>
+			<id>ca6e1548-2d3f-4e4d-87d1-52414eb62919</id>
+			<name>Crucible</name>
+			<category>Alchemical Tools</category>
+			<rating>0</rating>
+			<source>FA</source>
+			<page>193</page>
+			<avail>2</avail>
+			<cost>500</cost>
+		</gear>
+		<gear>
+			<id>580fc834-9481-40d3-9e07-787273a99535</id>
+			<name>Vault of Ages</name>
+			<category>Alchemical Tools</category>
+			<rating>5</rating>
+			<source>FA</source>
+			<page>193</page>
+			<avail>(Rating +4)R</avail>
+			<cost>2000 * Rating</cost>
+		</gear>
+		<!-- End Region -->
+	</gears>
+</chummer>