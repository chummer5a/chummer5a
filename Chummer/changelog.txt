<<<<<<< HEAD
Build 192

Data Changes:

- Fixed incorrect reach for the Frying Pan and Chair improvised weapons. Fixes #1483.

=======
Build 194

Application Changes: 

- Implemented the Prototype Transhuman quality in a manner that's closer to RAW. Existing characters in career mode will need to be ported manually. Please contact me via chummer5isalive@gmail.com for assistance with this. 
- Fixed behaviour of the Group condition to properly report when one or more groups qualifies for a forbidden/required restriction. 
- Fixed behaviour of the condition monitors to properly be checked and unchecked.
- Fixed behaviour of basic lifestyles to properly manage base-only multipliers.
- Converted UpdateCharacterInfo to be triggered by Application.Idle. This should reduce some latency caused by loading components of the interface, at the cost of a slightly deferred update of character details. In practice this should not be noticable under standard operating conditions. 
- Fixed unused translation strings in the Armour, Weapon and Priority selection windows. 
- Fixed an issue when selecting the Aware priority type that prevented it from properly receiving the correct skill bonus.
- HMHVV Strain II and III characters can now properly improve their Magic rating and should suffer the appropriate Magic penalty if taken in career mode. 
- Implemented an ImprovementType to support replacing your base movement speed entirely, used for the Satyr Legs quality.
- Converted the save formats for decimal and integer values to not use the local culture. This should prevent issues with decimals not saving in a safe manner for non-English users. 
- Updated the Build Summary tab to properly show the spell limits in create mode. Fixes #1662
- Implemented the Free Spell bonus type for Dedicated Spellslinger. 
- Fixed behaviour of the Draconic Tradition when printing it to not cause a crash. 
- Fixed behaviour of the Select Mentor Spirit window to not rely on names. Fixes an issue with the duplicate Oak mentors. 
- Cleaned up some minor issues with the Select Vehicle Mod window.
- Added a SourceID to Vehicles. 
- Fixed display of attribute Value to not include metatype minimum multiple times
- Implemented the Mentor's Mask from Forbidden Arcana, accessed through the Select Mentor Spirit window. Existing characters should remove and re-add the quality to choose this property. 
- Added missing dice and multipliers for basic lifestyles. Existing characters should open any current lifestyles in order to refresh the values.
- Implemented the AddSpell improvement type for the Alchemical Armorer quality. 
- Fixed an issue with cyberware decreasing to Rating 0 in create mode. 
- Fixed a legacy issue in which an attribute's Base value also included the Metatype Minimum value.
- Changed the way Cyber-/Bioware Requirements are implemented.
- Implemented a selectcyberware improvement for use by the Soft Nanohive cyberware. 
- Fixed behaviour of contact control to properly manage Family and Blackmail settings between Save/Load. 
- Fixed support for AIs adding cyberware to vehicles. 
- Added the ability to add the Underbarrel weapons from Hard Targets to other weapons via the Add Underbarrel Weapon menu option. 
- Fixed an issue with vehicle fire modes not being enabled when using languages other than English. 
- Fixed a crash when attempting to add mods to a vehicle in carer mode.
- Hid the option to create spells, as it's not supported in 5e.
- Fixed ordering behaviour that prevented qualities that don't contribute to your limit from being taken if the quality's karma would go over the quality limit. 
- Fixed an issue in which French language clients would crash while loading their magic tradition. 
- Improved create method for qualities to properly use the ContributeToLimit field.
- Fixed an issue with loading characters that would cause all equipment to become unequipped. 
- Removed Omae character sheets if Omae is not enabled in the Options menu.
- Fixed a version check issue that caused non-release builds to think characters were created in 0.0.
- Fixed behaviour of the house rule to have Essence Loss only reduce your Maximum attribute value. 
- Removed the character property OverrideSpecialAttributeEssenceLoss as it's redundant in 5E.
- Fixed behaviour of update method to not mangle filenames with non-English accent characters. 
- Fixed cost discount for Dedicated Spellslinger when using the Aspected Magician quality.
- Fixed cost calculation of Dedicated Spellslinger to apply to all spells. 
- Dedicates Spellslinger now properly provides free spells based on your Spellcasting skill.
- Fixed implementations of FreeSpellsATT and FreeSpellsSkill improvements to not require updating the improvements manually. 
- Adept powers created before the powers refresh will now properly add the relevant bonus node for the adept way discount. 
- Adept powers now store the source id for use in searching and such. 
- Fixed rounding behaviour when using cyberlimbs to use Ceiling instead of Floor.
- Implemented support for knowledge skills in the selectskill improvement. Supports the Death Mentor Spirit.
- Crash reporter now creates a text file on the desktop, making recovery of submitted Crash-IDs easy.

Data Changes:

- Fixed qualities.xml node layout to properly reflect XSD structure. Fixed issues with qualities that would not show up due to a lack of category. 
- Refactored XSDs to use a common conditions.xsd file in order to prevent incorrect data entry.
- Fixed a typo in the Giger Spit spell.
- Fixed incorrect requirements for spells that require Initiate Arts. 
- Fixed missing quality requirements/restrictions for the Apprentice quality. 
- The Athlete's Way can now properly allow discounting the Skate power.
- Added missing bonuses for the Raven (Alt) Mentor Spirit. 
- Fixed the drain attributes for the Red Magic tradition. 
- Fixed the movement modification of the Satyr quality. 
- Fixed a typo in the Spells template for character sheets that made Rituals show up as an Unknown category.
- Fixed issues with the Holy Text and Death mentor spirits that prevented them from being added. 
- Added Content from 'State of the Art ADL' and its german translation (excluding critters and life modules).
- Removed a redundant selecttext improvement for the Hard Nanohive cyberware. 
- Cyberwares with Capacity can now install the Hard Nanohive in the Nanocybernetics category. 
- Fixed the Attribute Boost power to be selectable up to four times. 
- Fixed one of the requirements for the Imbue Item spell that caused a crash. 
- Added Translations for the Improved Reflexes Power after the Power Update.
- Added Underbarrel Weapons from Hard Targets as weapons. Set the Underbarrel Weapon accessories to Hidden. 
- Hard Nanohives can now add Hard Nanoware as a gear item to themselves. 
- Removed the Latent Source property from qualities, as it's redundant in 5E.
- Qualities now add notoriety, per SR5 368. 
- Implemented the Death Mentor Spirit. 
- Updated incorrect modifications for the Dodge General Trailer
- Added missing special equipment mod entries to vechiles from R5

New Strings:

- String_Metatype
- String_Metavariant
- String_MartialArt
- String_SpellCategory
- String_Tradition
- String_DamageResistance
- String_Quality
- Label_SummaryRituals
- Label_SummaryPreparations

Build 193

Application Changes:

- Tweaked the KnowledgeSkill control to provide autocomplete in the skill textbox.
- Fixed the AttributeLevel improvement to work properly for improvements that provide a choice. Fixes the Drifter and Celebrity Life Modules.
- Fixed behaviour of the Select Vehicle Mod window to prevent a crash caused by invalid Ratings.
- Fixed TotalCost of cyberware to properly account for gear that is connected to a child of other cyberware. 
- Fixed behaviour of the houserule to treat metatype minimums as 1 for Karma costs.
- Fixed an issue that prevented knowledge skills from selecting their proper default attribute. 
- Fixed the behaviour of spirits for mystic adepts to not have their force based on power points. 
- Added code to prevent attempting to load or save a character with invalid XML.
- AddWeapon and AddVehicle bonuses can now use the GUID of the weapon they're adding instead of relying on the name. 
- Cleaned up the Cyberware selection window to process Availability properly. 
- Fixed behaviour of selecting vehicle weapons to not leave weapon-related buttons and labels active when a weapon is not selected. 
- Fixed behaviour of removing cyberware that consumes Capacity from parent cyberware in career mode (Prevents Essence Hole creation)
- Added a warning when using the Enforce Capacity option while selecting Cyberware. 
- Fixed interaction with the additional Essence discount numericupdown and discounts from things like Biocompatibility.
- Fixed behaviour of weapon Damage to properly show damage values for weapons like flashbang grenades.
- Added code to remove the need for different versions of the Armor mod for Drones based on Availability. 
- If a character has the Ambidextrous improvement from cyberware or qualities, their handedness/dominant hand will not be shown as such on the Character Info tab.
- Fixed a Bug where Chummer would show 0 Availability on every weapon without F or R Availability.
- Fixed a crash caused by deleting root-level nodes on the Character Roster window. 
- Refactored RequirementsMet code to be more consitent in approach and behave in a similar manner to AddImprovementCollection. Some weird behaviour may crop up from this, but initial testing seems okay. 
- Fixed an issue with naming armour objects in career mode.
- Fixed behaviour of the main Chummer window to not launch on disconnected monitors.
- Altered the formula for Essence calculations to effectively provide -0.1 per reductive source. Seems to be correct per Word of Freelancer, but I'm not particularly happy with it.
- Minor quality of life tweaks to cyberware selection form when changing grades. 
- Fixed a potential crash from attempting to add plugins to Custom Items. 
- Added support for filtering gear based on the requirement to have a specific item.
- Fixed behaviour of the Watch folder in the Character Roster to load properly if Watched characters are in the Recent or Sticky list. 
- Improved support for Drone Arms and Legs to allow installing cyberware modifications that consume Capacity.
- Fixed an issue with the house rule to have Metatype Minimums count as 1 for the purposes of Karma cost. 
- Fixed incorrect cost discount of the Submersion Task for Technomancers (20% instead of 10%).
- Properly removed ineligible Submersion discounts in create mode for Technomancers.
- Fixed an issue with Vehicle Mod category selection that prevented items from being updated. 
- Added a source Label for Magic Traditions.
- Implemented that <doublecareer> tag in data files can prevent doubling quality cost in Career Mode.

Data Changes:

- Fixed a naming issue with the 2050 Cyberspur weapons that caused a crash. 
- Updated de_data.xml with changes by Noraser.
- Removed the Armor Restricted (Drone) and Armor Forbidden (Drone) vehicle modifications from vehicles.xml as they're now redundant. Existing drones with the modifications will be unaffected.
- Fixed incorrect prerequisite arts for the Efficient Ritual and Greater Ritual metamagics. 
- Fixed an incorrect bonus applied to the Loup-Garou quality that prevented it from being added.
- Enabled the Smart Firing Platform weapon accessory to add Autosofts to its gear list. 
- Added content from Forbidden Arcana.
- Added missing Mentor Spirit from Book of the Lost.
- Fixed the specialisation bonus of the LeMat 2072.
- Restored Adapsin to being a set of separate Grades in order to support getting it at a later point and/or removing it while preserving the previous rating. 
- Polychromatic Lenses can now only be added to Contacts. 
- Adept Ways no longer cost double in Career Mode.

New Strings:

- Message_FailedLoad
- MessageTitle_FailedLoad
- Message_FailedSave
- MessageTitle_FailedSave
- Message_OverCapacityLimit
- MessageTitle_OverCapacityLimit
- String_Ambidextrous

Changed Strings:

- Label_SelectCyberware_ESSDiscount

Build 192

Application Changes:

- Fixed an issue loading characters with lifestyle qualities that have been renamed. 
- Added functionality for Working for the People/Man to automatically exchange Karma for Nuyen. 
- Fixed the career mode weapons list stretching outside the visible area.
- Fixed behaviour of the Enable Special Attribute improvement in the Improvement creation form to work properly. 
- Fixed an issue tyhat prevented lifestyle qualities like Extra Secure from working. Fixes #1506
- Fixed behaviour of the Free checkbox when selecting armour and gear in create mode.
- Fixed an issue with calculation of attributes when using the optional rule to treat Metatype Attribute Values as 1.
- Added a house rule to spend Karma on Attributes before Priority Points. 
- Fixed the rounding behaviour of the MaxArmor property to prevent crashing for drones with 0 BOD/Armor. 
- Fixed an issue with the Stun Condition Monitor that caused it not to update properly. 
- Fixed behaviour of custom improvements to refresh Skill Pools on toggle. 
- Fixed an issue with the house-rule for cyberleg movement causing the movement rate to show as 0 if the character has no cyberlegs. 
- Fixed an interaction between the Enhanced Accuracy power and multiple instances of the Exotic weapon skills.
- Fixed an incorrect doubling of costs for modifications attached to Vintage weapons. 
- Redesigned the Select Armor and Select Weapon forms to make the item browser more visible.
- Fixed behaviour of the ArmorRating attribute to properly account for High-Fashion Armor Clothing. 
- Applied a filter to the JSON Export to properly save files as JSON.
- Added a warning message when loading an XML file if duplicate IDs exist. 
- Fixed a stack overflow when selecting vehicle mods. 
- When creating a new knowledge skill, the Type combobox will attempt to populate automatically. 
- Renamed the AdeptLinguistics Improvement to NativeLanguageLimit.

Data Changes:

- Fixed incorrect reach for the Frying Pan and Chair improvised weapons. Fixes #1483.
- Fixed incorrect bonuses for the Dracoform qualities that prevented them from being added. 
- Fixed incorrect costing for the Workshop vehicle modfication.
- Restored missing Physical Active group to the Improved Ability power. 
- Fixed incorrect requirement filtering for the Nosferatu quality.
- Fixed an incorrect Category for the Dracoform Mastery power that prevented it from being shown. 
- Fixed missing specialisations for several throwing weapons.
- Removed duplicate GUIDs for a lot of items. This should not have any noticeable effect if you already have the item, but if you notice odd behaviour please remove and re-add the object:
    - Lifestyle Qualities
        - Cramped Workshop/Facility
    - Bioware
        - Severe Biosculpting Modification
    - Books
        - Data Trails (Dissonant Echoes)
        - Shadowrun 2050 (5th Edition)<
    - Critter Powers
        - Vestigial Wings
        - Underwater Adapation
        - Magical Flight
    - Cyberware
        - Remote Cyberhand
    - Gear
        - TNT
        - Detonator, Blasting Cap
        - Smartsoft
        - AR Nails
        - Ultrasound (Sensor Function)
        - Nova Scorpion Venom
        - Cyberdeck Form Factor, Non-Standard
        - Grenade: Shock (2050)
    - Powers 
        - Commanding Voice
    - Qualities
        - Infected: Dzoo-Noo-Qua
        - Pilot Origins (Rating 1)
        - Easily Exploitable
        - Real World Naiveté
        - One of Them
        - Impassive
        - Faceless
        - Chaser
        - Dealer Connection
        - Grease Monkey
        - Speed Demon
        - Stunt Driver
        - Accident Prone
        - Motion Sickness
        - Too Much Data
    - Skills
        - Alchemy
        - Drones
        - Fashion Design
        - Mathematics
        - Tir Military Vehicles
        - Foster System
        - Lone Star Procedures
    - Vehicles
        - Ares Garuda
        - Clockwork Greyhound
        - Chrysler-Nissan Jackrabbit (2050)
        - Handling Downgrade (Drone)
        - Speed Downngrade (Drone)
        - Acceleration Downgrade (Drone)
        - Body Downgrade (Drone)
        - Sensor Downgrade (Drone)
    - Weapons
        - Stun Dongle
        - Bite (Naga)
        - Junkyard Jaw
        - Claws (Bio-Weapon)
        - Retractable Claws (Bio-Weapon)
        - Electrical Discharge
        - Fangs (Bio-Weapon)
        - Horns (Bio-Weapon)
        - Large Stinger
        - Medium Stinger
        - Horns (Bio-Weapon)
        - Large Tusk(s)
        - Raptor Foot
        - Grapple Fist
        - Uzi III (2050)
- Corrected insect spirit naming conventions to resolve a crash when selecting the Insect Shaman tradition
- Fixed the weapon mount categories for the Heavy Weapon Mount
- Added content from Book of the Lost (2 Mentor Spirits, 1 Commlink)
- Renamed the Cyclopean metavariant to Cyclops. Existing character should rename themselves properly.
- Removed ReplaceAttribute bonuses for the various dracoforms that caused an override of Magic attributes.
- Removed ReplaceAttribute bonuses for the various dracoforms that caused an override of Magic attributes. Fixes #1516
- Updated the State University/Medicine life module to remove the Biotechnology skill and increase the Biotech skill group, per errata.
- Updated the Street Magic/Street Mage life module to move 1 point in Conjuring into Sorcery. 
- Renamed the Cyclopean Metavariant to the Cyclops.
- Updated the Movement speed for the Naga metatype. 
- Increased the Lifestyle Cost for the Centaur metatype. 
- Altered the selecttext for the Bandersnatch quality's dietary requirement to Metathuman Flesh.
- Increase the karma cost of the Gnawer quality to 35 and added the Animal Control (Vermin) power. 
- Fixed an incorrect bonus type for the monotip arrowhead that prevented it from being added.

New Strings: 

- String_CannotFindLifestyleQuality
- Checkbox_Spirit_Fettered
- String_ExpenseFetteredSpirit
- Checkbox_Options_ReverseAttributePriorityOrder
- Title_ListView
- Title_Browse
- Checkbox_Option_HideItemsOverAvailLimit

- Added the NativeLanguageLimit improvement bonus to the Linguistics Power and Bilingual Quality. 

New Strings: 

- String_PowerFilterAll
- Power_SortAction
- String_PowerFilterRatingAboveZero
- String_PowerFilterRatingZero
>>>>>>> 59b780a7
Build 191

Application Changes:

- Fixed an issue with Restricted Gear not correctly applying to weapons with attachments. 
- Fixed an issue with the Sensor (Drone) vehicle modification that caused a crash.
- Removed the controls for creating Stacked Foci, as their rules aren't currently in SR5. 
- Refactored some Lifestyle calculations and properties to not read from XML; created a shim to save these values into the lifestyle and assosicated qualities during the load process for old characters.
- Removed the ability to add Roommates to a lifestyle that's allocated as a Trust Fund lifestyle. This will not affect existing characters. 
- Added reminder text to the LP and Cost labels for Lifestyle qualities to indicate whether a quality is Free from something or other (Usually just the Free checkbox)
- Per errata for Run Faster, the following changes have been made:
<<<<<<< HEAD
	- The default value for maximum Nuyen -> Karma conversion in Point Buy is now 235. Existing characters in create mode will need to use the Change Build Method menu option in the Special menu.
	- Point Buy and Life Modules now benefit from free Knowledge Points and Contact Points. Due to this, the optional rules enabling these options have been removed.
=======
    - The default value for maximum Nuyen -> Karma conversion in Point Buy is now 235. Existing characters in create mode will need to use the Change Build Method menu option in the Special menu.
    - Point Buy and Life Modules now benefit from free Knowledge Points and Contact Points. Due to this, the optional rules enabling these options have been removed.
>>>>>>> 59b780a7
- Fixed an issue with moving Changelings into career mode.
- Brought all projects to the same, .NET 4.5.2 target sku.
- Fixed an issue where changing selections in Priority or Sum-to-Ten mode would unnecessarily reset the selected values for talents and skills within talents.
- Made a mass attempt to remove unconditional try-catch blocks because they make debugging a pain and are slower if they can be replaced by a simple conditional.
- Updated the program's icon with 128x128 and 256x256 versions.
- Introduced extra helper functions for options retrieval from registry values and for fast fetching of certain variable types from XML nodes.
- Added a house rule where priority points for spells on Mystic Adepts can also be used to gain power points.
- Added an option to allow live updating of custom data from the customdata directory. Enabling this option allows the program to load custom data from the customdata directory in a way identical that actually does not reset cached copies, but it increases load times significantly.
- Fixed a bug where cancelling the option saving confirmation message would still save options.
- Made performance improvements, thanks primarily to static code analysis, mainly to the load speed of characters and the skills tab (load times reduced by ca. 10-20% depending on the screen/tab).
- Fixed a crash related to loading characters with no mugshots.
- Fixed the bug where flipping through mugshots in career mode would change the default mugshot.
- Updated the Updated control with code tweaks and separate buttons for downloading the latest version and installing it (the latter restarts the program).
- Unified controls for the Most Recently Used characters lists and optimized some of the code behind maintaining them.
- Fixed Chummer5 updater not actually updating properly for many systems.
- Unified Attribute handling for characters into a dictionary.
- Increased use of static functions for increased portability and performance.
- Removed attributes and controls that were holdovers from SR4e (e.g. Response, Signal, Initiative as a separate attribute, etc.).
- Fixed multiple minor possible crashes if data was entered in an incorrect format.
- Removed some 4e references to Mystic Adepts having to split their magic between being an Adept and a Magician. Fixed some weird behaviour with Spirit Force maximums related to this. 
- Fixed some issues related to localized number formats.
- Added a basic Autosave feature to save backup files to the saves\autosave folder. By default this will save every five minutes, if the character is 'dirty', ie has had non-saved changes made.
- Removed redundant code that caused duplication of costs for Advanced Lifestyle qualities.
- Essence costs are now properly displayed in all forms using both the computer's localisation and rounded to the decimal points set in the options menu.
- Fixed an issue that prevented the creation of metavariant critters. 
- Suppressed a crash when attempting to load characters marked as UTF-16 Encoded.
- Fixed problems related to the calculation of lifestyle quality costs for advanced lifestyles.
- Added the ability for life module 'versions' to be filtered based on their source. Specifically, this hides the Trade School Shop version of Community College in Rigger 5 if you don't have the book enabled.
- Fixed a logic issue with the skillgrouplevel improvement that prevented the value from defaulting to 1. 
- Added the ability for critters to receive skill groups when created. 
- Altered the Availability Check method when moving to Career mode to show the item that Restricted Gear was used on, if any.
- Fixed the behaviour of FixedValues on the SelectCyberware form to work with career mode markups. 
- Fixed the basic lifestyle form to properly populate the names. 
- Fixed possible crashes caused by critters, metavariants, or metatypes not properly having all attributes defined.
- Fixed cases where Essence loss would affect Depth rating in Career mode.
- Fixed possible crash caused by changing to a metatype without a Depth rating.
- Lifestyle Qualities now cache their source tooltip
- Basic quality of life improvements in the Advanced Lifestyle window, such as indications for built-in qualities, displaying if a quality's cost is discounted by the lifestyle type, and disabled the delete button for free qualities. 
- Fixed behaviour of the critter creator to properly handle knowledge skills. Fixes #1432.
- Added method (selectquality) to provide Prototype Transhuman with the required qualities. 
- Renamed the print strings matrixinit, matrixinitdice and matrixinitvalues to matrixarinit, matrixarinitdice and matrixarinitvalue, respectively. 
- Added the PrimaryArm character attribute to the 
- Altered the houserule 'Knucks Use Unarmed Combat Bonuses' to apply to any weapon that uses the Unarmed Combat skill. The houserule has been renamed and will be disabled by default. Please note that this currently effects ALL weapons that are in that category; exclusion for weapons like Shock Gloves will come in a later patch. 
- Fixed behaviour of Lifestyle Names to properly show the name of the lifestyle type and the given lifestyle name.
- UI Improvement: Control-clicking on a TreeNode will cause the node to expand or collapse all the treenodes below it. 
- Added a ConditionMonitor property to vehicle mods, used for Drone Arm ConditionMonitor improvements. Vehicles with existing drone arms will need to have the arms removed and replaced. 
- Fixed a bug causing qualities that discount knowledge point costs to also apply the discount to levels obtained with karma. Added a new house rule that re-enables this behavior.
- Selecting a skill specialization with no points spent in the skill automatically checks the "buy specialization with karma" box.
- Fixed an issue with the cost calculation for knowledge skills in career mode with Jack of All Trades.
- Refactored the Tradition drain logic to be consolidated into a single method, shared between technomancers and magicians in career and create.  
- Added technomancer drain attribute calculation.

Data Changes:

- Removed incorrect (per RAW) Distinctive Style qualities for the Dwarf metavariants.
- Applied missing lifestyle cost increases for the Dwarf metavariants. 
- Fixed a crash when selecting the Pirate Captain and Urban Brawler Life Modules. 
- Fixed the Capacity of the Directional Microphone Sensor Function to be based on Rating. 
- Fixed the Addon Category of the Bug Promotional Pen to be Sensors, instead of Sensor Functions. 
- Corrected the allowed subsystems for the Chemical Gland bioware.
- Per errata for Run Faster, the following changes have been made:
<<<<<<< HEAD
	- The Infected: Banshee quality's CHA minimum has been set to 3, instead of 1.
	- Nartaki and Wakyambi have had their EDG values updated to match their metatype. 2/7 and 1/6, respectively.
	- The Private Investigator/Detective Life Module has In Debt V instead of Sinner (National). Note that you will need to remove the Life Module and re-add it for this to take effect for existing characters.
	- Added SINner (National) to the Tour of Duty (NAN) and Tour of Duty (Tir Tairngire) Life Modules. Note that you will need to remove the Life Module and re-add it for this to take effect for existing characters.
=======
    - The Infected: Banshee quality's CHA minimum has been set to 3, instead of 1.
    - Nartaki and Wakyambi have had their EDG values updated to match their metatype. 2/7 and 1/6, respectively.
    - The Private Investigator/Detective Life Module has In Debt V instead of Sinner (National). Note that you will need to remove the Life Module and re-add it for this to take effect for existing characters.
    - Added SINner (National) to the Tour of Duty (NAN) and Tour of Duty (Tir Tairngire) Life Modules. Note that you will need to remove the Life Module and re-add it for this to take effect for existing characters.
>>>>>>> 59b780a7
- Removed Cost and Availability from the Pistol and Rifle Butt Improved Weapons. 
- Fixed the Ares Briefcase Shield not properly adding an entry in the weapons list.
- Fixed various arrow types from Run and Gun not properly applying their weapon stat modifications.
- Fixed in incorrect ESS cost for the Stirrup Interface cyberware. 
- Remote Cyberhand cyberware now adds a Remote Cyberhand drone, similar to the Ocular Drone.  
- Fixed incorrect useskill settings for several exotic weapons. 
- Fixed cost discount syntax for the Wendigo and Mutaqua qualities. 
- Added a missing metagenic flag for the Greasy Skin quality.
- Removed Undeducated quality from Centaurs, per undocumented Run Faster changes. 
- Fixed incorrect pricing for the Lion's Roar cologne. 
- Added missing Road Strips from Rigger 5.0.
- Added a choice between BioCompatibility (Cyberware) and BioCompatibility (Bioware) to the Test Subject life module. 
- Added Spell Resistance improvement type to qualities and powers that required it. Characters with the Spell Resistance power, Magic Resistance or Arcane Arrester qualities should use the Reapply Improvements menu option to gain these bonuses. 
- Localised all references to d6 in tooltips and such. 

New Strings: 

- Checkbox_Option_PrioritySpellsAsAdeptPowers
- Checkbox_Options_Live_CustomData
- Label_SelectAdvancedLifestyle_UnusedLP
- String_LifestyleFreeNuyen
- Message_SelectQuality_RequireESSBelow
- Message_SelectQuality_RequireESSAbove
- Message_SelectQuality_RequireESSGradeBelow
- Message_SelectQuality_RequireESSGradeAbove
- Tip_OptionsUnarmedSkillImprovements
- Checkbox_Options_UnarmedSkillImprovements
- Checkbox_Option_EducationQualitiesApplyOnChargenKarma

Changed Strings:

- Message_NoExtraKarma

Changes Sheets:

- Removed a sort for Expanses that caused incorrect sorting behaviour in 'Shadowrun 5' sheets. 
- Added/replaced translated character sheets, created by Lochabar. 

Build 190

Application Changes:

- Fixed an issue with the Spirit Control that prevented all spirits from being available.
- Fixed an issue with Vehicle Mod pricing for drones with 0 BOD being charged as though their body was 2, rather than 0.5.
- Fixed missing Karma summaries for skills in Create Mode. 
- Fixed an issue with Custom magical traditions. 
- Fixed an issue with creating an Ally Spirit. Fixes #1308.
- Added logic to suppress some warnings about missing books for objects that don't have a Source entry. 
- Suppressed an error when rendering the skills display.
- Fixed the configuration of the discountcost quality node to properly work for negative qualities and allow selecting Adept Powers for discounts.
- Fixed an issue with searching for qualities using both the text and numerical filters. 
- Fixed a calculation issue with Armour Encumbrance that prevented Custom Fit (Stack) items from counting properly. 
- Added support for critter powers to cost karma.
- Renaming an item will now prepopulate the current name. 
- Added proper quantity listings for child items attached to gear, such as ammo in a duffel bag. 
- Fixed an issue with checking character quality limits in Karmagen. 
- Altered the LanguageManager GetString method to return the key string in case of failure. Should assist with troubleshooting language faults without causing hard crashes.
- Added a dropdown on the Character Info tab to set your character's left/right-handedness.
- Added the ability for characters to have multiple mugshots.
- Fixed an issue where integrated cyberware/bioware subsystems and the field to determine what subsystems can be added used the same set of XML tags. This also re-allows cyberware and bioware to come with integrated subsystems.
- Added the ability for cyberware/bioware to derive attributes from its children.
- Added the ability for cyberlimbs to count as more than one slot (e.g. liminal body counts as two slots for Legs).
- Corrected handling of Redliner for Liminal Body, especially Liminal Body Centaur.
- Fixed an issue where the cost of cyberware/bioware grandchildren subsystems had their costs ignored.
- Added code to prevent a crash if the PDF application/web browser has not been specified. 
- Fixed an issue with Depth not updating properly when changing to and/or from a Depth-enabled metatype.
- Fixed the metatype cost label in the sidebar not updating properly when loading characters with non-karma build methods and creating characters in life module build methods.
- Fixed an issue with some Depth-linked improvements not being handled properly.
- Improvements now have a "target" member string.
- Optimized the improvement removal code for size, readability, and portability.
- Fixed the improvement for swapping the attributes of a skill. The results of such an improvement show up in the skill's dice tooltip.
- Added an improvement for the swapping of attributes of a skill for a particular specialization. The results of such an improvement show up in the skill's dice tooltip.
- Corrected the Condition Monitors of vehicles to use modified values for Body and Device Rating instead of only base values.
- Corrected the Speed and Handling of vehicles to use modified values for Body instead of only base values.
- Corrected the Device Rating of vehicles to be generated from Pilot rating instead of a base value of 3.
- Optimized away some leftovers from SR4a that were taking up CPU time and lines.
- Performed minor speed optimizations related to rounding of integer division results.
- Fixed a crash when creating a piece of cyberware at a rating above its maximum or below its minimum.
- Fixed some validation issues when moving a character to career mode if they own items that have built-in accessories or mods that exceed the availability limit. 
- Fixed the behaviour of the Knowledge Skill custom Improvement type to properly load existing knowledge skills. 
- Changed the VehicleMod class to properly have a Parent Vehicle for modding purposes. In practical terms, this prevents an issue with Drone Attribute modifications not having their minimum rating set to Attribute +1.
- Fixed the behaviour of the SelectSkill improvement to allow filtering based on multiple categories. Properly filters the behaviour of the Improved Ability power to not show Magical Active skills. 
- Added a proof-of-concept Print-to-PDF functionality into the Print window. TODO: Progress bar for saving, configurable options for margins and such. 
- Fixed an error that caused missing custom books to not show their code if the book was not found. 
- Increased functionality for the Export Window; there is now a window shown that contains the exported text. You can copy this text directly into wherever you need to export it, rather than saving the file and exporting. 
- Suppressed a crash if a character is printed that has an Exotic weapon but does not have the relevant skill for that weapon. 

Data Changes:

- Added missing SpellCategory improvements for the various Spellcasting foci. 
- Altered the Sense Link critter/spirit power to properly refer to SR5 instead of Street Magic. 
- Added missing Depth minimums for all critters. 
- Corrected missing Capacity for the Sensor Collar from Howling Shadows. 
- Corrected machine pistols and submachineguns to not have Under mounts. 
- Added a missing detonator cap gear item.
- Added missing restrictions for the Vampire and Sukuyan infected qualities. 
- Re-added the Headware category to all cyberlimbs, per RAW.
- Removed the Radar Sensor gear item, as there's no RAW that Radar is a valid Sensor Function in 5th Edition.
- Corrected issues with the sourcebooks of the Keratin Control and Living Focus powers.
- Allowed Partial Cyberskull to receive the same cyberware subsystems as a full cyberskull.
- Liminal Body Centaur now comes with four full cyberlegs.
- Fixed the Dual-Natured critter power to provide access to Assensing. 
- Fixed incorrect cost discount for the Astral Hazing quality.
- Vintage quality now properly doubles accessory cost and is mutually exclusive with electronic accessories.
- Peak-Discharge Battery Packs no longer appear in the list of available accessories for weapons that cannot use them.
- Added an item for an Optical Imaging Scope, just like how there is one for Optical Binoculars in the gear section.
- Improved Range Finder now properly requires a Smartgun accessory.
- Corrected Ammo Drone to come standard with a rating 2 Maneuvering Autosoft.
- Added a vehicle mod for the illegal Reloading Drone autosoft for reloading forbidden weapons that costs 250.
- Added an entry for a Smart Wig with an integrated Trode Net that costs 100 extra.
- Added an improvement for the Intimidation limit bonus for Voice Warper.
- Master Debater and Empathic Listener now have their effects represented in skill dice pool tooltips.
- Cybereyes and cyberears now come standard with Image Link and Sound Link respectively.
- Validated critters.xml against XSD style template, fixed an issue that caused sprites to not load. 
- Fixed the ability for cyberlimbs to install Cosmetic Cyberware.
- Fixed missing Capacity values for LED Tattoos.
- Fixed an incorrect book and page reference for the Great Mother mentor spirit.
- Fixed page references for the AI metatype and variants. 
- Added an additional Export method for the JSON format; this is intended to support integration with the Roll20 character sheet created by Darkxryo on Reddit's /r/Shadowrun. For further details, please see this link: https://www.reddit.com/r/Shadowrun/comments/5ok5qe/roll20_charactersheet_chummer_import
- Added support for using HTML in tooltips.  Currently only supported on labels, so not accessible by most user content yet. 

Custom Content Additions:

- Added the Radar Sensor gear item into an optional file called custom_radarsensorfunction_gear.xml, as there's no RAW that Radar is a valid Sensor Function in 5th Edition. Copy into the Data folder to use this.
- Added an override file for preventing cyberlimbs from having Headware, called override_cyberlimbheadware_cyberware.xml. Copy into the Data folder to use this.

Sheet Changes:

- Added proper quantity listings for child items attached to gear in the basic Shadowrun character sheets. 
- Added a section to the basic Shadowrun and Fancy Blocks character sheets for additional mugshots.

New Strings: 

- String_SkillFilterNoSkillGroup
- String_SkillFilterBrokenSkillGroup
- String_ExpensePurchaseCritterPower
- Label_Handedness
- Label_MugshotDimensions
- Label_InitiativeDice

Changed Strings: 

- Label_OtherIP


Build 189

Application Changes:

- Fixed an issue caused by missing Depth values for certain metatypes. 
- Fixed an issue with default specialisations not translating properly. 
- Fixed an issue that caused drones using the modification rules from Rigger 5 to lose their Armour Rating. 
- Fixed an issue with priority selection that prevented magically active characters from selecting Arcana as a bonus. 
- Fixed an issue with printing skills not correctly showing translated strings. 
- Added a metatype filter for selecting cyberware that will prevent Pixies from taking Customised Strength on their cyberlimbs, as it breaks everything awfully. 
- Fixed an issue with Spell Defence Tooltips.
- Fixed behaviour of the Change Priority Selection menu to properly preserve metavariant settings. 
- Made minor performance improvements to the Select Gear screen.
- Added a dedicated class, screen tab, character sheet boxes, option menu entries, a bunch of extra helper functions, and supplements to existing methods to handle AI programs and advanced programs.
- Corrected the karma cost for increasing Depth rating to 10 + (new rating x 5) from (new rating x5).
- Fixed an oversight where reducing essence would also lower Depth.
- Added the ability for Talents priorities to forbid or require a specific talent entry by selected metatype, metatype category, and/or metavariant.
- Added the ability to create AIs with priority generation.
- Corrected a bug where critter Matrix entities would not have their physical attribute maximums forced to 0.
- Matrix entities can now only add Essence Hole and Essence Antihole cyberware, and cannot add any other type of 'ware.
- Added the ability for any metatype or critter to use the quality restrictions system that is used for AIs.
- The Priority selection screen will now display the selected metatype qualities if no metavarient is selected.
- The MainController class now inherits the CharacterShared class.
- Added the ability for an improvement to remove the cyberware tab through the disabletab bonus (currently unused).
- Added the ability for an improvement to add an AI program.
- Added the ability for an improvement to add either a Common Program or a Hacking Program as an AI program.
- Added the ability for a metatype to receive only half points from attribute priority.
- Added the enableattribute, replaceattribute, enabletab, cyberseeker, blockskillgroupdefaulting, attributelevel, skilllevel, knowsoft and specificpower to the Custom Improvement Manager. 
- Fixed an issue in which vehicles and weapons in creation mode wouldn't properly be marked as free. if selected to do so. 
- Removed a segment of code from the attribute load method that caused MAG burnouts to load their base value from karma for some reason. 
- Added a reminder to the knowledge skills section that custom skills and specializations can always be written in.
- Implemented Drone Attribute Downgrades.
- Fixed an issue in which skill group points would not populate properly on load for life modules.
- Added display logic to show how many slots a given vehicle mod will consume.
- Fixed a bug where Handling Downgrade would increase OffroadHandling instead of decrasing.
- Fixed a Bug where Off-Road Suspension wouldn't increase OffroadHandling.
- Added missing qualities allowed for A.I.s.
- Restricted Quality search for A.I. characters to qualities allowed for A.I.s.
- Added automatic typo correction for the Corrupter quality.
- Fixed a bug, where Chummer would crash when adding an AI program with a different category selected.
- Fixed a bug, where Karma costs for Ai programs weren't saved.
- Gave all advanced AI programs unique UUIDs instead of all sharing one with the browse common program.
- Added a new operation to XML node filtering, "exists", which simply checks whether a specific node exists.
- Using Swap Quality in Career Mode now allows the use of the Don't Double Purchase/Refund optional rules for qualities. 
- Basic lifestyle qualities are now filtered based on selected books.
- Added filter and sort options for knowledge skills. 
- Added some logic to prevent crashes if the Character Roster watch folder is deleted. 
- Added drag-drop functionality to the character roster to enable more easily marking a character as a favourite.
- Fixed an issue with life modules not properly adding qualities.
- Fixed vehicle mod cost modifiers not being taken into account in Create mode.
- Slighlty increased performance and portability for code related to vehicle mod costs.
- Added a new lifestyle quality enum for Contracts and added handling code of lifestyle qualities of this enum.
- Fixed a bug where non-Contract lifestyle qualities with a flat cost (e.g. Special Work Area) would not have their costs affected by cost multipliers (note: Extra Secure is the only multiplier that does not affect asset costs, as it is explicitly stated so in Run Faster).
- Fixed issues related to Trust Fund covering the incorrect amount of lifestyle costs in certain scenarios involving multipliers. 
- Fixed an issue that prevented the last knowledgskill in the Skills tab from being rendered. 
- Added an optional rule to allow martial arts to automatically grant a free specialisation.
- Implemented maximum Attributes for drones.
- Added optional rule for using the maximum drone attribute rule for Pilot.
- Variable costs are now properly supported on Armor Mods, Weapons, and Weapon Accessories.
- Added the ability for a lifestyle quality to only modify the base cost of the lifestyle, i.e. the cost without extra entertainment assets, instead of the extra asset costs factored in.
- Fixed a bug, where Chummer would crash when trying to add a Lifestyle quality to an advanced lifestyle on an A.I. character.
- Added the ability to add contacts via improvements that are not read-only at character generation.
- Gear can now have a cost based on the total cost of its children.
- Modified the Commlink class so that it always executes the methods of its parent Gear class in its overriden methods wherever applicable (greatly improves code portability, as any changes to Gear's methods will be used by Commlink's methods).
- Fixed a crash caused by searching for a weapon to attach to a vehicle weapon mount. 
- Corrected A.I. quality restrictions.
<<<<<<< HEAD

=======
>>>>>>> 59b780a7
Data Changes: 

- Added several cosmetic standard upgrades to vehicles from Rigger 5.0.
- Fixed default specialisations for the Small Unit Tactics skills.
- Fixed the ability for Pixies to receive the Assensing skill without requiring a quality like Magician.
- Corrected the name of the Decryption and Crash hacking programs from Decrypt and Crash'.
- Separated Autosofts into the different types detailed in the core rulebook and Rigger 5.0 instead of having them all covered under one entry.
- Corrected the identification of complex forms for some character sheets.
- Reconfigured programs.xml to be used for AI programs and advanced programs instead of SR4 complex forms.
- Fixed Exceptional Entity; its "no limit on X attribute" is implemented by increasing the maximum value of that attribute by 100 (hacky, but it works).
- Corrected Persnickety Renter to have a text field where the home device type for the quality can be specified.
- Added AI quality restrictions to the protosapient critter entries.
- Added entries for the AI programs and advanced programs that protosapient critters come with by default.
- Removed the duplicate entry for the Chatty quality.
- Updated Inherent Program quality so that it allows the player to choose a program from a list rather than type one in.
- Updated Fragmentation quality so that it allows the player to specify the negative psychological quality that it exhibits.
- Fixed an issue with the Santeria and Obeah traditions from Hard Targets. 
- Altered the naming convention for traditions.xml to explicitly refer to the spirit type instead of using array enumeration to figure out what they're supposed to be. 
- Added added MCT Roto-Drone with new stats from german Rigger 5.0 (Aspahltkrieger).
- Added Expanded Ammunition Bay Weapon Mount addons.
- Removed duplicate entries for the Corporation: Ares Macrotechnology and Shadow Community knowledge skills.
- Added entries for the following languages based on Run Faster: Yiddish, Athabaskan, Anishinaabe, Iroquoian, Eskimo-Aleut, Uto-Aztecan, Zuni, Salish, Tlingit, and Tsimshianic.
- Corrected all Corporate knowledge skills to Academic, as per Run Faster.
- Corrected Military knowledge skill to Professional, as per core rulebook and Run Faster.
- Added entries for the following knowledge skills from Run Faster: Farming, Foster System, Critters, Strategy, DIY, Mechanics, Fashion Design (the Professional version of Fashion), Crook Hangouts, Administration, Magical Law, Drones (removed the spec from Vehicles), Law Enforcement Procedures (separate from Security Procedures), Lone Star Procedures, Codes, Black Markets, National Threats, Government Procedures, Security Procedures, Smuggler Safehouses, Smuggler Routes, Blade Design, Gun Trivia, Magical Theory (Street), Magical Security, Megacorp Law (Street), Charity Shelters, Alchemy (Professional), Telesma, Foreign Military, NAN Military, Peacekeepers, Military Vehicles, Tir Military Vehicles, Matrix Threats, Psychology, Sociology, Philosophy, Journalism.
- Fixed incorrect references to the Pilot Anthroform skill.
- Fixed missing skill bonuses for the High School life module. 
- Fixed weapon mods with useskill-reliant filtering not working for weapons without a useskill tag, but whose weapon category would be covered by the skill specified in useskill.
- Fixed most Improvised Weapons using the Exotic Melee Weapon skill instead of the Clubs or Blades skills (Blades for weapons that can only be used by stabbing), and also fixed the Hammer/Sledgehammer and Pool Cue improvised weapons not being eligible for the Hammers and Staves specializations respectively within Clubs.
- Implemented the Latent Dracomorphosis quality from Howling Shadows. This is achieved by using the Swap Quality function in Career Mode. 
- Added an underbarrel grenade launcher to weapons.xml, and to the Matilda drone. 
- Added contact types, knowledge skill specializations, and critters from Hard Targets.
- Added entries for Fab Sensor, Fab Sensor Upkeep, Infected: Sukuyan, Corps Cadavre ritual, Zombie ritual, Máquina Conversion vehicle mod, Dynamic Tension Bow, and Collapsible Traditional Bow accessory from Hard Targets.
- Added a weapon entry for Stimtouch Hosiery similar to how Grapple Gun adds a weapon entry.
- Added extra filtering conditions to all Advanced Safety System accessories, Shock Pad, Concealed Quick-Draw Holster, Trigger Removal, and Smartgun System (both Internal and External) so that they do show up in even fewer invalid cases.
- Added selection text fields to the following qualities: My Country Right or Wrong, Scorched, Social Stress, Disgraced, Sensei, Big Regret, Day Job, Driven, Emotional Attachment, Flashbacks, and Signature. Also added a contact selection field for Sensei.
- Added content from Cutting Aces. 
- Altered the behaviour of martial arts to only grant a free specialization if an optional rule is enabled. 
- Added missing Active Skill specializations based on SR4a20th and rules for specializing for specific actions.
- Added knowledge skills and knowledge skill specializations based on Market Panic and Chrome Flesh.
- Fixed Accessories for the new Cutting Aces Weapons.

New Strings:

- Tip_RemainingModCapacity
- Message_DroneIllegalDowngrade
- String_ExpenseLearnProgram
- Message_DeleteAIProgram
- Checkbox_SelectAIProgram_LimitList
- MessageTitle_SelectAIProgram_AdvancedProgramRequirement
- Message_SelectAIProgram_AdvancedProgramRequirement
- Title_SelectAIProgram
- Node_SelectedAIPrograms
- String_Requires
- Button_AddProgram
- Label_AIProgramsAdvancedPrograms
- Tab_AdvancedPrograms
- Label_Options_NewAIAdvancedProgram
- Label_Options_NewAIProgram
- Label_SummaryAIAdvancedPrograms
- Label_SummaryAINormalPrograms
- String_KnowledgeSkillFilterAll
- String_KnowledgeSkillFilterRatingAboveZero
- String_KnowledgeSkillFilterTotalRatingAboveZero
- String_KnowledgeSkillFilterRatingZero
- Treenode_Roster_FavouriteCharacters
- Treenode_Roster_RecentCharacters
- Treenode_Roster_WatchFolder
- Checkbox_Option_FreeMartialArtSpecialization
- Checkbox_Options_Dronemods_Pilot

Build 188

Application Changes: 
- Fixed an issue that prevented Gear items from showing their Capacity usage while attached to Armor items. 
- Fixed the implementation of the Incompetent quality to prevent defaulting in the selected skillgroup.
- Added the <blockskillgroupdefaulting> node, used for the above. 
- Altered the calculation of movement speeds to exclude cyberlimb stats, with the exception of Swimming and/or the Houserule to have your cyberlegs serve as the total agility for the test. tl;dr cyberarms don't make you fast anymore. 
- Added an Ambidextrous Improvement to manage whether to show a cyberlimb's dicepool as offhand or not. 
- Fixed an issue with the use of Restricted Gear that caused it to incorrectly flag child items as the parent. 
- Fixed an issue with the update mechanism that would prevent the Chummer executable from restarting properly until the application is closed. 
- Fixed a crash caused by cancelling out of text selection bonus nodes such as when creating a Fake SIN. 
- Fixed an issue that caused Essence loss in priority creation mode to revert MAG/RES metatype minimums to 1. 
- Fixed a crash caused by adding a a new knowledge skill after adding the PUSHeD bioware.
- Fixed a crash when loading the character roster caused by unreadable character files. 
- Added the ability for qualities to qualify for discounts based on the presence of other qualities. 
- Added the ability for weapon accessories to occupy multiple slots simultaneously.
- Fixed a crash when browsing Negative qualities for an Advanced Lifestyle caused by the way Thrifty quality was set up.
- Recategorized SkillSoft Networks into a new Lifestyle quality category called "Contracts", which can now be taken by Basic Lifestyles too.
- Renamed the "DocWagon Contracts" Gear category to "Contracts/Upkeep", which now houses every type of advance payment for contracts, 'ware upkeep, and the like.
- Added the ability for cyberware to add vehicles the same way it can add weapons (e.g. for Ocular Drone).
- Added the ability for vehicles, vehicle mods, and gear to be hidden from their browsing menus, just like cyberweapons are in the weapons menu.
- Weapon accessories can now come with gear pre-included.
- Fixed a crash issue when restarting Chummer through updates or the Restart menu option. Fixes #1223.
- Fixed an issue with deleting Armour items that add Weapons. Fixes #1222.
- Removed the automatic creation of Gear Locations for Cyberware and Weapon commlinks, as it's now redundant. 
- Removed Running Wild requirement for creating Critters, so it should now be possible to create a Critter through the menu or by clicking the Link Character Sheet button on the appropriate control. At present, only Spirits should be available for use. Sprites and other critters will be enabled in a later patch. Fixes #1225
- Fixed the implementation of the Stock Remova/Shortbarrel mods. Current technical limitations prevent the penalty to accuracy if both mods are installed from working, so another modification that rolls both mods in together has been added. 
- Added the ability to forbid/require weapon accessories based on the presence of other accessories. 
- Altered the behaviour of the Weapon Focus to avoid some silly behaviour like letting your fists be a weapon focus. 
- Added the ability for weapons with built-in accessories to attach extra gear to said built-in accessories.
- Corrected the issue where weapons would receive +4 concealability for each underbarrel weapon.
- Fixed the issue where changing metatypes under priority or sum-to-ten generation would save the incorrect amount of points spent on an attribute if it also had karma spent on it.
- Fixed the issue where the magic dropdown menu and the metatype selection list would not update properly when the priority selection screen was initialised.
- Fixed the issue where Edge was not properly re-adjusted when changing metatypes during character creation.
- Fixed a crash issue where changing metatypes or the magic priority mid-creation would not take essence loss into account when setting new values for magic or resonance. Fixes #1229.
- Fixed the filtering behaviour of cyberware subsystems to properly filter down to those subsystems. This shouldn't impact existing cyberware in any noticeable way, but this will allow adding subsystems to bioware. 
- Weapon accessories now only need to contain "Expanded Clip" in their name for the application to recognize the accessory as an expanded clip.
- Added a prototypical, custom, XML node filtering system that checks raw XML. Currently, this is only used for weapon accessories and vehicle/drone mods to hide ineligible ones from the selection menu, but it should be flexible enough to support anything.
- Added the ability to distinguish between primary and offroad speed and acceleration, in addition to primary and offroad handling.
- Added the ability for vehicle mods to alter seat count.
- Added the ability for vehicle mods that alter speed, handling, and/or acceleration to properly subtract values and also to support percentage modifications instead of just flat ones.
- Added a label for seats to the vehicle selection screen.
- Vehicle mods can now be configured to be mutually exclusive with other vehicle mods.
- Vehicles now properly show their total Seats, rather than their base Seats.
- New Improvement Type: UnarmedReach. Used for granting bonuses to the Unarmed Attack weapon. 
- Fixed the bug where Matrix entities would have SR4 stats in career mode.
- Depth is now properly handled in ways similar to Resonance and Magic. While this currently only affects critters, it should be a precursor to AI chargen.
- Fixed a bug where setting the metatype maximum of an attribute to a value lower than the current value would lower the current value, even if the current value was not higher than the total maximum.
- Removed SR4 labels from Matrix entities in Create mode.
- Added the ability for priorities to add to Depth.
- Added the AddSkillSpecialisation bonus type, which allows for adding a free specialisation to a skill. 
- Changes to the condition monitor now immediately refresh skill dicepools.

Data Changes: 

- Added a missing Foregrip for the Ares SIGMA-3. 
- Changed the P93 Praetor to a standard Stock.
- Fixed the Aspected Magician to properly grant their Magic attribute.
- Fixed an issue with the Safety Third lifestyle quality that caused a crash.
- Fixed missing/incorrect Mods for various pieces of Armour. Specifically the Ares Victory set, Vashon Island Synergist and Sleeping Tiger.
- Added the Ambidextrous bonus node to the Ambidextrous quality. 
- Fixed a missing weapon category for the Huge Weapon Mount. 
- Fixed a missing damage reduction from the Sawed Off shotgun mod. 
- Reduced the cost for YNT Softweave to the cost of the Armour rather than double.
- Removed redundant copies of the Mutaqua, Wendigo, Nosferatu, Blind, and Astral Hazing qualities. 
- Removed redundant copies of the Infection power from Wendigo and Vampires.
- Corrected the Fichetti Security 600 to a Folding Stock.
- Renamed the old Gecko Grip item to "Gecko Grip (for Weapon without Stock Slot)" and added a new Gecko Grip entry for weapons with a Stock slot that takes up the Stock slot.
- Corrected the reference to the Vintage quality to GH3 page 3 instead of 53.
- Corrected Ammo Skip weapon modification to require an Underbarrel slot.
- Corrected Chameleon Coating weapon modification to require a Side slot.
- Corrected Electronic Firing weapon modification to require a Barrel slot.
- Corrected Mounted Crossbow and Underbarrel Laser weapon modifications to take up two weapon modification slots (Top & Underbarrel and Side & Underbarrel respectively).
- Changed tasers have a concealability of -4. RAW justification includes indirect references to smaller size by Hidden Gun Arm Slide size restrictions, the Reach stat of Defiance EX-Shocker's contacts, and the essence/capacity cost of implanted cybertasers.
- Added a pair of drone arms and drone legs to the Ares Duelyst.
- Added a pair of drone arms to the Transys Office Maid (fluff text makes reference to arms but not to legs).
- Added a pair of drone arms and drone legs to the Modified Renraku Manservant-3 and recategorized it to Anthropomorphic, as per the original being a similar model to the Criado Juan.
- Added a pair of drone arms, a pair of drone legs, and the Snake Fingers cyberware to the Caduceus CAD and recategorized it to Anthropomorphic.
- Added a pair of synthetic drone arms and a pair of synthetic drone legs to the Mitsuhama Akiyama.
- Added a pair of drone arms, a pair of drone legs, and all three R1 close combat tutorsofts to the Sparring Drone.
- Added the following missing categories to the vehicle weapon mounts found in the core rulebook: Blades, Clubs, Exotic Melee Weapons, Crossbows, and Sporting Rifles to Standard Mounts, and Blades, Clubs, Exotic Melee Weapons, Crossbows, and Exotic Ranged Weapons for Heavy Mounts.
- Removed the Sniper Rifle category from the Standard Weapon Mount found in the core rulebook (it is bigger than an Assault Rifle).
- Gecko Tips vehicle modification will no longer show up for vehicles with a higher body than 6.
- Removed the Melee, Machine Pistols, and Submachine Guns categories from the Rigger 5.0 Standard and Heavy Vehicle Weapon Mounts, but added a note to add them back once errata has been released.
- Corrected Winch (Enhanced) to require 2 body slot mods instead of 1.
- Added two new items for drone weapon mounts: blow-away panels and pop-out mods. Pop-out mod rating serves as the modified MP of the weapon mount in question.
- Added entries for the Daihatsu-Caterpillar Horseman ModPods.
- Added missing Holster to Sleeping Tiger.
- Added entries to the Contracts lifestyle quality category for monthly payment of DocWagon contracts.
- Added entries to the Contracts lifestyle quality category and the Contracts/Upkeep gear category for Datahost Subscription (e.g. Library of Alexandria), Shopsoft Network Subscription (e.g. Shoppazulu), and Mapping System Subscription (e.g. Ares' Getting Network) as found in Chrome Flesh.
- Added entries to the Contracts/Upkeep gear category for pre-paid Skillsoft Network subscriptions.
- Added the "Shadow Spirits" pre-written specialization to the Magical Threats knowledge skill.
- Added the "Mathematics" academic knowledge skill and populated it with a few specializations, as per Math SPU in Chrome Flesh.
- Corrected Math SPU to properly give +4 dice pool to the Mathematics knowledge skill and +1 mental limit for scientific and technical knowledge skills.
- Corrected Limbic Neural Amplifier nanoware to properly give +1 dice pool bonus to all Intuition-linked skills.
- Corrected Neocortical Neural Amplifier nanoware to properly give +1 dice pool bonus to all Logic-linked skills and to give +Rating bonus to mental limit when using those skills instead of +1.
- Added the Immunization genemod from Chrome Flesh.
- Added the Phenotypic Variations positive qualities as per the optional rule in Chrome Flesh (can be ignored just like Omegaware/Gammaware).
- Added entries for commlink and cyberdeck form factor modifications from Data Trails.
- Stun Dongle commlink accessory now gives a free "Stun Dongle" weapon entry in the weapons tab.
- Added entries for commlink apps from Data Trails. Since their prices aren't specified, they have customizable pricing from 0 to 50, 50 being the cost of the most expensive entertainment software listed in Run Faster.
- Corrected the bug where Camera, Micro could not be added to armor.
- Added an entry for Microphone, Omni-Directional, Micro.
- Added entries for 1-month Symbiotes Upkeep and 6-month Hard Nanohive Upkeep to the Contracts/Upkeep gear category.
- Added an entry for the Shiawase Arms Simoom to Specialty Armor (it adds a corresponding entry in the weapons tab).
- Corrected the bug where Riot Shield and Ballistic Shield would charge players twice (once for the armor, once for the weapon entry that was added with the armor). Riot Shield and Ballistic Shield can no longer be directly added from the weapons tab.
- Hid all weapons entries for cyberweapons and gear items so that they cannot be mistakenly added for free (the player needs to buy the item through its main tab).
- Added missing Stock and Side weapon accessory slots to all tasers, light pistols, and heavy pistols, as per HeroLab, as well as a few SMGs and a sniper rifle that was missing these slots.
- Added missing Top and Underbarrel weapon accessory slots to the Ares Armatus.
- Added built-in Vision Magnification and Camera, Micro to the Imaging Scope weapon accessory.
- Feedback Clothing can now be added to armor as an armor mod with a capacity cost of 3, as per Herolab.
- Defiance EX-Shocker now gives a free "Defiance EX-Shocker Contacts" weapon entry for its melee contacts.
- Ocular Drone cyberware now gives a free "Ocular Drone" vehicle entry in the vehicle tab.
- Altered the Smartgun weapon accessories so that they now come pre-included with a Laser Range Finder and a Camera, Micro that takes vision enhancements, instead of the accessory allowing for the addition of vision enhancements.
- Added a text field to Program Carrier so that its cyberprogram can be specified.
- Added missing explosives from Run and Gun. 
- Added missing skill unlocks for the Mutaqua, Wendigo and Nosferatu. NOTE: This introduces a bug where characters that are already magically active will receive a duplicate skill control. A Nosferatu Magician will have a second Banishing skill, for example. This is a known limitation of the current skill system and will be resolved in a later patch.
- Added missing Carrier qualities from Run Faster. 
- Reorganised the critters.xml file to support creating Spirits in Chummer.
- Fixed an issue with the Defiance EX-Shocker that caused a crash. 
- Fixed an issue that allowed the troll's natural arumour to stack with things that replace their skin.
- Added commlink gear to the built-in weapon commlinks of the Ogre Hammer SWS Assault Cannon and the Terracotta Arms AM-47
- Added missing Imaging Scope addons for the Imaging Scopes that are built into the Ogre Hammer SWS Assault Cannon, the Krupp Arms Kriegfaust, the Ultimax Rain Forest Carbine, the Terracotta Arms AM-47, the Marlin X71, and the Springfield M1A.
- Added a category for Chemical Gland bioware modifications. 
- Added the Chemical Gland Modifications subsystem to the Chemical Gland bioware. 
- Tweaked the behaviour of the Sensitive Skin bioware to be more descriptive. 
- Fixed the Thickened Digestive Tract Lining bioware to properly reduce lifestyle costs. 
- Fixed the magical unlock behaviour of the mutaqua, wendigo and nosferatu. 
- Fixed the ability for metsapients and shapeshifters to take the Technomancer quality incorrectly.
- Fixed the Otaku to Technomancer quality not having a Technomancer prerequisite. 
- Fixed the mount location for the Easy Breakdown weapon mods. 
- Corrected Explosive Magazine not lowering ammo count by 2.
- Added an entry for the Rating 2-only Expanded Clip for Machine Pistols that are considered to have an R1 Expanded Clip by default.
- Added custom filters to the following accessories to make sure they only show up for weapons that are eligible: Ares Light Fire 70 Silencer, Ares Light Fire 75 Silencer, Airburst Link, Concealable Holster, Hidden Gun Arm Slide, Quick-Draw Holster, Silencer, Sound Suppressor, Spare Clip, Speed Loader, PSK-3 Collapsible Heavy Pistol Silencer, Collapsed Frame, Ares Executioner Extra Case, Vindicator 200-Round Belt, Bayonet, Foregrip, Gecko Grip, most Underbarrel Weapon accessories, Ammo Skip, Explosive Magazine, Extended Clip, Chameleon Coating, Overclocked, Sawed Off/Shortbarrel, and Stock Removal. 
- Made the Ceramic/Plasteel Components modification mutually exclusive with the Chameleon Coating modifications and both Smartgun accessories.
- Made the Advanced Safety System accessories mutually exclusive with one another.
- Made the Safe Target System addons require the Safe Target System, Base accessory.
- Made the Sawed Off/Shortbarrel and Stock Removal accessory entry mutually exclusive with both the Sawed Off/Shortbarrel accessory and the Stock Removal accessory.
- Added the Coriolis complex form from Chrome Flesh.
- Added vehicle entries for the Cocotaxi and the Camellos from Hard Targets and the Ares Garuda and the Evo Aquavida 2 from Rigger 5.0.
- Added stats for secondary acceleration and speed (i.e. offroad acceleration and speed for ground vehicles, alternate locomotion for all others) where they were missing, e.g. from the Evo Falcon-EX, the Corsair Trident, and the Evo Krokodil.
- Corrected the seats for all vehicles that have separate front/back sections so that Chummer always displays the total seat count, not just the seat count for the larger section.
- Corrected the availability of most vehicles from Stolen Souls (to 4) and the Ares Roadmaster (to 8).
- Added custom filters to relevant vehicle/drone mods to stop them from showing up in the list of vehicle/drone mods unless specific conditions are fulfilled (e.g. drone mods only appear when modifying drones, Horseman modpods only appear when modifying a Horseman, etc.).
- Added a variety of knowledge skills, courtesy of Lochabar. 
- Added a bonus node to the Kick Attack martial art technique that grants additional Reach to the Unarmed Attack weapon. 
- Added and/or updated all critter powers to SR5, complete with proper references.
- Added the Flight skill as described by the core rulebook. It will only show up for characters with a non-zero Fly speed.
- Added and/or updated the following critter types from SR5: mundane critters from both CRB and HS, paracritters from both CRB and HS, technocritters from HS, insect spirits from SG, sprites from CRB, protosapients from HS, infected critters from HS, toxic spirits from SG, shadow spirits from SG, shedim from SG, and blood spirits from SG. Currently, the following entries are missing: toxic critters from HS, otherworldly beings from HS, and the Manananggal and Engkanto from SG.
- Added all missing Critter Gear from HS.
- Added Specialized Biodrone Cyberware from HS.
- Certain Martial Arts will now automatically add a free skill specialisation, per Run and Gun page 135. Characters that already have these martial arts will need to remove and re-add the martial art for it to take effect.

Sheet Changes: 

- Fixed an issue with the Fancy Blocks character sheet not preserving linebreaks properly.

Build 187

Application Changes:

- Fixed an issue that prevented characters in karmagen from unlocking special attributes by taking the relevant qualities. 
- Renamed the addattribute improvement to enableattribute.
- Fixed an issue that prevented the Enable/Disable Sourcebook button from actually changing the settings. 
- Fixed an issue with the display of calculated Limit modifiers. Fixes #1175.
- Removed the ability to mark an item as Hacked.
- Made some minor tweaks to the calculation of whether a quality contributes to the limit during chargen.
- Fixed an issue that prevented initiation in create mode from allowing MAG or RES to exceed the Metatype Maximum. 
- Added code to preserve the window position of the main form on exit. Looking for feedback on if this is a useful feature that should carry through to the rest of the application's forms.
- Fixed a missing binding for PDF offsets in the Options menu. 
- Fixed an issue with custom knowledge skills that could cause a crash when not using English strings. 
- Fixed an issue where Priority Aspected Magicians didn't get their unlocked skill group. 
- Fixed an issue that prevented the Blackmail and Family options from forcing a cost refresh for contacts in Create mode.
- Fixed the addweapon node for Armour to actually add the weapon to the character.
- Added support for <required/oneof/lifestyle> to lifestyle qualities. 

Data Changes: 

- Removed most existing addattribute elements to be enableattribute instead. Affects the Pixie, Centaur, Sasquatch, Naga and Drake qualities. 
- Fixed an issue that prevented metavariants with a karma cost from properly charging the Karma cost.
- Fixed an issue that caused a crash when searching for certain strings in the weapon selection form. 
- Hid a bunch of weapons that shouldn't normally be visible.
- Added a missing Sensor Function to the gear category. Fixes #1176.
- Added Blood Magic metamagics from Street Grimoire.
- Added an Under mod slot for the Shiawase Incinerator flamethrower.
- Removed the mod slots from the Shiawase Blazer.
- Fixed the implementation of Mutaqua, Wendigo and Nosferatu to not require adding a Mystic Adept quality. 
- Updated the Thrifty negative lifestyle quality to properly require the Traveler lifestyle.

Sheet Changes:

- Character sheets now default to displaying the Alias of a character as a header in preference to their Name attribute when printing.

Build 186:

Application Changes:

- Fixed missing values for Metahuman adjustment on several vehicles.
- Properly applied localisation to the character roster form.
- Fixed the karma costs for new knowledge skills in career mode to not improperly charge twice. 
- Added a missing Seats label for vehicles.
- Set the Astral Initiative label to be invisible if the character is not Awakened.
- Altered the SelectWeapon improvement to allow excluding a specific weapon type. Prevents spare clips from trying to select melee weapons.
- Fixed the Expense Log entry for Knowledge Skill increases to properly indicate it's a Knowledge Skill entry. Removed an accidental double-charge for creating skills.
- Slightly refactored weapon selection to use GUIDs instead of names. 
- Altered the underbarrel weapon node to allow multiple child items.
- Added the ability to hide weapons from being visible in the selection window. 
- Added a File Path label to the Character Roster.
- Added the ability to delete items from the Character Roster by pressing the Delete button. This will ONLY remove the file from the relevant MRU lists, no .chum5 files will be deleted.
- Suppressed the ability to attempt to add a Nexus to vehicle or gear items. 
- Added the ability to filter qualities by their karma values, applying a minimum, maximum and value boundary to the quality list. 
- Made some alterations to the display of characters in the Roster. Added the Game Notes field, removed the ability to edit the text (It wasn't saving anyway.)
- Fixed the calculation method of Custom Fit (Stack) mods to work more reliably.
- Fixed the implementation of Awakened Infected (Mutaqua, Wendigo, etc.) to not add the relevant qualities. 
- Added logic to prevent weapon accessories from applying their bonuses while uninstalled. 
- Added naming logic to the Create Mode form, similar to the behaviour for Career Mode. In order of precedence, characters will use their Alias, Real Name or the localised string for Unnamed Character. 
- Fixed the 'Increase Qty' button in career mode to properly select the currently selected item. 
- Altered the crash handler logic to jump directly into the crash handler form. Important note: We still only receive the report if you click Send Error Report. 
- Nightly builds are now configured as Release, fixing an issue with launching the Crash Handler.
- Added a warning that porevents creating invalid Custom Item names. 
- Added missing 'dirty' flags for changing options in the Options menu. Ensures that changing any option in the Options menu properly flags it as dirty and requests a restart.
- Added Restart Chummer menu option to Tools menu.
- Did some general UI cleanup for the Options menu, ensuring that the full text of a book is always visible. 
- Fixed an error caused by users not entering Drain attributes for their Custom Tradition.
- Added logic to check whether a character was saved in a later version of Chummer than the current one.

Data Changes:

- Fixed an incorrect spelling for the Personafix gear item.
- Added Dissonant Echoes from Data Trails, courtesy of gamingharry. As it's not normally possible to become a dissonant technomancer, these echoes have been attached to the Data Trails (Dissonant Echoes) book, and will need to be enabled in the Options menu. 
- Added content from Lockdown, Shadows in Focus: San Francisco, and the Hong Kong Sourcebook.
- Added a range category for Shotgun (flechette).
- Added the Shotgun (Flechette) weapon range.
- Added missing weapons from the Schattenhandbuch, courtesy of gamingharry.
- Fixed the display of magic traditions in the core character sheets.
- Moved the selecttext method back out of AddImprovementCollection. 
- Altered the Magician, Adept, Mystic Adept, and Technomancer to not need special treatment when adding their special tabs. 
- Added code to prevent Bone Density and Bone Lacing from being taken together. 
- Added code to prevent Orthoskin and Dermal Plating from being taken together. 

New Strings:

- Label_VehicleSeats
- Label_Biography
- Label_File_Path
- Label_Roster_File_Name
- Tab_Roster_Description
- Tab_Roster_Concept
- Tab_Roster_Background
- Tab_Roster_CharacterNotes
- Tab_Roster_GameNotes
- Message_Options_Restart
- Message_OutdatedChummerSave

Changed Strings: 

- Message_ConfirmKarmaExpenseKnowledgeSkill
- Message_Options_CloseForms

Build 185:
Application Changes: 
- Fixed an issue with Sprint distance calculations for Movement. 
- Fixed a precedence issue with Infected initiative values. 
- Fixed an issue that prevented lifestyle qualities from being exposed to the character sheets. 
- Fixed a crash when Chummer hasn't had PDF arguments assigned.
- Relocated the ChangeText bonus node to be its own improvement type. No real impact for users, but there may be some associated weirdness.
- Moved the CritterPower improvement nodes for qualities into the Bonus node. This shouldn't affect existing characters, but custom content will need to be adjusted to reflect the change.
- Moved the AddQualities improvement nodes for qualities, cyberware and such into the Bonus node. This shouldn't affect existing characters, but custom content will need to be adjusted to reflect the change.
- Moved the method for the SelectText improvement. I don't EXPECT that this will cause any issues, but if you encounter any odd behaviour please let us know.
- Fixed a bunch of code relating to the addition of qualities by other sources. A side effect of this is that some existing quality pairs may not be removed properly. In most cases this should not present an issue, but if you encounter any odd behaviour please contact us.
- Altered the code for the OptionalPowers improvement to prevent the selected value from attaching to the associated quality, ie Infected: Vampire (Human) (Enhanced Senses).
- Added a movement speed bonus for the liminal centaur body.
- Applied a filter to the mugshot selector that prevents attempting to load things like icons or document files.
- Added code to the Vehicle Mod Selection Form that enables preventing mods from being listed if they don't match certain requirements.
- Amended the tooltip for Damage Resistance in Career Mode to display the correct values when not affected by a Damage Resistance Improvement. 
- Fixed an issue with knowledge skills in Career Mode that prevented changing the skill's Type. Existing characters will have to be manually modified outside of Chummer or refund their expense history to resolve it.
- Fixed a setting that prevented the SelectVehicleMod form from returning to the previously selected Category when adding items. 
- Fixed an issue that prevented Penetrating Strike from applying to Knucks with the optional rule for such enabled.
- Added a workaround for AIs not being able to increase skills linked to physical attributes.
- Added an option to allow Mystic Adepts to increase power points during career mode. Fixes #1121.
- Fixed an issue with Awakened characters not gaining their free skills in Priority mode for non-English users.
- Added a cached displayname to the print method for loaded clips. Accessed via weapon/clips/clip/[name/count].
- Altered the calculation and display of Limit modifiers that come from 
- Fixed an issue with the Print method for cyberware that caused it to show irrelevant stats for some cyberware. Fixes #1133.
- Fixed an issue with loading characters that prevented cyberlimbs from correctly adding to attribute displays.
- Fixed an issue with linguasofts contributing to point costs for knowledge skills. 
- Fixed an issue with the Print Expenses option not disabling properly. 
- Fixed a crash caused by adding lifestyle qualities that don't have a free breakpoint. 
- Fixed an issue with the character roster not properly showing career karma. Takes effect on next save of the character.
- Fixed a problem with Laser Weapon ammunition not being properly usable in career mode. 
- Altered the behaviour of the addqualities bonus node to default to having child qualities contribute to karma expenditure. 

Data Changes: 
- Fixed the LP cost for the Indoor Arboretum lifestyle quality.
- Renamed the Sparring Drone from Hard Targets to Sparring Drone(Large).
- Fixed missing optional powers for the Banshee.
- Fixed a missing SINNER quality for the Private Investigator/Detective life module.
- Moved all instances of the addqualities xmlnode into the bonus node. 
- Fixed an issue with the Gamber Mentor Spirit's skill choice bonus.
- Added a filter to the Metahuman Adjustment vehicle mod that prevents it from being visible for vehicles and drones that don't have a seat. 
- Fixed an incorrect cost for the Saeder-Krupp MK-170 Neptune (Large).
- Fixed missing attribute choices for the Banshee quality. 
- Added missing content from Howling Shadows, Battle Of Manhattan, The Vladivostok Gauntlet, Splintered State and Shadows In Focus: Butte courtesy of GamingHarry.
- Added a missing offroadhandling bonus to the Handling Enhancement vehicle mod.

New Strings: 
- Message_ConfirmKarmaExpenseKnowledgeSkill
- Checkbox_Option_AllowMysadPowerPointCareer
- String_MetamagicSkills
Build 184:
Application Changes:
- New ImprovementType: ReplaceAttribute. This allows you to replace the metatypeminimum or metatypemaximum with another value. Intended to be used for infected.
- Fixed an issue where Chummer warned about free Knowledge Skills still being available instead of Active Skills.
- Fixed incorrect rounding for Weapon Ranges.
- Fixed incorrect rounding for Armor capacity. 
- Fixed incorrect rounding for Armor Mod capacity. 
- Fixed incorrect rounding for Gear capacity. 
- Properly allowed the 'free item' checkbox to be visible even in character creation. Fixes #1059.
- Added an option to toggle all sourcebooks on and off in the Options menu. Fixes #971.
- Attempting to add gear with the 'Stack' checkbox selected in career mode will only cause items to stack if they have the same child items by default. This prevents loaded spare clips from duplicating, for example. Fixes #1015.
- Fixed an incorrect label for skill improvements in the Karma/Nuyen Expense History. Fixes #1046.
- Fixed an issue that caused knowledge skills to revert their type to Interest. Fixes #1056.
- Added an option to treat arms and legs as the only limbs to average cyberlimb stats off, instead of the skull and torso that are suggested by RAW. As part of this, the options have been broken out into a new XML file, options.xml. Minor design note, I intend to eventually have every calculation variable kept outside of the application logic itself; this will allow GMs to configure their characters as they wish. 
- Fixed an issue with Adept Powers with multiple levels granted by a Mentor Spirit not apply properly. If your character is affected by this, you should be able to use the Reapply Improvements option in the Special menu to recalculate it properly. Fixes #1057.
- Added an option to give cyberware a markup cost in career mode. Fixes #1072.
- Fixed an issue that prevented knowledge skill ratings from updating correctly when adding bonuses from sources like cyberware. Fixes #1073.
- Fixed a rare issue where the Metagenetic Improvement quality could cause crashes when reapplying Improvements. Fixes #1038.
- Added a menu option in the Special menu to confirm that a character is ready to move into Career mode. Fixes #1053.
- Fixed an issue that prevented more than one Spare Clip from adding additional Ammo slots. 
- Fixed an issue that prevented dicepool/rating modifiers from being visible to character sheets. 
- Added a Display Category for skill categories. In practice, this means that printouts will use the localised name for skill categories instead of the default English. If you need to use the English string in a character sheet for some reason, use the value skillcategory_english instead. 
- Fixed an issue with adept powers that have specified maximum ranks causing a crash.
- Fixed an issue where changing your priority selection would remove MAG/RES-linked skills. 
- Fixed a issue where Chummer would crash if, while searching for a spell, no matches was found.
- Added a character roster to manage characters. There is an option to specify a folder to monitor in the Options menu, under Character and Printing. 
- Fixed a crash issue for characters that have cyberlimbs. 
- Fixed some crash issues with custom PACKs kits with lifestyles.
- Fixed some issues with adding multiple non-Ammunition items to other items, ie adding trauma patches to a medkit. May have some issues, but should be functional. Fixes #814.
- Fixed a crash issue caused by adding too many Enemies in creation mode. 
- Added some code to suppress errors caused by faulty XSL transforms in character sheets. 
- Implemented the Blackmail and Family options for contacts. 
- Removed some code from the SelectAttributes improvement that caused it to pass the selected value up to the bonus source. Generally speaking, prevents Infected qualities from getting (BOD) or whatever added to their treenode.
- Added a new Improvement Type: MovementMultiplier. This is used to increase or decrease the multiplier for Running and Sprinting from x2/x4. 
- Fixed a UI issue that prevented attribute bonuses from showing properly if the value made it into double digits.
- Changed the code to calculate character movement rates. To do this, I've added three attributes to the metatype: Walk, Run and Sprint. Each of these is split into three number (Walk, Swim and Fly in order). 
- Temporarily removed the CalculatedMovementSpeed tooltip from caeer and creation mode until it gets refacted. 
- Added a workaround to prevent crashes when loading characters with empty knowledge skills. Fixes #1099.
- Refactored how the PDF options work; instead of being hard-coded with a bunch of check-boxes, it's now possible to generate your own parameters. Standard parameters have already been included in options.xml, but the default options are not necessarily a match for your previous settings. 
- The "ignoreprecedence" improvement attribute has been renamed to "precedence-1". 
- The initiativepass and initiativepassadd improvements now utilise precedence values to manage their stacking; this allows adding Improvements that will always apply, such as the Infected Initiative die bonuses. 
- Fixed an issue with Cyberlimbs that caused a crash when printing.
- Fixed an issue that prevented the Knowledge/Contact multiplier house rules from enabling correctly.
- Changed the string Tip_SkillsKnowledgeSkills to display the correct multiplier entry.
- SHOULD have fixed an issue where Active Skill controls would overlap the Skill Group controls while in higher-DPI settings, blocking the karma numericupdown in creation mode.
- Added proper translation for the quality nodes in the Select Advanced Lifestyles form.
- Fixed an issue with the Matrix condition monitor.

Data Changes:
- Fixed the Infected qualities to work according to the rules. Characters with previous versions of the quality should reapply their improvements, characters that used the terrible metavariant idea will not load properly and should be rebuilt from scratch. If you've been affected by this, please get in contact with me and I'll fix your character for you. Mostly fixes #689.
- Removed the Infected metavariants.
- Added a missing bonus node to the YNT Softweave armour mod.
- New XML file, options.xml. Used to store values for configurable default settings. 
- Fixed missing statistic weaknesses for various Infected qualities. Fixes #689.
- Fixed an issue with the Deformity(Quasimodo) quality that caused it to affect Perception incorrectly. Fixes #1087.
- Added Naga Venom, and corrected page references for Hard Targets Toxins. 
- Corrected the fire mode for the Ares Vigorous Assault Cannon.
- Fixed an issue with the Reaction Optimization bioware not applying its initiative bonus. 
- Added a requirement for the Reaction Enhancers cyberware in order to take Reaction Optimization.
- Fixed an issue with the Infected: Vampire quality that caused a crash. 
- Removed old Metavariant entries for Infected metavariants from the Priority sheet.
- Added the appropriate Initiative and Movement Multiplier bonuses for the Bandersnatch, Dzoo-Noo-Qua, Goblin, Harvester, Loup-Garou, Mutaqua, Nosferatu, Vampire and Wendigo. 

New Strings:
- Button_ToggleSourcebooks
- String_LimbCount4
- Menu_ValidCharacter
- Message_ValidCharacter
- MessageTitle_ValidCharacter
- String_CharacterRoster
- Label_Options_CharacterRoster
- Node_SelectAdvancedLifestyle_FreeMatrixGrids
- Node_SelectAdvancedLifestyle_Entertainments

Changed strings: 
- Tip_IncreaseGearQty
- Tip_SkillsKnowledgeSkills

New Sheet:
- Added a new character sheet, only showing Skills with Rating greater than 0.

Build 183:
Application Changes:
- Fixed the dolphin mentor spirit not giving a bonus on spells of the Health category.
- Added a selector for the maximum karma spent on Nuyen in Karma and Life Modules. Fixes #999.
- Fixed an issue with the Priority D Aspected Magician. Fixes #992.
- Set the Create Backstory button to be invisible for character generation methods other than Life Modules. Fixes #987.
- Added a missing bonus for the Impassive quality. Fixes #984.
- Removed an extraneous Recoil Group from the Electronic Firing Accessory. Fixes #983.
- Added the ability to modify user-created LimitModifiers. Closes #979.
- Fixed an issue with the D-priority adept. Fixes #1005.
- Added some basic error handling to prevent a crash if trying to update Chummer from behind a firewall or proxy. Fixes #989.
- Re-enabled the house-rule to treat metahuman minimums as 1 for karma costs. Fixes #1004.
- Fixed a crash caused by removing life modules,
- Fixed an issue with loading Priority characters caused by an incorrectly saved maximum nuyen value.
- Fixed the ability for adpets with the Adept Spell power to increase their Spellcasting skill rank. Fixes #990.
- Changed the Adept Spell power to prompt for the spell instead of a text value.
- Altered the Select Spell form to allow ignoring requirements such as being magician-enabled to support this.
- Altered the UnlockSkills improvement to allow for specifying the Spellcasting skill, rather than the full compliment of magical skills.
- Fixed a crash caused by removing life modules while in creation mode. 
- Added support for the free matrix grid connections added by Hard Tatrgets to advanced lifestyles. Fixes #963. 
- Fixed an issue with lifestyle qualities crashing if they don't have a restriction. Fixes #1012.
- Set the Adept Way Discount numericupdown control in creation mode to be invisible if the character is not MAG-enabled. Fixes #836.
- Updated the Capacity calculation for cyberware to include any attached Gear items. Fixes #896.
- Fixed an issue that prevented the MCT-Nissan Rotodrone from getting the three extra modification slots expected when not using the vehicle modification rules intrroduced in Rigger 5.0. Fixes #943.
- Skill Filter names is now read from data files instead of hardcoded.
- Added an option to download Nightly updates via the Update system instead of just default releases.
- The changelog will now filter itself based on the most recent build version, so Release builds won't see updated text from the Nightlies. Fixes #1013.
- Fixed an issue with Essence Loss that caused characters to burn out their Magic or Resonance when hitting 0 value, rather than 0 maximum. Fixes #801.
- Altered the functionality of the optional rule to reduce Karma costs based on Essence Loss to reflect the above change. 
- Fixed an issue that prevented Aspected Magicians taking the Conjuring skill group from actually receiving the skills.
- Fixed an issue with undoing expense entries for skills. Fixes #988, fixes #1028.
- Fixed an issue that prevented page offsets from being saved properly. Existing options files may need to be reconfigured. Fixes #1027.
- Fixed an issue with application locations causing some problems with accessing data files. Fixes #597.
- Improved the tooltip indications for when a skill is affected by cyberlimb stats. Fixes #1009.
- Fixed a parsing error when verifying data files that caused a crash. Fixes #935.
- Fixed an error that prevented Cyber-weapoons such as spurs from being properly flagged as such. Fixes #382.
- Added a filter to show/hide free karma and nuyen entries from the expense log list in career mode. Fixes #952.
- Fixed the implementation of the Custom Fit (Stack) rule to support stacking properly, including the creation of armor encumbrance penalties. May still not work properly, but seems to be per RAW. Partially implements #944.
- Implemented an ignoreprecedence uniquename for Improvements. If present, this will ignore the standard behavior of precedence0 improvements that would normally ignore other sources. Fixes #944.
- Fixed an uncalculated armor rating label on the condition monitor in career mode. Fixes #1043.
- Added the "Pilot Exotic Vehicle" skill. TODO: Ensure spelling and page reference.

Data Changes: 
- Fixed an incorrect page reference for the Metatype Reduction biowares. 
- Removed an extraneous bonus node from the Ork Metatype Reduction cyberware that made it cost karma.
- Added life modules from Rigger 5.0, courtesy of SeanPGorman. Fixes #960.
- Fixed an issue that caused the Suprathyroid gland and Muscle Augmentation biowares to stack. Fixes #913.
- Added the allowed gear-categories for Sensors to cyberlimbs. Fixes #896.
- Fixed the Essence cost for the German version of the Skilljack to be 0.1 Essence. 
- Changed the source for Reagents to be the Shadowrun core book instead of Shadow Spells.
- Fixed an issue that prevented the standard Weapon Mount from Shadowrun 5 from taking Machine Pistols and Submachine Guns.
- Altered the Precedence setting for the following bioware, cyberware, powers and qualities, as they were stacking improperly.
-- Muscle Augmentation bioware
-- Suprathyroid Gland bioware
-- Synaptic Booster bioware
-- Boosted Reflexes bioware
-- Synaptic Acceleration bioware
-- Muscle Replacement cyberware
-- Reaction Enhancers cyberware
-- Wired Reflexes cyberware
-- Move-by-Wire System bioware
-- Improved Reflexes 1,2,3 power
-- Lightning Reflexes quality
- Added a missing MAG attribute to the Drake qualities. Fixes #1034.
- Added the Portable Chemical Injectors from Chrome Flesh's sidebar on page 176. CGL, if you're going to use tables then please please PLEASE include all your things in them! Fixes #176.
- Added the missing Off-Road Tires from Rigger 5.0. Fixes #1039.
- Fixed incorrect weapon category limitations for the weapon mounts from Rigger 5.0. Fixes #1048.
- Fixed the Improved Potential powers to properly increase their associated Limits. Fixes #1047.
- Fixed an incorect source setting for the Periscope gear item. Fixes #1050.

New Strings:
- Warning_NoLimitFound
- String_No_Update_Found
- Warning_Update_CouldNotConnect
- Skill_SortAlphabetical
- Skill_SortRating
- Skill_SortDicepool
- Skill_SortLowerDicepool
- Skill_SortAttributeValue
- Skill_SortAttributeName
- Skill_SortGroupName
- Skill_SortGroupRating
- Skill_SortCategory
- Checkbox_ShowFreeEntries

Changed Strings:
- Checkbox_Options_UseTotalValueForFreeContacts. Fixes #981.
- Checkbox_Options_SpecialKarmaCost

Build 182:
Application Changes:
- Fixed a crash when creating MAG/RES characters using Priority/Sum-to_Ten. Fixes #922.
- Added Cyberlimbs as Plugins for Modular Connectors.
- Fixed an issue where Chummer would crash when loading a Life Module character. Fixes #925.
- Fixed an issue with taking specialisations in karmagen without the house rule for free karma points enabled. Fixes #929.
- Fixed the total cost of vehicles to include discounts from the Dealer Connection quality. Fixes #934.
- Fixed an issue that prevented the Prototype transhuman improvements from being removed. This fix does not apply to older characters.
- Fixed an issue that prevented knowledge skills from loading properly. 
- The Crash Handler form's Crash ID is now selectable.
- The Crash Handler now requests permission from the user before submitting a crash report. 
- Added a validation option to prevent characters from having multiple Native Language skills from entering career mode. Fixes #947.
- Fixed a crash issue caused by improvements with selectskill trying to use an Exotic skill. Fixes #921.
- Fixed a rendering issue that prevented Exotic Skills from showing up in sorted lists.
- Fixed a misleading reference to Special Attributes when validating your character.
- Fixed a crash issue with the Incompetent quality. Fixes #959.
- Added code to allow override XML files to use the ID node instead of the Name tag when finding an item to replace. Fixes #957.
- Improved the Options form to only prompt for saving if changes were made.
- Added a handler to check if there's a mismatch between a loaded character's used sourcebooks and the application's selected sourcebooks. Won't affect characters that haven't been loaded before now, changes may also be overwritten by loading the character in older versions. Closes #884.
- Increase knowledge skill rating and add knowledge skill specialization now has the right point
- All knowledge skills don't cost -1 karma anymore.
- Active Hardwires work again.
- Now promts for a name for new knowledge skills in career mode, instead of them being unnameable.
- Added onClick link for Skill-List.
- Gear that adds bonuses to skills now show up as a name instead of an id.
- Omae hid behind an options menu as the other end is outside our control and is starting to give errors. Unless a large amount of intrest is shown, a replacement won't be forthcomming.
- Fixed a Bug, where Knowledge Skill Specializations would not cost Knowledge Skill Points, even with activated house rule.
- Fixed a bug where mixed points and karma in skill groups would pay for one more karma level than intended
- Fixed a bug where changes to cyberware wouldn't update skill dicepools
- Fixed a bug where spending any karma on a skill prevented getting a specialization with skillpoints
- Fixed a weird bug where German knowledge skill types would appear sorted but would actually use the English order.
- Fixed a bug where deleting a knowledge skill would not restore the spent points/ karma.

Data Changes:
- Fixed a crash when creating an e-ghost AI. Fixes #918.
- Added the missing Nausea Gas toxin SR5. Fixes #940.
- Fixed an issue that prevented the Voice Warper gear from Hard Tartgets from being available. Fixes #962.
- Hawk eye now gives an 1 dice bonus to perception
- The Armor tab under gear has been renamed to "Clothing and Armor" to match the core rulebook
- Added several German translations provided by HaukeW.

New Strings:
- String_AttributeESSShort
- String_AttributeESSLong
- Message_OverLanguageLimit
- Tip_Omae_Warning
- Checkbox_Options_OmaeEnabled

Changelog Changes:
changelog build numbers after build 178 now match the build they are for.

Build 181:
Application Changes:
- Fixed an issue with skills not rendering in a localized language when selecting skill groups for Aspected Magicians. Fixes #867.
- Fixed a crash caused by adding an exotic weapon without having the relevant exotic weapons skill. Fixes #888.
- Fixed a crash caused when loading a character that has a tradition that isn't being used. Fixes #893.
- Changed the HTML doctype of all existing character sheets to support CSS3. Fixes #568.
- Changed the button string for adding an initiate grade in creation mode. 
- Skills can now have notes applied to their tooltip. To do this, right-click on the skill name and click the Add Notes button. 
- Fixed a bug where skill improvements could stack if using the Change Priority Selection menu. Note: characters that have already been affected by this bug will have to be edited manually to remove the improvements, which will have a sourcename of Heritage and an improvedname of whatever the skill is. Fixes #880.
- Fixed a bug where changing between technomancers and mages would leave both resonance and magical skills available. Fixes #890.
- Altered the uniquename for the Damage Resistance improvement to allow stacking, instead of using the highest single bonus. This may be wrong, but I can't find any RAW statements against it. Fixes #879.
- Fixes a UI localization issue where skill attributes defaulted to BOD. Fixes #897.
- Fixed a UI issue that stopped a character as needing to be saved if the skills were updated in career mode. Fixes #899.
- Added Option for not showing metagenetic qualities. Fixes #889.
- Added Physical Limit as accuracy for infected natural weapons.
- Fixed freezing when removing a Specialization and Skill Dicepools now refresh when changing the Specialization. Fixes #876.
- Now shows Source when selecting a normal lifestyle.
- Fixed a bug where Knowledge Specializations didn't cost Knowledge Skill Pints. Fixed #902.
- Fixed a bug where the attribute tooltip would show qualities that didn't alter the attribute value or augment it. Fixed #901.
- Added different PDF-Opening parameters for Linux/Unix/etc.
- Fixed a Bug where Specializations had no Karma costs in Karma build mode. Fixes #908.
- Fixed a Bug where Karma cost of Magic/Resonance were calculated wrongly when Essence Loss occurred. Fixes #912.
- Improved the update method to prevent update check loops. 
- Improved the handling of changing priority selections to remember previous selections. Not all settings will be immediately available for existing characters. Fixes #709.

Data Changes: 
- Fixed an issue with mystic adepts not unlocking the appropriate magical skills. Fixes #869.
- Changed how existing character sheets render mugshots when saved as HTML. Fixes #817.
- Added Textfield when selecting Grid Subscription Lifestyle quality. Fixes #875.
- Corrected limit note for vision enhancement cyberware. Fixes #887.
- Added missing karma values for infected metatypes in priority selection.
- Added Reach for all infected metatypes to prevent crashes.
- Reorganized Data Trails AI Qualities and added missing ones.
- Added Chrome Flesh BTLs. Fixes #885.
- Fixed an incorrect limitation on the Home Ground quality. Fixes #904.

Translation Changes:
- Updated the German translation files, courtesy of HaukeW.

Build 180:
Application Change:
- Total rewrite of skills. 
<<<<<<< HEAD
	* Eliminated a lot (all?) old bugs
	* Opening the skills tab first time is now signifigantly faster
	* Searchbox for skills
	* Custom sorting of skills. Sort by Rating, Dicepool, Category and more
	* Skill tooltip now display dicepools for cyberarms
	* In Career mode, it is possible to calculate the dicepool using another attribute that the default one.
	* Some minor UI changes to acomodate new skill features
	* Skills that cannot be defaulted has their name in italics.
	* Easier maintainance
	* Reduced file size
=======
    * Eliminated a lot (all?) old bugs
    * Opening the skills tab first time is now signifigantly faster
    * Searchbox for skills
    * Custom sorting of skills. Sort by Rating, Dicepool, Category and more
    * Skill tooltip now display dicepools for cyberarms
    * In Career mode, it is possible to calculate the dicepool using another attribute that the default one.
    * Some minor UI changes to acomodate new skill features
    * Skills that cannot be defaulted has their name in italics.
    * Easier maintainance
    * Reduced file size
>>>>>>> 59b780a7
- First things first, good news bad news. Good news, automatic updates will be functional again for updates after 179. Bad news, due to a change in implementation of the automatic updates this brings an end to .Net 4.0 support. Chummer will no longer launch without .Net 4.5 or higher installed on your system. 
- Rewrote crash handling. Now dumps most/all internal state, making debugging easier.
- Built-in weapon accessories are automatically assigned to the Internal accessory slot by default. If a weapon accessory should take up a slot naturally, just add a <mount> value to the accessory. This change only affects newly created/purchased weapons, so any existing weapons will need to be altered manually or deleted and re-added. Fixes #566.
- Ammunition can now add and replace the fire modes of weapons, using the firemode and firemodereplace nodes of weaponbonus. This change only takes effect during career mode, and is currently used exclusively for the Taurus Omni-6's heavy ammo type. Fixes #577.
- Fixed a crash issue caused by changing priority selection in Sum to Ten mode. Fixes #572.
- Qualities can have their Limit assigned as either 'no' or a numeric value. This is intended as something of a placeholder until proper levels for qualities are implemented at a later date. 
- Support for AI characters added. Xeno/Protosapients and E-Ghosts are treated as Metavariants.
- Weapon Accessories can now modify the AP, Damage and FireMode of weapons using the damage, damagereplace, damagetype, ap, apreplace, firemode and firemodereplace keys. Currently this is used exclusively for the Overclocked mod (Okay technically it's currently an accessory, but there's no practical difference between the two at the moment so it goes where I say it goes.) Fixes #472
- Handling for vehicles has been split up into normal and offroad handling. The implementation method should prevent any issues from cropping up, but I've eaten my hat on that before.
- Calendar entries can now be removed. Fixes #552.
- The optional rule to have Essence Loss only reduce RES/MAG maximums has been re-enabled. Fixes #596.
- Each spare clip added to a weapon now tracks ammo individually rather than the previous hard-coded limit of four active slots. As a result of this change, Spare Clips no longer have the ability to directly store ammunition as a child item; they will be updated to display their currently loaded ammunition as an Extra value shortly.
- New key node for Weapon Accessories: ammoslot. ammoslot is an integer that adds the associated number of 'spare clip' items to the parent weapon. In most cases this will be 1 (Spare Clip, Speed Loader, etc.), but someone will probably come up with banana magazines that count as two mags or something eventually. Future proofing!
- Qualities can now add natural weapons directly using the naturalweapons node. Mostly this is for the infected, because "Bite (Infected) 2" offends me.
- Fixed a string formatting issue that prevented Accuracy modifications from adept powers from working properly for translated Chummer.
- Fixed an issue that prevented priority/sum-to-ten from using the gameplay options for their nuyen limit.
- Sum to Ten and Priority now use the same form for character generation. Doesn't mean anything particularly interesting for you guys, but may reduce or introduce some interesting new bugs. 
- Contacts can now be dragged around and reordered according to your whims. It's only really easy to do when the control you want to move is expanded. 
- Armor can now have a Rating; currently this is used exclusively for the cloaks from Hard Targets.
- Fixed the percentage discount for basic lifestyles.
- Fixed a translation issue for licences.
- Fixed a translation issue for basic lifestyles. Fixes #608.
- Armor improvements can now use Precedence attributes; this means that we can prevent a group of armour improvements from stacking with each other. Currently this is used for a small selection of skin-related qualities and biowares. See the Data Changes for more details. Fixes #602.
- Fixed an issue with advanced lifestyles that created zombie qualities. Fun for the vodoun and shedim, everyone else not so much. Fixes #583.
- Fixed an issue that prevented infected from moving to career mode.
- Added a tooltip for the Movement label in the Other Info tab to show the calculated movement speed in meters per combat turn or Kilometres per Hour. Implements #574.
- Note tooltips now have a maximum with of 100 pixels. Prevents the tooltips for contact descriptions and such from running across the whole screen. There's a good chance I missed one or two, so let me know if you see any. Fixes #581.
- Fixed an issue relating to the Improved Ability power causing other powers to revert to 0 ranks. Fixes #488, fixes #436, fixes #378.
- Fixed an issue with Improved Ability and exotic weapon skills not working together. Fixes #492.
- Fixed adept powers to stack properly with free levels from qi foci and mentor spirits. May break in interesting ways. Should fix #615.
- Matrix initiative can now benefit from the MatrixIniaitivePass improvement. Fixes #618.
- Added support for FixedValues for vehicle mods. Fixes #622.
- Exotic Weapon skills without any karma spent on them can now be removed once you've entered career mode. 
- Exotic Weapon skills can now properly have their karma costs refunded in career mode.
- Exotic Weapon skills can't change their specialisation dynamically anymore once you're in career mode, because it breaks the karma refund. This is intentional and is unlikely to be changed unless you can present me with better-implemented code or a reason it shouldn't be like it is.
- Skill specializations will now save their value as the English string if possible rather than whatever the user enters; this should fix #595. Note that this fix is PROBABLY not retroactive.
- Fixed some issues with lifestyle qualities not saving properly if they contained an extra value. Fixes #623.
- Active Hardwires now implemented according to the rules, fixes #617. They're effectively similar to skillwires, but you select the affected skill at the time of purchase. They're currently mutually exclusive, so you can't have skillwires and hardwires affecting the same skill. As with skillwires, the character's actual rating and their hardwire rating don't stack.
- Fixed an issue that prevented accessories that came with a weapon from being flagged as Internal.
- Fixed some calculation issues for priority metatypes not showing the correct karma value when changing from a metavariant to a base metatype. Fixes #537.
- Fixed a crash with metavariants in Priority/Sum to Ten. Fixes #647.
- Fixed a crash caused by weapon accessories that have a cost based on rating. Fixes #650, fixes #656.
- Added spell defence calculations in a tab on the right side of the career and creation windows. Closes #573.
- Changed the Improved Potential powers to use the limit modifier bonus instead of selectlimit; makes it a bit neater.
- Did some stuff to enable selecting multiple powers through the selectpower bonus node. This shouldn't affect any existing characters, but if you're using the Chaos Mentor Spirit I'd recommend deleting it and removing it. This miiiiight also break existing characters with Qi Foci. Probably not though. Like 70/30 at most.
- Did various shenanigans with the karma selection form to make it show qualities and karma costs properly. 
- Rebuilt the functionality for Black Market Pipeline nad the Dealer Connection quality. Both should now work properly; there's a teeny tiny chance that existing characters that have the qualities might break, please raise a ticket if so.
- Fixed a crash caused by adding Genemods to a character with the Burnout's Way. Fixes #674.
- Fixed a UI issue that left the dropdown null when switching between genemods and bioware. Fixes #674.
- Enabled Vehicle Modifications to gain flat increases to Speed,Handling or Acceleration based on the Rating of the mod. Partial fix for #675.
- Fixed a visual bug with Limit Modifiers in creation mode. Fixes #665.
- Expanded the category selection mechanism to support falling back to default values. The general idea is that for each priority category loaded, it will attempt to load nodes that have a gameplayoptions node. If it can't do that, it'll load the Standard settings instead. This is intended to support alternate gameplay options as requested by #357. The actual data will need to be added for the appropriate categories, which I really can't be bothered transcribing.
- New Feature: Weapon Mounts will now limit the available weapons based on a predefined list of weapon categories. This also enables the weapon mounts added in Rigger 5.0 for adding weapons. I'm not particularly happy with how this looks in the XML so the underlying code might get changed over time. For now it's all good though.
- Fixed an issue that prevented magic- or reseonance-enabled karma-created characters from moving to Career mode.
- New Feature: Added a bunch of prompts to warn the user if they still have free contact points, knowledge points, skill points and such before moving to Career mode. 
- Fixed an issue that caused a crash when adding armour to vehicles and drones.
- Partially implemented the Overclocker feature for Career mode. Code works, but I haven't added it on for Vehicles yet. Fixes #198.
- Added support for CTRL-A in the Notes forms. Slim chance I've missed other multiline forms Fixes #693. 
- Fixed a crash caused by loading custom Critters related to movement strings.
- Fixed the display of Locations created by cybewrware or weapons with AllowGear properties. Fixes #536.
- Added some support for creating an Ally Spirit, per #244. Not 100% RAW yet, but it doesn't crash so that's a start.
- Added support for enabling calculated Public Awareness, per the rules from SR4. Hides the tooltips and calculations if not in use.
- Fixed the creation method for custom packs kits to not treat included mods as being purchased. Should fix #707 and fix #691.
- Save files is now in UTF-8 instead of UTF-16. This should not have any visible impact but it is more tool frindly and leads to smaller files
- Fixed an issue where qualities that add other qualities for free didn't discount properly. Fixes #762.
- Fixed an issue where default build methods other than Karma would cause a crash while launching the Options menu. Fixes #796.
- Fixed an issue with the Acceleration Enhancement modification causing a crash when printing. Fixes #772.
- Fixed an occasional issue in the Options menu where a null default character sheet caused a crash. Fixes #774.
- Added house rules to gain free contacts and knowledge skills based on the total value of your CHA or LOG+INT. Fixes #783.
- Fixed a bonus point calculation issue for YNT Softweave and Cloaks. 
- Fixed a crash issue related to the Overclocker quality in career mode.
- Fixed a loading issue for commlinks with armor capacity values. 
- Fixed an issue where removing a Foci before unbonding it would leave the Improvement enabled. Fixes #660. Note: Characters that have already been affected by this bug will need to manually remove the improvement. 
- Fixed the ability to switch between adepts, magicians or technomancers when changing priority selections. Fixes #745.
- Added a method for grouping armour value improvements with the 'group' attribute. Fixes #758.
- Fixed an issue that prevented some old characters from being saved. Fixes #806.
- Added and consolidated some code to update initiation costs and discounts properly. Fixes #810.
- Implemented a minor quality of life update; the most recently used folder location is not stored for mugshots, per character. Fixes #458.
- Contacts, spirits and pets can now be linked to non-Chummer files; when clicking on the Open Character Sheet button, the file will be opened in the default application for that extension. Fixes #636.
- Prime runners now get twice the amount of free contacts compared to standard
- Essence Hole value is not impacted by grade or ware essence cost reductions. You don't get a little essence back each time now. Fixes #673
- "Test Subject" and "Factory Child Worker" life modules now give bonus nuyen. Fixes #811
- Fixed a crash caused when saving characters without mugshots.
- Fixed an incorrect value for binding spirit services. Fixes #827.
- Fixed karma costs for the Inspired quality from Sail Away, Sweet Sister in karmagen. Fixes #828.
- Added a close icon for the Options window, allows you to cancel out of saving any changes you make. Should fix #700.
- Chummer now correctly uses the "Characters don't gain Karma after Quality Limit" option in Karma and Life Module mode.
- Removing the "MEtagenetic Improvement" quality now works correctly in Karma and Life Module mode. Fixes #234.
- Myostatin Inhibitor now correctly reduces Karma Cost of raising Strength. Fixes #365.
- Chummer now correctly uses the "Ignore Art requirement" option for showing metamagics. Fixes #614.
- Fixed crash when checking "Limited Spell" without selecting a Spell.
- All Armors, Cyberware, Bioware, and Gear should now add correct limit modifiers. Fixes #625.
- Added Attribute Display for Cyberlimbs.
- Added option to not use Cyberlimbs for augmented Attribute calculation.
- Rewrote RedlinerCheck
- Added Redliner/Cyber-Singularity Seeker Quality names to ToolTip
- Added Redliner bonus to cyberlimbs
- Added backwards Compability with old Redliner implementation (Only need to load once with the new Version to remove artifacts)
- Fixed crashes when adding a PACK. Fixes #843.
- Fixed Black Market Discount not decreasing Gear/Cyberware/Armor/Weapon/Vehicle Cost. Fixes #845.
- Fixed Hanuman agility and changed Low-Light to thermographic vision. Fixes #847. Fixes #848.
- Fixed limitation on Karma to nuyen when ignoring character creation rules. Fixes #846.
- Fixed crash when loading a character with more than 200 Karma to Nuyen. Fixes #850.
- Fixed issue where cyberlimb stats were increased with cyber-singularity seeker. Fixes #857.


Data Change:
- Added missing required values for the Hospitalized lifestyles.
- The quality Practice, Practice, Practice now excludes Combat Active skills from being selected.
- The Foregrip accessory has both an Under and Barrel slot. 
- Fixed the Range for the spell Knockout to be Touch.
- Included Life Modules from Rigger 5.0, courtesy of Eric Dufurrena.
- Included content from Rigger 5.0, courtesy of Fweeba. Note: Most modifications do the things they're supposed to, with the exception of Sensor. New modification point system won't be done for a while. https://www.reddit.com/r/Shadowrun/comments/3xv4qp/rigger_50_chummer_files
- Addweapon nodes removed from the Infected.
- SumtoTen.xml is no longer required by the project and can be removed from existing installs.
- Minimum MAG/RES/DEP levels have been set to 0 for the appropriate metatypes.
- Removed the quality "Natural Weapon: Claws" for the Sasquatch.
- Added ammoslots entries for Speed Loader, Spare Clip, Explosive Magazine and Extended Clip.
- Fixed a stupid error with the toxin/pathogen resistance qualities, dwarves and translation files. Fixes #590.
- Cloaks now have Ratings and calculated values instead of the initial implementation. 
- Fixed a formatting issue for the German version of the Shadowrun 5 Base character sheet.
- The following armour improvements can no longer stack with each other: 
<<<<<<< HEAD
	* Dermal Deposit changeling qualities
	* Troll metatype dermal plating
	* Orthoskin bioware
	* Dermal Plating cyberware
=======
    * Dermal Deposit changeling qualities
    * Troll metatype dermal plating
    * Orthoskin bioware
    * Dermal Plating cyberware
>>>>>>> 59b780a7
- Fixed a crash for the Mutaqua infected qualities.
- Fixed an incorrect limit modifier value for the Audio Analyser and Balance Tail cyberware that made some weird stuff happen. Fixes #616.
- Did some boring admin stuff with armour and bioware.
- Removed extraneous quality requirements from the Flexible Signature, Masking, Flux and Efficient Ritual metamagics.
- Added <matrixinitiativepass>1</matrixinitiativepass> to the Multidimensional Coprocessor.
- Fixed crashes for the Festo pidgeon and Shiawase i-Doll.
- Renamed the Chameleon Coating from Stolen Souls to prevent conflicts with the Rigger 5.0 version.
- Removed a couple of redundant lifestyle qualities. 
- Altered the bonus for toolkits, facilities and workshops to be selectskill instead of selecttext. No real effect, just sets the extra value to the skill in question.
- Fixed some stat issues for the Hanuman metavariant. Fixes #537.
- Removed the skill bonus from the Combat Focus formula again. Mixup with a previous merge.
- Removed Fangs from Oni. 
- Customised Agility and Strength for cyberlimbs now increase based on the rating. Fixes #654.
- Added the necessary qualities for the Metasapient A.I. Fixes #668.
- Fixed an issue with the Faceless quality not being visible. 
- Restricted initiative improvements to the highest value. Will probably be broken in some way I haven't considered. Fixes #194.
- Removed gameplayoptions from the priorities file. 
- Added a new mod for vehicles, Paraplegic Modification. This is intended to support the Paraplegic Negative Quality, which increases the cost of vehicles by five percent.
- Fixed the lifestylecost improvement for the Paraplegic quality to affect Advanced Lifestyles.
- Fixed incorrect costs for Move-By-Wire.
- Fixed an incorrect value for the UCAS (Seattle) Life Module. Fixes #699.
- Fixed the karma cost for the Loss of confidence quality. Fixes #706.
- Fixed the name for Poor Self Control (Sadistic). Fixes #737.
- Fixed the calculation for Street Cred. Fixes #735.
- Contact archetypes are now sorted alphabetically; mostly affects custom files. Fixes #733.
- Added woogy woogy cyberfingers from Chrome Flesh.
- Fixed an incorrect Limit value for the Chameleon Skin bioware.
- Removed the Distinctive Style quality from the Gnome metavariant. 
- Removed an extra Victorinox Collapsible Hatchet from the weapons XML.
- Fixed incorrect capacity values for the Responsive Interface Gear.
- Added missing GUIDs for some AI qualities.
- Fixed missing quality restrictions for AIs.
- Added a missing concealment bonus for the Hidden Gun Arm Slide. Fixes #723.
- Fixed cost and availability for Monofilament Chainsaw, Blast Shield, and Battering Rams. Fixes #808.
- Reverted precedence 0 settings for dermal plating cyberware.
- Reverted precedence 0 settings for orthoskin bioware.
- Reverted precedence 0 settings for dermal alteration SURGE qualities.
- Added a missing skillwire rating to Move-By-Wire. 
- Fixed an incorrect AP value for Stick-n-Shock ammo. Fixes #818.
- Added an unarmed AP value equal to rating for the adept power Penetrating Strike. Fixes #829.
- Fixed incorrect Essence values for bio-tattoos. Fixes #834.
- Altered the improvements for the Missile Mastery power. Fixes #832.
- Fixed a typo in the name for LED tattoos.
- Fixed an incorrect ammo value for the RPK HMG.
- Added German Street Grimoire to books List. Fixes #841.

New Strings:
- Message_DeleteCalendarWeek
- Button_DeleteWeek
- Tip_CalculatedMovement
- Message_ConfirmExoticSkillRemove
- MessageTitle_ExtraPoints
- Message_ExtraPoints
- Tip_OptionsDontDoubleQualityRefunds
- Tip_OptionsDontDoubleQualityPurchases
- Checkbox_Options_DontDoubleQualityPurchases
- Checkbox_Options_DontDoubleNegativeQualityRefunds
- String_Attack
- String_Sleaze
- String_DataProcessing
- Checkbox_Options_UseCalculatedPublicAwareness
- Checkbox_Options_UseTotalValueForFreeKnowledge
- Checkbox_Options_UseTotalValueForFreeContacts
- Message_Options_SaveForms
- Checkbox_Options_UseCyberlimbCalculation
Removed Strings:
- Checkbox_Options_DontDoubleQualities
- Tip_OptionsDontDoubleQualities

Changed Strings: 
- Tip_StreetCred

Build 178: 
Application Change: 
- Fixed a calculation issue for the Edge attribute when using Sum-To-Ten or Priority.
- Fixed a crash issue caused when adding commlinks and cyberdecks.
- Standard Knowledge Skills are suffixed with the Category they're a part of. There's a minor issue that preserves the skill name until the character is next loaded that will be fixed later. 
- Clicking Add Again on the Spell Selection menu will preserve the currently opened spell categories. This is more or less just a proof of concept and will be expanded to other forms in later patches.

Build 177:
Application Change:
- Fixed a crash when selecting positive lifestyle qualities. 
- Life Module backstories are now generated by a button press on the Character Info page. 
- Print Preview mode is accessible from a context menu in the Character Print Viewer. 
- Vehicles, Cyberware and Drones now have a Matrix Condition Monitor tracker. Note; the cyberware CM is effectively limited to 'root' devices, as in cyberlimbs, Wired Reflexes, things you wouldn't normally expect to be attached to other things. While I can fiddle with this setting easily enough, a bit of internal testing just left my testers confused as to whether they were bricking the parent device or not. Looking for feedback on this.
- Refactored a chunk of the Improvements code to use the new Log formatting. Mostly just stops it from throwing warnings at me during builds, but is a bit more human-readable.
- Fixed a bug that stopped lifestyle qualities from loading properly when edited. 
- Fixed an incorrectly calculated Drain value.
- The Create Natural Weapon form can now select STR in addition to the current STR/2 option. 
- Fixed an issue that caused the prompt for adding an enhancement metamagic to show the wrong value.
- Fixed an issue with Basic Lifestyles not being editable.
- Fixed an issue with Lifestyle costs not calculating correctly for metatypes and some other edge cases.
- The Adept Powers panel now includes an automatic scroll button that triggers when the list of powers exceeds the panel height.
- Fixed some issues with genemods being able to benefit from cyber/bioware grades. 
- Gear and Cyberware can now use the variable value Parent Cost in a similar manner to Weapon Cost for weapon accessories. Currently this is used exclusively for the Implant Medic Hard Nanoware. 
- Concealability modifiers for Gear can now be based on Rating. Currently used for the Extended Clip modifier.
- Fixed a calculation issue for lifestyle qualities.
- Fixed some issues that cropped up for 'ware that adds qualities (Daredrenaline, Metatype Reduction, etc.)
- Implemented support for selecting the slot that a weapon modiciation occupies. May break in interesting ways, but should allow holdouts and such to attach spare clips again.
- Commlinks and cyberdecks can now switch their ASDF attributes around. This capability will be properly segregated out into Cyberdecks in a later patch.
- Previous Priority selections are preserved when you use the Change Priority Selection button in Create Mode. Fixes #497.
- Fixed an issue that stopped Sum to Ten from completing properly. 
- Fixed some calculation and appearance issues for special attributes. 
- Build Summary for Primary and Special Attributes during Priority/Sum to Ten now shows Karma cost in addition to point cost expenditure.
- Fixed a crash in the Spell Selection window caused by clicking the Accept Form button with a Category node selected.

Data Change:
- Fixed an issue with Cloaks from HT that caused a crash.
- Fixed missing data values for discounted adept powers.
- Adept Way Discount values enabled for all eligible powers (IE, anything except powers that cost .25.)
- Fixed an issue with gas-vents that caused a crash.
- Renamed the Low-Light Vision metagenetic quality to prevent it from clashing with the metatype quality.
- Renamed the Magic Sense metagenetic quality to prevent it from clashing with the metatype quality.
- Fixed incorrect data values for the Extreme Cyber-Implant weapon.
- Hard Nanoware from Chrome Flesh has been added. Because of the way it interacts with cyberware, the Implant Medic is listed as a piece of cyberware. 
- Altered the way Weapon Accessories are handled to enable pre-configured Ratings. Custom-made weapons with built-in accessories will need to have their format changed to <accessories><accessory<name>Whatever</name></accessory></accessories>. Existing characters should load properly; please contact me if you run into any issues with this.
- Fixed a crash caused by the Extended Clip.
- Added Nanoware from Chrome Flesh.
- Proper bonuses added for most of the genetech from Chrome Flesh. Myostatin Inhibitor still doesn't have the karma discount, because it's tedious to implement.
- Fixed the minimum INT for Wakyambi to 2.
- Holdouts have had the <allowaccessory> tag set to true as a result of code changes to how accessories can be attached to a weapon. May not take effect on existing weapons; if not, remove and re-add the weapon.
- Renamed the description for the Cat Mentor to not refer to Infiltration.
- Removed the Sail Away, Sweet Sister version of the Personalised Grip, as it's replaced by the Hard Targets version.

New String:
- Menu_FilePrintPreview

Renamed String:
- String_OverContactPoints renamed to String_OverPriorityPoints

Build 176:
Application Change:
- Gauss Ammo is now considered ammo for heavy weapons instead of normal guns.
- Free contacts don't violate the (C+L)>7 limit when creating a character. This allows prime dataheaven membership to pass inspection...
- Changed the default value for maritial art techniques to cost 5 instead or 4 karma, to conform with official rules. For older instalations, delete the settings file or change this in options.
- When selecting life modules that brings an attribute above chargen limit, chummer don't crash anymore.
- Reflex recorder now properbly affects skills linked to a physical attribute instead of the physical skill group.
- Redliner and Cyber Singularity Seeker now grant the proper bonuses.
- Fixed a crash caused by double-clicking Spell Categories.
- Implemented an Improvement node for Public Awareness increases. 
- Fixed Jack of All Trades (The Career and Create versions were switched.)
- Lifestyle Qualities can now check for character qualities. Currently used for the Corporate Limited SIN.
- If the Ignore Rules option is checked, Skills and Skill Groups can exceed the 6 point limit enforced by standard character creation.
- Fixed an issue that stopped rulebook selections from saving properly.
- Fixed an issue in Life Modules if trying to add more than one Real Life Module.
- Prototype Transhuman works. Personal new metric: if I get more than twenty requests for a quality to be implemented within a month of the book coming out, that quality is broken.
- Made some changes to the calculation method for a character's Metagenetic Limit. Fixes an issue with the changeling limit being set incorrectly to 0 or making certain metagenetic qualities flag as standard.
- Weapon Accessories can have Ratings. Currently for things like Ceramic Components that have multiple levels. 
- Fixed an issue with Weapon Costs caused by Ceramic Components. 
- Fixed an error caused by Life Modules trying to give you attribute points over your metatype limit.
- Qualities that are not yet implemented in code will now have an <implemented>no</implemented> key that highlights them in red.
- New improvement node type: <selectimprovements>. This allows us to perform the selectattribute improvement more than once for a particular quality. This is mostly used for the Infected pseudo-quality. 
- Fixed the method for generating Advanced Lifestyle LP.

Data Change:
- Poor Self Control (Attention Seeking, Sadistic) now properly grant karma.
- First-pass addition of Hard Targets content has been added. Big thanks to Reddit's /u/Fweeba and HaikenEdge.
<<<<<<< HEAD
	Some provisional issues:
	- Adept Spell does not work properly. 
	- There are a few items that use Ratings in ways that haven't previously been required (Ie, the cloaks), so they're not as clean as I'd otherwise like. 
=======
    Some provisional issues:
    - Adept Spell does not work properly. 
    - There are a few items that use Ratings in ways that haven't previously been required (Ie, the cloaks), so they're not as clean as I'd otherwise like. 
>>>>>>> 59b780a7
- Ares Thuderstruck Gauss Rifle renamed to Ares Thunderstruck Gauss Rifle.
- The Fame qualities provide the associated Public Awareness increases.
- Added prompts for sides (Left, Right) for most cyberware that could reasonably be expected to need it. 
- The Improved Potential power has been split up into three different powers, due to the way it works. Characters that have the existing power should work fine. 
- Bioware Limbs from Chrome Flesh added.
- Additional Life Modules added. Most Life Modules now have a random story attached. The bulk of these stories are jokes, because it's good to laugh. Note: Checking and unchecking the Automatic Backstory checkbox on the Character Info page will select new random values, if they're present.
- Removed the Extravagant Eyes metagenetic quality.
<<<<<<< HEAD
- Fixed Karma values for the Cyclopean Eye, Vestigial Tail and Feathers metagenetic qualities.
=======
- Fixed Karma values for the Cyclops Eye, Vestigial Tail and Feathers metagenetic qualities.
>>>>>>> 59b780a7
- The Extended Masking Metamagic has been enabled as a power Adepts can take, as it's functionally identical to the Improved Masking power.
- Added the Body Sculpt power from Bloody Business.
- Fixed a crash caused by lifestyles with qualities.
- Fixed a crash when selecting the drug Snuff.

Build 175:
Application Change:
- Removed extraneous code for the Infirm quality.
- Minor quality of life update; if you have no Settings file present when creating a new character, Chummer will prompt you to launch the Options menu. 
- You can now press Ctrl-W to close a character file.
- Fixed an issue with purchasing additional months of a lifestyle in career mode.
- Fixed an issue with lifestyle qualities that had the selecttext bonus.
- The Quality selector will show negative metagenetic qualities by default, but hide positive ones unless you're a Changeling. 
- Support for the Trust Fund quality added. 
- The Technomancer registered sprite limit is now based on LOG instead of CHA.
- Fixed an issue with the cyberware selection screen not showing Essence costs.
- Complex Forms show their translated name properly.
- Redid how basic lifestyles work. Should make them behave better, should prevent crashes for older characters.
- Fixed an issue that caused initiation schooling to show as a nuyen gain in the karma/nuyen log.

Data Change:
- Nanohive crash issue fixed.
- Ratings for the Expanded Volume and Amplified Immune System bioware fixed to 4. 
- Fixed incorrect category for certain rituals.
- Missing drugs from Chrome Flesh added. Custom drugs aren't implemented yet. As an interim, you can use Custom Item to emulate the drugs.
- Fixed incorrect data for the Nitama Sporter.

String Changes:
- Message_CharacterOptions_OpenOptions
- MessageTitle_CharacterOptions_OpenOptions

Build 174:
Application Change:
- Calculation of Essence discounts is now multiplicative instead of additive. I am assured this is a good thing.
- Fixed the default values for free karma knowledge. If you have an existing settings file, please reset to defaults by clicking Tools > Options > Karma Costs > Reset to Default.
- Issues with Sum to Ten character generation artifically granting a MAG value higher than the metatype maximum should be fixed. I expect it'll break again in a week or so somehow, so please let me know if you experience any issues.
- Chummer's main window now shows the current version in the title to aid troubleshooting.
- Fixed a crash issue with Dwarves and the Resistance to Pathogens/Toxins metaquality, courtesy of Argo2445.
- Fixed a crash caused by missing information in SURGE qualities. 
- Fixed a crash when trying to add items that include the selecttext bonus to vehicles.
- Public Awareness is no longer an automatically calculated value.
- Positive Metagenetic Qualities are hidden by default UNLESS you have one of the Changeling qualities, or disable the 'hide qualities I can't take' checkbox. Not particularly happy with the implementation for this; feedback appreciated.

Data Change:
- Magical Education Life Module now has a proper karma cost; prevents crashes.
- Myostatin Inhibitor genemod now adds 1 Strength. The karma cost needs additional code support and hasn't been implemented properly yet.
- Fixed skill usage for cyber implant weapons.
- Fixed missing categories for the Attention-Seeking and Sadistic variants of Poor Self Control.
- Fixed an issue with the Net weapon that caused a crash.
- Fixed a crash issue with the Trauma Damper, courtesy of SolitarySky.
- Changed the Priority B Elf's Special points to 6. 

Translation Changes:
- Added French translations courtesy of sethsatan.

Build 173:
Application Change:
- Dumpshock link changed to issue tracker.
- A First-pass effort at adding a filter for Missions-restricted items has been added to the Options menu. Will be getting a later review to enable better filtering of the qualities, but for now it's just a global option.
- Fixed a bug with life modules where Tír Tairngire wouldn't show demographics.
- Chummer now handles essence holes automatically. Old items may need to be re-added.
- College Education/School of Hard Knocks/Linguist and Jack of All Trades work properly for knowledge skills during character creation. Again. 
- Most of the functionality for Infected has been implemented. Todo: Fix up the free attribute gain to not use qualities because it's ugly, and put in the data files content.
- N of M contact points in priority build works again.
- Fixed an issue where chummer failed to open when clicking on a .chum5 file.
- Implemented functionality for the quality "Friends in High Places".
- Save/Load methods for Advanced Lifestyles should actually work properly now, but it's still a bit fragile. Bugs are to be expected, particularly if you change your mind a lot.
- Most issues with adepts getting levels of powers from multiple sources should be resolved. (Mentor Spirits, Foci, etc.)
- Rounding issue for Recoil Compensation from Strength resolved.
- Variable costs for Qualities enabled to support the Rank quality. May eventually lead into redoing the way Qualities with multiple ratings work, because High Pain Tolerance (Rating 6) offends me every time I scroll past it.

Data Change:
- Organising data file contents into regions to keep things easy to work with. 
- Rank Quality added.
- The Debug Lifestyle has been hidden.
- Lifemodules no longer contains a "Magical Education (Archetype)".
- Tír is now spelled correctly a few more places.
- Equipment, Weapon and Ammo PACKs from run faster added.
<<<<<<< HEAD
	There are a couple of important caveats with this:
	First, we generally haven't bothered to input PACKs that are a single item. If someone would like to write them up then that's fine, but there's only so many hours of data entry one can do. 
	Second, items that don't currently exist haven't been added in, like backpacks. Again, mostly a tedium thing but the PACKs code doesn't play nice with Custom Item and I don't like littering up the data files with fluff items. 
	  Items not added include:
	  - Backpack.
	  - Sound-link on the earbuds.
	  - Disposable inhaler from Cheap Soldier Pack.
	  - Orange vest from Sportsman Pack.
	  - Reusable Syringe from Tranq Darter Pack and Tranq Pistol Darter Pack.
	  - Bug-out bag's dufflebag.
	  - Mechanic Shop's duct-tape.
	  - Surveillance pack's Periscope.
	  - Infiltration Kit contains a Micro-Transceiver on the assumption that that's the correct item.
	  - Medium Machine gunner pack doesn't contain ammo belts, but does come with the ammo.
=======
    There are a couple of important caveats with this:
    First, we generally haven't bothered to input PACKs that are a single item. If someone would like to write them up then that's fine, but there's only so many hours of data entry one can do. 
    Second, items that don't currently exist haven't been added in, like backpacks. Again, mostly a tedium thing but the PACKs code doesn't play nice with Custom Item and I don't like littering up the data files with fluff items. 
      Items not added include:
      - Backpack.
      - Sound-link on the earbuds.
      - Disposable inhaler from Cheap Soldier Pack.
      - Orange vest from Sportsman Pack.
      - Reusable Syringe from Tranq Darter Pack and Tranq Pistol Darter Pack.
      - Bug-out bag's dufflebag.
      - Mechanic Shop's duct-tape.
      - Surveillance pack's Periscope.
      - Infiltration Kit contains a Micro-Transceiver on the assumption that that's the correct item.
      - Medium Machine gunner pack doesn't contain ammo belts, but does come with the ammo.
>>>>>>> 59b780a7
  - Ammo packs not added as stacks split among multiple types of weapons is not possible in Chummer5a.
  - Rigger Pack gets Reaction Enhancers instead of the mythical reflex enhancers. Come on guys, it's a list of items. Seriously, if you need an editor I'm sure there's tons of people who'd be happy to sign an NDA.
  - Big Boom Pistoleer pack has 190 rounds of heavy regular amunition, because Chummer doesn't care about your brass.
  - Most lifestyles ignored, per the 'we can't be bothered adding single items' policy mentioned above.
  - Gunbunny pack not added as it contains unattached accessories, which Chummer doesn't currently like handling. To be added in a future patch.
  - Some custom packs added from reddit's shadowrun comunitieswith permission from /u/NotB0b and ShadowNET SysOp.
  - Fixed an issue with the Extreme Cyberimplant and Junkyard Jaw from Chrome Flesh.
  - Pulse Weave costs Rating * 3000.

New strings:
- Message_HighContact
- Checkbox_Options_Missions

Build 172:
Application Change:
- Due to the return of Move-By-Wire, Initiative is no longer capped to your REA+INT's augmented maximum. 
- Fixed an issue with lifestyle quality costs that caused a crash on print.
- The cap for Qualities is now based on your Gameplay Option. For example, a Prime Runner can spend up to 35 Karma on Positive qualities, and gain 35 from Negative qualities.
- Compability mode added. Chummer should now **run** on .NET 4.0, but some stuff might not work, and we (the Chummer5a team) won't provide support.
- Fixed a bug where advanced (and normal?) lifestyles would crash on other languages
- More specific spirit data is available for charsheets to use.
- Chummer now has a crash reporter. If Chummer encounters an error it can't recover from, it will (if given permision) send a data package (hopefully) identifying the source of the crash. 
- Chummer now won't pretend you have 25 BP in SumToTen/Priority build modes
- Fixed edge case where Sum To Ten would ask for a karma amount like Karma/Life Module builds
- Prime Data Haven now automatically creates/removes an appropriate 5C/3L contact. 
- Cyberware can now add qualities. Not particularly happy with the implementation, but it works.
- Cyberware can have a metatype restriction.
- Born Rich quality works properly.
- The Select Bioware/Cyberware form can now display a special notes text field to indicate weird workaroundy stuff that I can't be bothered fixing with code. 
<<<<<<< HEAD
	- For example, Striking Calluses are treated as a Rating item, with the Notes field explaining why. Currently has no support for translations.
=======
    - For example, Striking Calluses are treated as a Rating item, with the Notes field explaining why. Currently has no support for translations.
>>>>>>> 59b780a7
- Essence Discount house rule enabled. Can be used to emulate the Prototype Transhuman quality for you munchkin mages that need your pain editors and whatnot until I get around to implementing it properly.
- Fixed an issue with the incorrect cap being used for spell selection. There's still a couple of UI failures that need to be resolved, but they're a relatively low priority. 

Data Change:
- The Water Sprite quality confers +2 to Diving and Swimming, instead of prompting you to select one of them.
- Machine Pistols were missing a few accessory slots; they can now mount stocks and such.
- Cyberware Holdout Pistol typo fixed. 
- Gameplay Options have been moved into their own XML file, gameplayoptions.xml.
- Added the missing qualities "Poor Self Control (Sadistic)" and "Poor Self Control (Attention-Seeking)"
- Lifestyles.xml GUIDs populated to support the language fix.
- Adapsin bioware properly discounts cyberware costs. 
- Fire Modes for the Colt Inception have been fixed.
- Metatype Reduction has been added. Due to the differing benefits, it is split up into two different items for Orks and Trolls, respectively.
- Troll Reduction has been added.
- Assorted bits of cosmetic bioware and bio-weapons from Chrome Flesh have been added. 
- Life Modules have been added from all existing source books, courtesy of joha4270 and angelforest. Functionality is complete-ish, but there are some awkward modules in Further Education and such that may not quite work as expected. Feedback and suggestions for this is greatly appreciated.
- Fixed an issue that stopped Aspected Magicians from gaining access to the Spells and Spirits tab. Replace-all is nobody's friend.

String Changes:
Altered:
- Checkbox_Options_ExceedNegativeQualitiesLimit
- Checkbox_Options_ExceedPositiveQualities
- Checkbox_Options_ExceedNegativeQualities
- Message_SpellLimit

New:
- MessageBox_NoValidContactFound

Build 171:
Application Change:
- Fixed an issue with Priority characters not loading properly. Malformed XML file.

Data Change:
- Accuracy for the Cougar Fine Blades altered. 
- Chakram weapon added.
- The PPSK-4 has had a Collapsed Frame accessory added to it that confers -6 Concealability to represent the collapsible box thing you can put it in. Accessory mods can also no longer be installed on the gun.
- Blowgun range changed.
- Sound suppressor added to the Barret.
- Missing Ammo from Run and Gun added.
- Skilljacks and Skillwires have had their costs adjusted to match Chrome Flesh values, because apparently errata isn't a thing that's done these days. 
- Wireless Skillsoft Networks have been added as Lifestyle Qualities. Yes, Advanced Lifestyles are still a little broken. It's on the list. 

IMPORTANT NOTE:.NET 4.5.1 IS CURRENTLY A REQUIRED COMPONENT. CHUMMER WILL CRASH ON VERSIONS BELOW 4.5.1.

Build 170:
Application Change:
- Metasapient cost is properly counted in Sum to Ten and Priority.
- Fixed an issue with the default Free Contact Multiplier value. Existing installations may still have a Contact Multiplier value of 1. To fix this, open Tools > Options > House Rules and enable/disable the "Free Contact Points equal to Charisma times X" rule.
- Fixed an issue with the Critical Strike power that caused a crash, due to the name being changed.
- Jack of All Trades shows the proper tooltip value.
- Variable Sum to X character creation enabled. Changing Build Methods still doesn't work quite right, so it's recommended to make a new character if you want to do this.
- Genemods and Symbionts are locked to Standard grade properly. 
- Internal changes to how some values are stored. Shouldn't affect characters.
- Added support for building characters with Life Modules.
<<<<<<< HEAD
	| If a character has multiple knowledge skills with the same name, they can optionally be folded in to one another by clicking the Collapse button on the right side of the skill. 
	| Only debug life modules have been created thus far; any assistance in writing up the data for this would be greatly appreciated. 
	| Selecting Life Modules will pre-generate a Background for your character. This can still be edited normally, but makes for a useful springboard. Development is still in the early stages, but is more or less functional. Full thanks to joha4270 for implementing this.
=======
    | If a character has multiple knowledge skills with the same name, they can optionally be folded in to one another by clicking the Collapse button on the right side of the skill. 
    | Only debug life modules have been created thus far; any assistance in writing up the data for this would be greatly appreciated. 
    | Selecting Life Modules will pre-generate a Background for your character. This can still be edited normally, but makes for a useful springboard. Development is still in the early stages, but is more or less functional. Full thanks to joha4270 for implementing this.
>>>>>>> 59b780a7

Data Change:
- Priviliged Family Name's SIN requirement changed to National or Corporate, rather than Corporate (Limited).
- Ambidextrous quality is now enabled for multiple limbs. Shine on, you crazy Indian diamonds.
- Dragonslayer Mentor Spirit fixed to give +2 to Combat Spells instead of Detection.
- Fixed a missing value for the Linguist property that was preventing its bonus from working.
- Casemods can be removed from Cyberware.
- Living Focus and Keratin Control have been added to the Street Grimoire book. The Shadowrun Forum Post 1 book has been removed.
- German Language files from Haekel on Reddit have been included.

New Strings:
- Label_SelectBP_StartingKarma
- Label_SelectBP_SumToX
- String_Improvement_SelectOptionalPower
- String_All
- String_LifeModule
- String_Life_Module
- Label_Stage
- Tip_CombineItems
- Tip_SplitItems

Build 169:
Application Change:
- Fixed an issue with skill and karma values defaulting to 0 in character creation. 
- Fiddled with Auto-update a bit, might work better. Please test and advise.

Data Change:
- New book: Chrome Flesh.
- Content for Chrome Flesh added. Data provided courtesy of Fweeba.

Build 168:
Application Change:
- Did some stuff to make spell descriptors show up in character sheets.
- Karma carry-over for build methods other than Point Buy fixed to 7. You may need to reset your options to defaults for this to take effect. Tools > Options > Karma Costs.
- Fixed an issue with skills changing their values incorrectly.
- Fixed an issue with discounts for knowledge skills not working properly.

Data Change:
- Fixed a fault with the calculation of Net ranges that caused a crash.
- Data Trails content added. Some additional functionality for commlink dongles and such is still required, so they haven't been included yet. Much thanks to Iridios for his work with this.

Build 167:
New collaborator on the project acquired! joha4270 has been assisting with a variety of issues, and is currently tackling the implementation of Life Modules, along with several other tricky problems. Huzzah!

Application Change:
- Changes made to the Contact controls; most features of a contact are now only visible on hover. Makes things a bit neater. Looking for feedback on implementation of this. Good? Not good? 
- Support for free contacts enabled. 
- Support for group contacts from Run Faster implemented.
- Support for the Made Man quality from Run Faster implemented.
- Karma and Nuyen graphs now scale with time.
- Fixed a bug with calculation of Street Cred.
- Fixed a bug with Nuyen and Karma graphs being in order of addition instead of date. Also makes neat plateus and valleys.
- Fixed an issue in which the Maximum Modified Rating rule could not be disabled.
- Fixed issues with Limit Enhancements not saving. 
- Technical School, College Education, Linguist qualities do the discounty things they're supposed to.
- Fixed issues with the optional rule to re-group skill groups if the skills were balanced when the character was saved.
- Fixed an embarassing issue with broken skill groups levelling themselves back down to the grouped rating.
- Fixed the behaviour of Custom Fit so that it only counts if the Custom Fitted item is also equipped. Not super happy with the code, but I'm also tired of looking at it, so eh.
- Undocumented inherited feature of the day: the <armoroverride> key supports Custom Fit. If an item with the Custom Fit (Stack) mod is equipped, and has an Extra value that matches another equipped piece of armour, the armour value of the item will be changed to the override value.
- Character creation validation now checks for Betaware/Deltaware and stops you from having nice things.
- Firemodes now work properly for languages other than English. (Original code didn't expect that someone would actually change the string for the firemode abbreviations, so kudos to you, random German guy who translated everything!)
- Made some alterations to the appearance and function of contacts. Outstanding issues: Made Man and karma costs don't update properly. 

Data Change:
- Fixed a big with Colt Agent Special not using Heavy Pistol ammunition.
- Fixed incorrect calculation for varieties of Indomitable.
- Hanuman name fixed again. Frankly CGL should take the initiative of spelling the name correctly, for I am incapable of spelling errors.
- Enhanced Articulation no longer prompts for the skill bonus.
- Keen-eared and Balance Receptor are properly marked as Metagenetic qualities.
- Digital Doppelganger now prompts for a text entry, and requires that you be a SINner.

New strings:
Label_Contact_Free
Message_InvalidExConWare
Message_InvalidCyberwareGrades

Build 166
Application Change:
- Fixed an issue with Point Buy characters transitioning to career mode causing an exception error for skills.
- Values for Contact and Knowledge Multipliers will now reset to their default values if the relevant house rules are disabled.
- Value for Contact and Knowledge Multipliers reset to proper defaults.
- Fixed several magic traditions to use valid spirit names. 'Spirit of Plant'. Pfft.
- Fixed an issue with Spirit Bane being available to non-magic users.
- Fixed an issue that enabled the free knowledge skills for point buy if the free contact point house rule was enabled.

Build 165
Application Change:
- Knowledge skills actually fixed now. Is now completely buildmethod-agnostic, so won't break when you look at it funny.

Data Change: 
- Fixed an issue with Hanuman in Sum-to-Ten/Priority.

Build 164
Application Change:
- Martial Arts are no longer included in the calculations for positive quality limits at chargen.
- Fixed an issue in which point-buy characters weren't having points removed after patch 162.
- Fixed an issue with characters that had Middle/Medium lifestyles causing a crash.
- Fixed a number of stupid errors with knowledge skill and contact calculation. Knowledge skills still need an errata to confirm whether/how they're supposed to interact with karma and free points in point buym but should otherwise work correctly.
- House rules enabled to provide for a different contact and knowledge skill multiplier. 
- House rules to override quality limits without otherwise breaking chargen rules enabled.

Data Change:
- Fixed an incorrect Category for the Obscure/Difficult to Find lifestyle quality.
- Nitama Sportier uses heavy pistol ranges.

New Strings:
- Checkbox_Options_ContactMultiplier
- Checkbox_Options_KnowledgeMultiplier

Administrative Change:
- Changelog.txt, Manifestdata.xml and manifestlang.xml added to the Admin folder. Not included in the client files; used for pushing automatic updates.

Build 163
Administrative Change:
- Controls (Skills, groups, etc.) moved into a separate folder because I'm tired of looking for them and can't be bothered prefixing. Organisation is love. Organisation is life.

Application Change:
- AUTOMATIC UPDATES ENABLED. Now I just have to not forget to update the version metadata every time I fiddle with something...
<<<<<<< HEAD
	- To use automatic updates, open the Tools window and click on Check For Updates. Any new file versions should be available for download. Select the files, hit the download button and cross your fingers.
=======
    - To use automatic updates, open the Tools window and click on Check For Updates. Any new file versions should be available for download. Select the files, hit the download button and cross your fingers.
>>>>>>> 59b780a7
- Fix for Friends in High Places causing a crash due to invalid bounds.
- Fixed an issue with free karma knowledge reverting values to 0.
- Rewrite of Knowledge Skill BP calculation to support free points. Needs some logic validation.
- Fixed an issue with the Blind (Mage) quality causing an exception.
- Added functionality for the Jack of All Trades, Master of None quality.
- Added functionality for the College Education quality from Run Faster.

Data Change:
- Updated some spells with correct ranges, from the errata.
- Updated some martial arts, courtesy of Urs Zeidler.

Build 162
Application Change:
- Points for free Contacts include Karma values.
- Amended an issue where the first point of Connection or Loyalty was free for Contacts. Basing this off the example text on page 99, but I'm moderately sure that there was a falling out between the development team and the writers at some point, so they may not have been talking at that point.
- Added an optional rule to generate free contacts during Point Buy. Currently working on adding free contact points during Point Buy. Shouldn't be much longer to complete.
- Refixed an issue with skill groups adding points to the Priority number counters.  Will also clean up karmagen characters that were built accidentally using Points instead of just Karma. 
- Fixed issues with the Uneducated, Infirm, and Uncouth qualities during chargen. (Additional karma costs, wrong karma costs, just generally broken.)
- Support added for the School of Hard Knocks quality. 
- Build Summary now reports the Karma used by Contacts if you exceed the free points.

Data Change:
- Blind (Mage) quality is now available for Adepts that have the Astral Perception quality.

New Strings:
- String_OverContactPoints

Build 161 (Reverting things that weren't broken Hotfix)
Application Change:
- So it turns out that the default options don't actually populate from where they're defined, but are an entirely separate int. Todo: buy scotch. Try not to cry. Cry deeply.
- Fixed the issue with skills doubling their rating on load. Commenting out code without explaining why you did it is dangerous, kiddies. Don't uncomment things you don't know the purpose of.

Build 160
Application Change:
- When using Point Buy, karma can no longer be carried over into Career Mode, because Point Buy cannot have nice things.
- Sum to Ten now validates over/under limits.
- Nuyen cost for Martial Arts and styles removed, because I'm an idiot and didn't pay attention to what Instruction Cost meant.
- Revalidated default karma options again, default value for contacts changed. 
- Added a prompt to close open characters when changing Options. Will look at this again properly later to support saving the characters and reloading them, but for now it just closes, prompting the user to save any modified characters.
- Did some fiddling with the UI for Point Buy and the optional 'Free Knowledge Skills like Priority' rule. Buy With Karma is enabled by default, etc.
- Removing Rituals should no longer cause terrible crashes in chargen mode.
- Complex Forms limited to the correct amounts during Chargen and Career mode.
- Drone Condition Monitor assigned to correct value, courtesy of BodieSullivan.

New Strings:
- Message_Options_CloseForms
- MessageTitle_Options_CloseForms
- Message_ComplexFormLimitCareer

Data Changes: 
- Dwarf metavariants are tagged as Run Faster again.
- Formatting typo in de_data.xml resolved, courtesy of UrsZeidler.
- Several issues with the German character sheet resovled, courtesy of Zwixx.

Build 5.159.1
Application Change:
- Reset the cost for Complex Forms to the proper value again.
- Removed some needless return values for including percentages in lifestyle costs.
- Lifestyle Qualities will no longer add a blank node if you hit the Cancel button.

Build 5.159
Application Change:
- Issue with Initiation/Submersion in chargen forgetting Ordeals and Schooling fixed.
- Martial Arts and Maneuvers cost Nuyen to learn.
- Contact Connection rating limited to 6 during Character generation, 12 Connection during Career mode. TODO: Validate contacts during completion stage; contacts should not exceed 7 Karma.
- Improved Ability (Skill) now has a maximum value of (Skill + (Skill/2)). Note: Exotic Weapon skills aren't working properly just yet.
- Base Recoil Compensation increased to 1. Recoil granted by Strength reduced to STR/3.
- Default state of the rule "Allow broken skillgroups to be regrouped if they have an equal value." changed to enabled.
- Improvements generated by Foci binding (Improved Physical Attribute, for example) are now removed when a Focus is unbound. Should fix edge cases that were effected in a similar manner.
- Negative Metavariant karma points count towards the Negative Quality limit. (Ie, a priority C hobgoblin can only take 20 Karma worth of Negative Qualities.)
- Limited support for using web-browsers (Chrome, Firefox) as your PDF application added. IE doesn't work, and I'm not interested in figuring out why. 
- Power Point limits are re-calculated when Karma values are changed.
- Essence Loss during Karmagen correctly pulls from Karma.
- PACKs validated for functionality. They should work, but TERRIBLE HORRIBLE CRASHES WILL HAPPEN IF A PACK INCLUDES AN ITEM THAT DOESN'T EXIST. The default set of PACKs will be created in the near future.
- Advanced Lifestyles are enabled in creation mode. Basic lifestyles have currently been disabled, because I am lazy and haven't remade it. I've only done limited testing with this, so please report any issues that you come across.

Data Change:
- Concealed Quick-Draw Holster: Concealment value set to -1.
- Custom Ballistic Mask: Social Limit increased to 2.
- Uniform (Disguise) crash fixed.
- Maglock with Anti-Tamper Circuits crash fixed.
- Full Body Armour Helmet capacity fixed.
- New book: Nothing Personal.
- The ridiculous F-B Bumblebee from Nothing Personal has been added.

New Strings:
Label_SelectAdvancedLifestyle_Base_Comforts
Label_SelectAdvancedLifestyle_Upgrade
Label_SelectAdvancedLifestyle_Base_Security
Label_SelectAdvancedLifestyle_Base_Area
Message_NegativeQualityAndMetatypeLimit
Checkbox_Options_OpenPDFsAsURLs
Label_Options_URLApplicationPath

Build 5.158
Application Change:
- Qualities now capped at 25 points instead of 35.
- Knowledge Skills calculated based on proper value (Was metatype base, is now actual value.)
- New House Rule: Point Buy grants free Knowledge Skills. Todo: enable free knowledge multiplier as a house rule variable.
- SURGE qualities are free if a character has the Changeling qualities.
- 1 Karma will be subtracted from free karma if Positive and Negative Changeling qualities are unbalanced.
- Deleting Submersion properly decrements augmented maximum. Also fixes being able to remove earlier initiate grades.
- Default value for purchasing a Complex Form set to 4.

Data Change: 
- Technomancer, Adept, Mystic Adept, Magician, Aspected Magician and Changeling qualities no longer contribute towards quality limit during karmagen.
- SURGE qualities all tagged as metagenetic improvements to support the new way SURGE works. Also should have been done from the start, but that's neither here nor there.
- Colt New Model Revolver amended to use proper statistics.

New Strings:
Message_OverNegativeMetagenicQualities
Message_MetagenicQualitiesUnbalanced
Message_MetagenicQualitiesInsufficientKarma
Message_MetagenicQualitiesSubtractingKarma

Build 5.157
Application Change: 
- Karma calculation issue fixed in karmagen for special attributes. (Sure, let's include a specific handler for priority gen and nothing else. Makes sense.)

Build 5.156.1
Application Change: 
- Karma calculation issue fixed in karmagen. (Wasn't counting metatype minimmums.)
- Default value for nudKarmaQuality changed to 1x. 

Data Change:
- Special Attributes for Priority-Gen and Sum-to-Ten fixed to proper values. Got a bit lazy copying the data.

Build 5.156
Application Change:
- Karma Costs tab re-enabled in Options. This will allow the user to change character generation details without file editing directly. The Nuyen Per BP field has also been relocated into this tab.

Data Change:
- Metavariant/Metasapient BP costs and karma values shifted into Priorities/SumtoTen.xml files because Hobgoblins are terrible.
- Ares HVAR book reference altered to proper book (Run and Gun)

Issues: 
- Metavariants that confer bonus karma (Hobgoblin, Oni at Priority C) currently are not counted against the maximum limit for Negative Qualities.

Build 5.155
Application Change:
- Settings.xml default values validated against what they're actually supposed to be. Fixes some issues with Quality prices, fixes the 5000 Nuyen per Build Point issue AGAIN.
- Metasapients partially added. (They're in, but prices are largely incorrect)

Build 5.154
Application Change: 
- Change Metatype/Priority Selection special menu fixed to remove and disable Special attributes if you no longer have the relevant Talent. Needs some extra things done later to clean it up, but it works.
- Fixed a Nuyen calculation issue that stopped starting nuyen from being included.
Data Change: 
- Restored a fix to Elf metavariants that caused a crash.
- Settings.xml will no longer be published in builds, to prevent issues with debugging data.

Build 5.153.2
Application Change:
- Fixed typo in SelectSkill.cs that caused a crash (Case sensitivity is fun)
- Removed needless, broken validation that stopped karma-nuyen conversion from working in priority/sum-to-ten builds.

Build 5.153.1
Application Change:
- Fixed skills so that they don't cause terrible, horrible crashes. (Was using the wrong method to verify Build method.)

Build 5.153
Application Change:
- Submersion Grades can now be deleted properly during chargen.
- Quality list available for Priority and Sum-to-Ten.
- Special Qualities of Metavariants are enumerated properly.

Build 5.152
Application Change:
- Metavariants fixed for Sum to Ten and Priority. 
- Karma costs of metavariants are now deducted properly.
- Purchased Nuyen no longer defaults to maximum value.
- Submersion during karmagen fixed to not refer to metamagics, arts, etc.
- Removing the Adept, Technomancer, Magician, or Mystic Adept refunds any allocated MAG or RES before disabling the controls.

Build 5.151
Application Change:
- Saved Nuyen values resetting to 0 on load
- Variable Nuyen per build point values not updating properly if changed from 2000

Build 5.150
Data change:
- Nocturna and Xapiri Thëpë quality-related crash fixed.
Application Change:
- Lazy workaround fix for karmagen attributes not increasing properly.

Build 5.149
Application Change:
- Skill groups no longer cost BP when using Sum-to-Ten (Or in one weird case, Priority)
- Maximum Contact Connection rating increased to 12, per p386, SR5 Core. Todo: Limit Connection to 6 during character creation.

Build 5.148a
Application Change:
- Condition Monitor for vehicles corrected to use the correct formula (12+ 1/2 Body)

Build 5.148
Application change: 
- Fixed "Special" qualities not enabling resonance, magic, etc. if the talent was selected from a search filter.

Build 5.147
Application change:
- Fix for Chummer ignoring changes to the Nuyen per BP option.
Data change:
- Typo in Sum-to-Ten generation fixed that stopped Adepts from working properly. (More like 4depts, amirite?)

Build 5.146
Application change: 
- Qualities with text input (SINner, Allergy, etc.) fixed to not attempt and fail language validation. No more Error text in the field, basically.

Build 5.145
Administrative change: 
- Data files now embedded in the solution, rather than maintained separately. 

Build 5.144
Data changes:
- "Resistance to Pathogens and Toxins" renamed to "Resistance to Pathogens/Toxins" due to weird dwarf racism issue.
Application changes:
- The base statistics can no longer be modified during karmagen due to a counting fault. Shouldn't be necessary anyway.
Administrative changes:
- frmMetatype renamed to frmKarmaMetatype for organisational purposes.
Mea culpa changes:
- SVN/Backup issue forced a rollback of 5.141's Submersion fix. 

Build 5.143 
- Metavariant statistics fixed to update properly. 

Build 5.142
- Weapons.xml validated to permit Stocks, Internal components, etc.

Build 5.141
- 'Special' qualities such as technomancer restricted so that you can't be a technomancer adept.
- Attribute count not counting current values in Sum-to-Ten fixed. 
- Submersion fixed; Echoes are now purchasable.

Build 5.140
- Fixed the tooltip showing the karma values for raising magic in career mode.
- Added a new Dwarven racial quality to include the resistance to pathogens and toxins rather than using the Resistance to Pathogens and Toxins positive quality. This will only impact characters created with this version or later.

Build 5.139
- Added in the ability to multi-specialize in skills post character creation.
- Updated Mnemonic Enhancer to provide its bonus to the Mental Limit and Memory Tests.
- Updated Tailored Pheromones to provide a flat bonus to the social limit instead of a limit modifier.
- Fixed a bug with Qi Foci that could prevent it from showing the power it provides in the bound foci list.
- Updated Martial Arts so that it prevents taking the same Technique via the same Martial Art so you can have stacked bonuses.
- Fixed the Advanced Safety System from Run and Gun so that it would be available for use.
- Added the new spirits from Spirit Grimoire to the specialization lists for each of the Summoning skils.
- Fixed a bug that would occur when undoing adding a submersion grade in Career mode that was preventing it from correctly removing echoes attached to that submersion grade.
- Fixed a bug that was causing vehicles to show a Signal rating which was an artifact from 4th Edition.
- Fixed a bug that was failing to calculate the available contact points.
- Fixed a bug that was allowing multiple attributes at maximum during character creation if the character had the Exceptional Attribute positive quality.

Build 5.138 (beta)
- Fixed the spelling on the name of the Evo Armadillo Armored Spacesuit.
- Fixed the calculation of the Mortimer of London coats when dealing with unequipped armor.
- Updated Chem Seal and Environmental Adaptation for Full Body Armor to be mods for Full Body Armor rather than armors themselves.
- For the Translator: Fixed both the Page and Translated columns so that they correctly save changes.

Build 5.137 (beta)
- Before anything else, I want to thank Geg (chummer5de@gmail.com) for going above and beyond working on the German translation for Chummer. A very large part of Chummer's data files have been translated into German by Geg over the last week and I cannot thank him enough for taking it upon himself to do this.
- In order to resolve differences between the English and German printings, I've added a new book entitled "Shadowrun 5th Edition (German)".  I've attached to this book the German versions of the Raven Mentor Spirit and Skilljack Cyberware.  This should allow German players to use the versions printed in their books and other players to use them if their group is treating those rules as errata to the English book.
- Updated Contacts by splitting the Name field into three fields: Name, Location, and Archetype. The dropdown has been moved to Archetype. Any existing Contacts will show any existing info under Name.  The character sheets have been updated to show the new Contact fields.
- Updated the Ultimax Rain Forest Carbine to use the updated stats provided in the Missions FAQ Update version 1.1.1.
- Removed the Restrictive quality from SWAT Armor that was there in error.
- Fixed a bad tooltip for the Cyberlegs house rule.
- Fixed the price for the Horizon Flying Eye with the Flash Pak and Smoke Grenade option.
- Fixed a bug that was ignoring book selections when showing the list of mentor spirits.
- Fixed the AP modifier for Gel Rounds.
- Changed the Gecko Grip weapon modification to not require that the weapon have a Stock slot.
- Added the missing Strike the Darkness and Neijia Martial Art Techniques.
- Fixed the price of the Armanté Suit and Dress.
- Fixed a formatting problem with the skills list so that the list should now scroll properly.
- Fixed a bug preventing leftover nuyen from being carried over after character creation.
- Added the ability to enter notes for Martial Art Techniques which are also shown on the character sheet.
- Added the Custom Tradition to Career mode.
- Fixed the Drain Resist dice pool for limited spells.
- Fixed the armor calculation for stacking armor including occasionally stacking items like the Mortimer's High-Fashion armor.
- Fixed a bug that would prevent adding the free adept powers granted by a mentor spirit if in Career mode.

Build 5.136 (beta)
- Due to popular request, Enemies are back again. These are not part of 5th Edition (at least not yet) so using them is a house rule.
- The Contacts/Enemies UI has been updated to use tabs rather than being stacked.  This gives a little more room for both contacts and enemies.
- Contacts now show a dropdown list for the name allowing you to enter your own contact information or select one from a list. As of yet, Enemies have no options in the list but this will be added at a later date (suggestions welcome).
- Added logging to the update function. Hopefully this will be helpful in tracking down issues when downloading updates.
- Removed a possible bug that could cause the update to go into a loop.
- Added a new Buy With Karma checkbox to each of the Active and Knowledge skills in Creation mode that allows you to buy the specialization with karma instead of skill points.
- Added tooltips to the house rules on the options dialog to help explain which each house rule does.
- Added a house rule to the Options dialog that will allow Initiation and Submersion during Create mode.
- As it was pointed out to me that I missed the sentence on page 66 that explicitly allows spending Attribute Points on the bonus point granted by Exceptional Attribute or Lucky, I've removed the house rules relating to Exceptional Attribute and am now following the rules as specified.  Sorry for any confusion.

Build 5.135 (beta)
- Minor fix to enable downloading the translator app via Chummer update.

Build 5.134 (beta)
- Now includes a translator application (Translator.exe).  This app allows you to create and edit the language files to translate Chummer into non-English languages.  If you're interested in doing a translation for distribution with Chummer, please let me know via srchummer5@gmail.com and we'll make arrangements for you to send me updated language files.  This is the first release of this translator app so please let me know if you run into problems using it. There's a bit more to come for handling translation, this was just the first big step.
- To resolve an issue with Exotic weapon skills, special weapons were moved into the appropriate Exotic weapon category.
- Fixed a bug that could cause Adept Power Points to be miscalculated in Career mode when adding cyber/bioware.
- Fixed a bug that could cause a crash when printing your character.
- Removed the Enemies section as this was a leftover from 4th Edition.
- Removed the duplicate Narcoject entry.
- Added the low-light and infrared flashlights from the core book.

Build 5.133 (beta)
- Fixed a bug that could cause a crash when adding adept powers.

Build 5.132 (beta)
- Added a House Rule "Use Skill Points on broken groups" that allows you to spend Active Skill Points in Creation mode on skills belonging to broken skill groups.
- Fixed a bug that would prevent raising Edge, Magic, or Resonance to maximum.
- Fixed a bug that would cause a crash if a skill group was raised which included a skill that had free levels.
- Fixed the page numbers for a handful of Illusion Spells.
- Removed a duplicate entry for Gamma-Scopolamine.
- Removed the button to add Adept Power Points in Career mode for Mystic Adepts.
- Fixed a bug that would erroneously charge a special attribute point when puchasing cyberware or bioware.
- Fixed a bug that was preventing the range values for a number of thrown weapons from being shown.
- Fixed a bug causing new spirits added in Create mode being added by a Mystic Adept to have the wrong Force value.
- Fixed a spelling error on the Shadowrun Forum Post 1.
- Added Advanced Medkits from Bullets & Bandages.  No availability is listed for Advanced Medkits in B&B so I just used the availability for standard Medkits.
- Updated the validation warning message concerning having gear over capacity so that it now specifies exactly which items are over capacity.
- Fixed a bug that would throw up a validation error on characters using Prime Runner stats that have more than 25 karma in positive or negative qualities.
- Fixed a bug that was preventing Prime Runners from converting to Career mode.
- Fixed a bug that was causing the character load to fail if it was a Prime Runner with more than 10 karma spent on nuyen.
- Updated the Missile Mastery Adept Power to include the +1DV and +1 Dice on Thrown Weapons.  Not sure this is the correct fix though as this is only supposed to apply to non-explosive thrown weapons.
- Fixed a bug allowing purchase of more levels than should be allowed on Flexibility, Stillness, and Penetrating Strike.  This fix will only apply on powers added after this update.
- Fixed a bug with the Ares Giantslayer Slingshot that was causing a crash when selecting it.

Build 5.131 (beta)
A quick shout out... I had programming help on this build from a friend of mine named Ed.  Thank you Ed!

- Completely rebuilt how karma is spent on Attributes, Special Attributes, Skill Groups, Active Skills, and Knowledge Skills to reflect the RAW on the steps in character creation. All existing characters should load up just fine but karma costs may have changed to reflect applying the RAW. Each of these now have separate entry boxes for applying points from your Priority selection and for buying up with Karma. Validation now checks to see if you've overspent on your points.  I believe I've been able to correctly handle the steps as written while giving a UI that allows you to treat it as a single step (rather than going through a gateway similar to "Mark as Created").  The only thing I haven't updated as part of this is whether skill specialization is paid for with skill points or karma... at this time it automatically uses skill points to pay for skill specialization but I'll update this in a future enhancement when I will also tackle being able to have multiple specializations per skill.  There are two new house rules to allow you to tailor how these rules are applied to some degree. If others are needed, send along a request and I'll take a look.
- Added custom Traditions. If you select the Custom Tradition from the dropdown, it will enable additional fields for you to provide your tradition name, select your drain attributes, and select your spirits for each school.  This information is saved with the character and is portable with it.
- Fixed the skill bonus from the Cat Mentor Spirit so that it will apply to Sneaking (the English core book says Infiltration on page 321).
- Spell dice pools should now pull from the correct skill (Spellcasting, Ritual Spellcasting, Alchemy, Artificing) for each spell.
- Corrected the drain value for the Resist Pain Spell.
- Fixed the values on the Build Summary tab for Spells, Complex Forms, and Contacts which under some conditions might show the wrong value.
- Fixed the Armor value on the Condition Monitor tab in Career Mode to show the correct value.
- Added the armor encumberance rule from page 169 so that it applies to armor accessories such as helmets and shields.
- Removed the duplicate Astral Powder gear entry.
- Fixed the missing availability and price for Fetishes.
- Clicking on a blank area within the Contacts, Skill Groups, Active Skills, or Knowledge Skills regions will allow you to scroll them with the scroll wheel.
- Removed the tooltips that were showing the wrong text on the labels on the Limits tab.
- Added a house rule to allow paying only the standard cost for Qualities in Career Mode instead of double as per RAW.
- Removed the option to buy a vehicle used as this was from 4th Edition and has not been carried over into 5th.

Build 5.130 (beta)
- Removed some duplicate specialties from the Politics Knowledge Skill.
- Made the Adept Way Qualities not available for non-adepts.
- Added the Astral Limit to the Limits tab and the character sheets.  Keep in mind that limit modifiers to either your mental limit or social limit that can apply in the astral might conditionally apply to your astral limit during play.
- Fixed Enhanced Articulation Bioware so that it applies the correct skill bonuses.
- Fixed several issues surrounding full Cyberlimbs. Attribute averaging has been removed as it was a 4th Edition rule. The limb on the character sheet now shows the limb's total Strength, Agility, and its Physical Limit.
- Movement rate now uses the augmented Agility value.
- Added an option under House Rules to use derived Attributes from Cyberlegs when calculating movement speed.
- Added all that lovely Qi Foci code from build 5.129 to Career Mode as well. Completely missed that one.
- Now correctly charges double for positive qualities added or negative qualities deleted after character creation.
- When selecting YNT Softweave in the Select Armor Mod dialog, it will now show "+50%" in the capacity field.
- Removed the button in Career mode that allowed adding more Mystic Adept Power Points. You're not actually allowed to add points this way after character creation.
- Added Custom Ballistic Mask.
- Added the specialized silencer for the Ares Light Fire 75 and added it to the Ares Light Fire 75.
- Added some very minor fixes for the underbarrel weapons from Run and Gun so at least they won't cause a crash.  They still don't behave the way I want them to though so I'll be revisiting this "soon".

Build 5.129 (beta)
- Qi Foci will now ask what power they're providing when you bind the foci and that power will now show up on your list of powers with the appropriate free levels if any and the name of the Qi Foci will be updated to show the power it is providing.  For Improved Reflexes, select the level you want your character to have and the foci rating, it will reduce the power point cost accordingly.
- Fixed a bug preventing weapons from being added to Heavy Weapon Mounts.
- Updated firearms that come stock with a Smartgun System to have the internal version.
- Added the Gas-Vent 2 System that the Ares Crusader II should have.
- Fixed the AP on the Colt M23.
- Manabolt is now correctly a Mana based spell.

Build 5.128 (beta)
- First and foremost, recent builds (including this one) have been getting updates to the French translation files courtesy of Lous_59. Thank you for your amazing work!
- Fixed a bug preventing loading bows or crossbows with ammunition in Career mode.
- Cleaned up the former Commlinks section on the Character Sheet.  It now is the Device section and each Commlink, RCC, or Cyberdeck shows itself as such.  Fixed a few problem items that were showing their stats incorrectly.
- Added device stat labels to cyberware, armor, weapon, gear, and vehicle tabs so that you can see the stats for selected commlinks, cyberdecks, or rigger command consoles.
- For newly created characters only, limit modifiers will now inlcude the condition under which they operate.  I'd make this retroactive but it would be a nightmare to code.
- Fixed the Quality Indomitable and the Adept Power Improved Potential to add directly to the calculated limits rather than add limit modifiers as these bonuses apply at all times.  This also resolved the issue with the Chaos Mentor Spirit where it was not applying the bonus from the granted Improved Potential power.
- Fixed a bug where in some cases carry-over karma from character creation would not be carried over.
- Will now automatically remove the Allergy when removing the Eagle Mentor Spirit.
- Fixed the Initiation/Submersion tab so that it will allow adding multiple instances of metamagics and echoes that allow it.
- Updated the Infusion of [Matrix Attribute] and Defusion of [Matrix Attribute] so that they will ask for you to enter the name of the attribute being adjusted.  For now it is a text entry, at some later date it may become a drop down.
- Fixed a bug that was breaking the karma calculation when increasing skills belonging to a broken skill group in creation mode.
- Updated the Select a Mentor Spirit dialog to not show choices you're not eligible for.  So Magician options won't show up for Adepts and Adept options won't show up for Magicians.  Mystic Adepts still see all options.

Build 5.127 (beta)
- Fixed a bug where it was not rounding Essence up when calculating your Social Limit.
- Fixed a bug which would prevent adding Sensor Functions to Sensors.
- Fixed a bug which would prevent any metamagics from being shown when selecting a new metamagic.

Build 5.126 (beta)
- Completely replaced the Initiation tab. It now should correctly handle Initiation (with discounts), Arts, Enchantments, Enhancements, Metamagics, and Rituals. Add an Initiation grade and then right click on the grade to add Arts, Enchantments, Enhancements, Metamagics, and Rituals.  In case you're not using Street Grimoire or choose not to use the Arts system, there is a new item on the House Rules tab of the Options dialog that you can use to ignore the Art requirements for metamagics and the like.
- Fixing the above item led to two powers referenced in Street Grimoire that haven't previously been published.  These have only been provided via a forum post by one of the designers.  So that post is now a source (SFP1) that can be enabled in order to provide those powers (Keratin Control and Living Focus).
- Updated all "Source" labels on all dialogs to open the linked PDF to that page if you have linked the book to the PDF in the Options dialog.  Also linked the names of skills and powers as they don't show a "Source" label in their listings.  And finally, the above mentioned forum post will open in your default browser if a Source pointing to it is clicked.
- Added the Small Unit Tactics Knowledge Skill from Run and Gun.
- Fixed a bug allowing the Seducer's Adept ability to allow any skill. It now restricts to the correct list. Thank you Ariketh for the solution!
- Fixed the Voice Control Adept power to allow for multiple levels.
- Fixed a bug that would cause a crash when using YNT Softweave on an armor with an odd armor value.
- Added a variable price to Personalized Grip to reflect that it probably should cost something.
- Removed cyber-weapons from the Select a Weapon dialog. These can only be purchased now on the Select Cyberware dialog.
- Fixed a bug preventing the Respirator from being available to add to armor.
- Fixed a bug causing newly added Knowledge Skills to cap at 6 in career mode.
- Fixed a bug that would cause the tooltip on the button to increase your skill level to show the wrong value when in career mode and at rating 6.
- Fixed a bug that prevented adding Sensor Arrays (and quite a few other things) to vehicles while in Career mode.
- Adjusted the Select Weapon and Select Armor dialogs so that they'll have better performance.
- Fixed the price of the Monofilament Chainsaw.
- Fixed a multitude of bugs with the Complex Forms and Sprites tab in Career mode for Technomancers.
- Fixed a bug that was causing the wrong cost to be calculated for binding Counterspelling, Ritual Spellcasting, Spellcasting, or Sustaining Foci in Career mode.

Build 5.125 (beta)
- Fixed Damage and AP value for EXplosive Ammo
- Fixed a bug which would prevent the Dragonslayer Mentor Spirit from getting the bonus to a social skill.
- Added a separator between gear items attached to armor on the "Shadowrun 5" character sheets.
- Fixed a bug preventing refunding of Complex Form points when deleting a Complex Form.
- Weapons will now correctly inherit availability modifiers from accessories which should increase the weapon's availability.
- Removed 4th Edition artifact where Improved Physical Attribute was charging double for attributes raised above metatype max.
- Fixed a bug which could cause the movement formula to give incorrect values (it wasn't using the total value including augmentations).

Build 5.124 (beta)
- Fixed the crash non-US users were having when adding a Mentor Spirit.

Build 5.123 (beta)
- Fixed Security Armor: Heavy's armor rating.
- Added debug logging. By default this is turned off for performance reasons but if you encounter a significant error, I may ask you to turn it on so that the error can be captured and logged which will make my fixing the problem much easier.  If you do need to turn it on, you'll find it on the Options dialog listed as "Use Debug Logging".  For space reasons, if the log is turned on it will automatically clear itself each time you start Chummer.  At this time, only a small portion of Chummer's code is set up for debug logging but I'll be expanding this as I can.

Build 5.122 (beta)
- Fixed a number of bugs relating to Mentor Spirits and as best as I can tell, they're all working as intended. If you find otherwise, please email me a copy of your character sheet with a brief explanation of what's going wrong.
- Mountain Mentor Spirit now provides its bonus to Counterspelling
- Doom Mentor Spirit now correctly provides a +2 to the combat skill of your choice if you choose that option.
- Mutation Mentor Spirit now correctly asks for which ability to apply Attribute Boost.
- Eagle Mentor Spirit now automatically applies "Polutants" as the trigger of your Allergy.
- Dog Mentor Spirit now asks which senses are being improved.
- Moved the Smartgun System on the Savalette Guardian to be Internal.

Build 5.121 (beta)
- Fixed a bug that was preventing purchase of Binoculars (both digital and optical).
- Fixed a bug that was causing a soft crash when clicking on a weapon accessory.

Build 5.120 (beta)
- Updated the counters on the Build Summary tab to go into negative values if you use karma to overspend.  So if you have 3 contact points and add a 2/2 contact, it'll show "-1 of 3".
- Replaced the karma calculation for over-spending on Knowledge Skills. In short, the old mechanism was what was built in original Chummer and made you pay for the most expensive Knowledge Skill point from any of your Knowledge Skills when you went over. The new mechanism works just as the Active Skills (and Attributes) does meaning it looks for the cheapest possible option.  So if you had four points of Knowledge skills available and put 4 in skill A and 1 in skill B, the old method would charge you for raising skill A from 3 to 4 while the new method charges you to raise skill B to 1 (figuring out that the cheapest method is to put those four free points in skill A and pay karma for B).  This means that if you have an existing character still in character creation mode that spent karma on Knowledge Skills, you'll likely get some karma back.
- Fixed a bug that was incorrectly calculating your spent contact points.
- Fixing an issue with auto-update. I think this will stabilize auto-update and handle broken downloads better but I won't know for sure until we try.
- Fixed the price of the Redundant Power Supply.
- Changed Ares Predator V from External to Internal Smartgun System. This change will only apply on newly purchased Predators.

Build 5.119 (beta)
- Added Alchemical Preparations.
- Fixed a bug causing a crash when using Weapon Commlinks and Commlink Accessories.
- Fixed a bug that would improperly load adept powers if the character has more than one instance of that power.
- Fixed a bug with the Wolf Mentor Spirit that would cause a crash when selecting the Adept power.
- Fixed the capacity cost of Trodes.
- Fixed a bug that would excessively reduce the attribute minimum for Magic or Resonance when taking on an Essence reduction. This would cause Chummer to attempt to raise the attribute back to where it was by spending karma if need be.
- Fixed a bug that prevented Hand Blades from being available for purchase.
- Added a few more license options (based on Third Edition SR with the help of SpellBinder).
- Fixed a bug with audio enhancements (specifically the Audio Enhancement and Select Sound Filter) that weren't consuming capacity.

Build 5.118 (beta)
- Auto-update is back! For builds after 5.118 you'll be able to use the auto-update and check for update functionality to get new builds.
- Really fixed the Awaken spell so that it only appears once and has the correct book and page. Honestly, I got it this time!
- Removed the alternate Leadership and Arcana skills from 4th Edition.
- Fixed the weapon mounts on the Ares Duelist drone.
- Resolved the error on the Options dialog by setting the Shadowrun 5 sheet as the default if one isn't present.
- Adept powers will now sort by name when you load the character.
- Updated vehicles to allow adding any gear. This resolves several issues... First, being able to replace the standard sensors. Second, until we have vehicle capacity rules, there's really no programmatic means to say what does and does not belong in a car.

Build 5.117 (beta)
- Fixed a bug that could cause a bug while browsing weapons.

Build 5.116 (beta)
- Updated how Limit Modifiers work. In short, there are now two kinds. First, there's those provided by a specific source... for example the Indomitable quality. When you add the quality to or remove the quality from your character, it will automatically add or remove the limit modifier for you. Second, there's custom modifiers. These you add and remove yourself from the Limits tab.  I'm leaving this in place because there's always going to be some limit modifier I've left off and this gives one handy place to view and adjust your modifiers.  Unfortunately this does mean that limit modifiers on existing characters are going to be a problem.  You can however delete the existing limit modifiers, and then remove and re-add the items, qualities, powers, and so on that provide limit modifiers and this will add them back in correctly.
- Added a new Browse feature to the select Weapons and Armor dialogs. In the upper right corner of the dialog, there's a button marked "Browse". If you click it, you'll be shown a grid showing the items belonging to the selected category. You can sort the grid by clicking on the column headers. Otherwise it works the same as the list and you can switch back and forth as you like.
- Added a new Custom Item in Gear under the Custom category.  This item will ask you for a name and a price. You will be charged the amount you specify and the item will take on the name you give it, showing in your inventory as that name.  This should allow for any odd custom or table/campaign specifc item you may need.
- Added the content from Sail Away, Sweet Sister (SASS).
- Added the content from Stolen Souls (SS).
- Added the option to create Prime Runner and Street Level characters.
- Fixed the Demolitions bonus to the Doom mentor spirit.
- Updated the Exceptional Attribute quality to allow selection of Magic and Resonance.
- Fixed the availability calculation for Alpha/Beta/Deltaware for certain pieces of cyber and bioware.
- Removed the Throwing Weapons category from the Select Weapon dialog because these are all purchased as Gear.
- Added priority selection to the Text-Only character sheet.  This information will only appear for new characters created with version 5.116 or later.
- Fixed my own fix for limited spells. When I enabled limited spells to modify the DV of the spell, I accidentally broke the spells with drain greater than their force, for example Element Aura with its F+1 DV. This is now fixed properly.
- Removed the text entry when purchasing reagents.
- In light of the Personalized Grip, various holsters, and Spare Clips, I've updated all weapons to allow accessories. I may in the future add some more specialized handling of weapon accessories to be more specific to the weapon in question but for now this will at least allow usage of standard accessories.  In the end, while it's good if Chummer helps you follow the rules, it shouldn't prevent you from doing something that is legal within the rules.
- Fixed Social Modifiers for Voice Control (power), Tailored Pheromones (bioware), and Sleeping Tiger (armor).
- Fixed the karma costs of Foci during character advancement.
- Removed the Special menu item that would allow you to change your BP as it doesn't really make sense in 5th Edition.
- Reverted The Beast's Way and The Spiritual Way back to costing 20 karma AND added code so that if you have either of these qualities, you will not be charged to add a Mentor Spirit.  In Creation mode, you will be refunded the cost of your Mentor Spirit if you already have one. In Career mode you won't (you've already spent that karma).
- Updated the adept way qualities so that you may only pick one.
- During Career mode and as a Mystic Adept, taking Essence loss sufficient that it reduces your Magic score will also reduce your points allocated to Adept if they exceed your new Magic score.
- Fixed a bug which prevented a cyber weapon from using the Strength of the cyberlimb it is implanted within.
- Added Biotechnology to the Biotech skill group per the errata.
- Fixed Forgery by making it use Logic instead of Agility.
- Updated the character validator to not include the availability of Armor mods marked as "included in base armor" when determining the acceptability of the availability of the character's gear.
- Added Fetishes to Gear in the Magical Supplies category. They have no cost (and per the rules your character must create them) but this addition will enable you to show them in your inventory.
- Fixed a bug causing a character in Creation mode to show their starting nuyen instead of available nuyen on their character sheet.

Build 5.115 (beta)
- Added all of the remaining Street Grimoire content including Toxic Mentor Spirits, Blood Rituals, Insect Shaman tradition, Spirit Champion and Spirit Pariah Qualities, and Magical Items and Compounds.  If you find something that is missing, please let me know.
- Fixed Mentor Spirits with the Improved Ability adept power bonus which were causing a crash.
- Fixed a string bug that would cause a crash on Rituals using an Organic Link descriptor.
- Fixed the Ares Alpha by making its Smartgun System Internal rather than External.
- Fixed the various Cyber Implanted Guns by making their Smartgun System Internal rather than External.
- Fixed an error in the Select an Armor Mod dialog where some items allowed selecting a zero rating.
- Fixed an error in the Select an Armor Mod dialog where some items would cause a crash because they could be given a zero rating.
- Fixed Handheld Housing, Wall-Mounted Housing, Grenade-Cam, and Periscope Cam so that they can be purchased. Once purchased, you should be able to add a single sensor or sensor array (if you have enough capacity) and then populate the single sensor or sensor array with sensor functions. As best as I understand pages 445 and 446, this looks like how this is intended to function.
- Fixed an issue with vehicle sensors. Again, going by pages 445 and 446 and specifically the line "Most vehicles and drones come factory-equipped with a sensor array (at a rating listed with their stats)." I've set the rating of the Sensor Arrays for each vehicle equal to their sensor rating (or 2 if the vehicle/drone has a sensor rating of 1). If I got this wrong, please explain where I went wrong so I can correct it.
- Fixed the calculation for Unarmed Combat damage. Existing characters should delete and re-add their Unarmed Attack on the weapons list.
- Updated the license dialog to suggest more useful options. If you prefer the old method, you can turn it back on in the Options dialog on the Miscellaneous tab.  Either way, you can enter your own values by typing into the dropdown box.  For the XML inclined, you can add your own entries in licenses.xml. If you have suggestions for licenses to be included in the dropdown, send them to me.
- Updated Cool Resolve to provide its bonus to each of the Social skills.
- Fixed several bugs with the Enhanced Accuracy (skill) Adept Power. It was adding to the dice pool in error and not adding to the accuracy of weapons tied to that skill. Both of these issues have been resolved.
- Fixed a bug which would cause a weapon to not benefit from the correct skill.
- Cleaned up the tooltip for Initiative on the Other Information tab.
- Fixed the Matrix Initiative (Cold) calculated value.
- Fixed Limited spells so that they calculate the Drain Value correctly.
- Added 5th Edition Initiative values to the Other Info tab when in Career Mode.
- Removing the One Trick Pony quality will also remove the Martial Art. Removing the One Trick Pony Martial Art will also remove the Quality.

Build 5.114 (beta)
- Renamed the character sheets from "Shadowrun 4" to "Shadowrun 5".  If you're just copying the new version into the same directory, you'll want to delete the files in the \sheets subdirectory named "Shadowrun 4" with the .xsl or .xslt extention.
- Added new book Bullets & Bandages and its contents (BB).
- Fixed a bug that prevented karma from being charged if points were added to Magic in excess of the character's Special Attribute points.
- Updated the cost of The Beast's Way and The Spiritual Way to 15 points to reflect the free mentor spirit these qualities grant.
- Added a discount field below the Bonded Foci listing on the Gear tab that can be used to enter the number of foci qualifying for your Adept Way's foci bonding discount. This was the simplest and most straightforward way to handle the Adept Ways and the foci bonding discounts they might provide.
- Added a new Standard (Burnout's Way) cyberware/bioware grade that is enabled if you take the Burnout's Way quality. It is always available on the Cyberware and Bioware tab on the grade dropdown to handle cases where an Adept had the Burnout's Way, got cyber/bio, and later dropped the Burnout's Way in favor of another Way.
- Fixed a bug preventing the Suprathyroid Gland from increasing your lifestyle costs.
- Fixed Skills and Skill Groups so that if Ignore Rules was selected they cap at 99.
- Fixed a bug that would cause a crash when selecting the Adept power for the Thunderbird Mentor Spirit.
- Fixed several bugs causing errors with the Urban Tribe Tomahawk.
- Fixed an artifact from 4th edition where Chummer was including Martial Arts when calculating the number of points spent on Positve Qualities.
- Fixed the missing Ingram Valiant.
- Fixed Unarmed Attack so that it is automatically added.
- Fixed the price of the SecureTech Vitals Kit.
- Fixed a bug preventing commlinks, rigger command consoles, and cyberdecks from showing on the character sheet. Unfortunately you will need to remove and re-add the item to have it show correctly.
- Updated the "Shadowrun 5" character sheets, cleaning up the skills section slightly to reflect numbers needed in 5th Edition.
- Updated the "Commlinks" character sheet to show Shadowrun 5 specific values. Also now shows Cyberdecks and Rigger Command Consoles.
- Updated the "Vehicle Block" character sheet to show Shadowrun 5 specific values. Also now shows Seats on vehicles added with 5.114 or later versions and Accuracy on vehicle mounted weapons.
- Updated the "Game Master Summary" character sheet to show skill limits, the full set of initiatives, weapon accuracy, and single armor ratings.
- Updated the "Text Only" character sheet to show skill limits, the full set of initiatives, weapon accuracy, and single armor ratings.
- Fixed a bug that was preventing usable ammunition (Grenades, Minigrenades, Missiles, and Rockets) from appearing on the Weapons list.
- Added the missing Minigrenade: Flash-Bang.
- Added the missing Biomonitor to the Urban Explorer Jumpsuit.

Build 5.113 (beta)
- Added a fix to enable backward compatibility in reading characters created before 5.112.

Build 5.112 (beta)
- Added Rituals from Street Grimoire (SG).
- Added Metamagics from SG.
- Added Adept Ways from SG. I've included the discounts but just like Original Chummer, it's up to the player not to take more discounted powers than the 1 per 2 Magic. I will do a 2nd pass on the ways in the near future to restrict the discounts and to take a stab at adding the small bonuses the ways have like the karma discounts that some ways have as well as the cyberware essence discount that the Burnout's Way has and the skill bonus the Beast's Way has. For now, I was happy just getting the discounts working correctly.
- Fixed the price of the Yamaha Growler.
- Enabled the Spells and Spirits tab for Adepts. This allows Adepts to see the stats associated with their Mentor Spirit and to purchase Rituals. I'm currently omitting Rituals with the Spell keyword from the list they can purchase but will change this if it is appropriate to do so. I'm also omitting Rituals with the Adept keyword from the list for Magicians and Aspected Magicians.
- Updated the Add Spell dialog for use by Adepts by restricting selection to Rituals with the Adept keyword.
- Fixed the Taurus Omni-6 so that it gets the Revolver specialization in addition to Automatics.
- Fixed the Enhanced Accuracy Adept Power so that it asks which combat skill to enhance.
- Fixed a bug which allowed characters with more than 25 points in Negative Qualities to validate.
- Fixed a bug with YNT Softweave Armor which would cause it to show more capacity remaining than it should.
- Fixed a bug with broken Skill Groups during character creation not loading correctly from a save file.

Build 5.111 (beta)
- Added Rigger Control Consoles.
- Added a tooltip for weapon Recoil Compensation that shows the sources of RC and their values.
- Fixed Priority D Aspected Magician so that it still requires a skill group selection.
- Fixed a bug that caused an unhandled exception when adding a skill group that includes a skill given free ranks from a priority selection.
- Fixed the Negative Quality Incompetent to require selecting a skill group, not a single skill.
- Fixed the cost of the Positive Quality Strive for Perfection.
- Changed the name of the Natural Immunity qualities to Natural Immunity (Natural) and Natural Immunity (Synthetic). In addition, these qualities are no longer limited to selecting only one of them once.  Whether these should be restricted as such is a GM call.
- Fixed qualities available at multiple ratings so that once that quality is selected at whatever rating, all ratings of that quality no longer appear available for selection.
- Made Resistance to Toxins, Resistance to Pathogens, and Resistance to Pathogens and Toxins mutually exclusive.
- Corrected Positive Quality Agile Defender's karma cost.
- Corrected Positive Quality Resistance to Toxins' karma cost.
- Changed the Positive Qualities Lucky and Exceptional Attribute so that they are no longer compatible.
- Changed the Positive Qualities Rad-Tolerant and Radiation Sponge so that they are no longer compatible.
- Fixed Positive Qualities which grant a bonus to a skill so that they grant that bonus even when defaulting.
- Removed the 4th edition limitation upon skills that limited skill bonuses to half of the skill rating.
- Fixed the Positive Quality Spirit Affinity to require that the character is an Aspected Magician, Magician, or Mystic Adept.
- Cleaned up the Priorities dialog and reordered the fields to match the Priority table on page 65.
- Removed two options from the Options dialog that no longer apply in 5th edition.
- Fixed a book reference on the Options dialog.
- Fixed the Critical Strike Power by correcting its price, making it ask for a weapon category, and applying a +1 DV bonus to the selected category.
- Fixed the spells that were missing the text entry dialog such as Corrode [Ojbect].
- Fixed the powers that were missing the text entry dialog such as Elemental Strike.
- Fixed Skill Groups so that they use a maximum rating of 6 during character creation and a maximum rating of 12 during character advancement.
- Fixed the priority selection dialog so that it shows the correct augmented maximums.
- Fixed a case where your Magic and Resonance priority could be given an "E" priority and it wasn't auto-selecting Mundane.
- Fixed an issue preventing spare clips from being added as gear to firearms and preventing adding ammunition to spare clips.
- Fixed a lot of bugs relating to sensors, vehicle sensors, and sensor functions. I think I've got it right but please feel free to tell me how wrong I am.
- Fixed skill rating calculation for Mystic Adepts for skills based on Magic.
- Fixed a bug preventing bonus skill selection from appearing for Mystic Adepts while selecting priorities.
- Updated Mystic Adept Power Point cost to use the Errata value of 5 karma. I will add this as an option at a later date when I'm able to flesh out the Options dialog.
- Fixed the Wise Warrior Mentor Spirit so that the Improved Ability (skill) applies correctly.
- Fixed the Dragonslayer Mentor Spirit so that the Enhanced Accuracy (skill) applies correctly.

Build 5.110 (beta)
- Added the entry for Street Grimoire (SG).
- Added the Traditions from SG.
- Added the Mentor Spirits from SG.
- Added the Spells from SG.
- Added the Adept Powers from SG.
- Trimmed the text displayed for Mentor Spirit choices so the text would fit better. You may need to delete and re-add the Mentor Spirit Quality on existing characters.
- Adjusted the position and size of the Mentor Spirit choice dropdowns to give them more room.
- Fixed an error on the Wise Warrior Mentor Spirit that would prevent it from offering its choices.
- Fixed an error where a cyberlimb would apply modifiers to BOD.
- Fixed a bug which would prevent adding a commlink to an implanted commlink.
- Fixed a bug which would prevent increasing a skill above 6 during character creation if Ignore Rules was chosen.
- Fixed an error preventing several of the common allergy negative qualities from being available.
- Fixed a bug preventing sensors (Sensor Array and Single Sensor) from being available to add to armor.
- Fixed the calculation for augmented maximum attribute cap.
- Fixed a bug preventing Focused Concentration from being available to Aspected Magicians and Technomancers.
- Fixed a bug preventing Cyberdecks from being added to a Cyberware Head Cyberdeck.
- Fixed a bug with the Horizon Flying Eye so that the variant with the Flash Pak and Smoke Grenade is correctly listed.
- Fixed a bug granting more Knowledge Skill points than proper. Was figuring on (INT + LOG) x 3 instead of x 2.
- Fixed the qualities that have ratings (Focused Concentration, High Pain Tolerance, etc...) to be listed in the Select Qualities dialog for each rating value.  Previously it was only allowing you to select the quality once, preventing reaching higher ratings. Unfortunately this means that if you pick Focused Concentration (Rating 2), rating 1 and 3 are still there in the list.  This isn't my optimal fix for this and I'm going to try to find something better. Suggestions are welcome.
- Updated Electrochromic Clothing to be an allowed mod for armor.

Build 5.109 (beta) MILESTONE BUILD
- Fixed a bug with Kinesics that was causing an error when selected.
- Updated career mode (post creation character advancement) to handle purchasing additional power points for Mystic Adepts.

Build 5.108 (alpha)
- Fixed the tooltip for social skill limits to show the correct Essence value.
- Fixed the Yamaha Growler by using its on road speed within Chummer.
- Fixed a bug which prevented raising skills above 6 during character advancement.
- Fixed a bug in adding a gear-based weapon counterpart when adding a grapple gun as gear.
- Fixed the pricing on Software Agents.
- Updated the Taurus Omni-6 Light Pistol to show 6P damage, the damage value when using light pistol rounds.
- Fixed an error which was preventing limit modifiers from populating during character advancement.
- Fixed an error in the talent priority dropdown that was listing technomancer as an option with a "D" priority.
- Fixed a bug in which selecting the Additional Power Point metamagic was not adding an additional power point.
- Updated the skills and skill groups to reduce the maximum rating to 0 for magical skills and skill groups outside of the chosen skill group.  This happens when the priorities are selected and will not update existing characters.
- Fixed a bug which could cause the karma cost of Magic to be calculated incorrectly when the character has Bioware or Cyberware.
- Removed the limit of single skill at 6 or two at 5 during character creation.

Build 5.107 (alpha) MILESTONE BUILD
- Fixed the karma cost for Martial Arts during character advancement.
- Fixed nuyen entry so that it will correctly load karma spent on nuyen.
- Fixed a bug preventing gear with ratings from being addeed to armor.
- Fixed a bug allowing characters to carry over more karma than they should from character creation.
- Fixed a bug which would sometimes show the Starting Nuyen dialog even if the character failed validation.
- Added the Limits tab for created characters. Remember that limit modifiers are not added directly to the calculated limits but are shown on the character sheet.
- Fixed how Martial Arts are handled during character advancement.
- Removed discounts (group, ordeal) from Initiation and Submersion.
- Removed fields related to joining a group or network.
- Updated how lifestyles are handled during character advancement.
- Fixed how armor values are displayed during character advancement.
- Fixed how values were displayed on the Other Information tab during character advancement.
- Added weapon accuracy to the Weapons tab.

Build 5.106 (alpha)
- Fixed a bug which could cause an error when loading a character that has a commlink.
- Fixed a bug which could cause an error when loading a character with a martial art.

Build 5.105 (alpha) MILESTONE BUILD
- Fixed the starting MAG and RES for Talent priority A selections.
- Added support for Technomancers including Complex Forms, Living Persona, and Sprites. Submersion and Echoes will be added as character advancement support is added back in.
- Now shows Cyberdecks on the character sheet with stats.
- Now correctly shows Commlinks on the character sheet with stats.

Build 5.104 (alpha)
- Fixed a bug which could cause completed character files not to load.
- Fixed an issue preventing Synthacardium from appearing.
- Fixed a bug preventing gear plugins with ratings from being added to other gear.
- Changed the Code of Honor negative quality to all the user to enter text for their code.
- Fixed the costs for skill specialization. Per pages 89 and 107, skill specialization uses one skill point during character creation and 7 karma as part of character advancement.
- Fixed an issue causing skill group points (and the resulting karma costs) to be handled incorrectly.

Build 5.103 (alpha)
- Moved registry settings for Chummer to a new Chummer5 key to better support side-by-side installation.
- Now calculates karma cost when overspending on Primary Attributes and auto-calculates the cheapest option.
- Now calculates karma cost when overspending on Special Attributes and auto-calculates the cheapest option.
- Now allows purchasing Nuyen for Karma at a rate of 2000 Nuyen per Karma, max 10.
- Fixed karma cost calculation when getting free skill ratings from the character's talent priority selection.
- Fixed karma costs for spirits.
- Fixed karma costs for contacts including free contact points from CHA.
- Fixed karma costs for bound foci.
- Now charges karma correctly both when selecting spells provided by your talent selection and when purchasing extra spells.
- Fixed karma costs for skill groups when buying more than your priority selection grants.
- Fixed karma costs for skills when buying more than your priority selection grants.
- Fixed karma costs for knowledge skills when buying more than your attributes grant. This uses the original code for calculating these costs which forces the player to pay for the most expensive points rather than what might be the most optimal.  As an example, if you have two knowledge skills named A and B and have 6 free knowledge skill points. If you set A at a value of 4 and B at 3, you'll use your 6 free points to raise them each to three and then pay karma to raise A to 4 costing you 4 karma. The optimal path would raise A to 4, B to 2, and then pay karma to raise B to 3 costing you 3 karma.  I've coded everything else (active skills, skill groups, and both primary and special attributes) to use the optimal path for paying karma for items raised beyond what your priorities provide for and wonder if it might be the right thing to do that here as well.
- Fixed character loading so that it loads the total available primary and special attributes per priority selection.
- Now ignores armor encumbrance (was a holdover from 4th edition).
- Fixed an issue where gear standard to a piece of armor wasn't showing up.
- Added the missing Home Ground positive quality.
- Added the missing Uneducated, Unsteady Hands, and Weak Immune System negative qualities.
- Fixed an error with the High Pain Tolerance positive quality.
- Removed the ability to add the Ambidextrous positive quality multiple times (this was a holdover from 4th edition where there was the ability to have more than 2 arms).
- Fixed the suprathyroid bioware so that it doesn't cause an error. There is a remaining issue where it isn't updating the lifestyle cost accordingly. This will be fixed in a future release.

Build 5.102 (alpha)
- Added bonus skills during priority selection that are based on the character's talent priority selection.
- Made a change which now auto-selects the first available metatype on the list when selecting metatype
- Fixed the broken weapon accessories that was causing UI errors
- Fixed errors when selecting certain gear that was causing UI errors
- Fixed issues with vehicle acceleration that was causing UI errors
- Fixed issues with quality selection that was causing UI errors
- Fixed movement rates to calculate using augmented AGI
- Fixed an issue with there being two dropdowns when selecting a mentor spirit
- Fixed an issue with armor and armor mod capacity calculation
- Fixed an issue preventing the select spell dialog from being shown
- Fixed an issue preventing the complex form dialog from being shown
- Fixed an issue causing the karma cost for the code of honor negative qualities to be shown incorrectly
- Fixed an issue causing the Social Limit to use the wrong Essence value for calculation.
- Fixed an issue allowing Low-Light Vision and Thermographic Vision to be selectable qualities.
- Fixed an issue which allowed armor enhancements which should not be user-selectable to show up in the armor mod dialog.

Build 5.101 (alpha)
- Chummer5 alpha initial release

Build 490
- corrected how Essence information is stored in regions that use something other than "." to separate decimal places would cause an error to be thrown
- fixed an issue where ammoreplace values for Weapons were not being handled correctly
- added an Option on the Miscellaneous tab: Karma cost for increasing Special Attributes is reduced with Essence Loss (see below)

Karma cost for increasing Special Attributes is reduced with Essence Loss
When the option is enabled, the Essence cost to improve MAG or RES is affected by Essence Loss. For example, the character an Essence Penalty of 1 and MAG of 3. Normally, Chummer calculates the cost based on its perceived MAG value of 4 (MAG 4 - Essence Penalty 1 = 3), meaning the cost of improving MAG would be for going from MAG 4 to MAG 5. With this option enabled, Chummer instead calculates the cost based on the shown value of 3, meaning the cost of improving MAG would be for going from MAG 3 to MAG 4. This only impacts Career Mode.

New Strings
- Checkbox_Options_SpecialKarmaCost

Build 489
- fixed an issue where the Mystic Adept MAG split would apply Essence Penalties to the Adept portion of MAG a second time
- fixed an issue where using Save As would not fix MAG/RES correctly before moving to Career Mode; Save and Save As now use the same code

Build 488
- corrected an issue where saving the character would not take regional number settings into consideration, causing Essence Penalties to be calculated incorrectly in regions that do not use "." to indicate decimal places

Build 487
- changed when MAG/RES value is calculated when saving to Career Mode to hopefully get this working properly

Build 486
- Essence value when access to MAG/RES is gained is now only recorded in Career Mode as intended

Build 485
- fixed an issue where MAG/RES values are not saved correctly if the character has an Essence Penalty when moving to Career Mode
- fixed an issue in Career Mode where the Magician/Adept MAG split was calculated based on Maximum MAG instead of actual MAG

Build 484
- added support for <essencemax /> to the Improvement Manager which increases the character's maximum Essence
- changed the Essence Custom Improvement to only affect the current value of the character's Essence as intended
- characters now record their Essence when MAG/RES is added to them and use that point to determine Essence Penalties instead of basing it on the Metatype's maximum Essence value (corrects issues for Latent Technomancer/Latent Awakening)
- fixed an issue where Melee Weapons would incorrectly believe they contained splash damage in their DVs and showed their DV formula instead of their calculated DV
- changed how Weapons calculate their Ammo capacity to correct an issue with adding the Extended Clip Weapon Mod to Weapons that have multiple clips

Build 483
- undoing a Removed Negative Quality Expense now adds the Quality back to the character
- only Skills from currently active sourcebooks are shown in the Skills list
- hopefully fixed the issue with MAG/RES, Essence penalties, and the Essence Loss Only Reduces MAG/RES Maximum house rule status
- MAG and RES should no longer show values less than 0 in Career Mode
- fixed an issue that caused non-Exotic Weapons that use an Exotic Weapon Skill to not appear properly in the Exotic Weapon Skill Specialization list
- Nexi can now be marked as being a Home Node for an A.I.
- added Vehicles Notes to the Vehicle Block sheet

Build 480
- added support for <cyborgessence /> to the Improvement Manager which permanently reduces a character's Essence to 0.1.
- Weapons that deal splash damage such as Grenades now have their bonus damage from More Lethal Gameplay and Weapon Mods calculated properly

Build 478
- Gear now retains its given name when moved between a character's Gear and Vehicle
- when moving Gear between the character's Gear and Vehicles, items must also have matching custom/assigned names and notes in order to be considered a match and stack
- fixed an issue where Martial Art Advantages would show their ID instead of their Name in tooltips
- fixed an issue where purchasing a Spell Formula would cause the Select Spell window to throw an error
- changed how Essence Loss is calculated when the Essence Loss Only Reduces MAG/RES Maximum house rule is turned on in Career Mode
- changed when Essence Loss is calculated when updating displayed Attribute values in Career Mode

Build 476
- added an option to only download language updates for your chosen language instead of all languages
- fixed an issue where Armor Mods that cost a percentage of the base Armor's cost may cause an error to be thrown when their final cost resulted in a decimal
- Power Foci and Spellcasting Foci now have a precedence set so that only the highest active value of each is used (must select Special > Re-apply Improvements to fix existing Foci)
- Skills now properly handled Skill Attribute precedence

New Strings
- Checkbox_Options_LocalisedUpdatesOnly

Build 473
- Default Character Sheet option is now saved correctly
- added a Apply Linux printing fix option to the Character and Printing tab in the Options window (see below)
- fixed an issue with printing character sheets when running Chummer through Wine (see below)

Printing with Linux/Wine
This update introduces a fix to allow machines using Wine to load Chummer on a non-Windows OS to print character sheets if they were previously crashing. To fix the printing issue, go to Tools > Options > General Tab > Character and Printing sub-tab. Turn on the Apply Linux printing fix checkbox, then click OK. You should now be able to print without crashing.

New Strings
- Checkbox_Option_PrintToFileFirst

Build 472
- save files now include <gameedition /> to indicate which edition of Shadowrun they are for
- <gameedition /> is now checked when loading a save file to ensure the edition of Chummer and the save file match
- fixed an issue where a failed roll with 0 Hits and not enough 1s to cause a Glitch would incorrectly show a Glitch
- fixed an issue where increasing the quantity of Ammo using the Qty + button or the Buy Additional Ammo button would incorrectly multiply the total cost of the purchase
- fixed an issue where removing an item that gave the character access to the Initiation/Submersion tab in Create Mode would not properly refund the cost of any Initiation/Submersion Grades that were purchased
- Underbarrel Weapons now show their Dice Pools on the SR4 character sheet

New Strings
- Message_IncorrectGameVersion_SR4
- Message_IncorrectGameVersion_SR5
- MessageTitle_IncorrectGameVersion

Build 467
- added a Threshold field to the Dice Roller window which will tell you if the roll was a success or failure
- Karma and Nuyen tab now display charts to show the character's total Karma and Nuyen over time
- fixed an issue where the Karma cost for increasing Initiation/Submersion Grade would not round correctly in the tooltip with Group and/or Ordeal checked
- when selected, Armor Bundles now show the Ballistic and Impact Ratings of their equipped pieces
- added support for <damageresistance /> to Quality requirements which requires a character's total Damage Resistance Pool to meet or exceed the specified size
- Panzer Quality now requires Damage Resistance Pool of 5 instead of BOD 5
- Paragons that offer a choice of bonuses now display their selected bonus on the Complex Forms and Sprites tab
- Paragons that offer a choice of bonuses no longer prompt for a value to be entered in a textbox
- fixed an issue where undoing an Nuyen Expense for an Armor Mod would not properly remove it from the list until reloading
- removed the Concealable Holster from the Mortimer of London: Berwick Suit Jacket Ensemble
- purchasing plugins for Gear with a quantity higher than 1 now costs the correct amount of Nuyen (plugin's cost x parent's quantity)
- fixed an issue where Gear that is added as a plugin to another piece of Gear plugged into a piece of Armor could not be deleted until reloading the save file
- increased maximum Rating for Wireless Negating Paint and Wallpaper from 6 to 10 to correspond to the Ratings of Jammers
- changed Target Autosoft on Dragonfly Minidrone to Exotic Melee Weapon as per Arsenal Errata
- corrected the Capacity for Clothing Ensembles
- corrected the Avail for Firewall and System Vehicle Mods (0)
- corrected the cost of Pelagos, Mediterranean

New Strings
- Label_DiceRoller_Threshold
- String_DiceRoller_Success
- String_DiceRoller_Failure

Build 458
- added support for Anaconda Shifters from Corporate Intrigue
- added an optional rule to allow any Detection Spell to be taken as an Extended version (see below)
- fixed an issue where Adept Powers that affected the base Rating of an Attribute would not be properly reflected in the Attribute's Augmented value on the Common tab
- fixed an issue where adding a Cyberware Commlink would not automatically create the Headerware: Commlink Location on the Gear tab
- added support for Aerodynamic Grenades which appears as a checkbox in the Select Gear window when a throwable Grenade is selected
- SR4 character sheet now shows the Power Point cost and total Power Point cost for each Adept Power

Extended range Spells Optional Rule
When the Allow any Detection Spell to be taken as Extended range version (SM 165) optional rule is enabled, the Extended versions of Spells are no longer shown in the Spell list. Instead, an Extended version of each Detection Spell can now be selected by checking the Extended Spell checkbox. If this optional rule is disabled, the Extended versions of the Spells still appear in the list as normal.

New Strings
- Checkbox_Aerodynamic
- Checkbox_SelectSpell_ExtendedSpell
- Checkbox_Options_ExtendAnyDetectionSpell
- Tip_SelectSpell_ExtendedSpell
- String_SpellExtended

Build 456
- fixed an issue where adjusting individual Skill Ratings with the Allow Skill Groups to be broken during character creation rule turned on would calculate the BP cost incorrectly
- fixed an issue where attempting to undo an Expense for a piece of Gear that has been moved to the non-default Location would throw an error

Build 455
- fixed an issue where the Select Weapon Accessory window would display items from all sourcebooks instead of only the ones selected in the Options window
- added an optional rule to enable the breaking of Skill Groups while in Create Mode
- added support for purchasing Cyberware Suites in Career Mode (see below)

Cyberware Suites in Career Mode
Cyberware Suites can now be purchased for a character while in Career Mode. However, please note that it is not possible to undo the Nuyen Expense for the Cyberware Suite as it is a collection of multiple pieces of Cyberware. If you're uncertain about a Cyberware Suite, please save your character before adding one to them in Career Mode.

New Strings
- Checkbox_Options_BreakSkillGroupsInCreateMode
- String_ExpensePurchaseCyberwareSuite

Build 453
- added support for linking to PDF files (see below)
- fixed an issue where the More Lethal Gameplay optional rule was not applying its bonus to Weapons loaded with Ammo that replaces the Weapon's DV, such as Stick-N-Shock Ammo
- fixed an issue where undoing a Karma Expense for a Focus would not remove the appropriate Focus from the list of Bondable Foci
- Sideways Genetic Infusion (Bioware) now affects Combat Active Skills
- added an option to control whether or not times need to be entered when creating a new Expense (they are still shown in the list to provide proper sorting)
- Expenses no longer show the seconds of the time since they are not relevant

PDF Support
PDF support has been tested with both Adobe Reader and Foxit Reader. Clicking on a sourcebook field (such as SR4 324) will open the linked PDF to the appropriate page. PDF links can be configured in the Options window. There are a few things to note with each application in terms of behaviour. With Adobe Reader, a new instance of the application is opened each time you click on a PDF link in Chummer. If you have the SR4 book open already then click on another SR4 link, a new copy of Adobe Reader is opened to the appropriate page, meaning you will have multiple copies of the SR4 book open at the same time. With Foxit Reader, if you already have the SR4 book open and click on an SR4 link, Foxit Reader will gain focus but will not jump to the appropriate page. Foxit Reader will only jump to the appropriate page if you do not already have a copy of that PDF open. Unfortunately these are not things I can control; they are how these reader applications have been setup to behave.

New Strings
- Label_Options_PDFApplicationPath
- Label_Options_PDFLocation
- Label_Options_PDFOffset
- Button_Options_PDFTest
- Checkbox_Options_DatesIncludeTime

Build 449
- added support for <ignorecmpenaltystun /> and <ignorecmpenaltyphysical /> to the Improvement Manager which ignore the character's Stun and Physical Condition Monitor Penalties respectively
- added Restore Defaults buttons to the BP Cost and Karma Cost tabs in the Options window to restore the default values
- fixed an issue where the Special Attributes do not count towards 50% Karma limit during character creation house rule would not work correctly if a Special Attribute put the character over the 50% Karma threshold
- added support for relative file paths to Contacts and Spirits (see below)
- changed how the total values of Cyberware is calculated in an attempt to avoid crashes on non-Windows computers using Wine
- fixed an issue where adding a Weapon Focus to a Weapon would throw an error
- Adept Power requirements can now filter on <allof /> and <oneof />
- Shadowrun 4 sheets now display any entered notes for Cyberware/Bioware
- Update is now prevent from running if there is more than one instance of Chummer open at the time to prevent errors
- corrected the costs for the Gentlemen's Cane Sword variations
- Gentlemen's Cane with Sword options now creates a Gentlemen's Cane Sword Weapon
- marking a Nuyen Expense as being a Refund now records the Refund correctly and no longer counts towards the character's Career Nuyen total

Relative File Paths for Contacts and Spirits
Contacts and Spirits now support relative file paths for improved portability between computers. Chummer first looks for the exact file name that was linked. If it cannot be found, it falls back to using the relative path that was stored when the save file was linked to it. This will only work with save files that are linked in this and later versions of the application. In order to get this behaviour with previous save files, you will need to remove the link and re-link the save file to the Contact or Spirit.

New Strings
- Button_Options_RestoreDefaults
- Message_Options_RestoreDefaults
- MessageTitle_Options_RestoreDefaults
- Message_Update_MultipleInstances

Build 445
- Qualities that require Street Cred to be equal to or greater than Notoriety now meet the requirements when Street Cred and Notoriety are the same value (previously had to be greater which was wrong)
- Monofilament Chainsaw now adds a Weapon to the character when selected
- fixed an issue where Weapons that did not belong to an Exotic Category but used an Exotic Active Skill would only calculate their Dice Pools correctly if the character had a non-Specialized Exotic Active Skill
- added True Drake Qualities from The Clutch of Dragons
- the break Skill Group confirmation window now correctly shows the name of the Skill Group the Active Skill is a member of instead of the name of the Active Skill
- swapping a Latent Quality for its fully-realised version now allows the character to start with MAG/RES of 1 and has the same effect as turning on the "Essence loss only reduces MAG/RES maximum" house rule
- Convert to Cyberzombie now marks the character as having unsaved changes
- Reduce Attribute now marks the character as having unsaved changes
- fixed an issue where a Metavariant could be selected before selecting a Metatype which causes an error to be thrown
- added a link to the current Dumpshock Thread to the Help menu
- corrected the DV for the Fangs Weapon created by the Positive Quality
- corrected the sourcebook for the Body Glove Spell
- changed how the OK button positions itself in the Settings window in an attempt to keep its text being cutoff by the bottom of the window
- Exotic Active Skills now populate their Specialization lists with the names of Weapons that make use of the Active Skill
- added an option to select the default character sheet that will be used when opening the print view for a character

New Strings
- String_Break
- Label_Options_DefaultCharacterSheet

Build 441
- fixed an issue where the default plugins that come with Cyberware (such as Image Link for Cybereyes) would not have their parent associated to them until loading a saved file, allowing their Grade to be changed
- fixed an issue where clicking the Add & More button in the Select Cyberware window would cause plugins to be added to the last added item instead of the item originally selected
- changed how the Select a Cyberware Suite calculates the total Nuyen and Essence costs
- Cyberware Suites allow plugins up to any depth (recursive to any number)
- Improvement Manager now supports forcing an item to use a specific side of the body
- adding a Cyberware Suite now marks the character as having unsaved changes
- Qualities can now have Essence, combined Attribute values, total Attribute value, Cyberware, Bioware, Cyberware categories, combined Skill Group values, Active Skills, and Street Cred being higher than Notoriety as prerequisites for selecting them to support the new Way of the Samurai Qualities
- changed how the total values of Lifestyles are calculated in an attempt to avoid crashes on non-Windows computers using Wine
- changed a number of items to use OS-independent path strings
- Active Commlink checkbox no longer appears when a Commlink Upgrade is selected
- Gear with Signal, Response, Firewall, and System can now be affected by Commlink Upgrade and Commlink Operating System Upgrade items to improve their Ratings

Build 439
- Cyberware attached to the character can now have plugins attached to plugins (recursive to any number)
- Cyberware now supports items that both grant and consume capacity (X/[Y])
- Commlinks on the Gear tab can now be marked as being the character's Active Commlink which automatically updates Matrix Initiative to use the proper Response
- Program Packages and Software Suites can now be Hacked
- added support for deleting Custom PACKS Kits through the Add PACKS Kits window
- fixed an issue where Commlinks that came with plugins would create multiple copies of them when purchased
- items in Custom PACKS Kits no longer include all of their default plugins and instead only add the plugins that were attached to them when the Kit was saved
- added a "Generic Mod" Vehicle Mod to allow one-off Mods for Vehicles (typically Drones) more easily
- fixed an issue where Gear with a <selecttext /> Improvement would not prompt for a value when added to a Vehicle
- undoing a Nuyen Expense for a piece of Cyberware now removes any Weapons that the Cyberware created
- added an Essence Consumption section to the Cyberware and Bioware tab that show the character's total values for Cyberware, Bioware, and Essence Hole deductions
- added an option to control the number of decimal places that Essence is rounded to (2 by default)
- a Complex Form's Rating can now be selected when in Career Mode with the Use alternate Complex Form cost optional rule turned on to see what the Dice Pool would be for the desired Rating

New Strings
- Label_EssenceConsumption
- Label_Cyberware
- Label_Bioware
- Label_EssenceHole
- Label_Options_EssenceDecimals

Build 434
- Improvements can now use division and will round resulting fractions downs
- fixed an issue where deleting a piece of Cyberware could cause the next item in the list to suddenly change its Grade

Build 433
- added support for custom Cyberware and Bioware Grades
- removing the last Adapsin-enabling Improvement now changes the Grade of all Cyberware to their non-Adapsin Grades
- Cyberware and Bioware Grades on the printouts now show their full, translated names
- save files now include the application build number they were last saved with

Build 432
- added an Add & More button to the Select Critter Power window
- Notes window no longer appears in the Windows Taskbar
- Attributes should now only show their Augmented value when they have Improvements that affect their actual value
- Vehicle Weapon information is now shown in Create Mode
- Sai (and any Weapon whose DV type is "P or S") now displays its calculated DV properly instead of the formula
- Gear data file now supports recursive use of <usegear /> to add plugins to other plugins
- Gear category is now recorded when creating a new custom PACKS Kit
- adding a PACKS Kit now uses the recorded category (if available) to add the correct piece of Gear
- Update window now moves the archived copy of the application back if downloading an updated version fails to hopefully prevent the app from being unusable

Build 430
- added support for <rangebonus /> to Gear for Ammo to affect a Weapon's Range
- added support for Geomancy Rituals to Spells
- Vehicle Nexi Plugins are no longer restricted to only Commlink Module category
- Physical Attributes now show their Augmented value and tooltips if the character has a Cyberlimb

New Strings
- String_SpellRangeLineOfInfluence
- Node_SelectedGeomancyRituals

Build 429
- fixed an issue where attempting to add a plugin to a Nexus on a Vehicle would throw an error
- added support for creating custom Improvements for Knowledge Skills
- fixed an issue where deleting a piece of Cyberware would not refresh the character's displayed Attribute totals immediately
- Attributes now show their augmented value any time the Attribute has one or more modifiers instead of when the natural and augmented values do not match so that tooltips are always visible to explain how the value was calculated
- Vehicles now allow any System or Firewall instead of being limited to Device Rating +2 which is a limitation that is only applied to Hardware properties
- fixed an issue where Weapons that did not have at least one Accessory or Modification would not receive their STR bonus to RC if the optional rule for it was enabled
- Armor no longer includes Avail modifiers from Armor Mods that come included with it by default
- Armor no longer includes Avail modifiers from Gear that comes included with it by default
- added Change BP/Avail Limit to the Special menu to change the maximum BP (or Karma) and Avail the character is allowed in Create Mode
- Commlinks now add any Gear that is attached to the in the data files, such as the plugins that should come with all military spec Commlinks
- fixed an issue where newly created Gear that is moved to a new container would cause duplicate items to be created in the save file
- added support for Free Sprites (see below)

Free Sprites
Any Sprite can now be converted to a Free Sprite by selecting Special > Convert to Free Sprite. Free Sprites gain the Denial Power and access to Echoes Critter Powers as per UN 157.

New Strings
- Menu_SpecialBPAvailLimit
- Menu_SpecialConvertToFreeSprite

Build 426
- fixed an issue where Cyberware Plugins were attempting to use their parent's Gear properties instead of their own and would throw an error when trying to bulid a list of Locations used by Cyberware
- Gear Capacity now factors in the Quantity of each plugin

Build 425
- Create Mode tooltips that refer to BP values now use the BP values set in the Options window
- fixed an issue where increasing a Skill Group Rating would also increase the Rating of an associated Active Skill that was affected by the Incompetence Negative Quality
- fixed an issue where loading a character that had Incompetence Negative Quality applied to an Active Skill that belonged to a Skill Group with a Rating would throw an error
- fixed an issue where adding a new Knowledge Skill and attempting to give it a Specialization while in Career Mode without saving and reloading the character would throw an exception
- Mentor Spirits now show their player-selected bonuses on the Spells and Spirits tab in Career Mode in the same way they do in Create Mode
- added an option to toggle whether or not Ergonomic Programs count towards a Commlink's effective Response value (enabled by default)
- Commlink Operating Systems now allow any System or Firewall instead of being limited to +2 which is a limitation that is only applied to Hardware properties
- added support for <metagenetic /> to qualities.xml to easily mark additional Qualities that count was Metagenetic Qualities
- deleting an Emotitoy from a character now removes the bonuses for its Empathy Software
- Weapons with only FA Firing Mode can now fire Short Bursts as described on SR4 154

New Strings
- Checkbox_Commlinks
- Checkbox_ActiveCommlink
- Tip_ActiveCommlink

Modified Strings
- Tip_CommonContacts
- Tip_CommonNuyen
- Tip_SkillsSkillGroups
- Tip_SkillsActiveSkills
- Tip_SkillsKnowledgeSkills
- Tip_SpellsSelectedSpells
- Tip_SpellsSpirits
- Tip_TechnomancerSprites
- Tip_BuildFoci
- Tip_TechnomancerComplexForms
- Tip_BuildManeuvers
- Checkbox_Options_ErgonomicProgramLimit

Build 423
- added a house rule to allow Technomancers to select Autosofts as Complex Forms
- fixed an issue where an error would be thrown when attempting to load a character that (somehow) possessed an Adept Power at Rating 1 (now assumes it should be Rating 1)
- fixed an issue where attempting to create a Critter that had a starting Skill Group Rating higher than 6 would throw an error
- corrected the rounding method for calculating Street Cred
- Programs with the Ergonomic Program Option no longer count towards the number of Programs running on the Commlink to affect its Response

New Strings
- Checkbox_Option_TechnomancerAllowAutosoft

Build 420
- fixed an issue where plugins would not be properly added to a Commlink when adding a PACKS Kit and selecting them would throw an error
- when adding Armor to a Vehicle, the Vehicle now reduces the selected Rating to the maximum allowed value before accepting the Mod to avoid invalid configurations and throwing errors when the misconfigured Mod is selected
- fixed an issue where Weapons that did not specify an ammo type after their number (such as 4 instead of 4(cy)) that received the Additional Clip Weapon Mod would believe it had more Ammo slots than it actually should
- fixed an issue where Underbarrel Weapons that had more than one Ammo slot could not select anything beyond Ammo Slot 1
- Spirits that Possess/Inhabit an Inanimate Vessel now receive the Immunity (Natural Weapons) Critter Power
- Spirits Possessing/Inhabiting a Vessel now correctly add their MAG to the Vessel's Physical Attributes instead of adding the Spirit's own Physical Attributes

Build 418
- raising INT with Karma in Career Mode no longer causes the character's Career Karma to increase
- all Gear is now added to a PACKS Kit, regardless of its depth in the list
- updated the Select PACKS Kit window to show all Gear, regardless of its depth in the list
- adding a PACKS Kit now adds all Gear, regardless of its depth in the list
- Gear attached to Armor, Weapon Accessories, and Cyberware are now added to PACKS Kits
- Bonded Foci are now properly translated and display the translated "Bonded Foci" string when using a non-English language
- added English versions of some XML tags to accommodate exporting to Squad Manager
- Weapon Accessories now support <dicepool /> which can modify the Weapon's Dice Pool
- added Martial Arts to the Game Master Summary sheet

New Strings
- Message_DeletePACKSKit

Build 416
- Weapons now support <spec /> which allows them to match an Active Skill Specialization (see below)
- Technocritters now have their correct Attributes
- Technocritters now calculate their Matrix Attributes based on their RES
- Notes can now be attached to Vehicle Sensors and their plugins
- Blood Spirit checkbox is no longer visible after choosing a non-Spirit Metatype category in the Select Metatype window
- added a Change Starting Week button to the Calendar tab which lets characters change the date that the calendar should start on
- corrected the cost of the PPP ensemble (without helmet)
- Fashion Armor now has access to Clothing Armor Mods
- added a house rule to indicate that Special Attributes do not count towards the 50% Karma spending limit on Attributes

Weapon Specializations and <spec />
Up until now, Specializations required that the Weapon's name or Category match the Specialization given to their corresponding Active Skill. With this update, the Weapons data file now supports a <spec /> tag. This now allows Specializations such as Blades (Swords), Automatics (Carbines), and Heavy Weapons (Machine Guns) to work properly.

New Strings
- Button_ChangeStartWeek
- Checkbox_Option_SpecialAttributeKarmaLimit

Build 413
- added support for <throwstr /> to the Improvement Manager which effectively raises a character's STR for the purpose of determining the DV of Thrown Weapons
- Copy, Paste, Create Bioware Suite, and Add Bioware Suite menu items are now properly translated
- when updating, if a file fails to decompress properly (usually because of a downloading error), the update window will attempt to re-download the file
- added an option to show only Active Skills whose Rating is 0
- added <dicepool /> to Weapons in the printout XML
- Shadowrun 4, Game Master, and Text-Only sheets now show the Dice Pool for character Weapons
- Weapon Dice Pool tooltip now only shows Weapon Mods that affect the Dice Pool instead of all Weapon Mods
- Dice Pool Modifiers portion of a Skill's tooltip has been replaced by the full list of items that affect the Skill's Dice Pool Modifier
- corrected Commlinks to have a Processor limit equal to their total System Rating
- added a Rushed Job checkbox to the Dice Roller window (see SR4 65)

New Strings
- String_SkillFilterRatingZero
- Checkbox_DiceRoller_RushedJob

Build 409
- fixed an issue where the Update window attempted to download translation files in a compressed format

Build 408
- Vehicle Mods now support variable Costs
- selecting a Cyberware or Bioware Suite that contains an item with a variable Cost no longer throws an error
- added a house rule to allow Free Spirit Power Points to be based on MAG instead of EDG
- data files are now downloaded in a compressed format and decompressed locally to greatly reduce the amount of time it takes for them to be downloaded
- removed the Include Smartlink bonus in Active Skills option since it is no longer necessary (see below)

Include Smartlink bonus in Active Skills option removed
Weapons have displayed their own calculated Dice Pools since build 314. As a result, showing the Smartlink bonus in an Active Skill has become redundant and rather misleading since it is applied on a per-Weapon basis instead of the Active Skill as a whole. The Weapon Dice Pool accurately reflects any Smartlink bonuses the character receives.

New Strings
- Checkbox_Option_FreeSpiritPowerPointsMAG

Deleted Strings
- Checkbox_Options_IncludeSmartlink

Build 407
- Weapon Mods that use a Total Cost multiplier now use the full multiplier instead of multiplier - 1
- Weapon Dice Pool now shows the same tooltip in Create Mode as it does in Career Mode
- Weapons now include their modified firing mode in the printout XML
- fixed an issue where Vehicle Mods that included Vehicle Cost in their cost could throw an error when attempting to add it to a Vehicle
- Complex Form total on the Build Point Summary tab calculates its value correctly again
- Advanced Lifestyles that had the Street - Z-zones/Barrens or Luxury-AAA Neighborhoods no longer throw an error when attempting to edit them
- fixed an issue that prevented Advanced Lifestyles from showing the list of Qualities when editing them
- Spirit and Sprite names are now translated on the printout when using a non-English language
- Weapons created by Gear (such as Missiles) now use the <avail />, <cost />, and <owncost /> of the Gear that created them in the printout XML

Build 405
- added support for naming Gear
- fixed an issue where clicking the +/- buttons for Lifestyles without a Lifestyle selected would throw an error
- Improvements can now include an Attribute name (see below)
- Qualities can now be marked as Free in Create Mode, reducing their cost to 0 BP/Karma
- Cyberware can no longer have an Avail lower than 0

Attribute Names in Improvements
Attribute names (such as RES and STR) can now be used in an Improvement's value XML, such as <movementpercent>MAG * 50</movementpercent>. This will not change when the character's Attribute changes; it will only use the Attribute's value at the time the Improvement is added. If the character's Attribute changes after this Improvement has been added, you will need to select Re-Apply Improvements from the Special menu.

New Strings
- Menu_NameGear
- Message_SelectGearName
- String_GearName

Build 403
- added a house rule to allow the creation and addition of Bioware Suites
- added support for adding and creating Bioware Suites
- added <owncost /> to printout XML for equipment which contains just the cost of the individual item
- fixed an issue that prevented Weapons in the Weapons list from being reordered using drag-and-drop
- added support for Locations within Weapons

New Strings
- Menu_SpecialAddBiowareSuite
- Menu_SpecialCreateBiowareSuite
- Checkbox_Option_AllowBiowareSuites
- Title_SelectBiowareSuite
- Label_SelectBiowareSuite_PartsInSuite
- Title_CreateBiowareSuite
- Message_DeleteWeaponLocation

Modified Strings
- Message_CyberwareSuite_InvalidFileName
- Message_CyberwareSuite_DuplicateName
- MessageTitle_CyberwareSuite_DuplicateName
- Message_CyberwareSuite_SuiteCreated
- MessageTitle_CyberwareSuite_SuiteCreated

Build 401
- added support for <quickeningmetamagic /> to the Improvement Manager which grants the character access to the Quicken Spell button
- added support for <basiclifestylecost /> to the Improvement Manager which adjusts the cost of only basic Lifestyles by a percentage
- added a house rule to allow Obsolescent to be upgraded/removed in the same way as Obsolete
- added support for Quicken Spell Expenses
- fixed an issue where canceling the Select Martial Arts window when adding a PACKS Kit would throw an error
- maximum MAG split for Mystic Adepts now increases properly when MAG is increased
- maximum MAG split for Mystic Adepts now decreases when a MAG increase Expense is undone
- clicking Delete on the Cyberware tab with nothing selected no longer throws an error
- clicking Delete on the Vehicles tab with nothing selected no longer throws an error
- selecting a Complex Form in Career Mode now automatically selects its commonly-used Active Skill for the Dice Pool
- Karma Expenses for Spells can now be undone
- Exotic Melee Weapons that use the Unarmed Active Skill (such as Hardliner Gloves) now properly show their Dice Pool size
- Obsolescent and Obsolete now affect a Vehicle's Device Rating
- fixed an issue where the displayed monthly Nuyen cost for a Lifestyle was including Lifestyle discounts a second time

New Strings
- Checkbox_Option_AllowObsolescentUpgrade
- Button_QuickenSpell
- String_QuickeningKarma
- Message_ConfirmKarmaExpenseQuickeningMetamagic
- String_ExpenseQuickenMetamagic

Build 399
- added support for <complexformlimit /> to the Improvement Manager which affects the number of Complex Forms a character can know in Create Mode
- added support for <spelllimit /> to the Improvement Manager which affects the number of Spells a character can know in Create Mode
- fixed an issue where pressing the backspace key while in the search field within the Select Spell or Select Complex Form windows would throw an error if the list of items was empty and the search word should cause the list to be re-populated
- starting Nuyen and starting Karma Expenses can now be modified (not retroactively applied to previous saves)
- Vehicles can now be retrofitted as per the rules found on UCL 15 by attempting to delete the Obsolete Vehicle Mod
- increased the height of the Select Weapon window so that the list of included Weapon Accessories/Mods is no longer concealed when there are more than 4 items
- fixed an issue where deleting a Knowledge Skill could cause the other Knowledge Skills below it to also be deleted from the character
- Weapons now use their modified Firing Mode which includes Weapon Mods instead of their base Firing Mode to determine which firing options are available in the FIRE! button menu
- fixed an issue where the Bonding cost for Stacked Foci would not be calculated correctly if one of the Foci contained parenthesis in its name

New Strings
- String_ExpenseVehicleRetrofit
- String_Retrofit

Build 398
- Ammo that is in a container such as a Spare Clip and loaded into a Weapon now correctly affects the Weapon's DV, AP, and RC
- clicking the Buy Ammo button for the selected Weapon no longer throws an error if a piece of Gear was not already selected in the Gear list

Build 396
- fixed an issue where selecting Armor that granted Improvements or whose Mods granted Improvements would immediately add them to the character when selected in the Select Armor window
- added a Part of base Armor checkbox to indicate whether or not an Armor Mod is part of a piece of Armor by default in the same manner as the Part of base Weapon checkbox for Weapons
- added <included /> tag to printout XML for Armor Mods which indicates whether or not they are included as part of the base Armor
- all equipment now puts its total cost in the <cost /> tag in the printout XML instead of its cost formula
- removed <cost3 />, <cost6 />, <cost10 />, <avail3 />, <avail6 />, and <avail10 /> tags from printout XML since they were not useful
- Reduce Attribute now includes MAG and RES if the character has access to these Attributes
- Reduce Attribute now includes a checkbox to determine whether or not the Metatype Maximum should also be reduced

New Strings
- Checkbox_BaseArmor
- Checkbox_DoNotAffectMaximum

Build 394
- Reduce Attribute in the Special menu is now available to all characters in Career Mode, nod just Cyberzombies
- Gear that has a Rating of +(Rating) now shows its calculated Rating instead when it is on its own and not attached to a parent item
- Gear that has a Rating of +(Rating) that is on its own and not attached to a parent item no longer throws an error when attempting to move a character to Career Mode

Build 393
- modified how the Language Manager stores information to make loading and finding strings slightly faster
- added a text field to Spirits/Sprites next to the Metatype list to allow a name to be assigned to them
- fixed an issue where deleting newly-added Gear plugins on a Vehicle would throw an error until the character was saved and reloaded
- changing the Bonded status of a Stacked Focus no longer throws an error
- added support for <requireammo /> to Weapons which denotes whether or not a Weapon needs Ammo to actually be reloaded (for special exceptions like battery powered Weapons)
- Weapon Dice Pool now only applies an Active Skill's Specialization bonus when it exactly matches the Weapon's name or category as intended
- fixed an issue where clicking on Armor Mods that come with a piece of Armor would throw an error until the file has been saved and reloaded
- fixed an issue where attempting to Bond a Stacked Focus that included additional text (such as from a Weapon Focus) could throw an error

Build 388
- fixed an issue where clicking the Enable All or Delete All buttons on the Improvements tab with a group selected would throw an error
- fixed an issue where Underbarrel Grenade Launchers that come as part of a Weapon were not being properly marked as Underbarrel Weapons which caused errors to be thrown when adding Weapon Accessories and Mods until the file has been saved and reloaded
- Equip All and Unequip All buttons for Armor Bundles now correctly add and remove Improvements for Armor Mods and Gear
- Underbarrel Weapons that come as part of a base Weapon (such as the Ares Alpha Grenade Launcher) no longer have their Ammo cut in half when loading a save file
- Underbarrel Weapons now set their available options under the FIRE! button correctly
- added a checkbox to the Critter Powers tab to control whether or not each Critter Power counts towards the Critter's Power Point limit
- changed how Spirits calculate their number of used Power Points
- added a Blood Spirit checkbox to the Select Critter window when the Spirits category is selected which automatically adds the additional Critter Powers a Blood Spirit receives for free
- added tooltips to the Fading, Drain Resistance, and Spell Dice Pool fields
- Attributes now include <bp /> in their printout XML to indicate the amount of BP/Karma that has been spent on them (only accurate for characters that have not yet spent Karma on improving Attributes after starting their career)
- Skills now include <bp /> in their printout XML to indicate the amount of BP/Karma that has been spent on them (only accurate for characters that have not yet spent Karma on improving Skills after starting their career)
- adding a Fake License to a character that only has one Restricted item no longer automatically selects the item and instead keeps the Select Item window open, letting you choose the one item or enter a custom name

New Strings
- Checkbox_Metatype_BloodSpirit
- Tip_Metatype_BloodSpirit
- Checkbox_CritterPowerCount

Build 386
- fixed an issue where the cost of plugins was not calculated correct for Ammo that is sold in quantities greater than 1
- Ally Spirits now get their correct number of Critter Power Points
- added support for <dvbonus> and <apbonus> to Weapon Mods
- High-Power Chambering Weapon Mod now grants the Weapon bonuses instead of the High-Power Ammo so that Weapon stats are properly represented when empty
- High-Power Ammo now correctly applies a -2 Dice Pool modifier instead of a -2 RC modifier
- clicking OK in the Select Spell window without having a Spell selected no longer throws an error
- clicking OK in the Select Complex Form window without having a Complex Form selected no longer throws an error
- fixed an issue where the FIRE! options became disabled when using a language that has translated values for the different firing modes for a Weapon
- Underbarrel Weapons now correctly show their own Ammo remaining and Range information instead of the information for the parent Weapon
- added a tooltip to the Dice Pool on the Weapons tab in Career Mode to show how the Dice Pool is being calculated

Build 385
- added support for Ammo affecting the Dice Pool of the Weapon they've been loaded into
- fixed an issue where selecting a Weapon attached to a Vehicle Weapon Mount would occasionally throw an error

Build 384
- fixed an issue where the Spirit/Sprite control would throw an error when loading a saved character or attempting to add a new Spirit/Sprite

Build 383
- when creating a character with Karma, the cost for Special Attributes is now included in the maximum cost calculation as per RC 42
- fixed an issue where Spells were not being translated when loading a saved character
- Spirit and Sprite names are now properly translated when adding a new Spirit or Sprite to a character and use the proper Critter Metatype when creating a linked Critter
- fixed an issue where clicking the Add & More button in the Select Weapon Accessory window would throw an error when trying to add additional Accessory to a non-Vehicle-mounted Weapon
- fixed an issue where the Advanced Lifestyles window would put some Lifestyles into the High category instead of Middle if their LP fell within a certain range
- corrected a stupid mistake where Limited Spells were adding +2 to their DV instead of +2 to the Resistance Dice Pool

Build 380
- added support for <selectweapon /> to the Improvement Manager which asks the character to select one of the Weapons (or enter text if being applied to a Vehicle)
- print window (when open) automatically refreshes when the character is modified in Create Mode
- Weapon printout XML now includes <ammoslot1 />, <ammoslot2 />, <ammoslot3 />, and <ammoslot4 /> to show which Ammo is loaded in each Ammo slot
- Weapon printout XML now correctly looks for Ammo anywhere on the character/Vehicle
- characters that are built with unlimited BP/Karma and have the Character can spend any number of points on Nuyen House Rule enabled are no longer forced to having 0 points in Nuyen
- Limited Spells now include their +2 DV bonus in their displayed DV when selected
- fixed an issue where canceling a Skill Specialization for a Grouped Skill in Career Mode then re-entering it would cause the Skill Group to remain intact and the Specialization to cost 0 Karma
- Gear that require a value to be selected now correctly ask for this information when added to a Vehicle
- Complex Forms now enforce the number of Program Options they can have

New Strings
- Message_ConntAddComplexFormOptionLimit

Build 377
- Ammo in a container such as a Spare Clip now shows its container's name and Location (if applicable) in the Reload window
- added a Pets and Cohorts tab to the Street Gear section so that character can create links to any pets or other companions they might have
- Gear such as Ammo that is typically sold in stacks of 10 can now be purchased at a quantity lower than its stack size (must enter the number manually - the up/down arrows increase/decrease by the stack size)

New Strings
- Tab_Pets
- Button_AddPet

Build 376
- dates for Expenses are now saved in a standardised format, regardless of system settings, to make them easier to load and move between systems that may have different date settings
- list items with Notes (such as Qualities and Gear) now show their Notes in a tooltip when hovered over
- Gear that use a formula to calculate their price now show their total price instead of the formula used when selected on the Armor tab
- fixed an issue where Armor Mods with a Rating would throw an error when trying to calculate their cost
- added support for <forcegrade /> to Cyberware since certain items (namely all Transgenics) are limited to a single Grade
- Armor Gear and Weapon Gear are no longer limited to how many layers deep they can go
- Gear can now be added to Vehicle Weapon Accessories

Build 375
- Qualities can now add Weapons to the character when selected
- added Create Natural Weapon to the context menu for the Weapons button which allows character to create Natural Weapons that can come from other sources such as Critter Powers
- added an option to print Notes as part of the printout XML
- Shadowrun 4 Base and Commlink sheets now print Notes for most major items when the option is enabled
- Gear can now be copied from Armor, Weapons, and Vehicles
- Weapons can now be copied from Vehicles
- Armor Mods, Weapon Mods, Weapon Accessories, and Gear Plugins are now responsible for calculating their own total cost
- cost of selected Weapon Accessories and Weapon Mods should now be correct when their cost is based on a formula including the Weapon's cost
- Armor Mods that use a formula to calculate their price now show their total price when selected instead of the formula used
- Weapon Accessories now include any Gear plugins in their total cost
- Cyberware Plugins now include any Gear plugins in their total cost
- equipping Armor now only re-creates Improvements for Armor Mods and Armor Gear that are equipped
- equipping Armor Mods and Armor Gear now only re-creates Improvements if the Armor they're attached to is also equipped
- Enter and Escape keys now work in the Select Martial Art Advantage window
- characters that ignore rules and move to Career Mode will now start with 0 Nuyen instead of a large negative number
- added Black Market Pipeline Discount checkboxes to the Cyberware, Armor, Weapons, Gear, and Vehicle tab in Create Mode which reduce the cost of the selected item by 10% which appear when the character gains the Black Market Pipeline Quality

New Strings
- Message_CannotRemoveQualityWeapon
- MessageTitle_CannotRemoveQualityWeapon
- Label_ActiveSkill
- Menu_AddNaturalWeapon
- Checkbox_Option_PrintNotes
- Checkbox_BlackMarketDiscount

Build 371
- added a tooltip to all Source fields in Select windows which show the full name of the sourcebook
- Underbarrel Weapons that have a Cost of 0 Nuyen no longer consume Mod slots (so Weapons such as the Ares Alpha can now properly attach their Grenade Launcher as an Underbarrel Weapon without consuming Mod slots)
- Weapons that come with an Underbarrel Weapon as part of their initial configuration now receive them automatically
- Select Armor window now creates the Armor to determine its correct Avail with any Armor Mods it comes equipped with by default instead of relying only on the Armor's own Avail
- added support for Copying and Pasting in Create Mode (see below)
- the default Unarmed Attack is no longer exported when creating a PACKS Kit

Copying and Pasting
Copying and pasting is currently only available in Create Mode until everything is figured out. At the moment only Lifestyles, Armor, Weapons, Gear, and Vehicles can be copied. Lifestyles, Armor, Gear, and Vehicles can only be copied to their own tabs. Weapons can be copied to the Weapons and Vehicles tabs. Gear can be copied to the Armor, Weapons, Gear, and Vehicles tabs where Gear is normally allowed. These items can be copied between characters, so you can copy a Vehicle that Character A has and paste it into the Vehicles tab for Character B. The Copy and Paste toolbar buttons and menu items are only enabled when the operations are allowed.

New Strings
- Menu_Main_Edit
- Menu_EditCopy
- Menu_EditPaste

Build 368
- Adept Powers now check an Attribute's total Metatype maximum including any bonuses such as those from Exceptional Attribute to determine when the Power Point cost should be increased
- fixed an issue where adding or selecting a piece of Gear attached to Armor would occasionally throw an error
- Skills no longer double the bonus from Improvements that have a precedence
- Improvements that increase or decrease a Skill's maximum Rating now unlocks or locks the Skill control as appropriate if it is already at its maximum in Career Mode
- added support for more Improvement options to the Create Improvement window
- advanced versions of Leadership and Arcana now set their Category to the base Skill's Category instead of its Skill Group
- when reloading from a Spare Clip, the quantity of the Clip is reduced instead of the amount of Ammo in each one (leftover Ammo is dropped into the Selected Gear container as a new piece of Gear)

Build 365
- pressing the up and down arrows while the search field has focus now selects the next/previous item in the list in the Select Spell and Select Complex Form windows
- fixed an issue where selecting Gear that is a Cyberware plugin could occasionally result in an error being thrown
- deleting a Vehicle Location no longer asks you to confirm deleting the item twice
- all buttons that delete items are now simply labeled as Delete since the tab and selected item provide the context (and were never consistently applied using their old ones)

Delete Strings
- Button_DeleteQuality
- Button_DeleteSpell
- Button_DeleteComplexForm
- Button_DeleteCritterPower
- Button_DeleteMetamagic
- Button_DeleteEcho
- Button_DeleteLifestyle
- Button_DeleteArmor
- Button_DeleteWeapon
- Button_DeleteGear
- Button_DeleteVehicle
- Button_DeleteMod
- Button_DeleteAccessory
- Button_DeleteImprovement

Build 363
- <safehousecosts /> in lifestyles.xml is now ignored when validating the contents of data file translations
- Hacked Skillsofts are now correctly applied to Skills
- character Gear and Vehicle Gear are no longer limited to being 4 layers deep
- attempting to move Gear to one of its plugins now prevents the attempt instead of throwing an error
- added support for Locations within Vehicles (Gear can be moved to Locations by dragging and dropping with the right mouse button in the same manner as the Gear tab)
- setting MAG or RES to 0 when it is not forced to this value because of burnout now reduces its BP/Karma cost to 0
- added a Re-Roll Misses button to the Dice Roller window to re-roll all dice that did not score a Hit
- corrected the tab order in all windows

New Strings
- Button_DiceRoller_RollMisses

Build 360
- fixed an issue where equipping a Hacked Skillsoft would throw an error
- Drain Resistance and Fading Resistance values in the printout XML now include their bonuses
- fixed an issue where selecting a Vehicle Weapon Accessory in Career Mode would believe it was Gear and throw an error
- adding Gear to a Weapon Accessory in Career Mode now adds the proper context menu to the newly-created item so that plugins can be added without having to save and reload the file
- Weapons are no longer limited to one Underbarrel Weapon
- Underbarrel Weapons can now be marked as Installed
- new Lifestyles added in Career Mode are now correctly set to 0 months pre-paid
- when manually selecting updates in the Update window, selecting either Chummer or English (US) language file automatically selects the other since they require each other to work properly

New Strings
- Message_SelectVehicleLocation
- Message_DeleteVehicleLocation

Deleted Strings
- Message_WeaponUnderbarrelLimit

Build 358
- selecting the blank Magic Tradition or Technomancer Stream after already having one selected no longer throws an error
- Gear that has a cost multiplier that includes a decimal no longer causes the program to throw an error when a odd numbered Rating is selected
- added options to print alternate uses for the Leadership and Arcana Skills on the character sheet (from War! and Street Magic respectively)
- reorganised the General tab in the options window to reduce clutter and make their grouping more logical
- fixed an issue where RES may not be reduced to 0 even when the character's Essence penalty indicates that it should

New Strings
- String_SkillCommand
- String_SkillDirectFire
- String_SkillArtificing
- String_SkillMetamagic
- Tab_Options_Global
- Tab_Options_Character
- Tab_Options_Miscellaneous

Build 356
- Skill Specializations can now be set when an Active Skill is Grouped in Career Mode, though doing so breaks the Skill Group
- fixed an issue where breaking a Skill Group in Career Mode would unlock the Skill Specialization fields for the now-independent Active Skills
- Skill Groups can no longer be re-combined if any of their Active Skills have a Specialization
- Dice Pool for the selected Spell now includes any Spellcasting Specialization bonus if applicable
- added a Dice Roller button for Spells, Drain, Complex Form, Fading, Weapon, and Vehicle Weapon dice pools that appear if the Dice Roller option is enabled
- added an option to save a backup copy of a character before moving them to Career Mode (disable by default) (see below)
- fixed an issue where the programs added from a Program Package would not be correctly associated with their parent and would throw an error when selected until the character was saved and re-loaded
- fixed an issue where adding Gear from a custom PACKS Kit could cause packaged items such as Program Packages to create their plugins twice
- selecting a Cyberware Plugin attached to a Vehicle Mod no longer throws an error
- validating a character when moving to Career Mode now includes checking Cyberware Availability
- Gear can now be added to Cyberware and Weapon Commlinks (see below)
- windows and controls should now be more large font friendly
- Skill tooltips now show all Rating and Dice Pool modifiers instead of only positive modifiers
- fixed an issue where undoing the Nuyen Expense for a Bioware purchase would not remove the Bioware's Improvements properly

Changed Strings
- Checkbox_Option_AllowSkillDiceRolling

New Strings
- Checkbox_Option_CreateBackupOnCareer
- Title_CreateMode
- Message_CyberwareGear
- MessageTitle_CyberwareGear
- String_ExpensePurchaseCyberwearGear
- String_ExpenseSoldCyberwareGear
- Message_WeaponGear
- String_ExpensePurchaseWeaponGear
- String_ExpenseSoldWeaponGear

Creating pre-Career Mode Backups
When enabled, the Create backup of character before moving them to Career Mode option saves a copy of the character to your Chummer\saves\backup directory before they are actually placed into Career Mode, allowing you to go back and make changes to them in case they were placed into Career Mode prematurely.

Cyberware and Weapon Commlinks
Commlinks can now be added to the Commlink Cyberware and Weapon Commlink Weapon Mod items. This is still a little experimental, so please save a backup copy of your character before playing with these. These can only be applied to character-held devices; this behaviour will not be applied to Vehicles.

Build 353
- fixed an issue where Gear that had an Avail of Rating + X would cause an error to be thrown when selecting its parent
- adding Gear to a Vehicle no longer causes the character to incorrectly receive the Gear's Improvements
- transferring Gear to a Vehicle now properly removes Improvements from the character
- transferring Gear from a Vehicle now properly adds Improvements to the character
- Select Metatype window no longer shows Categories that have no items for its current context

Build 352
- added support for <selectsprite /> to the Improvement Manager which lets the character select an additional Sprite that they can compile
- added a Create Critter item to the link Spirit/Sprite menu (see below)
- fixed an issue where deleting a piece of Gear would not remove the Improvements created by any of its plugins
- fixed an issue where selling a piece of Gear would not remove the Improvements created by any of its plugins
- fixed a rounding error where the cost to purchase an Initiation/Submersion Rating could be off by 1 point

New Strings
- MenuItem_CreateCritter
- Message_SelectCritterType
- Message_UnknownCritterType
- MessageTitle_SelectCritterType

Create Critter for Spirits and Sprites
Spirits and Sprites now have a Create Critter item in their link menu when they are not currently linked to another save file. Selecting this automatically creates the Critter at the appropriate Force, puts it in Career Mode, saves it, links it to the Spirit/Sprite, and opens the file in one click.

Build 350
- plugins that add to their parent's Avail are no longer considered as being outside of the character's Avail when attempting to move the character to Career Mode, resulting in 2 items over Avail instead of 1
- confirm Karma Expense messages are now more verbose and include what the item's new Rating will be and the amount of Karma that needs to be spent
- added support for Roommates to both Standard and Advanced Lifestyles
- Standard Lifestyles can now be edited to change their % to Pay and number of Roommates
- Vehicles now write their total Pilot Rating instead of base Pilot Rating in the printout XML
- added <maneuver /> tag to Vehicles in the printout XML to make getting a Vehicle's Maneuver Autosoft Rating easier
- added support for <childcostmultiplier /> and <childavailmodifier /> to Gear which multiplies the Cost and increases the Avail of all plugins attached to it respectively
- added Spare Clip (HK Urban Fighter) to Gear which properly handles the increased Cost and Avail for Ammo for the HK Urban Fighter

Changed Strings
- Message_ConfirmKarmaExpense
- Message_ConfirmKarmaExpenseSpecialization
- Message_ConfirmKarmaExpenseEnemy
- Message_ConfirmKarmaExpenseSpend
- Message_ConfirmKarmaExpenseRemove
- Message_ConfirmKarmaExpenseComplexFormOption
- Message_ConfirmKarmaExpenseFocus
- Message_ConfirmKarmaExpenseJoinGroup
- Message_ConfirmKarmaExpenseLeaveGroup
- Message_ConfirmKarmaExpenseJoinNetwork
- Message_ConfirmKarmaExpenseLeaveNetwork

New Strings
- Label_SelectLifestyle_Roommates
- Menu_EditLifestyle

Build 347
- selecting Possesion or Inhabiatation in the Select Metatype window when creating a Spirit Critter now always adds the selected Power instead of trying to replace the Materialization Power which they might not have
- the number of Spells a character can know is now correctly limited to Spellcasting/Ritual Spellcasting Rating + Rating Modifiers instead of just the Skill's Rating
- all Spirits now show the number of additional Powers they can take on the Critter Powers tab
- fixed an issue where undoing a Cyberware/Bioware expense for a character that has MAG/RES would not restore their MAG/RES to its previous value
- fixed an issue where the character's Starting Nuyen Expense Entry would be lost if the character was not saved again after making the initial transition to Career Mode
- moving a character to Career Mode now uses the standard load character method instead of re-opening the character as-is in the Career Mode window
- renaming a Group or Armor Bundle now marks the character as having unsaved changes
- added support for grouping Custom Improvements

New Strings
- Button_AddGroup
- Message_DeleteImprovementGroup
- Button_EnableAll
- Button_DisableAll
- String_Roommates

Changed Strings
- Message_DeleteArmorLocation

Build 345
- possessed Living Vessels now change their Alias to [Vessel's Alias] (Possessed)
- possessed Inanimate Vessels now change their Alias to [Vessel Type] (Possessed)
- added a checkbox to the Select Metatype window to replace Materialization with Possession or Inhabitation when creating a Spirit
- Select Critter Power window now shows any Critter Powers that the Critter comes with by default that have been deleted
- Select Critter Power window now includes Possession and Inhabitation if the Critter's Manifestation Critter Power has been removed
- printout no longer automatically adds an Unarmed Attack Weapon to the character (replaced by the new Unarmed Attack Weapon that can be added and removed)
- new characters automatically receive the new Unarmed Attack Weapon that can be added and removed as desired
- fixed an issue where attempting to add Critter Powers to the non-Critter Free Spirit would throw an error

New Strings
- Checkbox_Metatype_PossessionTradition
- Tip_Metatype_PossessionTradition

Build 342
- added a checkbox to the Dice Roller window to Hit on 4, 5, or 6 as per the Cinematic Gameplay optional rule (SR4 75)
- added support for Possession and Inhabitation by Spirits (Possess/Inhabit Living Vessel and Possess/Inhabit Inanimate Vessel options in the Special menu if the Spirit has the Possession or Inhabitation Power)

New Strings
- Checkbox_DiceRoller_CinematicGameplay
- Menu_SpecialPossessLiving
- Menu_SpecialPossessInanimate
- MessageTitle_Possession
- Message_VesselInCareerMode
- Message_PossessionSave
- String_Possessed

Build 340
- fixed an issue that prevented Knowledge Skills from saving their selected Category (hopefully for the last time)

Build 337
- fixed an issue that caused Melee Weapons to always use the STR of a Vehicle's limb, even when being wielded by the character
- Upload Language button shows its text again

Build 336
- added support for the alternate Matrix Attribute optional rule from UN 39
- added support for <dicepool /> to Weapon Mod bonuses which affect the dice pool for the Weapon the Mod is attached to
- added <dicepool /> to the Weapon Foci Weapon Mod to affect the Weapon's dice pool
- fixed an issue where Weapons added directly to a Vehicle (Cyberware or Gear Weapons) would not be loaded correctly from a save file
- fixed an issue where trying to print a character whose Vehicle had a Cyberware Weapon would throw an error
- increased the maximum upload size for characters to 500 KB (compressed)
- Upload Character window in Omae no longer lists types of files that cannot be uploaded using the window
- Character now correctly checks if their <skillsoftaccess /> Improvement is enabled before deciding whether or not they can use Knowsofts and Linguasofts
- added a house rule to treat the Metatype Attribute Minimum as 1 for the purpose of calculating Karma costs
- fixed an issue where buying Ammo for a Weapon using the Buy Additional Ammo button without having any Gear selected would throw an error
- fixed an issue where buying Ammo for a Weapon using the Buy Additional Ammo button while having certain Gear seleted would limit the selection to that Gear's category instead of the to the Ammunition category
- added processorlimit, ispersona, isos, and issin to the list of items a Commlink includes in its printout data
- added a Commlinks sheet that prints out information for all of the character's Commlinks including Living Persona (also Nexi but limited to English only)
- fixed an issue where Qualities and Spells would wait to translate their names after asking for Improvement information
- added support for language-specific character sheets (stored in sheets\[language code])
- Character View window now lists the character sheets in the language-specific directory if a non-English language is selected
- fixed an issue where Spells were printing their Category a second time instead of selected Improvement values such as Attributes
- Complex Forms no longer show their Rating if the alternate Complex Form cost optional rule is enabled since they do not use Ratings
- fixed an issue where Weapons were adding their Smartgun bonus to their dice pool even if the Smartgun Accessory or Weapon Mod was marked as not installed
- Language Manager now uses a recursive method to translate windows and controls to make it more efficient and more easily accommodate future growth
- fixed an issue where Knowledge Skills would incorrectly change their Category if the Skill's name existed in the pre-defined Knowledge Skill list
- tabs now correctly show the character's name when moving from Create Mode to Career Mode when more than 1 character is currently open

New Strings
- Checkbox_Option_AlternateMetatypeAttributeKarma
- Checkbox_Options_AlternateMatrixAttribute

Build 332
- added support for <skillsoftaccess /> to the Improvement Manager which grants the character the ability to use Knowsofts and Linguasofts
- Knowsofts and Linguasofts now correctly require Datajacks, Sim Modules, or any item that grants <skillsoftaccess /> to be used (no longer limited to only Skillwire)
- all Gear can now be marked as Equipped
- Armor Bundles now show a list of the currently equipped items they contain when selected
- Knowledge Skill Specializations now correctly consume Karma when build a character with Karma in Create Mode
- all controls in the Dice Roller window now reposition themselves based on string lengths
- Modular Cyberlimb Plugins can now be added to Vehicle Mods if they have the a plugin that grants access to them
- Vehicle Mods can now use <selecttext /> in their bonus information
- fixed an issue where the context menu for Vehicle Sensor Plugins would not appear when loading a saved file
- fixed an issue where a category could appear twice in the Gear category list when adding a plugin
- added the ability to search for Adept Powers in the Select Adept Power window

Build 330
- fixed an issue where uploading a character to Omae would incorrectly try to truncate the character's name to the first 100 characters
- unarmed attacks now include an Adept's Penetrating Strike AP bonus in their AP
- fixed an issue where Weapons that used the Unarmed Combat Active Skill would not calculate their dice pool size correctly
- fixed an issue where Armor Mods for specific pieces of Armor were not being shown in the Select Armor Mod window when appropriate
- added an option to use a single instance of the Dice Roller window (enabled by default)

New Strings
- Checkbox_Options_SingleDiceRoller

Build 327
- Omae character uploads now require an Alias (on the Common tab) instead of Name (on the Character Info tab)
- when uploading a character to Omae, you can choose to display either the character's Alias or Name (if filled in)
- added an option for Allow dice rolling for Skills which adds a button to each Skill to open the Dice Roller window with the Skill's dice pool already set (disabled by default)
- Dice Roller window is now limited to a single instance to reduce confusion (all Dice Roller clicks bring this window into focus)
- fixed an issue where the child window icon was not properly being set to the Chummer icon until it was resized

New Strings
- Message_Omae_NPCPackDownloaded
- Checkbox_Option_AllowSkillDiceRolling
- Tip_DiceRoller

Build 325
- added support for <throwrange /> to the Improvement Manager which increases the character's effective STR for determining the range of Throwing Weapons
- added Dice Pool to the Sprites and Complex Forms tab in Career Mode
- Weapons now support <useskill /> which forces them to use a particular Active Skill when calculating their Dice Pool
- fixed an issue where Missile: Mine would cause an error to be thrown when trying to print the character

Build 324
- fixed an issue where attempting to print a character without having the sheets\omae directory would throw an error
- current and maximum Edge now appear beneath Remaining Edge on the Condition Monitor tab in Career Mode

Build 323
- XML Manager now actively filters out duplicate items found in custom data files based on their name
- sourcebook list in the Options window is now correctly sorted in alphabetical order when including custom books
- Adept Powers now include a notice that their cost is being doubled when applicable in their tooltip to clarify why their cost has increased
- fixed an issue where Vehicle Gear defined in the data file would not correctly set its quantity if one was provided
- added support for Armor Bundles (Locations for Armor)
- added support for sharing Custom and Override data through Omae
- added support for sharing custom Character Sheets through Omae

New Strings
- String_Omae_NoData
- Message_Omae_CannotFindData
- MessageTitle_Omae_CannotFindData
- Message_Omae_CannotFindSheet
- MessageTitle_Omae_CannotFindSheet
- MessageTitle_Omae_DeleteData
- Message_Omae_ConfirmData
- Message_Omae_DataDeleted
- Message_Omae_DataDeleteError
- Message_Omae_DataDownloaded
- MessageTitle_Omae_DataDownloaded
- MessageTitle_Omae_DeleteSheet
- Message_Omae_ConfirmSheet
- Message_Omae_SheetDeleted
- Message_Omae_SheetDeleteError
- Message_Omae_SheetDownloaded
- MessageTitle_Omae_SheetDownloaded
- Message_OmaeUpload_DataName
- MessageTitle_OmaeUpload_DataName
- Message_OameUpload_DataDescription
- MessageTitle_OmaeUpload_DataDescription
- Message_OmaeUpload_DataSelectFiles
- Message_OmaeUpload_CannotUploadSheet
- Message_OmaeUpload_SheetName
- MessageTitle_OmaeUpload_SheetName
- Message_OameUpload_SheetDescription
- MessageTitle_OmaeUpload_SheetDescription
- Title_OmaeUploadData
- Title_OmaeUploadSheet
- Button_Omae_UploadData
- Message_DeleteArmorLocation
- Button_AddBundle
- Button_EquipAll
- Button_UnEquipAll
- Tip_Power_DoublePoints

Changed Strings
- Message_OmaeUpload_UploadFailed
- Message_OmaeUpload_UploadComplete
- MessageTitle_OmaeUpload_UploadComplete

Build 321
- maximum Rating for all Skill Groups and Skills are now set to match the Critter's highest maximum Skill Rating when Force or D6 is a selectable value in the Select Metatype window
- added support for the alternate Complex Form cost optional rule from UN 39
- added support for the optional rule to allow any Bioware to be converted to Transgenics with the GM's approval from AU 93
- characters are now correctly limited to a number of Metamagics/Echoes equal to their Attribute + Initiate or Submersion Grade
- Gear on the Gear tab can now be transferred between other Gear (move a plugin from one device to another, move a device to become another device's plugin, or move a plugin to a location to become its own device) by dragging-and-dropping using the right mouse button
- added a house rule to allow players/GMs to custom mark Weapon Accessories and Mods as being part of the base Weapon
- Cyberweapons now show their calculated damage using their limbs STR when selected on the Weapons tab

New Strings
- Message_AdditionalMetamagicLimit
- Message_AdditionalEchoLimit
- Checkbox_Options_AlternateComplexFormCost
- Checkbox_Options_AllowCustomTransgenics
- Checkbox_Option_AllowEditPartOfBaseWeapon
- Checkbox_Transgenic

Build 320
- fixed an issue where Re-Apply Improvements would throw an error when checking Gear plugins whose parent item could no longer be found because of changed Gear categories
- Re-Apply Improvements now records any selected values in the same manner as selecting them for the first time
- pressing the up and down arrows while the search field has focus now selects the next/previous item in the list in most windows
- added support for Large Dice Pool and Really Large Dice Pool rolling option from War! to the Dice Roller window
- Cost/Month in the Advanced Lifestyle window when working on a Safehouse is now correctly changed to Cost/Week
- maximum Power Level for Mystic Adept Powers is now correctly limited by their total MAG
- custom Improvements now appear in a tree
- custom Improvements can now be sorted using drag-and-drop
- added support for editing custom Improvements
- Active Skills now show their tooltips when grouped
- fixed an issue where broken Skill Groups would no longer show their tooltip in Career Mode
- reloading a Weapon can now draw ammo from secondary containers such as Spare Clips

New Strings
- String_DiceRoller_Standard
- String_DiceRoller_Large
- String_DiceRoller_ReallyLarge
- Node_SelectedImprovements
- Button_EditImprovement
- Button_DeleteImprovement

Build 317
- Improvements can now contain multiple <spellcategory /> tags
- added support for Bolt Holes and Safehouses from the new Safehouses sourcebook
- Advanced Lifestyle window now filters Qualities based on the selected sourcebooks
- fixed an issue where selecting an Underbarrel Weapon that had no Accessories or Modifications in Career Mode would throw an error
- fixed an issue where undoing the Karma Expense for increasing an Active Skill would not re-enable the Skill Group control when appropriate
- Select Gear window now shows a checkbox for Inherent Program for selected software for Metasapients that can select Inherent Programs

New Strings
- Menu_BoltHole
- Menu_Safehouse
- Label_SelectLifestyle_CostPerWeek
- Label_SelectGear_InherentProgram

Build 314
- added support for <spellcategory /> to the Improvement Manager which adjusts the size of a character's Spellcasting Dice Pool for Spells of the specified Category
- selecting a Spell now shows the Dice Pool the character receives for casting the Spell
- added Dice Pool to the Weapons tab in Create Mode
- added Street Cred, Notoriety, and Public Awareness to the Character Info tab in Create Mode to see how Qualities are affecting their values during character creation
- added Re-apply Improvements to the Special menu which attempts to update the Improvement information for all of the applicable items on a character
- added Limited Spell checkbox to the Create Spell window
- entering 0 BP or Karma in the Choose BP Amount window creates the character in a free-style creation mode (see below)
- fixed an issue where the first category in the Select Metatype window was not selected when creating a Critter
- fixed an issue where Attributes whose Metatype minimum and maximum were the same would incorrectly add the 15 additional BP as though they had been purchased up to the Metatype's maximum, resulting in incorrect costs for A.I. and Free Spirit characters
- burning out in Create Mode now reduces the Attribute's cost to 0 since no points would have realistically been put into it (you've essentially burned away the 1 free point from your Quality gave you or the points your Metatype gave you)
- Reflex Recorders now only apply their bonus to Combat Active and Physical Active Skills
- added a Donate button to the About window (see below)
- Sensor Software now counts as Software for Commlinks (can be marked as running, counts towards Total Response, etc.)
- fixed an issue where Metamagics/Echoes would incorrectly believe they do not meet Metatype or Quality requirements

New Strings
- Menu_SpecialReapplyImprovements
- Message_ConfirmReapplyImprovements
- MessageTitle_ConfirmReapplyImprovements
- Title_SelectSpellCategory

Free-Style Create Mode
When 0 BP or 0 Karma is entered in the Choose BP Amount window, the Create window now lets you create a character with an unknown amount of BP/Karma. As BP/Karma is spent, the character's point total is automatically calculated. This also tracks the minimum amount of points the character must be based on the Primary Attributes in an attempt to enforce the rule of no more than 1/2 of the character's points total may be spent on Primary Attributes. The BP/Karma field will turn red when the character's Primary Attributes are forcing the character to be calculated at a higher point total than the number of points that have actually been spent.

Donate Button
Enough people have asked for it, so a Donate button has been added to the About window. Please remember that you're not buying a license, the software, or priority support. All donations go towards purchasing additional Shadowrun books as they're released which means more content for Chummer. ;)

Build 311
- added support for <notoriety /> to the Improvement Manager which adjusts the character's Notoriety rating
- Street Cred, Notoriety, and Public Awareness now automatically calculate based on the formulas from SR4 265 in addition to using the GM-awarded bonus fields that are already present
- fixed an issue where Cyberware Essence costs would occasionally round to 3 decimal places instead of 2
- fixed an issue where Cyberware would always be added as Standard Grade when in Create Mode, regardless of the Grade that was selected in the Add Cyberware window
- standard Gear can now include <system>, <response>, and <firewall> to assign these attributes for non-Commlink devices
- fixed an issue where MAG/RES cost was not being calculated correct in Create Mode when building with Karma and the character has reduced their essence through Cyberware/Bioware

New Strings
- Message_BurnStreetCred
- MessageTitle_BurnStreetCred
- Label_StreetCred
- Label_Notoriety
- Label_PublicAwareness
- Tip_BurnStreetCred
- String_CareerKarma
- String_StreetCred
- String_BurntStreetCred
- String_Notoriety

Build 307
- corrected the logic for checking for Metamagic/Echo Metatype and Quality requirements
- Spell category is correctly cached when using non-English languages
- Adept Powers have their Maximum Rating set properly when added in Career Mode
- highlight from Vehicles is removed when drag-and-drop is no longer floating over them
- fixed an issue where Skill Groups would be incorrectly limited to Rating 4 for characters that have just moved to Career Mode and not yet purchased a Rating in another Skill Group
- fixed an issue where undoing the Karma Expense for purchasing the maximum Rating for a Skill Group would not re-enable the Improve Skill Group button
- fixed an issue where undoing the Karma Expense for purchasing the maximum Rating for a Skill would not re-enable the Improve Skill button
- Validating a character now breaks any Skill Group if any of their associated Active Skills' Ratings do not match the Group's Rating
- Custom Improvements are now stacked on top of all other Improvements, meaning that they are no longer suppressed by Improvements that have a precedence (so REA can be modified even if the character has taken the Improved Reflexes Adept Power or Wired Reflexes)

Build 303
- placing a negative number in <flyspeed /> now gives a character a Fly speed equal to their Movement x [number x -1] which allows the Drake Quality to give a character a Fly speed of twice their Movement rate
- Update window now creates any directories it needs for downloaded files instead of relying on them being created by previous versions of the application
- corrected the maximum Rating for Sprites in Career Mode to RES x 2
- added an option to calculate Commlink Response based on the number of running programs (enabled by default)
- Programs attached to Commlinks can now be marked as Running which impacts the Commlink's Response value if the option is enabled (as per Processor Limit on SR4 222)
- added support for translating Spell DV
- Spells now show their translated DV on character sheets
- adding a Spell in Career Mode now asks you to confirm the Karma expense
- added support for creating Spells (as per SM 159), accessed through the dropdown menu on the Add Spell button
- names of items that are over the character's Avail limit are now shown when attempting to move a character to Career Mode to make identifying them easier
- Stacked Foci are now limited to a combined Force of 6
- added a house rule to allow the combined Force of Stacked Foci to exceed 6

New Strings
- Message_StackedFocusForce
- String_SpellOverflowDamage
- String_SpellDamageValue
- String_SpellToxinDV
- String_SpellDiseaseDV
- String_SpellRadiationPower
- Checkbox_SoftwareRunning
- Checkbox_Option_CalculateCommlinkResponse
- String_SpellDurationPermanentLong
- Menu_CreateSpell
- Title_CreateSpell
- Label_SpellOptions
- Checkbox_RestrictedTarget
- Checkbox_VeryRestrictedTarget
- Checkbox_CombatSpell1
- Checkbox_CombatSpell2
- Checkbox_CombatSpell3
- Checkbox_CombatSpell4
- Checkbox_CombatSpell5
- Checkbox_DetectionSpell1
- Checkbox_DetectionSpell2
- Checkbox_DetectionSpell3
- Checkbox_DetectionSpell4
- Checkbox_DetectionSpell5
- Checkbox_DetectionSpell6
- Checkbox_DetectionSpell7
- Checkbox_DetectionSpell8
- Checkbox_DetectionSpell9
- Checkbox_DetectionSpell10
- Checkbox_DetectionSpell11
- Checkbox_DetectionSpell12
- Checkbox_DetectionSpell13
- Checkbox_DetectionSpell14
- Checkbox_HealthSpell1
- Checkbox_HealthSpell2
- Checkbox_HealthSpell3
- Checkbox_HealthSpell4
- Checkbox_HealthSpell5
- Checkbox_IllusionSpell1
- Checkbox_IllusionSpell2
- Checkbox_IllusionSpell3
- Checkbox_IllusionSpell4
- Checkbox_IllusionSpell5
- Checkbox_ManipulationSpell1
- Checkbox_ManipulationSpell2
- Checkbox_ManipulationSpell3
- Checkbox_ManipulationSpell4
- Checkbox_ManipulationSpell5
- Checkbox_ManipulationSpell6
- Message_SpellName
- Message_SpellRestricted
- Message_CombatSpellRequirement1
- Message_CombatSpellRequirement2
- Message_DetectionSpellRequirement1
- Message_DetectionSpellRequirement2
- Message_IllusionSpellRequirement1
- Message_IllusionSpellRequirement2
- Message_ManipulationSpellRequirement1
- Message_ManipulationSpellRequirement2

Build 300
- changed all references of www.dndjunkie.com to Chummer's new home: www.chummergen.com
- changed how item name translations are handled which should result in save files loading about twice as fast when using a language other than English
- changes to how controls subscribe to events and memory management

Build 299
- added support for Stacked Foci
- Move to Vehicle button on the Weapons tab is no longer enabled if the character does not have any Vehicles
- Active Skill filter list now includes options for filtering by Attribute and Skill Group
- added Career Nuyen to Other Info tab in Career Mode which tracks how much Nuyen the character has gained over their career
- Nuyen Expense window now shows the Refund checkbox to mark an income as not counting towards the character's career Nuyen total
- fixed an issue where Power Focus was adding its Improvements to a character when added, before it is marked as Bonded (resulting in the same bonus being applied twice)
- Skill Groups now show their tooltips when disabled

New Strings
- Label_OtherCareerNuyen
- Checkbox_Expense_RefundNuyen
- Button_CreateStackedFocus
- Message_CannotStackFoci
- Message_StackedFocusMinimum
- MessageTitle_CannotStackFoci
- Message_DeleteStackedFocus
- String_StackedFocus
- String_SelectItemFocus

Build 297
- fixed an issue with some strings incorrectly containing "String_Attribute[xxxx]Short" in their name

Build 296
- Ammo qty is now properly labeled as "Qty" in the Reload window
- expanding the Ammo dropdown in the Reload window no longer throws an error
- Cloning Machine now uses the Select Number window instead of Select Text
- Nexi now include the cost of their Signal component
- fixed an issue where re-sorting the list of Cyberware/Bioware would cause the item to become deselected, making the Add & More button no longer work
- added support for renaming Locations
- added <iscommlink /> tag to Gear in the printout XML so Commlinks can be identified by their tag instead of by their string content
- added <isnexus /> tag to Gear in the printout XML so Nexi can be identified by their tag instead of by their string content
- added <isammo /> tag to Gear in the printout XML so Ammunition can be identified by their tag instead of by their string content
- added <isprogram /> tag to Gear in the printout XML so Programs can be identified by their tag instead of by their string content
- added <islanguage /> tag to Skills in the printout XML so Languages can be identified by their tag instead of by their string content

Build 294
- attempting to improve a Skill when the character does not have enough Karma no longer throws an error
- Complex Forms list is now grouped by type, similar to the Spells list
- Spells added by a PACKS Kit are now placed into to the correct category in the Spells list
- Cyberware list is now sorted in alphabetical order
- fixed an issue where Program Options may not be removed from the Complex Forms list when undoing their Karma Expense
- Reload Weapon window now shows the current quantity and Location of each Ammo to make identifying which stack the Ammo is coming from easier
- list of Ammo in the Reload Weapon window now set its dropdown width to accommodate the longest string
- added a BP Costs tab to the Options window where the BP costs for character creation can be modified (BP costs of Qualities must be done by overriding the qualities.xml file - see Chummer Wiki for more information)
- revised Mentor Spirits and Paragons so that characters can select which of their "choose one" benefits they want
- added support for exporting characters to Squad Manager (http://stauder-online.de/sr/english.htm), found under File > Export for characters in Career Mode

New Strings
- Node_SelectedAdvancedComplexForms
- Node_SelectedAREComplexForms
- Node_SelectedAutosoftComplexForms
- Node_SelectedCommonUseComplexForms
- Node_SelectedHackingComplexForms
- Node_SelectedMalwareComplexForms
- Node_SelectedSensorComplexForms
- Node_SelectedSkillsoftsComplexForms
- Node_SelectedTacticalARComplexForms
- Tab_Options_BPCosts
- Label_Options_BPAttribute
- Label_Options_BPAttributeMax
- Label_Options_BPContact
- Label_Options_BPMartialArt
- Label_Options_BPMartialArtManeuver
- Label_Options_BPSkillGroup
- Label_Options_BPActiveSkill
- Label_Options_BPSkillSpecialization
- Label_Options_BPKnowledgeSkill
- Label_Options_BPSpell
- Label_Options_BPFocus
- Label_Options_BPSpirit
- Label_Options_BPComplexForm
- Label_Options_BPComplexFormOption
- Label_SelectMentor_ChooseOne
- Title_ExportCharacter
- Label_ExportTo
- Menu_FileExport
- Menu_RenameLocation

Deleted Strings
- Node_SelectedComplexForms

Build 292
- fixed an issue where entering custom text in the Select Item window would throw an error
- added <include /> tag to Weapon Mod, Weapon Accessory, and Vehicle Mods in printout XML
- added <firewall />, <signal />, <response />, <system />, and <devicerating /> to Vehicles in printout XML
- added <min />, <max />, and <aug /> to Attributes in printout XML
- Essence loss only reduces MAG/RES maximum House Rule works properly again
- Select Cyberware window now uses the category of the selected item instead of the category selected in the category list to determine Essence and Nuyen cost discounts based on item category
- fixed an issue where Setting names in the Select Setting window could map to the wrong file

Build 291
- buttons on the Calendar tab now reposition themselves based on string lengths
- Note tooltips now show the item's Notes, removing the need to open the window to read them
- added an Improvements tab (see below)

New Strings
- Button_AddImproevment
- Title_SelectSkillCategory
- Title_CreateImprovement
- Label_ImprovementType
- Label_CreateImprovementValue
- Label_CreateImprovementMinimum
- Label_CreateImprovementMaximum
- Label_CreateImprovementAugmented
- Label_CreateImprovementSelectedValue
- Button_ChangeSelection
- Message_SelectItem
- MessageTitle_SelectItem
- Message_ImprovementName
- MessageTitle_ImprovementName
- Checkbox_Active
- Message_DeleteImprovement
- Tip_Improvement_EditNotes

Improvements Tab
The Improvements tab allows players to create Custom Improvements to their character that can be turned on and off as needed. This finally adds support for conditional/situational modifiers! For example, if your character has the Attribute Boost (STR) Adept Power at Rating 3, you can now create a Custom Improvement that will allow you to boost your STR when the Power is active, then set it back when you've deactivated it. See the Creating Custom Improvements page on the Chummer Wiki for more information.

Build 289
- added support for <selectrestricted /> to the Improvement Manager which lets the character pick from a list of Restricted items they have or enter their own value (used for Fake Licenses)
- improved the way in which unsaved changes to characters are detected
- Power Point cost for Adept Powers are no longer rounded to 2 decimal places to ensure Adepts are not being cheated out of Power Points when using discounts
- added support for a weekly calendar to track weekly Tests, runs, when rent is due, etc.
- fixed an issue where adding Commlink Upgrades or Commlink Operating System Upgrades directly to the character's or a Vehicle's Gear instead of as a plugin would cause the save file to become unusable
- adding Improved Sensor Array Vehicle Mod to a Vehicle now automatically adjusts the current Sensor to the appropriate size
- Vehicles and Drones now have their Armor Ratings limited as per AR 132 unless Ignore Rules is turned on
- adding Cyberware plugins to a Vehicle Mod no longer causes an error to be thrown when attempting to print
- Specialization list for non-Exotic Active Skills is now disabled if the Skill is part of a Skill Group or its Rating is 0

New Strings
- Tab_Calendar
- Button_AddWeek
- Button_EditWeek
- String_WeekDisplay
- Title_CalendarStart
- Label_CalendarStart
- Label_Year
- Label_Month
- Label_Week

Build 283
- Options window now resizes to fit the widest string in the window for the current language
- Group Name and Notes on the Initiation tab are now properly saved and loaded
- application no longer throws an error if it cannot find a string because of an out-of-date language file and instead displays the ID of the string it is looking for
- progress bars in the Update window re-appear when it attempts to re-download failed files
- Update process now verifies that an executable update it has just downloaded is valid and will re-attempt failures, leaving the original file in place to prevent the application from becoming unusable

Build 280
- <specificskill /> now allows for a precedence to be set
- added an Edit Expense button to the Karma and Nuyen tab
- added Edit Expense to the context menu for Karma and Nuyen Expenses
- MAG and RES can now be reduced to 0 in Create Mode if the character's Essence has been reduced
- Sapient Critters now use the Uneducated Quality instead of the Uneducated Critter Power
- Metatypes can now mark Qualities as removable and remove them in both Create and Career Modes (see below)
- Genetic Infusions are no longer affected by Biocompatability (Bioware)
- Karma costs for Foci are now set on the Karma tab in the Options window
- Cyberware Modular Plugins are now restricted to only those with the Modular Cyberlimb or Modular Adaptation plugins
- added a house rule for Allow characters to exceed 50% of points in Attributes
- added a house rule for Characters can spend any number of points on Nuyen
- fixed an issue where attempting to calculate the Avail Test for an item with "+" in its Availability would throw an error
- fixed an issue where Gear with "+(Rating)" in its Availability would not have its correct Availability shown in the Select Gear window

New Strings
- Button_EditExpense
- Message_DeleteMetatypeQuality
- Label_Options_Force
- Label_Options_AnchoringFocus
- Label_Options_BanishingFocus
- Label_Options_BindingFocus
- Label_Options_CenteringFocus
- Label_Options_CounterspellingFocus
- Label_Options_DiviningFocus
- Label_Options_DowsingFocus
- Label_Options_InfusionFocus
- Label_Options_MaskingFocus
- Label_Options_PowerFocus
- Label_Options_ShieldingFocus
- Label_Options_SpellcastingFocus
- Label_Options_SummoningFocus
- Label_Options_SustainingFocus
- Label_Options_SymbolicLinkFocus
- Label_Options_WeaponFocus
- Checkbox_Option_AllowExceedAttributeBP
- Checkbox_Option_UnrestrictedNuyen

Removable Metatype Qualities
Metatypes now have the ability to mark their starting Qualities as removable by setting the removable attribute to "true". These Qualities can be removed in Create Mode and Career Mode by selecting them and clicking the Delete Quality button. Removing these Qualities will cost the appropriate amount of BP or Karma. This is to allow Sapient Critters to buy off the Uncouth and Uneducated Qualities that they start with. This can be applied to older save files by locating the appropriate Quality and changing its <qualitysource> to MetatypeRemovable.

Build 277
- added support for <unarmedap /> to the Improvement Manager which improves the Armor Penetration of Unarmed attacks
- added support for <thresholdoffset /> to the Improvement Manager which modifies the number of additional boxes that appear before the character's first Condition Monitor penalty
- added support for <affectbase /> to the Improvement Manager which marks an Improvement as affecting an Attribute's actual value
- Damage Code for Unarmed attacks are now translated on printouts
- added <cmthresholdoffset /> to printout XML
- fixed an issue where Adept Powers were not affecting an Attribute's value properly (see below)
- non-standard Flechette Ammo which does not explicitly add +5 to AP now reduce a Flechette Weapon's AP appropriately (which assume +5 AP from standard Flechette Ammo in their stats)
- name of the Settings File in use now appears in the window's title bar
- fixed an issue where Weapons with a Foregrip and Sling were not receiving their proper RC bonus
- buttons in the Update window show correctly reposition themselves when using longer strings
- failing to load a data translation file no longer throws an error and renders the application unusable
- selected Mentor Spirits and Paragons are now correctly translated in the list of selected Qualities and on printouts
- added an Installed option for Vehicle Mods to show that they are currently in use on the Vehicle and are contributing to the Vehicle's stats
- fixed an issue where attempting to sort Expenses by amount in regions that use something other than "." to separate decimal places would cause an error to be thrown
- fixed an issue where purchasing Gear that stacked in Career Mode would deduct the cost of the items already in the stack instead of the cost for the quantity purchased
- increased the width of the Condition Monitor labels so that longer strings are not truncated
- save files can now be opened using drag-and-drop

Adept Powers that Affect Base Attribute Scores
There has been a rather significant change (correction) to how a few Powers work in terms of affecting Attributes; namely Creative Eye, Improved Physical Attribute, and Keen Wits. The cost of these Powers were not being calculated correctly as they were not correctly modifying their Attributes' actual value, nor were they properly increasing the Karma cost of improving them in Career Mode. If your characters have any of these three Powers, you will need to remove them and re-add them so that things are calculated correctly.

Build 274
- corrected the positioning of items in the Other Info tab in Create Mode
- Metavariant Qualities are now translated in the Select Metatype window
- tooltip for the Advanced Contact Options button is now properly translated
- number of real world Initiative Passes is correctly calculated for printout XML
- Ballistic Encumbrance and Impact Encumbrance are now translated in tooltips
- all Search labels now reposition themselves based on string lengths
- added a new Karma value for Complex Form Skillsoft (default 1)
- Skillsoft Complex Forms now cost an amount of Karma equal to the amount set in the Options window

New Strings
- String_BallisticEncumbrance
- String_ImpactEncumbrance
- Label_Options_ComplexFormSkillsoft

Build 272
- all controls now reposition themselves to accommodate longer strings for non-English languages

Build 271
- added support for uploading language files through the application (translators, see http://www.dndjunkie.com/chummer/wiki/Uploading-Language-Files.ashx for information)
- Expense Entries can now be sorted by clicking on the column headings
- fixed an issue where trying to edit old Expense Entries that cannot be edited would throw an error
- removed the ability to select multiple Expense Entries from the same list as once as this had no use
- "level" is now correctly translated in the Select Adept Power window
- fixed an issue where the selected value for a Complex Form would appear twice after adding it to the character
- fixed an issue that prevented Technomancers with the Biowire Echo from being able to add Skillsofts as Complex Forms
- Skills now check Complex Forms for Skillsoft Ratings

Build 269
- fixed an issue where the Equipped checkbox on the Gear tab in Career Mode would never get enabled
- Living Persona Attributes show on the Complex Forms tab are now correctly limited by the character's RES Attribute
- added an option for enforce Capacity limits (enabled by default)
- Capacity limits are now checked when attempting to move a character from Create Mode to Career Mode when enforcing Capacity limits is enabled
- Capacity limits are now checked when attempting to add items in Career Mode when enforcing Capacity limits is enabled
- fixed an issue where trying to change the Rating of a Hacked Skillsoft in Create Mode would throw an error
- Skillsoft Clusters can now be Hacked
- moving Gear between a Vehicle and inventory now re-creates the proper plugins
- added an optional for Use Restrictions to Recoil Compensation (AR 148) (enabled by default)
- fixed an issue where language files were not mapped to the proper language in the Options window

New Strings
- Checkbox_Options_UseRestrictionsToRecoilCompensation

Build 265
- Biowires Echo now creates a Skillwire Improvement so that Technomancers with this Echo can thread Skillsofts
- fixed an issue where Skillsofts were not being properly limited by the character's Skillwire Rating
- quickly opening/closing groups in the Select Complex Form and Select Spell windows without an item selected no longer throws an error
- Advanced Lifestyles can now be renamed when editing them
- fixed an issue where selecting a custom PACKS Kit that contained custom Knowledge Skills would throw an error
- Bonded Foci no longer attempt to re-create their Improvements when a character's Gear is updated
- Improvement Manager now only removes access to Special Attributes, tabs, Uncouth, Uneducated, and Infirm if the Improvement being removed is the only remaining item granting access to that item
- removing Critter Powers now correctly removes any Improvements it created
- Critter Powers no longer show selected values twice
- Active Skill tooltip now includes the Skill's Category
- items with notes now appear in brown text for easier identification
- Foci that should ask for a selected value now ask for and remember it when they are first added to the character instead of when their Rating changes
- Foci now show their selected value when appropriate
- Shock and Stun Weapons now have Ammo information and can be reloaded using Ammo: Stun Charge
- added support for Override Data Files (see below)

Override Data Files
Similar to Custom Data Files, Override Data Files let you override individual items, replacing the base data with your own version (for example, changing the cost and damage for a Weapon). These follow the same naming rules as Custom Data Files but use "override" as their prefix (such as override_weapons.xml). Multiple Override files can exist for the same type (such as multiple Override files for Weapons), and the files are loaded in alphabetical order after loading the base data files. The item in the Override file completely replaces the base item. This is not intended to be used for holding your new custom data as the XML Manager will only overwrite existing items; it will not add items that do not exist in the base data files. Use at your own risk.

New Strings
- Checkbox_Option_EnforceCapacity
- Message_CapacityReached
- Message_CapacityReachedValidate

Deleted Strings
- Message_CapacityReachedCyberware
- Message_CapacityReachedGear

Build 263
- fixed an issue where deleting a Vehicle Mod could cause other items to be deleted from the Vehicle at the same time
- added <modcategories /> to vehicles.xml to allow support for translating Vehicle Modification Categories
- added <limits /> to vehicles.xml to allow support for translating Vehicle Modification Limiters
- added house rules for multiplying the cost of Restricted and Forbidden items (applies to Career Mode only)
- fixed an issue where quotation marks in custom names for items could result in an error being thrown
- Move to Vehicle button tooltip on the Weapons tab is now correctly translated
- Complex Forms that use a device attribute for their Common Skill (System, Response, Firewall, Signal) no longer throw an error when selected
- Commonly Used Skill on the Select Program Options tab is now translated properly
- fixed an issue that prevented Spell Category names from being translated

New Strings
- Checkbox_Options_MultiplyRestrictedCost
- Checkbox_Options_MultiplyForbiddenCost

Build 262
- fixed an issue where Adept Powers over Rating 6 would cause an error to be thrown when loading a saved character
- Adept Powers now have their maximum Rating properly set when being added to a character with a MAG higher than 6
- added <rawdamage /> to the printout XML for Weapons which writes out the formula (not calculated) Damage for a Weapon
- Update window now checks the downloaded files and re-downloads files that are accidentally written as 0 bytes in an attempt to avoid errors
- added support for Protosapients and Technocritters Critters
- purchase windows now include a Test field to show the Extended Availability Test for items
- added support for editing the amount for manually-created Expense Entries

New Strings
- String_Day
- String_Days
- String_Week
- String_Weeks
- String_Hour
- String_Hours

Build 259
- added support for <composure /> to the Improvement Manager which improves a character's Composure Special Attribute Test
- added support for <max /> to <specificskill /> in the Improvement Manager which improves a Skill's maximum Rating
- when loading a saved character, Weapons, Skills, and Gear now replace "Hold-Outs" with "Holdouts" to match the SR4A errata
- added a Close item to the File menu
- default message for Expense Entries now reads from the translation file
- double quotes in Knowledge Skill names should no longer cause an error to be thrown when loading a save file
- automatically-created Copy Protection and Optimization plugins now have their Rating correctly set to 1 if their parents do not have a Rating
- added Code of Conduct Qualities from Runner's Companion
- fixed an issue where attempting to move a character to Career Mode could throw an error if the character had a Weapon with a Forbidden Avail while using a non-English language
- fixed an issue where attempting to print a Critter with an Exotic Active Skill could throw an error
- Cyberware now translates Attribute and Skill names as needed
- Complex Forms and their Options now show their selected Rating in the Complex Forms list
- Critter Powers, Complex Forms, and Complex Form Options now show their extra selection text if applicable
- added an optional rule to use calculated Vehicle Sensor Ratings which uses the average Rating for all Sensor Functions plugins in the Vehicle's Sensor (disabled by default)
- Weapons now support <allowmod /> which, when set to false, prevents them from being able to add Weapon Modifications
- SR4 sheet now shows Lifestyle Name
- Game Master Summary sheet now shows Critter Powers and Movement
- Text-Only sheet now shows Lifestyles and Movement
- added support for Armor Mods adding Cyberweapons (MilSpec Armor)
- correct the Reach for Shapeshifters
- Foot Anchor now creates a Foot Anchor Weapon

Modified Strings
- MessageTitle_CannotModifyWeapon

New Strings
- Menu_FileClose
- String_ExpenseDefault
- Tab_Improvements
- Checkbox_Options_UseCalculatedVehicleSensorRatings
- Message_CannotModifyWeaponMod

Build 254
- added support for <matrixinitiativepassadd /> to the Improvement Manager which stacks additional Matrix Initiative Pass bonuses on top of the highest value
- added support for <initiativepassadd /> to the Improvement Manager which stacks additional Initiative Pass bonuses on top of the highest value
- added <matrixinitiativepassadd /> to Simsense Booster and Simsense Accelerator
- added <initiativepassadd /> to Acceleration
- editing an Advanced Lifestyle no longer resets its number of pre-paid months to 1
- added support for naming standard Lifestyles
- melee Weapons mounted in Cyberlimbs now use the limb's STR for calculating their Damage
- reverted the change to Mystic Adept Power levels: as per the FAQ, their maximum level is based on your Adept MAG, not total MAG
- updated the Max. Spirit Force House Rule to also encompass Mystic Adept Power Levels
- Adept Powers now show their source and page information in a tooltip
- added support for transferring Weapons between a character's Inventory and Vehicles
- fixed an issue where purchasing additional Ammo could result in a divide by zero error
- Critter Powers tab is now properly cleared when access to Critter Powers has been lost

Modified Strings
- Checkbox_Options_MaxSpiritForce

New Strings
- Message_CannotMoveWeapons
- MessageTitle_CannotMoveWeapons
- Message_SelectLifestyleName
- MessageTitle_SelectLifestyle
- String_LifestyleName

Build 251
- added an optional rule for Armor Degradation (disabled by default)
- added support for Armor Degradation in Career Mode
- added support for transferring Gear between a character's Inventory and Vehicles
- fixed an issue where removing the last of a Gear that also created a Weapon entry would not remove the appropriate Weapon
- fixed an issue where adding Gear that resulted in a stack would create a duplicate copy of its Weapon
- attempting to move a character to Career Mode no longer throws an error when checking item Availability using a non-English language

New Strings
- String_MoveGear
- Tip_ArmorDegradationBPlus
- Tip_ArmorDegradationBMinus
- Tip_ArmorDegradationIPlus
- Tip_ArmorDegradationIMinus
- Tip_TransferToVehicle
- Tip_TransferToInventory

Build 250
- A.I.s can now select Commlink and Vehicles as their Home Node
- corrected the tooltip for Career Karma
- printout XML no longer includes object GUIDs
- Gear now includes <bonded /> and <equipped /> in the printout XML
- Gear and Vehicles now include <homenode /> in the printout XML
- Adept Powers are now correctly limited by the character's total MAG instead of the MAG allocated only to the character's Adept aspect
- Settings File list is now sorted correctly to prevent file mismatches
- Hacked and Do It Yourself Gear now apply the correct cost modifiers to Gear when added as plugins to Vehicles
- Autsofts and Skillsofts can now be Hacked
- fixed an issue that caused a Technomancer's Biofeedback Filter to never be given a Rating on printouts
- fixed an issue that caused newly added Cyberware to select Standard Grade immediately after being added
- fixed an issue that could cause Gear quantities to be incorrectly updated when selecting an item for the first time in Create Mode
- fixed an issue where adding Gear as a plugin could cause the quantity of the parent item to be modified
- added the ability to search for Complex Forms in the Select Complex Form window
- added options to automatically add Copy Protection and Registration plugins individually to Matrix Programs (enabled by default)
- added house rules for allowing a character to exceed 35 BP worth of Positive and Negative Qualities
- added an option to start the application in fullscreen mode (disabled by default)
- added a conext menu entry to edit Advanced Lifestyles
- Search field is now selected by default when opening windows with the ability to Search
- Gear Capacity should now calculate correctly when dealing with decimals in regions that use something other than "." to separate decimal places
- removed redundant "Chummer" from the window title and put character Alias before the current operating mode
- changing the number of months for a Lifestyle in Career Mode now marks the character as having unsaved changes
- Skills now include <source /> and <page /> information on the printout XML when appropriate
- Active Skills now show their source and page information in a tooltip
- removed the close box from a number of limited-selection windows that require a value to be selected
- Gear now displays the correct quantity when added as a plugin
- added a Buy Ammo button to the Weapons tab in Career Mode which allows you to select a type of Ammo and automatically assigns the correct Weapon Category for the currently-selected Weapon
- ampersand characters in Category and item names should no longer confuse the XML Manager when trying to match translated items
- Drain and Fading Attributes are now translated
- Ammo Category is now translated in the Out of Ammo message
- Quality names are now translated in the Swap Quality message
- Martial Art name is now translated in the Martial Art Advantage limit message
- Complex Form and Quality names are now translated in the Confirm Karma Expense messages
- Attribute, Skill, Skill Group, Martial Art, Complex Form, and Program Option names are now translated when creating Karma Expenses messages
- all Improvement dialogues should now show translated item names when appropriate
- Skill name is now translated in the Break Skill Group message
- Radius in Weapon Damage is now translated
- Skills now show the translated Attribute abbreviation
- Weapon Mount is now translated for Weapon Accessories
- Weapon Firing Modes now read from the translation file
- Spell Descriptors, Type, Range, Damage, Duration, and DV are now translated
- Critter Power Type, Action, Range, and Duration are now translated
- Cyberware, Bioware, and Gear Weapons now have their Category name translated on the Weapons tab
- included plugins that come with Cyberware (such as Cybereyes) are now properly translated when added to the character
- Commonly Used Skill on the Complex Forms tab are now translated

New Strings
- Tip_OtherCareerKarma
- Tip_BuyAmmo
- Checkbox_HomeNode
- Menu_NameLifestyle
- Menu_EditAdvancedLifestyle
- Checkbox_Options_AutomaticCopyProtection
- Checkbox_Options_AutomaticRegistration
- Checkbox_Options_ExceedPositiveQualities
- Checkbox_Options_ExceedNegativeQualities
- Checkbox_Options_ExceedNegativeQualitiesLimit
- Checkbox_Options_StartupFullscreen
- String_DamageRadius
- String_ModeSingleShot
- String_ModeSemiAutomatic
- String_ModeBurstFire
- String_ModeFullAutomatic
- String_ModeSpecial
- String_SpellForce
- String_SpellSpecial
- String_SpellTypePhysical
- String_SpellTypeMana
- String_SpellDurationInstant
- String_SpellDurationInstantLong
- String_SpellDurationPermanent
- String_SpellDurationSustained
- String_SpellDurationSustainedLong
- String_SpellDurationAlways
- String_SpellDurationSpecial
- String_SpellRangeLineOfSight
- String_SpellRangeArea
- String_SpellRangeTouch
- String_SpellRangeTouchLong
- String_SpellRangeSelf
- String_DescActive
- String_DescArea
- String_DescDirect
- String_DescDirectional
- String_DescElemental
- String_DescEnvironmental
- String_DescExtendedArea
- String_DescIndirect
- String_DescMana
- String_DescMental
- String_DescMultiSense
- String_DescNegative
- String_DescObvious
- String_DescPassive
- String_DescPhysical
- String_DescPsychic
- String_DescRealistic
- String_DescSingleSense
- String_DescTouch
- String_ActionAutomatic
- String_ActionFree
- String_ActionSimple
- String_ActionComplex

Build 247
- character Alias is now shown in the prompt to save a character when exiting the application to make identifying which characters to save easier
- Quality names are now translated in the error message when trying to change your Metatype
- Add Sprite button now reads from the translation file
- required and forbidden items are now translated in the Select Quality and Select Metamagic/Echo windows
- Adept Powers now have their Ratings properly reduced if a character's MAG is reduced
- Adept Powers can now go above Rating 6 based on the character's MAG Attribute
- added <ratingmax /> to the printout XML for Skills to show the maximum Rating the character would be able to acquire for the Skill
- Firewall and System Ratings are now properly restricted when adding a Commlink Operating System Upgrade to a Commlink Operating System
- fixed an issue where adding a Firewall Commlink Operating System Upgrade to a Commlink Operating System would cause a Commlink to believe its new Firewall Rating to be 0
- all non-Suite, non-Hacked Matrix Programs now come with Copy Protection and Registration

Modified Strings
- Message_UnsavedChanges

New Strings
- Button_AddSprite

Build 246
- Weapon reloading methods are now read from the translation file
- Weapon Accessories now show their mount points when selected
- Weapon Mods now show their mod slots when selected
- selecting a Weapon Accessory or Weapon Mod now updates the Range information to match the Weapon it's attached to
- loading a character with a Commlink Operating System Upgrade attached to a Commlink Operating System no longer throws an error
- Commlinks now check for Operating System Upgrades within their Commlink Operating Systems in addition to within the Commlink itself
- added <currentammo /> to the Weapon information in the printout XML which gives the name of the Ammo currently loaded in the Weapon
- Skills affected by Incompetent are now correctly marked as not allowing Defaulting
- Quality type is now translated in the printout XML
- Contact type is now translated in the printout XML
- Weapon RC now always displays as a whole number (no brackets) since it always shows the Weapon's RC based on the currently installed plugins (the brackets just made things more confusing)
- XML indenting/formatting is preserved when adding a custom Cyberware Suite or PACKS Kit to an existing custom file
- FIRE! and Reload buttons and Ammo selection list are now only enabled when an appropriate Weapon is selected
- Vehicle Weapons now show their Dice Pool (Targeting Autosofts must be given a value that matches the Weapon's Category, otherwise it assumes that the highest-rated Targeting Autosoft should be used)
- Increased Cylinder Weapon Mod now properly changes the Weapon's Ammo to 8(cy)
- added Hollow Cyberlimb and Hollow Cybertorso to the Post-Mortem Modifications Category in Gear
- Save As now uses the character's Alias instead of their Name
- fixed an issue where converting the Metatype of an older character would throw an error if their MAG or RES were set to 0

New Strings
- String_Or
- String_AmmoBreakAction
- String_AmmoBelt
- String_AmmoBox
- String_AmmoClip
- String_AmmoCylinder
- String_AmmoDrum
- String_AmmoEnergy
- String_AmmoExternalSource
- String_AmmoMagazine
- String_AmmoMuzzleLoad
- String_AmmoSpecial
- String_Contact
- String_Enemy

Build 244
- Character Name has been shortened to Name and moved to the Character Info tab (swapping places with Alias which now appears on the Common tab)
- editing a Nuyen Expense now properly shows the Nuyen labels instead of Karma ones
- Skillsofts and Autosofts now come with the Copy Protection and Registration Program Options when added
- Weapon Modifications and Accessories now show their calculated cost instead of "Weapon Cost"
- options in the FIRE menu are now translated names
- Gear now shows its translated Category properly
- Metatype and Metavariant are now translated in the printout XML
- Weapon Modification Category name in the Select Weapon Mod window is now translated
- Avail fields now show their translated Avail code
- Expense Entries that are created automatically now use the translated names of the items affected/added
- added missing tooltip for Metatype Source
- Notes can now be added to Bioware
- Gear, Armor, and Cyberware now support items that have a variable Cost that is not tied to Rating
- Select Weapon Category message when purchasing Ammo now reads from the translation file
- Weapon Damage and AP codes now read from the translation file
- Edit Expense window now uses the system's current date and time format for displaying date and time information
- editing an Expense with an amount of 0 no longer throws an error

Modified Strings
- Label_CharacterName

New Strings
- String_WeaponCost
- String_VehicleCost
- String_SingleShot
- String_ShortBurst
- String_LongBurst
- String_FullBurst
- String_SuppressiveFire
- String_AvailRestricted
- String_AvailForbidden
- String_DamageStun
- String_DamagePhysical
- String_SelectVariableCost
- String_SelectWeaponCategoryAmmo
- String_APHalf
- String_DamageChemical
- String_DamageSpecial
- String_DamageElectric
- String_DamageFlechette
- String_DamagePOrS
- String_DamageGrenade
- String_DamageMissile
- String_DamageMortar
- String_DamageRocket
- String_DamageAsDrugToxin
- String_DamageAsRound
- String_DamageMeter

Build 242
- attempting to Bond Foci that do not provide Improvements no longer throws an error
- Improvement Manager now ignores all attempts to create Improvements when no Improvement information is provided
- verify data file process now correctly ignores all custom data files
- Skill Specializations no longer allow a value of all spaces
- fixed the way that discounted Adept Powers are calculated and rounded (Points x Rating x Discount, rounded instead of (Points x Discount, rounded) x Rating)
- time on Expense Entries can now be modified
- Vehicles now show their System Rating

Build 241
- Cyberware Weapons can now be reloaded using the appropriate Ammo type
- Knowledge Skills list is now populated using the selected language if possible
- Skill Specialization list is now populated using the selected language if possible
- select text window now reads from the language file
- attempting to add an Echo no longer throws an error when the window opens
- Notes window can now be resized
- editing Notes now marks a character as having changes
- added Living Persona information to the Complex Forms tab
- A.I.s no longer add a Rating to the Ergonomic Program Option since it doesn't actually have one
- reorganised Gear Categories to more closely match those found in the Runner's Toolkit Compiled Tables booklet
- removed most Gear Category restrictions from items since components can be purchased on their own and combined later and allow greater flexibility
- selecting Undo Karma Expense or Undo Nuyen Expense without an item selected no longer throws an error
- Essence Holes no longer count towards Bioware and Cyberware Essence totals and just affect the character overall
- the Delete key now does the same thing as pressing the Delete button when a list item is selected (Qualities, Critter Powers, Metamagics/Echoes)
- Metatypes and Metavariants now show their translated names in the Create and Career windows
- Metatype and Metavariant source information is now shown below the Metatype label in the Create and Career window
- Maximum Armor Modification and Armor Suit Capacity (both found on AR 44) are now Optional Rules (disabled by default)
- Armor Capacity is now calculated properly for Armors without an inherent Capacity value according to the Maximum Armor Modification rule found on AR 44
- tabs now show the character's Alias instead of their Name if they have an Alias
- Weapon Dice Pool total in Career Mode now includes the bonus for the Smartgun System if the Weapon has a Smartgun System Accessory or Modification and the character has an item that provides a Smartlink
- Select Gear window no longer shows Categories that have no items for its current context
- Vehicle Mods now support <pilot /> to change a Vehicle's Pilot Rating
- Vehicles now show their Firewall, Signal, and Response Ratings
- added <movementwalk />, <movementswim />, and <movementfly /> to the printout XML to make displaying the Movement, Swim, and Fly speed easier
- Skills in the printout XML now output their translated Attribute, Skill Group, and Skill Category

New Strings
- String_Improvement_SelectText
- Label_BiofeedbackFilter
- Tip_TechnomancerResponse
- Tip_TechnomancerSignal
- Tip_TechnomancerSystem
- Tip_TechnomancerFirewall
- Tip_TechnomancerBiofeedbackFilter
- Checkbox_Options_MaximumArmorModifications
- Checkbox_Options_ArmorSuitCapacity
- Checkbox_Options_ArmorDegradation

Build 238
- A.I.s now use the correct Optimization plugin
- Gear plugins now properly use their Rating when applying Improvements when added to a character
- changing a Gear's Rating now correctly updates any Improvements they apply to the character
- searching should now work with accented characters
- augmented Attribute tooltips now use the translated object names when appropriate
- advanced Contact option strings now read from the language file
- fixed an issue where Critters with Skill Groups higher than Rating 6 would cause an error when being saved as Created and loaded in Career Mode
- Commlinks and Commlink Operating Systems are now saved, loaded, and printed properly when added to a Vehicle

New Strings
- String_SelectContactConnection_Members
- String_SelectContactConnection_AreaDistrict
- String_SelectContactConnection_AreaSprawlwide
- String_SelectContactConnection_AreaNational
- String_SelectContactConnection_AreaGlobal
- String_SelectContactConnection_MagicalMinority
- String_SelectContactConnection_MagicalMost
- String_SelectContactConnection_MagicalVast
- String_SelectContactConnection_MatrixActive
- String_SelectContactConnection_MatrixBroad
- String_SelectContactConnection_MatrixPervasive

Build 236
- fixed an issue that caused a Metatype's BP cost to be multiplied by the Karma multiplier when building a character with BP
- Echoes and Metamagics now support Quality requirements
- added a checkbox to the Select Metamagic window to show only Metamagics/Echoes the character can take
- Knowledge Skills no longer ask for a Karma expense confirmation if the cost is 0 Karma (improving a Language with the Linguistics Adept Power)
- A.I.s now have the Ergonomic and Optimization Program Options added to Matrix Programs for free
- Markup field is now correctly hidden in the Select Vehicle window in Create Mode
- fixed an issue that could prevent the Gear Qty field from being refreshed properly when selecting a different item in Create Mode
- Enemy BP is no longer included in the Negative Qualities BP total on the Build Point Summary tab since it already has its own field
- Update window no longer stays open if automatic updates are enabled and there are optional languages that are not installed but can be downloaded

New Strings
- Checkbox_SelectMetamagic_LimitList
- Checkbox_SelectEcho_LimitList

Build 234
- all items should now output their data in the selected language
- translation file verification no longer compares against Ranges data file
- translation file verification no longer checks for missing <code /> tags
- translation file verification no longer checks <costs /> when checking Lifestyles content
- Language Manager now attempts to translate selected Weapon Categories, Skills, and Skill Groups when displaying Qualities, Gear, and other items that ask for this information to be selected
- added support for translating Advantages and Disadvantages for Mentor Spirits and Paragons (<advantage /> and <disadvantage /> in the translation file)
- Weapon Mounts are now properly detected when trying to add a Weapon while using a non-English language
- Advanced Lifestyle window now uses translated names
- Advanced Lifestyle window now shows the source information for the currently selected Quality
- Mechanical Arm Vehicle Mod can now be given a Weapon
- Skills now only check for Skillsofts if the character has something that gives them access to Skillwires
- added drag-and-drop support for re-ordering Lifestyles, Armor, Weapons, and Vehicles (base items only)
- added support for the Recoil and Strength Optional Rule which adjusts a Weapon's RC based on the character's Strength (disabled by default)
- Knowledge Skills are sorted in alphabetical order when a character is loaded
- Additional Discount field in the Select Cyberware window (enabled by House Rule) now allows a negative modifier for glitched implant jobs
- fixed an issue that caused the content of custom data files to be cached when attempting to cache content from the core data files, resulting in multiple copies of custom items

New Strings
- Checkbox_Options_StrengthAffectsRecoil

Build 231
- adding free Qualities in Career Mode no longer asks you to confirm the Expense for 0 Karma
- fixed an issue that prevented Lifestyles from being modified after being added to a character when using a non-English language
- Enter key now rolls the dice when pressed in the Roll Dice window
- included Accessories and Mods are now translated in the Select Weapon window
- mount points are now translated in the Select Weapon window
- added Arsenal French Content to list of sourcebooks
- added additional Vehicles from the French version of Arsenal
- added missing MicroWeave Spider and Medusa Extensions Drones from Attitude
- Vehicles that come pre-equipped with multiple Weapons now place one Weapon on each Weapon Mount if possible
- Advanced Lifestyles can now be modified by double-clicking on them
- main character and general information sections can now be resized with a splitter
- fixed an issue that would cause Bonding a Focus to attempt to create Improvements for the incorrect piece of Gear
- translation file verification no longer compares against PACKS Kit data files
- corrected the logic for verifying Metavariant translations
- added a Notes tab in Career Mode to record general gameplay notes

New Strings
- String_MountTop
- String_MountUnder
- String_MountBarrel
- Tab_Notes

Build 229
- XmlManager now caches base data files and merged translation information which should reduce character load times by 50%-70% and make everything else a little quicker
- added support for <drainresist /> to the Improvement Manager which improves a character's Drain Resistance pool
- added support for <fadingresist /> to the Improvement Manager which improves a character's Fading Resistance pool
- added a Verify Data File button to the Options window to verify the contents of data translation files (verifies only the content from selected books; like the Verify button, this is not needed unless you're working on translations)
- added support for <rangebonus /> to Weapon Mods which increase or decreases a Weapon's Range by the specified percent
- added <rangebonus /> to Barrel Extension and Barrel Reduction Weapon Mods
- fixed an issue that caused Gear to assume that plugins should always consume Capacity, even when they do not contain square brackets to indicate that they should
- Spell list is now sorted alphabetically within each Category
- Complex Form list is now sorted alphabetically within each Category
- Martial Arts list is now sorted alphabetically within each Category
- Active Skills are now sorted in alphabetical order in non-English languages
- Skill Groups are now sorted in alphabetical order in non-English languages
- added Device field to the Vehicles tab to show the selected Vehicle's Device Rating
- added <drainresist /> to Focused Concentration (Rating 1) and Focused Concentration (Rating 2) Qualities
- fixed an issue with translations that had &amp; in their names or translated values throwing errors when attempting to load them
- Bioware Grade list in Create Mode now reads from the Bioware data file and presents only Grades that are actually available to them
- Cultured Bioware is now properly limited to non-Second-Hand Grades
- Symbionts and Genetic Infusions are properly limited to Standard Grade only
- added support for naming Armor

New Strings
- Label_Device
- Menu_NameArmor
- Message_SelectArmorName
- String_ArmorName

Build 225
- fixed an issue where the plugins for Pre-Packaged Nexi were not given an Availability which would cause an error to be thrown when selected
- added missing Evo Mobile Terminus Nexus to the Roving Hub Drone
- Nexi now have access to the Commlink Modules Category as plugins
- custom Nexi now have their context menus when added
- fixed an issue where calculating Gear Capacity in regions that use something other than "." to separate decimal places would cause an error to be thrown
- cost adding Gear to Armor now correctly includes the selected markup
- added support for Markup to Select Armor, Select Armor Mod, Select Weapon, Select Vehicle Mod, Select Weapon Mod, and Select Weapon Accessory windows in Career Mode
- added support for Markup to Select Vehicle window in Career Mode which applies the markup percentage AFTER any Used Vehicle discounts since they affect the Vehicle's base price
- Technomancer Networks no longer cost Karma to join

Build 223
- loaded Ammo now uses the translated Ammo names
- loaded Ammo now shows the names of plugins attached to the Ammo
- Reload window now uses the translated Ammo names
- Reload window now shows the names of plugins attached to each Ammo
- added a Stack checkbox to the Select Gear window in Career Mode
- adding Gear no longer stacks with existing items unless the Stack checkbox is checked when the item is added (see below)
- purchasing additional quantity of Gear that has plugins deducts the correct amount of Nuyen
- added support for splitting and merging Gear stacks
- fixed an issue where adding certain Gear would incorrectly add Gear of the same name from a different Category
- added support for Hacked Program Options
- Gear Capacity is now rounded down to a minimum of 1 if the expression results in a non-whole number
- added Capacity to Matrix Program, Simsense, and Program Options
- the free Copy Protection and Registration Program Options are no longer automatically added to Matrix Program that do not have access to them (such as IC)
- added support for loading individual clips in multiple-clip Weapons (see below)

Stacking Notes
When Stacking, Gear is matched by the combination of Name, Category, Rating, and selected values (such as selected Weapon Category or text). When clicking the + button next to Qty on the Gear tab, the selected item is the stack you will be adding to. When clicking the Add Gear button, the application adds the item to the first matching instance of Gear it can find.

Multiple-Clip Weapons
Career Mode now supports loading each clip of a multiple-clip Weapon (like the Yamaha Sakura Fubuki) individually. Each can have its own type of Ammo loaded and their counts and stats are tracked individually. When an Ammo slot is selected, the Ammo count, Weapon AP, Weapon Damage, and Weapon RC are updated to reflect the currently-selected Ammo. Clicking the Fire and Reload buttons affect the currently-selected Ammo slot.

New Strings
- Title_SelectNumber
- Title_SelectItem
- Label_SelectGear_Stack
- Tip_SplitGearQty
- Tip_MergeGearQty
- String_SplitGear
- String_MergeGear
- Message_CannotSplitGear
- MessageTitle_CannotSplitGear
- Message_CannotMergeGear
- MessageTitle_CannotMergeGear
- String_SlotNumber
- String_Empty

Build 221
- added support for <swapskillattribute /> to the Improvement Manager which replaces the selected Physical Attribute with the appropriate Mental Attribute for all Active Skills
- added support for <exclude /> to the skillattribute Improvement
- Commlinks and Operating Systems now properly save and load their Location
- plugins are correctly listed under their parent items after being moved back to the default Gear location as a result of deleting their current Location
- Gear Weapon bonus information is now written to the print XML if available (weaponbonusdamage and weaponbonusap)
- Ammo now displays its Weapon Damage and AP modifiers when selected if applicable
- the total Rating field for Active Skills is always enabled, even when the Skill is a part of a Group, so that its tooltip information is always available
- Gear in the Foci and Metamagic Foci Categories only apply their bonuses when Bound to the character and are removed if the Focus is removed for Unbound
- Power Focus now improves all MAG-related Active Skills when Bound except for Counterspelling since it is a situational modifier
- added <swapskillattribute /> to the Mind Over Matter Adept Power
- Viewer window now only shows files that end in .xsl
- corrected Total Cost to only modify the cost of the base Weapon and its Modifications excluding Accessories
- fixed an issue that prevented Gear from being deleted if it was not part of the Selected Gear Location
- fixed an issue where new Knowledge Skills showed their Category as being Academic but the Skill believed its Category was blank
- Knowledge Skills that were accidentally saved with a blank Category now assume they are Academic to avoid errors
- Skill Filter dropdown now repositions itself to avoid overlapping with other buttons
- Dice Pool size is shown for the selected Weapon's Active Skill in Career Mode
- Locations in the Gear list can now be reorganised using drag and drop (Selected Gear cannot be moved and is always the first Location in the list)
- added tracking highlight when drag-and-dropping Gear and Locations

New Strings
- Label_DicePool

Build 219
- added <categories /> to skills.xml
- Knowledge Skill Categories now populate from the Category list
- Active Skills can now be filtered in Create Mode
- added the ability to filter Active Skills based on their Category
- clicking Add & More in the Select Cyberware window when adding Cyberware to a Vehicle Mod now properly opens the Select Cyberware window again
- added support for forcing Qualities to be added through other Qualities
- fixed an issue where binding Foci in a particular order would throw and error
- fixed an issue where reducing a Gear's quantity when it belongs to the non-default container would occasionally throw an error
- moved Arrowheads to their own Category which can now be attached to standard Arrows and Bolts
- added Payload Tip from Arsenal (German) to Arrowheads
- moved Mortar Heads to their own Category which can now be attached to Mortars
- moved Heavy Mortar Heads to their own Category which can now be attached to Heavy Mortars
- moved Missile & Rocket Heads to their own Category which can now be attached to Missiles and Rockets

Build 217
- fixed an issue where selecting a PACKS Kit that had Cyberware with plugins would throw an error
- Enemy Group Rating now contributes to Enemy BP total
- Enemy Group Rating is now correctly populated when loading a character
- rewrote how Gear is written to custom PACKS Kits so that things are nested properly and no longer results in having only 1 item
- added support for Total Cost multiplier to Weapon Mod costs which multiply the total value of the Weapon
- Select Weapon Accessory and Select Weapon Mod windows now include the Weapon's Accessory and Modification multipliers to show correct cost information
- fixed an error that caused the Cyberware Grade list to not populate correctly when loading certain characters with Cyberware

Build 216
- fixed an issue that would cause some Category lists to throw errors when using a non-English language

Build 215
- added support for <concealability /> to the Improvement Manager which improves the Concealability of all Weapons
- fixed an issue where a Foci's Force was not being properly evaluated and caused an error to be thrown when attempting to populate the Bonded Foci list
- print viewer window now hides files ending in the .xslt extension which can be used for reference files that are not complete XSL sheets on their own
- added Shadowrun 4 (Skills Grouped by Rating) and Shadowrun 4 (Skills Grouped by Name) character sheets created by KeyMasterOfGozer
- Cyberware/Bioware Grade list in Create Mode now reads from the data translation file
- fixed issues with non-English languages and the Select Quality, Select Skill Group, and Select Gear windows

Build 214
- added <location /> to the list of Gear elements generated for printouts
- Advanced Lifestyle should no longer throw an error when selected after being added
- Program Suites no longer add the Copy Protection and Registration Options to themselves (they are still created for the individual programs)
- the Selected Gear default Location can no longer be deleted
- fixed an issue with dragging and dropping Gear that caused the application to hang
- fixed an issue that caused printing a character with a Martial Art to throw an error

Build 213
- added support for translating core data
- Smartlink bonus should always appear in an Active Skill's tooltip if applicable
- Smartlink bonus is included in Dice Pool and Total for Active Skills on printouts if applicable
- checking and unchecking Foci in the Bonded Foci list should no longer throw errors
- fixed an issue where attempting to select or add a Cyberware Suite that contained anything with Second-Hand or Adapsin in its Grade would throw an error
- selecting a Martial Art Advantage or Martial Art Maneuver now show the sourcebook and page number for the item

New Strings
- String_WeaponAccessory
- String_WeaponModification
- String_ExternalSource
- String_VehicleModification
- String_VehicleWeapon
- String_VehicleWeaponAccessory
- String_VehicleWeaponModification
- String_UnnamedCharacter
- String_UnarmedAttack
- String_Unarmed
- String_LivingPersona
- String_BiofeedbackFilter
- String_Commlink
- String_CommlinkOperatingSystem
- String_LivingPersonaGear

Build 211
- added support for <judgeintentions /> to the Improvement Manager which improves a character's Judge Intentions Special Attribute Test
- added support for <liftandcarry /> to the Improvement Manager which improves a character's Lift and Carry Special Attribute Test
- added support for <memory /> to the Improvement Manager which improves a character's Memory Special Attribute Test
- added Judge Intentions bonus to Kinesics Adept Power
- Gear items no longer lose their context menus as a result of drag-and-drop
- entering a blank name when adding a new Location is now treated in the same manner as clicking Cancel
- moving a piece of Gear using drag-and-drop now marks a character as having unsaved changes
- adding a Location now marks a character as having unsaved changes
- +/- now appear next to Locations when they have Gear to allow them to be expanded and collapsed as desired
- Free Spirit Critter Powers are now only available for Free Spirits
- Emergent Critter Powers are now only available to Sprites and A.I.s
- Shapeshifter Critter Powers are now only available to Shapeshifters
- Select PACKS Kit window now displays Negative Qualities that are a part of the selected Kit
- Hacked software no longer adds the Copy Protection and Registration plugins
- Add Location button now repositions itself to avoid overlapping with other buttons
- corrected the logic for calculating Essence Loss and maximum Essence which was causing characters with an Infected Quality to incorrectly report spending BP on their first point of MAG and Cyberzombies from receiving the correct bonuses/penalties to their Attributes
- Initiation/Submersion Grade names now read from the language file

New Strings
- String_Varies
- String_Grade
- String_Network
- String_Group
- String_Task
- String_Ordeal

Build 207
- added support for <swimpercent /> to the Improvement Manager which improves a character's Swim speed
- added support for <flypercent /> to the Improvement Manager which improves a character's Fly speed
- added support for <flyspeed /> to the Improvement Manager which gives a character a Fly speed if they do not already have one
- fixed an issue that prevented the proper Gear Categories from being available to Armor and Career Mode
- added swimpercent information to Cyberfins and Functional Tail (Paddle)
- added swimpercent information to Power Swimming
- added flyspeed to Wingsuit Jetpack
- opening a save file with no Movement information no longer throws an error and instead reads the missing information from the Metatypes/Critters file, adds it to the character, and saves the updated file
- A.I. characters should no longer throw an error when creating or loading due to their "Special" Movement rate
- fixed an issue that caused the list of books being used to filter content in Select windows to be based on the Settings file of the first character loaded instead of the current character
- Exotic Active Skills are no longer hard-coded and have been moved to the skills.xml data file to allow custom Exotic Active Skills to be defined
- Select Side window now shows the name of the item being installed to reduce confusion, especially when adding a Cyberware Suite with multiple limbs
- added a house rule for Allow Cyberware Essence costs to be discounted (see below)
- Rating and Gear Rating on the Vehicles tab have been merged into one field since they both reflect the selected item's Rating and only one was ever used at a time
- Matrix Programs now have the Copy Protection and Registration plugins attached to them for free if Unwired is selected in the character's Book Options
- added support for Gear Locations to keep track of where stuff is stored

Allow Cyberware Essence costs to be discounted House Rule
When enabled, an Additional Discount field appears next to Essence Cost in the Select Cyberware window. This percentage is in addition to any Essence cost discounts from Grade and other Improvements. Remember that all discounts are cumulative. For example, if a Discount of 10% is selected along with the Alphaware Grade, the total Essence cost discount will be 30%: 20% from Alphaware and 10% from the selected Discount amount.

Modified Strings
- Label_SelectSide

New Strings
- Checkbox_Options_AllowCyberwareESSDiscounts
- Label_SelectCyberware_ESSDiscount
- Button_AddLocation
- String_AddLocation
- Message_DeleteGearLocation

Build 203
- added support for multipliers to the Metatypes cost Karma equal to their BP Optional Rule (default 1)
- added Limbs for Standard Characters option to pick which limbs count towards the limb count total
- average Attributes are now calculated across the chosen number of Cyberlimbs
- tagged all Skull Cyberlimbs as occupying the head limb slot
- fixed an issue that caused the Select Armor Mod window to allow Military Grade Armor Mods to be added to standard Armor
- added Swim speeds to Metahumans (see below)
- broke Movement out into separate fields for Movement, Swim, and Fly

Movement Changes
New Metahuman characters will automatically pick up their Swim speed information. If you want to apply this to saved characters, you must manually edit the save file. Open your save file in any text editor such as Notepad. Look for the tag called <movement> (it will be very close to the top). Using a Human as an example, it should read <movement>10/25</movement>. Change this to read <movement>10/25, Swim 5</movement> (you can find your Metatype's correct Swim speed below). Make sure to include the comma and spaces as shown. Save the file and you're set.
Dwarf: 4
Elf: 6
Human/Ork: 5
Troll: 7

New Strings
- Label_OtherSwim
- Label_OtherFly
- Tip_OtherSwim
- Tip_OtherFly
- Label_Options_CyberlimbCount
- String_LimbCount6
- String_LimbCount5Torso
- String_LimbCount5Skull

Build 200
- added Cloning Machine to the Special menu in Career Mode (see below)
- put Armor Encumbrance calculation back to the correct method (Helmets and Shields and SecureTech PPP System DO count towards Armor Encumbrance but do not apply to stacking)
- Metavariant Improvements are now correctly removed from a character when changing their Metatype

Cloning Machine
The Cloning Machine is only available in Career Mode and is designed to make working with multiple copies of the same grunt/fodder NPC easier (which means you can now track their individual Condition Monitors and Ammo). After selecting Cloning Machine, enter the number of clones you would like to create. A new copy of the character file is opened and a number is added to their name to make identification easier. The cloned copies break their links to the original save file so that the source file is not accidentally overwritten by any one clone, though their individual files can still be saved. It should be noted that clones are created from the save file of the currently-selected character rather than from the state of the currently selected character (meaning that unsaved changes will not be cloned).

New Strings
- String_CloningMachineNumber
- Message_CloningMachineNumberRequired
- MessageTitle_CloningMachineNumberRequired

Build 198
- Buy Ammo button is now properly disabled when non-Ammo Gear is selected in Career Mode
- Vehicles can now come pre-equipped with Weapons
- added Stoner-Ares M202 to Edgecrusher
- Skillsofts Complex Forms can now select their appropriate Program Options
- added support for Hacked Programs and Software
- added support for Gremlins to the Dice Roller window
- Attribute tooltip now shows when the Attribute is being affected by a Cyberlimb
- fixed an issue where "BP" being translated in the selected language to throw errors when adding certain Qualities in Create Mode
- Armor from Helmets and Shields and SecureTech PPP System Categories no longer count towards Armor Encumbrance
- fixed an issue that prevented Active Skills from display at the proper width in Career Mode
- clicking the Change Specialization button for an Active or Knowledge Skill now puts the focus on the Specialization field
- rejecting the Karma cost or not having enough Karma when changing an Active or Knowledge Skill Specialization now puts it back to its old value instead of erasing it entirely
- Metatype no longer inherit bonuses from their parent Metatype

New Strings
- Label_SelectGear_Hacked
- Label_DiceRoller_Gremlins
- String_CyberlimbAttributeModifier

Build 197
- Sell Item window title now populates from the selected language
- Character Name field now repositions and resizes itself to avoid overlapping with the Character Name label
- tooltips for Gear + and - buttons are now populated from the selected language
- Attribute names are now populated from the selected language
- changing the Equipped status of Armor now removes or re-adds any Improvements for the Armor and its Armor Mods and Gear
- changing the Equipped status of Armor Mods or Armor Gear now removes or re-adds any Improvements for them
- added a button to speed up the process of purchasing more Ammo of the selected type in Career Mode
- context menu for Underbarrel Weapons is now set properly when loading a saved character
- added support for adding Underbarrel Weapons to Vehicle Weapons
- loading a saved character that has joined a Group/Network is no longer asked to spend Karma on joining the group again
- controls should resize better when using a font size larger than the Windows default
- Enter and Escape keys now work in the Advanced Lifestyle window
- changed how the lists in Select Armor, Select Armor Mod, Select Weapon, Select Weapon Accessory, and Select Gear windows work (should not see any difference in how this works hopefully, but it this is the first step towards allowing data to be translated)
- Metavariants no longer inherit Qualities from their parent Metatype
- Metatypes now have their vision Qualities as free Positive Qualities

New Strings
- Tab_IncreaseLifestyleMonths
- Tab_DecreaseLifestyleMonths
- Tip_IncreaseGearQty
- Tip_DecreaseGearQty
- String_AttributeBODLong
- String_AttributeBODShort
- String_AttributeAGILong
- String_AttributeAGIShort
- String_AttributeREALong
- String_AttributeREAShort
- String_AttributeSTRLong
- String_AttributeSTRShort
- String_AttributeCHALong
- String_AttributeCHAShort
- String_AttributeINTLong
- String_AttributeINTShort
- String_AttributeLOGLong
- String_AttributeLOGShort
- String_AttributeWILLong
- String_AttributeWILShort
- String_AttributeEDGLong
- String_AttributeEDGShort
- String_AttributeMAGLong
- String_AttributeMAGShort
- String_AttributeRESLong
- String_AttributeRESShort
- String_AttributeINILong
- String_AttributeINIShort

Build 195
- Tip_OtherCMPhysical and Tip_OtherCMStun are now bound to the proper fields
- Label_DiceRoller_Result now displays for all results an intended, not just Critical Glitches
- fixed a number of text alignment issues
- buttons now resize and reposition themselves based on their string length
- String_SelectBP_BPSummary properly initialises in the selected language
- Ignore Rules checkbox now reads its tooltip from the language file
- Physical and Stun labels on the Condition Monitor tab are now translated correctly
- tooltips for the tool bar are now populated from the selected language
- tooltips for the Armor Equipped and Weapon Installed checkboxes now come from the language file
- menus are now merged properly when using the non-default language
- added support for setting markup amount when purchasing Gear in Career Mode

New Strings:
- Tip_SelectBP_IgnoreRules
- Tip_ArmorEquipped
- Tip_WeaponInstalled
- Label_SelectGear_Markup

Build 193
- corrected the tooltip information for improving Skill Groups
- corrected the tooltip information for Knowledge Skills when loading a saved character in Career Mode
- \n in language strings is now parsed properly
- Matrix Initiative on printouts now uses the character's proper Matrix Initiative and Initiative Passes
- Cyberware Plugins can now be added to Vehicle Mods that are marked to allow them (currently only Mechanical Arms)

New Strings:
- Menu_AddCyberwarePlugin
- Message_VehicleCyberwarePlugin
- String_ExpensePurchaseVehicleCyberware
- String_ExpenseSoldVehicleCyberware

Build 192
- Roll button in the Dice Roller window now reads from the language file
- clicking Remove Character in the Print Multiple window with no character selected no longer throws an error
- Build Method lists now read BP/Karma strings from the language file
- Omae login and filtering fields are now properly translated
- Select a Side window now reads from the language file
- corrected the translation tag for Impact on the Armor tab so it no longer incorrectly appears as "Ballistic Armor"
- Matrix Initiative now compares using a Commlinks total Response instead of its base Response so Custom Commlinks will now affect Matrix Initiative properly
- added missing Matrix IP information to Sim Module Cyberware
- added Join Group/Network Karma cost to Options window (default 5)
- added Leave Group/Network Karma cost to Options window (default 1)
- added support for joining and leaving Groups/Networks

New Strings:
- Button_DiceRoller_Roll
- String_Improvement_SideLeft
- String_Improvement_SideRight
- Label_SelectSide
- Label_Options_JoinGroup
- Label_Options_LeaveGroup
- Label_Group
- Label_Network
- Checkbox_JoinedGroup
- Checkbox_JoinedNetwork
- String_ExpenseJoinGroup
- String_ExpenseLeaveGroup
- String_ExpenseJoinNetwork
- String_ExpenseLeaveNetwork
- Message_ConfirmKarmaExpenseJoinGroup
- Message_ConfirmKarmaExpenseLeaveGroup
- Message_ConfirmKarmaExpenseJoinNetwork
- Message_ConfirmKarmaExpenseLeaveNetwork

Build 191
- fixed an issue that caused the Lifestyle Nuyen window to throw an error when moving a character to Career Mode

Build 190
- all language information now comes from language files which can be found in the lang directory
- attempting to bind a Power Focus in Career Mode no longer throws an error

Build 184
- corrected an issue with Spirits and Sprites that had any Attribute, Skill, or Complex Form with a Rating expression that involved division
- window contents should no longer be affected by the selected text size in Windows
- setting a Credstick's Rating to 0 no longer throws an error
- added support for specifying Program Options for Complex Forms to metatypes.xml and critters.xml
- added support for specifying a Program Category for Optional Complex Forms to metatypes.xml and critters.xml
- plugins are now saved when creating a custom Cyberware Suite

Build 182
- added support for <adeptlinguistics /> to Improvement Manager which lets a character buy Rating 1 for Language Knowledge Skills for free
- updated the SR4 character sheet to include the page breaking solution by KeyMasterOfGozer
- Armor that has a Ballistic or Impact starting with "+" no longer doubles its value if it is the only piece of Armor the character is wearing
- added support for <fullburst /> and <suppressive /> to Weapons and Weapon Mods which changes the number of rounds fired in Full Burst and Suppressive firing modes respectively
- Miniguns, High Velocity Weapons, and Weapons with the High Velocity Weapon Mod now consume their correct ammo amounts when firing in Full Burst and Suppressive firing modes
- added support for creating custom Cyberware Suites based on a character through Special > Create Cyberware Suite menu item in Create Mode (all Cyberware must be of the same Grade)
- added a house rule for No Armor Encumbrance (disabled by default)
- added a house rule to use BOD+STR as the Armor Encumbrance Threshold (disabled by default)
- selecting Free! in the Select a Quality window without having a Quality selected no longer throws an error
- fixed a logic error where Condition Monitor tooltips would only show if the total modifier was greater than zero instead of not equal to zero
- fixed a logic error where Movement Speed was only printed if the character had Movement Speed Improvements
- Armor Capacity for Armor is now calculated in the Select Armor window

Build 180
- added support for <ammocategory /> for Weapons which overrides the type of Ammo a Weapon uses (typically for Grenade Launchers that are found in the Assault Rifles category)
- marked Grenade Launchers for Assault Rifles and Battle Rifles as using Grenade Launchers Ammo (minigrenades)
- added support for <careerkarma /> requirement condition for Qualities which requires a character to have earned an amount of Career Karma before the Quality can be selected
- added Legendary Quality from Street Legends
- added support for naming Vehicles
- corrected a logic error in the Essence cost calculation for Basic Bioware when a character has both the Type O System and Biocompatibility (bioware) Qualities
- increasing Submersion Grade in Create Mode now costs the correct amount of Karma and puts the proper Grade number in the list
- added Tradition and Stream information to printouts
- Movement Speed Improvements no longer affect Fly or Swim Movement Speeds which throw errors (and shouldn't be modified)
- Vehicles now show their Sensor's Signal Rating (next to the Sensor field when a Vehicle is selected)
- added the ability to search for Weapon and Vehicles Mods in the Select Mod window
- broke Reality Amplifiers into their individual types
- Reality Amplifiers can now be added as Plugins for Commlinks

Build 177
- Drain tooltips no longer throw an error for spells that contain a formula not based on the Spell's Force
- Drain tooltips now calculate the Drain correctly in regions that use "," to separate decimal places
- added Redmond to list of specializations for Area Knowledge: Seattle
- Black Market Quality now prompts for additional information when added
- Sapient Education no longer counts towards the Positive Quality total since it is not technically a Quality in RC
- Weapons now show their total Ammo value which includes Modifications and Underbarrel Weapon adjustments on printouts
- Supernatural Toughness Adept Power has been broken out into Supernatural Toughness (Physical) and Supernaturall Toughness (Stun)
- added missing Emergency Field Dressing Gear from War!
- Chaser Autosoft can now go up to Rating 4
- added Greater Forms for Spirits from Street Magic

Build 176
- Weapon Modifications and Accessories can now be added to Underbarrel Weapons
- Vehicle Mods that come pre-installed with a Vehicle are no longer considered for Availability restrictions when marking a character as Created
- Weapon Modifications and Accessories are no longer considered for Availability restrictions when marking a character as Created

Build 175
- reducing a character's Initiate/Submersion Grade in Career Mode now reduces the Attribute's Maximum accordingly
- Skills now properly use their Skillsoft's Rating when printing
- revised Vehicle context menu so that Add Gear and Add Weapon appear in the Gear and Weapons menus respectively and is more intuitive
- added a tooltip to DV on the Spells tab which shows the base DV for the selected Spell at all of the Forces the Magician can cast the Spell at
- increasing a Skill to Rating 7 now correctly doubles the cost in Create Mode
- Foci with <selecttext /> now appear in the Focus list properly
- fixed an issue where attempting to bond a Weapon Focus in Career Mode would throw an error
- added missing Vehicles from War!
- added Grenade Plugin: Gecko from War!
- added missing Heavy Mortar and Howitzer Ammo from War!
- added range information for Heavy Mortar and Howitzer
- new Contacts are placed in the correct location when the list is scrolled
- new Enemies are placed in the correct location when the list is scrolled
- date can now be changed when editing an Expense Entry
- added support for Cyberzombies (Special > Convert to Cyberzombie)
- added an optional rule for Metatypes cost Karma equal to their BP (disabled by default) to accommodate the German books which say that Metatypes cost Karma when creating a character with Karma

Build 172
- Expense Entry Undo information is now part of the save files
- correct a logic error in Gear Availability calculations that was checking to see if it contained "+" instead of starting with "+"

Build 171
- settings are now saved to an XML file which can be used to keep application configurations identical across multiple computers (see below)
- added preferred build method (BP/Karma), Build Points, and maximum Availability to the Options window
- Choose BP Amount window now reads preferred build method, Build Points, and maximum Availability from Options and uses those as the default values in the window
- Reload button is now properly disabled when no Weapon is selected
- corrected Karma costs for improving Martial Arts in Career Mode
- SR4 character sheet now shows the Rating and selected values for Vehicle Gear
- Select Skill window now includes any appropriate Exotic Active Skills the character has already selected
- Armor now supports the <addoncategory /> tag to include Gear that is normally only available as plugins
- Ally Spirit Critter now properly uses the Attribute values from the data file instead of being limited by its Force like a traditional Spirit

Settings Files
Chances are, most people are just going to stick with the default one and modify it as needed. For those who take part in multiple games where the sourcebooks allowed and optional rules used varies, you can create additional Settings files to keep all of this information separate. To create a new Setting, copy the default.xml file in the settings directory, rename the new copy to whatever you like, then modify it using the Options window. When you create a new character, Chummer asks you which Setting you would like to use (if more than 1 file exists). The name Settings file used is saved as part of the character file. You can change the Settings file a character uses by opening the save file in a text editor and changing the <settings /> tag to match the name of the desired file. These files can be given to players to make sure that everyone has the same set of options enabled.

Build 169
- added support for <restricteditemcount /> to Improvement Manager which increase the number of items over the set Availability the character is allowed to start with
- added Max Avail field to the Select BP window which sets the maximum Availability of items a character can start the game with (only checked when a character attempts to enter Career Mode)
- added the ability to search for Qualities in the Select Quality window
- Augmented Attribute calculations now properly adhere to Improvement Precedence

Build 167
- Adept Powers that affect an Attribute can now be marked as not doubling the Power Point cost when the affected Attribute exceeds its Metatype Maximum
- Improved Reflexes Adept Powers no longer double the Power Point cost when raising REA above its Metatype Maximum

Build 166
- Spirits and Sprites now have their Bound checkbox set correctly when loading a character
- renamed Select Contact Connection Modifiers window to Advanced Contact Options
- added Free Contact checkbox to Advanced Contact Options
- clicking Cancel while selling a Weapon Accessory or Weapon Mod no longer sells the item
- Armor Mods now display their calculated Availability when applicable
- opening a linked Contact or Spirit now uses the same loading mechanism as other characters and properly sets the tab's title
- added support for adding Notes to any item by right-clicking on an item and choosing Notes from the context menu (window can be quickly closed by pressing Esc which also saves the contents)

Build 164
- added support for <damageresistance /> to Improvement Manager which grants a character additional dice for Damage Resistance Tests
- added Ballistic Armor and Impact Armor fields to the Condition Monitor tab in Career Mode
- added Dmg Resistance Pool field to the Condition Monitor tab in Career Mode which shows the total number of dice the character gets for Damage Resistance Tests
- Advanced Lifestyle Qualities are now properly cleared when moving from one Advanced Lifestyle to another in Career Mode
- Spirits and Sprites no longer have their number of services owed limited by an Active Skill in Career Mode
- Adept Powers that improve Attributes now double the Power Points cost when going over the Attribute's Metatype Maximum
- Armor now displays the selected value for its Improvement when applicable
- Armor and Armor Mods now show their name instead of internal ID when asking for values to be selected for an Improvement
- Metamagics and Echoes now show their name instead of internal ID when asking for values to be selected for an Improvement
- Mentor Spirits and Paragons now show their name instead of internal ID when asking for values to be selected for an Improvement
- Martial Arts Advantages now show their name instead of internal ID when asking for values to be selected for an Improvement
- Metatypes and Metavariants now show their name instead of internal ID when asking for values to be selected for an Improvement
- Improvement dialogues now show the name of the item adding the Improvement for clarification if it's provided
- canceling an Improvement dialogue when selecting a Mentor Spirit or Paragon now properly cancels the Quality being added
- fixed an issue where deleting the last existing Weapon Accessory on a Weapon would also delete the first Weapon Mod
- Advanced Lifestyles now print their Comforts, Entertainment, Necessities, Neighborhood, Security, and Qualities
- binding a Focus in Career Mode now creates a Karma Expense Entry instead of requiring a manual Karma Expense Entry to be made
- un-binding a Focus in Career Mode now asks for confirmation
- added ability to filter Active Skills by All, Rating > 0, and Total Rating > 0 in Career Mode
- special path characters are now ignored by Omae when attempting to save the downloaded file

Build 160
- fixed a logic error with Essence Loss and MAG/RES Attribute costs in Create Mode
- fixed an issue where deleting an Adept Power would cause all other Powers below it to be delete as well
- Metamagic and Echoes now show their sourcebook information when selected on the Initiation/Submersion tab
- Mentor Spirit and Paragon information now appear on the Spells and Spirits and Sprites and Complex Forms tabs if a Mentor Spirit or Paragon has been selected
- Armor now calculates its Armor Capacity if a value is not provided
- Advanced Lifestyles can no longer go below 0 LP which would cause the application to throw an error
- Advanced Lifestyle information is now properly cleared when selecting another Lifestyle from the list in Career Mode
- Gear now supports items having a cost of Gear Cost * X

Build 157
- losing access to the Adept Powers tab now properly clears the list of the Adept Powers
- losing access to the Spells and Spirits tab now properly clears all of the spells from the Spell list
- losing access to the Initiation tab now properly removes any Improvements from Metamagics/Echoes
- Attribute Modifiers can no longer take a character's minimum value below 1 unless they are a Critter (previously applied to anyone with access to the Critters tab)
- only installed Weapon Mods and Accessories count towards Concealability
- fixed an issue that could cause Maximum and Augmented Maximum Attribute values to display a value less than 0
- ESS Loss now decreases MAG/RES directly instead of lowering its effective value (in Create mode, this only lowers the Maximum Attribute value)
- if MAG/RES ever drop to 0 from ESS Loss from Cyberware/Bioware in Career Mode, the character suffers burnout, losing access to all of their MAG/RES abilities and Attribute-linked Skills become Knowledge Skills
- removing a Focus/Metamagic Focus from Gear properly removes the matching Bound Focus from the character
- all Critters can now add Critter Powers from the Weakness category, even if they're not usually allowed to select additional Critter Powers
- added tooltips for Augmented Attribute values to show how the Augmented value is being calculated
- Omae now displays a message if a character cannot be downloaded instead of throwing an error
- Omae now ignores special pathing characters in character names to avoid errors
- Omae window can now be resized vertically to fit more characters in the window on larger displays
- DV Improvements now affect Weapons created by Cyberware

Build 155
- added support for <avail3 /> and <avail6 /> to Gear
- revised how searching for Gear works so that only items from the selectable Categories are searched for, and works when adding plugins
- Weapon Mods now save their Rating and appear with the Mod's name when added to a Weapon
- Gear now shows its Armor Capacity instead of standard Capacity when selected in the Armor list
- Armor now adds any Armor Mods and Gear that comes with it by default
- underbarrel Weapons now have 6 slots instead of 3
- fixed an issue that prevented the Sensors category from being available to Vehicle Sensors in Career Mode
- added Group Name to the list of fields for a Contact's Connection Modifiers
- background Colour of Contacts can now be changed through the Contact's Connection Modifiers window

Build 153
- fixed an issue with the Improvement Manager that forced values to be selected after changing the Rating of an Adept Power
- character's Created status is now sent as part of their upload information for Omae
- added support for filtering characters in Career or Create Mode to Omae
- added a My Account button to Omae that appears after you are logged in which lets you add or change the email address for your account
- added support for resetting your Omae password which emails your new password (must have an email address set for your account)

Build 152
- fixed an issue that caused non-numeric Cyberware Plugin costs to throw an error when selected in the Select Cyberware window
- fixed an issue where users who were not logged into Omae could impersonate an existing user

Build 151
- Omae no longer allows blank user names or passwords
- fixed an issue that caused non-numeric Armor Mod costs to throw an error when selected after being added to a character

Build 150
- Contact Notes window can now scroll
- initial release of Omae (found in Tools > Omae) (see below)

About Omae
Omae is an online character repository where players and GMs can upload their creations to share with others who are looking for Contacts, Enemies, and Critters for their games. Anyone can download characters, but you must have a registered Omae account in order to upload characters. Registration is required so that people can see who put the effort into the character, search for other creations by that person, as well as allowing only the author to update a revised version of the character or delete it entirely. Registration is free and only asks for a user name and password. No other information is asked for or recorded. I have no use for that stuff. Password are encoded and stored in the online database. You may also choose to save your user name and password information locally so that you can log into Omae automatically when you open the window. Password are stored in an encoded format within the Windows Registry along with the other Chummer settings. When a character is downloaded, it is saved to your [Chummer path]\saves\omae directory.

Build 149
- clicking Download Updates with nothing selected in the update window now displays an error message and does not attempt to download nothing
- Select Gear window no longer disables Search when adding Gear to a Vehicle
- clicking the Delete Vehicle button without having a Vehicle selected no longer throws an error
- Attributes on the Build Point Summary tab in Create Mode has been broken out into Primary Attributes and Special Attributes to make Attribute BP totals easier to understand
- added tooltips for Primary Attributes and Special Attributes to show the BP cost for all of the character's Attributes
- canceling an Improvement dialogue when adding Gear to a Vehicle no longer causes an irremovable piece of Gear to be added
- canceling an Improvement dialogue when adding a Martial Arts Advantage no longer causes an irremovable Advantage to be added
- Contacts can now have their Connection set to 0 if this Rating is unknown
- adjusted the size of Contacts and Enemies so they no longer get a horizontal scroll bar when the list can be scrolled vertically
- Specializations no longer cause Free Knowledge Skills in Karma Create Mode to get stuck in an infinite loop while calculating totals
- 0-Rating Knowledge Skills no longer cost 2 Karma in Karma Create Mode
- Armor Mod information is now refreshed as the Rating changes
- added support for Armor Capacity
- added support for adding Gear to Armor
- Vehicle Category list is now sorted in alphabetical order

Build 147
- added support for <skillwire /> to Improvement Manager which limits the effective Rating of Skillsofts
- added appropriate <skillwire /> Improvements to Cyberware
- Complex Forms now include the name of their commonly-used Skill
- Complex Form commonly-used Skill now appears on the printout
- Gear Plugins can now have Plugins of their own, meaning that Program Options can be added to Matrix Programs attached to a Commlink
- added support for multiple-capacity Gear
- increasing an Active Skill from Rating 0 to Rating 1 in Career Mode now breaks the Skill Group
- added an option to allow Active Skills to be re-Grouped if all of their Ratings are the same (disabled by default)
- free Knowledge Skills in Karma Create Mode are now spread as evenly as possible amongst the lowest Ratings
- Vehicle Gear and Weapons are now properly exported when the Vehicle has no Vehicle Mods while creating a PACKS Kit

Build 145
- added support for <infirm /> to Improvement Manager which impacts the cost of Physical Active Skills
- passing a save file as a command line argument no longer throws an error
- Expense Entries are now printed in the correct order and date format for computers that are using a non-US date format
- re-added support for converting Qualities in saved in the old format since it seems there ae a number of character still floating around with them
- loading a character with the old Quality format immdiately saves the file with the new Quality format
- Sensitive System Negative Quality now correctly only affects the Essence cost of Cyberware

Build 142
- added support for <uncouth /> to Improvement Manager which impacts the cost of Social Active Skills
- added support for <initiation /> to Improvement Manager which adjusts a character's Initiation Grade
- added support for <submersion /> to Improvement Manager which adjusts a character's Submersion Grade
- list of Qualities in the Select a Quality window is now sorted alphabetically
- Fading Resistance total is now correctly updated when modifying an Attribute in Career Mode
- Skillsofts now affect Active Skills and Knowledge Skills (for Knowsoft/Linguasoft, you must create a Knowledge Skill with the same value you chose for the Skillsoft, such as "Spanish")
- Uncouth now properly affects the cost of Social Active Skills and locks Skill Groups that are made up of Social Active Skills
- double-clicking on a Critter Power in the Select Critter Power window now accepts the selected Critter Power as though the OK button was clicked
- list of Critter Powers that the character has is now sorted in alphabetical order
- Critters can now raise their Skill Rating to their standard maximum Rating rather than just the starting Rating
- added support for convering Mundane Critters into Mutant Critters (Special menu > Convert to Mutant Critter)
- added support for convering Mutant Critters into Toxic Critters (Special menu > Convert to Toxic Critter)
- added an option for a flat number of free Contact BP (disabled by default)
- renamed Online Help in the Help menu to Chummer Wiki
- added a checkbox to the Select a Quality window to show only Metagenetic Qualities (only appears when the character can select Metagenetic Qualities)

Build 140
- Technomancer Sprites can now have a Rating higher than 6

Build 139
- corrected the Essence cost formula for Cyberware Suites
- RES improvement button in Career Mode now considers the character's Submersion Grade (instead of Initiation Grade) to determine if it should be enabled or not

Build 138
- Qualities marked as not contributing towards the Positive/Negative Quality BP limit properly deduct their cost from the character's BP/Karma total
- Print window in Create Mode no longer prevents you from continuing to work in the main application window
- characters now remember they have a Print window open and bring it to the foreground
- Print windows now refresh automatically when they are open and a change is made to the character in Career Mode
- creating a PACKS Kit with Bioware/Cyberware no longer creates multiple copies of each item
- added a basic Dice Roller to the Tools menu
- added support for adding notes to Contacts and Enemies

Build 137
- update window now displays the changelog for the application when an application update is being downloaded
- update window now updates a File Progress progress bar to show that work is actually being done instead of appearing as though the update has stopped

Build 136
- added support for <armorencumbrancepenalty /> to Improvement Manager which adjusts the AGI and REA penalties by the number specified
- Nuyen totals are correctly updated after adding an Advanced Lifestyle
- added Expense Undo support for manually created Karma and Nuyen Expenses
- Skill Groups are disabled if you do not have access to at least one of the Group's Active Skills
- adding a Negative Quality in Career Mode now creates a Karma Expense Entry which can be undone
- added a Free! checkbox to the Select a Quality window in Career Mode which changes a Quality's cost to 0 Karma
- Metatypes with a natural Essence of 0 can now be marked as Created
- Armor Mods now create their Improvements using their selected Rating instead of Rating 1
- Armor Mods now update their Improvements when their Rating changes
- added Military-Grade Armor Enhancements from Arsenal
- Nuyen Expenses now have a % adjustment field that modifies the total value of the Expense
- when deleting Enemies in Career Mode, you can choose between removing them for free or removing them with Karma
- special Attribute-only tests (Composure, Judge Intentions, Lift/Carry, and Memory) now appear on the Other Info tab and on the character sheets
- Living Persona Attributes are now properly limited by the RES Attribute

Build 133
- Select PACKS Kit window now shows Staring Nuyen BP if a value is given
- clicking in an empty space of the Kits list in the Select PACKS Kit window no longer throws an error
- Gear plugins now have their Quantity set correctly when being added through a PAKCS Kit
- added support for Complex Form Options to PACKS
- added support for fully-defined Martial Arts to PACKS
- added support for underbarrel Weapons to PACKS
- added support for Vehicle Gear plugins to PACKS
- added support for creating custom PACKS Kits based on a character through Special > Create PACKS Kit menu item in Create Mode
- Text-Only character sheet now prints Description, Background, Concept, and Notes sections when applicable
- added Signal to the Build Nexus window
- adding a Complex Form in Career Mode now asks for confirmation
- Submersion History is now recorded properly
- Undo for Submersion Grade Karma Expenses now works properly
- Bound/Registered checkbox for Spirits/Sprites is now enabled in Career Mode
- Vehicle Mods that come with a Vehicle can now be removed
- Vehicles are no longer slowed down by the Armor they come equipped with by default (Armor Mods must exceed the Vehicle's standard Armor Rating to affect its Speed and Accel)
- Free! and Do It Yourself now show the adjusted price in the Select windows
- Enemies now allow for Connection Groups
- A.I.s now have access to all of the Unwired A.I. Qualities, including those without BP values
- unchecking Show only Qualities I can take in the Select a Quality window now works with A.I. characters
- Physical and Mental Attributes can now be raised to their total maximum (Metatype Maximum + modifiers) instead of just their Metatype Maximum in Career Mode
- Sprites now have access to the Sprites and Complex Forms tab
- Sprites can now properly set their Complex Form Ratings to match their own Rating
- individual character tabs now show just the character's name to make them easier to find

Build 130
- multiple windows now appear as a series of tabs to make finding and switching between open character easier
- Condition Monitor penalties are now applied to all Initiative scores in Career Mode
- losing access to the MAG or RES special Attributes now resets their values back to the Metatype minimum in Create Mode
- canceling an Improvement dialogue now rolls back all of the Improvements that would have been created by the selected item and prevents the triggering item from being added to the character
- added System to list of Vehicle Modifications
- Vehicles are now limited to +2 improvements to Response, System, Firewall, and Signal unless they have the Modular Electronics Vehicle Modification
- added support for <selectmartialart /> to PACKS
- added support for <lifestyles /> to PACKS

Build 128
- added support for <adeptpowerpoints /> to Improvement Manager which grants additional Power Points to Adepts/Mystic Adepts
- added Additional Power Point Metamagic to cover the optional rule for Adepts/Mystic Adepts gaining Power Points in place of a Metamagic ability
- melee Weapons no longer throw an error when selecting them
- fixed an issue that caused the application to restrict underbarrel weapons to one per character instead of one per Weapon
- Weapon Mods can now be added to Cyberweapons
- added tooltip for the Contact Connection Modifiers button
- added tooltips for the link icons for Contacts/Enemies and Spirits/Sprites
- MAG/RES are now correctly affected by ESS loss
- added support for the optional rule to limit dice pools to 20 dice or 2 x (Natural Attribute + Skill Rating), whichever is higher (disabled by default)
- added a house rule that only reduces MAG/RES maximum from ESS loss

Build 127
- Knowledge Skill list is properly populated again

Build 126
- added Expense Undo support for Nuyen: Armor Mod, Nuyen: Weapon Accessory, Nuyen: Weapon Mod, Nuyen: Vehicle Mod, Nuyen: Vehicle Gear, Nuyen: Vehicle Weapon, Nuyen: Vehicle Weapon Accessory, Nuyen: Vehicle Weapon Mod, Nuyen: Increase Lifestyle, Karma: Add Spell, Karma: Skill Specialization, Karma: Skill Group Rating, Karma: Skill Rating, Karma: Metamagic/Echo, Karma: Initiate Grade, Karma: Add Martial Art, Karma: Martial Art Rating, Karma: Martial Art Maneuver, Karma: Add Complex Form, Karma: Improve Complex Form, Karma: Add Complex Form Option, Karma: Improve Complex Form Option
- reorganised Options window into tabs so it is less cluttered
- fixed an issue that prevented Technomancers from improving their Complex Forms when the maximum Rating equaled their RES Attribute
- deleting a Complex Form Option now actually removes it from the Complex Form
- Skillsofts Complex Forms and Complex Form Options now only cost an amount of Karma equal to the Complex Form Improvement cost (default 1)
- Skillsofts Complex Forms now require the character to have the Biowire Echo
- Select Quality window now lets any Quality be selected when Ignore Rules is turned on
- selecting the Selected Vehicle item when any Vehicle has a Sensor Plugin no longer throws an error
- added support for the optional rule to ignore Armor Encumbrance when only a single piece of Armor is worn (disabled by default)
- list of sourcebooks in the Options window no longer requires the book to be selected before it can be checked/unchecked
- Update window now appears when updates are downloading and Automatic Updates are enabled so it doesn't appear as though the application has hung
- added support for changing a character's Metatype while in Create Mode (found in the Special menu)
- Free Contacts and Free Knowledge Skills options now show the proper checked status after saving options
- right-clicking on a file name in the most recently used list now makes it sticky so it always appears in the menu (right-click again to un-sticky)
- Source labels now show the full book name in a tooltip when you hover over them
- Qualities no longer add their Improvements to the character if they cannot be added because of BP/Karma limitations
- Bioware, Cyberware, Gear, Armor, and Armor Mods no longer add their Improvements to the character if they do not have enough Nuyen to purchase them in Career Mode
- Used Vehicles no longer throw an error when trying to add them to a character in regions that use "," to separate decimal places
- Condition Monitor penalties have been corrected to use the highest value, not cumulative
- Weapons now use the total ammo bonus modifier for all Mods instead of applying each bonus separately
- added support for Additional Clip adding a second clip to the Weapon
- Firing Selection Weapon Mods are now a separate item for each Mode that can be selected and add their Mode to the Weapon
- Complex Form Options have been added to printout XML
- Complex Form Options now appear on character sheets
- Text-Only character sheet now prints Complex Forms when applicable
- all Critter Powers are removed from the character if access to the Critters tab is lost
- Infected Qualities now grant access to the Critters tab and add the appropriate Critter Powers

Build 123
- added Expense Undo support for Nuyen: Armor, Nuyen: Weapon, Nuyen: Vehicle
- 2 x CHA Free Contacts Option now applies to both BP and Karma build modes
- fixed an issue that caused Free Contacts points to calculate per-contact instead of for the character as a whole
- changed Free Contacts Option to allow the multiplier value to be specified
- fixed an issue that caused precedence 0 Improvements to stack with others
- High Pain Tolerance Positive Quality no longer stacks with other Condition Monitor Threshold Improvements
- Impaired Attribute Negative Quality no longer allows EDG, MAG, or RES to be selected
- Text-Only character sheet now prints EDG with the rest of the Attributes
- Text-Only character sheet now prints Armor Mod Ratings when applicable
- character sheets no longer display Rating 1 for Adept Powers that do not have a Rating
- Advance Lifestyle Qualities list now clears when a different Advanced Lifestyle is selected
- Weapons with AP -half no longer throw an error when selected in Career Mode
- Armor Rating stacking modifiers from items like Form-Fitting Armor are now calculated separately and added to the highest Armor/Clothing Armor Ratings instead of being rolled into the highest Armor Rating

Build 121
- removed temporary support for converting Qualities from the old format to the current format
- removed the RES Attribute from A.I.
- Metatypes that have an Attribute whose maximum is 0 (typically A.I.s) can now set any other Attribute to their Metatype maximum
- Physical Attribute controls are disabled when creating an A.I.
- free Positive Quality BP and free Negative Quality BP Improvements are now correctly loaded from saved characters
- clicking on Add Metamagic/Add Echo in Career Mode when the character does not yet have an Initiate Grade no longer throws an error
- added Ruger Thunderbolt w/ Smartgun Weapon (Laser Sight version was not added since the Mod can be purchased for the same price)
- Camera, Trideo and Microphone now consume 1 slot instead of a number of slots equal to their Rating
- underbarrel Weapons now show their halved Ammo capacity when selected, not just when reloading them
- Complex Form Options now cost BP/Karma
- Complex Form Options can now be improved in Career Mode
- changing a character's RES now changes the maximum value for the Complex Form field without having to re-select a Complex Form
- MAG and RES Active Skills are now disabled when a character does not have access to those special Attributes
- Uneducated Negative Quality should now impact Skills and Skill Groups properly
- added support for selecting individual aspects of Contact Connection Modifiers
- began adding support for Expense Undo entries (see below)

Expense Undo Entries
This will be an ongoing project. By right-clicking on a Karma or Nuyen Expense, you can choose to undo the purchase. This will only be for Expenses that were created during the current session. They will not be saved with your character information, so once you have closed the character, the undo history is lost (largely to prevent undoing something done 10 game sessions ago without undoing anything else). Currently supported items - Karma: Attribute, Karma: Add Quality, Nuyen: Cyberware/Bioware, Nuyen: Gear. This only undoes the expense for the item you have selected. If you later added child items you should undo these expenses first - the undo function strictly undoes the single item that is selected, meaning anything that was added after and not undone will not be refunded. This is intended to undo your most recent few transactions only.

Build 118
- A.I.s now have their missing Rating, System, Firewall, Signal, and Response Attributes
- A.I. Condition Monitor, Matrix Initiative, and Initiative Passes are now calculated correctly
- Commlink Software Suites, Program Packages, Software Suites, and Skillsoft Clusters now have their Programs added as Gear
- added Martial Art variants from Runner's Companion
- adding missing Software from War!
- added support for Software going to Rating 10 from War!
- added support for Rating 10 Nexi Components
- Nexi Components now populate their Availability when added
- Gear marked as Free! now correctly sets the price to 0 when in Create Mode
- removed Biofeedback Filter and Program Packages from list of Complex Forms
- Vehicle Speed and Acceleration can no longer go below 0
- corrected an error where discounted Adept Powers got progressively cheaper after saving and loading
- there is now a distinction between Dice Pool modifiers and Rating modifiers for Skills with only Rating modifiers being subject to the maximum modified Rating rule
- Skill tooltips now provide a distinction between Rating modifiers and Dice Pool modifiers and report "X of Y" of the character's total Rating modifiers being used because of the maximum modified Rating rule

Build 117
- added support for <freespiritpowerpoints /> to Improvement Manager which grants additional Power Points to Free Spirit characters
- added support for Free Spirit characters (see below)
- added support for A.I. character (see below)
- added A.I. Critters from Unwired
- added Sprite Critters (big thanks to ShadowWalker for providing these)
- added support for <gears /> to critters.xml so A.I. Critters can come pre-equipped with their Programs
- Military Grade Armor now uses the proper BOD X 3 limit for Armor Encumbrance (having a single piece of Military Grade Armor equipped raises a character's Encumbrance limit, regardless of any additional Armor they may be wearing)
- Shapeshifters now have access to the Critters tab and have been given their Critter Powers (which also lets them add/remove Vulnerability and Allergy Critter Powers for their Untouched By Silver optional rule)
- Shapeshifters now have Metavariants which let them select a Metatype for their Not Quite Always Human optional rule
- Select Critter Powers window now groups Powers by Category
- unarmed damage now correctly rounds up instead of down
- added an option to allow free Knowledge Skills for characters in Karma Build Mode (disabled by default)
- added an option to allow CHA x 2 free points of Contacts for characters in Karma Build Mode (disabled by default)
- Career Mode correctly uses the Metatype's maximum Essence as the baseline for determining Essence Loss penalties
- Exotic Active Skills no longer eat up points for selecting their Specialization
- added support for <inherited /> Quality Requirement which indicates the Quality can only be gained when it is part of a Metatype
- Skill Ratings in critters.xml now support expressions

Free Spirit Characters
Magic replaces Force since they are the same Attribute for the Free Spirit. When you first create a Free Spirit character, your Attribute BP total will be very high but is technically correct. All of the character's Attribute start at 2 and have a Metatype Maximum of 2 (the Free Spirit's starting Force/Magic). This means that all of your Attribute costs are being calculated at their Metatype Maximum which adds +15BP per Attribute. (This technically breaks all of the other written rules saying only 1 Physical/Mental Attribute can be at it's Metatype Maximum.) When MAG 3 or higher is selected, this number drops back down since they are all no longer at their Metatype Maximum. (And who would play a Force 2 Free Spirit anyways?)

A.I. Characters
Resonance replaces Rating. Their free Programs can be purchased through Gear by selecting the Free! checkbox when purchasing.

Build 114
- added support for <overflow /> to the Improvement Manager which improves the number of Overflow Condition Monitor boxes the character has
- Physical Condition Monitor in Career Mode now includes boxes for Overflow
- added Overflow to the Condition Monitor on the Shadowrun 4 Character Sheet
- Other Info tab now shows a character's Career Karma (Career Mode only) and Movement
- corrected how the maximum modified Skill Rating is calculated (total maximum modified Rating = 1.5X the skill's base Rating)
- added support for the special Vintage Weapon Mod from Gun Heaven which doubles the cost of all Accessories and Modifications
- Initiation/Submersion Grades now record if a Group/Network and Ordeal/Task was used for each Grade
- added a list to the Initiation tab which shows which options were used for each Grade
- fixed an issue that caused the Weapon created by the Drone Mortar Gear to throw an error when selected or attempting to print
- Elemental Strike and Elemental Resistance Adept Powers now ask for a value to be selected
- <specificattribute /> Improvements now include support for precedence attribute which determines how they stack with other Improvements to the same Attribute (see below)

specificattribute precedence
This has been included to (and should only be used for) Cyberware, Bioware, and Powers that affect Initiative and/or Reaction which either does not allow it to stack with any other enhancement, or only certain ones. A precedence of 1 ignore all other Improvements and uses the COMBINED value of all other precedence 1 items (Wired Reflexes, Move-by-Wire, and Reaction Enhancers). A precedence of 0 ignore all other Improvements and uses the single highest precedence 0 Improvement the character has (Synaptic Booster). Short version: nothing you need to actually worry about - the necessary items have already been updated and Chummer figures out what it should use. :)

Build 112
- added a bunch of <forbidden /> elements to Qualities
- Swap Quality excludes the selected Quality from Forbidden checks which prevented a Quality from being upgraded/downgraded to a different Rating
- fixed an issue that caused Cyberware with bundled subsystems to throw an error when being added when the <bonus /> nodes between parent and child didn't match or exist
- Born Rich Positive Quality now correctly affects characters built using Karma
- removing the Born Rich Positive Quality now removes its bonus from the character when the Quality is removed
- resizing the window no longer causes the BP/Karma and Source fields on the Common tab to jump into the Quality list

Build 111
- Metavariant is once again populated
- Bioware now shows its Rating and selected values when loading a character
- added an option to include Karma and Nuyen Expenses on the character sheets (disabled by default)
- Persona Limit for Nexi can now be manually set
- added Pre-Packaged Nexi to Gear
- corrected an issue that caused custom Commlinks to limit Firewall and System options once one of them had been added to the Commlink
- added a Do It Yourself checkbox for Commlink Upgrades
- Impaired Attribute Negative Quality now decreases the Augmented Maximum value by the correct amount
- added Dissonant Echoes, Programs, and Program Options
- removed redundant Empathy Software from the Vision Enhancement Gear category and gave Vision Sensors access to the Sensors category for plugins
- Group Initiation/Network Submersion and Initiation Ordeals/Submersion Tasks can now be selected when creating a character
- added support for Group Contacts

Build 109
- Qualities now show their selected text values on the character sheets
- Martial Arts now correctly checks the BP cost of only Qualities that count towards a character's Quality BP limit
- ammo that has a Recoil modifier no longer throws an error when you attempt to reload a Weapon with it

Build 108
- corrected the Response calculation for Nexi
- adding a Quality now correctly check each Quality to see if it counts towards the BP limit, not just the Quality that is being added
- changing any of the information on the Character Info tab now causes the changes made flag to be set
- corrected the formula for determining a Starting Nuyen amount based on the Nuyen they have remaining
- Metagenetic Improvement correctly sets the character's Attribute value to its new minimum after selecting your Metatype/Metavariant
- when adding a new Quality, the free Quality BP gained through SURGE is now included when determining if you have exceeded the allowed BP amounts
- dragging and dropping a piece of Gear now properly re-creates any accessories it had

Build 106
- added support for <fresspositivequalities /> to Improvement Manager which allows a number of BP in free Positive Qualities
- added support for <fressnegativequalities /> to Improvement Manager which allows a number of BP in free Negative Qualities
- replaced the Changeling BP Adjustment Qualities with <freepositivequalities /> and <freenegativequalities /> Improvements as needed
- Enforce Skill Rating Maximum option now saves its value to the correct place instead of overwriting the value for the Skill Defaulting Includes Modifiers option
- adding Gear to a Vehicle now gives you the Free! option
- adding Nexi to a Vehicle now gives you the Free! option
- item 10 in the File menu's most recently used list now uses 0 as its mnemonic and loads correctly
- Condition Monitor penalties now affect Defaulted Active Skills when the option to include Modifiers in Defaulted Skills is diabled
- Character is now responsible for calculating its own Initiatives/Initiative Passes, Condition Monitors, and Armor Encumbrance instead of the Create and Career windows doing it
- Active and Knowledge Skills no longer show a negative number for the dice pool since they cannot go lower than 0
- added a button to the Gear tab to reduce the selected piece of Gear's Quantity by 1
- Adepts are no longer required to have a Magic Tradition selected when moving to Career Mode
- character sheet now shows the correct number for Nuyen
- dates can now be selected when creating Karma and Nuyen Rewards/Expenses
- returned Improved Physical Attribute Adept Power back to its SR4A cost since the cost Powers in the Runner's Tool Kit are apparently wrong
- re-wrote Qualities to be a class instead of a series of strings (see below)
- added support for swapping Qualities in Career Mode
- Minigrenades now add a Minigrenade Weapon instead of Grenade which have the correct Grenade Launcher ranges
- added Skillsofts and Activesofts to Vehicles where appropriate
- Gear in the Gear list can now be reorganised using drag and drop

Changes to Qualities
Qualities have undergone a complete re-write. Existing character will convert their Qualities over to the new format when they are loaded. It is recommended that you immediately save your character after opening it to keep these Quality changes. The code to convert these Qualities will be removed around June 20 (update notes will be posted to inform of the change). Qualities are now handled like other items in that they can be added/removed using the Add and Delete buttons and are listed in a single tree. The Select a Quality window by default lists only the Qualities that the character may take - a checkbox is provided to show all Qualities, regardless of qualification.

Build 103
- delete confirmation messages now confirm the type of object they are asking to delete
- Karma Expense confirmation messages now confirm the type of object they are going to affect
- Adept Powers now include support for discounts from Geasa
- fixed an issue that kept Knowledge Skills with a Rating of 0 (namely native Languages) from being printed
- added a Text-Only character sheet
- corrected Sensors for Vehicles with the Improved Sensor Array Vehicle Mod

Build 102
- changed Options to a single instance class which to speed up execution and reduces memory usage
- changed XmlManager to a single instance class to speed up execution time and reduces memory usage
- minor change to how XmlManager handles files to work with non-Windows operating systems
- validation check when moving a character to Career Mode now checks that a Tradition or Stream has been selected if MAG or RES Attributes are enabled
- passing a save file as a command line argument now opens the save file in the correct mode instead of forcing it to Create Mode
- corrected the number of extra Matrix IPs that Advanced Overclocking grants to 1 since it stacks with Overclocking
- fixed an issue that caused non-Clothing Armor with a +X Armor Rating to counts its bonus twice
- Karma and Nuyen Expenses can now be renamed by double-clicking on an Expense Entry
- Advanced Lifestyles now have Starting Nuyen information populated when they are added to the character based on their LP cost (not including Qualities)
- characters that do not have a Lifestyle when attempting to enter Career Mode are given the Street Lifestyle
- added an option to include Modifiers in Skills even when Defaulting (disabled by default)
- added an option to change the amount of Nuyen gained per BP (default 5000)
- added an option to enforce the maximum modified rating for Skills (enabled by default)
- added an option to confirm Karma Expenses (enabled by default)
- added an option to set the Karma cost for additional Metamagics/Echoes
- added support for purchasing additional Metamagics/Echoes with Karma
- updated the Game Master Summary sheet to put all combat-relevant information together
- Complex Forms now support Program Options (thanks for ShadowWalker for getting all of the data entered)
- added Signal, Response, and Firewall Vehicle Mods (thanks for ShadowWalker for getting those entered as well)
- added buttons to spend and regain Edge to the Condition Monitors tab in Career Mode
- Adept Powers with a Quality requirement now enforce them
- added Custom Commlink and Custom Commlink OS items to Commlinks and Commlink Operating Systems in Gear which let you assemble custom Commlinks
- added support for Used Vehicles
- Vehicles can now have any Gear added to them (Add Sensor and Add Ammunition have all been rolled into this)
- Vehicles now come pre-equipped with non-Weapon Gear
- added appropriate ECCM and Sensors to Vehicles
- added Minigrenades to Gear
- Grenade Launchers now use Minigrenades as Ammo in Career Mode
- adding missing Range information for Battle Rifles
- added support for Weapon Concealability
- added Weapon Concealability information to Weapons
- Tradition and Stream are now drop down lists in Career Mode to allow characters to change their Tradition/Stream during play or select a new Tradition/Stream because of a Latent Quality
- Technomancers no longer benefit from Gear-based Matrix Initiative Pass modifiers (Sim Modules)
- added support for Nexi

Build 98
- put Improved Reflexes Adept Power costs to their SR4A values which have been confirmed as being the correct values by the SR product line manager
- applied Street Magic errata to Traditions
- applied Arsenal errata to Martial Arts
- removed Deformity Qualities (10 BP - 20 BP) which should not have existed
- corrected duplicate categories of Weapons (should have been their range instead of a duplicate category)
- corrected reach for Rock Lizard
- added Elemental Attack (Fire) for Scintillant Albatross
- added Biomonitor to Armor Mods
- removed Agent and IC Complex Forms
- changed Chatty Positive Quality BP cost back to 10 as per Unwired errata
- corrected BP cost of Vomeronasal Organ
- Weapons installed on Weapon Mounts that are a part of a Vehicle's base configuration now count towards its total cost
- Technomancer Stream field is properly populated after loading a character
- learning a new Complex Form in Career Mode now creates a Karma Expense
- Karma and Nuyen Expense Entries no longer throw an error when the computer's date setting are not set to en-US
- selecting a piece of Cyberware/Bioware as Free in Career Mode is now actually free
- fixed the anchoring for the splitter panels on the Skills tab in Career Mode
- Ignore Character Rules no longer prevents the Starting Nuyen window from appearing when moving a character to Career Mode
- saving a new character that is marked to move to Career Mode no longer causes the character to be opened twice after saving

Build 97
- Karma cost for Submersion is now based on the current Submersion Rating instead of Initiate Rating
- Karma discount for Submersion is now based on the Submersion cost instead of Initiation cost
- Cyberware/Bioware is no longer believed to be free when the Free checkbox is hidden
- added an option to base a Spirit's maximum Force on the character's total MAG Attribute for Mystic Adepts which is disabled by default
- Camera Upgrade Weapon Mods no longer consume Weapon Mod Slots

Build 96
- added support for <selectparagon /> to Improvement Manager which allows a character to select a Paragon
- Sprite list now populates based on the selected Stream in the same was a Spirits and Magic Traditions (big thanks to ShadowWalker for providing the Streams/Sprites list)
- added support for Paragons (another big thanks to ShadowWalker for providing the list of Paragons)
- added Clean Car Coating to Vehicle Mods which was missing its information in the Spy Games book
- added support for multiple custom data files of the same type (see below)
- Genetic Heritage now shows the Free item for any Genetech selected, not just Trangenics
- Nuyen BP is now correctly populated when loading a character that has spent more than 50 BP on Nuyen
- moved the Advanced Complex Forms from Unwired out of the Autosoft category and into the Advanced category
- corrected the Shield Complex Form to be marked as allowed for Complex Forms
- adding a Weapon Accessory to a Weapon with a name no longer throws an error
- Extended Clip Weapon Mods now affect the Weapon's Ammo Capacity
- corrected an issue that prevented Vehicle Sensors from only being able to add Sensor plugins
- adding missing Sensor Software from Arsenal
- all items in programs.xml can now be taken as Complex Forms
- added Skillsofts, ARE Software, Sensor Software, and Tactical AR Software to Complex Forms
- Complex Forms now save/load source book and page number
- added support for Technomancer Streams
- only worn Armor now counts towards Armor Encumbrance
- maximum Force of a Sprite during character creation is properly set
- loading a character with RES higher than 6 and a Sprite during character creation no longer throws an error
- added Critters from Parazoology
- added a splitter to the Skills tab to allow the Active Skills and Knowledge Skills sections to be resized as needed
- added a splitter to the Common tab to allow the Contacts and Enemies sections to be resized as needed
- changed the colour of the splitter bar on the Karma and Nuyen tab to make it noticeable
- added missing Barrel Extension Weapon Mod to Ares Desert Strike
- Vehicle Weapon Mounts have their context menu restored when loading a saved file
- Weapon Mounts that come as part of a Vehicle now have their context menu attached
- added support for Group Intiation/Network Submersion and Initiation Ordeal/Submersion Tasks to Career Mode to discount the Karma cost of Initiation/Submersion
- added missing Gear from Unwired
- added missing Drones from Unwired
- moved helmets and shields out of Armor Mods and into the Helmets and Shields Armor Category
- fixed an issue that caused the maximum Rating for Vehicle Mods to be set to the Rating that was selected when the Mod was first added
- Condition Monitors on the printout are now correctly calculated based on the total value of the Attributes
- Skill Groups in Career Mode can now be raised above 4 without throwing an error

Support for Multiple Custom Data Files
Rather than making people merge multiple XML documents on their own any time someone makes a change to a custom file, Chummer now supports multiple custom data files for each source. Custom files must start with "custom" and end with "_[filename.xml]". Using books.xml as an example, "custom_books.xml", "custom_Nebular_books.xml", and "custom_ThatGuy_books.xml" are all valid names. The base file (books.xml) is loaded first, then the contents of the other files are merged in one-by-one.

Build 91
- Drain Value for a Tradition now uses the total value of the Attribute instead of its base value
- Karma and Nuyen Expenses in Career Mode are now properly sorted in reverse chronological order
- Vehicles that should have additional slots now have them included in their slots total
- Adapsin now has its own set of Cyberware Grades
- added Skinlink as a Bodyware so it can be added as a plugin to pieces of Cyberware
- Genetic Heritage Positive Quality now affects Nuyen cost instead of Essence cost
- Bioware cost multipliers are now correctly set before being given to the Select Bioware window so prices should now be accurate when these modifiers exist
- added missing Shield, Simrig, and Smartlink Complex Forms
- only Weapon Mods marked as Installed that are not included with the Weapon consume Mod Slots
- added support for Underbarrel Weapons
- Armor from Adept Powers no longer count towards Armor Encumbrance in Career Mode
- Weapon Damage should no longer appear as "NaN" if it is a non-numeric value

Build 89
- clicking Add Metamagic/Add Echo when a character has not Initiation Grade no longer causes an error
- adding a Spirit when creating a character with Karma whose MAG is above 6 no longer causes an error
- Sprites now have their maximum Rating set properly when loading a saved character in Career Mode
- Active Skills no longer show the Active Skill Modifiers in their tool tip if the Active Skill is being Defaulted to prevent confusion
- corrected an issue with Active Skills that caused the Aptitude and Incompetent Qualities to compound the maximum Skill Rating each time the character was saved
- selected values for Qualities are now properly re-populated when the character is loaded so that removing the Quality now also resets the Quality's text

Build 88
- added support for <selectside /> to Improvement Manager which allows a character to select which side of the body a piece of Cyberware is implanted on
- Critter Power list is now sorted in alphabetical order
- Spirits can now be linked to save files in the same way as Contacts and Enemies
- fixed an error that cause improving an Active Skill that is a part of a Skill Group to not properly remove the remaining Active Skills from the Group
- the 10 most recently opened/saved character files are now displayed in the File menu
- adding a Spirit after improving your MAG through Initiation no longer causes an error
- Spirits can have a Force up to twice the character's MAG Attribute in Career Mode
- printout now shows the correct Essence value for a character when they have both Cyberware and Bioware
- total remaining ESS and total value for Attributes and Skills have been added to the character save to make importing Chummer files with external applications easier
- added an option for automatic updates which is enabled by default
- adding an Enemy in Career Mode no longer attempts to check how many BP/Karma have been spent on Negative Qualities and cause an error
- Ignore Rules option should now ignore all character creation rules and limitations
- Metamagic now supports requirements in the same way as Echoes
- Karma cost for Knowledge Skills in Build Mode is now calculated correctly
- Armor from Adept Powers no longer count towards Armor Encumbrance since they are considered to be a magical source
- fixed an issue that caused character to become unable to select a Skill or Attribute for Adept Powers and Qualities after improving an Adept Power's Rating
- removed the Category restriction on Cyberware plugins so things like Datajacks can be added to Cyberlimbs
- added Spoof Chip to the General Category in gear.xml
- Gear Rating on the Gear tab is now a read-only field in Career Mode
- added support for naming Weapons
- added Cyberware to the list of Weapon Categories in the Select a Weapon Category window so ammo can be used by Cyberware Weapons
- added the ability to mark Karma Gained as a Refund which will not count towards the character's Career Karma
- Injection Ammunition and chemical weapons can now accept Drugs/Toxins/Chemicals plugins as appropriate
- Vehicle and Drone Sensors can now accept Audio and Visual Enhancements and Accessories as plugins
- Street Cred, Notoriety, and Public Awareness can now be set on the Character Info tab in Career Mode

Build 86
- Weapon Mods and Accessories can now be removed from Vehicle Weapons

Build 85
- added support for <movementpercent /> to the Improvement Manager which improves a character's Movement speed
- additional support for Critters
- all Critters from Running Wild and SR4A are now entered
- Personalized Grip Weapon Mod now provides its RC bonus
- Unseen Hands Adept Power now applies its bonus to the Stealth Skill Group
- Unseen Hands Adept Power now has levels enabled
- Celerity Positive Quality now provides its Movement bonus
- Condition Monitors now correctly calculate based on the Attribute's total value and not just its augmented value
- number of Spells, Spirits, Complex Forms, and Sprites a character can have is no longer capped in Career Mode
- RES now properly limits the maximum Rating for Complex Forms

Build 84
- added Movement values to Metatypes (this will only be applied to new characters)
- added Movement to character sheets
- maximum MAG and RES are now based on the Metatype's maximum ESS instead of 6
- added support for Critters

Build 82
- added AP, RC, and Damage information for Ammunition in gear.xml
- loading a Weapon with Ammunition now updates the Weapon's AP, RC, and Damage by applying the Ammunition's properties to it (Ammunition needs to be removed and re-added to existing characters)
- creating a new character using a Metavariant that comes with Negative Qualities no longer throws an error

Build 81
- added support for <selectspell /> to Improvement Manager which asks the character to select a Spell
- added Revision History to the Help menu to view the revision history of the application
- added Spells, Gear, Traditions, and Powers from Digital Grimoire
- added Empathy Software and Emotitoys from Arsenal
- added Lifestyle Drones from Runner's Companion
- broke Counterspelling, Spellcasting, and Sustaining Foci into multiple items for each Spell Category
- Combat, Detection, Health, Illusion, and Manipulation Spell Formulae now ask for a Spell to be selected
- window contents immediately resize when the Create and Career windows open to accommodate smaller screen sizes and eliminate the need for manually resizing the window to trigger this
- loading a character with Qualities gained through a Metatype no longer cause the application to complain about spending too much on Positive/Negative Qualities
- Active and Knowledge Skills are no longer limited by the character creation rules in Career Mode
- adding Enemies during Career Mode no longer attempts to check that you are within Negative Quality BP limits
- Magic Traditions list now filters on source book

Build 79
- Vehicles now have a Condition Monitor in Career Mode
- Burst Fire Mode no longer allows Full Bursts since this requires Full Auto Mode
- Vehicle Weapons now limit the Firing Modes they can used based on the Weapon's Firing Modes
- Vehicle Weapons now show their correct Ammo Source in Career Mode
- total number of Drain Resistance dice now appears next to the Drain Attributes on the Spells and Spirits tab
- Initiative and Initiative Passes now show both their base and Augmented values in the same way as the character sheet
- Weapon Ranges are now displayed on the Weapons and Vehicles tabs when a Weapon is selected (Vehicle Weapons in Career Mode only)
- Critical Strike Adept Power now increases Unarmed Damage
- Killing Hands Adept Power now changes the character's Unarmed Damage to Physical
- Kinesics Adept Power now improves Social Active Skills
- corrected Natural Immunity and Mystic Armor Adept Powers (Natural Immunity had Mystic Armor's Armor bonus by mistake)

Build 78
- added support for <sensitivesystem /> to Improvement Manager since Sensitive System explicity doubles the final Essence cost rather than applying a +100% cost modifier
- Essence modifiers are now added together to determine a total percentage which is then deducted from an item's Essence cost
- linked Contacts and Enemies now open in their correct mode (either Build or Career)
- clicking Add & More when adding a Weapon Mod to a standard Weapon now correctly goes through the process again instead of trying add a Mod to a Vehicle Weapon
- PACKS Kits now support the new Exotic Skill setup
- updated Exotic PACKS Kits to include all Exotic Skills
- Essence Loss now correctly impacts MAG and RES
- added an option to support the More Lethal Gameplay optional rule (off by default)
- added support for Weapon Ranges
- added support for SoftWeave Armor Mod
- resizing the window no longer causes the Notes field on the Character Info tab to slide behind other fields
- opening the Metamagic window as a non-Technomancer no longer causes an error
- Armor Mods with no Rating no longer have the Rating field enabled
- Weapon Mods and Accessories that come with a Weapon can now be removed
- removed Weapon Accessory Mount tracking since Accessories can be swapped and removed during play and places too much restriction on Accessory selection
- Melee Weapons now show the damage they will do and their full Reach based on the character's Attributes in the Select a Weapon window
- added an Installed option for Weapon Mods and Accessories to show that they are currently in use on the Weapon and are contributing to the Weapon's stats
- re-wrote how Weapon RC is calculated (see below)
- fixed an issue that could cause data and character sheet files to be saved to the wrong location during an update
- added a Condition Monitor tab in Career Mode which records the character's Condition Monitors and applies penalties to Skills

Weapon Recoil Changes
Since Weapons can now have their Mods and Accessories added and removed, the Weapon's RC now shows what it is with the items currently attached to it. When selecting a Weapon, the Select a Weapon window may show the lower RC number as being slightly different than it appears in the source book, however the number IS CORRECT since it comes with all of the attachments already installed. This happens because in SR4A, some Stocks were removable and some were not. With the addition of the Stock Accessory in Arsenal, they all effectively became removable items.

Build 75
- Power Level for Mystic Adepts is now correctly tied to their total MAG Attribute and not just the MAG assigned to their Adept Powers
- Search in the Select a Weapon window no longer lets you add Gear Weapons (such as Grenades) since these must be added through the Gear tab to work properly
- added support for Advanced Lifestyles
- added support for Magic Traditions
- removed Exotic Active Skills from skills.xml
- Exotic Skills are now added by clicking the Add Exotic Skill button on the Skills tab since multiple copies of the Skill can exist for a character
- added fields to record Alias and Player Name on the Character Info tab

Build 74
- Adept Powers now save the correct Power Point cost in regions that use "," to separate decimal places
- added an option to include Active Skills with a Rating of 0 on the character sheet (on by default)
- Datasoft, Mapsoft, and Tutorsoft now ask for specific values
- removed Fomori's Dermal Armor bonus
- saving a character as Created no longer causes the Save and Print toolbar icons to disappear
- Total Karma is now calculated and displayed on the character sheet
- when buying items, they can now be marked as free which will add the item to the character without deducting from Nuyen

Build 73
- Active and Knowledge Skill Specializations no longer become disabled after they lose focus in Create Mode

Build 72
- added Career Mode which lets you maintain a character through their career (see below)
- canceling a dialogue after selecting a Quality no longer adds the Quality to the character
- opening multiple characters no longer causes invalid object references which can come up after selecting items
- Spells are now grouped by Category on the Spells and Spirits tab
- Services Owed by Spirit and Sprites are automatically corrected if a character's Summoning or Compiling Active Skill is lowered
- Qualities that can be taken multiple times now display the correct Karma cost when building a character with Karma
- Quantity can now be selected in the Select Gear window
- PACKS Kits now support adding Gear to Vehicles
- adding Ammunition of the same type for the same Weapon Category now stacks instead of creating a new item
- Ammunition can now be added directly to Vehicles
- Martial Art Maneuvers names are now displayed correct after being added to the character

Career Mode
Once your character is ready to run, you can put them into Career Mode. Career Mode lets you maintain your character using Karma throughout their running career. Career Mode lets you keep track of your Karma and Nuyen expenses, buy and sell Gear, and even keep track of Ammo in each Weapon. To put your character in Career Mode, go to the Character Info tab, check the Mark character as Created box, then click Save. The save process makes sure that your character meets all BP/Karma and Nuyen total rules before saving. Once the character has been saved, they are re-opened in Career Mode. Once a character has been put into Career Mode, you cannot go back to Build Mode.

Build 69
- File > Open now allows multiple characters to be opened at once
- Armor Mods now correctly update the character's remaining Nuyen amount as its Rating is changed
- Select Cyberware window now remembers the last Grade that was selected
- Gear with a quantity added from a PACKS Kit now displays its quantity information in its name immediately instead of after it is selected for the first time
- added support for Knowledge Skills to PACKS

Build 68
- fixed a critical issue that prevented the Select Spell window from loading Spells
- selecting Ammo after another piece of Gear has been selected no longer causes the Ammo's Quantity to be reset to 10
- added support for Limited Spells

Build 67
- added support for <basicbiowareessencecost /> to the Improvement Manager which adjusts the Essence cost of Basic Bioware only
- added support for <transgenicsgenetechesscost /> to the Improvement Manager which adjusts the Essence cost of Genetech: Transgenetics Bioware only
- corrected the Essence cost calculation for Cyberware and Bioware when multiple Essence cost Improvements are present
- pressing Esc in the Select a PACKS Kit window now cancels
- Rating of Armor Modifications can now be changed after they're added to Armor
- items now display their Quantity and Rating in their names in lists when applicable
- mugshots on character sheets should now render on machines that do not have Internet Explorer 9 installed
- added missing Capacity to Audio Enhancements and Vision Enhancements
- corrected names of Spells in PACKS Kits
- source book filtering now uses exact matches on codes
- Armor Mods are now filtered by source book
- Weapon Accessories are now filtered by source book
- Weapon Mod list works again
- adding a PACKS Kit now makes sure the Rating for a Skill or Skill Group does not exceed the maximum value and throw an error
- Select a PACKS Kit window now remembers the last selected category
- Select a PACKS Kit now only adds Spells that the character does not already have
- PACKS now supports Spirits
- PACKS Kit correctly set extra item information instead of prompting for a value to be selected when applicable
- added a check box to the Select Bioware window to mark an item as free to handle Genetic Heritage's free item (only appears when a Genetech: Transgenics item is selected and the character has the Genetic Heritage Positive Quality)
- Options window now opens in the same position instead of in a random position so the OK button is always accessible
- Select Lifestyle and the Lifestyle tab now show the Starting Nuyen amount for the selected Lifestyle

Build 66
- Armor and ArmorMods can now create Improvements
- Weapons now correctly ignore the cost of Weapon Modifications that are included in their base configuration
- fixed a bug that prevented Cyberware from adding plugins that come with it
- Attributes display in the Select PACKS Kit window now automatically adjust for the character's Metatype
- both character sheets now work for printing both single and multiple characters
- added Vehicles from This Old Drone
- added Vehicles from MilSpechTech
- added Weapons from MilSpechTech
- added Spell, Powers, Echoes, Armor Mods, Weapons, Ammunition, Gear, Vehicle Weapons, Vehicle Mods, and Vehicles from War!
- added Gear, Armor, and Weapons from Attitude
- added the missing extra slots to the Thundercloud Contrail, Hyundai Shin-Hyung, and Cascade Skraacha
- added Qualities and Powers from The Way of the Adept

Build 64
- added PACKS content viewer
- Add & More button in PACKS window now works

Build 63
- rewrote all object creation code so that they're entirely responsible for creating themselves and all child objects
- moved Add Cyberware Suite to the new Special menu
- added support for PACKS from the Runner's Toolkit which can be found in the Special menu
- Form-Fitting is no longer considered when looking for the highest Armor Rating and correctly stacks with the highest worn Armor Ratings
- Weapon Accessories that come with Weapons are no longer calculated into the Weapon's RC since these are already factored into the base Weapon's stats
- Skills now have enough room to display their total Rating and Specialization Rating without overlapping the Specialization field
- changing the Rating for Gear now properly update the character information and Nuyen remaining
- character sheet no longer specifies an image type to hopefully allow any mugshot image format to be displayed properly
- Cyberware/Bioware Essence Cost Multipliers are now stack correctly
- Attributes are now responsible for managing their resptive Cyberlimb Enhancements which fixes the incorrect Armor Encumbrance and a high BOD through Cyberlimb Enhancements bug
- added Programs from Unwired
- added missing bonus for Racing Tires
- Matrix Programs can now be added as standard Gear instead of just plugins again
- Matrix Programs are listed separately after the last Commlink on the character sheet
- Vehicle Mod Accel Bonus now supports +X/+Y add to Accel
- Credsticks now have a maximum Rating of 1,000,000 to represent the amount they hold
- removed under barrel mounts for Pistols
- Vehicle Sensor and Sensor Plugins can now be deleted
- adding and removing Sensor Plugins, Weapons, Weapon Accessories, and Weapon Mods to a Vehicle now immediately update the character's remaining Nuyen amount

Build 61
- added <biowareessmultiplier /> support to the Improvement Manager which multiplies the ESS cost of Bioware (Genetech is exempt from this bonus)
- added <genetechcostmultiplier /> support to the Improvement Manager which multiplies the Nuyen cost of Genetech
- Spirits and Sprites now have their Force/Rating and Bound/Registered properties
- character sheets now display the correct Spirits and Sprites information
- Clothing Armor Ratings are now only applied if they are marked as Equipped
- Form-Fitting Armor now properly stacks with other worn Armor
- added missing Qualities from Augmentation
- corrected the name for Adapsin
- added missing bonus for Adapsin
- added Bulk Modification plugin for Cyberlimbs
- added Optimized Cyberlimb plugins for Cyberlimbs
- Weapon Accessories and Modifications with a value of Weapon Cost no longer cause an error when selected in the Weapon list
- Vehicle Weapon Accessories and Modifications with a value of Weapon Cost no longer cause an error when selected in the Vehicle list
- added support for Cyberware Suites

Build 60
- Gear now calculates and displays its Capacity and Capacity Remaining
- Cyberware plugins that are added when selecting a base item now have their category populated
- added the ability to search for Cyberware/Bioware in the Select Cyberware/Bioware window
- added the ability to search for Armor in the Select Armor window
- fiexd a bug that prevented Metavariants from receiving their Qualities when creating a new character
- Metavariants now only cost the Metavariant BP, not Metatype BP + Metavariant BP
- clicking Add & More when adding Bioware now correctly opens up Bioware instead of Cyberware
- fixed a bug that cause Gear plugins to be limited to a Rating of 1
- Initiation and Submersion information now appear on the character sheet when applicable
- added Spare Clip to the Ammunition Category in Gear so that multiple clips can be purchased
- Vehicle Mods that affect Acceleration no longer cause an error
- all Cyberlimb Armor is now added to the character's total Armor Ratings instead of just using the highest valued Armor plugin
- Cyberlimb Attributes are now factored into the character's Augmented Attributes totals
- Cyberlimbs now show their Attribute values on the character sheet
- Complex Forms now appear on the character sheet
- clicking OK in the Select Metamagic window no longer causes an error
- Add & More button in the Select Metamagic window now works
- Select windows now only load their data once instead of each time it needs to look at something which should slightly improve performance and cut down on disk reads
- Skills now show the Specialization dice total in the application and not just on the character sheet
- attempting to add Enemies while building a character with Karma now longer causes an error
- Sensors can now be added to Vehicles
- Weapons now show the number of Slots they have remaining
- selecting a Weapon Accessory or Modification now shows its information
- Vehicle Weapons now show the number of Slots they have remaining
- selecting a Vehicle Weapon Accessory or Modification now shows its information
- added Print Multiple to the file menu which allows Game Masters to print multiple characters off in a summary format
- added Game Master Summary printout sheet which displays a summary version of selected characters

Build 57
- added support for Initiation and Submersion (only enabled when bulding with Karma since these require Karma to select)
- added support for <livingpersona /> to the Improvement Manager which adjust a Living Persona's Attributes
- corrected the Improved Attribute Adept Power's bonus
- Attributes are now capped at the Metatype's Augmented Maximum with any modifiers to that value instead of the base Metatype Augmented Maximum
- added Print to the File menu
- character sheet now includes Description, Background, and Concept if they were filled in on the Character Info tab
- Qualities now display their sourcebook and page number on the character sheet
- Essence is now correctly calculated with the the higher of Cyberware and Bioware deducting the full amount and the lesser only deducting half
- corrected the Essence cost for Cybereyes Rating 4
- removed the empty Edit menu which restores the ability to Cut, Copy, Paste, and Undo in a text field
- Martial Arts cost now calculates correctly when building a character with Karma
- added support for FixedValue to be speicifed for Cyberware Capacity, Avail, and Cost which allows it to use values that do not follow a standard formula
- merged Cybereyes Basic System, Eyeband, Single Cybereye, Cyberears, Dermal Sheath, Move-by-Wire, Wired Reflexes, and Stirrup Interface into a single pieces of Cyberware instead one for each Rating
- removed the Martial Arts Positive Quality and made the Martial Arts tab always visible
- total cost for each piece of Cyberware now correctly ignores free plugins and deducts the right amount from character's Nuyen total
- add Custom Placeholder to gear.xml to act as placeholders
- Adept Power Points Remaining text has been changed to match the format for Cyberware Capacity Remaining to make it easier to understand
- character sheet now includes Lifestyles

Build 55
- Metagenetic Improvement Positive Quality now correctly increase the selected Attribute's minimum value by 1
- removed the <aug /> tag from Genetic Optimization since the Augmented Maximum is now correctly calculated on its own
- Cyberware and Bioware now write their page information to the printout
- loading a character with a Commlink Upgrade or Commlink Operating System Upgrade no longer causes the load to fail
- number of bonded Foci is now limited to the character's MAG Attribute value
- Ignore Rules character option now lets any number of Active and Knowledge Skills be at Rating 5 or higher
- Ignore Rules character option now raises the Skill Group Rating maximum to 6
- Attribute values are now easier to read: number beside the numeric field now shows the total Augmented value (if any) while Metatype Minimum / Maximum (Augmented Maximum) have been pushed to the side
- added support for <print /> to qualities.xml which, when set to "no", suppresses the Quality from being printed
- added support for <forcecheck /> to qualities.xml which forcefully selects additional Qualities when the Quality in question is selected
- put SURGE Quality BP cost back to standard value and added Positive and Negative Qualities to compensate for the BP spent when selecting the Qualities SURGE requires
- Save As now pre-populates the file name if one is available
- moved Bonded Foci list to the Gear tab
- Bonded Foci list is now usable by anyone with a MAG Attribute

Build 54
- fixed a critical issue that caused non-Human Metatypes to reset some of their Atrribute scores when loading a save file
- added ability to build characters using Karma instead of Build Points (this is selected in the same window where you normally select your BP amount)
- added Karma cost options to Options window to override the default values

Build 53
- added <initiative /> support to the Improvement Manager which adjusts the character's Initiative
- added <min /> support to <selectattribute /> and <specificattribute /> which adjust an Attribute's Minimum value
- added support for <contributetolimit /> to qualities.xml which marks a Quality as not counting towards the BP limit for Positive or Negative Qualities
- added <qualities /> support to metatypes.xml
- moved <uneducated /> support to the Improvement Manager
- <initiativepass /> now defines it own unique group in the Improvement Manager, meaning only the highest single <initiativepass /> Improvement is used as defined by the game rules
- restructured the <forbidden /> element in qualities.xml to have work in the same way at <required />
- sourcebook and page information is now shown in all Select windows and when items are selected in lists
- character mugshots can now be added on the Character Info tab
- added a notes field to the Character info tab to store notes about the character, gear, and any other desired information
- added missing bonus information to Genetic Optimization Genetech
- Bioware now correctly identifies itself as Bioware in the Improvement Manager again
- Technomancer Living Persona "Commlink" now appears in the Commlink section of the printout
- Technomancer Matrix Initiative and Matrix Initiative Passes are now calculated 
- corrected Metatype minimum MAG and RES values to 1 so that taking Qualities that grant these Attributes do not also cost 10 Attribute BP
- Attribute Augmented Maximum values are now automatically calculated based on the Attribute's total Maximum value plus any bonuses, removing the need to specify <aug /> for the <specificattribute /> bonus tag which was technically incorrect and could lead to inaccurate Maximum Augmented totals
- added Category filter to the Select Metatype window
- added Sapient Critter and Shapeshifter Metatypes
- updated BP cost of SURGE Qualities to compensate for the BP expendatures for their "free" Positive and Negative Qualities
- Qualities that do not count towards the Positive or Negative Quality BP limit are coloured dark red
- added Drake and Infected Positive and Negative Qualities

Build 51
- added <weaponcategorydv /> support to the Improvement Manager which adjusts the Damage of all Weapons in a Category
- added <cyberwareessmultiplier /> support to the Improvement Manager which multiplies the ESS cost of Cyberware
- added <selectmentorspirit /> support to the Improvement Manager which prompts for a Mentor Spirit and applies its bonuses
- moved <addattribute /> support to the Improvement Manager so anything can add MAG or RES to a character
- moved <enabletab /> support to the Improvement Manager so anything can enable the special ability tabs for a character
- added "limittoskill" support to <selectskill /> which limits the Skill list to only the Skills specified
- added "excludeattribute" support to <selectattribute /> which excludes the listed Attributes from the Select Attribute window
- EDG, MAG, and RES are no long subject to the one Physical or Mental Attribute at maximum rule
- Lucky Positive Quality now affects EDG
- EDG cannot be the selected Attribute for the Exceptional Attribute Positive Quality
- Uneducated Negative Quality now prevents characters from putting BP into Technical Active Skills
- Uneducated Negative Quality now removes access to Academic and Profesionally Knowledge Skills
- added support for Martial Arts
- added support for Mentor Spirits
- added support for Bonded Foci
- Select windows with Search now remember the Category of the item selected if a Search was performed
- marked Rigger Adaptation and Weapon Mount (Normal, External, Fixed, Manual) Vehicle Mods as being from SR4
- areas expand and contract with window size to play nicely in lower resolutions and maximized windows
- adding an Enemy now updates the BP totals immeidately
- Add Enemy now checks to make sure adding a new Enemy will not take you over the -35 BP for Qualities or -25 BP for Enemies limits
- added Vehicle Weapons and Vehicle Missiles from Arsenal
- Language Knowledge Skills are now correctly linked to INT instead of LOG
- added support for Knowledge Skills to skills.xml (big thanks to whatevs for providing the content for it and pointing me in the right direction)
- appropriate pieces of Arsenal Clothing now stack with each other for determining total Armor Ratings
- Form-Fitting Armor now stacks
- armors that start with "Form-Fitting" only contributes half of its values towards Armor Encumbrance
- corrected an error that occured when selecting Adept Powers that affect an Active Skill
- fixed an issue where Cyberware/Bioware with Ratings was calcuating ESS cost incorrectly in regions that use something other than "." to separate decimal places
- added page number references to all item entries
- page number is now shown on the character sheet (applies to items added to a character after this update)
- added "Character Information" tab to enter general character information such as sex, age, height, weight, etc.
- added general character information to character sheet
- Nuyen amounts up to 999,999,999 are now properly formatted
- new Knowledge Skills are placed in the correct location when the list is scrolled
- added Essence and Nuyen Remaining information to the status bar
- Gear can now have multiple <addoncategory /> entries
- moved Sim Modules into their own Gear Category which can only be added to Commlinks and other devices that explicity refer to them in <addoncategory />
- Matrix Programs can now only be added to Commlinks and other devices that explicity refer to them in <addoncategory />
- Commlink Operating Systems can now only be added to Commlinks and other devices that explicity refer to them in <addoncategory />
- added Basic User, Basic+, and Pro User Suites to Matrix Programs
- added support for Commlink Response, Signal, Firewall and System upgrades
- Commlinks now display their Reeponse, Signal, Firewall, and System values when selected in the Select Gear window
- Commlinks now display their Response, Signal, Firewall, and System totals when selected on the Gear tab
- Commlinks now display their Plugins on printouts
- save files can now be linked to Contacts and Enemies
- Weapon Modifications can now be added to standard Weapons
- Vehicle Weapon Modifications now use Weapon Cost correctly for determine their own cost when applicable
- adding Ammunition that starts with "Ammo:" now asks for a Weapon Category to be linked to
- the Grade list is now properly disabled when adding a Cyberware plugin

Build 43
- added Nanocybernetics to Cyberware
- added Transgenic and Nanotech Gear
- added Genetech to Bioware
- Armor Mods that add to Avail can now include R or F
- Gear Accessories can no longer downgrade their parent's Avail from Forbidden to Restricted
- added <skillarticulation /> support to the Improvement Manager to properly support the Enhanced Articulation piece of Bioware
- all Select windows now remember the last Category selected and re-open with it as the currently selected Category
- Qualities that prompt for a value are now correctly removed from the character when the Quality is removed
- selected values for Qualities now appear on the character sheet printout

Build 42
*** in order to download and install the character sheet properly, please follow one of the follow two steps:
* download the zip again from http://www.dndjunkie.com/dev/chummer/Chummer.zip
* run Chummer's Update but only update the application. Once it restarts, you can safely run the update again and grab the character sheet

- update now supports updating XSL character sheets
- Spells now support selecting custom text and Attributes for those that require a choice (those with [] in their name)
- multiple instance of Qualities like Addiction are no longer combined into one when loading a character
- Vehicles now support Vehicle Modifications
- Vehicles now support Vehicle Weapons and Weapon Modifications
- added Cancel button to Choose BP window
- added Cancel button to Select Metatype window
- Armor Mods are now considered when checking for Armor Encumbrance
- corrected Armor Encumbrance rounding error being over BOD x 2 impacts AGI and REA correctly
- Cyberware with a Capacity of [*] can now be removed from a character if it is not a Cyberware plugin
- select Cyberware/Bioware window now shows the correct title when selecting Bioware
- removed Undo and Redo items from the Edit menu since they didn't do anything
- ESS and ESS costs now correctly round to 2 decimal places
- select item lists in Select X windows are now sorted
- added support for custom data files (see below)
- added Exotic Melee and Exotic Ranged Weapons from Arsenal
- added Ammo to Gear
- added all Grenades, Rockets, Missiles, Explosives and Demolitions equipment from SR4A and Arsenal
- Gear that is also a Weapon (such as Grenades) also adds the appropriate Weapon (similar to Cyberware and Cyberweapons)
- Gear can now have a minimum Rating
- added Custom Cyberware plugins to Cyberware Enhancements category
- reorganised the Skill Groups and Active Skills to display more information
- added key mnemonics for Add buttons (Alt+A for the first Add button on a tab, Alt+D for the second)
- right-clicking on items now displays a context menu identical to the one for the associated Add button
- added a tooltip to each Skill Group that list the Skills within that Group
- added missing tooltips to all fields on the Build Point Summary and Other Info tabs
- window now closes after successfuly saving a character when Close Window is clicked
- regions that use something other than "." to separate decimal places no longer causes errors when using numbers with decimals
- increased the size of some fields and lists so that names do not get cut off or overlap with other information
- Armor and Armor Mods can now be marked as Equipped. Armor/Armor Mods not Equipped are not factored into Armor Encumbrance or highest Armor Ratings
- added Online Help to the Help menu which takes you to the Chummer Wiki (http://www.dndjunkie.com/chummer/wiki/)
- the BP used for Sprites now appears in the correct location instead of replacing the Sprites heading
- added "Ask for confirmation when deleting" to the Options window (on by default)
- application now asks for confirmation when deleting objects if "Ask for confirmation when deleting" is turned on
- the Delete key now does the same thing as pressing the Delete button when a list item is selected (Spells, Cyberware/Bioware, Gear, Vehicles)
- added "Add & New" buttons to all Select windows which adds the current item to the character then re-opens the window so you can add another item

Custom Data Files
You can create custom data for each of the data files. To being, create a copy of an existing file and add "custom_" to its name. For example, to create custom Cyberware date, you would create a copy of cyberware.xml and rename it custom_cyberware.xml. This will give you the structure that the application expects. You can then create your custom items using the custom data file. The <version> information can be safely removed since it does not apply. Your custom information will be shown along with the application's own data where applicable.

Build 36
*** most saves from previous builds will not work with this build due to a number of underlying changes ***
- added Cyberware from Augmentation
- added support for +X to Avail for Cyberware
- added support for cost multipliers for Cyberware
- added full support for Gear
- Save button in the toolbar now goes away after closing a the last character window
- added tooltips for Armor Ratings to show how they are being calculated
- removed the ability to tile and cascade windows since this caused rendering issues and confusion
- only the highest value for each type of Cyberware Enhancement now applies to Attributes and Armor Ratings
- Spells in the Select a Spell window are now listed in alpahbetical order for each category
- added the ability to search for Spells in the Select a Spell window
- added the ability to search for Weapons in the Select a Weapon window
- Weapon Ammo is now populated when adding a new Weapon
- added basic Vehicle/Drone support

Build 32
- added Save button to the toolbar
- added Weapons from Arsenal
- added support for Armor Modifications
- added support for Cyberweapons
- added support for Weapon Accessories<|MERGE_RESOLUTION|>--- conflicted
+++ resolved
@@ -1,11 +1,3 @@
-<<<<<<< HEAD
-Build 192
-
-Data Changes:
-
-- Fixed incorrect reach for the Frying Pan and Chair improvised weapons. Fixes #1483.
-
-=======
 Build 194
 
 Application Changes: 
@@ -308,7 +300,6 @@
 - Power_SortAction
 - String_PowerFilterRatingAboveZero
 - String_PowerFilterRatingZero
->>>>>>> 59b780a7
 Build 191
 
 Application Changes:
@@ -320,13 +311,8 @@
 - Removed the ability to add Roommates to a lifestyle that's allocated as a Trust Fund lifestyle. This will not affect existing characters. 
 - Added reminder text to the LP and Cost labels for Lifestyle qualities to indicate whether a quality is Free from something or other (Usually just the Free checkbox)
 - Per errata for Run Faster, the following changes have been made:
-<<<<<<< HEAD
-	- The default value for maximum Nuyen -> Karma conversion in Point Buy is now 235. Existing characters in create mode will need to use the Change Build Method menu option in the Special menu.
-	- Point Buy and Life Modules now benefit from free Knowledge Points and Contact Points. Due to this, the optional rules enabling these options have been removed.
-=======
     - The default value for maximum Nuyen -> Karma conversion in Point Buy is now 235. Existing characters in create mode will need to use the Change Build Method menu option in the Special menu.
     - Point Buy and Life Modules now benefit from free Knowledge Points and Contact Points. Due to this, the optional rules enabling these options have been removed.
->>>>>>> 59b780a7
 - Fixed an issue with moving Changelings into career mode.
 - Brought all projects to the same, .NET 4.5.2 target sku.
 - Fixed an issue where changing selections in Priority or Sum-to-Ten mode would unnecessarily reset the selected values for talents and skills within talents.
@@ -388,17 +374,10 @@
 - Fixed the Addon Category of the Bug Promotional Pen to be Sensors, instead of Sensor Functions. 
 - Corrected the allowed subsystems for the Chemical Gland bioware.
 - Per errata for Run Faster, the following changes have been made:
-<<<<<<< HEAD
-	- The Infected: Banshee quality's CHA minimum has been set to 3, instead of 1.
-	- Nartaki and Wakyambi have had their EDG values updated to match their metatype. 2/7 and 1/6, respectively.
-	- The Private Investigator/Detective Life Module has In Debt V instead of Sinner (National). Note that you will need to remove the Life Module and re-add it for this to take effect for existing characters.
-	- Added SINner (National) to the Tour of Duty (NAN) and Tour of Duty (Tir Tairngire) Life Modules. Note that you will need to remove the Life Module and re-add it for this to take effect for existing characters.
-=======
     - The Infected: Banshee quality's CHA minimum has been set to 3, instead of 1.
     - Nartaki and Wakyambi have had their EDG values updated to match their metatype. 2/7 and 1/6, respectively.
     - The Private Investigator/Detective Life Module has In Debt V instead of Sinner (National). Note that you will need to remove the Life Module and re-add it for this to take effect for existing characters.
     - Added SINner (National) to the Tour of Duty (NAN) and Tour of Duty (Tir Tairngire) Life Modules. Note that you will need to remove the Life Module and re-add it for this to take effect for existing characters.
->>>>>>> 59b780a7
 - Removed Cost and Availability from the Pistol and Rifle Butt Improved Weapons. 
 - Fixed the Ares Briefcase Shield not properly adding an entry in the weapons list.
 - Fixed various arrow types from Run and Gun not properly applying their weapon stat modifications.
@@ -610,10 +589,6 @@
 - Modified the Commlink class so that it always executes the methods of its parent Gear class in its overriden methods wherever applicable (greatly improves code portability, as any changes to Gear's methods will be used by Commlink's methods).
 - Fixed a crash caused by searching for a weapon to attach to a vehicle weapon mount. 
 - Corrected A.I. quality restrictions.
-<<<<<<< HEAD
-
-=======
->>>>>>> 59b780a7
 Data Changes: 
 
 - Added several cosmetic standard upgrades to vehicles from Rigger 5.0.
@@ -1257,18 +1232,6 @@
 Build 180:
 Application Change:
 - Total rewrite of skills. 
-<<<<<<< HEAD
-	* Eliminated a lot (all?) old bugs
-	* Opening the skills tab first time is now signifigantly faster
-	* Searchbox for skills
-	* Custom sorting of skills. Sort by Rating, Dicepool, Category and more
-	* Skill tooltip now display dicepools for cyberarms
-	* In Career mode, it is possible to calculate the dicepool using another attribute that the default one.
-	* Some minor UI changes to acomodate new skill features
-	* Skills that cannot be defaulted has their name in italics.
-	* Easier maintainance
-	* Reduced file size
-=======
     * Eliminated a lot (all?) old bugs
     * Opening the skills tab first time is now signifigantly faster
     * Searchbox for skills
@@ -1279,7 +1242,6 @@
     * Skills that cannot be defaulted has their name in italics.
     * Easier maintainance
     * Reduced file size
->>>>>>> 59b780a7
 - First things first, good news bad news. Good news, automatic updates will be functional again for updates after 179. Bad news, due to a change in implementation of the automatic updates this brings an end to .Net 4.0 support. Chummer will no longer launch without .Net 4.5 or higher installed on your system. 
 - Rewrote crash handling. Now dumps most/all internal state, making debugging easier.
 - Built-in weapon accessories are automatically assigned to the Internal accessory slot by default. If a weapon accessory should take up a slot naturally, just add a <mount> value to the accessory. This change only affects newly created/purchased weapons, so any existing weapons will need to be altered manually or deleted and re-added. Fixes #566.
@@ -1402,17 +1364,10 @@
 - Cloaks now have Ratings and calculated values instead of the initial implementation. 
 - Fixed a formatting issue for the German version of the Shadowrun 5 Base character sheet.
 - The following armour improvements can no longer stack with each other: 
-<<<<<<< HEAD
-	* Dermal Deposit changeling qualities
-	* Troll metatype dermal plating
-	* Orthoskin bioware
-	* Dermal Plating cyberware
-=======
     * Dermal Deposit changeling qualities
     * Troll metatype dermal plating
     * Orthoskin bioware
     * Dermal Plating cyberware
->>>>>>> 59b780a7
 - Fixed a crash for the Mutaqua infected qualities.
 - Fixed an incorrect limit modifier value for the Audio Analyser and Balance Tail cyberware that made some weird stuff happen. Fixes #616.
 - Did some boring admin stuff with armour and bioware.
@@ -1570,15 +1525,9 @@
 Data Change:
 - Poor Self Control (Attention Seeking, Sadistic) now properly grant karma.
 - First-pass addition of Hard Targets content has been added. Big thanks to Reddit's /u/Fweeba and HaikenEdge.
-<<<<<<< HEAD
-	Some provisional issues:
-	- Adept Spell does not work properly. 
-	- There are a few items that use Ratings in ways that haven't previously been required (Ie, the cloaks), so they're not as clean as I'd otherwise like. 
-=======
     Some provisional issues:
     - Adept Spell does not work properly. 
     - There are a few items that use Ratings in ways that haven't previously been required (Ie, the cloaks), so they're not as clean as I'd otherwise like. 
->>>>>>> 59b780a7
 - Ares Thuderstruck Gauss Rifle renamed to Ares Thunderstruck Gauss Rifle.
 - The Fame qualities provide the associated Public Awareness increases.
 - Added prompts for sides (Left, Right) for most cyberware that could reasonably be expected to need it. 
@@ -1586,11 +1535,7 @@
 - Bioware Limbs from Chrome Flesh added.
 - Additional Life Modules added. Most Life Modules now have a random story attached. The bulk of these stories are jokes, because it's good to laugh. Note: Checking and unchecking the Automatic Backstory checkbox on the Character Info page will select new random values, if they're present.
 - Removed the Extravagant Eyes metagenetic quality.
-<<<<<<< HEAD
-- Fixed Karma values for the Cyclopean Eye, Vestigial Tail and Feathers metagenetic qualities.
-=======
 - Fixed Karma values for the Cyclops Eye, Vestigial Tail and Feathers metagenetic qualities.
->>>>>>> 59b780a7
 - The Extended Masking Metamagic has been enabled as a power Adepts can take, as it's functionally identical to the Improved Masking power.
 - Added the Body Sculpt power from Bloody Business.
 - Fixed a crash caused by lifestyles with qualities.
@@ -1669,22 +1614,6 @@
 - Lifemodules no longer contains a "Magical Education (Archetype)".
 - Tír is now spelled correctly a few more places.
 - Equipment, Weapon and Ammo PACKs from run faster added.
-<<<<<<< HEAD
-	There are a couple of important caveats with this:
-	First, we generally haven't bothered to input PACKs that are a single item. If someone would like to write them up then that's fine, but there's only so many hours of data entry one can do. 
-	Second, items that don't currently exist haven't been added in, like backpacks. Again, mostly a tedium thing but the PACKs code doesn't play nice with Custom Item and I don't like littering up the data files with fluff items. 
-	  Items not added include:
-	  - Backpack.
-	  - Sound-link on the earbuds.
-	  - Disposable inhaler from Cheap Soldier Pack.
-	  - Orange vest from Sportsman Pack.
-	  - Reusable Syringe from Tranq Darter Pack and Tranq Pistol Darter Pack.
-	  - Bug-out bag's dufflebag.
-	  - Mechanic Shop's duct-tape.
-	  - Surveillance pack's Periscope.
-	  - Infiltration Kit contains a Micro-Transceiver on the assumption that that's the correct item.
-	  - Medium Machine gunner pack doesn't contain ammo belts, but does come with the ammo.
-=======
     There are a couple of important caveats with this:
     First, we generally haven't bothered to input PACKs that are a single item. If someone would like to write them up then that's fine, but there's only so many hours of data entry one can do. 
     Second, items that don't currently exist haven't been added in, like backpacks. Again, mostly a tedium thing but the PACKs code doesn't play nice with Custom Item and I don't like littering up the data files with fluff items. 
@@ -1699,7 +1628,6 @@
       - Surveillance pack's Periscope.
       - Infiltration Kit contains a Micro-Transceiver on the assumption that that's the correct item.
       - Medium Machine gunner pack doesn't contain ammo belts, but does come with the ammo.
->>>>>>> 59b780a7
   - Ammo packs not added as stacks split among multiple types of weapons is not possible in Chummer5a.
   - Rigger Pack gets Reaction Enhancers instead of the mythical reflex enhancers. Come on guys, it's a list of items. Seriously, if you need an editor I'm sure there's tons of people who'd be happy to sign an NDA.
   - Big Boom Pistoleer pack has 190 rounds of heavy regular amunition, because Chummer doesn't care about your brass.
@@ -1729,11 +1657,7 @@
 - Cyberware can have a metatype restriction.
 - Born Rich quality works properly.
 - The Select Bioware/Cyberware form can now display a special notes text field to indicate weird workaroundy stuff that I can't be bothered fixing with code. 
-<<<<<<< HEAD
-	- For example, Striking Calluses are treated as a Rating item, with the Notes field explaining why. Currently has no support for translations.
-=======
     - For example, Striking Calluses are treated as a Rating item, with the Notes field explaining why. Currently has no support for translations.
->>>>>>> 59b780a7
 - Essence Discount house rule enabled. Can be used to emulate the Prototype Transhuman quality for you munchkin mages that need your pain editors and whatnot until I get around to implementing it properly.
 - Fixed an issue with the incorrect cap being used for spell selection. There's still a couple of UI failures that need to be resolved, but they're a relatively low priority. 
 
@@ -1788,15 +1712,9 @@
 - Genemods and Symbionts are locked to Standard grade properly. 
 - Internal changes to how some values are stored. Shouldn't affect characters.
 - Added support for building characters with Life Modules.
-<<<<<<< HEAD
-	| If a character has multiple knowledge skills with the same name, they can optionally be folded in to one another by clicking the Collapse button on the right side of the skill. 
-	| Only debug life modules have been created thus far; any assistance in writing up the data for this would be greatly appreciated. 
-	| Selecting Life Modules will pre-generate a Background for your character. This can still be edited normally, but makes for a useful springboard. Development is still in the early stages, but is more or less functional. Full thanks to joha4270 for implementing this.
-=======
     | If a character has multiple knowledge skills with the same name, they can optionally be folded in to one another by clicking the Collapse button on the right side of the skill. 
     | Only debug life modules have been created thus far; any assistance in writing up the data for this would be greatly appreciated. 
     | Selecting Life Modules will pre-generate a Background for your character. This can still be edited normally, but makes for a useful springboard. Development is still in the early stages, but is more or less functional. Full thanks to joha4270 for implementing this.
->>>>>>> 59b780a7
 
 Data Change:
 - Priviliged Family Name's SIN requirement changed to National or Corporate, rather than Corporate (Limited).
@@ -1915,11 +1833,7 @@
 
 Application Change:
 - AUTOMATIC UPDATES ENABLED. Now I just have to not forget to update the version metadata every time I fiddle with something...
-<<<<<<< HEAD
-	- To use automatic updates, open the Tools window and click on Check For Updates. Any new file versions should be available for download. Select the files, hit the download button and cross your fingers.
-=======
     - To use automatic updates, open the Tools window and click on Check For Updates. Any new file versions should be available for download. Select the files, hit the download button and cross your fingers.
->>>>>>> 59b780a7
 - Fix for Friends in High Places causing a crash due to invalid bounds.
 - Fixed an issue with free karma knowledge reverting values to 0.
 - Rewrite of Knowledge Skill BP calculation to support free points. Needs some logic validation.
