/*  This file is part of Chummer5a.
 *
 *  Chummer5a is free software: you can redistribute it and/or modify
 *  it under the terms of the GNU General Public License as published by
 *  the Free Software Foundation, either version 3 of the License, or
 *  (at your option) any later version.
 *
 *  Chummer5a is distributed in the hope that it will be useful,
 *  but WITHOUT ANY WARRANTY; without even the implied warranty of
 *  MERCHANTABILITY or FITNESS FOR A PARTICULAR PURPOSE.  See the
 *  GNU General Public License for more details.
 *
 *  You should have received a copy of the GNU General Public License
 *  along with Chummer5a.  If not, see <http://www.gnu.org/licenses/>.
 *
 *  You can obtain the full source code for Chummer5a at
 *  https://github.com/chummer5a/chummer5a
 */
﻿namespace Chummer.Properties {
<<<<<<< HEAD
    
=======

>>>>>>> 260a47e0
    
    // This class allows you to handle specific events on the settings class:
    //  The SettingChanging event is raised before a setting's value is changed.
    //  The PropertyChanged event is raised after a setting's value is changed.
    //  The SettingsLoaded event is raised after the setting values are loaded.
    //  The SettingsSaving event is raised before the setting values are saved.
    internal sealed partial class Settings {
<<<<<<< HEAD
        
=======
        /*
>>>>>>> 260a47e0
        public Settings() {
            // // To add event handlers for saving and changing settings, uncomment the lines below:
            //
            // this.SettingChanging += this.SettingChangingEventHandler;
            //
            // this.SettingsSaving += this.SettingsSavingEventHandler;
            //
        }
        
        private void SettingChangingEventHandler(object sender, System.Configuration.SettingChangingEventArgs e) {
            // Add code to handle the SettingChangingEvent event here.
        }
        
        private void SettingsSavingEventHandler(object sender, System.ComponentModel.CancelEventArgs e) {
            // Add code to handle the SettingsSaving event here.
        }
<<<<<<< HEAD
=======
        */
>>>>>>> 260a47e0
    }
}<|MERGE_RESOLUTION|>--- conflicted
+++ resolved
@@ -17,11 +17,7 @@
  *  https://github.com/chummer5a/chummer5a
  */
 ﻿namespace Chummer.Properties {
-<<<<<<< HEAD
-    
-=======
 
->>>>>>> 260a47e0
     
     // This class allows you to handle specific events on the settings class:
     //  The SettingChanging event is raised before a setting's value is changed.
@@ -29,11 +25,7 @@
     //  The SettingsLoaded event is raised after the setting values are loaded.
     //  The SettingsSaving event is raised before the setting values are saved.
     internal sealed partial class Settings {
-<<<<<<< HEAD
-        
-=======
         /*
->>>>>>> 260a47e0
         public Settings() {
             // // To add event handlers for saving and changing settings, uncomment the lines below:
             //
@@ -50,9 +42,6 @@
         private void SettingsSavingEventHandler(object sender, System.ComponentModel.CancelEventArgs e) {
             // Add code to handle the SettingsSaving event here.
         }
-<<<<<<< HEAD
-=======
         */
->>>>>>> 260a47e0
     }
 }