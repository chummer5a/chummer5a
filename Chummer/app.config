<?xml version="1.0"?>
<configuration>
  <configSections>
    <sectionGroup name="userSettings" type="System.Configuration.UserSettingsGroup, System, Version=4.0.0.0, Culture=neutral, PublicKeyToken=b77a5c561934e089">
      <section name="Chummer.Properties.Settings" type="System.Configuration.ClientSettingsSection, System, Version=4.0.0.0, Culture=neutral, PublicKeyToken=b77a5c561934e089" allowExeDefinition="MachineToLocalUser" requirePermission="false" />
    </sectionGroup>
  </configSections>
  <startup>
    <supportedRuntime version="v4.0" sku=".NETFramework,Version=v4.5.2" />
  </startup>
  <system.serviceModel>
    <bindings>
      <basicHttpBinding>
        <binding name="omaeSoap" closeTimeout="00:01:00" openTimeout="00:01:00" receiveTimeout="00:10:00" sendTimeout="00:01:00" allowCookies="false" bypassProxyOnLocal="false" hostNameComparisonMode="StrongWildcard" maxBufferSize="65536" maxBufferPoolSize="524288" maxReceivedMessageSize="65536" messageEncoding="Text" textEncoding="utf-8" transferMode="Buffered">
          <readerQuotas maxDepth="32" maxStringContentLength="8192" maxArrayLength="16384" maxBytesPerRead="4096" maxNameTableCharCount="16384" />
          <security mode="None">
            <transport clientCredentialType="None" proxyCredentialType="None" realm="" />
            <message clientCredentialType="UserName" algorithmSuite="Default" />
          </security>
        </binding>
        <binding name="translationSoap" closeTimeout="00:01:00" openTimeout="00:01:00" receiveTimeout="00:10:00" sendTimeout="00:01:00" allowCookies="false" bypassProxyOnLocal="false" hostNameComparisonMode="StrongWildcard" maxBufferSize="65536" maxBufferPoolSize="524288" maxReceivedMessageSize="65536" messageEncoding="Text" textEncoding="utf-8" transferMode="Buffered">
          <readerQuotas maxDepth="32" maxStringContentLength="8192" maxArrayLength="16384" maxBytesPerRead="4096" maxNameTableCharCount="16384" />
          <security mode="None">
            <transport clientCredentialType="None" proxyCredentialType="None" realm="" />
            <message clientCredentialType="UserName" algorithmSuite="Default" />
          </security>
        </binding>
      </basicHttpBinding>
    </bindings>
    <client>
      <endpoint address="http://www.chummergen.com/dev/chummer/omae/omae.asmx" binding="basicHttpBinding" bindingConfiguration="omaeSoap" contract="OmaeService.omaeSoap" name="omaeSoap" />
      <endpoint address="http://www.chummergen.com/dev/chummer/omae/translation.asmx" binding="basicHttpBinding" bindingConfiguration="translationSoap" contract="TranslationService.translationSoap" name="translationSoap" />
    </client>
  </system.serviceModel>
  <userSettings>
    <Chummer.Properties.Settings>
      <setting name="WindowState" serializeAs="String">
        <value>Normal</value>
      </setting>
      <setting name="Location" serializeAs="String">
        <value>0, 0</value>
      </setting>
      <setting name="Size" serializeAs="String">
        <value>0, 0</value>
      </setting>
    </Chummer.Properties.Settings>
  </userSettings>
<<<<<<< HEAD
  <runtime>
    <assemblyBinding xmlns="urn:schemas-microsoft-com:asm.v1">
      <probing privatePath="lib;libs" />
    </assemblyBinding>
  </runtime>
=======
>>>>>>> 59b780a7
</configuration><|MERGE_RESOLUTION|>--- conflicted
+++ resolved
@@ -45,12 +45,4 @@
       </setting>
     </Chummer.Properties.Settings>
   </userSettings>
-<<<<<<< HEAD
-  <runtime>
-    <assemblyBinding xmlns="urn:schemas-microsoft-com:asm.v1">
-      <probing privatePath="lib;libs" />
-    </assemblyBinding>
-  </runtime>
-=======
->>>>>>> 59b780a7
 </configuration>