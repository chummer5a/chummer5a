--- conflicted
+++ resolved
@@ -82,13 +82,8 @@
 
         private void TestVehicles()
         {
-<<<<<<< HEAD
-            Character objCharacter = new Character();
-            XmlDocument objXmlDocument = XmlManager.Load("vehicles.xml", objCharacter.Options.CustomDataDictionary);
-=======
             _objCharacter.ResetCharacter();
             XmlDocument objXmlDocument = XmlManager.Load("vehicles.xml");
->>>>>>> 4d997dd7
             pgbProgress.Minimum = 0;
             pgbProgress.Value = 0;
             XmlNodeList xmlVehicleList = objXmlDocument.SelectNodes("/chummer/vehicles/vehicle");
@@ -195,13 +190,8 @@
 
         private void TestWeapons()
         {
-<<<<<<< HEAD
-            Character objCharacter = new Character();
-            XmlDocument objXmlDocument = XmlManager.Load("weapons.xml", objCharacter.Options.CustomDataDictionary);
-=======
             _objCharacter.ResetCharacter();
             XmlDocument objXmlDocument = XmlManager.Load("weapons.xml");
->>>>>>> 4d997dd7
             pgbProgress.Minimum = 0;
             pgbProgress.Value = 0;
             XmlNodeList xmlWeaponList = objXmlDocument.SelectNodes("/chummer/weapons/weapon");
@@ -296,13 +286,8 @@
 
         private void TestArmor()
         {
-<<<<<<< HEAD
-            Character objCharacter = new Character();
-            XmlDocument objXmlDocument = XmlManager.Load("armor.xml", objCharacter.Options.CustomDataDictionary);
-=======
             _objCharacter.ResetCharacter();
             XmlDocument objXmlDocument = XmlManager.Load("armor.xml");
->>>>>>> 4d997dd7
             pgbProgress.Minimum = 0;
             pgbProgress.Value = 0;
             XmlNodeList xmlArmorList = objXmlDocument.SelectNodes("/chummer/armors/armor");
@@ -399,13 +384,8 @@
 
         private void TestGear()
         {
-<<<<<<< HEAD
-            Character objCharacter = new Character();
-            XmlDocument objXmlDocument = XmlManager.Load("gear.xml", objCharacter.Options.CustomDataDictionary);
-=======
             _objCharacter.ResetCharacter();
             XmlDocument objXmlDocument = XmlManager.Load("gear.xml");
->>>>>>> 4d997dd7
             pgbProgress.Minimum = 0;
             pgbProgress.Value = 0;
             using (XmlNodeList xmlGearList = objXmlDocument.SelectNodes("/chummer/gears/gear"))
@@ -467,13 +447,8 @@
                 objSource = Improvement.ImprovementSource.Bioware;
             }
 
-<<<<<<< HEAD
-            Character objCharacter = new Character();
-            XmlDocument objXmlDocument = XmlManager.Load(strFile, objCharacter.Options.CustomDataDictionary);
-=======
             _objCharacter.ResetCharacter();
             XmlDocument objXmlDocument = XmlManager.Load(strFile);
->>>>>>> 4d997dd7
             pgbProgress.Minimum = 0;
             pgbProgress.Value = 0;
 
@@ -530,13 +505,8 @@
 
         private void TestQuality()
         {
-<<<<<<< HEAD
-            Character objCharacter = new Character();
-            XmlDocument objXmlDocument = XmlManager.Load("qualities.xml", objCharacter.Options.CustomDataDictionary);
-=======
             _objCharacter.ResetCharacter();
             XmlDocument objXmlDocument = XmlManager.Load("qualities.xml");
->>>>>>> 4d997dd7
             pgbProgress.Minimum = 0;
             pgbProgress.Value = 0;
 
@@ -591,7 +561,7 @@
 
         void TestMetatype(string strFile)
         {
-            XmlDocument objXmlDocument = XmlManager.Load(strFile, new Dictionary<string, bool>());
+            XmlDocument objXmlDocument = XmlManager.Load(strFile);
 
             pgbProgress.Minimum = 0;
             pgbProgress.Value = 0;
@@ -609,14 +579,8 @@
                             continue;
                         Application.DoEvents();
 
-<<<<<<< HEAD
-                        objXmlDocument = XmlManager.Load(strFile, new Dictionary<string, bool>());
-                        Character objCharacter = new Character();
-
-=======
                         objXmlDocument = XmlManager.Load(strFile);
                         _objCharacter.ResetCharacter();
->>>>>>> 4d997dd7
                         try
                         {
                             int intForce = 0;
@@ -689,7 +653,7 @@
                             }
 
                             /* If we're working with a Critter, set the Attributes to their default values.
-                            if (strFile == "critters.xml", objCharacter.Options.CustomDataDictionary)
+                            if (strFile == "critters.xml")
                             {
                                 _objCharacter.BOD.Value = Convert.ToInt32(ExpressionToString(objXmlMetatype["bodmin"].InnerText, intForce, 0));
                                 _objCharacter.AGI.Value = Convert.ToInt32(ExpressionToString(objXmlMetatype["agimin"].InnerText, intForce, 0));
@@ -723,13 +687,8 @@
                             if (objXmlMetatype["movement"] != null)
                                 _objCharacter.Movement = objXmlMetatype["movement"].InnerText;
                             // Load the Qualities file.
-<<<<<<< HEAD
-                            XmlDocument objXmlQualityDocument = XmlManager.Load("qualities.xml", _objCharacter.Options.CustomDataDictionary);
-        
-=======
                             XmlDocument objXmlQualityDocument = XmlManager.Load("qualities.xml");
 
->>>>>>> 4d997dd7
                             // Determine if the Metatype has any bonuses.
                             if (objXmlMetatype.InnerXml.Contains("bonus"))
                                 objImprovementManager.CreateImprovements(Improvement.ImprovementSource.Metatype, strName, objXmlMetatype.SelectSingleNode("bonus"), false, 1, strName);
@@ -767,7 +726,7 @@
                             }
 
                             /* Run through the character's Attributes one more time and make sure their value matches their minimum value.
-                            if (strFile == "metatypes.xml", objCharacter.Options.CustomDataDictionary)
+                            if (strFile == "metatypes.xml")
                             {
                                 _objCharacter.BOD.Value = _objCharacter.BOD.TotalMinimum;
                                 _objCharacter.AGI.Value = _objCharacter.AGI.TotalMinimum;
@@ -783,7 +742,7 @@
                             // Add any Critter Powers the Metatype/Critter should have.
                             XmlNode objXmlCritter = objXmlDocument.SelectSingleNode("/chummer/metatypes/metatype[name = " + _objCharacter.Metatype.CleanXPath() + "]");
 
-                            objXmlDocument = XmlManager.Load("critterpowers.xml", objCharacter.Options.CustomDataDictionary);
+                            objXmlDocument = XmlManager.Load("critterpowers.xml");
                             foreach (XmlNode objXmlPower in objXmlCritter.SelectNodes("powers/power"))
                             {
                                 XmlNode objXmlCritterPower = objXmlDocument.SelectSingleNode("/chummer/powers/power[name = " + objXmlPower.InnerText.CleanXPath() + "]");
@@ -893,7 +852,7 @@
                             }
 
                             // Add any Complex Forms the Critter comes with (typically Sprites)
-                            XmlDocument objXmlProgramDocument = XmlManager.Load("complexforms.xml", objCharacter.Options.CustomDataDictionary);
+                            XmlDocument objXmlProgramDocument = XmlManager.Load("complexforms.xml");
                             foreach (XmlNode objXmlComplexForm in objXmlCritter.SelectNodes("complexforms/complexform"))
                             {
                                 string strForceValue = objXmlComplexForm.Attributes?["select"]?.InnerText ?? string.Empty;
@@ -904,7 +863,7 @@
                             }
 
                             // Add any Gear the Critter comes with (typically Programs for A.I.s)
-                            XmlDocument objXmlGearDocument = XmlManager.Load("gear.xml", objCharacter.Options.CustomDataDictionary);
+                            XmlDocument objXmlGearDocument = XmlManager.Load("gear.xml");
                             foreach (XmlNode objXmlGear in objXmlCritter.SelectNodes("gears/gear"))
                             {
                                 int intRating = 0;
