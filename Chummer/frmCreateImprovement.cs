/*  This file is part of Chummer5a.
 *
 *  Chummer5a is free software: you can redistribute it and/or modify
 *  it under the terms of the GNU General Public License as published by
 *  the Free Software Foundation, either version 3 of the License, or
 *  (at your option) any later version.
 *
 *  Chummer5a is distributed in the hope that it will be useful,
 *  but WITHOUT ANY WARRANTY; without even the implied warranty of
 *  MERCHANTABILITY or FITNESS FOR A PARTICULAR PURPOSE.  See the
 *  GNU General Public License for more details.
 *
 *  You should have received a copy of the GNU General Public License
 *  along with Chummer5a.  If not, see <http://www.gnu.org/licenses/>.
 *
 *  You can obtain the full source code for Chummer5a at
 *  https://github.com/chummer5a/chummer5a
 */
<<<<<<< HEAD
﻿using System;
using System.Collections.Generic;
using System.IO;
 using System.Linq;
 using System.Windows.Forms;
using System.Xml;
=======
 using System;
using System.Collections.Generic;
using System.IO;
 using System.Linq;
 using System.Text;
 using System.Windows.Forms;
using System.Xml;
 using Chummer.Backend.Skills;
>>>>>>> 260a47e0

namespace Chummer
{
    // ReSharper disable once InconsistentNaming
<<<<<<< HEAD
	public partial class frmCreateImprovement : Form
	{
		private readonly Character _objCharacter;
		private XmlDocument _objDocument = new XmlDocument();
		private string _strSelect = string.Empty;
		private Improvement _objEditImprovement;

		#region Control Events
		public frmCreateImprovement(Character objCharacter)
		{
			InitializeComponent();
			LanguageManager.Instance.Load(GlobalOptions.Instance.Language, this);
			_objCharacter = objCharacter;
			MoveControls();
		}

		private void frmCreateImprovement_Load(object sender, EventArgs e)
		{
			List<ListItem> lstTypes = new List<ListItem>();
			_objDocument = XmlManager.Instance.Load("improvements.xml");

			// Populate the Improvement Type list.
			XmlNodeList objXmlImprovementList = _objDocument.SelectNodes("/chummer/improvements/improvement");
		    if (objXmlImprovementList != null)
		        lstTypes.AddRange(from XmlNode objXmlImprovement in objXmlImprovementList
		            select new ListItem
		            {
		                Value = objXmlImprovement["id"]?.InnerText, Name = objXmlImprovement["translate"]?.InnerText ?? objXmlImprovement["name"]?.InnerText
		            });

		    SortListItem objSort = new SortListItem();
			lstTypes.Sort(objSort.Compare);
            cboImprovemetType.BeginUpdate();
            cboImprovemetType.ValueMember = "Value";
			cboImprovemetType.DisplayMember = "Name";
			cboImprovemetType.DataSource = lstTypes;

			// Load the information from the passed Improvement if one has been given.
			if (_objEditImprovement != null)
			{
				cboImprovemetType.SelectedValue = _objEditImprovement.CustomId;
				txtName.Text = _objEditImprovement.CustomName;
				if (nudMax.Visible)
					nudMax.Value = _objEditImprovement.Maximum;
				if (nudMin.Visible)
					nudMin.Value = _objEditImprovement.Minimum;
				if (nudVal.Visible)
				{
					// specificattribute stores the Value in Augmented instead.
					nudVal.Value = _objEditImprovement.CustomId == "specificattribute" ? _objEditImprovement.Augmented : _objEditImprovement.Value;
				}
				chkApplyToRating.Checked = chkApplyToRating.Visible && _objEditImprovement.AddToRating;
				if (txtSelect.Visible)
					txtSelect.Text = _objEditImprovement.ImprovedName;
			}
            cboImprovemetType.EndUpdate();
        }

		private void cmdOK_Click(object sender, EventArgs e)
		{
			AcceptForm();
		}

		private void cmdCancel_Click(object sender, EventArgs e)
		{
			DialogResult = DialogResult.Cancel;
		}

		private void cboImprovemetType_SelectedIndexChanged(object sender, EventArgs e)
		{
			XmlNode objFetchNode = _objDocument.SelectSingleNode("/chummer/improvements/improvement[id = \"" + cboImprovemetType.SelectedValue + "\"]");

			lblVal.Visible = false;
			lblMin.Visible = false;
			lblMax.Visible = false;
			lblAug.Visible = false;
			nudVal.Visible = false;
			nudMin.Visible = false;
			nudMax.Visible = false;
			nudAug.Visible = false;
			chkApplyToRating.Visible = false;
			chkApplyToRating.Checked = false;
=======
    public partial class frmCreateImprovement : Form
    {
        private readonly Character _objCharacter;
        private readonly XmlDocument _objDocument;
        private string _strSelect = string.Empty;
        private Improvement _objEditImprovement;

        #region Control Events
        public frmCreateImprovement(Character objCharacter)
        {
            InitializeComponent();
            LanguageManager.TranslateWinForm(GlobalOptions.Language, this);
            _objCharacter = objCharacter;
            MoveControls();
            _objDocument = XmlManager.Load("improvements.xml");
        }

        private void frmCreateImprovement_Load(object sender, EventArgs e)
        {
            List<ListItem> lstTypes = new List<ListItem>();

            // Populate the Improvement Type list.
            XmlNodeList objXmlImprovementList = _objDocument.SelectNodes("/chummer/improvements/improvement");
            if (objXmlImprovementList != null)
                lstTypes.AddRange(from XmlNode objXmlImprovement in objXmlImprovementList
                    select new ListItem(objXmlImprovement["id"]?.InnerText, Name = objXmlImprovement["translate"]?.InnerText ?? objXmlImprovement["name"]?.InnerText));

            lstTypes.Sort(CompareListItems.CompareNames);
            cboImprovemetType.BeginUpdate();
            cboImprovemetType.ValueMember = "Value";
            cboImprovemetType.DisplayMember = "Name";
            cboImprovemetType.DataSource = lstTypes;

            // Load the information from the passed Improvement if one has been given.
            if (_objEditImprovement != null)
            {
                cboImprovemetType.SelectedValue = _objEditImprovement.CustomId;
                txtName.Text = _objEditImprovement.CustomName;
                if (nudMax.Visible)
                    nudMax.Value = _objEditImprovement.Maximum;
                if (nudMin.Visible)
                    nudMin.Value = _objEditImprovement.Minimum;
                if (nudVal.Visible)
                {
                    // specificattribute stores the Value in Augmented instead.
                    nudVal.Value = _objEditImprovement.CustomId == "specificattribute" ? _objEditImprovement.Augmented : _objEditImprovement.Value;
                }
                chkApplyToRating.Checked = chkApplyToRating.Visible && _objEditImprovement.AddToRating;
                if (txtSelect.Visible)
                    txtSelect.Text = _objEditImprovement.ImprovedName;
            }
            cboImprovemetType.EndUpdate();
        }

        private void cmdOK_Click(object sender, EventArgs e)
        {
            AcceptForm();
        }

        private void cmdCancel_Click(object sender, EventArgs e)
        {
            DialogResult = DialogResult.Cancel;
        }

        private void cboImprovemetType_SelectedIndexChanged(object sender, EventArgs e)
        {
            XmlNode objFetchNode = _objDocument.SelectSingleNode("/chummer/improvements/improvement[id = \"" + cboImprovemetType.SelectedValue + "\"]");

            lblVal.Visible = false;
            lblMin.Visible = false;
            lblMax.Visible = false;
            lblAug.Visible = false;
            nudVal.Visible = false;
            nudMin.Visible = false;
            nudMax.Visible = false;
            nudAug.Visible = false;
            chkApplyToRating.Visible = false;
            chkApplyToRating.Checked = false;
>>>>>>> 260a47e0
            chkFree.Visible = false;
            chkFree.Checked = false;

            lblSelect.Visible = false;
<<<<<<< HEAD
			txtSelect.Visible = false;
			txtSelect.Text = string.Empty;
			cmdChangeSelection.Visible = false;
			_strSelect = string.Empty;

		    if (objFetchNode == null) return;
		    XmlNodeList xmlNodeList = objFetchNode.SelectNodes("fields/field");
		    if (xmlNodeList != null)
		        foreach (XmlNode objNode in xmlNodeList)
		        {
		            switch (objNode.InnerText)
		            {
		                case "val":
		                    lblVal.Visible = true;
		                    nudVal.Visible = true;
		                    break;
		                case "min":
		                    lblMin.Visible = true;
		                    nudMin.Visible = true;
		                    break;
		                case "max":
		                    lblMax.Visible = true;
		                    nudMax.Visible = true;
		                    break;
		                case "aug":
		                    lblAug.Visible = true;
		                    nudAug.Visible = true;
		                    break;
		                case "applytorating":
		                    chkApplyToRating.Visible = true;
		                    break;
		                case "free":
		                    chkFree.Visible = true;
		                    break;
		                default:
		                    if (objNode.InnerText.StartsWith("Select"))
		                    {
		                        lblSelect.Visible = true;
		                        txtSelect.Visible = true;
		                        cmdChangeSelection.Visible = true;
		                        _strSelect = objNode.InnerText;
		                    }
		                    break;
		            }
		        }

		    // Display the help information.
		    lblHelp.Text = objFetchNode["altpage"]?.InnerText ?? objFetchNode["page"]?.InnerText;
		}

		private void cmdChangeSelection_Click(object sender, EventArgs e)
		{
		    switch (_strSelect)
		    {
		        case "SelectAttribute":
		        {
		            var frmPickAttribute = new frmSelectAttribute
		            {
		                Description = LanguageManager.Instance.GetString("Title_SelectAttribute")
		            };
		            if (_objCharacter.MAGEnabled)
		                frmPickAttribute.AddMAG();
		            if (_objCharacter.RESEnabled)
		                frmPickAttribute.AddRES();
		            if (_objCharacter.DEPEnabled)
		                frmPickAttribute.AddDEP();
		            frmPickAttribute.ShowDialog(this);

		            if (frmPickAttribute.DialogResult == DialogResult.OK)
		                txtSelect.Text = frmPickAttribute.SelectedAttribute;
		        }
		            break;
		        case "SelectMentalAttribute":
		        {
		            frmSelectAttribute frmPickAttribute = new frmSelectAttribute
		            {
		                Description = LanguageManager.Instance.GetString("Title_SelectAttribute")
		            };

		            List<string> strValue = new List<string> {"LOG", "WIL", "INT", "CHA", "EDG", "MAG", "RES"};
		            frmPickAttribute.RemoveFromList(strValue);

		            frmPickAttribute.ShowDialog(this);

		            if (frmPickAttribute.DialogResult == DialogResult.OK)
		                txtSelect.Text = frmPickAttribute.SelectedAttribute;
		        }
		            break;
		        case "SelectPhysicalAttribute":
		        {
		            frmSelectAttribute frmPickAttribute = new frmSelectAttribute();
		            frmPickAttribute.Description = LanguageManager.Instance.GetString("Title_SelectAttribute");

		            List<string> strValue = new List<string>();
		            strValue.Add("BOD");
		            strValue.Add("AGI");
		            strValue.Add("REA");
		            strValue.Add("STR");
		            strValue.Add("EDG");
		            strValue.Add("MAG");
		            strValue.Add("RES");
		            frmPickAttribute.RemoveFromList(strValue);

		            frmPickAttribute.ShowDialog(this);

		            if (frmPickAttribute.DialogResult == DialogResult.OK)
		                txtSelect.Text = frmPickAttribute.SelectedAttribute;
		        }
		            break;
		        case "SelectSpecialAttribute":
		        {
		            frmSelectAttribute frmPickAttribute = new frmSelectAttribute();
		            frmPickAttribute.Description = LanguageManager.Instance.GetString("Title_SelectAttribute");

		            List<string> strValue = new List<string>();
		            strValue.Add("MAG");
		            strValue.Add("RES");
		            strValue.Add("DEP");
		            frmPickAttribute.RemoveFromList(strValue);

		            frmPickAttribute.ShowDialog(this);

		            if (frmPickAttribute.DialogResult == DialogResult.OK)
		                txtSelect.Text = frmPickAttribute.SelectedAttribute;
		        }
		            break;
		        case "SelectSkill":
		        {
		            frmSelectSkill frmPickSkill = new frmSelectSkill(_objCharacter);
		            frmPickSkill.Description = LanguageManager.Instance.GetString("Title_SelectSkill");
		            frmPickSkill.ShowDialog(this);

		            if (frmPickSkill.DialogResult == DialogResult.OK)
		                txtSelect.Text = frmPickSkill.SelectedSkill;
		        }
		            break;
		        case "SelectKnowSkill":
		        {
		            frmSelectSkill frmPickSkill = new frmSelectSkill(_objCharacter);
		            frmPickSkill.ShowKnowledgeSkills = true;
		            frmPickSkill.Description = LanguageManager.Instance.GetString("Title_SelectSkill");
		            frmPickSkill.ShowDialog(this);

		            if (frmPickSkill.DialogResult == DialogResult.OK)
		                txtSelect.Text = frmPickSkill.SelectedSkill;
		        }
		            break;
		        case "SelectSkillCategory":
		            frmSelectSkillCategory frmPickSkillCategory = new frmSelectSkillCategory();
		            frmPickSkillCategory.Description = LanguageManager.Instance.GetString("Title_SelectSkillCategory");
		            frmPickSkillCategory.ShowDialog(this);

		            if (frmPickSkillCategory.DialogResult == DialogResult.OK)
		                txtSelect.Text = frmPickSkillCategory.SelectedCategory;
		            break;
		        case "SelectSkillGroup":
		            frmSelectSkillGroup frmPickSkillGroup = new frmSelectSkillGroup();
		            frmPickSkillGroup.Description = LanguageManager.Instance.GetString("Title_SelectSkillGroup");
		            frmPickSkillGroup.ShowDialog(this);

		            if (frmPickSkillGroup.DialogResult == DialogResult.OK)
		                txtSelect.Text = frmPickSkillGroup.SelectedSkillGroup;
		            break;
		        case "SelectWeaponCategory":
		            frmSelectWeaponCategory frmPickWeaponCategory = new frmSelectWeaponCategory();
		            frmPickWeaponCategory.Description = LanguageManager.Instance.GetString("Title_SelectWeaponCategory");
		            frmPickWeaponCategory.ShowDialog(this);

		            if (frmPickWeaponCategory.DialogResult == DialogResult.OK)
		                txtSelect.Text = frmPickWeaponCategory.SelectedCategory;
		            break;
		        case "SelectSpellCategory":
		            frmSelectSpellCategory frmPickSpellCategory = new frmSelectSpellCategory();
		            frmPickSpellCategory.Description = LanguageManager.Instance.GetString("Title_SelectSpellCategory");
		            frmPickSpellCategory.ShowDialog(this);

		            if (frmPickSpellCategory.DialogResult == DialogResult.OK)
		                txtSelect.Text = frmPickSpellCategory.SelectedCategory;
		            break;
		        case "SelectAdeptPower":
		            frmSelectPower frmPickPower = new frmSelectPower(_objCharacter);
		            frmPickPower.ShowDialog(this);

		            if (frmPickPower.DialogResult == DialogResult.OK)
		                txtSelect.Text = frmPickPower.SelectedPower;
		            break;
		    }
		}
		#endregion

		#region Methods
		/// <summary>
		/// Accept the values on the Form and create the required XML data.
		/// </summary>
		private void AcceptForm()
		{
			// Make sure a value has been selected if necessary.
			if (txtSelect.Visible && string.IsNullOrEmpty(txtSelect.Text))
			{
				MessageBox.Show(LanguageManager.Instance.GetString("Message_SelectItem"), LanguageManager.Instance.GetString("MessageTitle_SelectItem"), MessageBoxButtons.OK, MessageBoxIcon.Error);
				return;
			}

			// Make sure a value has been provided for the name.
			if (string.IsNullOrEmpty(txtName.Text))
			{
				MessageBox.Show(LanguageManager.Instance.GetString("Message_ImprovementName"), LanguageManager.Instance.GetString("MessageTitle_ImprovementName"), MessageBoxButtons.OK, MessageBoxIcon.Error);
				txtName.Focus();
				return;
			}

			MemoryStream objStream = new MemoryStream();
			XmlWriter objWriter = XmlWriter.Create(objStream);

			// Build the XML for the Improvement.
			XmlNode objFetchNode = _objDocument.SelectSingleNode("/chummer/improvements/improvement[id = \"" + cboImprovemetType.SelectedValue + "\"]");
		    if (objFetchNode == null) return;
		    objWriter.WriteStartDocument();
		    // <bonus>
		    objWriter.WriteStartElement("bonus");
		    // <whatever element>
		    objWriter.WriteStartElement(objFetchNode["internal"]?.InnerText);

		    string strRating = string.Empty;
		    if (chkApplyToRating.Checked)
		        strRating = "<applytorating>yes</applytorating>";

		    // Retrieve the XML data from the document and replace the values as necessary.
		    // ReSharper disable once PossibleNullReferenceException
		    string strXml = objFetchNode["xml"].InnerText;
		    strXml = strXml.Replace("{val}", nudVal.Value.ToString(GlobalOptions.InvariantCultureInfo));
		    strXml = strXml.Replace("{min}", nudMin.Value.ToString(GlobalOptions.InvariantCultureInfo));
		    strXml = strXml.Replace("{max}", nudMax.Value.ToString(GlobalOptions.InvariantCultureInfo));
		    strXml = strXml.Replace("{aug}", nudAug.Value.ToString(GlobalOptions.InvariantCultureInfo));
		    strXml = strXml.Replace("{free}", chkFree.Checked.ToString().ToLower());
		    strXml = strXml.Replace("{select}", txtSelect.Text);
		    strXml = strXml.Replace("{applytorating}", strRating);
		    objWriter.WriteRaw(strXml);

		    // Write the rest of the document.
		    // </whatever element>
		    objWriter.WriteEndElement();
		    // </bonus>
		    objWriter.WriteEndElement();
		    objWriter.WriteEndDocument();
		    objWriter.Flush();
		    objStream.Flush();

		    objStream.Position = 0;

		    // Read it back in as an XmlDocument.
		    StreamReader objReader = new StreamReader(objStream);
		    XmlDocument objBonusXml = new XmlDocument();
		    strXml = objReader.ReadToEnd();
		    objBonusXml.LoadXml(strXml);

		    objWriter.Close();
		    objStream.Close();

		    // Pluck out the bonus information.
		    XmlNode objNode = objBonusXml.SelectSingleNode("/bonus");

		    // Pass it to the Improvement Manager so that it can be added to the character.
		    ImprovementManager objImprovementManager = new ImprovementManager(_objCharacter);
		    string strGuid = Guid.NewGuid().ToString();
		    objImprovementManager.CreateImprovements(Improvement.ImprovementSource.Custom, strGuid, objNode, false, 1, txtName.Text);

		    // If an Improvement was passed in, remove it from the character.
		    string strNotes = string.Empty;
		    int intOrder = 0;
		    if (_objEditImprovement != null)
		    {
		        // Copy the notes over to the new item.
		        strNotes = _objEditImprovement.Notes;
		        intOrder = _objEditImprovement.SortOrder;
		        objImprovementManager.RemoveImprovements(Improvement.ImprovementSource.Custom, _objEditImprovement.SourceName);
		    }

		    // Find the newly-created Improvement and attach its custom name.
		    foreach (Improvement objImprovement in _objCharacter.Improvements)
		    {
		        if (objImprovement.SourceName == strGuid)
		        {
		            objImprovement.CustomName = txtName.Text;
		            objImprovement.CustomId = cboImprovemetType.SelectedValue.ToString();
		            objImprovement.Custom = true;
		            objImprovement.Notes = strNotes;
		            objImprovement.SortOrder = intOrder;
		        }
		    }

		    DialogResult = DialogResult.OK;
		}

		private void MoveControls()
		{
			int intWidth = Math.Max(lblImprovementType.Width, lblName.Width);
			intWidth = Math.Max(intWidth, lblSelect.Width);
			intWidth = Math.Max(intWidth, lblVal.Width);
			intWidth = Math.Max(intWidth, lblMin.Width);
			intWidth = Math.Max(intWidth, lblMax.Width);
			intWidth = Math.Max(intWidth, lblAug.Width);

			cboImprovemetType.Left = lblImprovementType.Left + intWidth + 6;
			txtName.Left = cboImprovemetType.Left;
			txtSelect.Left = cboImprovemetType.Left;
			cmdChangeSelection.Left = txtSelect.Left + txtSelect.Width + 6;
			nudVal.Left = cboImprovemetType.Left;
			nudMin.Left = cboImprovemetType.Left;
			nudMax.Left = cboImprovemetType.Left;
			nudAug.Left = cboImprovemetType.Left;
			chkApplyToRating.Left = nudVal.Left + nudVal.Width + 6;
		}
		#endregion

		#region Properties
		/// <summary>
		/// Improvement object to edit.
		/// </summary>
		public Improvement EditImprovementObject
		{
			set
			{
				_objEditImprovement = value;
			}
		}
		#endregion
	}
=======
            txtSelect.Visible = false;
            txtSelect.Text = string.Empty;
            cmdChangeSelection.Visible = false;
            _strSelect = string.Empty;

            if (objFetchNode == null) return;
            XmlNodeList xmlNodeList = objFetchNode.SelectNodes("fields/field");
            if (xmlNodeList != null)
                foreach (XmlNode objNode in xmlNodeList)
                {
                    switch (objNode.InnerText)
                    {
                        case "val":
                            lblVal.Visible = true;
                            nudVal.Visible = true;
                            break;
                        case "min":
                            lblMin.Visible = true;
                            nudMin.Visible = true;
                            break;
                        case "max":
                            lblMax.Visible = true;
                            nudMax.Visible = true;
                            break;
                        case "aug":
                            lblAug.Visible = true;
                            nudAug.Visible = true;
                            break;
                        case "applytorating":
                            chkApplyToRating.Visible = true;
                            break;
                        case "free":
                            chkFree.Visible = true;
                            break;
                        default:
                            if (objNode.InnerText.StartsWith("Select"))
                            {
                                lblSelect.Visible = true;
                                txtSelect.Visible = true;
                                cmdChangeSelection.Visible = true;
                                _strSelect = objNode.InnerText;
                            }
                            break;
                    }
                }

            // Display the help information.
            lblHelp.Text = objFetchNode["altpage"]?.InnerText ?? objFetchNode["page"]?.InnerText;
        }

        private void cmdChangeSelection_Click(object sender, EventArgs e)
        {
            switch (_strSelect)
            {
                case "SelectAttribute":
                    {
                        List<string> lstAbbrevs = new List<string>(Backend.Attributes.AttributeSection.AttributeStrings);

                        lstAbbrevs.Remove("ESS");
                        if (!_objCharacter.MAGEnabled)
                        {
                            lstAbbrevs.Remove("MAG");
                            lstAbbrevs.Remove("MAGAdept");
                        }
                        else if (!_objCharacter.IsMysticAdept || !_objCharacter.Options.MysAdeptSecondMAGAttribute)
                            lstAbbrevs.Remove("MAGAdept");

                        if (!_objCharacter.RESEnabled)
                            lstAbbrevs.Remove("RES");
                        if (!_objCharacter.DEPEnabled)
                            lstAbbrevs.Remove("DEP");
                        frmSelectAttribute frmPickAttribute = new frmSelectAttribute(lstAbbrevs.ToArray())
                        {
                            Description = LanguageManager.GetString("Title_SelectAttribute", GlobalOptions.Language)
                        };
                        frmPickAttribute.ShowDialog(this);

                        if (frmPickAttribute.DialogResult == DialogResult.OK)
                            txtSelect.Text = frmPickAttribute.SelectedAttribute;
                    }
                    break;
                case "SelectMentalAttribute":
                    {
                        frmSelectAttribute frmPickAttribute = new frmSelectAttribute(Backend.Attributes.AttributeSection.MentalAttributes.ToArray())
                        {
                            Description = LanguageManager.GetString("Title_SelectAttribute", GlobalOptions.Language)
                        };

                        frmPickAttribute.ShowDialog(this);

                        if (frmPickAttribute.DialogResult == DialogResult.OK)
                            txtSelect.Text = frmPickAttribute.SelectedAttribute;
                    }
                    break;
                case "SelectPhysicalAttribute":
                    {
                        frmSelectAttribute frmPickAttribute = new frmSelectAttribute(Backend.Attributes.AttributeSection.PhysicalAttributes.ToArray())
                        {
                            Description = LanguageManager.GetString("Title_SelectAttribute", GlobalOptions.Language)
                        };

                        frmPickAttribute.ShowDialog(this);

                        if (frmPickAttribute.DialogResult == DialogResult.OK)
                            txtSelect.Text = frmPickAttribute.SelectedAttribute;
                    }
                    break;
                case "SelectSpecialAttribute":
                {
                    List<string> lstAbbrevs = new List<string>(Backend.Attributes.AttributeSection.AttributeStrings);
                    lstAbbrevs.RemoveAll(x => Backend.Attributes.AttributeSection.PhysicalAttributes.Contains(x) || Backend.Attributes.AttributeSection.MentalAttributes.Contains(x));
                    lstAbbrevs.Remove("ESS");
                    /*
                    if (!_objCharacter.MAGEnabled)
                    {
                        lstAbbrevs.Remove("MAG");
                        lstAbbrevs.Remove("MAGAdept");
                    }
                    else if (!_objCharacter.IsMysticAdept || !_objCharacter.Options.MysAdeptSecondMAGAttribute)
                        lstAbbrevs.Remove("MAGAdept");

                    if (!_objCharacter.RESEnabled)
                        lstAbbrevs.Remove("RES");
                    if (!_objCharacter.DEPEnabled)
                        lstAbbrevs.Remove("DEP");
                        */
                    frmSelectAttribute frmPickAttribute = new frmSelectAttribute(lstAbbrevs.ToArray())
                    {
                        Description = LanguageManager.GetString("Title_SelectAttribute", GlobalOptions.Language)
                    };

                    frmPickAttribute.ShowDialog(this);

                    if (frmPickAttribute.DialogResult == DialogResult.OK)
                        txtSelect.Text = frmPickAttribute.SelectedAttribute;
                }
                    break;
                case "SelectSkill":
                    {
                        frmSelectSkill frmPickSkill = new frmSelectSkill(_objCharacter)
                        {
                            Description = LanguageManager.GetString("Title_SelectSkill", GlobalOptions.Language)
                        };
                        frmPickSkill.ShowDialog(this);

                        if (frmPickSkill.DialogResult == DialogResult.OK)
                            txtSelect.Text = frmPickSkill.SelectedSkill;
                    }
                    break;
                case "SelectKnowSkill":
                    {
                        List<ListItem> lstDropdownItems = new List<ListItem>();
                        HashSet<string> setProcessedSkillNames = new HashSet<string>();
                        foreach (KnowledgeSkill objKnowledgeSkill in _objCharacter.SkillsSection.KnowledgeSkills)
                        {
                            lstDropdownItems.Add(new ListItem(objKnowledgeSkill.Name, objKnowledgeSkill.DisplayNameMethod(GlobalOptions.Language)));
                            setProcessedSkillNames.Add(objKnowledgeSkill.Name);
                        }
                        StringBuilder objFilter = new StringBuilder();
                        if (setProcessedSkillNames.Count > 0)
                        {
                            objFilter.Append("not(");
                            foreach (string strName in setProcessedSkillNames)
                            {
                                objFilter.Append("name = \"" + strName + "\" or ");
                            }

                            objFilter.Length -= 4;
                            objFilter.Append(')');
                        }

                        string strFilter = objFilter.Length > 0 ? '[' + objFilter.ToString() + ']' : string.Empty;
                        using (XmlNodeList xmlSkillList = XmlManager.Load("skills.xml", GlobalOptions.Language).SelectNodes("/chummer/knowledgeskills/skill" + strFilter))
                        {
                            if (xmlSkillList?.Count > 0)
                            {
                                foreach (XmlNode xmlSkill in xmlSkillList)
                                {
                                    string strName = xmlSkill["name"]?.InnerText;
                                    if (!string.IsNullOrEmpty(strName))
                                        lstDropdownItems.Add(new ListItem(strName, xmlSkill["translate"]?.InnerText ?? strName));
                                }
                            }
                        }

                        lstDropdownItems.Sort(CompareListItems.CompareNames);

                        frmSelectItem frmPickSkill = new frmSelectItem
                        {
                            DropdownItems = lstDropdownItems,
                            Description = LanguageManager.GetString("Title_SelectSkill", GlobalOptions.Language)
                        };

                        frmPickSkill.ShowDialog(this);

                        if (frmPickSkill.DialogResult == DialogResult.OK)
                            txtSelect.Text = frmPickSkill.SelectedItem;
                    }
                    break;
                case "SelectSkillCategory":
                    frmSelectSkillCategory frmPickSkillCategory = new frmSelectSkillCategory
                    {
                        Description = LanguageManager.GetString("Title_SelectSkillCategory", GlobalOptions.Language)
                    };
                    frmPickSkillCategory.ShowDialog(this);

                    if (frmPickSkillCategory.DialogResult == DialogResult.OK)
                        txtSelect.Text = frmPickSkillCategory.SelectedCategory;
                    break;
                case "SelectSkillGroup":
                    frmSelectSkillGroup frmPickSkillGroup = new frmSelectSkillGroup
                    {
                        Description = LanguageManager.GetString("Title_SelectSkillGroup", GlobalOptions.Language)
                    };
                    frmPickSkillGroup.ShowDialog(this);

                    if (frmPickSkillGroup.DialogResult == DialogResult.OK)
                        txtSelect.Text = frmPickSkillGroup.SelectedSkillGroup;
                    break;
                case "SelectWeaponCategory":
                    frmSelectWeaponCategory frmPickWeaponCategory = new frmSelectWeaponCategory
                    {
                        Description = LanguageManager.GetString("Title_SelectWeaponCategory", GlobalOptions.Language)
                    };
                    frmPickWeaponCategory.ShowDialog(this);

                    if (frmPickWeaponCategory.DialogResult == DialogResult.OK)
                        txtSelect.Text = frmPickWeaponCategory.SelectedCategory;
                    break;
                case "SelectSpellCategory":
                    frmSelectSpellCategory frmPickSpellCategory = new frmSelectSpellCategory
                    {
                        Description = LanguageManager.GetString("Title_SelectSpellCategory", GlobalOptions.Language)
                    };
                    frmPickSpellCategory.ShowDialog(this);

                    if (frmPickSpellCategory.DialogResult == DialogResult.OK)
                        txtSelect.Text = frmPickSpellCategory.SelectedCategory;
                    break;
                case "SelectAdeptPower":
                    frmSelectPower frmPickPower = new frmSelectPower(_objCharacter);
                    frmPickPower.ShowDialog(this);

                    if (frmPickPower.DialogResult == DialogResult.OK)
                        txtSelect.Text = XmlManager.Load("powers.xml").SelectSingleNode("/chummer/powers/power[id = \"" + frmPickPower.SelectedPower + "\"]/name")?.InnerText;
                    break;
            }
        }
        #endregion

        #region Methods
        /// <summary>
        /// Accept the values on the Form and create the required XML data.
        /// </summary>
        private void AcceptForm()
        {
            // Make sure a value has been selected if necessary.
            if (txtSelect.Visible && string.IsNullOrEmpty(txtSelect.Text))
            {
                MessageBox.Show(LanguageManager.GetString("Message_SelectItem", GlobalOptions.Language), LanguageManager.GetString("MessageTitle_SelectItem", GlobalOptions.Language), MessageBoxButtons.OK, MessageBoxIcon.Error);
                return;
            }

            // Make sure a value has been provided for the name.
            if (string.IsNullOrEmpty(txtName.Text))
            {
                MessageBox.Show(LanguageManager.GetString("Message_ImprovementName", GlobalOptions.Language), LanguageManager.GetString("MessageTitle_ImprovementName", GlobalOptions.Language), MessageBoxButtons.OK, MessageBoxIcon.Error);
                txtName.Focus();
                return;
            }

            MemoryStream objStream = new MemoryStream();
            XmlWriter objWriter = XmlWriter.Create(objStream);

            // Build the XML for the Improvement.
            XmlNode objFetchNode = _objDocument.SelectSingleNode("/chummer/improvements/improvement[id = \"" + cboImprovemetType.SelectedValue + "\"]");
            string strInternal = objFetchNode?["internal"]?.InnerText;
            if (string.IsNullOrEmpty(strInternal))
                return;
            objWriter.WriteStartDocument();
            // <bonus>
            objWriter.WriteStartElement("bonus");
            // <whatever element>
            objWriter.WriteStartElement(strInternal);

            string strRating = string.Empty;
            if (chkApplyToRating.Checked)
                strRating = "<applytorating>True</applytorating>";

            // Retrieve the XML data from the document and replace the values as necessary.
            // ReSharper disable once PossibleNullReferenceException
            string strXml = objFetchNode["xml"].InnerText;
            strXml = strXml.Replace("{val}", nudVal.Value.ToString(GlobalOptions.InvariantCultureInfo));
            strXml = strXml.Replace("{min}", nudMin.Value.ToString(GlobalOptions.InvariantCultureInfo));
            strXml = strXml.Replace("{max}", nudMax.Value.ToString(GlobalOptions.InvariantCultureInfo));
            strXml = strXml.Replace("{aug}", nudAug.Value.ToString(GlobalOptions.InvariantCultureInfo));
            strXml = strXml.Replace("{free}", chkFree.Checked.ToString().ToLower());
            strXml = strXml.Replace("{select}", txtSelect.Text);
            strXml = strXml.Replace("{applytorating}", strRating);
            objWriter.WriteRaw(strXml);

            // Write the rest of the document.
            // </whatever element>
            objWriter.WriteEndElement();
            // </bonus>
            objWriter.WriteEndElement();
            objWriter.WriteEndDocument();
            objWriter.Flush();

            objStream.Position = 0;

            // Read it back in as an XmlDocument.
            StreamReader objReader = new StreamReader(objStream, Encoding.UTF8, true);
            XmlDocument objBonusXml = new XmlDocument();
            strXml = objReader.ReadToEnd();
            objBonusXml.LoadXml(strXml);

            objWriter.Close();

            // Pluck out the bonus information.
            XmlNode objNode = objBonusXml.SelectSingleNode("/bonus");

            // Pass it to the Improvement Manager so that it can be added to the character.
            string strGuid = Guid.NewGuid().ToString("D");
            ImprovementManager.CreateImprovements(_objCharacter, Improvement.ImprovementSource.Custom, strGuid, objNode, false, 1, txtName.Text);

            // If an Improvement was passed in, remove it from the character.
            string strNotes = string.Empty;
            int intOrder = 0;
            if (_objEditImprovement != null)
            {
                // Copy the notes over to the new item.
                strNotes = _objEditImprovement.Notes;
                intOrder = _objEditImprovement.SortOrder;
                ImprovementManager.RemoveImprovements(_objCharacter, Improvement.ImprovementSource.Custom, _objEditImprovement.SourceName);
            }

            // Find the newly-created Improvement and attach its custom name.
            Improvement objImprovement = _objCharacter.Improvements.FirstOrDefault(imp => imp.SourceName == strGuid);
            if (objImprovement != null)
            {
                objImprovement.CustomName = txtName.Text;
                objImprovement.CustomId = cboImprovemetType.SelectedValue.ToString();
                objImprovement.Custom = true;
                objImprovement.Notes = strNotes;
                objImprovement.SortOrder = intOrder;
                NewImprovement = objImprovement;
            }
            else {Utils.BreakIfDebug();}

            DialogResult = DialogResult.OK;
        }

        private void MoveControls()
        {
            int intWidth = Math.Max(lblImprovementType.Width, lblName.Width);
            intWidth = Math.Max(intWidth, lblSelect.Width);
            intWidth = Math.Max(intWidth, lblVal.Width);
            intWidth = Math.Max(intWidth, lblMin.Width);
            intWidth = Math.Max(intWidth, lblMax.Width);
            intWidth = Math.Max(intWidth, lblAug.Width);

            cboImprovemetType.Left = lblImprovementType.Left + intWidth + 6;
            txtName.Left = cboImprovemetType.Left;
            txtSelect.Left = cboImprovemetType.Left;
            cmdChangeSelection.Left = txtSelect.Left + txtSelect.Width + 6;
            nudVal.Left = cboImprovemetType.Left;
            nudMin.Left = cboImprovemetType.Left;
            nudMax.Left = cboImprovemetType.Left;
            nudAug.Left = cboImprovemetType.Left;
            chkApplyToRating.Left = nudVal.Left + nudVal.Width + 6;
        }
        #endregion

        #region Properties
        /// <summary>
        /// Improvement object to edit.
        /// </summary>
        public Improvement EditImprovementObject
        {
            set => _objEditImprovement = value;
        }

        public Improvement NewImprovement;

        #endregion
    }
>>>>>>> 260a47e0
}<|MERGE_RESOLUTION|>--- conflicted
+++ resolved
@@ -16,14 +16,6 @@
  *  You can obtain the full source code for Chummer5a at
  *  https://github.com/chummer5a/chummer5a
  */
-<<<<<<< HEAD
-﻿using System;
-using System.Collections.Generic;
-using System.IO;
- using System.Linq;
- using System.Windows.Forms;
-using System.Xml;
-=======
  using System;
 using System.Collections.Generic;
 using System.IO;
@@ -32,95 +24,10 @@
  using System.Windows.Forms;
 using System.Xml;
  using Chummer.Backend.Skills;
->>>>>>> 260a47e0
 
 namespace Chummer
 {
     // ReSharper disable once InconsistentNaming
-<<<<<<< HEAD
-	public partial class frmCreateImprovement : Form
-	{
-		private readonly Character _objCharacter;
-		private XmlDocument _objDocument = new XmlDocument();
-		private string _strSelect = string.Empty;
-		private Improvement _objEditImprovement;
-
-		#region Control Events
-		public frmCreateImprovement(Character objCharacter)
-		{
-			InitializeComponent();
-			LanguageManager.Instance.Load(GlobalOptions.Instance.Language, this);
-			_objCharacter = objCharacter;
-			MoveControls();
-		}
-
-		private void frmCreateImprovement_Load(object sender, EventArgs e)
-		{
-			List<ListItem> lstTypes = new List<ListItem>();
-			_objDocument = XmlManager.Instance.Load("improvements.xml");
-
-			// Populate the Improvement Type list.
-			XmlNodeList objXmlImprovementList = _objDocument.SelectNodes("/chummer/improvements/improvement");
-		    if (objXmlImprovementList != null)
-		        lstTypes.AddRange(from XmlNode objXmlImprovement in objXmlImprovementList
-		            select new ListItem
-		            {
-		                Value = objXmlImprovement["id"]?.InnerText, Name = objXmlImprovement["translate"]?.InnerText ?? objXmlImprovement["name"]?.InnerText
-		            });
-
-		    SortListItem objSort = new SortListItem();
-			lstTypes.Sort(objSort.Compare);
-            cboImprovemetType.BeginUpdate();
-            cboImprovemetType.ValueMember = "Value";
-			cboImprovemetType.DisplayMember = "Name";
-			cboImprovemetType.DataSource = lstTypes;
-
-			// Load the information from the passed Improvement if one has been given.
-			if (_objEditImprovement != null)
-			{
-				cboImprovemetType.SelectedValue = _objEditImprovement.CustomId;
-				txtName.Text = _objEditImprovement.CustomName;
-				if (nudMax.Visible)
-					nudMax.Value = _objEditImprovement.Maximum;
-				if (nudMin.Visible)
-					nudMin.Value = _objEditImprovement.Minimum;
-				if (nudVal.Visible)
-				{
-					// specificattribute stores the Value in Augmented instead.
-					nudVal.Value = _objEditImprovement.CustomId == "specificattribute" ? _objEditImprovement.Augmented : _objEditImprovement.Value;
-				}
-				chkApplyToRating.Checked = chkApplyToRating.Visible && _objEditImprovement.AddToRating;
-				if (txtSelect.Visible)
-					txtSelect.Text = _objEditImprovement.ImprovedName;
-			}
-            cboImprovemetType.EndUpdate();
-        }
-
-		private void cmdOK_Click(object sender, EventArgs e)
-		{
-			AcceptForm();
-		}
-
-		private void cmdCancel_Click(object sender, EventArgs e)
-		{
-			DialogResult = DialogResult.Cancel;
-		}
-
-		private void cboImprovemetType_SelectedIndexChanged(object sender, EventArgs e)
-		{
-			XmlNode objFetchNode = _objDocument.SelectSingleNode("/chummer/improvements/improvement[id = \"" + cboImprovemetType.SelectedValue + "\"]");
-
-			lblVal.Visible = false;
-			lblMin.Visible = false;
-			lblMax.Visible = false;
-			lblAug.Visible = false;
-			nudVal.Visible = false;
-			nudMin.Visible = false;
-			nudMax.Visible = false;
-			nudAug.Visible = false;
-			chkApplyToRating.Visible = false;
-			chkApplyToRating.Checked = false;
-=======
     public partial class frmCreateImprovement : Form
     {
         private readonly Character _objCharacter;
@@ -199,341 +106,10 @@
             nudAug.Visible = false;
             chkApplyToRating.Visible = false;
             chkApplyToRating.Checked = false;
->>>>>>> 260a47e0
             chkFree.Visible = false;
             chkFree.Checked = false;
 
             lblSelect.Visible = false;
-<<<<<<< HEAD
-			txtSelect.Visible = false;
-			txtSelect.Text = string.Empty;
-			cmdChangeSelection.Visible = false;
-			_strSelect = string.Empty;
-
-		    if (objFetchNode == null) return;
-		    XmlNodeList xmlNodeList = objFetchNode.SelectNodes("fields/field");
-		    if (xmlNodeList != null)
-		        foreach (XmlNode objNode in xmlNodeList)
-		        {
-		            switch (objNode.InnerText)
-		            {
-		                case "val":
-		                    lblVal.Visible = true;
-		                    nudVal.Visible = true;
-		                    break;
-		                case "min":
-		                    lblMin.Visible = true;
-		                    nudMin.Visible = true;
-		                    break;
-		                case "max":
-		                    lblMax.Visible = true;
-		                    nudMax.Visible = true;
-		                    break;
-		                case "aug":
-		                    lblAug.Visible = true;
-		                    nudAug.Visible = true;
-		                    break;
-		                case "applytorating":
-		                    chkApplyToRating.Visible = true;
-		                    break;
-		                case "free":
-		                    chkFree.Visible = true;
-		                    break;
-		                default:
-		                    if (objNode.InnerText.StartsWith("Select"))
-		                    {
-		                        lblSelect.Visible = true;
-		                        txtSelect.Visible = true;
-		                        cmdChangeSelection.Visible = true;
-		                        _strSelect = objNode.InnerText;
-		                    }
-		                    break;
-		            }
-		        }
-
-		    // Display the help information.
-		    lblHelp.Text = objFetchNode["altpage"]?.InnerText ?? objFetchNode["page"]?.InnerText;
-		}
-
-		private void cmdChangeSelection_Click(object sender, EventArgs e)
-		{
-		    switch (_strSelect)
-		    {
-		        case "SelectAttribute":
-		        {
-		            var frmPickAttribute = new frmSelectAttribute
-		            {
-		                Description = LanguageManager.Instance.GetString("Title_SelectAttribute")
-		            };
-		            if (_objCharacter.MAGEnabled)
-		                frmPickAttribute.AddMAG();
-		            if (_objCharacter.RESEnabled)
-		                frmPickAttribute.AddRES();
-		            if (_objCharacter.DEPEnabled)
-		                frmPickAttribute.AddDEP();
-		            frmPickAttribute.ShowDialog(this);
-
-		            if (frmPickAttribute.DialogResult == DialogResult.OK)
-		                txtSelect.Text = frmPickAttribute.SelectedAttribute;
-		        }
-		            break;
-		        case "SelectMentalAttribute":
-		        {
-		            frmSelectAttribute frmPickAttribute = new frmSelectAttribute
-		            {
-		                Description = LanguageManager.Instance.GetString("Title_SelectAttribute")
-		            };
-
-		            List<string> strValue = new List<string> {"LOG", "WIL", "INT", "CHA", "EDG", "MAG", "RES"};
-		            frmPickAttribute.RemoveFromList(strValue);
-
-		            frmPickAttribute.ShowDialog(this);
-
-		            if (frmPickAttribute.DialogResult == DialogResult.OK)
-		                txtSelect.Text = frmPickAttribute.SelectedAttribute;
-		        }
-		            break;
-		        case "SelectPhysicalAttribute":
-		        {
-		            frmSelectAttribute frmPickAttribute = new frmSelectAttribute();
-		            frmPickAttribute.Description = LanguageManager.Instance.GetString("Title_SelectAttribute");
-
-		            List<string> strValue = new List<string>();
-		            strValue.Add("BOD");
-		            strValue.Add("AGI");
-		            strValue.Add("REA");
-		            strValue.Add("STR");
-		            strValue.Add("EDG");
-		            strValue.Add("MAG");
-		            strValue.Add("RES");
-		            frmPickAttribute.RemoveFromList(strValue);
-
-		            frmPickAttribute.ShowDialog(this);
-
-		            if (frmPickAttribute.DialogResult == DialogResult.OK)
-		                txtSelect.Text = frmPickAttribute.SelectedAttribute;
-		        }
-		            break;
-		        case "SelectSpecialAttribute":
-		        {
-		            frmSelectAttribute frmPickAttribute = new frmSelectAttribute();
-		            frmPickAttribute.Description = LanguageManager.Instance.GetString("Title_SelectAttribute");
-
-		            List<string> strValue = new List<string>();
-		            strValue.Add("MAG");
-		            strValue.Add("RES");
-		            strValue.Add("DEP");
-		            frmPickAttribute.RemoveFromList(strValue);
-
-		            frmPickAttribute.ShowDialog(this);
-
-		            if (frmPickAttribute.DialogResult == DialogResult.OK)
-		                txtSelect.Text = frmPickAttribute.SelectedAttribute;
-		        }
-		            break;
-		        case "SelectSkill":
-		        {
-		            frmSelectSkill frmPickSkill = new frmSelectSkill(_objCharacter);
-		            frmPickSkill.Description = LanguageManager.Instance.GetString("Title_SelectSkill");
-		            frmPickSkill.ShowDialog(this);
-
-		            if (frmPickSkill.DialogResult == DialogResult.OK)
-		                txtSelect.Text = frmPickSkill.SelectedSkill;
-		        }
-		            break;
-		        case "SelectKnowSkill":
-		        {
-		            frmSelectSkill frmPickSkill = new frmSelectSkill(_objCharacter);
-		            frmPickSkill.ShowKnowledgeSkills = true;
-		            frmPickSkill.Description = LanguageManager.Instance.GetString("Title_SelectSkill");
-		            frmPickSkill.ShowDialog(this);
-
-		            if (frmPickSkill.DialogResult == DialogResult.OK)
-		                txtSelect.Text = frmPickSkill.SelectedSkill;
-		        }
-		            break;
-		        case "SelectSkillCategory":
-		            frmSelectSkillCategory frmPickSkillCategory = new frmSelectSkillCategory();
-		            frmPickSkillCategory.Description = LanguageManager.Instance.GetString("Title_SelectSkillCategory");
-		            frmPickSkillCategory.ShowDialog(this);
-
-		            if (frmPickSkillCategory.DialogResult == DialogResult.OK)
-		                txtSelect.Text = frmPickSkillCategory.SelectedCategory;
-		            break;
-		        case "SelectSkillGroup":
-		            frmSelectSkillGroup frmPickSkillGroup = new frmSelectSkillGroup();
-		            frmPickSkillGroup.Description = LanguageManager.Instance.GetString("Title_SelectSkillGroup");
-		            frmPickSkillGroup.ShowDialog(this);
-
-		            if (frmPickSkillGroup.DialogResult == DialogResult.OK)
-		                txtSelect.Text = frmPickSkillGroup.SelectedSkillGroup;
-		            break;
-		        case "SelectWeaponCategory":
-		            frmSelectWeaponCategory frmPickWeaponCategory = new frmSelectWeaponCategory();
-		            frmPickWeaponCategory.Description = LanguageManager.Instance.GetString("Title_SelectWeaponCategory");
-		            frmPickWeaponCategory.ShowDialog(this);
-
-		            if (frmPickWeaponCategory.DialogResult == DialogResult.OK)
-		                txtSelect.Text = frmPickWeaponCategory.SelectedCategory;
-		            break;
-		        case "SelectSpellCategory":
-		            frmSelectSpellCategory frmPickSpellCategory = new frmSelectSpellCategory();
-		            frmPickSpellCategory.Description = LanguageManager.Instance.GetString("Title_SelectSpellCategory");
-		            frmPickSpellCategory.ShowDialog(this);
-
-		            if (frmPickSpellCategory.DialogResult == DialogResult.OK)
-		                txtSelect.Text = frmPickSpellCategory.SelectedCategory;
-		            break;
-		        case "SelectAdeptPower":
-		            frmSelectPower frmPickPower = new frmSelectPower(_objCharacter);
-		            frmPickPower.ShowDialog(this);
-
-		            if (frmPickPower.DialogResult == DialogResult.OK)
-		                txtSelect.Text = frmPickPower.SelectedPower;
-		            break;
-		    }
-		}
-		#endregion
-
-		#region Methods
-		/// <summary>
-		/// Accept the values on the Form and create the required XML data.
-		/// </summary>
-		private void AcceptForm()
-		{
-			// Make sure a value has been selected if necessary.
-			if (txtSelect.Visible && string.IsNullOrEmpty(txtSelect.Text))
-			{
-				MessageBox.Show(LanguageManager.Instance.GetString("Message_SelectItem"), LanguageManager.Instance.GetString("MessageTitle_SelectItem"), MessageBoxButtons.OK, MessageBoxIcon.Error);
-				return;
-			}
-
-			// Make sure a value has been provided for the name.
-			if (string.IsNullOrEmpty(txtName.Text))
-			{
-				MessageBox.Show(LanguageManager.Instance.GetString("Message_ImprovementName"), LanguageManager.Instance.GetString("MessageTitle_ImprovementName"), MessageBoxButtons.OK, MessageBoxIcon.Error);
-				txtName.Focus();
-				return;
-			}
-
-			MemoryStream objStream = new MemoryStream();
-			XmlWriter objWriter = XmlWriter.Create(objStream);
-
-			// Build the XML for the Improvement.
-			XmlNode objFetchNode = _objDocument.SelectSingleNode("/chummer/improvements/improvement[id = \"" + cboImprovemetType.SelectedValue + "\"]");
-		    if (objFetchNode == null) return;
-		    objWriter.WriteStartDocument();
-		    // <bonus>
-		    objWriter.WriteStartElement("bonus");
-		    // <whatever element>
-		    objWriter.WriteStartElement(objFetchNode["internal"]?.InnerText);
-
-		    string strRating = string.Empty;
-		    if (chkApplyToRating.Checked)
-		        strRating = "<applytorating>yes</applytorating>";
-
-		    // Retrieve the XML data from the document and replace the values as necessary.
-		    // ReSharper disable once PossibleNullReferenceException
-		    string strXml = objFetchNode["xml"].InnerText;
-		    strXml = strXml.Replace("{val}", nudVal.Value.ToString(GlobalOptions.InvariantCultureInfo));
-		    strXml = strXml.Replace("{min}", nudMin.Value.ToString(GlobalOptions.InvariantCultureInfo));
-		    strXml = strXml.Replace("{max}", nudMax.Value.ToString(GlobalOptions.InvariantCultureInfo));
-		    strXml = strXml.Replace("{aug}", nudAug.Value.ToString(GlobalOptions.InvariantCultureInfo));
-		    strXml = strXml.Replace("{free}", chkFree.Checked.ToString().ToLower());
-		    strXml = strXml.Replace("{select}", txtSelect.Text);
-		    strXml = strXml.Replace("{applytorating}", strRating);
-		    objWriter.WriteRaw(strXml);
-
-		    // Write the rest of the document.
-		    // </whatever element>
-		    objWriter.WriteEndElement();
-		    // </bonus>
-		    objWriter.WriteEndElement();
-		    objWriter.WriteEndDocument();
-		    objWriter.Flush();
-		    objStream.Flush();
-
-		    objStream.Position = 0;
-
-		    // Read it back in as an XmlDocument.
-		    StreamReader objReader = new StreamReader(objStream);
-		    XmlDocument objBonusXml = new XmlDocument();
-		    strXml = objReader.ReadToEnd();
-		    objBonusXml.LoadXml(strXml);
-
-		    objWriter.Close();
-		    objStream.Close();
-
-		    // Pluck out the bonus information.
-		    XmlNode objNode = objBonusXml.SelectSingleNode("/bonus");
-
-		    // Pass it to the Improvement Manager so that it can be added to the character.
-		    ImprovementManager objImprovementManager = new ImprovementManager(_objCharacter);
-		    string strGuid = Guid.NewGuid().ToString();
-		    objImprovementManager.CreateImprovements(Improvement.ImprovementSource.Custom, strGuid, objNode, false, 1, txtName.Text);
-
-		    // If an Improvement was passed in, remove it from the character.
-		    string strNotes = string.Empty;
-		    int intOrder = 0;
-		    if (_objEditImprovement != null)
-		    {
-		        // Copy the notes over to the new item.
-		        strNotes = _objEditImprovement.Notes;
-		        intOrder = _objEditImprovement.SortOrder;
-		        objImprovementManager.RemoveImprovements(Improvement.ImprovementSource.Custom, _objEditImprovement.SourceName);
-		    }
-
-		    // Find the newly-created Improvement and attach its custom name.
-		    foreach (Improvement objImprovement in _objCharacter.Improvements)
-		    {
-		        if (objImprovement.SourceName == strGuid)
-		        {
-		            objImprovement.CustomName = txtName.Text;
-		            objImprovement.CustomId = cboImprovemetType.SelectedValue.ToString();
-		            objImprovement.Custom = true;
-		            objImprovement.Notes = strNotes;
-		            objImprovement.SortOrder = intOrder;
-		        }
-		    }
-
-		    DialogResult = DialogResult.OK;
-		}
-
-		private void MoveControls()
-		{
-			int intWidth = Math.Max(lblImprovementType.Width, lblName.Width);
-			intWidth = Math.Max(intWidth, lblSelect.Width);
-			intWidth = Math.Max(intWidth, lblVal.Width);
-			intWidth = Math.Max(intWidth, lblMin.Width);
-			intWidth = Math.Max(intWidth, lblMax.Width);
-			intWidth = Math.Max(intWidth, lblAug.Width);
-
-			cboImprovemetType.Left = lblImprovementType.Left + intWidth + 6;
-			txtName.Left = cboImprovemetType.Left;
-			txtSelect.Left = cboImprovemetType.Left;
-			cmdChangeSelection.Left = txtSelect.Left + txtSelect.Width + 6;
-			nudVal.Left = cboImprovemetType.Left;
-			nudMin.Left = cboImprovemetType.Left;
-			nudMax.Left = cboImprovemetType.Left;
-			nudAug.Left = cboImprovemetType.Left;
-			chkApplyToRating.Left = nudVal.Left + nudVal.Width + 6;
-		}
-		#endregion
-
-		#region Properties
-		/// <summary>
-		/// Improvement object to edit.
-		/// </summary>
-		public Improvement EditImprovementObject
-		{
-			set
-			{
-				_objEditImprovement = value;
-			}
-		}
-		#endregion
-	}
-=======
             txtSelect.Visible = false;
             txtSelect.Text = string.Empty;
             cmdChangeSelection.Visible = false;
@@ -921,5 +497,4 @@
 
         #endregion
     }
->>>>>>> 260a47e0
 }