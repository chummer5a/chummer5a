--- conflicted
+++ resolved
@@ -1,448 +1,3 @@
-<<<<<<< HEAD
-﻿using System;
-
-namespace Chummer
-{
-	partial class frmCharacterRoster
-	{
-		/// <summary>
-		/// Required designer variable.
-		/// </summary>
-		private System.ComponentModel.IContainer components = null;
-
-		/// <summary>
-		/// Clean up any resources being used.
-		/// </summary>
-		/// <param name="disposing">true if managed resources should be disposed; otherwise, false.</param>
-		protected override void Dispose(bool disposing)
-		{
-			if (disposing && (components != null))
-			{
-				components.Dispose();
-			}
-			base.Dispose(disposing);
-		}
-
-		#region Windows Form Designer generated code
-
-		/// <summary>
-		/// Required method for Designer support - do not modify
-		/// the contents of this method with the code editor.
-		/// </summary>
-		private void InitializeComponent()
-		{
-			this.treCharacterList = new Chummer.helpers.TreeView();
-			this.picMugshot = new System.Windows.Forms.PictureBox();
-			this.tabCharacterText = new System.Windows.Forms.TabControl();
-			this.panCharacterBio = new System.Windows.Forms.TabPage();
-			this.txtCharacterBio = new System.Windows.Forms.TextBox();
-			this.panCharacterConcept = new System.Windows.Forms.TabPage();
-			this.txtCharacterConcept = new System.Windows.Forms.TextBox();
-			this.panCharacterBackground = new System.Windows.Forms.TabPage();
-			this.txtCharacterBackground = new System.Windows.Forms.TextBox();
-			this.panCharacterNotes = new System.Windows.Forms.TabPage();
-			this.txtCharacterNotes = new System.Windows.Forms.TextBox();
-			this.panGameNotes = new System.Windows.Forms.TabPage();
-			this.txtGameNotes = new System.Windows.Forms.TextBox();
-			this.lblCharacterName = new System.Windows.Forms.Label();
-			this.lblCharacterNameLabel = new System.Windows.Forms.Label();
-			this.lblMetatype = new System.Windows.Forms.Label();
-			this.lblMetatypeLabel = new System.Windows.Forms.Label();
-			this.lblCareerKarma = new System.Windows.Forms.Label();
-			this.lblCareerKarmaLabel = new System.Windows.Forms.Label();
-			this.lblPlayerName = new System.Windows.Forms.Label();
-			this.lblPlayerNameLabel = new System.Windows.Forms.Label();
-			this.lblCharacterAlias = new System.Windows.Forms.Label();
-			this.lblCharacterAliasLabel = new System.Windows.Forms.Label();
-			this.lblEssence = new System.Windows.Forms.Label();
-			this.lblEssenceLabel = new System.Windows.Forms.Label();
-			this.lblFilePath = new System.Windows.Forms.Label();
-			this.lblFilePathLabel = new System.Windows.Forms.Label();
-			((System.ComponentModel.ISupportInitialize)(this.picMugshot)).BeginInit();
-			this.tabCharacterText.SuspendLayout();
-			this.panCharacterBio.SuspendLayout();
-			this.panCharacterConcept.SuspendLayout();
-			this.panCharacterBackground.SuspendLayout();
-			this.panCharacterNotes.SuspendLayout();
-			this.panGameNotes.SuspendLayout();
-			this.SuspendLayout();
-			// 
-			// treCharacterList
-			// 
-			this.treCharacterList.AllowDrop = true;
-			this.treCharacterList.Anchor = ((System.Windows.Forms.AnchorStyles)(((System.Windows.Forms.AnchorStyles.Top | System.Windows.Forms.AnchorStyles.Bottom) 
-            | System.Windows.Forms.AnchorStyles.Left)));
-			this.treCharacterList.Location = new System.Drawing.Point(8, 8);
-			this.treCharacterList.Name = "treCharacterList";
-			this.treCharacterList.ShowNodeToolTips = true;
-			this.treCharacterList.Size = new System.Drawing.Size(192, 536);
-			this.treCharacterList.TabIndex = 0;
-			this.treCharacterList.AfterSelect += new System.Windows.Forms.TreeViewEventHandler(this.treCharacterList_AfterSelect);
-			this.treCharacterList.DoubleClick += new System.EventHandler(this.treCharacterList_DoubleClick);
-			this.treCharacterList.KeyDown += new System.Windows.Forms.KeyEventHandler(this.treCharacterList_KeyDown);
-			// 
-			// picMugshot
-			// 
-			this.picMugshot.Anchor = ((System.Windows.Forms.AnchorStyles)((System.Windows.Forms.AnchorStyles.Top | System.Windows.Forms.AnchorStyles.Right)));
-			this.picMugshot.Location = new System.Drawing.Point(560, 8);
-			this.picMugshot.Name = "picMugshot";
-			this.picMugshot.Size = new System.Drawing.Size(208, 328);
-			this.picMugshot.TabIndex = 21;
-			this.picMugshot.TabStop = false;
-			// 
-			// tabCharacterText
-			// 
-			this.tabCharacterText.Anchor = ((System.Windows.Forms.AnchorStyles)((((System.Windows.Forms.AnchorStyles.Top | System.Windows.Forms.AnchorStyles.Bottom) 
-            | System.Windows.Forms.AnchorStyles.Left) 
-            | System.Windows.Forms.AnchorStyles.Right)));
-			this.tabCharacterText.Controls.Add(this.panCharacterBio);
-			this.tabCharacterText.Controls.Add(this.panCharacterConcept);
-			this.tabCharacterText.Controls.Add(this.panCharacterBackground);
-			this.tabCharacterText.Controls.Add(this.panCharacterNotes);
-			this.tabCharacterText.Controls.Add(this.panGameNotes);
-			this.tabCharacterText.Location = new System.Drawing.Point(208, 336);
-			this.tabCharacterText.Name = "tabCharacterText";
-			this.tabCharacterText.SelectedIndex = 0;
-			this.tabCharacterText.Size = new System.Drawing.Size(568, 208);
-			this.tabCharacterText.TabIndex = 22;
-			// 
-			// panCharacterBio
-			// 
-			this.panCharacterBio.Controls.Add(this.txtCharacterBio);
-			this.panCharacterBio.Location = new System.Drawing.Point(4, 22);
-			this.panCharacterBio.Name = "panCharacterBio";
-			this.panCharacterBio.Padding = new System.Windows.Forms.Padding(3);
-			this.panCharacterBio.Size = new System.Drawing.Size(560, 182);
-			this.panCharacterBio.TabIndex = 0;
-			this.panCharacterBio.Tag = "Tab_Roster_Description";
-			this.panCharacterBio.Text = "Description";
-			this.panCharacterBio.UseVisualStyleBackColor = true;
-			// 
-			// txtCharacterBio
-			// 
-			this.txtCharacterBio.BackColor = System.Drawing.SystemColors.Window;
-			this.txtCharacterBio.BorderStyle = System.Windows.Forms.BorderStyle.None;
-			this.txtCharacterBio.Dock = System.Windows.Forms.DockStyle.Fill;
-			this.txtCharacterBio.Location = new System.Drawing.Point(3, 3);
-			this.txtCharacterBio.Multiline = true;
-			this.txtCharacterBio.Name = "txtCharacterBio";
-			this.txtCharacterBio.ReadOnly = true;
-			this.txtCharacterBio.ScrollBars = System.Windows.Forms.ScrollBars.Vertical;
-			this.txtCharacterBio.Size = new System.Drawing.Size(554, 176);
-			this.txtCharacterBio.TabIndex = 1;
-			// 
-			// panCharacterConcept
-			// 
-			this.panCharacterConcept.Controls.Add(this.txtCharacterConcept);
-			this.panCharacterConcept.Location = new System.Drawing.Point(4, 22);
-			this.panCharacterConcept.Name = "panCharacterConcept";
-			this.panCharacterConcept.Padding = new System.Windows.Forms.Padding(3);
-			this.panCharacterConcept.Size = new System.Drawing.Size(560, 182);
-			this.panCharacterConcept.TabIndex = 1;
-			this.panCharacterConcept.Tag = "Tab_Roster_Concept";
-			this.panCharacterConcept.Text = "Concept";
-			this.panCharacterConcept.UseVisualStyleBackColor = true;
-			// 
-			// txtCharacterConcept
-			// 
-			this.txtCharacterConcept.BackColor = System.Drawing.SystemColors.Window;
-			this.txtCharacterConcept.BorderStyle = System.Windows.Forms.BorderStyle.None;
-			this.txtCharacterConcept.Dock = System.Windows.Forms.DockStyle.Fill;
-			this.txtCharacterConcept.Location = new System.Drawing.Point(3, 3);
-			this.txtCharacterConcept.Multiline = true;
-			this.txtCharacterConcept.Name = "txtCharacterConcept";
-			this.txtCharacterConcept.ReadOnly = true;
-			this.txtCharacterConcept.ScrollBars = System.Windows.Forms.ScrollBars.Vertical;
-			this.txtCharacterConcept.Size = new System.Drawing.Size(554, 176);
-			this.txtCharacterConcept.TabIndex = 2;
-			this.txtCharacterConcept.Tag = string.Empty;
-			// 
-			// panCharacterBackground
-			// 
-			this.panCharacterBackground.Controls.Add(this.txtCharacterBackground);
-			this.panCharacterBackground.Location = new System.Drawing.Point(4, 22);
-			this.panCharacterBackground.Name = "panCharacterBackground";
-			this.panCharacterBackground.Padding = new System.Windows.Forms.Padding(3);
-			this.panCharacterBackground.Size = new System.Drawing.Size(560, 182);
-			this.panCharacterBackground.TabIndex = 2;
-			this.panCharacterBackground.Tag = "Tab_Roster_Background";
-			this.panCharacterBackground.Text = "Background";
-			this.panCharacterBackground.UseVisualStyleBackColor = true;
-			// 
-			// txtCharacterBackground
-			// 
-			this.txtCharacterBackground.BackColor = System.Drawing.SystemColors.Window;
-			this.txtCharacterBackground.BorderStyle = System.Windows.Forms.BorderStyle.None;
-			this.txtCharacterBackground.Dock = System.Windows.Forms.DockStyle.Fill;
-			this.txtCharacterBackground.Location = new System.Drawing.Point(3, 3);
-			this.txtCharacterBackground.Multiline = true;
-			this.txtCharacterBackground.Name = "txtCharacterBackground";
-			this.txtCharacterBackground.ReadOnly = true;
-			this.txtCharacterBackground.ScrollBars = System.Windows.Forms.ScrollBars.Vertical;
-			this.txtCharacterBackground.Size = new System.Drawing.Size(554, 176);
-			this.txtCharacterBackground.TabIndex = 0;
-			this.txtCharacterBackground.Tag = string.Empty;
-			// 
-			// panCharacterNotes
-			// 
-			this.panCharacterNotes.Controls.Add(this.txtCharacterNotes);
-			this.panCharacterNotes.Location = new System.Drawing.Point(4, 22);
-			this.panCharacterNotes.Name = "panCharacterNotes";
-			this.panCharacterNotes.Padding = new System.Windows.Forms.Padding(3);
-			this.panCharacterNotes.Size = new System.Drawing.Size(560, 182);
-			this.panCharacterNotes.TabIndex = 3;
-			this.panCharacterNotes.Tag = "Tab_Roster_CharacterNotes";
-			this.panCharacterNotes.Text = "Character Notes";
-			this.panCharacterNotes.UseVisualStyleBackColor = true;
-			// 
-			// txtCharacterNotes
-			// 
-			this.txtCharacterNotes.BackColor = System.Drawing.SystemColors.Window;
-			this.txtCharacterNotes.BorderStyle = System.Windows.Forms.BorderStyle.None;
-			this.txtCharacterNotes.Dock = System.Windows.Forms.DockStyle.Fill;
-			this.txtCharacterNotes.Location = new System.Drawing.Point(3, 3);
-			this.txtCharacterNotes.Multiline = true;
-			this.txtCharacterNotes.Name = "txtCharacterNotes";
-			this.txtCharacterNotes.ReadOnly = true;
-			this.txtCharacterNotes.ScrollBars = System.Windows.Forms.ScrollBars.Vertical;
-			this.txtCharacterNotes.Size = new System.Drawing.Size(554, 176);
-			this.txtCharacterNotes.TabIndex = 2;
-			this.txtCharacterNotes.Tag = string.Empty;
-			// 
-			// panGameNotes
-			// 
-			this.panGameNotes.Controls.Add(this.txtGameNotes);
-			this.panGameNotes.Location = new System.Drawing.Point(4, 22);
-			this.panGameNotes.Name = "panGameNotes";
-			this.panGameNotes.Padding = new System.Windows.Forms.Padding(3);
-			this.panGameNotes.Size = new System.Drawing.Size(560, 182);
-			this.panGameNotes.TabIndex = 4;
-			this.panGameNotes.Tag = "Tab_Roster_GameNotes";
-			this.panGameNotes.Text = "Game Notes";
-			this.panGameNotes.UseVisualStyleBackColor = true;
-			// 
-			// txtGameNotes
-			// 
-			this.txtGameNotes.BackColor = System.Drawing.SystemColors.Window;
-			this.txtGameNotes.BorderStyle = System.Windows.Forms.BorderStyle.None;
-			this.txtGameNotes.Dock = System.Windows.Forms.DockStyle.Fill;
-			this.txtGameNotes.Location = new System.Drawing.Point(3, 3);
-			this.txtGameNotes.Multiline = true;
-			this.txtGameNotes.Name = "txtGameNotes";
-			this.txtGameNotes.ReadOnly = true;
-			this.txtGameNotes.ScrollBars = System.Windows.Forms.ScrollBars.Vertical;
-			this.txtGameNotes.Size = new System.Drawing.Size(554, 176);
-			this.txtGameNotes.TabIndex = 3;
-			this.txtGameNotes.Tag = string.Empty;
-			// 
-			// lblCharacterName
-			// 
-			this.lblCharacterName.AutoSize = true;
-			this.lblCharacterName.Location = new System.Drawing.Point(304, 8);
-			this.lblCharacterName.Name = "lblCharacterName";
-			this.lblCharacterName.Size = new System.Drawing.Size(33, 13);
-			this.lblCharacterName.TabIndex = 24;
-			this.lblCharacterName.Text = "None";
-			// 
-			// lblCharacterNameLabel
-			// 
-			this.lblCharacterNameLabel.AutoSize = true;
-			this.lblCharacterNameLabel.Location = new System.Drawing.Point(208, 8);
-			this.lblCharacterNameLabel.Name = "lblCharacterNameLabel";
-			this.lblCharacterNameLabel.Size = new System.Drawing.Size(87, 13);
-			this.lblCharacterNameLabel.TabIndex = 23;
-			this.lblCharacterNameLabel.Tag = "Label_CharacterName";
-			this.lblCharacterNameLabel.Text = "Character Name:";
-			// 
-			// lblMetatype
-			// 
-			this.lblMetatype.AutoSize = true;
-			this.lblMetatype.Location = new System.Drawing.Point(304, 86);
-			this.lblMetatype.Name = "lblMetatype";
-			this.lblMetatype.Size = new System.Drawing.Size(33, 13);
-			this.lblMetatype.TabIndex = 26;
-			this.lblMetatype.Text = "None";
-			// 
-			// lblMetatypeLabel
-			// 
-			this.lblMetatypeLabel.AutoSize = true;
-			this.lblMetatypeLabel.Location = new System.Drawing.Point(208, 86);
-			this.lblMetatypeLabel.Name = "lblMetatypeLabel";
-			this.lblMetatypeLabel.Size = new System.Drawing.Size(54, 13);
-			this.lblMetatypeLabel.TabIndex = 25;
-			this.lblMetatypeLabel.Tag = "Label_Metatype";
-			this.lblMetatypeLabel.Text = "Metatype:";
-			// 
-			// lblCareerKarma
-			// 
-			this.lblCareerKarma.AutoSize = true;
-			this.lblCareerKarma.Location = new System.Drawing.Point(304, 112);
-			this.lblCareerKarma.Name = "lblCareerKarma";
-			this.lblCareerKarma.Size = new System.Drawing.Size(33, 13);
-			this.lblCareerKarma.TabIndex = 28;
-			this.lblCareerKarma.Text = "None";
-			// 
-			// lblCareerKarmaLabel
-			// 
-			this.lblCareerKarmaLabel.AutoSize = true;
-			this.lblCareerKarmaLabel.Location = new System.Drawing.Point(208, 112);
-			this.lblCareerKarmaLabel.Name = "lblCareerKarmaLabel";
-			this.lblCareerKarmaLabel.Size = new System.Drawing.Size(74, 13);
-			this.lblCareerKarmaLabel.TabIndex = 27;
-			this.lblCareerKarmaLabel.Tag = "String_CareerKarma";
-			this.lblCareerKarmaLabel.Text = "Career Karma:";
-			// 
-			// lblPlayerName
-			// 
-			this.lblPlayerName.AutoSize = true;
-			this.lblPlayerName.Location = new System.Drawing.Point(304, 60);
-			this.lblPlayerName.Name = "lblPlayerName";
-			this.lblPlayerName.Size = new System.Drawing.Size(33, 13);
-			this.lblPlayerName.TabIndex = 32;
-			this.lblPlayerName.Text = "None";
-			// 
-			// lblPlayerNameLabel
-			// 
-			this.lblPlayerNameLabel.AutoSize = true;
-			this.lblPlayerNameLabel.Location = new System.Drawing.Point(208, 60);
-			this.lblPlayerNameLabel.Name = "lblPlayerNameLabel";
-			this.lblPlayerNameLabel.Size = new System.Drawing.Size(39, 13);
-			this.lblPlayerNameLabel.TabIndex = 31;
-			this.lblPlayerNameLabel.Tag = "Label_Player";
-			this.lblPlayerNameLabel.Text = "Player:";
-			// 
-			// lblCharacterAlias
-			// 
-			this.lblCharacterAlias.AutoSize = true;
-			this.lblCharacterAlias.Location = new System.Drawing.Point(304, 34);
-			this.lblCharacterAlias.Name = "lblCharacterAlias";
-			this.lblCharacterAlias.Size = new System.Drawing.Size(33, 13);
-			this.lblCharacterAlias.TabIndex = 34;
-			this.lblCharacterAlias.Text = "None";
-			// 
-			// lblCharacterAliasLabel
-			// 
-			this.lblCharacterAliasLabel.AutoSize = true;
-			this.lblCharacterAliasLabel.Location = new System.Drawing.Point(208, 34);
-			this.lblCharacterAliasLabel.Name = "lblCharacterAliasLabel";
-			this.lblCharacterAliasLabel.Size = new System.Drawing.Size(32, 13);
-			this.lblCharacterAliasLabel.TabIndex = 33;
-			this.lblCharacterAliasLabel.Tag = "Label_Alias";
-			this.lblCharacterAliasLabel.Text = "Alias:";
-			// 
-			// lblEssence
-			// 
-			this.lblEssence.AutoSize = true;
-			this.lblEssence.Location = new System.Drawing.Point(304, 138);
-			this.lblEssence.Name = "lblEssence";
-			this.lblEssence.Size = new System.Drawing.Size(33, 13);
-			this.lblEssence.TabIndex = 36;
-			this.lblEssence.Text = "None";
-			// 
-			// lblEssenceLabel
-			// 
-			this.lblEssenceLabel.AutoSize = true;
-			this.lblEssenceLabel.Location = new System.Drawing.Point(208, 138);
-			this.lblEssenceLabel.Name = "lblEssenceLabel";
-			this.lblEssenceLabel.Size = new System.Drawing.Size(51, 13);
-			this.lblEssenceLabel.TabIndex = 35;
-			this.lblEssenceLabel.Tag = "Label_Essence";
-			this.lblEssenceLabel.Text = "Essence:";
-			// 
-			// lblFilePath
-			// 
-			this.lblFilePath.AutoSize = true;
-			this.lblFilePath.Location = new System.Drawing.Point(304, 164);
-			this.lblFilePath.Name = "lblFilePath";
-			this.lblFilePath.Size = new System.Drawing.Size(33, 13);
-			this.lblFilePath.TabIndex = 38;
-			this.lblFilePath.Text = "None";
-			// 
-			// lblFilePathLabel
-			// 
-			this.lblFilePathLabel.AutoSize = true;
-			this.lblFilePathLabel.Location = new System.Drawing.Point(208, 164);
-			this.lblFilePathLabel.Name = "lblFilePathLabel";
-			this.lblFilePathLabel.Size = new System.Drawing.Size(54, 13);
-			this.lblFilePathLabel.TabIndex = 37;
-			this.lblFilePathLabel.Tag = "Label_Roster_File_Name";
-			this.lblFilePathLabel.Text = "File Name";
-			// 
-			// frmCharacterRoster
-			// 
-			this.AutoScaleDimensions = new System.Drawing.SizeF(6F, 13F);
-			this.AutoScaleMode = System.Windows.Forms.AutoScaleMode.Font;
-			this.ClientSize = new System.Drawing.Size(786, 552);
-			this.Controls.Add(this.lblFilePath);
-			this.Controls.Add(this.lblFilePathLabel);
-			this.Controls.Add(this.lblEssence);
-			this.Controls.Add(this.lblEssenceLabel);
-			this.Controls.Add(this.lblCharacterAlias);
-			this.Controls.Add(this.lblCharacterAliasLabel);
-			this.Controls.Add(this.lblPlayerName);
-			this.Controls.Add(this.lblPlayerNameLabel);
-			this.Controls.Add(this.lblCareerKarma);
-			this.Controls.Add(this.lblCareerKarmaLabel);
-			this.Controls.Add(this.lblMetatype);
-			this.Controls.Add(this.lblMetatypeLabel);
-			this.Controls.Add(this.lblCharacterName);
-			this.Controls.Add(this.lblCharacterNameLabel);
-			this.Controls.Add(this.tabCharacterText);
-			this.Controls.Add(this.picMugshot);
-			this.Controls.Add(this.treCharacterList);
-			this.MaximizeBox = false;
-			this.MinimizeBox = false;
-			this.MinimumSize = new System.Drawing.Size(586, 585);
-			this.Name = "frmCharacterRoster";
-			this.Text = "Character Roster";
-			((System.ComponentModel.ISupportInitialize)(this.picMugshot)).EndInit();
-			this.tabCharacterText.ResumeLayout(false);
-			this.panCharacterBio.ResumeLayout(false);
-			this.panCharacterBio.PerformLayout();
-			this.panCharacterConcept.ResumeLayout(false);
-			this.panCharacterConcept.PerformLayout();
-			this.panCharacterBackground.ResumeLayout(false);
-			this.panCharacterBackground.PerformLayout();
-			this.panCharacterNotes.ResumeLayout(false);
-			this.panCharacterNotes.PerformLayout();
-			this.panGameNotes.ResumeLayout(false);
-			this.panGameNotes.PerformLayout();
-			this.ResumeLayout(false);
-			this.PerformLayout();
-
-		}
-
-		#endregion
-
-		private Chummer.helpers.TreeView treCharacterList;
-		private System.Windows.Forms.PictureBox picMugshot;
-		private System.Windows.Forms.TabControl tabCharacterText;
-		private System.Windows.Forms.TabPage panCharacterBio;
-		private System.Windows.Forms.TabPage panCharacterConcept;
-		private System.Windows.Forms.TabPage panCharacterBackground;
-		private System.Windows.Forms.TabPage panCharacterNotes;
-		private System.Windows.Forms.TextBox txtCharacterBio;
-		private System.Windows.Forms.TextBox txtCharacterBackground;
-		private System.Windows.Forms.TextBox txtCharacterConcept;
-		private System.Windows.Forms.TextBox txtCharacterNotes;
-		private System.Windows.Forms.Label lblCharacterName;
-		private System.Windows.Forms.Label lblCharacterNameLabel;
-		private System.Windows.Forms.Label lblMetatype;
-		private System.Windows.Forms.Label lblMetatypeLabel;
-		private System.Windows.Forms.Label lblCareerKarma;
-		private System.Windows.Forms.Label lblCareerKarmaLabel;
-		private System.Windows.Forms.Label lblPlayerName;
-		private System.Windows.Forms.Label lblPlayerNameLabel;
-		private System.Windows.Forms.Label lblCharacterAlias;
-		private System.Windows.Forms.Label lblCharacterAliasLabel;
-		private System.Windows.Forms.Label lblEssence;
-		private System.Windows.Forms.Label lblEssenceLabel;
-        private System.Windows.Forms.Label lblFilePath;
-        private System.Windows.Forms.Label lblFilePathLabel;
-		private System.Windows.Forms.TabPage panGameNotes;
-		private System.Windows.Forms.TextBox txtGameNotes;
-	}
-=======
 using System;
 
 namespace Chummer
@@ -1005,5 +560,4 @@
         private System.Windows.Forms.Label lblSettings;
         private System.Windows.Forms.Label lblSettingsLabel;
     }
->>>>>>> 260a47e0
 }