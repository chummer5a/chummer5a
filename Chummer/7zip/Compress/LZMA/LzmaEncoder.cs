--- conflicted
+++ resolved
@@ -2457,13 +2457,8 @@
                 {
                     case CoderPropID.NumFastBytes:
                         {
-<<<<<<< HEAD
                             if (prop is not int numFastBytes)
-                                throw new InvalidParamException();
-=======
-                            if (!(prop is int numFastBytes))
                                 throw new ArgumentException("Mismatch between properties content and match ID content type.", nameof(properties));
->>>>>>> d6cf0c3a
                             if (numFastBytes < 5 || numFastBytes > Base.kMatchMaxLen)
                                 throw new ArgumentOutOfRangeException(nameof(properties));
                             _numFastBytes = numFastBytes;
