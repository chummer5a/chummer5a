﻿namespace Chummer
{
<<<<<<< HEAD
	partial class frmCreateSpell
	{
		/// <summary>
		/// Required designer variable.
		/// </summary>
		private System.ComponentModel.IContainer components = null;

		/// <summary>
		/// Clean up any resources being used.
		/// </summary>
		/// <param name="disposing">true if managed resources should be disposed; otherwise, false.</param>
		protected override void Dispose(bool disposing)
		{
			if (disposing && (components != null))
			{
				components.Dispose();
			}
			base.Dispose(disposing);
		}

		#region Windows Form Designer generated code

		/// <summary>
		/// Required method for Designer support - do not modify
		/// the contents of this method with the code editor.
		/// </summary>
		private void InitializeComponent()
		{
			this.cmdCancel = new System.Windows.Forms.Button();
			this.cmdOK = new System.Windows.Forms.Button();
			this.lblCategory = new System.Windows.Forms.Label();
			this.cboCategory = new System.Windows.Forms.ComboBox();
			this.lblType = new System.Windows.Forms.Label();
			this.cboType = new System.Windows.Forms.ComboBox();
			this.lblRange = new System.Windows.Forms.Label();
			this.cboRange = new System.Windows.Forms.ComboBox();
			this.chkRestricted = new System.Windows.Forms.CheckBox();
			this.chkVeryRestricted = new System.Windows.Forms.CheckBox();
			this.txtRestriction = new System.Windows.Forms.TextBox();
			this.lblDuration = new System.Windows.Forms.Label();
			this.cboDuration = new System.Windows.Forms.ComboBox();
			this.lblDVLabel = new System.Windows.Forms.Label();
			this.lblDV = new System.Windows.Forms.Label();
			this.lblSpellOptions = new System.Windows.Forms.Label();
			this.panModifiers = new System.Windows.Forms.Panel();
			this.chkModifier14 = new System.Windows.Forms.CheckBox();
			this.chkModifier13 = new System.Windows.Forms.CheckBox();
			this.chkModifier12 = new System.Windows.Forms.CheckBox();
			this.chkModifier11 = new System.Windows.Forms.CheckBox();
			this.chkModifier10 = new System.Windows.Forms.CheckBox();
			this.nudNumberOfEffects = new System.Windows.Forms.NumericUpDown();
			this.chkModifier9 = new System.Windows.Forms.CheckBox();
			this.chkModifier8 = new System.Windows.Forms.CheckBox();
			this.chkModifier7 = new System.Windows.Forms.CheckBox();
			this.chkModifier6 = new System.Windows.Forms.CheckBox();
			this.chkModifier5 = new System.Windows.Forms.CheckBox();
			this.chkModifier4 = new System.Windows.Forms.CheckBox();
			this.chkModifier3 = new System.Windows.Forms.CheckBox();
			this.chkModifier2 = new System.Windows.Forms.CheckBox();
			this.chkModifier1 = new System.Windows.Forms.CheckBox();
			this.lblName = new System.Windows.Forms.Label();
			this.txtName = new System.Windows.Forms.TextBox();
			this.chkArea = new System.Windows.Forms.CheckBox();
			this.chkLimited = new System.Windows.Forms.CheckBox();
			this.panModifiers.SuspendLayout();
			((System.ComponentModel.ISupportInitialize)(this.nudNumberOfEffects)).BeginInit();
			this.SuspendLayout();
			// 
			// cmdCancel
			// 
			this.cmdCancel.DialogResult = System.Windows.Forms.DialogResult.Cancel;
			this.cmdCancel.Location = new System.Drawing.Point(403, 500);
			this.cmdCancel.Name = "cmdCancel";
			this.cmdCancel.Size = new System.Drawing.Size(75, 23);
			this.cmdCancel.TabIndex = 17;
			this.cmdCancel.Tag = "String_Cancel";
			this.cmdCancel.Text = "Cancel";
			this.cmdCancel.UseVisualStyleBackColor = true;
			this.cmdCancel.Click += new System.EventHandler(this.cmdCancel_Click);
			// 
			// cmdOK
			// 
			this.cmdOK.Location = new System.Drawing.Point(484, 500);
			this.cmdOK.Name = "cmdOK";
			this.cmdOK.Size = new System.Drawing.Size(75, 23);
			this.cmdOK.TabIndex = 18;
			this.cmdOK.Tag = "String_OK";
			this.cmdOK.Text = "OK";
			this.cmdOK.UseVisualStyleBackColor = true;
			this.cmdOK.Click += new System.EventHandler(this.cmdOK_Click);
			// 
			// lblCategory
			// 
			this.lblCategory.AutoSize = true;
			this.lblCategory.Location = new System.Drawing.Point(12, 41);
			this.lblCategory.Name = "lblCategory";
			this.lblCategory.Size = new System.Drawing.Size(52, 13);
			this.lblCategory.TabIndex = 2;
			this.lblCategory.Tag = "Label_Category";
			this.lblCategory.Text = "Category:";
			// 
			// cboCategory
			// 
			this.cboCategory.DropDownStyle = System.Windows.Forms.ComboBoxStyle.DropDownList;
			this.cboCategory.FormattingEnabled = true;
			this.cboCategory.Location = new System.Drawing.Point(89, 38);
			this.cboCategory.Name = "cboCategory";
			this.cboCategory.Size = new System.Drawing.Size(182, 21);
			this.cboCategory.TabIndex = 3;
			this.cboCategory.SelectedIndexChanged += new System.EventHandler(this.cboCategory_SelectedIndexChanged);
			// 
			// lblType
			// 
			this.lblType.AutoSize = true;
			this.lblType.Location = new System.Drawing.Point(12, 68);
			this.lblType.Name = "lblType";
			this.lblType.Size = new System.Drawing.Size(34, 13);
			this.lblType.TabIndex = 4;
			this.lblType.Tag = "Label_Type";
			this.lblType.Text = "Type:";
			// 
			// cboType
			// 
			this.cboType.DropDownStyle = System.Windows.Forms.ComboBoxStyle.DropDownList;
			this.cboType.FormattingEnabled = true;
			this.cboType.Location = new System.Drawing.Point(89, 65);
			this.cboType.Name = "cboType";
			this.cboType.Size = new System.Drawing.Size(182, 21);
			this.cboType.TabIndex = 5;
			this.cboType.SelectedIndexChanged += new System.EventHandler(this.cboType_SelectedIndexChanged);
			// 
			// lblRange
			// 
			this.lblRange.AutoSize = true;
			this.lblRange.Location = new System.Drawing.Point(12, 95);
			this.lblRange.Name = "lblRange";
			this.lblRange.Size = new System.Drawing.Size(42, 13);
			this.lblRange.TabIndex = 6;
			this.lblRange.Tag = "Label_Range";
			this.lblRange.Text = "Range:";
			// 
			// cboRange
			// 
			this.cboRange.DropDownStyle = System.Windows.Forms.ComboBoxStyle.DropDownList;
			this.cboRange.FormattingEnabled = true;
			this.cboRange.Location = new System.Drawing.Point(89, 92);
			this.cboRange.Name = "cboRange";
			this.cboRange.Size = new System.Drawing.Size(182, 21);
			this.cboRange.TabIndex = 7;
			this.cboRange.SelectedIndexChanged += new System.EventHandler(this.cboRange_SelectedIndexChanged);
			// 
			// chkRestricted
			// 
			this.chkRestricted.AutoSize = true;
			this.chkRestricted.Location = new System.Drawing.Point(89, 119);
			this.chkRestricted.Name = "chkRestricted";
			this.chkRestricted.Size = new System.Drawing.Size(108, 17);
			this.chkRestricted.TabIndex = 8;
			this.chkRestricted.Text = "Restricted Target";
			this.chkRestricted.UseVisualStyleBackColor = true;
			this.chkRestricted.CheckedChanged += new System.EventHandler(this.chkRestricted_CheckedChanged);
			// 
			// chkVeryRestricted
			// 
			this.chkVeryRestricted.AutoSize = true;
			this.chkVeryRestricted.Location = new System.Drawing.Point(203, 119);
			this.chkVeryRestricted.Name = "chkVeryRestricted";
			this.chkVeryRestricted.Size = new System.Drawing.Size(132, 17);
			this.chkVeryRestricted.TabIndex = 9;
			this.chkVeryRestricted.Text = "Very Restricted Target";
			this.chkVeryRestricted.UseVisualStyleBackColor = true;
			this.chkVeryRestricted.CheckedChanged += new System.EventHandler(this.chkVeryRestricted_CheckedChanged);
			// 
			// txtRestriction
			// 
			this.txtRestriction.Enabled = false;
			this.txtRestriction.Location = new System.Drawing.Point(341, 117);
			this.txtRestriction.Name = "txtRestriction";
			this.txtRestriction.Size = new System.Drawing.Size(188, 20);
			this.txtRestriction.TabIndex = 10;
			// 
			// lblDuration
			// 
			this.lblDuration.AutoSize = true;
			this.lblDuration.Location = new System.Drawing.Point(12, 145);
			this.lblDuration.Name = "lblDuration";
			this.lblDuration.Size = new System.Drawing.Size(50, 13);
			this.lblDuration.TabIndex = 11;
			this.lblDuration.Tag = "Label_Duration";
			this.lblDuration.Text = "Duration:";
			// 
			// cboDuration
			// 
			this.cboDuration.DropDownStyle = System.Windows.Forms.ComboBoxStyle.DropDownList;
			this.cboDuration.FormattingEnabled = true;
			this.cboDuration.Location = new System.Drawing.Point(89, 142);
			this.cboDuration.Name = "cboDuration";
			this.cboDuration.Size = new System.Drawing.Size(182, 21);
			this.cboDuration.TabIndex = 12;
			this.cboDuration.SelectedIndexChanged += new System.EventHandler(this.cboDuration_SelectedIndexChanged);
			// 
			// lblDVLabel
			// 
			this.lblDVLabel.AutoSize = true;
			this.lblDVLabel.Location = new System.Drawing.Point(467, 41);
			this.lblDVLabel.Name = "lblDVLabel";
			this.lblDVLabel.Size = new System.Drawing.Size(25, 13);
			this.lblDVLabel.TabIndex = 15;
			this.lblDVLabel.Tag = "Label_DV";
			this.lblDVLabel.Text = "DV:";
			// 
			// lblDV
			// 
			this.lblDV.AutoSize = true;
			this.lblDV.Location = new System.Drawing.Point(498, 41);
			this.lblDV.Name = "lblDV";
			this.lblDV.Size = new System.Drawing.Size(19, 13);
			this.lblDV.TabIndex = 16;
			this.lblDV.Tag = "String_Empty";
			this.lblDV.Text = "[0]";
			// 
			// lblSpellOptions
			// 
			this.lblSpellOptions.AutoSize = true;
			this.lblSpellOptions.Location = new System.Drawing.Point(12, 174);
			this.lblSpellOptions.Name = "lblSpellOptions";
			this.lblSpellOptions.Size = new System.Drawing.Size(72, 13);
			this.lblSpellOptions.TabIndex = 13;
			this.lblSpellOptions.Tag = "Label_SpellOptions";
			this.lblSpellOptions.Text = "Spell Options:";
			// 
			// panModifiers
			// 
			this.panModifiers.Controls.Add(this.chkModifier14);
			this.panModifiers.Controls.Add(this.chkModifier13);
			this.panModifiers.Controls.Add(this.chkModifier12);
			this.panModifiers.Controls.Add(this.chkModifier11);
			this.panModifiers.Controls.Add(this.chkModifier10);
			this.panModifiers.Controls.Add(this.nudNumberOfEffects);
			this.panModifiers.Controls.Add(this.chkModifier9);
			this.panModifiers.Controls.Add(this.chkModifier8);
			this.panModifiers.Controls.Add(this.chkModifier7);
			this.panModifiers.Controls.Add(this.chkModifier6);
			this.panModifiers.Controls.Add(this.chkModifier5);
			this.panModifiers.Controls.Add(this.chkModifier4);
			this.panModifiers.Controls.Add(this.chkModifier3);
			this.panModifiers.Controls.Add(this.chkModifier2);
			this.panModifiers.Controls.Add(this.chkModifier1);
			this.panModifiers.Location = new System.Drawing.Point(89, 169);
			this.panModifiers.Name = "panModifiers";
			this.panModifiers.Size = new System.Drawing.Size(440, 325);
			this.panModifiers.TabIndex = 14;
			// 
			// chkModifier14
			// 
			this.chkModifier14.AutoSize = true;
			this.chkModifier14.Location = new System.Drawing.Point(0, 303);
			this.chkModifier14.Name = "chkModifier14";
			this.chkModifier14.Size = new System.Drawing.Size(100, 17);
			this.chkModifier14.TabIndex = 13;
			this.chkModifier14.Text = "[Modifier Name]";
			this.chkModifier14.UseVisualStyleBackColor = true;
			this.chkModifier14.CheckedChanged += new System.EventHandler(this.chkModifier_CheckedChanged);
			// 
			// chkModifier13
			// 
			this.chkModifier13.AutoSize = true;
			this.chkModifier13.Location = new System.Drawing.Point(0, 280);
			this.chkModifier13.Name = "chkModifier13";
			this.chkModifier13.Size = new System.Drawing.Size(100, 17);
			this.chkModifier13.TabIndex = 12;
			this.chkModifier13.Text = "[Modifier Name]";
			this.chkModifier13.UseVisualStyleBackColor = true;
			this.chkModifier13.CheckedChanged += new System.EventHandler(this.chkModifier_CheckedChanged);
			// 
			// chkModifier12
			// 
			this.chkModifier12.AutoSize = true;
			this.chkModifier12.Location = new System.Drawing.Point(0, 257);
			this.chkModifier12.Name = "chkModifier12";
			this.chkModifier12.Size = new System.Drawing.Size(100, 17);
			this.chkModifier12.TabIndex = 11;
			this.chkModifier12.Text = "[Modifier Name]";
			this.chkModifier12.UseVisualStyleBackColor = true;
			this.chkModifier12.CheckedChanged += new System.EventHandler(this.chkModifier_CheckedChanged);
			// 
			// chkModifier11
			// 
			this.chkModifier11.AutoSize = true;
			this.chkModifier11.Location = new System.Drawing.Point(0, 234);
			this.chkModifier11.Name = "chkModifier11";
			this.chkModifier11.Size = new System.Drawing.Size(100, 17);
			this.chkModifier11.TabIndex = 10;
			this.chkModifier11.Text = "[Modifier Name]";
			this.chkModifier11.UseVisualStyleBackColor = true;
			this.chkModifier11.CheckedChanged += new System.EventHandler(this.chkModifier_CheckedChanged);
			// 
			// chkModifier10
			// 
			this.chkModifier10.AutoSize = true;
			this.chkModifier10.Location = new System.Drawing.Point(0, 211);
			this.chkModifier10.Name = "chkModifier10";
			this.chkModifier10.Size = new System.Drawing.Size(100, 17);
			this.chkModifier10.TabIndex = 9;
			this.chkModifier10.Text = "[Modifier Name]";
			this.chkModifier10.UseVisualStyleBackColor = true;
			this.chkModifier10.CheckedChanged += new System.EventHandler(this.chkModifier_CheckedChanged);
			// 
			// nudNumberOfEffects
			// 
			this.nudNumberOfEffects.Location = new System.Drawing.Point(114, 49);
			this.nudNumberOfEffects.Maximum = new decimal(new int[] {
=======
    partial class frmCreateSpell
    {
        /// <summary>
        /// Required designer variable.
        /// </summary>
        private System.ComponentModel.IContainer components = null;

        /// <summary>
        /// Clean up any resources being used.
        /// </summary>
        /// <param name="disposing">true if managed resources should be disposed; otherwise, false.</param>
        protected override void Dispose(bool disposing)
        {
            if (disposing && (components != null))
            {
                components.Dispose();
            }
            base.Dispose(disposing);
        }

        #region Windows Form Designer generated code

        /// <summary>
        /// Required method for Designer support - do not modify
        /// the contents of this method with the code editor.
        /// </summary>
        private void InitializeComponent()
        {
            this.cmdCancel = new System.Windows.Forms.Button();
            this.cmdOK = new System.Windows.Forms.Button();
            this.lblCategory = new System.Windows.Forms.Label();
            this.cboCategory = new System.Windows.Forms.ComboBox();
            this.lblType = new System.Windows.Forms.Label();
            this.cboType = new System.Windows.Forms.ComboBox();
            this.lblRange = new System.Windows.Forms.Label();
            this.cboRange = new System.Windows.Forms.ComboBox();
            this.chkRestricted = new System.Windows.Forms.CheckBox();
            this.chkVeryRestricted = new System.Windows.Forms.CheckBox();
            this.txtRestriction = new System.Windows.Forms.TextBox();
            this.lblDuration = new System.Windows.Forms.Label();
            this.cboDuration = new System.Windows.Forms.ComboBox();
            this.lblDVLabel = new System.Windows.Forms.Label();
            this.lblDV = new System.Windows.Forms.Label();
            this.lblSpellOptions = new System.Windows.Forms.Label();
            this.panModifiers = new System.Windows.Forms.Panel();
            this.chkModifier14 = new System.Windows.Forms.CheckBox();
            this.chkModifier13 = new System.Windows.Forms.CheckBox();
            this.chkModifier12 = new System.Windows.Forms.CheckBox();
            this.chkModifier11 = new System.Windows.Forms.CheckBox();
            this.chkModifier10 = new System.Windows.Forms.CheckBox();
            this.nudNumberOfEffects = new System.Windows.Forms.NumericUpDown();
            this.chkModifier9 = new System.Windows.Forms.CheckBox();
            this.chkModifier8 = new System.Windows.Forms.CheckBox();
            this.chkModifier7 = new System.Windows.Forms.CheckBox();
            this.chkModifier6 = new System.Windows.Forms.CheckBox();
            this.chkModifier5 = new System.Windows.Forms.CheckBox();
            this.chkModifier4 = new System.Windows.Forms.CheckBox();
            this.chkModifier3 = new System.Windows.Forms.CheckBox();
            this.chkModifier2 = new System.Windows.Forms.CheckBox();
            this.chkModifier1 = new System.Windows.Forms.CheckBox();
            this.lblName = new System.Windows.Forms.Label();
            this.txtName = new System.Windows.Forms.TextBox();
            this.chkArea = new System.Windows.Forms.CheckBox();
            this.chkLimited = new System.Windows.Forms.CheckBox();
            this.panModifiers.SuspendLayout();
            ((System.ComponentModel.ISupportInitialize)(this.nudNumberOfEffects)).BeginInit();
            this.SuspendLayout();
            // 
            // cmdCancel
            // 
            this.cmdCancel.DialogResult = System.Windows.Forms.DialogResult.Cancel;
            this.cmdCancel.Location = new System.Drawing.Point(403, 500);
            this.cmdCancel.Name = "cmdCancel";
            this.cmdCancel.Size = new System.Drawing.Size(75, 23);
            this.cmdCancel.TabIndex = 17;
            this.cmdCancel.Tag = "String_Cancel";
            this.cmdCancel.Text = "Cancel";
            this.cmdCancel.UseVisualStyleBackColor = true;
            this.cmdCancel.Click += new System.EventHandler(this.cmdCancel_Click);
            // 
            // cmdOK
            // 
            this.cmdOK.Location = new System.Drawing.Point(484, 500);
            this.cmdOK.Name = "cmdOK";
            this.cmdOK.Size = new System.Drawing.Size(75, 23);
            this.cmdOK.TabIndex = 18;
            this.cmdOK.Tag = "String_OK";
            this.cmdOK.Text = "OK";
            this.cmdOK.UseVisualStyleBackColor = true;
            this.cmdOK.Click += new System.EventHandler(this.cmdOK_Click);
            // 
            // lblCategory
            // 
            this.lblCategory.AutoSize = true;
            this.lblCategory.Location = new System.Drawing.Point(12, 41);
            this.lblCategory.Name = "lblCategory";
            this.lblCategory.Size = new System.Drawing.Size(52, 13);
            this.lblCategory.TabIndex = 2;
            this.lblCategory.Tag = "Label_Category";
            this.lblCategory.Text = "Category:";
            // 
            // cboCategory
            // 
            this.cboCategory.DropDownStyle = System.Windows.Forms.ComboBoxStyle.DropDownList;
            this.cboCategory.FormattingEnabled = true;
            this.cboCategory.Location = new System.Drawing.Point(89, 38);
            this.cboCategory.Name = "cboCategory";
            this.cboCategory.Size = new System.Drawing.Size(182, 21);
            this.cboCategory.TabIndex = 3;
            this.cboCategory.SelectedIndexChanged += new System.EventHandler(this.cboCategory_SelectedIndexChanged);
            // 
            // lblType
            // 
            this.lblType.AutoSize = true;
            this.lblType.Location = new System.Drawing.Point(12, 68);
            this.lblType.Name = "lblType";
            this.lblType.Size = new System.Drawing.Size(34, 13);
            this.lblType.TabIndex = 4;
            this.lblType.Tag = "Label_Type";
            this.lblType.Text = "Type:";
            // 
            // cboType
            // 
            this.cboType.DropDownStyle = System.Windows.Forms.ComboBoxStyle.DropDownList;
            this.cboType.FormattingEnabled = true;
            this.cboType.Location = new System.Drawing.Point(89, 65);
            this.cboType.Name = "cboType";
            this.cboType.Size = new System.Drawing.Size(182, 21);
            this.cboType.TabIndex = 5;
            this.cboType.SelectedIndexChanged += new System.EventHandler(this.cboType_SelectedIndexChanged);
            // 
            // lblRange
            // 
            this.lblRange.AutoSize = true;
            this.lblRange.Location = new System.Drawing.Point(12, 95);
            this.lblRange.Name = "lblRange";
            this.lblRange.Size = new System.Drawing.Size(42, 13);
            this.lblRange.TabIndex = 6;
            this.lblRange.Tag = "Label_Range";
            this.lblRange.Text = "Range:";
            // 
            // cboRange
            // 
            this.cboRange.DropDownStyle = System.Windows.Forms.ComboBoxStyle.DropDownList;
            this.cboRange.FormattingEnabled = true;
            this.cboRange.Location = new System.Drawing.Point(89, 92);
            this.cboRange.Name = "cboRange";
            this.cboRange.Size = new System.Drawing.Size(182, 21);
            this.cboRange.TabIndex = 7;
            this.cboRange.SelectedIndexChanged += new System.EventHandler(this.cboRange_SelectedIndexChanged);
            // 
            // chkRestricted
            // 
            this.chkRestricted.AutoSize = true;
            this.chkRestricted.Location = new System.Drawing.Point(89, 119);
            this.chkRestricted.Name = "chkRestricted";
            this.chkRestricted.Size = new System.Drawing.Size(108, 17);
            this.chkRestricted.TabIndex = 8;
            this.chkRestricted.Text = "Restricted Target";
            this.chkRestricted.UseVisualStyleBackColor = true;
            this.chkRestricted.CheckedChanged += new System.EventHandler(this.chkRestricted_CheckedChanged);
            // 
            // chkVeryRestricted
            // 
            this.chkVeryRestricted.AutoSize = true;
            this.chkVeryRestricted.Location = new System.Drawing.Point(203, 119);
            this.chkVeryRestricted.Name = "chkVeryRestricted";
            this.chkVeryRestricted.Size = new System.Drawing.Size(132, 17);
            this.chkVeryRestricted.TabIndex = 9;
            this.chkVeryRestricted.Text = "Very Restricted Target";
            this.chkVeryRestricted.UseVisualStyleBackColor = true;
            this.chkVeryRestricted.CheckedChanged += new System.EventHandler(this.chkVeryRestricted_CheckedChanged);
            // 
            // txtRestriction
            // 
            this.txtRestriction.Enabled = false;
            this.txtRestriction.Location = new System.Drawing.Point(341, 117);
            this.txtRestriction.Name = "txtRestriction";
            this.txtRestriction.Size = new System.Drawing.Size(188, 20);
            this.txtRestriction.TabIndex = 10;
            // 
            // lblDuration
            // 
            this.lblDuration.AutoSize = true;
            this.lblDuration.Location = new System.Drawing.Point(12, 145);
            this.lblDuration.Name = "lblDuration";
            this.lblDuration.Size = new System.Drawing.Size(50, 13);
            this.lblDuration.TabIndex = 11;
            this.lblDuration.Tag = "Label_Duration";
            this.lblDuration.Text = "Duration:";
            // 
            // cboDuration
            // 
            this.cboDuration.DropDownStyle = System.Windows.Forms.ComboBoxStyle.DropDownList;
            this.cboDuration.FormattingEnabled = true;
            this.cboDuration.Location = new System.Drawing.Point(89, 142);
            this.cboDuration.Name = "cboDuration";
            this.cboDuration.Size = new System.Drawing.Size(182, 21);
            this.cboDuration.TabIndex = 12;
            this.cboDuration.SelectedIndexChanged += new System.EventHandler(this.cboDuration_SelectedIndexChanged);
            // 
            // lblDVLabel
            // 
            this.lblDVLabel.AutoSize = true;
            this.lblDVLabel.Location = new System.Drawing.Point(467, 41);
            this.lblDVLabel.Name = "lblDVLabel";
            this.lblDVLabel.Size = new System.Drawing.Size(25, 13);
            this.lblDVLabel.TabIndex = 15;
            this.lblDVLabel.Tag = "Label_DV";
            this.lblDVLabel.Text = "DV:";
            // 
            // lblDV
            // 
            this.lblDV.AutoSize = true;
            this.lblDV.Location = new System.Drawing.Point(498, 41);
            this.lblDV.Name = "lblDV";
            this.lblDV.Size = new System.Drawing.Size(19, 13);
            this.lblDV.TabIndex = 16;
            this.lblDV.Tag = "String_Empty";
            this.lblDV.Text = "[0]";
            // 
            // lblSpellOptions
            // 
            this.lblSpellOptions.AutoSize = true;
            this.lblSpellOptions.Location = new System.Drawing.Point(12, 174);
            this.lblSpellOptions.Name = "lblSpellOptions";
            this.lblSpellOptions.Size = new System.Drawing.Size(72, 13);
            this.lblSpellOptions.TabIndex = 13;
            this.lblSpellOptions.Tag = "Label_SpellOptions";
            this.lblSpellOptions.Text = "Spell Options:";
            // 
            // panModifiers
            // 
            this.panModifiers.Controls.Add(this.chkModifier14);
            this.panModifiers.Controls.Add(this.chkModifier13);
            this.panModifiers.Controls.Add(this.chkModifier12);
            this.panModifiers.Controls.Add(this.chkModifier11);
            this.panModifiers.Controls.Add(this.chkModifier10);
            this.panModifiers.Controls.Add(this.nudNumberOfEffects);
            this.panModifiers.Controls.Add(this.chkModifier9);
            this.panModifiers.Controls.Add(this.chkModifier8);
            this.panModifiers.Controls.Add(this.chkModifier7);
            this.panModifiers.Controls.Add(this.chkModifier6);
            this.panModifiers.Controls.Add(this.chkModifier5);
            this.panModifiers.Controls.Add(this.chkModifier4);
            this.panModifiers.Controls.Add(this.chkModifier3);
            this.panModifiers.Controls.Add(this.chkModifier2);
            this.panModifiers.Controls.Add(this.chkModifier1);
            this.panModifiers.Location = new System.Drawing.Point(89, 169);
            this.panModifiers.Name = "panModifiers";
            this.panModifiers.Size = new System.Drawing.Size(440, 325);
            this.panModifiers.TabIndex = 14;
            // 
            // chkModifier14
            // 
            this.chkModifier14.AutoSize = true;
            this.chkModifier14.Location = new System.Drawing.Point(0, 303);
            this.chkModifier14.Name = "chkModifier14";
            this.chkModifier14.Size = new System.Drawing.Size(100, 17);
            this.chkModifier14.TabIndex = 13;
            this.chkModifier14.Text = "[Modifier Name]";
            this.chkModifier14.UseVisualStyleBackColor = true;
            this.chkModifier14.CheckedChanged += new System.EventHandler(this.chkModifier_CheckedChanged);
            // 
            // chkModifier13
            // 
            this.chkModifier13.AutoSize = true;
            this.chkModifier13.Location = new System.Drawing.Point(0, 280);
            this.chkModifier13.Name = "chkModifier13";
            this.chkModifier13.Size = new System.Drawing.Size(100, 17);
            this.chkModifier13.TabIndex = 12;
            this.chkModifier13.Text = "[Modifier Name]";
            this.chkModifier13.UseVisualStyleBackColor = true;
            this.chkModifier13.CheckedChanged += new System.EventHandler(this.chkModifier_CheckedChanged);
            // 
            // chkModifier12
            // 
            this.chkModifier12.AutoSize = true;
            this.chkModifier12.Location = new System.Drawing.Point(0, 257);
            this.chkModifier12.Name = "chkModifier12";
            this.chkModifier12.Size = new System.Drawing.Size(100, 17);
            this.chkModifier12.TabIndex = 11;
            this.chkModifier12.Text = "[Modifier Name]";
            this.chkModifier12.UseVisualStyleBackColor = true;
            this.chkModifier12.CheckedChanged += new System.EventHandler(this.chkModifier_CheckedChanged);
            // 
            // chkModifier11
            // 
            this.chkModifier11.AutoSize = true;
            this.chkModifier11.Location = new System.Drawing.Point(0, 234);
            this.chkModifier11.Name = "chkModifier11";
            this.chkModifier11.Size = new System.Drawing.Size(100, 17);
            this.chkModifier11.TabIndex = 10;
            this.chkModifier11.Text = "[Modifier Name]";
            this.chkModifier11.UseVisualStyleBackColor = true;
            this.chkModifier11.CheckedChanged += new System.EventHandler(this.chkModifier_CheckedChanged);
            // 
            // chkModifier10
            // 
            this.chkModifier10.AutoSize = true;
            this.chkModifier10.Location = new System.Drawing.Point(0, 211);
            this.chkModifier10.Name = "chkModifier10";
            this.chkModifier10.Size = new System.Drawing.Size(100, 17);
            this.chkModifier10.TabIndex = 9;
            this.chkModifier10.Text = "[Modifier Name]";
            this.chkModifier10.UseVisualStyleBackColor = true;
            this.chkModifier10.CheckedChanged += new System.EventHandler(this.chkModifier_CheckedChanged);
            // 
            // nudNumberOfEffects
            // 
            this.nudNumberOfEffects.Location = new System.Drawing.Point(114, 49);
            this.nudNumberOfEffects.Maximum = new decimal(new int[] {
>>>>>>> 260a47e0
            10,
            0,
            0,
            0});
<<<<<<< HEAD
			this.nudNumberOfEffects.Minimum = new decimal(new int[] {
=======
            this.nudNumberOfEffects.Minimum = new decimal(new int[] {
>>>>>>> 260a47e0
            1,
            0,
            0,
            0});
<<<<<<< HEAD
			this.nudNumberOfEffects.Name = "nudNumberOfEffects";
			this.nudNumberOfEffects.Size = new System.Drawing.Size(42, 20);
			this.nudNumberOfEffects.TabIndex = 48;
			this.nudNumberOfEffects.Value = new decimal(new int[] {
=======
            this.nudNumberOfEffects.Name = "nudNumberOfEffects";
            this.nudNumberOfEffects.Size = new System.Drawing.Size(42, 20);
            this.nudNumberOfEffects.TabIndex = 48;
            this.nudNumberOfEffects.Value = new decimal(new int[] {
>>>>>>> 260a47e0
            1,
            0,
            0,
            0});
<<<<<<< HEAD
			this.nudNumberOfEffects.Visible = false;
			this.nudNumberOfEffects.ValueChanged += new System.EventHandler(this.nudNumberOfEffects_ValueChanged);
			// 
			// chkModifier9
			// 
			this.chkModifier9.AutoSize = true;
			this.chkModifier9.Location = new System.Drawing.Point(0, 188);
			this.chkModifier9.Name = "chkModifier9";
			this.chkModifier9.Size = new System.Drawing.Size(100, 17);
			this.chkModifier9.TabIndex = 8;
			this.chkModifier9.Text = "[Modifier Name]";
			this.chkModifier9.UseVisualStyleBackColor = true;
			this.chkModifier9.CheckedChanged += new System.EventHandler(this.chkModifier_CheckedChanged);
			// 
			// chkModifier8
			// 
			this.chkModifier8.AutoSize = true;
			this.chkModifier8.Location = new System.Drawing.Point(0, 165);
			this.chkModifier8.Name = "chkModifier8";
			this.chkModifier8.Size = new System.Drawing.Size(100, 17);
			this.chkModifier8.TabIndex = 7;
			this.chkModifier8.Text = "[Modifier Name]";
			this.chkModifier8.UseVisualStyleBackColor = true;
			this.chkModifier8.CheckedChanged += new System.EventHandler(this.chkModifier_CheckedChanged);
			// 
			// chkModifier7
			// 
			this.chkModifier7.AutoSize = true;
			this.chkModifier7.Location = new System.Drawing.Point(0, 142);
			this.chkModifier7.Name = "chkModifier7";
			this.chkModifier7.Size = new System.Drawing.Size(100, 17);
			this.chkModifier7.TabIndex = 6;
			this.chkModifier7.Text = "[Modifier Name]";
			this.chkModifier7.UseVisualStyleBackColor = true;
			this.chkModifier7.CheckedChanged += new System.EventHandler(this.chkModifier_CheckedChanged);
			// 
			// chkModifier6
			// 
			this.chkModifier6.AutoSize = true;
			this.chkModifier6.Location = new System.Drawing.Point(0, 119);
			this.chkModifier6.Name = "chkModifier6";
			this.chkModifier6.Size = new System.Drawing.Size(100, 17);
			this.chkModifier6.TabIndex = 5;
			this.chkModifier6.Text = "[Modifier Name]";
			this.chkModifier6.UseVisualStyleBackColor = true;
			this.chkModifier6.CheckedChanged += new System.EventHandler(this.chkModifier_CheckedChanged);
			// 
			// chkModifier5
			// 
			this.chkModifier5.AutoSize = true;
			this.chkModifier5.Location = new System.Drawing.Point(0, 96);
			this.chkModifier5.Name = "chkModifier5";
			this.chkModifier5.Size = new System.Drawing.Size(100, 17);
			this.chkModifier5.TabIndex = 4;
			this.chkModifier5.Text = "[Modifier Name]";
			this.chkModifier5.UseVisualStyleBackColor = true;
			this.chkModifier5.CheckedChanged += new System.EventHandler(this.chkModifier_CheckedChanged);
			// 
			// chkModifier4
			// 
			this.chkModifier4.AutoSize = true;
			this.chkModifier4.Location = new System.Drawing.Point(0, 73);
			this.chkModifier4.Name = "chkModifier4";
			this.chkModifier4.Size = new System.Drawing.Size(100, 17);
			this.chkModifier4.TabIndex = 3;
			this.chkModifier4.Text = "[Modifier Name]";
			this.chkModifier4.UseVisualStyleBackColor = true;
			this.chkModifier4.CheckedChanged += new System.EventHandler(this.chkModifier_CheckedChanged);
			// 
			// chkModifier3
			// 
			this.chkModifier3.AutoSize = true;
			this.chkModifier3.Location = new System.Drawing.Point(0, 50);
			this.chkModifier3.Name = "chkModifier3";
			this.chkModifier3.Size = new System.Drawing.Size(100, 17);
			this.chkModifier3.TabIndex = 2;
			this.chkModifier3.Text = "[Modifier Name]";
			this.chkModifier3.UseVisualStyleBackColor = true;
			this.chkModifier3.CheckedChanged += new System.EventHandler(this.chkModifier_CheckedChanged);
			// 
			// chkModifier2
			// 
			this.chkModifier2.AutoSize = true;
			this.chkModifier2.Location = new System.Drawing.Point(0, 27);
			this.chkModifier2.Name = "chkModifier2";
			this.chkModifier2.Size = new System.Drawing.Size(100, 17);
			this.chkModifier2.TabIndex = 1;
			this.chkModifier2.Text = "[Modifier Name]";
			this.chkModifier2.UseVisualStyleBackColor = true;
			this.chkModifier2.CheckedChanged += new System.EventHandler(this.chkModifier_CheckedChanged);
			// 
			// chkModifier1
			// 
			this.chkModifier1.AutoSize = true;
			this.chkModifier1.Location = new System.Drawing.Point(0, 4);
			this.chkModifier1.Name = "chkModifier1";
			this.chkModifier1.Size = new System.Drawing.Size(100, 17);
			this.chkModifier1.TabIndex = 0;
			this.chkModifier1.Text = "[Modifier Name]";
			this.chkModifier1.UseVisualStyleBackColor = true;
			this.chkModifier1.CheckedChanged += new System.EventHandler(this.chkModifier_CheckedChanged);
			// 
			// lblName
			// 
			this.lblName.AutoSize = true;
			this.lblName.Location = new System.Drawing.Point(11, 15);
			this.lblName.Name = "lblName";
			this.lblName.Size = new System.Drawing.Size(38, 13);
			this.lblName.TabIndex = 0;
			this.lblName.Tag = "Label_Name";
			this.lblName.Text = "Name:";
			// 
			// txtName
			// 
			this.txtName.Location = new System.Drawing.Point(89, 12);
			this.txtName.Name = "txtName";
			this.txtName.Size = new System.Drawing.Size(323, 20);
			this.txtName.TabIndex = 1;
			// 
			// chkArea
			// 
			this.chkArea.AutoSize = true;
			this.chkArea.Location = new System.Drawing.Point(277, 94);
			this.chkArea.Name = "chkArea";
			this.chkArea.Size = new System.Drawing.Size(48, 17);
			this.chkArea.TabIndex = 19;
			this.chkArea.Tag = "String_DescArea";
			this.chkArea.Text = "Area";
			this.chkArea.UseVisualStyleBackColor = true;
			this.chkArea.CheckedChanged += new System.EventHandler(this.chkArea_CheckedChanged);
			// 
			// chkLimited
			// 
			this.chkLimited.AutoSize = true;
			this.chkLimited.Location = new System.Drawing.Point(277, 40);
			this.chkLimited.Name = "chkLimited";
			this.chkLimited.Size = new System.Drawing.Size(85, 17);
			this.chkLimited.TabIndex = 20;
			this.chkLimited.Tag = "Checkbox_SelectSpell_LimitedSpell";
			this.chkLimited.Text = "Limited Spell";
			this.chkLimited.UseVisualStyleBackColor = true;
			// 
			// frmCreateSpell
			// 
			this.AcceptButton = this.cmdOK;
			this.AutoScaleDimensions = new System.Drawing.SizeF(6F, 13F);
			this.AutoScaleMode = System.Windows.Forms.AutoScaleMode.Font;
			this.CancelButton = this.cmdCancel;
			this.ClientSize = new System.Drawing.Size(571, 532);
			this.Controls.Add(this.chkLimited);
			this.Controls.Add(this.chkArea);
			this.Controls.Add(this.lblName);
			this.Controls.Add(this.txtName);
			this.Controls.Add(this.panModifiers);
			this.Controls.Add(this.lblSpellOptions);
			this.Controls.Add(this.lblDV);
			this.Controls.Add(this.lblDVLabel);
			this.Controls.Add(this.lblDuration);
			this.Controls.Add(this.cboDuration);
			this.Controls.Add(this.txtRestriction);
			this.Controls.Add(this.chkVeryRestricted);
			this.Controls.Add(this.chkRestricted);
			this.Controls.Add(this.lblRange);
			this.Controls.Add(this.cboRange);
			this.Controls.Add(this.lblType);
			this.Controls.Add(this.cboType);
			this.Controls.Add(this.lblCategory);
			this.Controls.Add(this.cboCategory);
			this.Controls.Add(this.cmdCancel);
			this.Controls.Add(this.cmdOK);
			this.FormBorderStyle = System.Windows.Forms.FormBorderStyle.FixedDialog;
			this.MaximizeBox = false;
			this.MinimizeBox = false;
			this.Name = "frmCreateSpell";
			this.ShowInTaskbar = false;
			this.StartPosition = System.Windows.Forms.FormStartPosition.CenterParent;
			this.Tag = "Title_CreateSpell";
			this.Text = "Create Spell";
			this.Load += new System.EventHandler(this.frmCreateSpell_Load);
			this.panModifiers.ResumeLayout(false);
			this.panModifiers.PerformLayout();
			((System.ComponentModel.ISupportInitialize)(this.nudNumberOfEffects)).EndInit();
			this.ResumeLayout(false);
			this.PerformLayout();

		}

		#endregion

		private System.Windows.Forms.Button cmdCancel;
		private System.Windows.Forms.Button cmdOK;
		private System.Windows.Forms.Label lblCategory;
		private System.Windows.Forms.ComboBox cboCategory;
		private System.Windows.Forms.Label lblType;
		private System.Windows.Forms.ComboBox cboType;
		private System.Windows.Forms.Label lblRange;
		private System.Windows.Forms.ComboBox cboRange;
		private System.Windows.Forms.CheckBox chkRestricted;
		private System.Windows.Forms.CheckBox chkVeryRestricted;
		private System.Windows.Forms.TextBox txtRestriction;
		private System.Windows.Forms.Label lblDuration;
		private System.Windows.Forms.ComboBox cboDuration;
		private System.Windows.Forms.Label lblDVLabel;
		private System.Windows.Forms.Label lblDV;
		private System.Windows.Forms.Label lblSpellOptions;
		private System.Windows.Forms.Panel panModifiers;
		private System.Windows.Forms.CheckBox chkModifier9;
		private System.Windows.Forms.CheckBox chkModifier8;
		private System.Windows.Forms.CheckBox chkModifier7;
		private System.Windows.Forms.CheckBox chkModifier6;
		private System.Windows.Forms.CheckBox chkModifier5;
		private System.Windows.Forms.CheckBox chkModifier4;
		private System.Windows.Forms.CheckBox chkModifier3;
		private System.Windows.Forms.CheckBox chkModifier2;
		private System.Windows.Forms.CheckBox chkModifier1;
		private System.Windows.Forms.NumericUpDown nudNumberOfEffects;
		private System.Windows.Forms.CheckBox chkModifier14;
		private System.Windows.Forms.CheckBox chkModifier13;
		private System.Windows.Forms.CheckBox chkModifier12;
		private System.Windows.Forms.CheckBox chkModifier11;
		private System.Windows.Forms.CheckBox chkModifier10;
		private System.Windows.Forms.Label lblName;
		private System.Windows.Forms.TextBox txtName;
		private System.Windows.Forms.CheckBox chkArea;
		private System.Windows.Forms.CheckBox chkLimited;
	}
=======
            this.nudNumberOfEffects.Visible = false;
            this.nudNumberOfEffects.ValueChanged += new System.EventHandler(this.nudNumberOfEffects_ValueChanged);
            // 
            // chkModifier9
            // 
            this.chkModifier9.AutoSize = true;
            this.chkModifier9.Location = new System.Drawing.Point(0, 188);
            this.chkModifier9.Name = "chkModifier9";
            this.chkModifier9.Size = new System.Drawing.Size(100, 17);
            this.chkModifier9.TabIndex = 8;
            this.chkModifier9.Text = "[Modifier Name]";
            this.chkModifier9.UseVisualStyleBackColor = true;
            this.chkModifier9.CheckedChanged += new System.EventHandler(this.chkModifier_CheckedChanged);
            // 
            // chkModifier8
            // 
            this.chkModifier8.AutoSize = true;
            this.chkModifier8.Location = new System.Drawing.Point(0, 165);
            this.chkModifier8.Name = "chkModifier8";
            this.chkModifier8.Size = new System.Drawing.Size(100, 17);
            this.chkModifier8.TabIndex = 7;
            this.chkModifier8.Text = "[Modifier Name]";
            this.chkModifier8.UseVisualStyleBackColor = true;
            this.chkModifier8.CheckedChanged += new System.EventHandler(this.chkModifier_CheckedChanged);
            // 
            // chkModifier7
            // 
            this.chkModifier7.AutoSize = true;
            this.chkModifier7.Location = new System.Drawing.Point(0, 142);
            this.chkModifier7.Name = "chkModifier7";
            this.chkModifier7.Size = new System.Drawing.Size(100, 17);
            this.chkModifier7.TabIndex = 6;
            this.chkModifier7.Text = "[Modifier Name]";
            this.chkModifier7.UseVisualStyleBackColor = true;
            this.chkModifier7.CheckedChanged += new System.EventHandler(this.chkModifier_CheckedChanged);
            // 
            // chkModifier6
            // 
            this.chkModifier6.AutoSize = true;
            this.chkModifier6.Location = new System.Drawing.Point(0, 119);
            this.chkModifier6.Name = "chkModifier6";
            this.chkModifier6.Size = new System.Drawing.Size(100, 17);
            this.chkModifier6.TabIndex = 5;
            this.chkModifier6.Text = "[Modifier Name]";
            this.chkModifier6.UseVisualStyleBackColor = true;
            this.chkModifier6.CheckedChanged += new System.EventHandler(this.chkModifier_CheckedChanged);
            // 
            // chkModifier5
            // 
            this.chkModifier5.AutoSize = true;
            this.chkModifier5.Location = new System.Drawing.Point(0, 96);
            this.chkModifier5.Name = "chkModifier5";
            this.chkModifier5.Size = new System.Drawing.Size(100, 17);
            this.chkModifier5.TabIndex = 4;
            this.chkModifier5.Text = "[Modifier Name]";
            this.chkModifier5.UseVisualStyleBackColor = true;
            this.chkModifier5.CheckedChanged += new System.EventHandler(this.chkModifier_CheckedChanged);
            // 
            // chkModifier4
            // 
            this.chkModifier4.AutoSize = true;
            this.chkModifier4.Location = new System.Drawing.Point(0, 73);
            this.chkModifier4.Name = "chkModifier4";
            this.chkModifier4.Size = new System.Drawing.Size(100, 17);
            this.chkModifier4.TabIndex = 3;
            this.chkModifier4.Text = "[Modifier Name]";
            this.chkModifier4.UseVisualStyleBackColor = true;
            this.chkModifier4.CheckedChanged += new System.EventHandler(this.chkModifier_CheckedChanged);
            // 
            // chkModifier3
            // 
            this.chkModifier3.AutoSize = true;
            this.chkModifier3.Location = new System.Drawing.Point(0, 50);
            this.chkModifier3.Name = "chkModifier3";
            this.chkModifier3.Size = new System.Drawing.Size(100, 17);
            this.chkModifier3.TabIndex = 2;
            this.chkModifier3.Text = "[Modifier Name]";
            this.chkModifier3.UseVisualStyleBackColor = true;
            this.chkModifier3.CheckedChanged += new System.EventHandler(this.chkModifier_CheckedChanged);
            // 
            // chkModifier2
            // 
            this.chkModifier2.AutoSize = true;
            this.chkModifier2.Location = new System.Drawing.Point(0, 27);
            this.chkModifier2.Name = "chkModifier2";
            this.chkModifier2.Size = new System.Drawing.Size(100, 17);
            this.chkModifier2.TabIndex = 1;
            this.chkModifier2.Text = "[Modifier Name]";
            this.chkModifier2.UseVisualStyleBackColor = true;
            this.chkModifier2.CheckedChanged += new System.EventHandler(this.chkModifier_CheckedChanged);
            // 
            // chkModifier1
            // 
            this.chkModifier1.AutoSize = true;
            this.chkModifier1.Location = new System.Drawing.Point(0, 4);
            this.chkModifier1.Name = "chkModifier1";
            this.chkModifier1.Size = new System.Drawing.Size(100, 17);
            this.chkModifier1.TabIndex = 0;
            this.chkModifier1.Text = "[Modifier Name]";
            this.chkModifier1.UseVisualStyleBackColor = true;
            this.chkModifier1.CheckedChanged += new System.EventHandler(this.chkModifier_CheckedChanged);
            // 
            // lblName
            // 
            this.lblName.AutoSize = true;
            this.lblName.Location = new System.Drawing.Point(11, 15);
            this.lblName.Name = "lblName";
            this.lblName.Size = new System.Drawing.Size(38, 13);
            this.lblName.TabIndex = 0;
            this.lblName.Tag = "Label_Name";
            this.lblName.Text = "Name:";
            // 
            // txtName
            // 
            this.txtName.Location = new System.Drawing.Point(89, 12);
            this.txtName.Name = "txtName";
            this.txtName.Size = new System.Drawing.Size(323, 20);
            this.txtName.TabIndex = 1;
            // 
            // chkArea
            // 
            this.chkArea.AutoSize = true;
            this.chkArea.Location = new System.Drawing.Point(277, 94);
            this.chkArea.Name = "chkArea";
            this.chkArea.Size = new System.Drawing.Size(48, 17);
            this.chkArea.TabIndex = 19;
            this.chkArea.Tag = "String_DescArea";
            this.chkArea.Text = "Area";
            this.chkArea.UseVisualStyleBackColor = true;
            this.chkArea.CheckedChanged += new System.EventHandler(this.chkArea_CheckedChanged);
            // 
            // chkLimited
            // 
            this.chkLimited.AutoSize = true;
            this.chkLimited.Location = new System.Drawing.Point(277, 40);
            this.chkLimited.Name = "chkLimited";
            this.chkLimited.Size = new System.Drawing.Size(85, 17);
            this.chkLimited.TabIndex = 20;
            this.chkLimited.Tag = "Checkbox_SelectSpell_LimitedSpell";
            this.chkLimited.Text = "Limited Spell";
            this.chkLimited.UseVisualStyleBackColor = true;
            // 
            // frmCreateSpell
            // 
            this.AcceptButton = this.cmdOK;
            this.AutoScaleDimensions = new System.Drawing.SizeF(6F, 13F);
            this.AutoScaleMode = System.Windows.Forms.AutoScaleMode.Font;
            this.CancelButton = this.cmdCancel;
            this.ClientSize = new System.Drawing.Size(571, 532);
            this.Controls.Add(this.chkLimited);
            this.Controls.Add(this.chkArea);
            this.Controls.Add(this.lblName);
            this.Controls.Add(this.txtName);
            this.Controls.Add(this.panModifiers);
            this.Controls.Add(this.lblSpellOptions);
            this.Controls.Add(this.lblDV);
            this.Controls.Add(this.lblDVLabel);
            this.Controls.Add(this.lblDuration);
            this.Controls.Add(this.cboDuration);
            this.Controls.Add(this.txtRestriction);
            this.Controls.Add(this.chkVeryRestricted);
            this.Controls.Add(this.chkRestricted);
            this.Controls.Add(this.lblRange);
            this.Controls.Add(this.cboRange);
            this.Controls.Add(this.lblType);
            this.Controls.Add(this.cboType);
            this.Controls.Add(this.lblCategory);
            this.Controls.Add(this.cboCategory);
            this.Controls.Add(this.cmdCancel);
            this.Controls.Add(this.cmdOK);
            this.FormBorderStyle = System.Windows.Forms.FormBorderStyle.FixedDialog;
            this.MaximizeBox = false;
            this.MinimizeBox = false;
            this.Name = "frmCreateSpell";
            this.ShowInTaskbar = false;
            this.StartPosition = System.Windows.Forms.FormStartPosition.CenterParent;
            this.Tag = "Title_CreateSpell";
            this.Text = "Create Spell";
            this.Load += new System.EventHandler(this.frmCreateSpell_Load);
            this.panModifiers.ResumeLayout(false);
            this.panModifiers.PerformLayout();
            ((System.ComponentModel.ISupportInitialize)(this.nudNumberOfEffects)).EndInit();
            this.ResumeLayout(false);
            this.PerformLayout();

        }

        #endregion

        private System.Windows.Forms.Button cmdCancel;
        private System.Windows.Forms.Button cmdOK;
        private System.Windows.Forms.Label lblCategory;
        private System.Windows.Forms.ComboBox cboCategory;
        private System.Windows.Forms.Label lblType;
        private System.Windows.Forms.ComboBox cboType;
        private System.Windows.Forms.Label lblRange;
        private System.Windows.Forms.ComboBox cboRange;
        private System.Windows.Forms.CheckBox chkRestricted;
        private System.Windows.Forms.CheckBox chkVeryRestricted;
        private System.Windows.Forms.TextBox txtRestriction;
        private System.Windows.Forms.Label lblDuration;
        private System.Windows.Forms.ComboBox cboDuration;
        private System.Windows.Forms.Label lblDVLabel;
        private System.Windows.Forms.Label lblDV;
        private System.Windows.Forms.Label lblSpellOptions;
        private System.Windows.Forms.Panel panModifiers;
        private System.Windows.Forms.CheckBox chkModifier9;
        private System.Windows.Forms.CheckBox chkModifier8;
        private System.Windows.Forms.CheckBox chkModifier7;
        private System.Windows.Forms.CheckBox chkModifier6;
        private System.Windows.Forms.CheckBox chkModifier5;
        private System.Windows.Forms.CheckBox chkModifier4;
        private System.Windows.Forms.CheckBox chkModifier3;
        private System.Windows.Forms.CheckBox chkModifier2;
        private System.Windows.Forms.CheckBox chkModifier1;
        private System.Windows.Forms.NumericUpDown nudNumberOfEffects;
        private System.Windows.Forms.CheckBox chkModifier14;
        private System.Windows.Forms.CheckBox chkModifier13;
        private System.Windows.Forms.CheckBox chkModifier12;
        private System.Windows.Forms.CheckBox chkModifier11;
        private System.Windows.Forms.CheckBox chkModifier10;
        private System.Windows.Forms.Label lblName;
        private System.Windows.Forms.TextBox txtName;
        private System.Windows.Forms.CheckBox chkArea;
        private System.Windows.Forms.CheckBox chkLimited;
    }
>>>>>>> 260a47e0
}<|MERGE_RESOLUTION|>--- conflicted
+++ resolved
@@ -1,319 +1,5 @@
 ﻿namespace Chummer
 {
-<<<<<<< HEAD
-	partial class frmCreateSpell
-	{
-		/// <summary>
-		/// Required designer variable.
-		/// </summary>
-		private System.ComponentModel.IContainer components = null;
-
-		/// <summary>
-		/// Clean up any resources being used.
-		/// </summary>
-		/// <param name="disposing">true if managed resources should be disposed; otherwise, false.</param>
-		protected override void Dispose(bool disposing)
-		{
-			if (disposing && (components != null))
-			{
-				components.Dispose();
-			}
-			base.Dispose(disposing);
-		}
-
-		#region Windows Form Designer generated code
-
-		/// <summary>
-		/// Required method for Designer support - do not modify
-		/// the contents of this method with the code editor.
-		/// </summary>
-		private void InitializeComponent()
-		{
-			this.cmdCancel = new System.Windows.Forms.Button();
-			this.cmdOK = new System.Windows.Forms.Button();
-			this.lblCategory = new System.Windows.Forms.Label();
-			this.cboCategory = new System.Windows.Forms.ComboBox();
-			this.lblType = new System.Windows.Forms.Label();
-			this.cboType = new System.Windows.Forms.ComboBox();
-			this.lblRange = new System.Windows.Forms.Label();
-			this.cboRange = new System.Windows.Forms.ComboBox();
-			this.chkRestricted = new System.Windows.Forms.CheckBox();
-			this.chkVeryRestricted = new System.Windows.Forms.CheckBox();
-			this.txtRestriction = new System.Windows.Forms.TextBox();
-			this.lblDuration = new System.Windows.Forms.Label();
-			this.cboDuration = new System.Windows.Forms.ComboBox();
-			this.lblDVLabel = new System.Windows.Forms.Label();
-			this.lblDV = new System.Windows.Forms.Label();
-			this.lblSpellOptions = new System.Windows.Forms.Label();
-			this.panModifiers = new System.Windows.Forms.Panel();
-			this.chkModifier14 = new System.Windows.Forms.CheckBox();
-			this.chkModifier13 = new System.Windows.Forms.CheckBox();
-			this.chkModifier12 = new System.Windows.Forms.CheckBox();
-			this.chkModifier11 = new System.Windows.Forms.CheckBox();
-			this.chkModifier10 = new System.Windows.Forms.CheckBox();
-			this.nudNumberOfEffects = new System.Windows.Forms.NumericUpDown();
-			this.chkModifier9 = new System.Windows.Forms.CheckBox();
-			this.chkModifier8 = new System.Windows.Forms.CheckBox();
-			this.chkModifier7 = new System.Windows.Forms.CheckBox();
-			this.chkModifier6 = new System.Windows.Forms.CheckBox();
-			this.chkModifier5 = new System.Windows.Forms.CheckBox();
-			this.chkModifier4 = new System.Windows.Forms.CheckBox();
-			this.chkModifier3 = new System.Windows.Forms.CheckBox();
-			this.chkModifier2 = new System.Windows.Forms.CheckBox();
-			this.chkModifier1 = new System.Windows.Forms.CheckBox();
-			this.lblName = new System.Windows.Forms.Label();
-			this.txtName = new System.Windows.Forms.TextBox();
-			this.chkArea = new System.Windows.Forms.CheckBox();
-			this.chkLimited = new System.Windows.Forms.CheckBox();
-			this.panModifiers.SuspendLayout();
-			((System.ComponentModel.ISupportInitialize)(this.nudNumberOfEffects)).BeginInit();
-			this.SuspendLayout();
-			// 
-			// cmdCancel
-			// 
-			this.cmdCancel.DialogResult = System.Windows.Forms.DialogResult.Cancel;
-			this.cmdCancel.Location = new System.Drawing.Point(403, 500);
-			this.cmdCancel.Name = "cmdCancel";
-			this.cmdCancel.Size = new System.Drawing.Size(75, 23);
-			this.cmdCancel.TabIndex = 17;
-			this.cmdCancel.Tag = "String_Cancel";
-			this.cmdCancel.Text = "Cancel";
-			this.cmdCancel.UseVisualStyleBackColor = true;
-			this.cmdCancel.Click += new System.EventHandler(this.cmdCancel_Click);
-			// 
-			// cmdOK
-			// 
-			this.cmdOK.Location = new System.Drawing.Point(484, 500);
-			this.cmdOK.Name = "cmdOK";
-			this.cmdOK.Size = new System.Drawing.Size(75, 23);
-			this.cmdOK.TabIndex = 18;
-			this.cmdOK.Tag = "String_OK";
-			this.cmdOK.Text = "OK";
-			this.cmdOK.UseVisualStyleBackColor = true;
-			this.cmdOK.Click += new System.EventHandler(this.cmdOK_Click);
-			// 
-			// lblCategory
-			// 
-			this.lblCategory.AutoSize = true;
-			this.lblCategory.Location = new System.Drawing.Point(12, 41);
-			this.lblCategory.Name = "lblCategory";
-			this.lblCategory.Size = new System.Drawing.Size(52, 13);
-			this.lblCategory.TabIndex = 2;
-			this.lblCategory.Tag = "Label_Category";
-			this.lblCategory.Text = "Category:";
-			// 
-			// cboCategory
-			// 
-			this.cboCategory.DropDownStyle = System.Windows.Forms.ComboBoxStyle.DropDownList;
-			this.cboCategory.FormattingEnabled = true;
-			this.cboCategory.Location = new System.Drawing.Point(89, 38);
-			this.cboCategory.Name = "cboCategory";
-			this.cboCategory.Size = new System.Drawing.Size(182, 21);
-			this.cboCategory.TabIndex = 3;
-			this.cboCategory.SelectedIndexChanged += new System.EventHandler(this.cboCategory_SelectedIndexChanged);
-			// 
-			// lblType
-			// 
-			this.lblType.AutoSize = true;
-			this.lblType.Location = new System.Drawing.Point(12, 68);
-			this.lblType.Name = "lblType";
-			this.lblType.Size = new System.Drawing.Size(34, 13);
-			this.lblType.TabIndex = 4;
-			this.lblType.Tag = "Label_Type";
-			this.lblType.Text = "Type:";
-			// 
-			// cboType
-			// 
-			this.cboType.DropDownStyle = System.Windows.Forms.ComboBoxStyle.DropDownList;
-			this.cboType.FormattingEnabled = true;
-			this.cboType.Location = new System.Drawing.Point(89, 65);
-			this.cboType.Name = "cboType";
-			this.cboType.Size = new System.Drawing.Size(182, 21);
-			this.cboType.TabIndex = 5;
-			this.cboType.SelectedIndexChanged += new System.EventHandler(this.cboType_SelectedIndexChanged);
-			// 
-			// lblRange
-			// 
-			this.lblRange.AutoSize = true;
-			this.lblRange.Location = new System.Drawing.Point(12, 95);
-			this.lblRange.Name = "lblRange";
-			this.lblRange.Size = new System.Drawing.Size(42, 13);
-			this.lblRange.TabIndex = 6;
-			this.lblRange.Tag = "Label_Range";
-			this.lblRange.Text = "Range:";
-			// 
-			// cboRange
-			// 
-			this.cboRange.DropDownStyle = System.Windows.Forms.ComboBoxStyle.DropDownList;
-			this.cboRange.FormattingEnabled = true;
-			this.cboRange.Location = new System.Drawing.Point(89, 92);
-			this.cboRange.Name = "cboRange";
-			this.cboRange.Size = new System.Drawing.Size(182, 21);
-			this.cboRange.TabIndex = 7;
-			this.cboRange.SelectedIndexChanged += new System.EventHandler(this.cboRange_SelectedIndexChanged);
-			// 
-			// chkRestricted
-			// 
-			this.chkRestricted.AutoSize = true;
-			this.chkRestricted.Location = new System.Drawing.Point(89, 119);
-			this.chkRestricted.Name = "chkRestricted";
-			this.chkRestricted.Size = new System.Drawing.Size(108, 17);
-			this.chkRestricted.TabIndex = 8;
-			this.chkRestricted.Text = "Restricted Target";
-			this.chkRestricted.UseVisualStyleBackColor = true;
-			this.chkRestricted.CheckedChanged += new System.EventHandler(this.chkRestricted_CheckedChanged);
-			// 
-			// chkVeryRestricted
-			// 
-			this.chkVeryRestricted.AutoSize = true;
-			this.chkVeryRestricted.Location = new System.Drawing.Point(203, 119);
-			this.chkVeryRestricted.Name = "chkVeryRestricted";
-			this.chkVeryRestricted.Size = new System.Drawing.Size(132, 17);
-			this.chkVeryRestricted.TabIndex = 9;
-			this.chkVeryRestricted.Text = "Very Restricted Target";
-			this.chkVeryRestricted.UseVisualStyleBackColor = true;
-			this.chkVeryRestricted.CheckedChanged += new System.EventHandler(this.chkVeryRestricted_CheckedChanged);
-			// 
-			// txtRestriction
-			// 
-			this.txtRestriction.Enabled = false;
-			this.txtRestriction.Location = new System.Drawing.Point(341, 117);
-			this.txtRestriction.Name = "txtRestriction";
-			this.txtRestriction.Size = new System.Drawing.Size(188, 20);
-			this.txtRestriction.TabIndex = 10;
-			// 
-			// lblDuration
-			// 
-			this.lblDuration.AutoSize = true;
-			this.lblDuration.Location = new System.Drawing.Point(12, 145);
-			this.lblDuration.Name = "lblDuration";
-			this.lblDuration.Size = new System.Drawing.Size(50, 13);
-			this.lblDuration.TabIndex = 11;
-			this.lblDuration.Tag = "Label_Duration";
-			this.lblDuration.Text = "Duration:";
-			// 
-			// cboDuration
-			// 
-			this.cboDuration.DropDownStyle = System.Windows.Forms.ComboBoxStyle.DropDownList;
-			this.cboDuration.FormattingEnabled = true;
-			this.cboDuration.Location = new System.Drawing.Point(89, 142);
-			this.cboDuration.Name = "cboDuration";
-			this.cboDuration.Size = new System.Drawing.Size(182, 21);
-			this.cboDuration.TabIndex = 12;
-			this.cboDuration.SelectedIndexChanged += new System.EventHandler(this.cboDuration_SelectedIndexChanged);
-			// 
-			// lblDVLabel
-			// 
-			this.lblDVLabel.AutoSize = true;
-			this.lblDVLabel.Location = new System.Drawing.Point(467, 41);
-			this.lblDVLabel.Name = "lblDVLabel";
-			this.lblDVLabel.Size = new System.Drawing.Size(25, 13);
-			this.lblDVLabel.TabIndex = 15;
-			this.lblDVLabel.Tag = "Label_DV";
-			this.lblDVLabel.Text = "DV:";
-			// 
-			// lblDV
-			// 
-			this.lblDV.AutoSize = true;
-			this.lblDV.Location = new System.Drawing.Point(498, 41);
-			this.lblDV.Name = "lblDV";
-			this.lblDV.Size = new System.Drawing.Size(19, 13);
-			this.lblDV.TabIndex = 16;
-			this.lblDV.Tag = "String_Empty";
-			this.lblDV.Text = "[0]";
-			// 
-			// lblSpellOptions
-			// 
-			this.lblSpellOptions.AutoSize = true;
-			this.lblSpellOptions.Location = new System.Drawing.Point(12, 174);
-			this.lblSpellOptions.Name = "lblSpellOptions";
-			this.lblSpellOptions.Size = new System.Drawing.Size(72, 13);
-			this.lblSpellOptions.TabIndex = 13;
-			this.lblSpellOptions.Tag = "Label_SpellOptions";
-			this.lblSpellOptions.Text = "Spell Options:";
-			// 
-			// panModifiers
-			// 
-			this.panModifiers.Controls.Add(this.chkModifier14);
-			this.panModifiers.Controls.Add(this.chkModifier13);
-			this.panModifiers.Controls.Add(this.chkModifier12);
-			this.panModifiers.Controls.Add(this.chkModifier11);
-			this.panModifiers.Controls.Add(this.chkModifier10);
-			this.panModifiers.Controls.Add(this.nudNumberOfEffects);
-			this.panModifiers.Controls.Add(this.chkModifier9);
-			this.panModifiers.Controls.Add(this.chkModifier8);
-			this.panModifiers.Controls.Add(this.chkModifier7);
-			this.panModifiers.Controls.Add(this.chkModifier6);
-			this.panModifiers.Controls.Add(this.chkModifier5);
-			this.panModifiers.Controls.Add(this.chkModifier4);
-			this.panModifiers.Controls.Add(this.chkModifier3);
-			this.panModifiers.Controls.Add(this.chkModifier2);
-			this.panModifiers.Controls.Add(this.chkModifier1);
-			this.panModifiers.Location = new System.Drawing.Point(89, 169);
-			this.panModifiers.Name = "panModifiers";
-			this.panModifiers.Size = new System.Drawing.Size(440, 325);
-			this.panModifiers.TabIndex = 14;
-			// 
-			// chkModifier14
-			// 
-			this.chkModifier14.AutoSize = true;
-			this.chkModifier14.Location = new System.Drawing.Point(0, 303);
-			this.chkModifier14.Name = "chkModifier14";
-			this.chkModifier14.Size = new System.Drawing.Size(100, 17);
-			this.chkModifier14.TabIndex = 13;
-			this.chkModifier14.Text = "[Modifier Name]";
-			this.chkModifier14.UseVisualStyleBackColor = true;
-			this.chkModifier14.CheckedChanged += new System.EventHandler(this.chkModifier_CheckedChanged);
-			// 
-			// chkModifier13
-			// 
-			this.chkModifier13.AutoSize = true;
-			this.chkModifier13.Location = new System.Drawing.Point(0, 280);
-			this.chkModifier13.Name = "chkModifier13";
-			this.chkModifier13.Size = new System.Drawing.Size(100, 17);
-			this.chkModifier13.TabIndex = 12;
-			this.chkModifier13.Text = "[Modifier Name]";
-			this.chkModifier13.UseVisualStyleBackColor = true;
-			this.chkModifier13.CheckedChanged += new System.EventHandler(this.chkModifier_CheckedChanged);
-			// 
-			// chkModifier12
-			// 
-			this.chkModifier12.AutoSize = true;
-			this.chkModifier12.Location = new System.Drawing.Point(0, 257);
-			this.chkModifier12.Name = "chkModifier12";
-			this.chkModifier12.Size = new System.Drawing.Size(100, 17);
-			this.chkModifier12.TabIndex = 11;
-			this.chkModifier12.Text = "[Modifier Name]";
-			this.chkModifier12.UseVisualStyleBackColor = true;
-			this.chkModifier12.CheckedChanged += new System.EventHandler(this.chkModifier_CheckedChanged);
-			// 
-			// chkModifier11
-			// 
-			this.chkModifier11.AutoSize = true;
-			this.chkModifier11.Location = new System.Drawing.Point(0, 234);
-			this.chkModifier11.Name = "chkModifier11";
-			this.chkModifier11.Size = new System.Drawing.Size(100, 17);
-			this.chkModifier11.TabIndex = 10;
-			this.chkModifier11.Text = "[Modifier Name]";
-			this.chkModifier11.UseVisualStyleBackColor = true;
-			this.chkModifier11.CheckedChanged += new System.EventHandler(this.chkModifier_CheckedChanged);
-			// 
-			// chkModifier10
-			// 
-			this.chkModifier10.AutoSize = true;
-			this.chkModifier10.Location = new System.Drawing.Point(0, 211);
-			this.chkModifier10.Name = "chkModifier10";
-			this.chkModifier10.Size = new System.Drawing.Size(100, 17);
-			this.chkModifier10.TabIndex = 9;
-			this.chkModifier10.Text = "[Modifier Name]";
-			this.chkModifier10.UseVisualStyleBackColor = true;
-			this.chkModifier10.CheckedChanged += new System.EventHandler(this.chkModifier_CheckedChanged);
-			// 
-			// nudNumberOfEffects
-			// 
-			this.nudNumberOfEffects.Location = new System.Drawing.Point(114, 49);
-			this.nudNumberOfEffects.Maximum = new decimal(new int[] {
-=======
     partial class frmCreateSpell
     {
         /// <summary>
@@ -626,263 +312,23 @@
             // 
             this.nudNumberOfEffects.Location = new System.Drawing.Point(114, 49);
             this.nudNumberOfEffects.Maximum = new decimal(new int[] {
->>>>>>> 260a47e0
             10,
             0,
             0,
             0});
-<<<<<<< HEAD
-			this.nudNumberOfEffects.Minimum = new decimal(new int[] {
-=======
             this.nudNumberOfEffects.Minimum = new decimal(new int[] {
->>>>>>> 260a47e0
             1,
             0,
             0,
             0});
-<<<<<<< HEAD
-			this.nudNumberOfEffects.Name = "nudNumberOfEffects";
-			this.nudNumberOfEffects.Size = new System.Drawing.Size(42, 20);
-			this.nudNumberOfEffects.TabIndex = 48;
-			this.nudNumberOfEffects.Value = new decimal(new int[] {
-=======
             this.nudNumberOfEffects.Name = "nudNumberOfEffects";
             this.nudNumberOfEffects.Size = new System.Drawing.Size(42, 20);
             this.nudNumberOfEffects.TabIndex = 48;
             this.nudNumberOfEffects.Value = new decimal(new int[] {
->>>>>>> 260a47e0
             1,
             0,
             0,
             0});
-<<<<<<< HEAD
-			this.nudNumberOfEffects.Visible = false;
-			this.nudNumberOfEffects.ValueChanged += new System.EventHandler(this.nudNumberOfEffects_ValueChanged);
-			// 
-			// chkModifier9
-			// 
-			this.chkModifier9.AutoSize = true;
-			this.chkModifier9.Location = new System.Drawing.Point(0, 188);
-			this.chkModifier9.Name = "chkModifier9";
-			this.chkModifier9.Size = new System.Drawing.Size(100, 17);
-			this.chkModifier9.TabIndex = 8;
-			this.chkModifier9.Text = "[Modifier Name]";
-			this.chkModifier9.UseVisualStyleBackColor = true;
-			this.chkModifier9.CheckedChanged += new System.EventHandler(this.chkModifier_CheckedChanged);
-			// 
-			// chkModifier8
-			// 
-			this.chkModifier8.AutoSize = true;
-			this.chkModifier8.Location = new System.Drawing.Point(0, 165);
-			this.chkModifier8.Name = "chkModifier8";
-			this.chkModifier8.Size = new System.Drawing.Size(100, 17);
-			this.chkModifier8.TabIndex = 7;
-			this.chkModifier8.Text = "[Modifier Name]";
-			this.chkModifier8.UseVisualStyleBackColor = true;
-			this.chkModifier8.CheckedChanged += new System.EventHandler(this.chkModifier_CheckedChanged);
-			// 
-			// chkModifier7
-			// 
-			this.chkModifier7.AutoSize = true;
-			this.chkModifier7.Location = new System.Drawing.Point(0, 142);
-			this.chkModifier7.Name = "chkModifier7";
-			this.chkModifier7.Size = new System.Drawing.Size(100, 17);
-			this.chkModifier7.TabIndex = 6;
-			this.chkModifier7.Text = "[Modifier Name]";
-			this.chkModifier7.UseVisualStyleBackColor = true;
-			this.chkModifier7.CheckedChanged += new System.EventHandler(this.chkModifier_CheckedChanged);
-			// 
-			// chkModifier6
-			// 
-			this.chkModifier6.AutoSize = true;
-			this.chkModifier6.Location = new System.Drawing.Point(0, 119);
-			this.chkModifier6.Name = "chkModifier6";
-			this.chkModifier6.Size = new System.Drawing.Size(100, 17);
-			this.chkModifier6.TabIndex = 5;
-			this.chkModifier6.Text = "[Modifier Name]";
-			this.chkModifier6.UseVisualStyleBackColor = true;
-			this.chkModifier6.CheckedChanged += new System.EventHandler(this.chkModifier_CheckedChanged);
-			// 
-			// chkModifier5
-			// 
-			this.chkModifier5.AutoSize = true;
-			this.chkModifier5.Location = new System.Drawing.Point(0, 96);
-			this.chkModifier5.Name = "chkModifier5";
-			this.chkModifier5.Size = new System.Drawing.Size(100, 17);
-			this.chkModifier5.TabIndex = 4;
-			this.chkModifier5.Text = "[Modifier Name]";
-			this.chkModifier5.UseVisualStyleBackColor = true;
-			this.chkModifier5.CheckedChanged += new System.EventHandler(this.chkModifier_CheckedChanged);
-			// 
-			// chkModifier4
-			// 
-			this.chkModifier4.AutoSize = true;
-			this.chkModifier4.Location = new System.Drawing.Point(0, 73);
-			this.chkModifier4.Name = "chkModifier4";
-			this.chkModifier4.Size = new System.Drawing.Size(100, 17);
-			this.chkModifier4.TabIndex = 3;
-			this.chkModifier4.Text = "[Modifier Name]";
-			this.chkModifier4.UseVisualStyleBackColor = true;
-			this.chkModifier4.CheckedChanged += new System.EventHandler(this.chkModifier_CheckedChanged);
-			// 
-			// chkModifier3
-			// 
-			this.chkModifier3.AutoSize = true;
-			this.chkModifier3.Location = new System.Drawing.Point(0, 50);
-			this.chkModifier3.Name = "chkModifier3";
-			this.chkModifier3.Size = new System.Drawing.Size(100, 17);
-			this.chkModifier3.TabIndex = 2;
-			this.chkModifier3.Text = "[Modifier Name]";
-			this.chkModifier3.UseVisualStyleBackColor = true;
-			this.chkModifier3.CheckedChanged += new System.EventHandler(this.chkModifier_CheckedChanged);
-			// 
-			// chkModifier2
-			// 
-			this.chkModifier2.AutoSize = true;
-			this.chkModifier2.Location = new System.Drawing.Point(0, 27);
-			this.chkModifier2.Name = "chkModifier2";
-			this.chkModifier2.Size = new System.Drawing.Size(100, 17);
-			this.chkModifier2.TabIndex = 1;
-			this.chkModifier2.Text = "[Modifier Name]";
-			this.chkModifier2.UseVisualStyleBackColor = true;
-			this.chkModifier2.CheckedChanged += new System.EventHandler(this.chkModifier_CheckedChanged);
-			// 
-			// chkModifier1
-			// 
-			this.chkModifier1.AutoSize = true;
-			this.chkModifier1.Location = new System.Drawing.Point(0, 4);
-			this.chkModifier1.Name = "chkModifier1";
-			this.chkModifier1.Size = new System.Drawing.Size(100, 17);
-			this.chkModifier1.TabIndex = 0;
-			this.chkModifier1.Text = "[Modifier Name]";
-			this.chkModifier1.UseVisualStyleBackColor = true;
-			this.chkModifier1.CheckedChanged += new System.EventHandler(this.chkModifier_CheckedChanged);
-			// 
-			// lblName
-			// 
-			this.lblName.AutoSize = true;
-			this.lblName.Location = new System.Drawing.Point(11, 15);
-			this.lblName.Name = "lblName";
-			this.lblName.Size = new System.Drawing.Size(38, 13);
-			this.lblName.TabIndex = 0;
-			this.lblName.Tag = "Label_Name";
-			this.lblName.Text = "Name:";
-			// 
-			// txtName
-			// 
-			this.txtName.Location = new System.Drawing.Point(89, 12);
-			this.txtName.Name = "txtName";
-			this.txtName.Size = new System.Drawing.Size(323, 20);
-			this.txtName.TabIndex = 1;
-			// 
-			// chkArea
-			// 
-			this.chkArea.AutoSize = true;
-			this.chkArea.Location = new System.Drawing.Point(277, 94);
-			this.chkArea.Name = "chkArea";
-			this.chkArea.Size = new System.Drawing.Size(48, 17);
-			this.chkArea.TabIndex = 19;
-			this.chkArea.Tag = "String_DescArea";
-			this.chkArea.Text = "Area";
-			this.chkArea.UseVisualStyleBackColor = true;
-			this.chkArea.CheckedChanged += new System.EventHandler(this.chkArea_CheckedChanged);
-			// 
-			// chkLimited
-			// 
-			this.chkLimited.AutoSize = true;
-			this.chkLimited.Location = new System.Drawing.Point(277, 40);
-			this.chkLimited.Name = "chkLimited";
-			this.chkLimited.Size = new System.Drawing.Size(85, 17);
-			this.chkLimited.TabIndex = 20;
-			this.chkLimited.Tag = "Checkbox_SelectSpell_LimitedSpell";
-			this.chkLimited.Text = "Limited Spell";
-			this.chkLimited.UseVisualStyleBackColor = true;
-			// 
-			// frmCreateSpell
-			// 
-			this.AcceptButton = this.cmdOK;
-			this.AutoScaleDimensions = new System.Drawing.SizeF(6F, 13F);
-			this.AutoScaleMode = System.Windows.Forms.AutoScaleMode.Font;
-			this.CancelButton = this.cmdCancel;
-			this.ClientSize = new System.Drawing.Size(571, 532);
-			this.Controls.Add(this.chkLimited);
-			this.Controls.Add(this.chkArea);
-			this.Controls.Add(this.lblName);
-			this.Controls.Add(this.txtName);
-			this.Controls.Add(this.panModifiers);
-			this.Controls.Add(this.lblSpellOptions);
-			this.Controls.Add(this.lblDV);
-			this.Controls.Add(this.lblDVLabel);
-			this.Controls.Add(this.lblDuration);
-			this.Controls.Add(this.cboDuration);
-			this.Controls.Add(this.txtRestriction);
-			this.Controls.Add(this.chkVeryRestricted);
-			this.Controls.Add(this.chkRestricted);
-			this.Controls.Add(this.lblRange);
-			this.Controls.Add(this.cboRange);
-			this.Controls.Add(this.lblType);
-			this.Controls.Add(this.cboType);
-			this.Controls.Add(this.lblCategory);
-			this.Controls.Add(this.cboCategory);
-			this.Controls.Add(this.cmdCancel);
-			this.Controls.Add(this.cmdOK);
-			this.FormBorderStyle = System.Windows.Forms.FormBorderStyle.FixedDialog;
-			this.MaximizeBox = false;
-			this.MinimizeBox = false;
-			this.Name = "frmCreateSpell";
-			this.ShowInTaskbar = false;
-			this.StartPosition = System.Windows.Forms.FormStartPosition.CenterParent;
-			this.Tag = "Title_CreateSpell";
-			this.Text = "Create Spell";
-			this.Load += new System.EventHandler(this.frmCreateSpell_Load);
-			this.panModifiers.ResumeLayout(false);
-			this.panModifiers.PerformLayout();
-			((System.ComponentModel.ISupportInitialize)(this.nudNumberOfEffects)).EndInit();
-			this.ResumeLayout(false);
-			this.PerformLayout();
-
-		}
-
-		#endregion
-
-		private System.Windows.Forms.Button cmdCancel;
-		private System.Windows.Forms.Button cmdOK;
-		private System.Windows.Forms.Label lblCategory;
-		private System.Windows.Forms.ComboBox cboCategory;
-		private System.Windows.Forms.Label lblType;
-		private System.Windows.Forms.ComboBox cboType;
-		private System.Windows.Forms.Label lblRange;
-		private System.Windows.Forms.ComboBox cboRange;
-		private System.Windows.Forms.CheckBox chkRestricted;
-		private System.Windows.Forms.CheckBox chkVeryRestricted;
-		private System.Windows.Forms.TextBox txtRestriction;
-		private System.Windows.Forms.Label lblDuration;
-		private System.Windows.Forms.ComboBox cboDuration;
-		private System.Windows.Forms.Label lblDVLabel;
-		private System.Windows.Forms.Label lblDV;
-		private System.Windows.Forms.Label lblSpellOptions;
-		private System.Windows.Forms.Panel panModifiers;
-		private System.Windows.Forms.CheckBox chkModifier9;
-		private System.Windows.Forms.CheckBox chkModifier8;
-		private System.Windows.Forms.CheckBox chkModifier7;
-		private System.Windows.Forms.CheckBox chkModifier6;
-		private System.Windows.Forms.CheckBox chkModifier5;
-		private System.Windows.Forms.CheckBox chkModifier4;
-		private System.Windows.Forms.CheckBox chkModifier3;
-		private System.Windows.Forms.CheckBox chkModifier2;
-		private System.Windows.Forms.CheckBox chkModifier1;
-		private System.Windows.Forms.NumericUpDown nudNumberOfEffects;
-		private System.Windows.Forms.CheckBox chkModifier14;
-		private System.Windows.Forms.CheckBox chkModifier13;
-		private System.Windows.Forms.CheckBox chkModifier12;
-		private System.Windows.Forms.CheckBox chkModifier11;
-		private System.Windows.Forms.CheckBox chkModifier10;
-		private System.Windows.Forms.Label lblName;
-		private System.Windows.Forms.TextBox txtName;
-		private System.Windows.Forms.CheckBox chkArea;
-		private System.Windows.Forms.CheckBox chkLimited;
-	}
-=======
             this.nudNumberOfEffects.Visible = false;
             this.nudNumberOfEffects.ValueChanged += new System.EventHandler(this.nudNumberOfEffects_ValueChanged);
             // 
@@ -1109,5 +555,4 @@
         private System.Windows.Forms.CheckBox chkArea;
         private System.Windows.Forms.CheckBox chkLimited;
     }
->>>>>>> 260a47e0
 }