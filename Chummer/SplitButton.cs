--- conflicted
+++ resolved
@@ -1,4 +1,3 @@
-<<<<<<< HEAD
 /*  This file is part of Chummer5a.
  *
  *  Chummer5a is free software: you can redistribute it and/or modify
@@ -26,882 +25,6 @@
 
 //Get the latest version of SplitButton at: http://wyday.com/splitbutton/
 
-namespace Chummer
-{
-    public class SplitButton : Button
-    {
-        PushButtonState _state;
-
-
-        const int SplitSectionWidth = 18;
-
-        static int BorderSize = SystemInformation.Border3DSize.Width * 2;
-        bool skipNextOpen;
-        Rectangle dropDownRectangle;
-        bool showSplit;
-
-        bool isSplitMenuVisible;
-
-
-        ContextMenuStrip m_SplitMenuStrip;
-        ContextMenu m_SplitMenu;
-
-        TextFormatFlags textFormatFlags = TextFormatFlags.Default;
-
-        public SplitButton()
-        {
-            AutoSize = true;
-        }
-
-        #region Properties
-
-        [Browsable(false)]
-        public override ContextMenuStrip ContextMenuStrip
-        {
-            get { return SplitMenuStrip; }
-            set { SplitMenuStrip = value; }
-        }
-
-        [DefaultValue(null)]
-        public ContextMenu SplitMenu
-        {
-            get { return m_SplitMenu; }
-            set
-            {
-                //remove the event handlers for the old SplitMenu
-                if (m_SplitMenu != null)
-                {
-                    m_SplitMenu.Popup -= SplitMenu_Popup;
-                }
-
-                //add the event handlers for the new SplitMenu
-                if (value != null)
-                {
-                    ShowSplit = true;
-                    value.Popup += SplitMenu_Popup;
-                }
-                else
-                    ShowSplit = false;
-
-                m_SplitMenu = value;
-            }
-        }
-
-        [DefaultValue(null)]
-        public ContextMenuStrip SplitMenuStrip
-        {
-            get { return m_SplitMenuStrip; }
-            set
-            {
-                //remove the event handlers for the old SplitMenuStrip
-                if (m_SplitMenuStrip != null)
-                {
-                    m_SplitMenuStrip.Closing -= SplitMenuStrip_Closing;
-                    m_SplitMenuStrip.Opening -= SplitMenuStrip_Opening;
-                }
-
-                //add the event handlers for the new SplitMenuStrip
-                if (value != null)
-                {
-                    ShowSplit = true;
-                    value.Closing += SplitMenuStrip_Closing;
-                    value.Opening += SplitMenuStrip_Opening;
-                }
-                else
-                    ShowSplit = false;
-
-
-                m_SplitMenuStrip = value;
-            }
-        }
-
-        [DefaultValue(false)]
-        public bool ShowSplit
-        {
-            set
-            {
-                if (value != showSplit)
-                {
-                    showSplit = value;
-                    Invalidate();
-
-                    if (Parent != null)
-                        Parent.PerformLayout();
-                }
-            }
-        }
-
-        private PushButtonState State
-        {
-            get { return _state; }
-            set
-            {
-                if (!_state.Equals(value))
-                {
-                    _state = value;
-                    Invalidate();
-                }
-            }
-        }
-
-        #endregion Properties
-
-        protected override bool IsInputKey(Keys keyData)
-        {
-            if (keyData.Equals(Keys.Down) && showSplit)
-                return true;
-
-            return base.IsInputKey(keyData);
-        }
-
-        protected override void OnGotFocus(EventArgs e)
-        {
-            if (!showSplit)
-            {
-                base.OnGotFocus(e);
-                return;
-            }
-
-            if (!State.Equals(PushButtonState.Pressed) && !State.Equals(PushButtonState.Disabled))
-            {
-                State = PushButtonState.Default;
-            }
-        }
-
-        protected override void OnKeyDown(KeyEventArgs kevent)
-        {
-            if (showSplit)
-            {
-                if (kevent.KeyCode.Equals(Keys.Down) && !isSplitMenuVisible)
-                {
-                    ShowContextMenuStrip();
-                }
-
-                else if (kevent.KeyCode.Equals(Keys.Space) && kevent.Modifiers == Keys.None)
-                {
-                    State = PushButtonState.Pressed;
-                }
-            }
-
-            base.OnKeyDown(kevent);
-        }
-
-        protected override void OnKeyUp(KeyEventArgs kevent)
-        {
-            if (kevent.KeyCode.Equals(Keys.Space))
-            {
-                if (MouseButtons == MouseButtons.None)
-                {
-                    State = PushButtonState.Normal;
-                }
-            }
-            else if (kevent.KeyCode.Equals(Keys.Apps))
-            {
-                if (MouseButtons == MouseButtons.None && !isSplitMenuVisible)
-                {
-                    ShowContextMenuStrip();
-                }
-            }
-
-            base.OnKeyUp(kevent);
-        }
-
-        protected override void OnEnabledChanged(EventArgs e)
-        {
-            State = Enabled ? PushButtonState.Normal : PushButtonState.Disabled;
-
-            base.OnEnabledChanged(e);
-        }
-
-        protected override void OnLostFocus(EventArgs e)
-        {
-            if (!showSplit)
-            {
-                base.OnLostFocus(e);
-                return;
-            }
-
-            if (!State.Equals(PushButtonState.Pressed) && !State.Equals(PushButtonState.Disabled))
-            {
-                State = PushButtonState.Normal;
-            }
-        }
-
-        bool isMouseEntered;
-
-        protected override void OnMouseEnter(EventArgs e)
-        {
-            if (!showSplit)
-            {
-                base.OnMouseEnter(e);
-                return;
-            }
-
-            isMouseEntered = true;
-
-            if (!State.Equals(PushButtonState.Pressed) && !State.Equals(PushButtonState.Disabled))
-            {
-                State = PushButtonState.Hot;
-            }
-
-        }
-
-        protected override void OnMouseLeave(EventArgs e)
-        {
-            if (!showSplit)
-            {
-                base.OnMouseLeave(e);
-                return;
-            }
-
-            isMouseEntered = false;
-
-            if (!State.Equals(PushButtonState.Pressed) && !State.Equals(PushButtonState.Disabled))
-            {
-                State = Focused ? PushButtonState.Default : PushButtonState.Normal;
-            }
-        }
-
-        protected override void OnMouseDown(MouseEventArgs e)
-        {
-            if (!showSplit)
-            {
-                base.OnMouseDown(e);
-                return;
-            }
-
-            //handle ContextMenu re-clicking the drop-down region to close the menu
-            if (m_SplitMenu != null && e.Button == MouseButtons.Left && !isMouseEntered)
-                skipNextOpen = true;
-
-            if (dropDownRectangle.Contains(e.Location) && !isSplitMenuVisible && e.Button == MouseButtons.Left)
-            {
-                ShowContextMenuStrip();
-            }
-            else
-            {
-                State = PushButtonState.Pressed;
-            }
-        }
-
-        protected override void OnMouseUp(MouseEventArgs mevent)
-        {
-            if (!showSplit)
-            {
-                base.OnMouseUp(mevent);
-                return;
-            }
-
-            // if the right button was released inside the button
-            if (mevent.Button == MouseButtons.Right && ClientRectangle.Contains(mevent.Location) && !isSplitMenuVisible)
-            {
-                ShowContextMenuStrip();
-            }
-            else if (m_SplitMenuStrip == null && m_SplitMenu == null || !isSplitMenuVisible)
-            {
-                SetButtonDrawState();
-
-                if (ClientRectangle.Contains(mevent.Location) && !dropDownRectangle.Contains(mevent.Location))
-                {
-                    OnClick(new EventArgs());
-                }
-            }
-        }
-
-        protected override void OnPaint(PaintEventArgs pevent)
-        {
-            base.OnPaint(pevent);
-
-            if (!showSplit)
-                return;
-
-            Graphics g = pevent.Graphics;
-            Rectangle bounds = ClientRectangle;
-
-            // draw the button background as according to the current state.
-            if (State != PushButtonState.Pressed && IsDefault && !Application.RenderWithVisualStyles)
-            {
-                Rectangle backgroundBounds = bounds;
-                backgroundBounds.Inflate(-1, -1);
-                ButtonRenderer.DrawButton(g, backgroundBounds, State);
-
-                // button renderer doesnt draw the black frame when themes are off
-                g.DrawRectangle(SystemPens.WindowFrame, 0, 0, bounds.Width - 1, bounds.Height - 1);
-            }
-            else
-            {
-                ButtonRenderer.DrawButton(g, bounds, State);
-            }
-
-            // calculate the current dropdown rectangle.
-            dropDownRectangle = new Rectangle(bounds.Right - SplitSectionWidth, 0, SplitSectionWidth, bounds.Height);
-
-            int internalBorder = BorderSize;
-            Rectangle focusRect =
-                new Rectangle(internalBorder - 1,
-                    internalBorder - 1,
-                    bounds.Width - dropDownRectangle.Width - internalBorder,
-                    bounds.Height - (internalBorder * 2) + 2);
-
-            bool drawSplitLine = (State == PushButtonState.Hot || State == PushButtonState.Pressed ||
-                                  !Application.RenderWithVisualStyles);
-
-
-            if (RightToLeft == RightToLeft.Yes)
-            {
-                dropDownRectangle.X = bounds.Left + 1;
-                focusRect.X = dropDownRectangle.Right;
-
-                if (drawSplitLine)
-                {
-                    // draw two lines at the edge of the dropdown button
-                    g.DrawLine(SystemPens.ButtonShadow, bounds.Left + SplitSectionWidth, BorderSize,
-                        bounds.Left + SplitSectionWidth, bounds.Bottom - BorderSize);
-                    g.DrawLine(SystemPens.ButtonFace, bounds.Left + SplitSectionWidth + 1, BorderSize,
-                        bounds.Left + SplitSectionWidth + 1, bounds.Bottom - BorderSize);
-                }
-            }
-            else
-            {
-                if (drawSplitLine)
-                {
-                    // draw two lines at the edge of the dropdown button
-                    g.DrawLine(SystemPens.ButtonShadow, bounds.Right - SplitSectionWidth, BorderSize,
-                        bounds.Right - SplitSectionWidth, bounds.Bottom - BorderSize);
-                    g.DrawLine(SystemPens.ButtonFace, bounds.Right - SplitSectionWidth - 1, BorderSize,
-                        bounds.Right - SplitSectionWidth - 1, bounds.Bottom - BorderSize);
-                }
-            }
-
-            // Draw an arrow in the correct location
-            PaintArrow(g, dropDownRectangle);
-
-            //paint the image and text in the "button" part of the splitButton
-            PaintTextandImage(g, new Rectangle(0, 0, ClientRectangle.Width - SplitSectionWidth, ClientRectangle.Height));
-
-            // draw the focus rectangle.
-            if (State != PushButtonState.Pressed && Focused && ShowFocusCues)
-            {
-                ControlPaint.DrawFocusRectangle(g, focusRect);
-            }
-        }
-
-        private void PaintTextandImage(Graphics g, Rectangle bounds)
-        {
-            // Figure out where our text and image should go
-            Rectangle text_rectangle;
-            Rectangle image_rectangle;
-
-            CalculateButtonTextAndImageLayout(ref bounds, out text_rectangle, out image_rectangle);
-
-            //draw the image
-            if (Image != null)
-            {
-                if (Enabled)
-                    g.DrawImage(Image, image_rectangle.X, image_rectangle.Y, Image.Width, Image.Height);
-                else
-                    ControlPaint.DrawImageDisabled(g, Image, image_rectangle.X, image_rectangle.Y, BackColor);
-            }
-
-            // If we dont' use mnemonic, set formatFlag to NoPrefix as this will show ampersand.
-            if (!UseMnemonic)
-                textFormatFlags = textFormatFlags | TextFormatFlags.NoPrefix;
-            else if (!ShowKeyboardCues)
-                textFormatFlags = textFormatFlags | TextFormatFlags.HidePrefix;
-
-            //draw the text
-            if (!string.IsNullOrEmpty(Text))
-            {
-                if (Enabled)
-                    TextRenderer.DrawText(g, Text, Font, text_rectangle, ForeColor, textFormatFlags);
-                else
-                    ControlPaint.DrawStringDisabled(g, Text, Font, BackColor, text_rectangle, textFormatFlags);
-            }
-        }
-
-        private void PaintArrow(Graphics g, Rectangle dropDownRect)
-        {
-            Point middle = new Point(Convert.ToInt32(dropDownRect.Left + dropDownRect.Width / 2),
-                Convert.ToInt32(dropDownRect.Top + dropDownRect.Height / 2));
-
-            //if the width is odd - favor pushing it over one pixel right.
-            middle.X += (dropDownRect.Width % 2);
-
-            Point[] arrow = new[]
-            {
-                new Point(middle.X - 2, middle.Y - 1), new Point(middle.X + 3, middle.Y - 1),
-                new Point(middle.X, middle.Y + 2)
-            };
-
-            if (Enabled)
-                g.FillPolygon(SystemBrushes.ControlText, arrow);
-            else
-                g.FillPolygon(SystemBrushes.ButtonShadow, arrow);
-        }
-
-        public override Size GetPreferredSize(Size proposedSize)
-        {
-            Size preferredSize = base.GetPreferredSize(proposedSize);
-
-            //autosize correctly for splitbuttons
-            if (showSplit)
-            {
-                if (AutoSize)
-                    return CalculateButtonAutoSize();
-
-                if (!string.IsNullOrEmpty(Text) &&
-                    TextRenderer.MeasureText(Text, Font).Width + SplitSectionWidth > preferredSize.Width)
-                    return preferredSize + new Size(SplitSectionWidth + BorderSize * 2, 0);
-            }
-
-            return preferredSize;
-        }
-
-        private Size CalculateButtonAutoSize()
-        {
-            Size ret_size = Size.Empty;
-            Size text_size = TextRenderer.MeasureText(Text, Font);
-            Size image_size = Image == null ? Size.Empty : Image.Size;
-
-            // Pad the text size
-            if (Text.Length != 0)
-            {
-                text_size.Height += 4;
-                text_size.Width += 4;
-            }
-
-            switch (TextImageRelation)
-            {
-                case TextImageRelation.Overlay:
-                    ret_size.Height = Math.Max(Text.Length == 0 ? 0 : text_size.Height, image_size.Height);
-                    ret_size.Width = Math.Max(text_size.Width, image_size.Width);
-                    break;
-                case TextImageRelation.ImageAboveText:
-                case TextImageRelation.TextAboveImage:
-                    ret_size.Height = text_size.Height + image_size.Height;
-                    ret_size.Width = Math.Max(text_size.Width, image_size.Width);
-                    break;
-                case TextImageRelation.ImageBeforeText:
-                case TextImageRelation.TextBeforeImage:
-                    ret_size.Height = Math.Max(text_size.Height, image_size.Height);
-                    ret_size.Width = text_size.Width + image_size.Width;
-                    break;
-            }
-
-            // Pad the result
-            ret_size.Height += (Padding.Vertical + 6);
-            ret_size.Width += (Padding.Horizontal + 6);
-
-            //pad the splitButton arrow region
-            if (showSplit)
-                ret_size.Width += SplitSectionWidth;
-
-            return ret_size;
-        }
-
-        #region Button Layout Calculations
-
-        //The following layout functions were taken from Mono's Windows.Forms
-        //implementation, specifically "ThemeWin32Classic.cs",
-        //then modified to fit the context of this splitButton
-
-        private void CalculateButtonTextAndImageLayout(ref Rectangle content_rect, out Rectangle textRectangle,
-            out Rectangle imageRectangle)
-        {
-            Size text_size = TextRenderer.MeasureText(Text, Font, content_rect.Size, textFormatFlags);
-            Size image_size = Image == null ? Size.Empty : Image.Size;
-
-            textRectangle = Rectangle.Empty;
-            imageRectangle = Rectangle.Empty;
-
-            switch (TextImageRelation)
-            {
-                case TextImageRelation.Overlay:
-                    // Overlay is easy, text always goes here
-                    textRectangle = OverlayObjectRect(ref content_rect, ref text_size, TextAlign);
-                        // Rectangle.Inflate(content_rect, -4, -4);
-
-                    //Offset on Windows 98 style when button is pressed
-                    if (_state == PushButtonState.Pressed && !Application.RenderWithVisualStyles)
-                        textRectangle.Offset(1, 1);
-
-                    // Image is dependent on ImageAlign
-                    if (Image != null)
-                        imageRectangle = OverlayObjectRect(ref content_rect, ref image_size, ImageAlign);
-
-                    break;
-                case TextImageRelation.ImageAboveText:
-                    content_rect.Inflate(-4, -4);
-                    LayoutTextAboveOrBelowImage(content_rect, false, text_size, image_size, out textRectangle,
-                        out imageRectangle);
-                    break;
-                case TextImageRelation.TextAboveImage:
-                    content_rect.Inflate(-4, -4);
-                    LayoutTextAboveOrBelowImage(content_rect, true, text_size, image_size, out textRectangle,
-                        out imageRectangle);
-                    break;
-                case TextImageRelation.ImageBeforeText:
-                    content_rect.Inflate(-4, -4);
-                    LayoutTextBeforeOrAfterImage(content_rect, false, text_size, image_size, out textRectangle,
-                        out imageRectangle);
-                    break;
-                case TextImageRelation.TextBeforeImage:
-                    content_rect.Inflate(-4, -4);
-                    LayoutTextBeforeOrAfterImage(content_rect, true, text_size, image_size, out textRectangle,
-                        out imageRectangle);
-                    break;
-            }
-        }
-
-        private static Rectangle OverlayObjectRect(ref Rectangle container, ref Size sizeOfObject,
-            System.Drawing.ContentAlignment alignment)
-        {
-            int x, y;
-
-            switch (alignment)
-            {
-                case System.Drawing.ContentAlignment.TopLeft:
-                    x = 4;
-                    y = 4;
-                    break;
-                case System.Drawing.ContentAlignment.TopCenter:
-                    x = (container.Width - sizeOfObject.Width) / 2;
-                    y = 4;
-                    break;
-                case System.Drawing.ContentAlignment.TopRight:
-                    x = container.Width - sizeOfObject.Width - 4;
-                    y = 4;
-                    break;
-                case System.Drawing.ContentAlignment.MiddleLeft:
-                    x = 4;
-                    y = (container.Height - sizeOfObject.Height) / 2;
-                    break;
-                case System.Drawing.ContentAlignment.MiddleCenter:
-                    x = (container.Width - sizeOfObject.Width) / 2;
-                    y = (container.Height - sizeOfObject.Height) / 2;
-                    break;
-                case System.Drawing.ContentAlignment.MiddleRight:
-                    x = container.Width - sizeOfObject.Width - 4;
-                    y = (container.Height - sizeOfObject.Height) / 2;
-                    break;
-                case System.Drawing.ContentAlignment.BottomLeft:
-                    x = 4;
-                    y = container.Height - sizeOfObject.Height - 4;
-                    break;
-                case System.Drawing.ContentAlignment.BottomCenter:
-                    x = (container.Width - sizeOfObject.Width) / 2;
-                    y = container.Height - sizeOfObject.Height - 4;
-                    break;
-                case System.Drawing.ContentAlignment.BottomRight:
-                    x = container.Width - sizeOfObject.Width - 4;
-                    y = container.Height - sizeOfObject.Height - 4;
-                    break;
-                default:
-                    x = 4;
-                    y = 4;
-                    break;
-            }
-
-            return new Rectangle(x, y, sizeOfObject.Width, sizeOfObject.Height);
-        }
-
-        private void LayoutTextBeforeOrAfterImage(Rectangle totalArea, bool textFirst, Size textSize, Size imageSize,
-            out Rectangle textRect, out Rectangle imageRect)
-        {
-            int element_spacing = 0; // Spacing between the Text and the Image
-            int total_width = textSize.Width + element_spacing + imageSize.Width;
-
-            if (!textFirst)
-                element_spacing += 2;
-
-            // If the text is too big, chop it down to the size we have available to it
-            if (total_width > totalArea.Width)
-            {
-                textSize.Width = totalArea.Width - element_spacing - imageSize.Width;
-                total_width = totalArea.Width;
-            }
-
-            int excess_width = totalArea.Width - total_width;
-            int offset = 0;
-
-            Rectangle final_text_rect;
-            Rectangle final_image_rect;
-
-            HorizontalAlignment h_text = GetHorizontalAlignment(TextAlign);
-            HorizontalAlignment h_image = GetHorizontalAlignment(ImageAlign);
-
-            if (h_image == HorizontalAlignment.Left)
-                offset = 0;
-            else if (h_image == HorizontalAlignment.Right && h_text == HorizontalAlignment.Right)
-                offset = excess_width;
-            else if (h_image == HorizontalAlignment.Center &&
-                     (h_text == HorizontalAlignment.Left || h_text == HorizontalAlignment.Center))
-                offset += excess_width / 3;
-            else
-                offset += 2 * (excess_width / 3);
-
-            if (textFirst)
-            {
-                final_text_rect = new Rectangle(totalArea.Left + offset,
-                    AlignInRectangle(totalArea, textSize, TextAlign).Top, textSize.Width, textSize.Height);
-                final_image_rect = new Rectangle(final_text_rect.Right + element_spacing,
-                    AlignInRectangle(totalArea, imageSize, ImageAlign).Top, imageSize.Width, imageSize.Height);
-            }
-            else
-            {
-                final_image_rect = new Rectangle(totalArea.Left + offset,
-                    AlignInRectangle(totalArea, imageSize, ImageAlign).Top, imageSize.Width, imageSize.Height);
-                final_text_rect = new Rectangle(final_image_rect.Right + element_spacing,
-                    AlignInRectangle(totalArea, textSize, TextAlign).Top, textSize.Width, textSize.Height);
-            }
-
-            textRect = final_text_rect;
-            imageRect = final_image_rect;
-        }
-
-        private void LayoutTextAboveOrBelowImage(Rectangle totalArea, bool textFirst, Size textSize, Size imageSize,
-            out Rectangle textRect, out Rectangle imageRect)
-        {
-            int element_spacing = 0; // Spacing between the Text and the Image
-            int total_height = textSize.Height + element_spacing + imageSize.Height;
-
-            if (textFirst)
-                element_spacing += 2;
-
-            if (textSize.Width > totalArea.Width)
-                textSize.Width = totalArea.Width;
-
-            // If the there isn't enough room and we're text first, cut out the image
-            if (total_height > totalArea.Height && textFirst)
-            {
-                imageSize = Size.Empty;
-                total_height = totalArea.Height;
-            }
-
-            int excess_height = totalArea.Height - total_height;
-            int offset = 0;
-
-            Rectangle final_text_rect;
-            Rectangle final_image_rect;
-
-            VerticalAlignment v_text = GetVerticalAlignment(TextAlign);
-            VerticalAlignment v_image = GetVerticalAlignment(ImageAlign);
-
-            if (v_image == VerticalAlignment.Top)
-                offset = 0;
-            else if (v_image == VerticalAlignment.Bottom && v_text == VerticalAlignment.Bottom)
-                offset = excess_height;
-            else if (v_image == VerticalAlignment.Center &&
-                     (v_text == VerticalAlignment.Top || v_text == VerticalAlignment.Center))
-                offset += excess_height / 3;
-            else
-                offset += 2 * (excess_height / 3);
-
-            if (textFirst)
-            {
-                final_text_rect = new Rectangle(AlignInRectangle(totalArea, textSize, TextAlign).Left,
-                    totalArea.Top + offset, textSize.Width, textSize.Height);
-                final_image_rect = new Rectangle(AlignInRectangle(totalArea, imageSize, ImageAlign).Left,
-                    final_text_rect.Bottom + element_spacing, imageSize.Width, imageSize.Height);
-            }
-            else
-            {
-                final_image_rect = new Rectangle(AlignInRectangle(totalArea, imageSize, ImageAlign).Left,
-                    totalArea.Top + offset, imageSize.Width, imageSize.Height);
-                final_text_rect = new Rectangle(AlignInRectangle(totalArea, textSize, TextAlign).Left,
-                    final_image_rect.Bottom + element_spacing, textSize.Width, textSize.Height);
-
-                if (final_text_rect.Bottom > totalArea.Bottom)
-                    final_text_rect.Y = totalArea.Top;
-            }
-
-            textRect = final_text_rect;
-            imageRect = final_image_rect;
-        }
-
-        private static HorizontalAlignment GetHorizontalAlignment(System.Drawing.ContentAlignment align)
-        {
-            switch (align)
-            {
-                case System.Drawing.ContentAlignment.BottomLeft:
-                case System.Drawing.ContentAlignment.MiddleLeft:
-                case System.Drawing.ContentAlignment.TopLeft:
-                    return HorizontalAlignment.Left;
-                case System.Drawing.ContentAlignment.BottomCenter:
-                case System.Drawing.ContentAlignment.MiddleCenter:
-                case System.Drawing.ContentAlignment.TopCenter:
-                    return HorizontalAlignment.Center;
-                case System.Drawing.ContentAlignment.BottomRight:
-                case System.Drawing.ContentAlignment.MiddleRight:
-                case System.Drawing.ContentAlignment.TopRight:
-                    return HorizontalAlignment.Right;
-            }
-
-            return HorizontalAlignment.Left;
-        }
-
-        private static VerticalAlignment GetVerticalAlignment(System.Drawing.ContentAlignment align)
-        {
-            switch (align)
-            {
-                case System.Drawing.ContentAlignment.TopLeft:
-                case System.Drawing.ContentAlignment.TopCenter:
-                case System.Drawing.ContentAlignment.TopRight:
-                    return VerticalAlignment.Top;
-                case System.Drawing.ContentAlignment.MiddleLeft:
-                case System.Drawing.ContentAlignment.MiddleCenter:
-                case System.Drawing.ContentAlignment.MiddleRight:
-                    return VerticalAlignment.Center;
-                case System.Drawing.ContentAlignment.BottomLeft:
-                case System.Drawing.ContentAlignment.BottomCenter:
-                case System.Drawing.ContentAlignment.BottomRight:
-                    return VerticalAlignment.Bottom;
-            }
-
-            return VerticalAlignment.Top;
-        }
-
-        internal static Rectangle AlignInRectangle(Rectangle outer, Size inner, System.Drawing.ContentAlignment align)
-        {
-            int x = 0;
-            int y = 0;
-
-            if (align == System.Drawing.ContentAlignment.BottomLeft ||
-                align == System.Drawing.ContentAlignment.MiddleLeft || align == System.Drawing.ContentAlignment.TopLeft)
-                x = outer.X;
-            else if (align == System.Drawing.ContentAlignment.BottomCenter ||
-                     align == System.Drawing.ContentAlignment.MiddleCenter ||
-                     align == System.Drawing.ContentAlignment.TopCenter)
-                x = Math.Max(outer.X + ((outer.Width - inner.Width) / 2), outer.Left);
-            else if (align == System.Drawing.ContentAlignment.BottomRight ||
-                     align == System.Drawing.ContentAlignment.MiddleRight ||
-                     align == System.Drawing.ContentAlignment.TopRight)
-                x = outer.Right - inner.Width;
-            if (align == System.Drawing.ContentAlignment.TopCenter || align == System.Drawing.ContentAlignment.TopLeft ||
-                align == System.Drawing.ContentAlignment.TopRight)
-                y = outer.Y;
-            else if (align == System.Drawing.ContentAlignment.MiddleCenter ||
-                     align == System.Drawing.ContentAlignment.MiddleLeft ||
-                     align == System.Drawing.ContentAlignment.MiddleRight)
-                y = outer.Y + (outer.Height - inner.Height) / 2;
-            else if (align == System.Drawing.ContentAlignment.BottomCenter ||
-                     align == System.Drawing.ContentAlignment.BottomRight ||
-                     align == System.Drawing.ContentAlignment.BottomLeft)
-                y = outer.Bottom - inner.Height;
-
-            return new Rectangle(x, y, Math.Min(inner.Width, outer.Width), Math.Min(inner.Height, outer.Height));
-        }
-
-        #endregion Button Layout Calculations
-
-
-        private void ShowContextMenuStrip()
-        {
-            if (skipNextOpen)
-            {
-                // we were called because we're closing the context menu strip
-                // when clicking the dropdown button.
-                skipNextOpen = false;
-                return;
-            }
-
-            State = PushButtonState.Pressed;
-
-            if (m_SplitMenu != null)
-            {
-                m_SplitMenu.Show(this, new Point(0, Height));
-            }
-            else if (m_SplitMenuStrip != null)
-            {
-                m_SplitMenuStrip.Show(this, new Point(0, Height), ToolStripDropDownDirection.BelowRight);
-            }
-        }
-
-        void SplitMenuStrip_Opening(object sender, CancelEventArgs e)
-        {
-            isSplitMenuVisible = true;
-        }
-
-        void SplitMenuStrip_Closing(object sender, ToolStripDropDownClosingEventArgs e)
-        {
-            isSplitMenuVisible = false;
-
-            SetButtonDrawState();
-
-            if (e.CloseReason == ToolStripDropDownCloseReason.AppClicked)
-            {
-                skipNextOpen = (dropDownRectangle.Contains(PointToClient(Cursor.Position))) &&
-                               MouseButtons == MouseButtons.Left;
-            }
-        }
-
-
-        void SplitMenu_Popup(object sender, EventArgs e)
-        {
-            isSplitMenuVisible = true;
-        }
-
-        protected override void WndProc(ref Message m)
-        {
-            //0x0212 == WM_EXITMENULOOP
-            if (m.Msg == 0x0212)
-            {
-                //this message is only sent when a ContextMenu is closed (not a ContextMenuStrip)
-                isSplitMenuVisible = false;
-                SetButtonDrawState();
-            }
-
-            base.WndProc(ref m);
-        }
-
-        private void SetButtonDrawState()
-        {
-            if (Bounds.Contains(Parent.PointToClient(Cursor.Position)))
-            {
-                State = PushButtonState.Hot;
-            }
-            else if (Focused)
-            {
-                State = PushButtonState.Default;
-            }
-            else if (!Enabled)
-            {
-                State = PushButtonState.Disabled;
-            }
-            else
-            {
-                State = PushButtonState.Normal;
-            }
-        }
-    }
-=======
-/*  This file is part of Chummer5a.
- *
- *  Chummer5a is free software: you can redistribute it and/or modify
- *  it under the terms of the GNU General Public License as published by
- *  the Free Software Foundation, either version 3 of the License, or
- *  (at your option) any later version.
- *
- *  Chummer5a is distributed in the hope that it will be useful,
- *  but WITHOUT ANY WARRANTY; without even the implied warranty of
- *  MERCHANTABILITY or FITNESS FOR A PARTICULAR PURPOSE.  See the
- *  GNU General Public License for more details.
- *
- *  You should have received a copy of the GNU General Public License
- *  along with Chummer5a.  If not, see <http://www.gnu.org/licenses/>.
- *
- *  You can obtain the full source code for Chummer5a at
- *  https://github.com/chummer5a/chummer5a
- */
-using System;
-using System.ComponentModel;
-using System.Drawing;
-using System.Windows.Forms;
-using System.Windows.Forms.VisualStyles;
-
-
-//Get the latest version of SplitButton at: http://wyday.com/splitbutton/
-
 
 public class SplitButton : Button
 {
@@ -1703,5 +826,4 @@
             State = PushButtonState.Normal;
         }
     }
->>>>>>> e3448d55
 }