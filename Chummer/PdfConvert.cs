--- conflicted
+++ resolved
@@ -39,21 +39,14 @@
         public String FooterCenter { get; set; }
         public String FooterRight { get; set; }
         public object State { get; set; }
-<<<<<<< HEAD
-        public Dictionary<String, String> Cookies { get; set; }
-        public Dictionary<String, String> ExtraParams { get; set; }
-        public String HeaderFontSize { get; set; }
-        public String FooterFontSize { get; set; }
-        public String HeaderFontName { get; set; }
-        public String FooterFontName { get; set; }
-=======
+
         public Dictionary<string, string> Cookies { get; } = new Dictionary<string, string>();
         public Dictionary<string, string> ExtraParams { get; } = new Dictionary<string, string>();
         public string HeaderFontSize { get; set; }
         public string FooterFontSize { get; set; }
         public string HeaderFontName { get; set; }
         public string FooterFontName { get; set; }
->>>>>>> 27fd24d1
+
     }
 
     public class PdfConvertEnvironment
