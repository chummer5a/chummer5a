/*  This file is part of Chummer5a.
 *
 *  Chummer5a is free software: you can redistribute it and/or modify
 *  it under the terms of the GNU General Public License as published by
 *  the Free Software Foundation, either version 3 of the License, or
 *  (at your option) any later version.
 *
 *  Chummer5a is distributed in the hope that it will be useful,
 *  but WITHOUT ANY WARRANTY; without even the implied warranty of
 *  MERCHANTABILITY or FITNESS FOR A PARTICULAR PURPOSE.  See the
 *  GNU General Public License for more details.
 *
 *  You should have received a copy of the GNU General Public License
 *  along with Chummer5a.  If not, see <http://www.gnu.org/licenses/>.
 *
 *  You can obtain the full source code for Chummer5a at
 *  https://github.com/chummer5a/chummer5a
 */
using System;
using System.Collections.Concurrent;
using System.Collections.Generic;
using System.Collections.ObjectModel;
using System.Collections.Specialized;
using System.IO;
using System.Linq;
using System.Windows.Forms;
using System.Xml;
using System.Reflection;
using Chummer.Backend.Equipment;
using Application = System.Windows.Forms.Application;
using DataFormats = System.Windows.Forms.DataFormats;
using DragDropEffects = System.Windows.Forms.DragDropEffects;
using DragEventArgs = System.Windows.Forms.DragEventArgs;
using Path = System.IO.Path;
using Size = System.Drawing.Size;
using System.Threading.Tasks;
using System.Diagnostics;
using System.ComponentModel;
using System.Net;
using System.Text;
using Microsoft.ApplicationInsights.DataContracts;
using NLog;

namespace Chummer
{
    public sealed partial class frmChummerMain : Form
    {
        private static readonly Logger Log = LogManager.GetCurrentClassLogger();
#if LEGACY
        private frmOmae _frmOmae;
#endif
        private frmDiceRoller _frmRoller;
        private frmUpdate _frmUpdate;
        private frmLoading _frmLoading;
        private readonly ThreadSafeObservableCollection<Character> _lstCharacters = new ThreadSafeObservableCollection<Character>();
        private readonly ObservableCollection<CharacterShared> _lstOpenCharacterForms = new ObservableCollection<CharacterShared>();
        private readonly BackgroundWorker _workerVersionUpdateChecker = new BackgroundWorker();
        private readonly Version _objCurrentVersion = Assembly.GetExecutingAssembly().GetName().Version;
        private readonly string _strCurrentVersion;
        private Chummy _mascotChummy;

        public string MainTitle
        {
            get
            {
                string strSpace = LanguageManager.GetString("String_Space");
                StringBuilder sbdTitle = new StringBuilder(Application.ProductName)
                    .Append(strSpace).Append('-').Append(strSpace).Append(LanguageManager.GetString("String_Version"))
                    .Append(strSpace).Append(_strCurrentVersion);
#if DEBUG
                sbdTitle.Append(" DEBUG BUILD");
#endif
                return sbdTitle.ToString();
            }
        }

        #region Control Events
        public frmChummerMain(bool isUnitTest = false)
        {
            Utils.IsUnitTest = isUnitTest;
            InitializeComponent();

            _strCurrentVersion =
                string.Format(GlobalOptions.InvariantCultureInfo, "{0}.{1}.{2}", _objCurrentVersion.Major, _objCurrentVersion.Minor, _objCurrentVersion.Build);

            //lets write that in separate lines to see where the exception is thrown
            if (GlobalOptions.HideMasterIndex)
                MasterIndex = null;
            else
            {
                MasterIndex = new frmMasterIndex
                {
                    MdiParent = this
                };
            }
            if (GlobalOptions.HideCharacterRoster)
                CharacterRoster = null;
            else
            {
                CharacterRoster = new frmCharacterRoster
                {
                    MdiParent = this
                };
            }
        }

        private static readonly string[] s_astrPreloadFileNames =
        {
            "actions.xml",
            "armor.xml",
            "bioware.xml",
            "books.xml",
            "complexforms.xml",
            "contacts.xml",
            "critters.xml",
            "critterpowers.xml",
            "cyberware.xml",
            "drugcomponents.xml",
            "echoes.xml",
            "gameplayoptions.xml",
            "gear.xml",
            "improvements.xml",
            "licenses.xml",
            "lifemodules.xml",
            "lifestyles.xml",
            "martialarts.xml",
            "mentors.xml",
            "metamagic.xml",
            "metatypes.xml",
            "options.xml",
            "packs.xml",
            "powers.xml",
            "priorities.xml",
            "programs.xml",
            "qualities.xml",
            "ranges.xml",
            "sheets.xml",
            "skills.xml",
            "spells.xml",
            "spiritpowers.xml",
            "streams.xml",
            "traditions.xml",
            "vehicles.xml",
            "weapons.xml"
        };

        //Moved most of the initialization out of the constructor to allow the Mainform to be generated fast
        //in case of a commandline argument not asking for the mainform to be shown.
        private void frmChummerMain_Load(object sender, EventArgs e)
        {
            using (var op_frmChummerMain = Timekeeper.StartSyncron("frmChummerMain_Load", null, CustomActivity.OperationType.DependencyOperation, _strCurrentVersion))
            {
                try
                {
                    op_frmChummerMain.MyDependencyTelemetry.Type = "loadfrmChummerMain";
                    op_frmChummerMain.MyDependencyTelemetry.Target = _strCurrentVersion;

                    if (MyStartupPVT != null)
                    {
                        MyStartupPVT.Duration = DateTimeOffset.UtcNow - MyStartupPVT.Timestamp;
                        op_frmChummerMain.tc.TrackPageView(MyStartupPVT);
                    }

                    Text = MainTitle;



                    this.TranslateWinForm();

                    //this.toolsMenu.DropDownItems.Add("GM Dashboard").Click += this.dashboardToolStripMenuItem_Click;

                    // If Automatic Updates are enabled, check for updates immediately.

#if !DEBUG
                    _workerVersionUpdateChecker.WorkerReportsProgress = false;
                    _workerVersionUpdateChecker.WorkerSupportsCancellation = true;
                    _workerVersionUpdateChecker.DoWork += DoCacheGitVersion;
                    _workerVersionUpdateChecker.RunWorkerCompleted += CheckForUpdate;
                    Application.Idle += IdleUpdateCheck;
                    _workerVersionUpdateChecker.RunWorkerAsync();
#endif

                    GlobalOptions.MRUChanged += (senderInner, eInner) => { this.DoThreadSafe(() => { PopulateMRUToolstripMenu(senderInner, eInner); }); };

                    try
                    {
                        // Delete the old executable if it exists (created by the update process).
                        string[] oldfiles =
                            Directory.GetFiles(Utils.GetStartupPath, "*.old", SearchOption.AllDirectories);
                        foreach (string strLoopOldFilePath in oldfiles)
                        {
                            try
                            {
                                if (File.Exists(strLoopOldFilePath))
                                    File.Delete(strLoopOldFilePath);
                            }
                            catch (UnauthorizedAccessException ex)
                            {
                                //we will just delete it the next time
                                //its probably the "used by another process"
                                Log.Trace(ex,
                                    "UnauthorizedAccessException can be ignored - probably used by another process.");
                            }
                        }
                    }
                    catch (UnauthorizedAccessException ex)
                    {
                        Log.Trace(ex,
                            "UnauthorizedAccessException in " + Utils.GetStartupPath +
                            "can be ignored - probably a weird path like Recycle.Bin or something...");
                    }
                    catch (IOException ex)
                    {
                        Log.Trace(ex,
                            "IOException in " + Utils.GetStartupPath +
                            "can be ignored - probably another instance blocking it...");
                    }

                    // Populate the MRU list.
                    PopulateMRUToolstripMenu(this, null);

                    Program.MainForm = this;
                    if (GlobalOptions.AllowEasterEggs)
                    {
                        _mascotChummy = new Chummy(null);
                        _mascotChummy.Show(this);
                    }


                    using (_frmLoading = new frmLoading { CharacterFile = Text })
                    {
                        _frmLoading.Reset(3 + s_astrPreloadFileNames.Length);
                        _frmLoading.Show();

                        // Attempt to cache all XML files that are used the most.
                        using (_ = Timekeeper.StartSyncron("cache_load", op_frmChummerMain))
                        {
<<<<<<< HEAD
                            Parallel.Invoke(
                                () => XmlManager.Load("actions.xml"),
                                () => XmlManager.Load("armor.xml"),
                                () => XmlManager.Load("bioware.xml"),
                                () => XmlManager.Load("books.xml"),
                                () => XmlManager.Load("complexforms.xml"),
                                () => XmlManager.Load("contacts.xml"),
                                () => XmlManager.Load("critters.xml"),
                                () => XmlManager.Load("critterpowers.xml"),
                                () => XmlManager.Load("cyberware.xml"),
                                () => XmlManager.Load("drugcomponents.xml"),
                                () => XmlManager.Load("echoes.xml"),
                                () => XmlManager.Load("gear.xml"),
                                () => XmlManager.Load("improvements.xml"),
                                () => XmlManager.Load("licenses.xml"),
                                () => XmlManager.Load("lifemodules.xml"),
                                () => XmlManager.Load("lifestyles.xml"),
                                () => XmlManager.Load("martialarts.xml"),
                                () => XmlManager.Load("mentors.xml"),
                                () => XmlManager.Load("metamagic.xml"),
                                () => XmlManager.Load("metatypes.xml"),
                                () => XmlManager.Load("options.xml"),
                                () => XmlManager.Load("packs.xml"),
                                () => XmlManager.Load("powers.xml"),
                                () => XmlManager.Load("priorities.xml"),
                                () => XmlManager.Load("programs.xml"),
                                () => XmlManager.Load("qualities.xml"),
                                () => XmlManager.Load("ranges.xml"),
                                () => XmlManager.Load("settings.xml"),
                                () => XmlManager.Load("sheets.xml"),
                                () => XmlManager.Load("skills.xml"),
                                () => XmlManager.Load("spells.xml"),
                                () => XmlManager.Load("spiritpowers.xml"),
                                () => XmlManager.Load("streams.xml"),
                                () => XmlManager.Load("traditions.xml"),
                                () => XmlManager.Load("vehicles.xml"),
                                () => XmlManager.Load("weapons.xml")
                            );
=======
                            // Hacky, but necessary because innards of Parallel.ForEach would end up invoking
                            // a UI function that would wait for Parallel.ForEach to finish, causing the program
                            // to lock up. Task.Run() delegates Parallel.ForEach to a new thread, preventing this.
                            Task.Run(() =>
                            {
                                Parallel.ForEach(s_astrPreloadFileNames, x =>
                                {
                                    XmlManager.Load(x);
                                    _frmLoading.PerformStep(Application.ProductName);
                                });
                            });
>>>>>>> d7a61a88
                            //Timekeeper.Finish("cache_load");
                        }

                        _frmLoading.PerformStep(LanguageManager.GetString("String_UI"));

                        _lstCharacters.CollectionChanged += LstCharactersOnCollectionChanged;
                        _lstOpenCharacterForms.CollectionChanged += LstOpenCharacterFormsOnCollectionChanged;

                        // Retrieve the arguments passed to the application. If more than 1 is passed, we're being given the name of a file to open.
                        string[] strArgs = Environment.GetCommandLineArgs();
                        ConcurrentBag<Character> lstCharactersToLoad = new ConcurrentBag<Character>();
                        bool blnShowTest = false;
                        if (!Utils.IsUnitTest && strArgs.Length > 1)
                        {
                            object blnShowTestLock = new object();
                            try
                            {
                                // Hacky, but necessary because innards of Parallel.For would end up invoking
                                // a UI function that would wait for Parallel.For to finish, causing the program
                                // to lock up. Task.Run() delegates Parallel.For to a new thread, preventing this.
                                Task.Run(() =>
                                {
                                    Parallel.For(1, strArgs.Length, i =>
                                    {
                                        if (strArgs[i] == "/test")
                                        {
                                            lock (blnShowTestLock)
                                                blnShowTest = true;
                                        }
                                        else if ((strArgs[i] == "/help")
                                                 || (strArgs[i] == "?")
                                                 || (strArgs[i] == "/?"))
                                        {
                                            string msg = "Commandline parameters are either " + Environment.NewLine;
                                            msg += "\t/test" + Environment.NewLine;
                                            msg += "\t/help" + Environment.NewLine;
                                            msg += "\t(filename to open)" + Environment.NewLine;
                                            msg += "\t/plugin:pluginname (like \"SINners\") to trigger (with additional parameters following the symbol \":\")" + Environment.NewLine;
                                            Console.WriteLine(msg);
                                        }
                                        else if (strArgs[i].Contains("/plugin"))
                                        {
                                            Log.Info("Encountered command line argument, that should already have been handled in one of the plugins: " + strArgs[i]);
                                        }
                                        else if (!strArgs[i].StartsWith('/'))
                                        {
                                            if (!File.Exists(strArgs[i]))
                                            {
                                                throw new ArgumentException(
                                                    "Chummer started with unknown command line arguments: " +
                                                    strArgs.Aggregate((j, k) => j + " " + k));
                                            }

                                            if (lstCharactersToLoad.Any(x => x.FileName == strArgs[i]))
                                                return;
                                            Character objLoopCharacter = LoadCharacter(strArgs[i]).Result;
                                            lstCharactersToLoad.Add(objLoopCharacter);
                                        }
                                    });
                                });
                            }
                            catch (Exception ex)
                            {
                                if (op_frmChummerMain.MyDependencyTelemetry != null)
                                    op_frmChummerMain.MyDependencyTelemetry.Success = false;
                                if (op_frmChummerMain.MyRequestTelemetry != null)
                                    op_frmChummerMain.MyRequestTelemetry.Success = false;
                                ExceptionTelemetry ext = new ExceptionTelemetry(ex)
                                {
                                    SeverityLevel = SeverityLevel.Warning
                                };
                                op_frmChummerMain.tc.TrackException(ext);
                                Log.Warn(ex);
                            }
                        }

                        _frmLoading.PerformStep(LanguageManager.GetString("Title_MasterIndex"));

                        if (MasterIndex != null)
                        {
                            MasterIndex.WindowState = FormWindowState.Maximized;
                            MasterIndex.Show();
                        }

                        _frmLoading.PerformStep(LanguageManager.GetString("String_CharacterRoster"));
                        if (blnShowTest)
                        {
                            frmTest frmTestData = new frmTest();
                            frmTestData.Show();
                        }

                        OpenCharacterList(lstCharactersToLoad);
                        if (CharacterRoster != null)
                        {
                            CharacterRoster.WindowState = FormWindowState.Maximized;
                            CharacterRoster.Show();
                        }
                    }

                    Program.PluginLoader.CallPlugins(toolsMenu, op_frmChummerMain);

                    // Set the Tag for each ToolStrip item so it can be translated.
                    foreach (ToolStripMenuItem tssItem in menuStrip.Items.OfType<ToolStripMenuItem>())
                    {
                        tssItem.TranslateToolStripItemsRecursively();
                    }
                }
                catch (Exception ex)
                {
                    if (op_frmChummerMain != null)
                    {
                        if (op_frmChummerMain.MyDependencyTelemetry != null)
                            op_frmChummerMain.MyDependencyTelemetry.Success = false;
                        if (op_frmChummerMain.MyRequestTelemetry != null)
                            op_frmChummerMain.MyRequestTelemetry.Success = false;
                        op_frmChummerMain.tc.TrackException(ex);
                    }

                    Log.Error(ex);
                    throw;
                }

                //sometimes the Configuration gets messed up - make sure it is valid!
                try
                {
                    Size _ = Properties.Settings.Default.Size;
                }
                catch (ArgumentException ex)
                {
                    //the config is invalid - reset it!
                    Properties.Settings.Default.Reset();
                    Properties.Settings.Default.Save();
                    Log.Warn("Configuartion Settings were invalid and had to be reset. Exception: " + ex.Message);
                }
                catch (System.Configuration.ConfigurationErrorsException ex)
                {
                    //the config is invalid - reset it!
                    Properties.Settings.Default.Reset();
                    Properties.Settings.Default.Save();
                    Log.Warn("Configuartion Settings were invalid and had to be reset. Exception: " + ex.Message);
                }

                if (Properties.Settings.Default.Size.Width == 0 || Properties.Settings.Default.Size.Height == 0 || !IsVisibleOnAnyScreen())
                {
                    Size = new Size(LogicalToDeviceUnits(1280), LogicalToDeviceUnits(720));
                    StartPosition = FormStartPosition.CenterScreen;
                }
                else
                {
                    WindowState = Properties.Settings.Default.WindowState;

                    if (WindowState == FormWindowState.Minimized) WindowState = FormWindowState.Normal;

                    Location = Properties.Settings.Default.Location;
                    Size = Properties.Settings.Default.Size;
                }

                if (GlobalOptions.StartupFullscreen)
                    WindowState = FormWindowState.Maximized;

                mnuToolsOmae.Visible = GlobalOptions.OmaeEnabled;
                tabForms.ItemSize = new Size(LogicalToDeviceUnits(0), LogicalToDeviceUnits(18));
            }
        }

        public PageViewTelemetry MyStartupPVT { get; set; }

        private void LstOpenCharacterFormsOnCollectionChanged(object sender, NotifyCollectionChangedEventArgs e)
        {
            if(CharacterRoster != null)
            {
                switch(e.Action)
                {
                    case NotifyCollectionChangedAction.Add:
                        CharacterRoster.RefreshNodes();
                        break;
                    case NotifyCollectionChangedAction.Move:
                    case NotifyCollectionChangedAction.Remove:
                        {
                            bool blnRefreshSticky = false;
                            foreach(CharacterShared objClosedForm in e.OldItems)
                            {
                                if(GlobalOptions.FavoritedCharacters.Contains(objClosedForm.CharacterObject.FileName))
                                {
                                    blnRefreshSticky = true;
                                    break;
                                }
                            }

                            // Need a full refresh because the recents list in the character roster also shows open characters that are not in the most recently used list because of it being too full
                            CharacterRoster.PopulateCharacterList(this, new TextEventArgs(blnRefreshSticky ? "stickymru" : "mru"));
                        }
                        break;
                    case NotifyCollectionChangedAction.Replace:
                        {
                            bool blnRefreshSticky = false;
                            foreach(CharacterShared objClosedForm in e.OldItems)
                            {
                                if(GlobalOptions.FavoritedCharacters.Contains(objClosedForm.CharacterObject.FileName))
                                {
                                    blnRefreshSticky = true;
                                    break;
                                }
                            }

                            if(!blnRefreshSticky)
                            {
                                foreach(CharacterShared objNewForm in e.NewItems)
                                {
                                    if(GlobalOptions.FavoritedCharacters.Contains(objNewForm.CharacterObject.FileName))
                                    {
                                        blnRefreshSticky = true;
                                        break;
                                    }
                                }
                            }

                            // Need a full refresh because the recents list in the character roster also shows open characters that are not in the most recently used list because of it being too full
                            CharacterRoster.PopulateCharacterList(this, new TextEventArgs(blnRefreshSticky ? "stickymru" : "mru"));
                        }
                        break;
                    case NotifyCollectionChangedAction.Reset:
                        CharacterRoster.PopulateCharacterList(this, null);
                        break;
                }
            }
        }

        private void LstCharactersOnCollectionChanged(object sender, NotifyCollectionChangedEventArgs notifyCollectionChangedEventArgs)
        {
            switch(notifyCollectionChangedEventArgs.Action)
            {
                case NotifyCollectionChangedAction.Add:
                    {
                        foreach(Character objCharacter in notifyCollectionChangedEventArgs.NewItems)
                            objCharacter.PropertyChanged += UpdateCharacterTabTitle;
                        break;
                    }
                case NotifyCollectionChangedAction.Remove:
                    {
                        foreach(Character objCharacter in notifyCollectionChangedEventArgs.OldItems)
                        {
                            objCharacter.PropertyChanged -= UpdateCharacterTabTitle;
                            objCharacter.Dispose();
                        }
                        break;
                    }
                case NotifyCollectionChangedAction.Replace:
                    {
                        foreach(Character objCharacter in notifyCollectionChangedEventArgs.OldItems)
                        {
                            objCharacter.PropertyChanged -= UpdateCharacterTabTitle;
                            if (!notifyCollectionChangedEventArgs.NewItems.Contains(objCharacter))
                                objCharacter.Dispose();
                        }
                        foreach(Character objCharacter in notifyCollectionChangedEventArgs.NewItems)
                            objCharacter.PropertyChanged += UpdateCharacterTabTitle;
                        break;
                    }
            }
        }

        public frmCharacterRoster CharacterRoster { get; }

        public frmMasterIndex MasterIndex { get; }

        private Uri UpdateLocation { get; } = new Uri(GlobalOptions.PreferNightlyBuilds
            ? "https://api.github.com/repos/chummer5a/chummer5a/releases"
            : "https://api.github.com/repos/chummer5a/chummer5a/releases/latest");

        private void DoCacheGitVersion(object sender, DoWorkEventArgs e)
        {
            ServicePointManager.SecurityProtocol = SecurityProtocolType.Tls12;
            HttpWebRequest request;
            try
            {
                WebRequest objTemp = WebRequest.Create(UpdateLocation);
                request = objTemp as HttpWebRequest;
            }
            catch(System.Security.SecurityException ex)
            {
                Utils.CachedGitVersion = null;
                Log.Error(ex);
                return;
            }
            if(request == null)
            {
                Utils.CachedGitVersion = null;
                return;
            }

            if(_workerVersionUpdateChecker.CancellationPending)
            {
                e.Cancel = true;
                return;
            }

            request.UserAgent = "Mozilla/5.0 (compatible; MSIE 10.0; Windows NT 6.1; Trident/6.0)";
            request.Accept = "application/json";

            try
            {
                // Get the response.
                using (HttpWebResponse response = request.GetResponse() as HttpWebResponse)
                {
                    if (response == null)
                    {
                        Utils.CachedGitVersion = null;
                        return;
                    }

                    if (_workerVersionUpdateChecker.CancellationPending)
                    {
                        e.Cancel = true;
                        return;
                    }

                    // Get the stream containing content returned by the server.
                    using (Stream dataStream = response.GetResponseStream())
                    {
                        if (dataStream == null)
                        {
                            Utils.CachedGitVersion = null;
                            return;
                        }

                        if (_workerVersionUpdateChecker.CancellationPending)
                        {
                            e.Cancel = true;
                            return;
                        }

                        // Open the stream using a StreamReader for easy access.
                        using (StreamReader reader = new StreamReader(dataStream, Encoding.UTF8, true))
                        {
                            if (_workerVersionUpdateChecker.CancellationPending)
                            {
                                e.Cancel = true;
                                return;
                            }

                            // Read the content.
                            string responseFromServer = reader.ReadToEnd();

                            if (_workerVersionUpdateChecker.CancellationPending)
                            {
                                e.Cancel = true;
                                return;
                            }

                            string line = responseFromServer.SplitNoAlloc(',', StringSplitOptions.RemoveEmptyEntries).FirstOrDefault(x => x.Contains("tag_name"));

                            if (_workerVersionUpdateChecker.CancellationPending)
                            {
                                e.Cancel = true;
                                return;
                            }

                            Version verLatestVersion = null;
                            if (!string.IsNullOrEmpty(line))
                            {
                                string strVersion = line.Substring(line.IndexOf(':') + 1);
                                int intPos = strVersion.IndexOf('}');
                                if (intPos != -1)
                                    strVersion = strVersion.Substring(0, intPos);
                                strVersion = strVersion.FastEscape('\"');

                                // Adds zeroes if minor and/or build version are missing
                                while (strVersion.Count(x => x == '.') < 2)
                                {
                                    strVersion += ".0";
                                }

                                if (_workerVersionUpdateChecker.CancellationPending)
                                {
                                    e.Cancel = true;
                                    return;
                                }

                                if (!Version.TryParse(strVersion.TrimStartOnce("Nightly-v"), out verLatestVersion))
                                    verLatestVersion = null;

                                if (_workerVersionUpdateChecker.CancellationPending)
                                {
                                    e.Cancel = true;
                                    return;
                                }
                            }

                            Utils.CachedGitVersion = verLatestVersion;
                        }
                    }
                }
            }
            catch (WebException ex)
            {
                Utils.CachedGitVersion = null;
                Log.Error(ex);
            }
        }

        private void CheckForUpdate(object sender, RunWorkerCompletedEventArgs e)
        {
            if(!e.Cancelled && Utils.GitUpdateAvailable > 0)
            {
                if(GlobalOptions.AutomaticUpdate)
                {
                    if(_frmUpdate == null)
                    {
                        _frmUpdate = new frmUpdate();
                        _frmUpdate.FormClosed += ResetFrmUpdate;
                        _frmUpdate.SilentMode = true;
                    }
                }
                string strSpace = LanguageManager.GetString("String_Space");
                Text = Application.ProductName + strSpace + '-' + strSpace +
                       LanguageManager.GetString("String_Version") + strSpace + _strCurrentVersion + strSpace + '-' + strSpace +
                       string.Format(GlobalOptions.CultureInfo, LanguageManager.GetString("String_Update_Available"), Utils.CachedGitVersion);
            }
        }

        private readonly Stopwatch _idleUpdateCheckStopWatch = Stopwatch.StartNew();
        private void IdleUpdateCheck(object sender, EventArgs e)
        {
            // Automatically check for updates every hour
            if(_idleUpdateCheckStopWatch.ElapsedMilliseconds >= 3600000 && !_workerVersionUpdateChecker.IsBusy)
            {
                _idleUpdateCheckStopWatch.Restart();
                _workerVersionUpdateChecker.RunWorkerAsync();
            }
        }

        /*
        public sealed override string Text
        {
            get { return base.Text; }
            set { base.Text = value; }
        }
        */

        private void ExitToolsStripMenuItem_Click(object sender, EventArgs e)
        {
            Close();
        }

        /*
        private void dashboardToolStripMenuItem_Click(object sender, EventArgs e)
        {
            frmGMDashboard.Instance.Show();
        }
        */

        private void CloseAllToolStripMenuItem_Click(object sender, EventArgs e)
        {
            foreach(Form childForm in MdiChildren)
            {
                if (childForm != CharacterRoster && childForm != MasterIndex)
                    childForm.Close();
            }
        }

        private void optionsToolStripMenuItem_Click(object sender, EventArgs e)
        {
            Cursor objOldCursor = Cursor;
            Cursor = Cursors.WaitCursor;
            using (frmOptions frmOptions = new frmOptions())
                frmOptions.ShowDialog(this);
            Cursor = objOldCursor;
        }

        private void mnuToolsUpdate_Click(object sender, EventArgs e)
        {
            // Only a single instance of the updater can be open, so either find the current instance and focus on it, or create a new one.
            if(_frmUpdate == null)
            {
                _frmUpdate = new frmUpdate();
                _frmUpdate.FormClosed += ResetFrmUpdate;
                _frmUpdate.Show();
            }
            // Silent updater is running, so make it visible
            else if(_frmUpdate.SilentMode)
            {
                _frmUpdate.SilentMode = false;
                _frmUpdate.Show();
            }
            else
            {
                _frmUpdate.Focus();
            }
        }

        private void ResetFrmUpdate(object sender, EventArgs e)
        {
            _frmUpdate = null;
        }

        private void aboutToolStripMenuItem_Click(object sender, EventArgs e)
        {
            using (frmAbout frmShowAbout = new frmAbout())
                frmShowAbout.ShowDialog(this);
        }

        private void mnuChummerWiki_Click(object sender, EventArgs e)
        {
            Process.Start("http://www.chummergen.com/chummer/wiki/");
        }

        private void mnuChummerDiscord_Click(object sender, EventArgs e)
        {
            Process.Start("https://discord.gg/mJB7st9");
        }

        private void mnuHelpDumpshock_Click(object sender, EventArgs e)
        {
            Process.Start("https://github.com/chummer5a/chummer5a/issues/");
        }

		public frmPrintMultiple PrintMultipleCharactersForm { get; private set; }

		private void mnuFilePrintMultiple_Click(object sender, EventArgs e)
        {
            if(PrintMultipleCharactersForm == null || PrintMultipleCharactersForm.IsDisposed)
                PrintMultipleCharactersForm = new frmPrintMultiple();
            else
                PrintMultipleCharactersForm.Activate();
            PrintMultipleCharactersForm.Show(this);
        }

        private void mnuHelpRevisionHistory_Click(object sender, EventArgs e)
        {
            using (frmHistory frmShowHistory = new frmHistory())
                frmShowHistory.ShowDialog(this);
        }

        private void mnuNewCritter_Click(object sender, EventArgs e)
        {
            Character objCharacter = new Character();

            Cursor objOldCursor = Cursor;

            Cursor = Cursors.WaitCursor;
            using (frmSelectBuildMethod frmPickSetting = new frmSelectBuildMethod(objCharacter))
            {
                frmPickSetting.ShowDialog(this);
                Cursor = objOldCursor;

                if (frmPickSetting.DialogResult == DialogResult.Cancel)
                    return;
            }

            Cursor = Cursors.WaitCursor;

            // Override the defaults for the setting.
            objCharacter.IgnoreRules = true;
            objCharacter.IsCritter = true;
            objCharacter.Created = true;

            // Show the Metatype selection window.
            using (frmKarmaMetatype frmSelectMetatype = new frmKarmaMetatype(objCharacter, "critters.xml"))
            {
                frmSelectMetatype.ShowDialog(this);
                Cursor = objOldCursor;

                if (frmSelectMetatype.DialogResult == DialogResult.Cancel)
                    return;
            }

            objOldCursor = Cursor;
            Cursor = Cursors.WaitCursor;

            // Add the Unarmed Attack Weapon to the character.
            XmlNode objXmlWeapon = objCharacter.LoadData("weapons.xml").SelectSingleNode("/chummer/weapons/weapon[name = \"Unarmed Attack\"]");
            if(objXmlWeapon != null)
            {
                List<Weapon> lstWeapons = new List<Weapon>(1);
                Weapon objWeapon = new Weapon(objCharacter);
                objWeapon.Create(objXmlWeapon, lstWeapons);
                objWeapon.ParentID = Guid.NewGuid().ToString("D", GlobalOptions.InvariantCultureInfo); // Unarmed Attack can never be removed
                objCharacter.Weapons.Add(objWeapon);
                foreach(Weapon objLoopWeapon in lstWeapons)
                    objCharacter.Weapons.Add(objLoopWeapon);
            }

            frmCareer frmNewCharacter = new frmCareer(objCharacter)
            {
                MdiParent = this,
                WindowState = FormWindowState.Maximized
            };
            frmNewCharacter.Show();

            Cursor = objOldCursor;
        }

        private async void mnuMRU_Click(object sender, EventArgs e)
        {
            string strFileName = ((ToolStripMenuItem)sender).Text;
            strFileName = strFileName.Substring(3, strFileName.Length - 3).Trim();
            Cursor objOldCursor = Cursor;
            Cursor = Cursors.WaitCursor;
            Character objOpenCharacter = await LoadCharacter(strFileName).ConfigureAwait(true);
            Cursor = objOldCursor;
            Program.MainForm.OpenCharacter(objOpenCharacter);
        }

        private void mnuMRU_MouseDown(object sender, MouseEventArgs e)
        {
            if(e.Button == MouseButtons.Right)
            {
                string strFileName = ((ToolStripMenuItem)sender).Tag as string;
                if (!string.IsNullOrEmpty(strFileName))
                    GlobalOptions.FavoritedCharacters.Add(strFileName);
            }
        }

        private async void mnuStickyMRU_Click(object sender, EventArgs e)
        {
            string strFileName = ((ToolStripMenuItem)sender).Tag as string;
            if (string.IsNullOrEmpty(strFileName))
                return;
            Cursor objOldCursor = Cursor;
            Cursor = Cursors.WaitCursor;
            Character objOpenCharacter = await LoadCharacter(strFileName).ConfigureAwait(true);
            Cursor = objOldCursor;
            Program.MainForm.OpenCharacter(objOpenCharacter);
        }

        private void mnuStickyMRU_MouseDown(object sender, MouseEventArgs e)
        {
            if(e.Button == MouseButtons.Right)
            {
                string strFileName = ((ToolStripMenuItem)sender).Tag as string;

                if (!string.IsNullOrEmpty(strFileName))
                {
                    GlobalOptions.FavoritedCharacters.Remove(strFileName);
                    GlobalOptions.MostRecentlyUsedCharacters.Insert(0, strFileName);
                }
            }
        }

        private void frmChummerMain_MdiChildActivate(object sender, EventArgs e)
        {
            // If there are no child forms, hide the tab control.
            if(ActiveMdiChild != null)
            {
                if (ActiveMdiChild.WindowState == FormWindowState.Minimized)
                {
                    ActiveMdiChild.WindowState = FormWindowState.Normal;
                }

                // If this is a new child form and does not have a tab page, create one.
                if(!(ActiveMdiChild.Tag is TabPage))
                {
                    TabPage tp = new TabPage
                    {
                        // Add a tab page.
                        Tag = ActiveMdiChild,
                        Parent = tabForms
                    };

                    if(ActiveMdiChild is CharacterShared frmCharacterShared)
                    {
                        tp.Text = frmCharacterShared.CharacterObject.CharacterName;
                        if (GlobalOptions.AllowEasterEggs && _mascotChummy != null)
                        {
                            _mascotChummy.CharacterObject = frmCharacterShared.CharacterObject;
                        }
                    }
                    else
                    {
                        string strTagText = LanguageManager.GetString(ActiveMdiChild.Tag?.ToString(), GlobalOptions.Language, false);
                        if(!string.IsNullOrEmpty(strTagText))
                            tp.Text = strTagText;
                    }

                    tabForms.SelectedTab = tp;

                    ActiveMdiChild.Tag = tp;
                    ActiveMdiChild.FormClosed += ActiveMdiChild_FormClosed;
                }
            }
            // Don't show the tab control if there is only one window open.
            tabForms.Visible = tabForms.TabCount > 1;
        }

        private void ActiveMdiChild_FormClosed(object sender, FormClosedEventArgs e)
        {
            if(sender is Form objForm)
            {
                objForm.FormClosed -= ActiveMdiChild_FormClosed;
                objForm.Dispose();
                (objForm.Tag as TabPage)?.Dispose();
            }

            // Don't show the tab control if there is only one window open.
            if(tabForms.TabCount <= 1)
                tabForms.Visible = false;
        }

        private void tabForms_SelectedIndexChanged(object sender, EventArgs e)
        {
            (tabForms.SelectedTab?.Tag as Form)?.Select();
        }

        public bool SwitchToOpenCharacter(Character objCharacter, bool blnIncludeInMRU)
        {
            if(objCharacter != null)
            {
                Form objCharacterForm = OpenCharacterForms.FirstOrDefault(x => x.CharacterObject == objCharacter);
                if(objCharacterForm != null)
                {
                    foreach(TabPage objTabPage in tabForms.TabPages)
                    {
                        if(objTabPage.Tag == objCharacterForm)
                        {
                            tabForms.SelectTab(objTabPage);
                            if (_mascotChummy != null)
                                _mascotChummy.CharacterObject = objCharacter;
                            return true;
                        }
                    }
                }
                if(OpenCharacters.Contains(objCharacter))
                {
                    OpenCharacter(objCharacter, blnIncludeInMRU);
                    return true;
                }
            }
            return false;
        }

        public void UpdateCharacterTabTitle(object sender, PropertyChangedEventArgs e)
        {
            // Change the TabPage's text to match the character's name (or "Unnamed Character" if they are currently unnamed).
            if(tabForms.TabCount > 0 && e?.PropertyName == nameof(Character.CharacterName) && sender is Character objCharacter)
            {
                foreach(TabPage objTabPage in tabForms.TabPages)
                {
                    if(objTabPage.Tag is CharacterShared objCharacterForm && objCharacterForm.CharacterObject == objCharacter)
                    {
                        objTabPage.Text = objCharacter.CharacterName.Trim();
                        return;
                    }
                }
            }
        }

        private void mnuToolsDiceRoller_Click(object sender, EventArgs e)
        {
            if(GlobalOptions.SingleDiceRoller)
            {
                // Only a single instance of the Dice Roller window is allowed, so either find the existing one and focus on it, or create a new one.
                if(_frmRoller == null)
                {
                    _frmRoller = new frmDiceRoller(this);
                    _frmRoller.Show();
                }
                else
                {
                    _frmRoller.Activate();
                }
            }
            else
            {
                // No limit on the number of Dice Roller windows, so just create a new one.
                frmDiceRoller frmRoller = new frmDiceRoller(this);
                frmRoller.Show();
            }
        }

        private void mnuToolsOmae_Click(object sender, EventArgs e)
        {
#if LEGACY
            // Only a single instance of Omae can be open, so either find the current instance and focus on it, or create a new one.
            if (_frmOmae == null)
            {
                _frmOmae = new frmOmae(this);
                _frmOmae.Show();
            }
            else
            {
                _frmOmae.Focus();
            }
#endif
        }

        private void menuStrip_ItemAdded(object sender, ToolStripItemEventArgs e)
        {
            // Translate the items in the menu by finding their Tags in the translation file.
            foreach(ToolStripItem tssItem in menuStrip.Items.OfType<ToolStripItem>())
            {
                tssItem.TranslateToolStripItemsRecursively();
            }
        }

        private void toolStrip_ItemAdded(object sender, ToolStripItemEventArgs e)
        {
            // ToolStrip Items.
            foreach(ToolStrip objToolStrip in Controls.OfType<ToolStrip>())
            {
                foreach(ToolStripItem tssItem in objToolStrip.Items.OfType<ToolStripItem>())
                {
                    tssItem.TranslateToolStripItemsRecursively();
                }
            }
        }

        private void toolStrip_ItemRemoved(object sender, ToolStripItemEventArgs e)
        {
            // ToolStrip Items.
            foreach(ToolStrip objToolStrip in Controls.OfType<ToolStrip>())
            {
                foreach(ToolStripItem tssItem in objToolStrip.Items.OfType<ToolStripItem>())
                {
                    tssItem.TranslateToolStripItemsRecursively();
                }
            }
        }

        private static bool IsVisibleOnAnyScreen()
        {
            return Screen.AllScreens.Any(screen => screen.WorkingArea.Contains(Properties.Settings.Default.Location));
        }

        private void frmChummerMain_DragDrop(object sender, DragEventArgs e)
        {
            Cursor objOldCursor = Cursor;
            Cursor = Cursors.WaitCursor;
            // Open each file that has been dropped into the window.
            string[] s = (string[])e.Data.GetData(DataFormats.FileDrop, false);
            Character[] lstCharacters = new Character[s.Length];
            object lstCharactersLock = new object();
            // Hacky, but necessary because innards of Parallel.For would end up invoking
            // a UI function that would wait for Parallel.For to finish, causing the program
            // to lock up. Task.Run() delegates Parallel.For to a new thread, preventing this.
            Task.Run(() =>
            {
                Parallel.For(0, s.Length, i =>
                {
                    Character objLoopCharacter = LoadCharacter(s[i]).Result;
                    lock (lstCharactersLock)
                        lstCharacters[i] = objLoopCharacter;
                });
            });
            Cursor = objOldCursor;
            Program.MainForm.OpenCharacterList(lstCharacters);
        }

        private void frmChummerMain_DragEnter(object sender, DragEventArgs e)
        {
            // Only use a drop effect if a file is being dragged into the window.
            e.Effect = e.Data.GetDataPresent(DataFormats.FileDrop) ? DragDropEffects.All : DragDropEffects.None;
        }

        private void mnuToolsTranslator_Click(object sender, EventArgs e)
        {
            string strTranslator = Path.Combine(Utils.GetStartupPath, "Translator.exe");
            if(File.Exists(strTranslator))
                Process.Start(strTranslator);
        }
        #endregion

        #region Methods

        private static bool showDevWarningAboutDebuggingOnlyOnce = true;

        /// <summary>
        /// This makes sure, that the MessageBox is shown in the UI Thread.
        /// https://stackoverflow.com/questions/559252/does-messagebox-show-automatically-marshall-to-the-ui-thread
        /// </summary>
        /// <param name="message"></param>
        /// <param name="caption"></param>
        /// <param name="icon"></param>
        /// <param name="defaultButton"></param>
        /// <param name="buttons"></param>
        /// <returns></returns>
        public DialogResult ShowMessageBox(string message, string caption = null, MessageBoxButtons buttons = MessageBoxButtons.OK, MessageBoxIcon icon = MessageBoxIcon.None, MessageBoxDefaultButton defaultButton = MessageBoxDefaultButton.Button1)
        {
            return ShowMessageBox(this, message, caption, buttons, icon);
        }

        public DialogResult ShowMessageBox(Control owner, string message, string caption = null, MessageBoxButtons buttons = MessageBoxButtons.OK, MessageBoxIcon icon = MessageBoxIcon.None, MessageBoxDefaultButton defaultButton = MessageBoxDefaultButton.Button1)
        {
            if (Utils.IsUnitTest)
            {
                string msg = "We don't want to see MessageBoxes in Unit Tests!" + Environment.NewLine;
                msg += "Caption: " + caption + Environment.NewLine;
                msg += "Message: " + message;
                throw new ArgumentException(msg);
            }

            if (owner == null)
                owner = this;

            if (owner.InvokeRequired)
            {
                if ((showDevWarningAboutDebuggingOnlyOnce) && (Debugger.IsAttached))
                {
                    showDevWarningAboutDebuggingOnlyOnce = false;
                    //it works on my installation even in the debugger, so maybe we can ignore that...
                    //WARNING from the link above (you can edit that out if it's not causing problem):
                    //
                    //BUT ALSO KEEP IN MIND: when debugging a multi-threaded GUI app, and you're debugging in a thread
                    //other than the main/application thread, YOU NEED TO TURN OFF
                    //the "Enable property evaluation and other implicit function calls" option, or else VS will
                    //automatically fetch the values of local/global GUI objects FROM THE CURRENT THREAD, which will
                    //cause your application to crash/fail in strange ways. Go to Tools->Options->Debugging to turn
                    //that setting off.
                    Debugger.Break();
                }

                try
                {
                    return (DialogResult)owner.Invoke(new PassStringStringReturnDialogResultDelegate(ShowMessageBox),
                        message, caption, buttons, icon, defaultButton);
                }
                catch (ObjectDisposedException)
                {
                    //if the main form is disposed, we really don't need to bother anymore...
                }
                catch (Exception e)
                {
                    string msg = "Could not show a MessageBox " + caption + ":" + Environment.NewLine;
                    msg += message + Environment.NewLine + Environment.NewLine;
                    msg += "Exception: " + e;
                    Log.Fatal(e, msg);
                }
            }

            return CenterableMessageBox.Show(_frmLoading?.IsDisposed == false
                ? _frmLoading
                : this as IWin32Window,
                message, caption, buttons, icon, defaultButton);
        }

        public delegate DialogResult PassStringStringReturnDialogResultDelegate(
            string s1, string s2, MessageBoxButtons buttons,
            MessageBoxIcon icon, MessageBoxDefaultButton defaultButton);

        /// <summary>
        /// Create a new character and show the Create Form.
        /// </summary>
        private void ShowNewForm(object sender, EventArgs e)
        {
            Cursor objOldCursor = Cursor;
            Cursor = Cursors.WaitCursor;
            Character objCharacter = new Character();

            // Show the BP selection window.
            using (frmSelectBuildMethod frmBP = new frmSelectBuildMethod(objCharacter))
            {
                frmBP.ShowDialog(this);
                Cursor = objOldCursor;

                if (frmBP.DialogResult == DialogResult.Cancel)
                    return;
            }

            objOldCursor = Cursor;
            Cursor = Cursors.WaitCursor;
            // Show the Metatype selection window.
            if (objCharacter.EffectiveBuildMethodUsesPriorityTables)
            {
                using (frmPriorityMetatype frmSelectMetatype = new frmPriorityMetatype(objCharacter))
                {
                    frmSelectMetatype.ShowDialog(this);
                    Cursor = objOldCursor;

                    if (frmSelectMetatype.DialogResult == DialogResult.Cancel)
                        return;
                }
            }
            else
            {
                using (frmKarmaMetatype frmSelectMetatype = new frmKarmaMetatype(objCharacter))
                {
                    frmSelectMetatype.ShowDialog(this);
                    Cursor = objOldCursor;

                    if (frmSelectMetatype.DialogResult == DialogResult.Cancel)
                        return;
                }
            }
            objOldCursor = Cursor;
            Cursor = Cursors.WaitCursor;

            // Add the Unarmed Attack Weapon to the character.
            XmlNode objXmlWeapon = objCharacter.LoadData("weapons.xml").SelectSingleNode("/chummer/weapons/weapon[name = \"Unarmed Attack\"]");
            if(objXmlWeapon != null)
            {
                List<Weapon> lstWeapons = new List<Weapon>(1);
                Weapon objWeapon = new Weapon(objCharacter);
                objWeapon.Create(objXmlWeapon, lstWeapons);
                objWeapon.ParentID = Guid.NewGuid().ToString("D", GlobalOptions.InvariantCultureInfo); // Unarmed Attack can never be removed
                objCharacter.Weapons.Add(objWeapon);
                foreach(Weapon objLoopWeapon in lstWeapons)
                    objCharacter.Weapons.Add(objLoopWeapon);
            }

            OpenCharacters.Add(objCharacter);
            frmCreate frmNewCharacter = new frmCreate(objCharacter)
            {
                MdiParent = this,
                WindowState = FormWindowState.Maximized
            };
            frmNewCharacter.Show();

            Cursor = objOldCursor;
        }

        /// <summary>
        /// Show the Open File dialogue, then load the selected character.
        /// </summary>
        private void OpenFile(object sender, EventArgs e)
        {
            using (OpenFileDialog openFileDialog = new OpenFileDialog
            {
                Filter = LanguageManager.GetString("DialogFilter_Chum5") + '|' + LanguageManager.GetString("DialogFilter_All"),
                Multiselect = true
            })
            {
                if (openFileDialog.ShowDialog(this) != DialogResult.OK)
                    return;
                //Timekeeper.Start("load_sum");
                Cursor objOldCursor = Cursor;
                Cursor = Cursors.WaitCursor;
                List<string> lstFilesToOpen = new List<string>(openFileDialog.FileNames.Length);
                foreach (string strFile in openFileDialog.FileNames)
                {
                    Character objLoopCharacter = OpenCharacters.FirstOrDefault(x => x.FileName == strFile);
                    if (objLoopCharacter != null)
                        SwitchToOpenCharacter(objLoopCharacter, true);
                    else
                        lstFilesToOpen.Add(strFile);
                }

                if (lstFilesToOpen.Count > 0)
                {
                    using (_frmLoading = new frmLoading { CharacterFile = string.Join(',' + LanguageManager.GetString("String_Space"), lstFilesToOpen) })
                    {
                        _frmLoading.Reset(35 * lstFilesToOpen.Count);
                        _frmLoading.Show();
                        Character[] lstCharacters = new Character[lstFilesToOpen.Count];
                        object lstCharactersLock = new object();
                        // Hacky, but necessary because innards of Parallel.For would end up invoking
                        // a UI function that would wait for Parallel.For to finish, causing the program
                        // to lock up. Task.Run() delegates Parallel.For to a new thread, preventing this.
                        Task.Run(() =>
                        {
                            Parallel.For(0, lstCharacters.Length, i =>
                            {
                                Character objLoopCharacter = LoadCharacter(lstFilesToOpen[i]).Result;
                                lock (lstCharactersLock)
                                    lstCharacters[i] = objLoopCharacter;
                            });
                        });
                        Program.MainForm.OpenCharacterList(lstCharacters);
                    }
                }

                Cursor = objOldCursor;
            }

            Application.DoEvents();
            //Timekeeper.Finish("load_sum");
            //Timekeeper.Log();
        }

        /// <summary>
        /// Opens the correct window for a single character (not thread-safe).
        /// </summary>
        public void OpenCharacter(Character objCharacter, bool blnIncludeInMRU = true)
        {
            OpenCharacterList(objCharacter.Yield(), blnIncludeInMRU);
        }

        /// <summary>
        /// Open the correct windows for a list of characters (not thread-safe).
        /// </summary>
        /// <param name="lstCharacters">Characters for which windows should be opened.</param>
        /// <param name="blnIncludeInMRU">Added the opened characters to the Most Recently Used list.</param>
        public void OpenCharacterList(IEnumerable<Character> lstCharacters, bool blnIncludeInMRU = true)
        {
            if(lstCharacters == null)
                return;

            Cursor objOldCursor = Cursor;
            Cursor = Cursors.WaitCursor;
            FormWindowState wsPreference = OpenCharacterForms.Any(x => x.WindowState != FormWindowState.Maximized)
                ? FormWindowState.Normal
                : FormWindowState.Maximized;
            foreach (Character objCharacter in lstCharacters)
            {
                if(objCharacter == null || OpenCharacterForms.Any(x => x.CharacterObject == objCharacter))
                    continue;
                //Timekeeper.Start("load_event_time");
                // Show the character form.
                if(!objCharacter.Created)
                {
                    frmCreate frmCharacter = new frmCreate(objCharacter)
                    {
                        MdiParent = this,
                        WindowState = wsPreference
                    };
                    frmCharacter.Show();
                }
                else
                {
                    frmCareer frmCharacter = new frmCareer(objCharacter)
                    {
                        MdiParent = this,
                        WindowState = wsPreference
                    };
                    frmCharacter.Show();
                }

                if(blnIncludeInMRU && !string.IsNullOrEmpty(objCharacter.FileName) && File.Exists(objCharacter.FileName))
                    GlobalOptions.MostRecentlyUsedCharacters.Insert(0, objCharacter.FileName);

                UpdateCharacterTabTitle(objCharacter, new PropertyChangedEventArgs(nameof(Character.CharacterName)));

                //Timekeeper.Finish("load_event_time");
            }

            Cursor = objOldCursor;
        }

        /// <summary>
        /// Load a Character from a file and return it (thread-safe).
        /// </summary>
        /// <param name="strFileName">File to load.</param>
        /// <param name="strNewName">New name for the character.</param>
        /// <param name="blnClearFileName">Whether or not the name of the save file should be cleared.</param>
        /// <param name="blnShowErrors">Show error messages if the character failed to load.</param>
        public async Task<Character> LoadCharacter(string strFileName, string strNewName = "", bool blnClearFileName = false, bool blnShowErrors = true)
        {
            if (string.IsNullOrEmpty(strFileName))
                return null;
            Character objCharacter = null;
            if(File.Exists(strFileName) && strFileName.EndsWith(".chum5", StringComparison.OrdinalIgnoreCase))
            {
                //Timekeeper.Start("loading");

                objCharacter = new Character
                {
                    FileName = strFileName
                };
                if (blnShowErrors && _frmLoading?.IsDisposed != false)
                {
                    using (_frmLoading = new frmLoading {CharacterFile = objCharacter.FileName})
                    {
                        _frmLoading.Reset(35);
                        _frmLoading.Show();
                        OpenCharacters.Add(objCharacter);
                        //Timekeeper.Start("load_file");
                        bool blnLoaded = await objCharacter.Load(_frmLoading).ConfigureAwait(true);
                        //Timekeeper.Finish("load_file");
                        if (!blnLoaded)
                        {
                            OpenCharacters.Remove(objCharacter);
                            return null;
                        }
                    }
                }
                else
                {
                    OpenCharacters.Add(objCharacter);
                    //Timekeeper.Start("load_file");
                    bool blnLoaded = await objCharacter.Load(blnShowErrors && _frmLoading?.IsDisposed == false ? _frmLoading : null).ConfigureAwait(true);
                    //Timekeeper.Finish("load_file");
                    if (!blnLoaded)
                    {
                        OpenCharacters.Remove(objCharacter);
                        return null;
                    }
                }

                // If a new name is given, set the character's name to match (used in cloning).
                if (!string.IsNullOrEmpty(strNewName))
                    objCharacter.Name = strNewName;
                // Clear the File Name field so that this does not accidentally overwrite the original save file (used in cloning).
                if (blnClearFileName)
                    objCharacter.FileName = string.Empty;
            }
            else if(blnShowErrors)
            {
                Program.MainForm.ShowMessageBox(string.Format(GlobalOptions.CultureInfo, LanguageManager.GetString("Message_FileNotFound"), strFileName),
                    LanguageManager.GetString("MessageTitle_FileNotFound"), MessageBoxButtons.OK, MessageBoxIcon.Error);
            }
            return objCharacter;
        }

        /// <summary>
        /// Populate the MRU items.
        /// </summary>
        public void PopulateMRUToolstripMenu(object sender, TextEventArgs e)
        {
            SuspendLayout();
            mnuFileMRUSeparator.Visible = GlobalOptions.FavoritedCharacters.Count > 0
                                          || GlobalOptions.MostRecentlyUsedCharacters.Count > 0;

            if(e?.Text != "mru")
            {
                for(int i = 0; i < GlobalOptions.MaxMruSize; ++i)
                {
                    ToolStripMenuItem objItem;
                    switch(i)
                    {
                        case 0:
                            objItem = mnuStickyMRU0;
                            break;
                        case 1:
                            objItem = mnuStickyMRU1;
                            break;
                        case 2:
                            objItem = mnuStickyMRU2;
                            break;
                        case 3:
                            objItem = mnuStickyMRU3;
                            break;
                        case 4:
                            objItem = mnuStickyMRU4;
                            break;
                        case 5:
                            objItem = mnuStickyMRU5;
                            break;
                        case 6:
                            objItem = mnuStickyMRU6;
                            break;
                        case 7:
                            objItem = mnuStickyMRU7;
                            break;
                        case 8:
                            objItem = mnuStickyMRU8;
                            break;
                        case 9:
                            objItem = mnuStickyMRU9;
                            break;
                        default:
                            continue;
                    }

                    if(i < GlobalOptions.FavoritedCharacters.Count)
                    {
                        objItem.Text = GlobalOptions.FavoritedCharacters[i];
                        objItem.Tag = GlobalOptions.FavoritedCharacters[i];
                        objItem.Visible = true;
                    }
                    else
                    {
                        objItem.Visible = false;
                    }
                }
            }

            mnuMRU0.Visible = false;
            mnuMRU1.Visible = false;
            mnuMRU2.Visible = false;
            mnuMRU3.Visible = false;
            mnuMRU4.Visible = false;
            mnuMRU5.Visible = false;
            mnuMRU6.Visible = false;
            mnuMRU7.Visible = false;
            mnuMRU8.Visible = false;
            mnuMRU9.Visible = false;

            string strSpace = LanguageManager.GetString("String_Space");
            int i2 = 0;
            for(int i = 0; i < GlobalOptions.MaxMruSize; ++i)
            {
                if(i2 < GlobalOptions.MostRecentlyUsedCharacters.Count && i < GlobalOptions.MostRecentlyUsedCharacters.Count)
                {
                    string strFile = GlobalOptions.MostRecentlyUsedCharacters[i];
                    if(!GlobalOptions.FavoritedCharacters.Contains(strFile))
                    {
                        ToolStripMenuItem objItem;
                        switch(i2)
                        {
                            case 0:
                                objItem = mnuMRU0;
                                break;
                            case 1:
                                objItem = mnuMRU1;
                                break;
                            case 2:
                                objItem = mnuMRU2;
                                break;
                            case 3:
                                objItem = mnuMRU3;
                                break;
                            case 4:
                                objItem = mnuMRU4;
                                break;
                            case 5:
                                objItem = mnuMRU5;
                                break;
                            case 6:
                                objItem = mnuMRU6;
                                break;
                            case 7:
                                objItem = mnuMRU7;
                                break;
                            case 8:
                                objItem = mnuMRU8;
                                break;
                            case 9:
                                objItem = mnuMRU9;
                                break;
                            default:
                                continue;
                        }

                        if (i2 <= 9 && i2 >= 0)
                        {
                            string strNumAsString = (i2 + 1).ToString(GlobalOptions.CultureInfo);
                            objItem.Text = strNumAsString.Insert(strNumAsString.Length - 1, "&") + strSpace + strFile;
                        }
                        else
                            objItem.Text = (i2 + 1).ToString(GlobalOptions.CultureInfo) + strSpace + strFile;
                        objItem.Tag = strFile;
                        objItem.Visible = true;

                        ++i2;
                    }
                }
            }

            ResumeLayout();
        }

        public void OpenDiceRollerWithPool(Character objCharacter = null, int intDice = 0)
        {
            if (GlobalOptions.SingleDiceRoller)
            {
                if (_frmRoller == null)
                {
                    _frmRoller = new frmDiceRoller(this, objCharacter?.Qualities, intDice);
                    _frmRoller.Show();
                }
                else
                {
                    _frmRoller.Dice = intDice;
                    _frmRoller.Qualities = objCharacter?.Qualities;
                    _frmRoller.Activate();
                }
            }
            else
            {
                frmDiceRoller frmRoller = new frmDiceRoller(this, objCharacter?.Qualities, intDice);
                frmRoller.Show();
            }
        }

        private void mnuClearUnpinnedItems_Click(object sender, EventArgs e)
        {
            GlobalOptions.MostRecentlyUsedCharacters.Clear();
        }

        private void mnuRestart_Click(object sender, EventArgs e)
        {
            Utils.RestartApplication(GlobalOptions.Language, "Message_Options_Restart");
        }
        #endregion

        #region Application Properties
#if LEGACY
        /// <summary>
        /// The frmOmae window being used by the application.
        /// </summary>
        public frmOmae OmaeWindow
        {
            get
            {
                return _frmOmae;
            }
            set
            {
                _frmOmae = value;
            }
        }
#endif

        /// <summary>
        /// The frmDiceRoller window being used by the application.
        /// </summary>
        public frmDiceRoller RollerWindow
        {
            get => _frmRoller;
            set => _frmRoller = value;
        }

        public ThreadSafeObservableCollection<Character> OpenCharacters => _lstCharacters;

        public ObservableCollection<CharacterShared> OpenCharacterForms => _lstOpenCharacterForms;

        #endregion

        private void frmChummerMain_Closing(object sender, FormClosingEventArgs e)
        {
            if(_workerVersionUpdateChecker.IsBusy)
                _workerVersionUpdateChecker.CancelAsync();
            Properties.Settings.Default.WindowState = WindowState;
            if(WindowState == FormWindowState.Normal)
            {
                Properties.Settings.Default.Location = Location;
                Properties.Settings.Default.Size = Size;
            }
            else
            {
                Properties.Settings.Default.Location = RestoreBounds.Location;
                Properties.Settings.Default.Size = RestoreBounds.Size;
            }

            try
            {
                Properties.Settings.Default.Save();
            }
            catch (IOException ex)
            {
                Log.Warn(ex, ex.Message);
            }
        }

        private void mnuHeroLabImporter_Click(object sender, EventArgs e)
        {
            if(ShowMessageBox(LanguageManager.GetString("Message_HeroLabImporterWarning"),
                    LanguageManager.GetString("Message_HeroLabImporterWarning_Title"), MessageBoxButtons.YesNo, MessageBoxIcon.Warning) != DialogResult.Yes)
                return;

            frmHeroLabImporter frmImporter = new frmHeroLabImporter();
            frmImporter.Show();
        }

        private void tabForms_MouseClick(object sender, MouseEventArgs e)
        {
            if (e.Button == MouseButtons.Right)
            {
                for (int i = 0; i < tabForms.TabCount; ++i)
                {
                    if (!tabForms.GetTabRect(i).Contains(e.Location)) continue;
                    if (tabForms.SelectedTab.Tag is CharacterShared)
                    {
                        if (tabForms.SelectedIndex == i)
                        {
                            mnuProcessFile.Show(this, e.Location);
                            break;
                        }
                    }
                }
            }
        }

        private void tsSave_Click(object sender, EventArgs e)
        {
            if (tabForms.SelectedTab.Tag is CharacterShared objShared)
            {
                objShared.SaveCharacter();
            }
        }

        private void tsSaveAs_Click(object sender, EventArgs e)
        {
            if (tabForms.SelectedTab.Tag is CharacterShared objShared)
            {
                objShared.SaveCharacterAs();
            }
        }

        private void tsClose_Click(object sender, EventArgs e)
        {
            if (tabForms.SelectedTab.Tag is CharacterShared objShared)
            {
                objShared.Close();
            }
        }

        private void tsPrint_Click(object sender, EventArgs e)
        {
            if (tabForms.SelectedTab.Tag is CharacterShared objShared)
            {
                objShared.DoPrint();
            }
        }

        private void frmChummerMain_DpiChanged(object sender, DpiChangedEventArgs e)
        {
            tabForms.ItemSize = new Size(tabForms.ItemSize.Width * e.DeviceDpiNew / e.DeviceDpiOld, tabForms.ItemSize.Height * e.DeviceDpiNew / e.DeviceDpiOld);
        }
    }
}<|MERGE_RESOLUTION|>--- conflicted
+++ resolved
@@ -235,46 +235,6 @@
                         // Attempt to cache all XML files that are used the most.
                         using (_ = Timekeeper.StartSyncron("cache_load", op_frmChummerMain))
                         {
-<<<<<<< HEAD
-                            Parallel.Invoke(
-                                () => XmlManager.Load("actions.xml"),
-                                () => XmlManager.Load("armor.xml"),
-                                () => XmlManager.Load("bioware.xml"),
-                                () => XmlManager.Load("books.xml"),
-                                () => XmlManager.Load("complexforms.xml"),
-                                () => XmlManager.Load("contacts.xml"),
-                                () => XmlManager.Load("critters.xml"),
-                                () => XmlManager.Load("critterpowers.xml"),
-                                () => XmlManager.Load("cyberware.xml"),
-                                () => XmlManager.Load("drugcomponents.xml"),
-                                () => XmlManager.Load("echoes.xml"),
-                                () => XmlManager.Load("gear.xml"),
-                                () => XmlManager.Load("improvements.xml"),
-                                () => XmlManager.Load("licenses.xml"),
-                                () => XmlManager.Load("lifemodules.xml"),
-                                () => XmlManager.Load("lifestyles.xml"),
-                                () => XmlManager.Load("martialarts.xml"),
-                                () => XmlManager.Load("mentors.xml"),
-                                () => XmlManager.Load("metamagic.xml"),
-                                () => XmlManager.Load("metatypes.xml"),
-                                () => XmlManager.Load("options.xml"),
-                                () => XmlManager.Load("packs.xml"),
-                                () => XmlManager.Load("powers.xml"),
-                                () => XmlManager.Load("priorities.xml"),
-                                () => XmlManager.Load("programs.xml"),
-                                () => XmlManager.Load("qualities.xml"),
-                                () => XmlManager.Load("ranges.xml"),
-                                () => XmlManager.Load("settings.xml"),
-                                () => XmlManager.Load("sheets.xml"),
-                                () => XmlManager.Load("skills.xml"),
-                                () => XmlManager.Load("spells.xml"),
-                                () => XmlManager.Load("spiritpowers.xml"),
-                                () => XmlManager.Load("streams.xml"),
-                                () => XmlManager.Load("traditions.xml"),
-                                () => XmlManager.Load("vehicles.xml"),
-                                () => XmlManager.Load("weapons.xml")
-                            );
-=======
                             // Hacky, but necessary because innards of Parallel.ForEach would end up invoking
                             // a UI function that would wait for Parallel.ForEach to finish, causing the program
                             // to lock up. Task.Run() delegates Parallel.ForEach to a new thread, preventing this.
@@ -286,7 +246,6 @@
                                     _frmLoading.PerformStep(Application.ProductName);
                                 });
                             });
->>>>>>> d7a61a88
                             //Timekeeper.Finish("cache_load");
                         }
 
