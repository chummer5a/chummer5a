--- conflicted
+++ resolved
@@ -1,65 +1,5 @@
 ﻿namespace Chummer
 {
-<<<<<<< HEAD
-	partial class frmSellItem
-	{
-		/// <summary>
-		/// Required designer variable.
-		/// </summary>
-		private System.ComponentModel.IContainer components = null;
-
-		/// <summary>
-		/// Clean up any resources being used.
-		/// </summary>
-		/// <param name="disposing">true if managed resources should be disposed; otherwise, false.</param>
-		protected override void Dispose(bool disposing)
-		{
-			if (disposing && (components != null))
-			{
-				components.Dispose();
-			}
-			base.Dispose(disposing);
-		}
-
-		#region Windows Form Designer generated code
-
-		/// <summary>
-		/// Required method for Designer support - do not modify
-		/// the contents of this method with the code editor.
-		/// </summary>
-		private void InitializeComponent()
-		{
-			this.lblSellForLabel = new System.Windows.Forms.Label();
-			this.nudPercent = new System.Windows.Forms.NumericUpDown();
-			this.cmdCancel = new System.Windows.Forms.Button();
-			this.cmdOK = new System.Windows.Forms.Button();
-			this.lblPercentLabel = new System.Windows.Forms.Label();
-			((System.ComponentModel.ISupportInitialize)(this.nudPercent)).BeginInit();
-			this.SuspendLayout();
-			// 
-			// lblSellForLabel
-			// 
-			this.lblSellForLabel.AutoSize = true;
-			this.lblSellForLabel.Location = new System.Drawing.Point(21, 14);
-			this.lblSellForLabel.Name = "lblSellForLabel";
-			this.lblSellForLabel.Size = new System.Drawing.Size(62, 13);
-			this.lblSellForLabel.TabIndex = 0;
-			this.lblSellForLabel.Tag = "Label_SellItem_SellItemFor";
-			this.lblSellForLabel.Text = "Sell Item for";
-			// 
-			// nudPercent
-			// 
-			this.nudPercent.Location = new System.Drawing.Point(89, 12);
-			this.nudPercent.Maximum = new decimal(new int[] {
-            9999,
-            0,
-            0,
-            0});
-			this.nudPercent.Name = "nudPercent";
-			this.nudPercent.Size = new System.Drawing.Size(48, 20);
-			this.nudPercent.TabIndex = 1;
-			this.nudPercent.Value = new decimal(new int[] {
-=======
     partial class frmSellItem
     {
         /// <summary>
@@ -124,83 +64,10 @@
             this.nudPercent.Size = new System.Drawing.Size(60, 20);
             this.nudPercent.TabIndex = 1;
             this.nudPercent.Value = new decimal(new int[] {
->>>>>>> 260a47e0
             50,
             0,
             0,
             0});
-<<<<<<< HEAD
-			// 
-			// cmdCancel
-			// 
-			this.cmdCancel.Anchor = ((System.Windows.Forms.AnchorStyles)((System.Windows.Forms.AnchorStyles.Top | System.Windows.Forms.AnchorStyles.Right)));
-			this.cmdCancel.DialogResult = System.Windows.Forms.DialogResult.Cancel;
-			this.cmdCancel.Location = new System.Drawing.Point(12, 55);
-			this.cmdCancel.Name = "cmdCancel";
-			this.cmdCancel.Size = new System.Drawing.Size(75, 23);
-			this.cmdCancel.TabIndex = 4;
-			this.cmdCancel.Tag = "String_Cancel";
-			this.cmdCancel.Text = "Cancel";
-			this.cmdCancel.UseVisualStyleBackColor = true;
-			this.cmdCancel.Click += new System.EventHandler(this.cmdCancel_Click);
-			// 
-			// cmdOK
-			// 
-			this.cmdOK.Anchor = ((System.Windows.Forms.AnchorStyles)((System.Windows.Forms.AnchorStyles.Top | System.Windows.Forms.AnchorStyles.Right)));
-			this.cmdOK.Location = new System.Drawing.Point(93, 55);
-			this.cmdOK.Name = "cmdOK";
-			this.cmdOK.Size = new System.Drawing.Size(75, 23);
-			this.cmdOK.TabIndex = 3;
-			this.cmdOK.Tag = "String_OK";
-			this.cmdOK.Text = "OK";
-			this.cmdOK.UseVisualStyleBackColor = true;
-			this.cmdOK.Click += new System.EventHandler(this.cmdOK_Click);
-			// 
-			// lblPercentLabel
-			// 
-			this.lblPercentLabel.AutoSize = true;
-			this.lblPercentLabel.Location = new System.Drawing.Point(143, 14);
-			this.lblPercentLabel.Name = "lblPercentLabel";
-			this.lblPercentLabel.Size = new System.Drawing.Size(15, 13);
-			this.lblPercentLabel.TabIndex = 2;
-			this.lblPercentLabel.Text = "%";
-			// 
-			// frmSellItem
-			// 
-			this.AcceptButton = this.cmdOK;
-			this.AutoScaleDimensions = new System.Drawing.SizeF(6F, 13F);
-			this.AutoScaleMode = System.Windows.Forms.AutoScaleMode.Font;
-			this.AutoSize = true;
-			this.CancelButton = this.cmdCancel;
-			this.ClientSize = new System.Drawing.Size(179, 87);
-			this.Controls.Add(this.lblPercentLabel);
-			this.Controls.Add(this.cmdOK);
-			this.Controls.Add(this.cmdCancel);
-			this.Controls.Add(this.nudPercent);
-			this.Controls.Add(this.lblSellForLabel);
-			this.FormBorderStyle = System.Windows.Forms.FormBorderStyle.FixedDialog;
-			this.MaximizeBox = false;
-			this.MinimizeBox = false;
-			this.Name = "frmSellItem";
-			this.ShowInTaskbar = false;
-			this.StartPosition = System.Windows.Forms.FormStartPosition.CenterParent;
-			this.Tag = "Title_SellItem";
-			this.Text = "Sell Item";
-			((System.ComponentModel.ISupportInitialize)(this.nudPercent)).EndInit();
-			this.ResumeLayout(false);
-			this.PerformLayout();
-
-		}
-
-		#endregion
-
-		private System.Windows.Forms.Label lblSellForLabel;
-		private System.Windows.Forms.NumericUpDown nudPercent;
-		private System.Windows.Forms.Button cmdCancel;
-		private System.Windows.Forms.Button cmdOK;
-		private System.Windows.Forms.Label lblPercentLabel;
-	}
-=======
             // 
             // cmdCancel
             // 
@@ -271,5 +138,4 @@
         private System.Windows.Forms.Button cmdOK;
         private System.Windows.Forms.Label lblPercentLabel;
     }
->>>>>>> 260a47e0
 }