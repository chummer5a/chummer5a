<?xml version="1.0" encoding="UTF-8" ?>
<!-- Condition Monitor Box Template -->
<!-- Created by KeyMasterOfGozer -->
<!-- Version -500 -->
<xsl:stylesheet version="1.0" xmlns:xsl="http://www.w3.org/1999/XSL/Transform">
<!--
	***	ConditionMonitor(PenaltyBox,CMWidth,TotalBoxes,OverFlow,DamageTaken)
		Parameters:
			PenaltyBox:	This is the number of hit boxes for each penalty.  3 by default.
			Offset:		The number of boxes that appear before the first Condition Monitor penalty.
			CMWidth:	The number of boxes wide to draw the Condition Monitor  You could set this to the same value
						of PenaltyBox to make the box dynamically wide to match the penalties.  Default is 3.
			TotalBoxes:	This is the number of boxes to draw with no OverFlow.
			OverFlow:	This will draw additional boxes past the TotalBoxes Marked OVR,OVR...OVR,DEAD.
			DamageTaken:This will mark first boxes as "greyed" to indicate previous damage already taken.

	This Template builds a Condition Monitor by calling "ConditionRow", which then recursively calls itself to build 
	successive Rows.  Each Row calls "ConditionBox", which recursively calls iteself to build each box needed in the Row.
-->
	<xsl:template name="ConditionMonitor">
			<xsl:param name="PenaltyBox">3</xsl:param>
			<xsl:param name="Offset">0</xsl:param>
			<xsl:param name="CMWidth">3</xsl:param>
			<xsl:param name="TotalBoxes">10</xsl:param>
			<xsl:param name="OverFlow">0</xsl:param>
			<xsl:param name="DamageTaken">0</xsl:param>
		<style type="text/css">
			.conditionmonitorbox {
				border: solid 2px #1c4a2d;
				width: 29px;
				height: 24px;
				text-align: right;
				vertical-align: text-bottom;
				font-weight: bold;
			}
			.conditionmonitorboxfilled {
				border: solid 2px #1c4a2d;
				width: 29px;
				height: 24px;
				text-align: right;
				vertical-align: text-bottom;
				font-weight: bold;
				background-color: #bbbbbb;
			}
			.conditionmonitorboxnotused {
				border: solid 0px red;
				width: 29px;
				height: 24px;
				text-align: right;
				vertical-align: text-bottom;
				font-weight: bold;
				background-color: #FFFFFF;
			}
			.indent {
				padding-left: 20px;
			}
			.block {
				page-break-inside: avoid;
			}
		</style>

		<table cellspacing="0" cellpadding="0" border="0">
			<tr><td>
				<xsl:call-template name="ConditionRow">
					<xsl:with-param name="PenaltyBox"><xsl:value-of select="$PenaltyBox" /></xsl:with-param>
					<xsl:with-param name="Offset"><xsl:value-of select="$Offset" /></xsl:with-param>
					<xsl:with-param name="CMWidth"><xsl:value-of select="$CMWidth" /></xsl:with-param>
					<xsl:with-param name="TotalBoxes"><xsl:value-of select="$TotalBoxes" /></xsl:with-param>
					<xsl:with-param name="DamageTaken"><xsl:value-of select="$DamageTaken" /></xsl:with-param>
					<xsl:with-param name="OverFlow"><xsl:value-of select="$OverFlow" /></xsl:with-param>
					<xsl:with-param name="LowBox">1</xsl:with-param>
					<xsl:with-param name="HighBox"><xsl:value-of select="$CMWidth" /></xsl:with-param>
				</xsl:call-template>
    		</td></tr>
		</table>
	</xsl:template>

<!--
	***	ConditionRow(PenaltyBox,CMWidth,TotalBoxes,OverFlow,DamageTaken,LowBox,HighBox)
		Parameters:
			PenaltyBox:	This is the number of hit boxes for each penalty.  3 by default.
			Offset:		The number of boxes that appear before the first Condition Monitor penalty.
			CMWidth:	The number of boxes wide to draw the Condition Monitor  You could set this to the same value
						of PenaltyBox to make the box dynamically wide to match the penalties.  Default is 3.
			TotalBoxes:	This is the number of boxes to draw with no OverFlow.
			OverFlow:	This will draw additional boxes past the TotalBoxes Marked OVR,OVR...OVR,DEAD.
			DamageTaken:This will mark first boxes as "greyed" to indicate previous damage already taken.
			LowBox:		This is the number of the first box in this Row.
			HighBox:	This is the last box in this Row.

	This will draw the number of boxes from LowBox to HighBox by calling "ConditionBox", which will recursively
	call itself, then ConditionRow Compares it's HighBox to TotalBoxes+OverFlow to determine if more Rows are
	needed.  If more are needed, it calls itself incrementing LowBox and HighBox by CMWidth.
-->
	<xsl:template name="ConditionRow">
			<xsl:param name="PenaltyBox">3</xsl:param>
			<xsl:param name="Offset">0</xsl:param>
			<xsl:param name="CMWidth">3</xsl:param>
			<xsl:param name="TotalBoxes">10</xsl:param>
			<xsl:param name="DamageTaken">0</xsl:param>
			<xsl:param name="OverFlow">0</xsl:param>
			<xsl:param name="LowBox">1</xsl:param>
			<xsl:param name="HighBox">3</xsl:param>
		<tr>
			<xsl:call-template name="ConditionBox">
				<xsl:with-param name="PenaltyBox"><xsl:value-of select="$PenaltyBox" /></xsl:with-param>
				<xsl:with-param name="Offset"><xsl:value-of select="$Offset" /></xsl:with-param>
				<xsl:with-param name="CMWidth"><xsl:value-of select="$CMWidth" /></xsl:with-param>
				<xsl:with-param name="TotalBoxes"><xsl:value-of select="$TotalBoxes" /></xsl:with-param>
				<xsl:with-param name="DamageTaken"><xsl:value-of select="$DamageTaken" /></xsl:with-param>
				<xsl:with-param name="OverFlow"><xsl:value-of select="$OverFlow" /></xsl:with-param>
				<xsl:with-param name="LowBox"><xsl:value-of select="$LowBox" /></xsl:with-param>
				<xsl:with-param name="HighBox"><xsl:value-of select="$HighBox" /></xsl:with-param>
			</xsl:call-template>
		</tr>
		<xsl:if test="$HighBox &lt; ($TotalBoxes + $OverFlow)">
			<xsl:call-template name="ConditionRow">
				<xsl:with-param name="PenaltyBox"><xsl:value-of select="$PenaltyBox" /></xsl:with-param>
				<xsl:with-param name="Offset"><xsl:value-of select="$Offset" /></xsl:with-param>
				<xsl:with-param name="CMWidth"><xsl:value-of select="$CMWidth" /></xsl:with-param>
				<xsl:with-param name="TotalBoxes"><xsl:value-of select="$TotalBoxes" /></xsl:with-param>
				<xsl:with-param name="DamageTaken"><xsl:value-of select="$DamageTaken" /></xsl:with-param>
				<xsl:with-param name="OverFlow"><xsl:value-of select="$OverFlow" /></xsl:with-param>
				<xsl:with-param name="LowBox"><xsl:value-of select="$LowBox + $CMWidth" /></xsl:with-param>
				<xsl:with-param name="HighBox"><xsl:value-of select="$HighBox + $CMWidth" /></xsl:with-param>
			</xsl:call-template>
		</xsl:if>
	</xsl:template>
    
<!--
	*** ConditionBox(PenaltyBox,CMWidth,TotalBoxes,OverFlow,DamageTaken,LowBox,HighBox)
		Parameters:
			PenaltyBox:	This is the number of hit boxes for each penalty.  3 by default.
			Offset:		The number of boxes that appear before the first Condition Monitor penalty.
			CMWidth:	The number of boxes wide to draw the Condition Monitor  You could set this to the same value
						of PenaltyBox to make the box dynamically wide to match the penalties.  Default is 3.
			TotalBoxes:	This is the number of boxes to draw with no OverFlow.
			OverFlow:	This will draw additional boxes past the TotalBoxes Marked OVR,OVR...OVR,DEAD.
			DamageTaken:This will mark first boxes as "greyed" to indicate previous damage already taken.
			LowBox:		This is the number of the first box in this Row.
			HighBox:	This is the last box in this Row.
      
    This template draws a box, which can be colored based on it having Damage Taken, and also, it determines
	if this box needs text in it, such as markings for OverFlow, or Penalties.  Then it determins if more 
	boxes are needed for this Row(Is LowBox less than HighBox), if more are needed, it recursively calls
	itself incrementing LowBox and HighBox by CMWidth.
-->
	<xsl:template name="ConditionBox">
			<xsl:param name="PenaltyBox">3</xsl:param>
			<xsl:param name="Offset">0</xsl:param>
			<xsl:param name="CMWidth">3</xsl:param>
			<xsl:param name="TotalBoxes">10</xsl:param>
			<xsl:param name="DamageTaken">0</xsl:param>
			<xsl:param name="OverFlow">0</xsl:param>
			<xsl:param name="LowBox">1</xsl:param>
			<xsl:param name="HighBox">3</xsl:param>
		<td>
			<xsl:attribute name="class">
				<xsl:choose> <!-- Choose Background Color for this Box. -->
					<xsl:when test="$LowBox &lt;= $DamageTaken">conditionmonitorboxfilled</xsl:when>
					<xsl:when test="$LowBox &gt; ($TotalBoxes + $OverFlow)">conditionmonitorboxnotused</xsl:when>
					<xsl:otherwise>conditionmonitorbox</xsl:otherwise>
				</xsl:choose>
			</xsl:attribute>
			<!-- Determine any text needed in this Box. -->
			<xsl:choose>
				<xsl:when test="$LowBox &gt; ($TotalBoxes + $OverFlow)">&#160;</xsl:when>
				<!-- Last Box of OverFlow needs DEAD -->
				<xsl:when test="$LowBox = ($TotalBoxes + $OverFlow) and $OverFlow &gt; 0">
<<<<<<< HEAD
					<text><br/>DEAD</text>
				</xsl:when>
				<!-- Boxes of OverFlow are Marked OVR -->
				<xsl:when test="$LowBox &gt; $TotalBoxes">
					<text><br/>OVR&#160;</text>
=======
					<text><br/><xsl:value-of select="$lang.Dead"/></text>
				</xsl:when>
				<!-- Boxes of OverFlow are Marked OVR -->
				<xsl:when test="$LowBox &gt; $TotalBoxes">
					<text><br/><xsl:value-of select="$lang.OVR"/></text>
>>>>>>> 59b780a7
				</xsl:when>
				<!-- Last Normal Box -->
				<xsl:when test="$LowBox = $TotalBoxes">
					<text><br/><xsl:value-of select="$lang.Down"/></text>
				</xsl:when>
				<!-- Boxes that incur a penalty are shown with the penalty -->
				<xsl:when test="($LowBox - $Offset) mod $PenaltyBox = 0 and $LowBox &gt; $Offset">
					<xsl:value-of select="(($LowBox - $Offset) div $PenaltyBox) * -1" />
				</xsl:when>
				<!-- This box is empty -->
				<xsl:otherwise>&#160;</xsl:otherwise>
			</xsl:choose>
		</td>
		<xsl:if test="$LowBox &lt; $HighBox">
			<xsl:call-template name="ConditionBox">
				<xsl:with-param name="PenaltyBox"><xsl:value-of select="$PenaltyBox" /></xsl:with-param>
				<xsl:with-param name="Offset"><xsl:value-of select="$Offset" /></xsl:with-param>
				<xsl:with-param name="CMWidth"><xsl:value-of select="$CMWidth" /></xsl:with-param>
				<xsl:with-param name="TotalBoxes"><xsl:value-of select="$TotalBoxes" /></xsl:with-param>
				<xsl:with-param name="DamageTaken"><xsl:value-of select="$DamageTaken" /></xsl:with-param>
				<xsl:with-param name="OverFlow"><xsl:value-of select="$OverFlow" /></xsl:with-param>
				<xsl:with-param name="LowBox"><xsl:value-of select="$LowBox + 1" /></xsl:with-param>
				<xsl:with-param name="HighBox"><xsl:value-of select="$HighBox" /></xsl:with-param>
			</xsl:call-template>
		</xsl:if>
	</xsl:template>
</xsl:stylesheet><|MERGE_RESOLUTION|>--- conflicted
+++ resolved
@@ -167,19 +167,11 @@
 				<xsl:when test="$LowBox &gt; ($TotalBoxes + $OverFlow)">&#160;</xsl:when>
 				<!-- Last Box of OverFlow needs DEAD -->
 				<xsl:when test="$LowBox = ($TotalBoxes + $OverFlow) and $OverFlow &gt; 0">
-<<<<<<< HEAD
-					<text><br/>DEAD</text>
-				</xsl:when>
-				<!-- Boxes of OverFlow are Marked OVR -->
-				<xsl:when test="$LowBox &gt; $TotalBoxes">
-					<text><br/>OVR&#160;</text>
-=======
 					<text><br/><xsl:value-of select="$lang.Dead"/></text>
 				</xsl:when>
 				<!-- Boxes of OverFlow are Marked OVR -->
 				<xsl:when test="$LowBox &gt; $TotalBoxes">
 					<text><br/><xsl:value-of select="$lang.OVR"/></text>
->>>>>>> 59b780a7
 				</xsl:when>
 				<!-- Last Normal Box -->
 				<xsl:when test="$LowBox = $TotalBoxes">
