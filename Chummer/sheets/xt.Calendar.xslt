<?xml version="1.0" encoding="UTF-8" ?>
<!-- Calendar -->
<!-- Version -500 -->
<xsl:stylesheet version="1.0" xmlns:xsl="http://www.w3.org/1999/XSL/Transform">
<<<<<<< HEAD
	<xsl:template name="Calendar">

		<xsl:for-each select="calendar/week">
			<tr>
				<xsl:if test="position() mod 2 != 1">
					<xsl:attribute name="bgcolor">#e4e4e4</xsl:attribute>
				</xsl:if>
				<td>
					<xsl:value-of select="year"/>
					<xsl:text>, </xsl:text>
					<xsl:value-of select="$lang.Month"/>
					<xsl:text> </xsl:text>
					<xsl:value-of select="month"/>
					<xsl:text>, </xsl:text>
					<xsl:value-of select="$lang.Week"/>
					<xsl:text> </xsl:text>
					<xsl:value-of select="week"/>
				</td>
				<td>
					<xsl:call-template name="PreserveLineBreaks">
						<xsl:with-param name="text" select="notes"/>
					</xsl:call-template>
				</td>
			</tr>
			<xsl:call-template name="Xline">
				<xsl:with-param name="cntl" select="last()-position()"/>
			</xsl:call-template>
		</xsl:for-each>

	</xsl:template>
=======
  <xsl:template name="Calendar">

    <xsl:for-each select="calendar/week">
      <tr>
        <xsl:if test="position() mod 2 != 1">
          <xsl:attribute name="bgcolor">#e4e4e4</xsl:attribute>
        </xsl:if>
        <td>
          <xsl:value-of select="year"/>
          <xsl:text>, </xsl:text>
          <xsl:value-of select="$lang.Month"/>
          <xsl:text> </xsl:text>
          <xsl:value-of select="month"/>
          <xsl:text>, </xsl:text>
          <xsl:value-of select="$lang.Week"/>
          <xsl:text> </xsl:text>
          <xsl:value-of select="week"/>
        </td>
        <td>
          <xsl:call-template name="PreserveLineBreaks">
            <xsl:with-param name="text" select="notes"/>
          </xsl:call-template>
        </td>
      </tr>
      <xsl:call-template name="Xline">
        <xsl:with-param name="cntl" select="last()-position()"/>
      </xsl:call-template>
    </xsl:for-each>

  </xsl:template>
>>>>>>> 260a47e0
</xsl:stylesheet><|MERGE_RESOLUTION|>--- conflicted
+++ resolved
@@ -2,38 +2,6 @@
 <!-- Calendar -->
 <!-- Version -500 -->
 <xsl:stylesheet version="1.0" xmlns:xsl="http://www.w3.org/1999/XSL/Transform">
-<<<<<<< HEAD
-	<xsl:template name="Calendar">
-
-		<xsl:for-each select="calendar/week">
-			<tr>
-				<xsl:if test="position() mod 2 != 1">
-					<xsl:attribute name="bgcolor">#e4e4e4</xsl:attribute>
-				</xsl:if>
-				<td>
-					<xsl:value-of select="year"/>
-					<xsl:text>, </xsl:text>
-					<xsl:value-of select="$lang.Month"/>
-					<xsl:text> </xsl:text>
-					<xsl:value-of select="month"/>
-					<xsl:text>, </xsl:text>
-					<xsl:value-of select="$lang.Week"/>
-					<xsl:text> </xsl:text>
-					<xsl:value-of select="week"/>
-				</td>
-				<td>
-					<xsl:call-template name="PreserveLineBreaks">
-						<xsl:with-param name="text" select="notes"/>
-					</xsl:call-template>
-				</td>
-			</tr>
-			<xsl:call-template name="Xline">
-				<xsl:with-param name="cntl" select="last()-position()"/>
-			</xsl:call-template>
-		</xsl:for-each>
-
-	</xsl:template>
-=======
   <xsl:template name="Calendar">
 
     <xsl:for-each select="calendar/week">
@@ -64,5 +32,4 @@
     </xsl:for-each>
 
   </xsl:template>
->>>>>>> 260a47e0
 </xsl:stylesheet>