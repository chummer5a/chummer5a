--- conflicted
+++ resolved
@@ -2,247 +2,6 @@
 <!-- Ranged weapons -->
 <!-- Version -500 -->
 <xsl:stylesheet version="1.0" xmlns:xsl="http://www.w3.org/1999/XSL/Transform"
-<<<<<<< HEAD
-				xmlns:msxsl="urn:schemas-microsoft-com:xslt">
-
-	<xsl:template name="RangedWeapons">
-			<xsl:param name="weapon"/>
-		<tr>
-			<xsl:if test="position() mod 2 != 1">
-				<xsl:attribute name="bgcolor">#e4e4e4</xsl:attribute>
-			</xsl:if>
-			<td style="text-align: left">
-				<xsl:value-of select="name"/>
-				<xsl:if test="weaponname != ''"> ("<xsl:value-of select="weaponname"/>") </xsl:if>
-			</td>
-			<td style="text-align: center">
-				<xsl:value-of select="dicepool"/>
-			</td>
-			<td style="text-align: center">
-				<xsl:value-of select="accuracy"/>
-			</td>
-			<td style="text-align: center">
-				<xsl:value-of select="damage"/>
-			</td>
-			<td style="text-align: center">
-				<xsl:value-of select="ap"/>
-			</td>
-			<td style="text-align: center">
-				<xsl:value-of select="mode"/>
-			</td>
-			<td style="text-align: center">
-				<xsl:value-of select="rc"/>
-			</td>
-			<td style="text-align: center">
-				<xsl:choose>
-					<xsl:when test="ammo = '0' or ammo = ''">
-						<xsl:text>-</xsl:text>
-					</xsl:when>
-					<xsl:otherwise>
-						<xsl:value-of select="ammo"/>
-					</xsl:otherwise>
-				</xsl:choose>
-			</td>
-			<td style="text-align: center">
-				<xsl:choose>
-					<xsl:when test="ammo = '0' or ammo = ''">
-						<xsl:text>&#160;</xsl:text>
-					</xsl:when>
-					<xsl:when test="clips= ''">
-						<xsl:text>&#160;</xsl:text>
-					</xsl:when>
-					<xsl:when test="clips/clip/count = ''">
-						<xsl:text> [0]</xsl:text>
-					</xsl:when>
-					<xsl:otherwise>
-						[<xsl:value-of select="clips/clip/count"/>]
-					</xsl:otherwise>
-				</xsl:choose>
-			</td>
-			<td style="text-align: center">
-				<xsl:value-of select="source"/>
-				<xsl:text> </xsl:text>
-				<xsl:value-of select="page"/>
-			</td>
-		</tr>
-		<xsl:if test="ranges/short != ''">
-			<tr style="text-align: center">
-				<xsl:if test="position() mod 2 != 1">
-					<xsl:attribute name="bgcolor">#e4e4e4</xsl:attribute>
-				</xsl:if>
-				<td/>
-				<td style="text-align: center">
-					<xsl:value-of select="$lang.S"/>:
-					<xsl:value-of select="ranges/short"/>
-				</td>
-				<td style="text-align: center">
-					<xsl:value-of select="$lang.M"/>:
-					<xsl:value-of select="ranges/medium"/>
-				</td>
-				<td style="text-align: center">
-					<xsl:value-of select="$lang.L"/>:
-					<xsl:value-of select="ranges/long"/>
-				</td>
-				<td style="text-align: center">
-					<xsl:value-of select="$lang.E"/>:
-					<xsl:value-of select="ranges/extreme"/>
-				</td>
-				<td colspan="5"/>
-			</tr>
-			</xsl:if>
-
-		<xsl:if test="accessories/accessory or mods/weaponmod">
-			<tr>
-				<xsl:if test="position() mod 2 != 1">
-					<xsl:attribute name="bgcolor">#e4e4e4</xsl:attribute>
-				</xsl:if>
-				<td colspan="100%" class="indent">
-					<xsl:for-each select="accessories/accessory">
-						<xsl:sort select="name"/>
-						<xsl:value-of select="name"/>
-						<xsl:if test="last() &gt; 1"><xsl:text>; </xsl:text></xsl:if>
-					</xsl:for-each>
-					<xsl:for-each select="mods/weaponmod">
-						<xsl:sort select="name"/>
-						<xsl:value-of select="name"/>
-						<xsl:if test="rating > 0">
-							<xsl:text> </xsl:text>
-							<xsl:value-of select="$lang.Rating"/>
-							<xsl:text> </xsl:text>
-							<xsl:value-of select="rating"/>
-						</xsl:if>
-						<xsl:if test="last() &gt; 1"><xsl:text>; </xsl:text></xsl:if>
-					</xsl:for-each>
-				</td>
-			</tr>
-		</xsl:if>
-
-		<xsl:if test="underbarrel/weapon">
-			<xsl:for-each select="underbarrel/weapon">
-				<tr>
-					<xsl:if test="position() mod 2 != 1">
-						<xsl:attribute name="bgcolor">#e4e4e4</xsl:attribute>
-					</xsl:if>
-					<td class="indent">
-						<xsl:value-of select="$lang.Under"/>:
-						<xsl:value-of select="name"/>
-						<xsl:if test="weaponname != ''"> ("<xsl:value-of select="weaponname"/>") </xsl:if>
-					</td>
-					<td style="text-align: center">
-						<xsl:value-of select="dicepool"/>
-					</td>
-					<td style="text-align: center">
-						<xsl:value-of select="accuracy"/>
-					</td>
-					<td style="text-align: center">
-						<xsl:value-of select="damage"/>
-					</td>
-					<td style="text-align: center">
-						<xsl:value-of select="ap"/>
-					</td>
-					<td style="text-align: center">
-						<xsl:value-of select="mode"/>
-					</td>
-					<td style="text-align: center">
-						<xsl:value-of select="rc"/>
-					</td>
-					<td style="text-align: center">
-						<xsl:choose>
-							<xsl:when test="ammo = '0' or ammo = ''">
-								<xsl:text>-</xsl:text>
-							</xsl:when>
-							<xsl:otherwise>
-								<xsl:value-of select="ammo"/>
-							</xsl:otherwise>
-						</xsl:choose>
-					</td>
-					<td style="text-align: center">
-						<xsl:choose>
-							<xsl:when test="ammo = '0' or ammo = ''">
-								<xsl:text>&#160;</xsl:text>
-							</xsl:when>
-							<xsl:when test="clips = ''">
-								<xsl:text>&#160;</xsl:text>
-							</xsl:when>
-							<xsl:when test="clips/clip/count = ''">
-								<xsl:text> [0]</xsl:text>
-							</xsl:when>
-							<xsl:otherwise>
-								[<xsl:value-of select="clips/clip/count"/>]
-							</xsl:otherwise>
-						</xsl:choose>
-					</td>
-					<td style="text-align: center">
-						<xsl:value-of select="source"/>
-						<xsl:text> </xsl:text>
-						<xsl:value-of select="page"/>
-					</td>
-				</tr>
-				<xsl:if test="ranges/short != ''">
-					<tr style="text-align: center">
-						<xsl:if test="position() mod 2 != 1">
-							<xsl:attribute name="bgcolor">#e4e4e4</xsl:attribute>
-						</xsl:if>
-						<td/>
-						<td>
-							<xsl:value-of select="$lang.S"/>:
-							<xsl:value-of select="ranges/short"/>
-						</td>
-						<td>
-							<xsl:value-of select="$lang.M"/>:
-							<xsl:value-of select="ranges/medium"/>
-						</td>
-						<td>
-							<xsl:value-of select="$lang.L"/>:
-							<xsl:value-of select="ranges/long"/>
-						</td>
-						<td>
-							<xsl:value-of select="$lang.E"/>:
-							<xsl:value-of select="ranges/extreme"/>
-						</td>
-						<td colspan="5"/>
-					</tr>
-				</xsl:if>
-				<xsl:if test="accessories/accessory">
-					<tr>
-						<xsl:if test="position() mod 2 != 1">
-							<xsl:attribute name="bgcolor">#e4e4e4</xsl:attribute>
-						</xsl:if>
-						<td colspan="100%" class="indent">
-							<xsl:for-each select="accessories/accessory">
-								<xsl:sort select="name"/>
-								<xsl:value-of select="name"/>
-								<xsl:if test="last() &gt; 1">; </xsl:if>
-							</xsl:for-each>
-							<xsl:for-each select="mods/weaponmod">
-								<xsl:sort select="name"/>
-								<xsl:value-of select="name"/>
-								<xsl:if test="rating > 0">&#160;<xsl:value-of select="$lang.Rating"/>&#160;<xsl:value-of select="rating"/></xsl:if>
-								<xsl:if test="last() &gt; 1">; </xsl:if>
-							</xsl:for-each>
-						</td>
-					</tr>
-				</xsl:if>
-			</xsl:for-each>
-		</xsl:if>
-
-		<xsl:if test="notes != '' and $ProduceNotes">
-			<tr>
-				<xsl:if test="position() mod 2 != 1">
-					<xsl:attribute name="bgcolor">#e4e4e4</xsl:attribute>
-				</xsl:if>
-				<td colspan="100%" class="notesrow2">
-					<xsl:call-template name="PreserveLineBreaks">
-						<xsl:with-param name="text" select="notes"/>
-					</xsl:call-template>
-				</td>
-			</tr>
-		</xsl:if>
-		<xsl:call-template name="Xline">
-			<xsl:with-param name="cntl" select="last()-position()"/>
-		</xsl:call-template>
-	</xsl:template>
-=======
         xmlns:msxsl="urn:schemas-microsoft-com:xslt">
 
   <xsl:template name="RangedWeapons">
@@ -535,6 +294,5 @@
       <xsl:with-param name="cntl" select="last()-position()"/>
     </xsl:call-template>
   </xsl:template>
->>>>>>> 260a47e0
 
 </xsl:stylesheet>