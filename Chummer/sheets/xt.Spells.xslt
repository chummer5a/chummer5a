<?xml version="1.0" encoding="UTF-8" ?>
<!-- Format Spells list of Character Sheet -->
<!-- Version -500 -->
<xsl:stylesheet version="1.0" xmlns:xsl="http://www.w3.org/1999/XSL/Transform"
				xmlns:msxsl="urn:schemas-microsoft-com:xslt">

	<xsl:template name="Spells">
		<style type="text/css">
			h5 {
				position: relative;
				text-align: center;
			}
			h5 span {
				background: #fff;
				padding: 0 5px;
				position: relative;
				z-index: 1;
			}
			h5:before {
				background: linear-gradient(to right, lightgrey, black, lightgrey);
				content: "";
				display: block;
				height: 1px;
				position: absolute;
				top: 50%;
				width: 100%;
			}
			th {
				text-align: center;
			}
		</style>

		<tr>
			<th width="23%" style="text-align: left">
				<xsl:value-of select="$lang.Spell"/>
			</th>
			<th width="6%"><xsl:value-of select="$lang.Type"/></th>
			<th width="15%"><xsl:value-of select="$lang.Range"/></th>
			<th width="12%"><xsl:value-of select="$lang.Damage"/></th>
			<th width="14%"><xsl:value-of select="$lang.Duration"/></th>
			<th width="10%"><xsl:value-of select="$lang.Drain"/></th>
			<th width="10%"><xsl:value-of select="$lang.DV"/></th>
			<th width="10%"/>
		</tr>
		<xsl:variable name="sortedspells">
			<xsl:for-each select="spells/spell">
				<xsl:sort select="category"/>
				<xsl:sort select="name"/>
				<xsl:copy-of select="current()"/>
			</xsl:for-each>
		</xsl:variable>
		<xsl:for-each select="msxsl:node-set($sortedspells)/spell">
			<xsl:if test="position() = 1 or category != preceding-sibling::spell[1]/category">
				<xsl:variable name="cat">
					<xsl:choose>
						<xsl:when test="category = 'Combat'">
							<xsl:value-of select="$lang.CombatSpells"/>
						</xsl:when>
						<xsl:when test="category = 'Detection'">
							<xsl:value-of select="$lang.DetectionSpells"/>
						</xsl:when>
						<xsl:when test="category = 'Health'">
							<xsl:value-of select="$lang.HealthSpells"/>
						</xsl:when>
						<xsl:when test="category = 'Illusion'">
							<xsl:value-of select="$lang.IllusionSpells"/>
						</xsl:when>
						<xsl:when test="category = 'Manipulation'">
							<xsl:value-of select="$lang.ManipulationSpells"/>
						</xsl:when>
						<xsl:when test="category = 'Enchantments'">
							<xsl:value-of select="$lang.Enchantments"/>
						</xsl:when>
<<<<<<< HEAD
						<xsl:when test="category = 'Ritual'">
=======
						<xsl:when test="category = 'Rituals'">
>>>>>>> 59b780a7
							<xsl:value-of select="$lang.Rituals"/>
						</xsl:when>
						<xsl:otherwise>
							<xsl:value-of select="$lang.Unknown"/>
						</xsl:otherwise>
					</xsl:choose>
				</xsl:variable>
				<xsl:call-template name="Xline"/>
				<tr><td colspan="100%">
					<h5><span><xsl:value-of select="$cat"/></span></h5>
				</td></tr>
			</xsl:if>
			<tr>
				<xsl:if test="position() mod 2 != 1">
					<xsl:attribute name="bgcolor">#e4e4e4</xsl:attribute>
				</xsl:if>
				<td valign="top">
					<xsl:value-of select="name"/>
					<xsl:if test="extra != ''"> (<xsl:value-of select="extra"/>)</xsl:if>
				</td>
				<td style="text-align: center" valign="top">
					<xsl:value-of select="type"/>
				</td>
				<td style="text-align: center" valign="top">
					<xsl:choose>
						<xsl:when test="range = 'T'">
							<xsl:value-of select="$lang.Touch"/>
						</xsl:when>
						<xsl:when test="starts-with(range,'LOS')">
							<xsl:value-of select="$lang.LineofSight"/>
							<xsl:if test="contains(range,'(A)')">
								(<xsl:value-of select="$lang.Area"/>)
							</xsl:if>
						</xsl:when>
						<xsl:otherwise>
							<xsl:value-of select="range"/>
						</xsl:otherwise>
					</xsl:choose>
				</td>
				<td style="text-align: center" valign="top">
					<xsl:choose>
						<xsl:when test="damage = 'P'">
							<xsl:value-of select="$lang.Physical"/>
						</xsl:when>
						<xsl:when test="damage = 'S'">
							<xsl:value-of select="$lang.Stun"/>
						</xsl:when>
						<xsl:when test="damage = '0'">-</xsl:when>
						<xsl:otherwise>
							<xsl:value-of select="damage"/>
						</xsl:otherwise>
					</xsl:choose>
				</td>
				<td style="text-align: center" valign="top">
					<xsl:choose>
						<xsl:when test="duration = 'I'">
							<xsl:value-of select="$lang.Instantaneous"/>
						</xsl:when>
						<xsl:when test="duration = 'S'">
							<xsl:value-of select="$lang.Sustained"/>
						</xsl:when>
						<xsl:when test="duration = 'P'">
							<xsl:value-of select="$lang.Permanent"/>
						</xsl:when>
						<xsl:otherwise>
							<xsl:value-of select="duration"/>
						</xsl:otherwise>
					</xsl:choose>
				</td>
				<td style="text-align: center" valign="top">
					<xsl:value-of select="dv"/>
				</td>
				<td style="text-align: center" valign="top">
					<xsl:choose>
						<xsl:when test="category='Rituals' or category='Enchantments'">
							&#x20;
						</xsl:when>
						<xsl:when test="contains(descriptors,',')">
							<xsl:value-of select="substring-before(descriptors,',')"/>
						</xsl:when>
						<xsl:otherwise>
							<xsl:value-of select="descriptors"/>
						</xsl:otherwise>
					</xsl:choose>
				</td>
				<td style="text-align: center" valign="top">
					<xsl:value-of select="source"/>
					<xsl:text> </xsl:text>
					<xsl:value-of select="page"/>
				</td>
			</tr>
			<xsl:if test="notes != '' and $ProduceNotes">
				<tr>
					<xsl:if test="position() mod 2 != 1">
						<xsl:attribute name="bgcolor">#e4e4e4</xsl:attribute>
					</xsl:if>
					<td colspan="100%" style="padding: 0 2%; text-align: justify;">
						<xsl:call-template name="PreserveLineBreaks">
							<xsl:with-param name="text" select="notes"/>
						</xsl:call-template>
					</td>
				</tr>
			</xsl:if>
			<xsl:call-template name="Xline">
				<xsl:with-param name="cntl" select="last()-position()"/>
				<xsl:with-param name="nte" select="notes != '' and $ProduceNotes"/>
			</xsl:call-template>
		</xsl:for-each>
	</xsl:template>
</xsl:stylesheet><|MERGE_RESOLUTION|>--- conflicted
+++ resolved
@@ -71,11 +71,7 @@
 						<xsl:when test="category = 'Enchantments'">
 							<xsl:value-of select="$lang.Enchantments"/>
 						</xsl:when>
-<<<<<<< HEAD
-						<xsl:when test="category = 'Ritual'">
-=======
 						<xsl:when test="category = 'Rituals'">
->>>>>>> 59b780a7
 							<xsl:value-of select="$lang.Rituals"/>
 						</xsl:when>
 						<xsl:otherwise>
