<?xml version="1.0" encoding="UTF-8" ?>
<<<<<<< HEAD
<!-- Game Master Summary (English - US) -->
<!-- Version -500 -->
<xsl:stylesheet version="1.0" xmlns:xsl="http://www.w3.org/1999/XSL/Transform">
	<xsl:import href="xz.en-us.xslt"/>

	<xsl:include href="Game Master Summary set.xslt"/>

	<xsl:include href="xs.fnx.xslt"/>
	<xsl:include href="xs.TitleName.xslt"/>

	<xsl:include href="xt.MovementRate.xslt"/>
	<xsl:include href="xt.PreserveLineBreaks.xslt"/>

	<!-- Set global variables -->
	<xsl:variable name="lang" select="'en'"/>
=======
<!-- Game Master Summary -->
<xsl:stylesheet version="1.0" xmlns:xsl="http://www.w3.org/1999/XSL/Transform">
  <xsl:import href="xz.language.xslt"/>

  <xsl:import href="Game Master Summary set.xslt"/>
>>>>>>> 260a47e0
</xsl:stylesheet><|MERGE_RESOLUTION|>--- conflicted
+++ resolved
@@ -1,25 +1,7 @@
 <?xml version="1.0" encoding="UTF-8" ?>
-<<<<<<< HEAD
-<!-- Game Master Summary (English - US) -->
-<!-- Version -500 -->
-<xsl:stylesheet version="1.0" xmlns:xsl="http://www.w3.org/1999/XSL/Transform">
-	<xsl:import href="xz.en-us.xslt"/>
-
-	<xsl:include href="Game Master Summary set.xslt"/>
-
-	<xsl:include href="xs.fnx.xslt"/>
-	<xsl:include href="xs.TitleName.xslt"/>
-
-	<xsl:include href="xt.MovementRate.xslt"/>
-	<xsl:include href="xt.PreserveLineBreaks.xslt"/>
-
-	<!-- Set global variables -->
-	<xsl:variable name="lang" select="'en'"/>
-=======
 <!-- Game Master Summary -->
 <xsl:stylesheet version="1.0" xmlns:xsl="http://www.w3.org/1999/XSL/Transform">
   <xsl:import href="xz.language.xslt"/>
 
   <xsl:import href="Game Master Summary set.xslt"/>
->>>>>>> 260a47e0
 </xsl:stylesheet>