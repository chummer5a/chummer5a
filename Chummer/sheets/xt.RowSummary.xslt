--- conflicted
+++ resolved
@@ -1,168 +1,8 @@
-<<<<<<< HEAD
-<?xml version="1.0" encoding="UTF-8" ?>
-=======
 <?xml version="1.0" encoding="utf-8" ?>
->>>>>>> 260a47e0
 <!-- Produce Row Summary Line -->
 <!-- Version -500 -->
 <xsl:stylesheet version="1.0" xmlns:xsl="http://www.w3.org/1999/XSL/Transform">
 <!--
-<<<<<<< HEAD
-	***	RowSummary(text,block)
-		Parameters:
-			text:	The text describing the row summary (this is translated to upper case).
-			bnme:	The block name. If present then used as is.
-					If blank, defaults to value of text, any spaces are removed and
-					"Block" is added to complete the block name.
-			incl:	Include "buttons" text (defaults to 'Y')
-	***	RowSummary
--->
-
-	<xsl:template name="RowSummary">
-			<xsl:param name="text" select="''"/>
-			<xsl:param name="bnme" select="''"/>
-			<xsl:param name="incl" select="'Y'"/>
-
-		<style type="text/css">
-			.rowsummary {
-				filter: progid:DXImageTransform.Microsoft.gradient(startColorstr='#3a6349', endColorstr='#769582'); /* for IE */
-				background: -webkit-gradient(linear, left top, left bottom, from(#3a6349), to(#769582)); /* for webkit browsers */
-				background: -moz-linear-gradient(top,  #3a6349,  #769582); /* for firefox 3.6+ */ 
-				background-color: #3a6349;
-				border-width: 0 0.5mm 0.5mm 0.5mm;
-				border-top-width: 0;
-				color: #ffffff;
-				font-weight: bold;
-				font-style: italic;
-				page-break-inside: avoid;
-				text-align: left;
-				width: 100%;
-			}
-			.rowsummarybutton {
-				color: #ffffff;
-				font-weight: bold;
-				margin-left: 20px;
-			}
-			.rowblock {
-				page-break-inside: avoid;
-			}
-		</style>
-		<style media="print">
-			.rowsummary, .noPrint * {
-				display: none;
-			}
-			.rowsummarybutton {
-				visibility: hidden;
-				display: none;
-			}
-			.zalomit {
-				visibility: hidden;
-			}
-			.sectionhide {
-				visibility: hidden;
-				display: none;
-			}
-		</style>
-		<style media="screen">
-			.rowsummarybutton {
-				visibility: visible;
-			}
-			.zalomit {
-				page-break-after: auto;
-			}
-			.sectionhide {
-				visibility: visible;
-			}
-		</style>
-
-		<script type="text/javascript">
-			<xsl:text>
-				function zalomit(what,idx,Yes,No,lit)
-				{
-					var elem = document.getElementById(idx); 
-					if (elem.style.pageBreakAfter == 'always') {
-						txt = No;
-						elem.style.pageBreakAfter = 'auto';
-					}
-					else {
-						txt = Yes;
-						elem.style.pageBreakAfter = 'always';
-					}
-					what.innerHTML = lit + txt;
-				}
-				function showhide(what,idx,Yes,No,lit)
-				{
-					var elem = document.getElementById(idx); 
-					if (elem.className != 'sectionhide') {
-						txt = No;
-						elem.className = 'sectionhide';
-					}
-					else {
-						txt = Yes;
-						elem.className = 'rowblock';
-					}
-					what.innerHTML = lit + txt;
-				}
-			</xsl:text>
-		</script>
-
-		<xsl:variable name="txt">
-			<xsl:variable name="t1" select="translate($text,'&#160;&#x9;&#xD;&#xA;&#8239;','&#x20;')"/>
-			<xsl:variable name="t2" select="normalize-space($t1)"/>
-			<xsl:choose>
-				<xsl:when test="$t2 != ''">
-					<xsl:value-of select="$t2"/>
-				</xsl:when>
-				<xsl:otherwise>
-					<xsl:value-of select="$lang.Unknown"/>
-				</xsl:otherwise>
-			</xsl:choose>
-		</xsl:variable>
-
-		<table class="rowsummary">
-		<tr>
-			<td width="30%">
-				<xsl:call-template name="fnx-uc">
-					<xsl:with-param name="string" select="$txt"/>
-				</xsl:call-template>
-			</td>
-			<xsl:if test="$incl != 'N'">
-				<xsl:variable name="blk">
-					<xsl:choose>
-						<xsl:when test="$bnme != ''">
-							<xsl:value-of select="$bnme"/>
-						</xsl:when>
-						<xsl:otherwise>
-							<xsl:variable name="b1" select="translate($txt,'&#x20;&#160;&#x9;&#xD;&#xA;&#8239;&amp;/','')"/>
-							<xsl:value-of select="concat($b1,'Block')"/>
-						</xsl:otherwise>
-					</xsl:choose>
-				</xsl:variable>
-				<td width="18%" class="rowsummarybutton" style="text-align: left">
-					<xsl:attribute name="onClick">
-						showhide(this,'<xsl:value-of select="$blk"/>',
-										'<xsl:value-of select="$lang.Yes"/>',
-										'<xsl:value-of select="$lang.No"/>',
-										'<xsl:value-of select="$lang.Show"/>');
-					</xsl:attribute>
-					<xsl:value-of select="concat($lang.Show,$lang.Yes)"/>
-				</td>
-				<td width="27%" class="rowsummarybutton" style="text-align: left">
-					<xsl:attribute name="onClick">
-						zalomit(this,'<xsl:value-of select="$blk"/>',
-										'<xsl:value-of select="$lang.Yes"/>',
-										'<xsl:value-of select="$lang.No"/>',
-										'<xsl:value-of select="$lang.PageBreak"/>');
-					</xsl:attribute>
-					<xsl:value-of select="concat($lang.PageBreak,$lang.No)"/>
-				</td>
-				<td width="25%"/>
-			</xsl:if>
-		</tr>
-		</table>
-
-	</xsl:template>
-=======
   ***  RowSummary(text,blockname,buttons)
     Parameters:
       text:    The text describing the row summary (this is translated to upper case).
@@ -319,5 +159,4 @@
     </table>
 
   </xsl:template>
->>>>>>> 260a47e0
 </xsl:stylesheet>