--- conflicted
+++ resolved
@@ -17,8 +17,5 @@
 
 	<!-- Set global variables -->
 	<xsl:variable name="lang" select="'en'"/>
-<<<<<<< HEAD
-=======
 	<xsl:variable name="ProduceNotes" select="true()"/>
->>>>>>> 59b780a7
 </xsl:stylesheet>