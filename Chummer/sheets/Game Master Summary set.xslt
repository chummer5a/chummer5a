--- conflicted
+++ resolved
@@ -1,561 +1,8 @@
-<<<<<<< HEAD
-<?xml version="1.0" encoding="UTF-8" ?>
-=======
 <?xml version="1.0" encoding="utf-8" ?>
->>>>>>> 260a47e0
 <!-- Game Master character summary sheet -->
 <!-- Created by Keith Rudolph, krudolph@gmail.com -->
 <!-- Version -500 -->
 <xsl:stylesheet version="1.0" xmlns:xsl="http://www.w3.org/1999/XSL/Transform">
-<<<<<<< HEAD
-	<xsl:template match="/characters/character">
-		<xsl:variable name="TitleName">
-			<xsl:call-template name="TitleName">
-				<xsl:with-param name="name" select="name"/>
-				<xsl:with-param name="alias" select="alias"/>
-			</xsl:call-template>
-		</xsl:variable>
-		<title><xsl:value-of select="$TitleName"/></title>
-
-		<html xmlns="http://www.w3.org/1999/xhtml" xml:lang="en" lang="en">
-			<head>
-				<meta http-equiv="x-ua-compatible" content="IE=Edge"/>
-				<style type="text/css">
-					* {
-						font-family: tahoma, 'trebuchet ms', arial;
-						font-size: 8pt;
-						margin: 0;
-					}
-					.indent {
-						padding-left: 20px;
-					}
-					.block {
-						page-break-inside: avoid;
-					}
-				</style>
-				<style media="print">
-				   @page {
-						size: auto;
-						margin-top: 0.5in;
-						margin-left: 0.5in;
-						margin-right: 0.5in;
-						margin-bottom: 0.75in;
-					}
-					.block {
-						bottom-padding: 0.75;
-						page-break-inside: avoid !important;
-						margin: 4px 0 4px 0;  /* to keep the page break from cutting too close to the text in the div */
-					}
-				</style>
-			</head>
-
-			<body>
-				<div class="block" id="GameMasterBlock">
-					<table width="100%" cellspacing="0" cellpadding="2" border="0" style="border: solid 2px #000000;">
-						<tr><td>
-							<strong><xsl:value-of select="name" /></strong> (<xsl:value-of select="metatype" />)
-							&#160;&#160;&#160;&#160;&#160;&#160;&#160;&#160;&#160;&#160;
-							<strong>
-								<xsl:value-of select="$lang.Movement" />:
-							</strong>
-							<xsl:call-template name="MovementRate"/>
-							<table width="100%" cellspacing="0" cellpadding="2">
-								<tr>
-									<td width="9%" align="center"><strong><xsl:value-of select="$lang.BOD"/></strong></td>
-									<td width="9%" align="center"><strong><xsl:value-of select="$lang.AGI"/></strong></td>
-									<td width="9%" align="center"><strong><xsl:value-of select="$lang.REA"/></strong></td>
-									<td width="9%" align="center"><strong><xsl:value-of select="$lang.STR"/></strong></td>
-									<td width="9%" align="center"><strong><xsl:value-of select="$lang.CHA"/></strong></td>
-									<td width="9%" align="center"><strong><xsl:value-of select="$lang.INT"/></strong></td>
-									<td width="9%" align="center"><strong><xsl:value-of select="$lang.LOG"/></strong></td>
-									<td width="9%" align="center"><strong><xsl:value-of select="$lang.WIL"/></strong></td>
-									<td width="9%" align="center"><strong><xsl:value-of select="$lang.EDG"/></strong></td>
-									<xsl:if test="magenabled = 'True'">
-										<td width="9%" align="center"><strong><xsl:value-of select="$lang.MAG"/></strong></td>
-									</xsl:if>
-									<xsl:if test="resenabled = 'True'">
-										<td width="9%" align="center"><strong><xsl:value-of select="$lang.RES"/></strong></td>
-									</xsl:if>
-									<td width="9%" align="center"><strong><xsl:value-of select="$lang.ESS"/></strong></td>
-								</tr>
-								<tr>
-									<td width="9%" align="center">
-										<xsl:value-of select="attributes/attribute[name = 'BOD']/base" />
-										<xsl:if test="attributes/attribute[name = 'BOD']/total != attributes/attribute[name = 'BOD']/base">
-											(<xsl:value-of select="attributes/attribute[name = 'BOD']/total" />)
-										</xsl:if>
-									</td>
-									<td width="9%" align="center">
-										<xsl:value-of select="attributes/attribute[name = 'AGI']/base" />
-										<xsl:if test="attributes/attribute[name = 'AGI']/total != attributes/attribute[name = 'AGI']/base">
-											(<xsl:value-of select="attributes/attribute[name = 'AGI']/total" />)
-										</xsl:if>
-									</td>
-									<td width="9%" align="center">
-										<xsl:value-of select="attributes/attribute[name = 'REA']/base" />
-										<xsl:if test="attributes/attribute[name = 'REA']/total != attributes/attribute[name = 'REA']/base">
-											(<xsl:value-of select="attributes/attribute[name = 'REA']/total" />)
-										</xsl:if>
-									</td>
-									<td width="9%" align="center">
-										<xsl:value-of select="attributes/attribute[name = 'STR']/base" />
-										<xsl:if test="attributes/attribute[name = 'STR']/total != attributes/attribute[name = 'STR']/base">
-											(<xsl:value-of select="attributes/attribute[name = 'STR']/total" />)
-										</xsl:if>
-									</td>
-									<td width="9%" align="center">
-										<xsl:value-of select="attributes/attribute[name = 'CHA']/base" />
-										<xsl:if test="attributes/attribute[name = 'CHA']/total != attributes/attribute[name = 'CHA']/base">
-											(<xsl:value-of select="attributes/attribute[name = 'CHA']/total" />)
-										</xsl:if>
-									</td>
-									<td width="9%" align="center">
-										<xsl:value-of select="attributes/attribute[name = 'INT']/base" />
-										<xsl:if test="attributes/attribute[name = 'INT']/total != attributes/attribute[name = 'INT']/base">
-											(<xsl:value-of select="attributes/attribute[name = 'INT']/total" />)
-										</xsl:if>
-									</td>
-									<td width="9%" align="center">
-										<xsl:value-of select="attributes/attribute[name = 'LOG']/base" />
-										<xsl:if test="attributes/attribute[name = 'LOG']/total != attributes/attribute[name = 'LOG']/base">
-											(<xsl:value-of select="attributes/attribute[name = 'LOG']/total" />)
-										</xsl:if>
-									</td>
-									<td width="9%" align="center">
-										<xsl:value-of select="attributes/attribute[name = 'WIL']/base" />
-										<xsl:if test="attributes/attribute[name = 'WIL']/total != attributes/attribute[name = 'WIL']/base">
-											(<xsl:value-of select="attributes/attribute[name = 'WIL']/total" />)
-										</xsl:if>
-									</td>
-									<td width="9%" align="center">
-										<xsl:value-of select="attributes/attribute[name = 'EDG']/base" />
-										<xsl:if test="attributes/attribute[name = 'EDG']/total != attributes/attribute[name = 'EDG']/base">
-											(<xsl:value-of select="attributes/attribute[name = 'EDG']/total" />)
-										</xsl:if>
-									</td>
-									<xsl:if test="magenabled = 'True'">
-									<td width="9%" align="center">
-										<xsl:value-of select="attributes/attribute[name = 'MAG']/base" />
-										<xsl:if test="attributes/attribute[name = 'MAG']/total != attributes/attribute[name = 'MAG']/base">
-											(<xsl:value-of select="attributes/attribute[name = 'MAG']/total" />)
-										</xsl:if>
-									</td>
-									</xsl:if>
-									<xsl:if test="resenabled = 'True'">
-									<td width="9%" align="center">
-										<xsl:value-of select="attributes/attribute[name = 'RES']/base" />
-										<xsl:if test="attributes/attribute[name = 'RES']/total != attributes/attribute[name = 'RES']/base">
-											(<xsl:value-of select="attributes/attribute[name = 'RES']/total" />)
-										</xsl:if>
-									</td>
-									</xsl:if>
-									<td width="9%" align="center">
-										<xsl:value-of select="attributes/attribute[name = 'ESS']/base" />
-										<xsl:if test="attributes/attribute[name = 'ESS']/total != attributes/attribute[name = 'ESS']/base">
-											(<xsl:value-of select="attributes/attribute[name = 'ESS']/total" />)
-										</xsl:if>
-									</td>
-								</tr>
-								<tr colspan="11">
-									<td width="9%" align="center" valign="top"><strong><xsl:value-of select="$lang.Init"/></strong></td>
-									<td width="9%" align="center" valign="top"><strong><xsl:value-of select="$lang.Rigger"/></strong></td>
-									<td width="9%" align="center" valign="top"><strong><xsl:value-of select="$lang.Astral"/></strong></td>
-									<td width="9%" align="center" valign="top">
-										<strong>
-											<xsl:value-of select="$lang.MatrixAR"/>
-										</strong>
-									</td>
-									<td width="9%" align="center" valign="top">
-										<strong>
-											<xsl:value-of select="$lang.MatrixCold"/>
-										</strong>
-									</td>
-									<td width="9%" align="center" valign="top">
-										<strong>
-											<xsl:value-of select="$lang.MatrixHot"/>
-										</strong>
-									</td>
-									<td width="9%" align="center" valign="top"><strong><xsl:value-of select="$lang.CM"/></strong></td>
-									<td width="9%" align="center" valign="top"><strong><xsl:value-of select="$lang.PhysicalLimit"/></strong></td>
-									<td width="9%" align="center" valign="top"><strong><xsl:value-of select="$lang.MentalLimit"/></strong></td>
-									<td width="9%" align="center" valign="top"><strong><xsl:value-of select="$lang.SocialLimit"/></strong></td>
-								</tr>
-								<tr colspan="11">
-								</tr>
-								<tr colspan="11">
-									<td width="9%" align="center" valign="top">
-										<xsl:value-of select="init" />
-									</td>
-									<td width="9%" align="center" valign="top">
-										<xsl:value-of select="riggerinit" />
-									</td>
-									<td width="9%" align="center" valign="top">
-										<xsl:value-of select="astralinit" />
-									</td>
-									<td width="9%" align="center" valign="top">
-										<xsl:value-of select="matrixarinit" />
-									</td>
-									<td width="9%" align="center" valign="top">
-										<xsl:value-of select="matrixcoldinit" />
-									</td>
-									<td width="9%" align="center" valign="top">
-										<xsl:value-of select="matrixhotinit" />
-									</td>
-									<td width="9%" align="center" valign="top">
-										<xsl:value-of select="physicalcm" />/<xsl:value-of select="stuncm" />
-									</td>
-									<td width="9%" align="center" valign="top">
-										<xsl:value-of select="limitphysical" />
-									</td>
-									<td width="9%" align="center" valign="top">
-										<xsl:value-of select="limitmental" />
-									</td>
-									<td width="9%" align="center" valign="top">
-										<xsl:value-of select="limitsocial" />
-									</td>
-								</tr>
-							</table>
-							
-							<xsl:if test="qualities/quality">
-								<p><strong><xsl:value-of select="$lang.Qualities"/>: </strong>
-								<xsl:for-each select="qualities/quality">
-									<xsl:sort select="name" />
-									<xsl:value-of select="name" />
-									<xsl:if test="extra != ''"> (<xsl:value-of select="extra" />)</xsl:if>
-									<xsl:if test="position() != last()">, </xsl:if>
-								</xsl:for-each></p>
-							</xsl:if>
-							
-							<p><strong><xsl:value-of select="$lang.ActiveSkills"/>: </strong>
-							<xsl:for-each select="skills/skill[knowledge = 'False' and (rating &gt; 0 or total &gt; 0)]">
-								<xsl:sort select="name" />
-								<xsl:value-of select="name" />
-								<xsl:if test="spec != ''"> (<xsl:value-of select="spec" />)</xsl:if>
-								<xsl:text> </xsl:text><xsl:value-of select="total" />
-								<xsl:if test="spec != '' and exotic = 'False'"> (<xsl:value-of select="specializedrating" />)</xsl:if>
-								<xsl:if test="position() != last()">, </xsl:if>
-							</xsl:for-each></p>
-							
-							<xsl:if test="skills/skill[knowledge = 'True' and (rating &gt; 0 or total &gt; 0 or rating = 0)]">
-								<p><strong><xsl:value-of select="$lang.KnowledgeSkills"/>: </strong>
-								<xsl:for-each select="skills/skill[knowledge = 'True' and (rating &gt; 0 or total &gt; 0 or rating = 0)]">
-									<xsl:sort select="name" />
-									<xsl:value-of select="name" />
-									<xsl:if test="spec != ''"> (<xsl:value-of select="spec" />)</xsl:if>
-									<xsl:if test="rating = 0"><xsl:text> </xsl:text><xsl:value-of select="substring($lang.Native,1,1)"/></xsl:if>
-									<xsl:if test="rating &gt; 0"><xsl:text> </xsl:text><xsl:value-of select="total" /></xsl:if>
-									<xsl:if test="spec != ''"> (<xsl:value-of select="specializedrating" />)</xsl:if>
-									<xsl:if test="position() != last()">, </xsl:if>
-								</xsl:for-each></p>
-							</xsl:if>
-							
-							<table width="100%" cellspacing="0" cellpadding="0">
-								<tr>
-									<td width="49%" valign="top">
-										<table width="100%" cellspacing="0" cellpadding="2">
-											<tr>
-												<td><strong><xsl:value-of select="$lang.Weapon"/></strong></td>
-												<td align="center"><strong><xsl:value-of select="$lang.Pool"/></strong></td>
-												<td align="center"><strong><xsl:value-of select="$lang.Accuracy"/></strong></td>
-												<td align="center"><strong><xsl:value-of select="$lang.Damage"/></strong></td>
-												<td align="center"><strong><xsl:value-of select="$lang.AP"/></strong></td>
-												<td align="center"><strong><xsl:value-of select="$lang.Mode"/></strong></td>
-												<td align="center"><strong><xsl:value-of select="$lang.RC"/></strong></td>
-											</tr>
-											<xsl:for-each select="weapons/weapon">
-												<xsl:sort select="name" />
-												<tr>
-													<xsl:if test="position() mod 2 != 1">
-														<xsl:attribute name="bgcolor">#e4e4e4</xsl:attribute>
-													</xsl:if>
-													<td><xsl:value-of select="name" /></td>
-													<td align="center"><xsl:value-of select="dicepool" /></td>
-													<td align="center"><xsl:value-of select="accuracy" /></td>
-													<td align="center"><xsl:value-of select="damage" /></td>
-													<td align="center"><xsl:value-of select="ap" /></td>
-													<td align="center"><xsl:value-of select="mode" /></td>
-													<td align="center"><xsl:value-of select="rc" /></td>
-												</tr>
-												<xsl:if test="accessories/accessory or mods/weaponmod">
-													<tr>
-														<td colspan="5" class="indent">
-															<xsl:if test="position() mod 2 != 1">
-																<xsl:attribute name="bgcolor">#e4e4e4</xsl:attribute>
-															</xsl:if>
-															<xsl:for-each select="accessories/accessory">
-																<xsl:sort select="name" />
-																				<xsl:value-of select="name" />
-																				<xsl:if test="position() != last()">, </xsl:if>
-															</xsl:for-each>
-															<xsl:if test="accessories/accessory and mods/weaponmod">, </xsl:if>
-															<xsl:for-each select="mods/weaponmod">
-																<xsl:sort select="name" />
-																				<xsl:value-of select="name" />
-																				<xsl:if test="rating > 0">
-																				<xsl:value-of select="$lang.Rating"/> <xsl:value-of select="rating" />
-																				</xsl:if>
-																				<xsl:if test="position() != last()">, </xsl:if>
-															</xsl:for-each>
-														</td>
-													</tr>
-												</xsl:if>
-											</xsl:for-each>
-										</table>
-									</td>
-									<td width=".5%">&#160;</td>
-									<td width="25%" valign="top">
-										<table width="100%" cellspacing="0" cellpadding="2">
-											<tr>
-												<td><strong><xsl:value-of select="$lang.CombatSkill"/></strong></td>
-												<td align="center"><strong><xsl:value-of select="$lang.Rtg"/></strong></td>
-											</tr>
-											<xsl:for-each select="skills/skill[skillcategory = 'Combat Active']">
-												<xsl:sort select="name" />
-												<tr>
-													<xsl:if test="position() mod 2 != 1">
-														<xsl:attribute name="bgcolor">#e4e4e4</xsl:attribute>
-													</xsl:if>
-													<td>
-														<xsl:value-of select="name" />
-														<xsl:if test="spec != ''"> (<xsl:value-of select="spec" />)</xsl:if>
-													</td>
-													<td align="center"><xsl:value-of select="total" /></td>
-												</tr>
-											</xsl:for-each>
-										</table>
-									</td>
-									<td width=".5%">&#160;</td>
-									<td width="25%" valign="top">
-										<table width="100%" cellspacing="0" cellpadding="2">
-											<tr>
-												<td><strong><xsl:value-of select="$lang.Armor"/> (<xsl:value-of select="armor" />)</strong></td>
-												<td align="center"> </td>
-											</tr>
-											<xsl:for-each select="armors/armor">
-												<xsl:sort select="name" />
-												<tr>
-													<xsl:if test="position() mod 2 != 1">
-														<xsl:attribute name="bgcolor">#e4e4e4</xsl:attribute>
-													</xsl:if>
-													<td><xsl:value-of select="name" /></td>
-													<td align="center"><xsl:value-of select="armor" /></td>
-												</tr>
-												<xsl:if test="armormods/armormod">
-													<tr>
-														<td colspan="2" class="indent">
-															(<xsl:for-each select="armormods/armormod">
-																<xsl:sort select="name" />
-																<xsl:value-of select="name" />
-																<xsl:if test="position() != last()">, </xsl:if>
-															</xsl:for-each>)
-														</td>
-													</tr>
-												</xsl:if>
-												<xsl:if test="gears/gear">
-													<tr>
-														<xsl:if test="position() mod 2 != 1">
-															<xsl:attribute name="bgcolor">#e4e4e4</xsl:attribute>
-														</xsl:if>
-														<td colspan="2" class="indent">
-															<xsl:for-each select="gears/gear">
-																<xsl:sort select="name" />
-																<xsl:value-of select="name" />
-																<xsl:if test="extra != ''"> (<xsl:value-of select="extra" />)</xsl:if>
-																<xsl:if test="rating != 0"> <xsl:value-of select="$lang.Rating"/> <xsl:value-of select="rating" /></xsl:if>
-																<xsl:if test="qty &gt; 1"> x<xsl:value-of select="qty" /></xsl:if>
-																<xsl:if test="children/gear">
-																	(<xsl:for-each select="children/gear">
-																		<xsl:value-of select="name" />
-																		<xsl:if test="extra != ''"> (<xsl:value-of select="extra" />)</xsl:if>
-																		<xsl:if test="rating != 0"> <xsl:value-of select="$lang.Rating"/> <xsl:value-of select="rating" /></xsl:if>
-																		<xsl:if test="children/gear">
-																			[<xsl:for-each select="children/gear">
-																				<xsl:sort select="name" />
-																				<xsl:value-of select="name" />
-																				<xsl:if test="rating != 0"><xsl:text> </xsl:text><xsl:value-of select="rating" /></xsl:if>
-																				<xsl:if test="extra != ''"> (<xsl:value-of select="extra" />)</xsl:if>
-																				<xsl:if test="position() != last()">, </xsl:if>
-																			</xsl:for-each>]
-																		</xsl:if>
-																	</xsl:for-each>)
-																</xsl:if>
-															</xsl:for-each>
-														</td>
-													</tr>
-												</xsl:if>
-											</xsl:for-each>
-										</table>
-									</td>
-								</tr>
-							</table>
-							
-							<xsl:if test="martialarts/martialart">
-								<p><strong><xsl:value-of select="$lang.MartialArts"/>: </strong>
-								<xsl:for-each select="martialarts/martialart">
-									<xsl:sort select="name" />
-									<xsl:value-of select="name" />
-									<xsl:if test="martialartadvantages/martialartadvantage">
-									(
-									<xsl:for-each select="martialartadvantages/martialartadvantage">
-										<xsl:value-of select="." /><xsl:if test="position() != last()">, </xsl:if>
-									</xsl:for-each>
-									)
-									</xsl:if>
-								</xsl:for-each></p>
-								<xsl:if test="martialartmaneuvers/martialartmaneuver">
-									<p><strong><xsl:value-of select="$lang.Maneuvers"/>: </strong>
-									<xsl:for-each select="martialartmaneuvers/martialartmaneuver">
-										<xsl:sort select="name" />
-										<xsl:value-of select="name" /><xsl:if test="position() != last()">, </xsl:if>
-									</xsl:for-each></p>
-								</xsl:if>
-							</xsl:if>
-
-							<xsl:if test="spells/spell">
-								<p><strong><xsl:value-of select="$lang.Spells"/>: </strong>
-								<xsl:for-each select="spells/spell">
-									<xsl:sort select="name" />
-									<xsl:value-of select="name" />
-									<xsl:if test="extra != ''"> (<xsl:value-of select="extra" />)</xsl:if>
-									(<xsl:value-of select="type" />, <xsl:value-of select="range" />, <xsl:value-of select="damage" />, <xsl:value-of select="duration" />, <xsl:value-of select="dv" />)
-									<xsl:if test="position() != last()">, </xsl:if>
-								</xsl:for-each></p>
-							</xsl:if>
-							
-							<xsl:if test="powers/power">
-								<p><strong><xsl:value-of select="$lang.Powers"/>: </strong>
-								<xsl:for-each select="powers/power">
-									<xsl:sort select="name" />
-									<xsl:value-of select="name" />
-									<xsl:if test="extra != ''"> (<xsl:value-of select="extra" />)</xsl:if>
-									<xsl:if test="rating &gt; 0"><xsl:text> </xsl:text><xsl:value-of select="rating" /></xsl:if>
-									<xsl:if test="position() != last()">, </xsl:if>
-								</xsl:for-each></p>
-							</xsl:if>
-							
-							<xsl:if test="critterpowers/critterpower">
-								<p><strong><xsl:value-of select="$lang.CritterPowers"/>: </strong>
-								<xsl:for-each select="critterpowers/critterpower">
-									<xsl:sort select="name" />
-									<xsl:value-of select="name" />
-									<xsl:if test="extra != ''"> (<xsl:value-of select="extra" />)</xsl:if>
-									<xsl:if test="rating &gt; 0"><xsl:text> </xsl:text><xsl:value-of select="rating" /></xsl:if>
-									<xsl:if test="position() != last()">, </xsl:if>
-								</xsl:for-each></p>
-							</xsl:if>
-							
-							<xsl:if test="techprograms/techprogram">
-								<p><strong><xsl:value-of select="$lang.ComplexForms"/>: </strong>
-								<xsl:for-each select="techprograms/techprogram">
-									<xsl:sort select="name" />
-									<xsl:value-of select="name" />
-									<xsl:if test="extra != ''"> (<xsl:value-of select="extra" />)</xsl:if>
-									<xsl:text> </xsl:text>(<xsl:value-of select="target" />, <xsl:value-of select="duration" />, <xsl:value-of select="fv" />)
-									<xsl:if test="programoptions/programoption">
-										(<xsl:for-each select="programoptions/programoption">
-											<xsl:sort select="name" />
-											<xsl:value-of select="name" />
-											<xsl:if test="rating &gt; 0"><xsl:text> </xsl:text><xsl:value-of select="rating" /></xsl:if>
-											<xsl:if test="position() != last()">, </xsl:if>
-										</xsl:for-each>)
-									</xsl:if>
-									<xsl:if test="position() != last()">, </xsl:if>
-								</xsl:for-each></p>
-							</xsl:if>
-
-							<xsl:if test="aiprograms/aiprogram">
-								<p>
-								<strong><xsl:value-of select="$lang.AIandAdvanced"/></strong>
-								<xsl:for-each select="aiprograms/aiprogram">
-									<xsl:sort select="name" />
-									<xsl:value-of select="name" />
-									<xsl:if test="extra != ''">
-										(<xsl:value-of select="extra" />)
-									</xsl:if>
-									<xsl:if test="programoptions/programoption">
-										(<xsl:for-each select="programoptions/programoption">
-											<xsl:sort select="name" />
-											<xsl:value-of select="name" />
-											<xsl:if test="rating &gt; 0">
-												<xsl:text> </xsl:text>
-												<xsl:value-of select="rating" />
-											</xsl:if>
-											<xsl:if test="position() != last()">, </xsl:if>
-										</xsl:for-each>)
-									</xsl:if>
-									<xsl:if test="position() != last()">, </xsl:if>
-									</xsl:for-each>
-								</p>
-							</xsl:if>
-							
-							<xsl:if test="cyberwares/cyberware">
-								<p><strong><xsl:value-of select="$lang.Cyberware"/>/<xsl:value-of select="$lang.Bioware"/>: </strong>
-								<xsl:for-each select="cyberwares/cyberware">
-									<xsl:sort select="name" />
-									<xsl:value-of select="name" />
-									<xsl:if test="rating != 0"><xsl:text> </xsl:text><xsl:value-of select="$lang.Rating"/><xsl:text> </xsl:text><xsl:value-of select="rating" /></xsl:if>
-									<xsl:if test="children/cyberware">
-										(<xsl:for-each select="children/cyberware">
-											<xsl:value-of select="name" />
-											<xsl:if test="rating != 0"><xsl:text> </xsl:text><xsl:value-of select="rating" /></xsl:if>
-											<xsl:if test="position() != last()">, </xsl:if>
-										</xsl:for-each>)
-									</xsl:if>
-									<xsl:if test="position() != last()">, </xsl:if>
-								</xsl:for-each></p>
-							</xsl:if>
-							
-							<xsl:if test="gears/gear">
-								<p><strong><xsl:value-of select="$lang.Gear"/>: </strong>
-								<xsl:for-each select="gears/gear">
-									<xsl:sort select="name" />
-									<xsl:value-of select="name" />
-									<xsl:if test="qty &gt; 1"> x<xsl:value-of select="qty" /></xsl:if>
-									<xsl:if test="children/gear">
-										[<xsl:call-template name="gearplugin">
-										<xsl:with-param name="gear" select="." />
-									</xsl:call-template>]
-									</xsl:if>
-									<xsl:if test="position() != last()">, </xsl:if>
-								</xsl:for-each></p>
-							</xsl:if>
-							
-							<p><strong><xsl:value-of select="$lang.Nuyen"/>: </strong>
-								<xsl:call-template name="fnx-fmt-nmbr">
-									<xsl:with-param name="nmbr" select="nuyen"/>				
-								</xsl:call-template>
-							</p>
-							
-							<xsl:if test="notes != ''">
-								<p><strong><xsl:value-of select="$lang.Notes"/>: </strong>
-									<xsl:call-template name="PreserveLineBreaks">
-										<xsl:with-param name="text" select="notes"/>
-									</xsl:call-template>
-								</p>
-							</xsl:if>
-						</td></tr>
-					</table>
-				</div>
-			</body>
-		</html>
-	</xsl:template>
-	
-	<xsl:template name="gearplugin">
-			<xsl:param name="gear" />
-		<xsl:for-each select="children/gear">
-			<xsl:sort select="name" />
-			<xsl:value-of select="name" />
-			<xsl:if test="rating != 0"><xsl:text> </xsl:text><xsl:value-of select="rating" /></xsl:if>
-			<xsl:if test="extra != ''"> (<xsl:value-of select="extra" />)</xsl:if>
-			<xsl:if test="children/gear">
-				[<xsl:call-template name="gearplugin">
-					<xsl:with-param name="gear" select="." />
-				</xsl:call-template>]
-			</xsl:if>
-			<xsl:if test="position() != last()">; </xsl:if>
-		</xsl:for-each>
-	</xsl:template>
-=======
   <xsl:include href="xs.fnx.xslt"/>
   <xsl:include href="xs.TitleName.xslt"/>
 
@@ -1123,5 +570,4 @@
       <xsl:if test="position() != last()">; </xsl:if>
     </xsl:for-each>
   </xsl:template>
->>>>>>> 260a47e0
 </xsl:stylesheet>