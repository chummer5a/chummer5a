--- conflicted
+++ resolved
@@ -3,18 +3,5 @@
 <xsl:stylesheet version="1.0" xmlns:xsl="http://www.w3.org/1999/XSL/Transform">
   <xsl:import href="xz.language.xslt"/>
 
-<<<<<<< HEAD
-	<xsl:include href="Formatted Text-Only set.xslt"/>
-
-	<xsl:include href="xs.fnx.xslt"/>
-	<xsl:include href="xs.TitleName.xslt"/>
-                
-	<xsl:include href="xt.MovementRate.xslt"/>
-	<xsl:include href="xt.PreserveLineBreaks.xslt"/>
-                
-	<!-- Set global variables -->
-	<xsl:variable name="lang" select="'en'"/>
-=======
   <xsl:import href="Formatted Text-Only set.xslt"/>
->>>>>>> 260a47e0
 </xsl:stylesheet>