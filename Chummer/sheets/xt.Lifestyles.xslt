<?xml version="1.0" encoding="UTF-8" ?>
<!-- Character contacts -->
<!-- Version -500 -->
<xsl:stylesheet version="1.0" xmlns:xsl="http://www.w3.org/1999/XSL/Transform"
				xmlns:msxsl="urn:schemas-microsoft-com:xslt">
	<xsl:template name="Lifestyles">

		<tr style="font-weight: bold; text-transform: uppercase;">
			<td width="50%">
				<xsl:value-of select="$lang.Lifestyle"/>
			</td>
			<td width="10%" style="text-align: center">
				<xsl:value-of select="$lang.Level"/>
			</td>
			<td width="20%" style="text-align: center">
				<xsl:value-of select="$lang.Months"/>
			</td>
			<td width="10%"/>
			<td width="10%"/>
		</tr>

		<xsl:for-each select="lifestyles/lifestyle">
			<xsl:sort select="name"/>
			<tr>
				<td>
					<xsl:value-of select="name"/>
<<<<<<< HEAD
					<xsl:if test="lifestylename != ''">
						("<xsl:value-of select="lifestylename"/>")
					</xsl:if>
=======
>>>>>>> 59b780a7
				</td>
				<td style="text-align: center">
					<xsl:value-of select="baselifestyle"/>
				</td>
				<td style="text-align: center">
					<xsl:value-of select="months"/>
				</td>
				<td/>
				<td style="text-align: center">
					<xsl:value-of select="source"/>
					<xsl:text> </xsl:text>
					<xsl:value-of select="page"/>
				</td>
			</tr>

			<xsl:if test="qualities/quality">
				<tr><td colspan="100%" style="padding: 0 2%; text-align: justify;">
					<xsl:for-each select="qualities/quality">
<<<<<<< HEAD
						<xsl:value-of select="."/>
=======
						<xsl:value-of select="formattedname"/>
>>>>>>> 59b780a7
						<text>; </text>
					</xsl:for-each>
				</td></tr>
			</xsl:if>

			<xsl:if test="notes != '' and $ProduceNotes">
				<xsl:call-template name="RuleLine"/>
				<tr>
					<xsl:if test="position() mod 2 != 1">
						<xsl:attribute name="bgcolor">#e4e4e4</xsl:attribute>
					</xsl:if>
					<td colspan="100%" style="text-align: justify">
						<xsl:call-template name="PreserveLineBreaks">
							<xsl:with-param name="text" select="notes"/>
						</xsl:call-template>
					</td>
				</tr>
			</xsl:if>
			<xsl:call-template name="Xline">
				<xsl:with-param name="cntl" select="last()-position()"/>
				<xsl:with-param name="nte" select="notes != '' and $ProduceNotes"/>
			</xsl:call-template>
		</xsl:for-each>

	</xsl:template>
</xsl:stylesheet><|MERGE_RESOLUTION|>--- conflicted
+++ resolved
@@ -24,12 +24,6 @@
 			<tr>
 				<td>
 					<xsl:value-of select="name"/>
-<<<<<<< HEAD
-					<xsl:if test="lifestylename != ''">
-						("<xsl:value-of select="lifestylename"/>")
-					</xsl:if>
-=======
->>>>>>> 59b780a7
 				</td>
 				<td style="text-align: center">
 					<xsl:value-of select="baselifestyle"/>
@@ -48,11 +42,7 @@
 			<xsl:if test="qualities/quality">
 				<tr><td colspan="100%" style="padding: 0 2%; text-align: justify;">
 					<xsl:for-each select="qualities/quality">
-<<<<<<< HEAD
-						<xsl:value-of select="."/>
-=======
 						<xsl:value-of select="formattedname"/>
->>>>>>> 59b780a7
 						<text>; </text>
 					</xsl:for-each>
 				</td></tr>
