<?xml version="1.0" encoding="UTF-8" ?>
<<<<<<< HEAD
<!-- Contact List -->
<!-- Version -500 -->
<xsl:stylesheet version="1.0" xmlns:xsl="http://www.w3.org/1999/XSL/Transform">
	<xsl:template match="/characters/character">
		<xsl:variable name="TitleName">
			<xsl:call-template name="TitleName">
				<xsl:with-param name="name" select="name"/>
				<xsl:with-param name="alias" select="alias"/>
			</xsl:call-template>
		</xsl:variable>

		<html xmlns="http://www.w3.org/1999/xhtml" xml:lang="en" lang="en">
			<head>
				<meta http-equiv="Content-Type" content="text/html; charset=UTF-8"/>
				<title>
					<xsl:value-of select="$TitleName"/>
				</title>
				<style type="text/css">
					* {
						font-family: 'courier new', tahoma, 'trebuchet ms', arial;
						font-size: 10pt;
						text-align: center;
						vertical-align: top;
					}
					html {
						height: 100%;
						margin: 0px;  /* this affects the margin on the html before sending to printer */
					}
					.tablestyle {
						border-collapse: collapse;
						border-color: #1c4a2d;
						border-style: solid;
						border-width: 0.5mm;
						width: 100%;
					}
					.bigheader {
						background-color: #e4e4e4;
						font-size: 150%;
						font-weight: bold;
						text-align: center;
						padding-bottom: 2mm;
						padding-top: 2mm;
						vertical-align: center;
					}
					.block {
						page-break-inside: avoid;
					}
				</style>
				<style media="print">
				   @page {
						size: auto;
						margin-top: 0.5in;
						margin-left: 0.5in;
						margin-right: 0.5in;
						margin-bottom: 0.75in;
					}
					.block {
						bottom-padding: 0.75;
						page-break-inside: avoid !important;
						margin: 4px 0 4px 0;  /* to keep the page break from cutting too close to the text in the div */
					}
				</style>
			</head>
			<body>
				<div id="TitleBlock">
					<table class="tablestyle" style="border-bottom: 0">
						<tr><td class="bigheader">
							<xsl:value-of select="$TitleName"/>: <xsl:value-of select="$lang.ContactList"/>
						</td></tr>
					</table>
				</div>

				<div class="block" id="ContactsBlock">
					<table class="tablestyle">
						<tr style="font-weight: bold; text-decoration: underline; text-transform: uppercase;">
							<td width="25%" style="text-align: left">
								<xsl:value-of select="$lang.Name"/>
							</td>
							<td width="25%">
								<xsl:value-of select="$lang.Location"/>
							</td>
							<td width="25%">
								<xsl:value-of select="$lang.Archetype"/>
							</td>
							<td width="15%">
								<xsl:value-of select="$lang.Connection"/>
							</td>
							<td width="10%">
								<xsl:value-of select="$lang.Loyalty"/>
							</td>
						</tr>
						<xsl:call-template name="Contacts"/>
					</table>
				</div>
			</body>
		</html>
	</xsl:template>
=======
<!-- Contacts List -->
<!-- Version -500 -->
<xsl:stylesheet version="1.0" xmlns:xsl="http://www.w3.org/1999/XSL/Transform">
  <xsl:include href="xs.fnx.xslt"/>
  <xsl:include href="xs.TitleName.xslt"/>

  <xsl:include href="xt.Contacts.xslt"/>
  <xsl:include href="xt.PreserveLineBreaks.xslt"/>
  <xsl:include href="xt.RuleLine.xslt"/>

  <xsl:template match="/characters/character">
    <xsl:variable name="TitleName">
      <xsl:call-template name="TitleName">
        <xsl:with-param name="name" select="name"/>
        <xsl:with-param name="alias" select="alias"/>
      </xsl:call-template>
    </xsl:variable>
    <title><xsl:value-of select="$TitleName"/></title>

    <html xmlns="http://www.w3.org/1999/xhtml" xml:lang="en" lang="en">
      <head>
        <meta http-equiv="x-ua-compatible" content="IE=Edge"/>
        <meta charset="UTF-8" />
        <style type="text/css">
          * {
          font-family: 'courier new', tahoma, 'trebuchet ms', arial;
          font-size: 10pt;
          margin: 0;
          text-align: center;
          vertical-align: top;
          }
          html {
          height: 100%;
          margin: 0px;  /* this affects the margin on the html before sending to printer */
          }
          .tablestyle {
          border-collapse: collapse;
          border-color: #1c4a2d;
          border-style: solid;
          border-width: 0.5mm;
          width: 100%;
          }
          .upper {
          text-transform: uppercase;
          }
          .title {
          font-weight: bold;
          text-transform: uppercase;
          }
        </style>
        <style media="print">
           @page {
            size: auto;
            margin-top: 0.5in;
            margin-left: 0.5in;
            margin-right: 0.5in;
            margin-bottom: 0.75in;
          }
        </style>
      </head>

      <body>
        <div id="ContactsBlock">
          <table class="tablestyle">
            <tr class="title" style="font-weight: bold; text-decoration: underline;">
              <td width="25%" style="text-align: left">
                <xsl:value-of select="$lang.Name"/>
              </td>
              <td width="25%">
                <xsl:value-of select="$lang.Location"/>
              </td>
              <td width="25%">
                <xsl:value-of select="$lang.Archetype"/>
              </td>
              <td width="15%">
                <xsl:value-of select="$lang.Connection"/>
              </td>
              <td width="10%">
                <xsl:value-of select="$lang.Loyalty"/>
              </td>
            </tr>
            <xsl:call-template name="Contacts"/>
          </table>
        </div>
      </body>
    </html>
  </xsl:template>
>>>>>>> 260a47e0

</xsl:stylesheet><|MERGE_RESOLUTION|>--- conflicted
+++ resolved
@@ -1,103 +1,4 @@
 <?xml version="1.0" encoding="UTF-8" ?>
-<<<<<<< HEAD
-<!-- Contact List -->
-<!-- Version -500 -->
-<xsl:stylesheet version="1.0" xmlns:xsl="http://www.w3.org/1999/XSL/Transform">
-	<xsl:template match="/characters/character">
-		<xsl:variable name="TitleName">
-			<xsl:call-template name="TitleName">
-				<xsl:with-param name="name" select="name"/>
-				<xsl:with-param name="alias" select="alias"/>
-			</xsl:call-template>
-		</xsl:variable>
-
-		<html xmlns="http://www.w3.org/1999/xhtml" xml:lang="en" lang="en">
-			<head>
-				<meta http-equiv="Content-Type" content="text/html; charset=UTF-8"/>
-				<title>
-					<xsl:value-of select="$TitleName"/>
-				</title>
-				<style type="text/css">
-					* {
-						font-family: 'courier new', tahoma, 'trebuchet ms', arial;
-						font-size: 10pt;
-						text-align: center;
-						vertical-align: top;
-					}
-					html {
-						height: 100%;
-						margin: 0px;  /* this affects the margin on the html before sending to printer */
-					}
-					.tablestyle {
-						border-collapse: collapse;
-						border-color: #1c4a2d;
-						border-style: solid;
-						border-width: 0.5mm;
-						width: 100%;
-					}
-					.bigheader {
-						background-color: #e4e4e4;
-						font-size: 150%;
-						font-weight: bold;
-						text-align: center;
-						padding-bottom: 2mm;
-						padding-top: 2mm;
-						vertical-align: center;
-					}
-					.block {
-						page-break-inside: avoid;
-					}
-				</style>
-				<style media="print">
-				   @page {
-						size: auto;
-						margin-top: 0.5in;
-						margin-left: 0.5in;
-						margin-right: 0.5in;
-						margin-bottom: 0.75in;
-					}
-					.block {
-						bottom-padding: 0.75;
-						page-break-inside: avoid !important;
-						margin: 4px 0 4px 0;  /* to keep the page break from cutting too close to the text in the div */
-					}
-				</style>
-			</head>
-			<body>
-				<div id="TitleBlock">
-					<table class="tablestyle" style="border-bottom: 0">
-						<tr><td class="bigheader">
-							<xsl:value-of select="$TitleName"/>: <xsl:value-of select="$lang.ContactList"/>
-						</td></tr>
-					</table>
-				</div>
-
-				<div class="block" id="ContactsBlock">
-					<table class="tablestyle">
-						<tr style="font-weight: bold; text-decoration: underline; text-transform: uppercase;">
-							<td width="25%" style="text-align: left">
-								<xsl:value-of select="$lang.Name"/>
-							</td>
-							<td width="25%">
-								<xsl:value-of select="$lang.Location"/>
-							</td>
-							<td width="25%">
-								<xsl:value-of select="$lang.Archetype"/>
-							</td>
-							<td width="15%">
-								<xsl:value-of select="$lang.Connection"/>
-							</td>
-							<td width="10%">
-								<xsl:value-of select="$lang.Loyalty"/>
-							</td>
-						</tr>
-						<xsl:call-template name="Contacts"/>
-					</table>
-				</div>
-			</body>
-		</html>
-	</xsl:template>
-=======
 <!-- Contacts List -->
 <!-- Version -500 -->
 <xsl:stylesheet version="1.0" xmlns:xsl="http://www.w3.org/1999/XSL/Transform">
@@ -185,6 +86,5 @@
       </body>
     </html>
   </xsl:template>
->>>>>>> 260a47e0
 
 </xsl:stylesheet>