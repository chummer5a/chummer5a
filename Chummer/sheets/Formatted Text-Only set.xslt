<?xml version="1.0" encoding="utf-8" ?>
<!-- Formatted Text-Only Character Sheet -->
<!-- Created by Adam Schmidt, srchummer5@gmail.com -->
<!-- Version -500 -->
<xsl:stylesheet version="1.0" xmlns:xsl="http://www.w3.org/1999/XSL/Transform"
        xmlns:msxsl="urn:schemas-microsoft-com:xslt">
  <xsl:include href="xs.fnx.xslt"/>
  <xsl:include href="xs.TitleName.xslt"/>

  <xsl:include href="xt.MovementRate.xslt"/>
  <xsl:include href="xt.PreserveLineBreaks.xslt"/>

    <xsl:template match="/characters/character">
    <xsl:variable name="TitleName">
      <xsl:call-template name="TitleName">
        <xsl:with-param name="name" select="name"/>
        <xsl:with-param name="alias" select="alias"/>
      </xsl:call-template>
    </xsl:variable>
    <title><xsl:value-of select="$TitleName"/></title>

        <html xmlns="http://www.w3.org/1999/xhtml" xml:lang="en" lang="en">
            <head>
                <meta http-equiv="x-ua-compatible" content="IE=Edge"/>
              <meta charset="UTF-8" />
                <style type="text/css">
                    * {
                        font-family: 'courier new', courier;
                        font-size: 9pt;
                    }
        </style>
         <style media="print">
           @page {
            size: auto;
            margin-top: 0.5in;
            margin-left: 0.5in;
            margin-right: 0.5in;
            margin-bottom: 0.75in;
          }
        </style>
           </head>
            <body>
        == <xsl:value-of select="$lang.PersonalData"/> ==
        <br/>
        <xsl:call-template name="fnx-pad-r">
                    <xsl:with-param name="string" select="concat($lang.Name,': ',name)"/>
                    <xsl:with-param name="length" select="40"/>
                </xsl:call-template>
        <xsl:value-of select="$lang.Alias"/>: <xsl:value-of select="alias"/>

                <br/>
        <xsl:choose>
          <xsl:when test="sex != ''">
            <xsl:call-template name="fnx-pad-r">
              <xsl:with-param name="string" select="concat(metatype,', ',sex)"/>
              <xsl:with-param name="length" select="40"/>
            </xsl:call-template>
          </xsl:when>
          <xsl:otherwise>
            <xsl:call-template name="fnx-pad-r">
              <xsl:with-param name="string" select="metatype"/>
              <xsl:with-param name="length" select="40"/>
            </xsl:call-template>
          </xsl:otherwise>
        </xsl:choose>
              <xsl:if test="movementwalk != '' and movementwalk != '0'">
                <br/><xsl:value-of select="$lang.Movement"/>:
                <xsl:variable name="mv1">
                  <xsl:call-template name="formatrate">
                    <xsl:with-param name="movrate" select="movementwalk"/>
                  </xsl:call-template>
                </xsl:variable>
                <xsl:call-template name="fnx-pad-r">
                  <xsl:with-param name="string" select="$mv1"/>
                  <xsl:with-param name="length" select="40"/>
                </xsl:call-template>
              </xsl:if>
              <xsl:if test="movementswim != '' and movementswim != '0'">
                <br/><xsl:value-of select="$lang.Swim"/>:
                <xsl:variable name="mv2">
                  <xsl:call-template name="formatrate">
                    <xsl:with-param name="movrate" select="movementswim"/>
                  </xsl:call-template>
                </xsl:variable>
                <xsl:call-template name="fnx-pad-r">
                  <xsl:with-param name="string" select="$mv2"/>
                  <xsl:with-param name="length" select="40"/>
                </xsl:call-template>
              </xsl:if>
              <xsl:if test="movementfly != '' and movementfly != '0'">
                <br/><xsl:value-of select="$lang.Fly"/>:
                <xsl:variable name="mv3">
                  <xsl:call-template name="formatrate">
                    <xsl:with-param name="movrate" select="movementfly"/>
                  </xsl:call-template>
                </xsl:variable>
                <xsl:call-template name="fnx-pad-r">
                  <xsl:with-param name="string" select="$mv3"/>
                  <xsl:with-param name="length" select="40"/>
                </xsl:call-template>
              </xsl:if>
                <br/>
        <xsl:choose>
          <xsl:when test="weight != '' and height != ''">
            <xsl:call-template name="fnx-pad-r">
              <xsl:with-param name="string" select="concat(weight,', ',height)"/>
              <xsl:with-param name="length" select="40"/>
            </xsl:call-template>
          </xsl:when>
          <xsl:otherwise>
            <xsl:call-template name="fnx-pad-r">
              <xsl:with-param name="string" select="concat(weight,height)"/>
              <xsl:with-param name="length" select="40"/>
            </xsl:call-template>
          </xsl:otherwise>
        </xsl:choose>
        <xsl:value-of select="$lang.Composure"/>: <xsl:value-of select="composure"/>

                <br/>
        <xsl:call-template name="fnx-pad-r">
          <xsl:with-param name="string" select="concat($lang.StreetCred,': ',totalstreetcred)"/>
          <xsl:with-param name="length" select="40"/>
        </xsl:call-template>
        <xsl:value-of select="$lang.JudgeIntentions"/>: <xsl:value-of select="judgeintentions"/>

                <br/>
        <xsl:call-template name="fnx-pad-r">
          <xsl:with-param name="string" select="concat($lang.Notoriety,': ',totalnotoriety)"/>
          <xsl:with-param name="length" select="40"/>
        </xsl:call-template>
        <xsl:value-of select="$lang.LiftCarry"/>: <xsl:value-of select="liftandcarry"/>
                    (<xsl:value-of select="liftweight"/> kg/<xsl:value-of select="carryweight"/> kg)

        <br/>
        <xsl:call-template name="fnx-pad-r">
          <xsl:with-param name="string" select="concat($lang.PublicAwareness,': ',totalpublicawareness)"/>
          <xsl:with-param name="length" select="40"/>
        </xsl:call-template>
        <xsl:value-of select="$lang.Memory"/>: <xsl:value-of select="memory"/>

                <br/>
        <xsl:call-template name="fnx-pad-r">
          <xsl:with-param name="string" select="concat($lang.Karma,': ',totalkarma)"/>
          <xsl:with-param name="length" select="40"/>
        </xsl:call-template>
        <xsl:value-of select="$lang.Nuyen"/>:
        <xsl:value-of select="nuyen"/><xsl:value-of select="$lang.NuyenSymbol"/>

        <br/>
        <xsl:call-template name="fnx-pad-r">
          <xsl:with-param name="string" select="concat($lang.Age,': ',age)"/>
          <xsl:with-param name="length" select="40"/>
        </xsl:call-template>
        <xsl:value-of select="$lang.Skin"/>: <xsl:value-of select="skin"/>

                <br/>
        <xsl:call-template name="fnx-pad-r">
          <xsl:with-param name="string" select="concat($lang.Eyes,': ',eyes)"/>
          <xsl:with-param name="length" select="40"/>
        </xsl:call-template>
        <xsl:value-of select="$lang.Hair"/>: <xsl:value-of select="hair"/>

                <br/>
        <xsl:call-template name="fnx-pad-r">
          <xsl:with-param name="string" select="concat($lang.PrimaryArm,': ',primaryarm)"/>
          <xsl:with-param name="length" select="40"/>
        </xsl:call-template>

                <xsl:if test="prioritymetatype != ''">
                    <br/>
                    <br/>== <xsl:value-of select="$lang.Priorities"/> ==
          <br/><xsl:value-of select="$lang.Metatype"/>: <xsl:value-of select="prioritymetatype"/>
                    <br/><xsl:value-of select="$lang.Attributes"/>: <xsl:value-of select="priorityattributes"/>
                    <br/><xsl:value-of select="$lang.Special"/>: <xsl:value-of select="priorityspecial"/>
                    <br/><xsl:value-of select="$lang.Skills"/>: <xsl:value-of select="priorityskills"/>
                    <br/><xsl:value-of select="$lang.Resources"/>: <xsl:value-of select="priorityresources"/>
                    <xsl:if test="priorityskill1 != ''">
                        <br/>
            <xsl:value-of select="$lang.Bonus"/>
            <xsl:text> </xsl:text>
            <xsl:value-of select="$lang.Skill"/>:
            <xsl:text> </xsl:text>
            <xsl:value-of select="priorityskill1"/>
                    </xsl:if>
                    <xsl:if test="priorityskill2 != ''">
                        <br/>
            <xsl:value-of select="$lang.Bonus"/>
            <xsl:text> </xsl:text>
            <xsl:value-of select="$lang.Skill"/>:
            <xsl:text> </xsl:text>
            <xsl:value-of select="priorityskill2"/>
                    </xsl:if>
                    <xsl:if test="priorityskillgroup != ''">
                        <br/>
            <xsl:value-of select="$lang.Bonus"/>
            <xsl:text> </xsl:text>
            <xsl:value-of select="$lang.SkillGroup"/>:
            <xsl:text> </xsl:text>
                        <xsl:value-of select="priorityskillgroup"/>
                    </xsl:if>
                </xsl:if>

                <br/>
                <br/>== <xsl:value-of select="$lang.Attributes"/> ==
                <br/>
              <xsl:if test="attributes/attribute[../attributecategory_english != metatypecategory]">
                <xsl:value-of select="$lang.CurrentForm"/>: <xsl:value-of select="attributes/attributecategory"/><br/>
              </xsl:if>
        <xsl:variable name="tBOD">
          <xsl:value-of select="$lang.BOD"/>: <xsl:value-of select="attributes/attribute[name_english = 'BOD' and (../attributecategory_english = metatypecategory or not(../attribute[name_english = 'BOD' and ../attributecategory_english = metatypecategory]))]/base"/>
          <xsl:if test="attributes/attribute[name_english = 'BOD' and (../attributecategory_english = metatypecategory or not(../attribute[name_english = 'BOD' and ../attributecategory_english = metatypecategory]))]/total != attributes/attribute[name_english = 'BOD' and (../attributecategory_english = metatypecategory or not(../attribute[name_english = 'BOD' and ../attributecategory_english = metatypecategory]))]/base">
            (<xsl:value-of select="attributes/attribute[name_english = 'BOD' and (../attributecategory_english = metatypecategory or not(../attribute[name_english = 'BOD' and ../attributecategory_english = metatypecategory]))]/total"/>)
          </xsl:if>
        </xsl:variable>
        <xsl:call-template name="fnx-pad-r">
          <xsl:with-param name="string" select="$tBOD"/>
          <xsl:with-param name="length" select="40"/>
        </xsl:call-template>
                <xsl:value-of select="$lang.CHA"/>: <xsl:value-of
                    select="attributes/attribute[name_english = 'CHA' and (../attributecategory_english = metatypecategory or not(../attribute[name_english = 'CHA' and ../attributecategory_english = metatypecategory]))]/base"/>
                <xsl:if test="attributes/attribute[name_english = 'CHA' and (../attributecategory_english = metatypecategory or not(../attribute[name_english = 'CHA' and ../attributecategory_english = metatypecategory]))]/total != attributes/attribute[name_english = 'CHA' and (../attributecategory_english = metatypecategory or not(../attribute[name_english = 'CHA' and ../attributecategory_english = metatypecategory]))]/base">
          (<xsl:value-of select="attributes/attribute[name_english = 'CHA' and (../attributecategory_english = metatypecategory or not(../attribute[name_english = 'CHA' and ../attributecategory_english = metatypecategory]))]/total"/>)
        </xsl:if>

                <br/>
        <xsl:variable name="tAGI">
          <xsl:value-of select="$lang.AGI"/>: <xsl:value-of select="attributes/attribute[name_english = 'AGI' and (../attributecategory_english = metatypecategory or not(../attribute[name_english = 'AGI' and ../attributecategory_english = metatypecategory]))]/base"/>
          <xsl:if test="attributes/attribute[name_english = 'AGI' and (../attributecategory_english = metatypecategory or not(../attribute[name_english = 'AGI' and ../attributecategory_english = metatypecategory]))]/total != attributes/attribute[name_english = 'AGI' and (../attributecategory_english = metatypecategory or not(../attribute[name_english = 'AGI' and ../attributecategory_english = metatypecategory]))]/base">
            (<xsl:value-of select="attributes/attribute[name_english = 'AGI' and (../attributecategory_english = metatypecategory or not(../attribute[name_english = 'AGI' and ../attributecategory_english = metatypecategory]))]/total"/>)
          </xsl:if>
        </xsl:variable>
        <xsl:call-template name="fnx-pad-r">
          <xsl:with-param name="string" select="$tAGI"/>
          <xsl:with-param name="length" select="40"/>
        </xsl:call-template>
              <xsl:variable name="tINT">
                <xsl:value-of select="$lang.INT"/>: <xsl:value-of select="attributes/attribute[name_english = 'INT' and (../attributecategory_english = metatypecategory or not(../attribute[name_english = 'INT' and ../attributecategory_english = metatypecategory]))]/base"/>
                <xsl:if test="attributes/attribute[name_english = 'INT' and (../attributecategory_english = metatypecategory or not(../attribute[name_english = 'INT' and ../attributecategory_english = metatypecategory]))]/total != attributes/attribute[name_english = 'INT' and (../attributecategory_english = metatypecategory or not(../attribute[name_english = 'INT' and ../attributecategory_english = metatypecategory]))]/base">
          (<xsl:value-of select="attributes/attribute[name_english = 'INT' and (../attributecategory_english = metatypecategory or not(../attribute[name_english = 'INT' and ../attributecategory_english = metatypecategory]))]/total"/>)
        </xsl:if>
              </xsl:variable>
              <xsl:call-template name="fnx-pad-r">
                <xsl:with-param name="string" select="$tINT"/>
<<<<<<< HEAD
                <xsl:with-param name="length" select="40"/>
=======
                <xsl:with-param name="length" select="32"/>
>>>>>>> 919c6cdf
              </xsl:call-template>
                <br/>
        <xsl:variable name="tREA">
          <xsl:value-of select="$lang.REA"/>: <xsl:value-of select="attributes/attribute[name_english = 'REA' and (../attributecategory_english = metatypecategory or not(../attribute[name_english = 'REA' and ../attributecategory_english = metatypecategory]))]/base"/>
          <xsl:if test="attributes/attribute[name_english = 'REA' and (../attributecategory_english = metatypecategory or not(../attribute[name_english = 'REA' and ../attributecategory_english = metatypecategory]))]/total != attributes/attribute[name_english = 'REA' and (../attributecategory_english = metatypecategory or not(../attribute[name_english = 'REA' and ../attributecategory_english = metatypecategory]))]/base">
            (<xsl:value-of select="attributes/attribute[name_english = 'REA' and (../attributecategory_english = metatypecategory or not(../attribute[name_english = 'REA' and ../attributecategory_english = metatypecategory]))]/total"/>)
          </xsl:if>
        </xsl:variable>
        <xsl:call-template name="fnx-pad-r">
          <xsl:with-param name="string" select="$tREA"/>
          <xsl:with-param name="length" select="40"/>
        </xsl:call-template>
                <xsl:value-of select="$lang.LOG"/>: <xsl:value-of select="attributes/attribute[name_english = 'LOG' and (../attributecategory_english = metatypecategory or not(../attribute[name_english = 'LOG' and ../attributecategory_english = metatypecategory]))]/base"/>
                <xsl:if test="attributes/attribute[name_english = 'LOG' and (../attributecategory_english = metatypecategory or not(../attribute[name_english = 'LOG' and ../attributecategory_english = metatypecategory]))]/total != attributes/attribute[name_english = 'LOG' and (../attributecategory_english = metatypecategory or not(../attribute[name_english = 'LOG' and ../attributecategory_english = metatypecategory]))]/base">
          (<xsl:value-of select="attributes/attribute[name_english = 'LOG' and (../attributecategory_english = metatypecategory or not(../attribute[name_english = 'LOG' and ../attributecategory_english = metatypecategory]))]/total"/>)
        </xsl:if>

                <br/>
        <xsl:variable name="tSTR">
          <xsl:value-of select="$lang.STR"/>: <xsl:value-of select="attributes/attribute[name_english = 'STR' and (../attributecategory_english = metatypecategory or not(../attribute[name_english = 'STR' and ../attributecategory_english = metatypecategory]))]/base"/>
          <xsl:if test="attributes/attribute[name_english = 'STR' and (../attributecategory_english = metatypecategory or not(../attribute[name_english = 'STR' and ../attributecategory_english = metatypecategory]))]/total != attributes/attribute[name_english = 'STR' and (../attributecategory_english = metatypecategory or not(../attribute[name_english = 'STR' and ../attributecategory_english = metatypecategory]))]/base">
            (<xsl:value-of select="attributes/attribute[name_english = 'STR' and (../attributecategory_english = metatypecategory or not(../attribute[name_english = 'STR' and ../attributecategory_english = metatypecategory]))]/total"/>)
          </xsl:if>
        </xsl:variable>
        <xsl:call-template name="fnx-pad-r">
          <xsl:with-param name="string" select="$tSTR"/>
          <xsl:with-param name="length" select="40"/>
        </xsl:call-template>
                <xsl:value-of select="$lang.WIL"/>: <xsl:value-of select="attributes/attribute[name_english = 'WIL' and (../attributecategory_english = metatypecategory or not(../attribute[name_english = 'WIL' and ../attributecategory_english = metatypecategory]))]/base"/>
                <xsl:if test="attributes/attribute[name_english = 'WIL' and (../attributecategory_english = metatypecategory or not(../attribute[name_english = 'WIL' and ../attributecategory_english = metatypecategory]))]/total != attributes/attribute[name_english = 'WIL' and (../attributecategory_english = metatypecategory or not(../attribute[name_english = 'WIL' and ../attributecategory_english = metatypecategory]))]/base">
          (<xsl:value-of select="attributes/attribute[name_english = 'WIL' and (../attributecategory_english = metatypecategory or not(../attribute[name_english = 'WIL' and ../attributecategory_english = metatypecategory]))]/total"/>)
        </xsl:if>

                <br/>
        <xsl:variable name="tEDG">
          <xsl:value-of select="$lang.EDG"/>: <xsl:value-of select="attributes/attribute[name_english = 'EDG' and (../attributecategory_english = metatypecategory or not(../attribute[name_english = 'EDG' and ../attributecategory_english = metatypecategory]))]/base"/>
          <xsl:if test="attributes/attribute[name_english = 'EDG' and (../attributecategory_english = metatypecategory or not(../attribute[name_english = 'EDG' and ../attributecategory_english = metatypecategory]))]/total != attributes/attribute[name_english = 'EDG' and (../attributecategory_english = metatypecategory or not(../attribute[name_english = 'EDG' and ../attributecategory_english = metatypecategory]))]/base">
            (<xsl:value-of select="attributes/attribute[name_english = 'EDG' and (../attributecategory_english = metatypecategory or not(../attribute[name_english = 'EDG' and ../attributecategory_english = metatypecategory]))]/total"/>)
          </xsl:if>
        </xsl:variable>
        <xsl:call-template name="fnx-pad-r">
          <xsl:with-param name="string" select="$tEDG"/>
          <xsl:with-param name="length" select="40"/>
        </xsl:call-template>
                <xsl:if test="magenabled = 'True'">
                    <xsl:value-of select="$lang.MAG"/>: <xsl:value-of select="attributes/attribute[name_english = 'MAG' and (../attributecategory_english = metatypecategory or not(../attribute[name_english = 'MAG' and ../attributecategory_english = metatypecategory]))]/base"/>
                    <xsl:if test="attributes/attribute[name_english = 'MAG' and (../attributecategory_english = metatypecategory or not(../attribute[name_english = 'MAG' and ../attributecategory_english = metatypecategory]))]/total != attributes/attribute[name_english = 'MAG' and (../attributecategory_english = metatypecategory or not(../attribute[name_english = 'MAG' and ../attributecategory_english = metatypecategory]))]/base">
            (<xsl:value-of select="attributes/attribute[name_english = 'MAG' and (../attributecategory_english = metatypecategory or not(../attribute[name_english = 'MAG' and ../attributecategory_english = metatypecategory]))]/total"/>)
                    </xsl:if><xsl:if test="attributes/attribute[name_english = 'MAGAdept' and (../attributecategory_english = metatypecategory or not(../attribute[name_english = 'MAGAdept' and ../attributecategory_english = metatypecategory]))]"> | <xsl:value-of select="attributes/attribute[name_english = 'MAGAdept' and (../attributecategory_english = metatypecategory or not(../attribute[name_english = 'MAGAdept' and ../attributecategory_english = metatypecategory]))]/base"/>
                    <xsl:if test="attributes/attribute[name_english = 'MAGAdept' and (../attributecategory_english = metatypecategory or not(../attribute[name_english = 'MAGAdept' and ../attributecategory_english = metatypecategory]))]/total != attributes/attribute[name_english = 'MAGAdept']/base">
                      (<xsl:value-of select="attributes/attribute[name_english = 'MAGAdept' and (../attributecategory_english = metatypecategory or not(../attribute[name_english = 'MAGAdept' and ../attributecategory_english = metatypecategory]))]/total"/>)
                    </xsl:if>
                  </xsl:if>
                </xsl:if>
                <xsl:if test="resenabled = 'True'">
                    <xsl:value-of select="$lang.RES"/>: <xsl:value-of select="attributes/attribute[name_english = 'RES' and (../attributecategory_english = metatypecategory or not(../attribute[name_english = 'RES' and ../attributecategory_english = metatypecategory]))]/base"/>
                    <xsl:if test="attributes/attribute[name_english = 'RES' and (../attributecategory_english = metatypecategory or not(../attribute[name_english = 'RES' and ../attributecategory_english = metatypecategory]))]/total != attributes/attribute[name_english = 'RES' and (../attributecategory_english = metatypecategory or not(../attribute[name_english = 'RES' and ../attributecategory_english = metatypecategory]))]/base">
            (<xsl:value-of select="attributes/attribute[name_english = 'RES' and (../attributecategory_english = metatypecategory or not(../attribute[name_english = 'RES' and ../attributecategory_english = metatypecategory]))]/total"/>)
                    </xsl:if>
                </xsl:if>
              <xsl:if test="depenabled = 'True'">
                <xsl:value-of select="$lang.DEP"/>: <xsl:value-of select="attributes/attribute[name_english = 'DEP' and (../attributecategory_english = metatypecategory or not(../attribute[name_english = 'DEP' and ../attributecategory_english = metatypecategory]))]/base"/>
                <xsl:if test="attributes/attribute[name_english = 'DEP' and (../attributecategory_english = metatypecategory or not(../attribute[name_english = 'AGI' and ../attributecategory_english = metatypecategory]))]/total != attributes/attribute[name_english = 'DEP' and (../attributecategory_english = metatypecategory or not(../attribute[name_english = 'DEP' and ../attributecategory_english = metatypecategory]))]/base">
                  (<xsl:value-of select="attributes/attribute[name_english = 'DEP' and (../attributecategory_english = metatypecategory or not(../attribute[name_english = 'AGI' and ../attributecategory_english = metatypecategory]))]/total"/>)
                </xsl:if>
              </xsl:if>

                <br/>
                <br/>== <xsl:value-of select="$lang.DerivedAttributes"/>

        <br/>
        <xsl:call-template name="fnx-pad-r">
          <xsl:with-param name="string" select="concat($lang.Essence,': ',totaless)"/>
          <xsl:with-param name="length" select="40"/>
        </xsl:call-template>
        <xsl:call-template name="fnx-pad-r">
          <xsl:with-param name="string" select="concat($lang.Initiative,': ')"/>
          <xsl:with-param name="length" select="21"/>
        </xsl:call-template>
                <xsl:value-of select="init"/>

                <br/>
              <xsl:variable name="PhysicalTrackTitle">
                <xsl:choose>
                  <xsl:when test="physicalcmiscorecm = 'True'">
                    <xsl:value-of select="$lang.CoreTrack" />
                  </xsl:when>
                  <xsl:otherwise>
                    <xsl:value-of select="$lang.PhysicalTrack" />
                  </xsl:otherwise>
                </xsl:choose>
              </xsl:variable>
        <xsl:call-template name="fnx-pad-r">
          <xsl:with-param name="string" select="concat($PhysicalTrackTitle,': ',physicalcm)"/>
          <xsl:with-param name="length" select="40"/>
        </xsl:call-template>
        <xsl:call-template name="fnx-pad-r">
          <xsl:with-param name="string" select="concat($lang.RiggerInitiative,': ')"/>
          <xsl:with-param name="length" select="21"/>
        </xsl:call-template>
                <xsl:value-of select="riggerinit"/>

                <br/>

              <xsl:choose>
                <xsl:when test="physicalcmiscorecm != 'True' or stuncmismatrixcm = 'True'">
                  <xsl:variable name="StunTrackTitle">
                    <xsl:choose>
                      <xsl:when test="stuncmismatrixcm = 'True'">
                        <xsl:value-of select="$lang.MatrixTrack" />
                      </xsl:when>
                      <xsl:otherwise>
                        <xsl:value-of select="$lang.StunTrack" />
                      </xsl:otherwise>
                    </xsl:choose>
                  </xsl:variable>
                  <xsl:call-template name="fnx-pad-r">
                    <xsl:with-param name="string" select="concat($StunTrackTitle,': ',stuncm)"/>
                    <xsl:with-param name="length" select="40"/>
                  </xsl:call-template>
                </xsl:when>
                <xsl:otherwise>
                  <xsl:call-template name="fnx-pad-r">
                    <xsl:with-param name="string" select="' '"/>
                    <xsl:with-param name="length" select="40"/>
                  </xsl:call-template>
                  <xsl:value-of select="stuncm"/>
                </xsl:otherwise>
              </xsl:choose>
        <xsl:call-template name="fnx-pad-r">
          <xsl:with-param name="string" select="concat($lang.AstralInitiative,': ')"/>
          <xsl:with-param name="length" select="21"/>
        </xsl:call-template>
                <xsl:value-of select="astralinit"/>

                <br/>
        <xsl:call-template name="fnx-pad-r">
          <xsl:with-param name="string" select="concat($lang.Physical,': ',limitphysical)"/>
          <xsl:with-param name="length" select="40"/>
        </xsl:call-template>
        <xsl:call-template name="fnx-pad-r">
          <xsl:with-param name="string" select="concat($lang.MatrixAR,': ')"/>
          <xsl:with-param name="length" select="21"/>
        </xsl:call-template>
                <xsl:value-of select="matrixarinit"/>
                <xsl:call-template name="limitmodifiersphys"/>

                <br/>
        <xsl:call-template name="fnx-pad-r">
          <xsl:with-param name="string" select="concat($lang.Mental,': ',limitmental)"/>
          <xsl:with-param name="length" select="40"/>
        </xsl:call-template>
        <xsl:call-template name="fnx-pad-r">
          <xsl:with-param name="string" select="concat($lang.MatrixCold,': ')"/>
          <xsl:with-param name="length" select="21"/>
        </xsl:call-template>
                <xsl:value-of select="matrixcoldinit"/>
                <xsl:call-template name="limitmodifiersment"/>

                <br/>
        <xsl:call-template name="fnx-pad-r">
          <xsl:with-param name="string" select="concat($lang.Social,': ',limitsocial)"/>
          <xsl:with-param name="length" select="40"/>
        </xsl:call-template>
        <xsl:call-template name="fnx-pad-r">
          <xsl:with-param name="string" select="concat($lang.MatrixHot,': ')"/>
          <xsl:with-param name="length" select="21"/>
        </xsl:call-template>
                <xsl:value-of select="matrixhotinit"/>
                <xsl:call-template name="limitmodifierssoc"/>

                <br/>
        <xsl:value-of select="$lang.Astral"/>: <xsl:value-of select="limitastral"/>
                <xsl:call-template name="limitmodifiersast"/>

                <br/>
                <br/>
        == <xsl:value-of select="$lang.ActiveSkills"/> ==
        <xsl:call-template name="activeskills"/>

                <br/>
                <br/>
        == <xsl:value-of select="$lang.KnowledgeSkills"/> ==
        <xsl:call-template name="knowledgeskills"/>

                <xsl:if test="qualities/quality">
                    <br/>
                    <br/>
          == <xsl:value-of select="$lang.Qualities"/> ==
          <xsl:call-template name="qualities"/>
                </xsl:if>

                <xsl:if test="tradition and tradition/istechnomancertradition = 'False'">
                    <br/>
                    <br/>
          == <xsl:value-of select="$lang.Tradition"/> ==
                    <br/>
          <xsl:value-of select="tradition/name"/>,
          <xsl:value-of select="$lang.ResistDrain"/>&#160;
                    <xsl:value-of select="tradition/drainvalue"/>
                </xsl:if>

                <xsl:if test="spells/spell">
                    <br/>
                    <br/>
                    == <xsl:value-of select="$lang.Spells"/> ==
          <xsl:call-template name="spells"/>
                </xsl:if>

                <xsl:if test="powers/power">
                    <br/>
                    <br/>
          == <xsl:value-of select="$lang.Powers"/> ==
          <xsl:call-template name="powers"/>
                </xsl:if>

                <xsl:if test="complexforms/complexform">
                    <br/>
                    <br/>
          == <xsl:value-of select="$lang.ComplexForms"/> ==
          <br/>(<xsl:value-of select="$lang.Tradition"/>: <xsl:value-of select="tradition/name"/>,
<<<<<<< HEAD
                    <xsl:value-of select="$lang.ResistFading"/>&#160;<xsl:value-of select="tradition/drainattributes"/> = <xsl:value-of select="tradition/drainvalue"/>) <xsl:call-template
=======
                    <xsl:value-of select="$lang.ResistFading"/> <xsl:value-of select="tradition/drainattributes"/> = <xsl:value-of select="tradition/drainvalue"/>) <xsl:call-template
>>>>>>> 919c6cdf
                        name="complexforms"/>
                </xsl:if>

        <xsl:if test="aiprograms/aiprogram">
          <br/>
          <br/>
          == <xsl:value-of select="$lang.AIandAdvanced"/> ==
          <xsl:call-template name="aiprograms"/>
        </xsl:if>

                <xsl:if test="critterpowers/critterpower">
                    <br/>
                    <br/>
          == <xsl:value-of select="$lang.CritterPowers"/> ==
          <xsl:call-template name="critterpowers"/>
                </xsl:if>

                <xsl:if test="lifestyles/lifestyle">
                    <br/>
                    <br/>
          == <xsl:value-of select="$lang.Lifestyle"/> ==
          <xsl:call-template name="lifestyle"/>
                </xsl:if>

                <xsl:if test="cyberwares/cyberware">
                    <br/>
                    <br/>
          == <xsl:value-of select="$lang.Cyberware"/>/<xsl:value-of select="$lang.Bioware"/> ==
          <xsl:call-template name="cyberware"/>
                </xsl:if>

                <xsl:if test="armors/armor">
                    <br/>
                    <br/>
          == <xsl:value-of select="$lang.Armor"/> ==
          <xsl:call-template name="armors"/>
                </xsl:if>

                <xsl:if test="weapons/weapon">
                    <br/>
                    <br/>
          == <xsl:value-of select="$lang.Weapons"/> ==
          <xsl:call-template name="weapons"/>
                </xsl:if>

                <xsl:if test="martialarts/martialart">
                    <br/>
                    <br/>
          == <xsl:value-of select="$lang.MartialArts"/> ==
          <xsl:call-template name="martialarts"/>
                </xsl:if>

                <xsl:if test="gears/gear[iscommlink = 'True'] or armors/armor/gears/gear[iscommlink = 'True'] or cyberwares/cyberware/gears/gear[iscommlink = 'True'] or cyberwares/cyberware/children/cyberware/gears/gear[iscommlink = 'True'] or weapons/weapon/accessories/accessory/gears/gear[iscommlink = 'True']">
                    <br/>
                    <br/>
          == <xsl:value-of select="$lang.Commlink"/> ==
          <xsl:call-template name="commlinks"/>
                </xsl:if>

        <xsl:if test="gears/gear[equipped = 'True' and location = '' and iscommlink != 'True']">
          <br/>
          <br/>== <xsl:value-of select="$lang.Gear"/>: <xsl:value-of select="$lang.Equipped"/> ==
            <xsl:for-each select="gears/gear[equipped = 'True' and location = '' and iscommlink != 'True']">
              <xsl:sort select="name"/>
              <xsl:call-template name="geardetail"/>
            </xsl:for-each>
        </xsl:if>

        <xsl:if test="gears/gear[equipped != 'True' and location = '']">
          <br/>
          <br/>== <xsl:value-of select="$lang.Gear"/>: <xsl:value-of select="$lang.Available"/> ==
            <xsl:for-each select="gears/gear[equipped != 'True' and location = '']">
              <xsl:sort select="name"/>
              <xsl:call-template name="geardetail"/>
            </xsl:for-each>
        </xsl:if>

        <xsl:if test="gears/gear[location != '']">
          <xsl:variable name="sorted_locn">
            <xsl:for-each select="gears/gear[location != '']">
              <xsl:sort select="location"/>
              <xsl:sort select="name"/>
              <xsl:copy-of select="current()"/>
            </xsl:for-each>
          </xsl:variable>
          <xsl:for-each select="msxsl:node-set($sorted_locn)/gear">
            <xsl:if test="position() = 1 or location != preceding-sibling::gear[1]/location">
              <br/>
              <br/>== <xsl:value-of select="$lang.Location"/>: <xsl:value-of select="location"/> ==
            </xsl:if>
            <xsl:call-template name="geardetail"/>
          </xsl:for-each>
        </xsl:if>

                <xsl:if test="vehicles/vehicle">
                    <br/>
                    <br/>
          == <xsl:value-of select="$lang.Vehicles"/> ==
          <xsl:call-template name="vehicles"/>
                </xsl:if>

                <xsl:if test="expenses/expense[type = 'Karma']">
                    <br/>
                    <br/>
          == <xsl:value-of select="$lang.Karma"/>&#160;<xsl:value-of select="$lang.Expenses"/> ==
          <xsl:call-template name="karmaexpenses"/>
                </xsl:if>

                <xsl:if test="expenses/expense[type = 'Nuyen']">
                    <br/>
                    <br/>
          == <xsl:value-of select="$lang.Nuyen"/>&#160;<xsl:value-of select="$lang.Expenses"/> ==
          <xsl:call-template name="nuyenexpenses"/>
                </xsl:if>

                <xsl:if test="description != ''">
                    <br/>
                    <br/>
          == <xsl:value-of select="$lang.Description"/> ==
          <br/>
                    <xsl:call-template name="PreserveLineBreaks">
                        <xsl:with-param name="text" select="description"/>
                    </xsl:call-template>
                </xsl:if>

                <xsl:if test="background != ''">
                    <br/>
                    <br/>== <xsl:value-of select="$lang.Background"/> ==
          <br/>
                    <xsl:call-template name="PreserveLineBreaks">
                        <xsl:with-param name="text" select="background"/>
                    </xsl:call-template>
                </xsl:if>

                <xsl:if test="concept != ''">
                    <br/>
                    <br/>== <xsl:value-of select="$lang.Concept"/> ==
          <br/>
                    <xsl:call-template name="PreserveLineBreaks">
                        <xsl:with-param name="text" select="concept"/>
                    </xsl:call-template>
                </xsl:if>

                <xsl:if test="notes != '' or gamenotes != ''">
                    <br/>
                    <br/>== <xsl:value-of select="$lang.Notes"/> ==
          <br/>
                    <xsl:call-template name="PreserveLineBreaks">
                        <xsl:with-param name="text" select="notes"/>
                    </xsl:call-template>
                    <xsl:call-template name="PreserveLineBreaks">
                        <xsl:with-param name="text" select="gamenotes"/>
                    </xsl:call-template>
                </xsl:if>

                <xsl:if test="contacts/contact">
                    <br/>
                    <br/>
          == <xsl:value-of select="$lang.Contacts"/> ==
          <xsl:call-template name="contacts"/>
                </xsl:if>
           </body>
        </html>
    </xsl:template>

    <xsl:template name="activeskills">
        <xsl:variable name="items" select="skills/skill[knowledge = 'False' and (base &gt; 0 or karma &gt; 0)]"/>
    <xsl:call-template name="skills">
      <xsl:with-param name="items" select="$items"/>
    </xsl:call-template>
    </xsl:template>

    <xsl:template name="knowledgeskills">
        <xsl:variable name="items1" select="skills/skill[knowledge = 'True' and islanguage = 'True']"/>
    <xsl:call-template name="skills">
      <xsl:with-param name="items" select="$items1"/>
    </xsl:call-template>
        <xsl:variable name="items2" select="skills/skill[knowledge = 'True' and islanguage != 'True']"/>
    <xsl:call-template name="skills">
      <xsl:with-param name="items" select="$items2"/>
    </xsl:call-template>
    </xsl:template>

    <xsl:template name="skills">
      <xsl:param name="items"/>
        <xsl:for-each select="$items">
            <xsl:sort select="name"/>
            <br/>
      <xsl:variable name="snme">
        <xsl:value-of select="name"/>
        <xsl:if test="spec != ''"> (<xsl:value-of select="spec"/>) </xsl:if>
      </xsl:variable>
      <xsl:call-template name="fnx-pad-r">
        <xsl:with-param name="string" select="$snme"/>
        <xsl:with-param name="length" select="40"/>
      </xsl:call-template>
      <xsl:choose>
        <xsl:when test="islanguage = 'True' and rating = 0">
          <xsl:value-of select="$lang.Native"/>
        </xsl:when>
        <xsl:otherwise>
          <xsl:value-of select="$lang.Base"/>:
          <xsl:value-of select="base"/>
          &#160;+ <xsl:value-of select="$lang.Karma"/>:
          <xsl:value-of select="karma"/>
          &#160;=
          <xsl:value-of select="rating"/>
          &#160;&#160;<xsl:value-of select="$lang.Pool"/>:
          <xsl:value-of select="total"/>
          <xsl:if test="spec != '' and exotic = 'False'">
            (<xsl:value-of select="specializedrating"/>)
          </xsl:if>
        </xsl:otherwise>
      </xsl:choose>
        </xsl:for-each>
    </xsl:template>

    <xsl:template name="contacts">
        <xsl:for-each select="contacts/contact">
            <xsl:sort select="type"/>
            <xsl:sort select="name"/>
            <br/>
            <xsl:if test="position() &gt; 1"><br/></xsl:if>
      <xsl:choose>
        <xsl:when test="role != ''">
          <xsl:value-of select="name"/> (<xsl:value-of select="role"/>),
        </xsl:when>
        <xsl:otherwise>
          <xsl:value-of select="name"/>,
        </xsl:otherwise>
      </xsl:choose>
      <xsl:if test="location != ''">
        <xsl:value-of select="location"/>
      </xsl:if>
      <xsl:choose>
        <xsl:when test="type = 'Contact'">
          (<xsl:value-of select="$lang.Connection"/>: <xsl:value-of select="connection"/>,
          <xsl:value-of select="$lang.Loyalty"/>: <xsl:value-of select="loyalty"/>)
        </xsl:when>
        <xsl:otherwise>
          (<xsl:value-of select="type"/>,&#160;
          <xsl:value-of select="$lang.Connection"/>: <xsl:value-of select="connection"/>)
        </xsl:otherwise>
      </xsl:choose>
            <xsl:if test="notes != ''">
        <br />
        <xsl:call-template name="PreserveLineBreaks">
          <xsl:with-param name="text" select="notes"/>
        </xsl:call-template>
      </xsl:if>
        </xsl:for-each>
    </xsl:template>

    <xsl:template name="qualities">
        <xsl:for-each select="qualities/quality">
            <xsl:sort select="name"/>
            <br/>
            <xsl:value-of select="name"/>
            <xsl:if test="extra != ''"> (<xsl:value-of select="normalize-space(extra)"/>)</xsl:if>
        </xsl:for-each>
    </xsl:template>

    <xsl:template name="spells">
        <xsl:for-each select="spells/spell">
            <xsl:sort select="name"/>
            <br/>
      <xsl:variable name="t.name">
        <xsl:value-of select="name"/>
        <xsl:if test="extra != ''"> (<xsl:value-of select="extra"/>)</xsl:if>
      </xsl:variable>
      <xsl:call-template name="fnx-pad-r">
        <xsl:with-param name="string" select="$t.name"/>
        <xsl:with-param name="length" select="30"/>
      </xsl:call-template>
      <xsl:value-of select="$lang.DV"/>: <xsl:value-of select="dv"/>
        </xsl:for-each>
    </xsl:template>

    <xsl:template name="powers">
        <xsl:for-each select="powers/power">
            <xsl:sort select="name"/>
            <br/>
            <xsl:value-of select="name"/>
            <xsl:if test="extra != ''"> (<xsl:value-of select="extra"/>)</xsl:if>
            <xsl:if test="rating &gt; 0">
        <xsl:value-of select="$lang.Rating"/>: <xsl:value-of select="rating"/>
      </xsl:if>
        </xsl:for-each>
    </xsl:template>

    <xsl:template name="critterpowers">
        <xsl:for-each select="critterpowers/critterpower">
            <xsl:sort select="name"/>
            <br/>
            <xsl:value-of select="name"/>
            <xsl:if test="extra != ''"> (<xsl:value-of select="extra"/>)</xsl:if>
            <xsl:if test="rating &gt; 0"> <xsl:value-of select="$lang.Rating"/>: <xsl:value-of select="rating"/></xsl:if>
        </xsl:for-each>
    </xsl:template>

    <xsl:template name="complexforms">
        <xsl:for-each select="complexforms/complexform">
            <xsl:sort select="name"/>
            <br/><xsl:value-of select="name"/>
            <xsl:if test="extra != ''"> (<xsl:value-of select="extra"/>)</xsl:if>
            <xsl:if test="rating &gt; 0"> <xsl:value-of select="$lang.Rating"/>: <xsl:value-of select="rating"/></xsl:if>
            <xsl:if test="programoptions/programoption">
        (<xsl:for-each select="programoptions/programoption">
                    <xsl:sort select="name"/>
                    <xsl:value-of select="name"/>
                    <xsl:if test="rating &gt; 0"><xsl:text> </xsl:text><xsl:value-of select="rating"/></xsl:if>
                    <xsl:if test="position() != last()">, </xsl:if>
                </xsl:for-each>)
      </xsl:if>
    </xsl:for-each>
    </xsl:template>

  <xsl:template name="aiprograms">
    <xsl:for-each select="aiprograms/aiprogram">
      <xsl:sort select="name"/>
      <br/>
      <xsl:value-of select="name"/>
      <xsl:if test="extra != ''">(<xsl:value-of select="extra"/>)</xsl:if>
      <xsl:if test="requiresprogram != ''">
        <xsl:value-of select="$lang.Requires"/>: <xsl:value-of select="requiresprogram"/>
      </xsl:if>
      <xsl:if test="programoptions/programoption">
        (<xsl:for-each select="programoptions/programoption">
          <xsl:sort select="name"/>
          <xsl:value-of select="name"/>
          <xsl:if test="rating &gt; 0">
            <xsl:text> </xsl:text>
            <xsl:value-of select="rating"/>
          </xsl:if>
          <xsl:if test="position() != last()">, </xsl:if>
          <xsl:if test="rating &gt; 0">
            <xsl:text> </xsl:text>
            <xsl:value-of select="rating" />
          </xsl:if>
          <xsl:if test="position() != last()">, </xsl:if>
        </xsl:for-each>)
      </xsl:if>
      <xsl:value-of select="$lang.Target"/>: <xsl:value-of select="target"/>,
      <xsl:value-of select="$lang.Duration"/>: <xsl:value-of select="duration"/>,
      <xsl:value-of select="$lang.FadingValue"/>: <xsl:value-of select="fv"/>
    </xsl:for-each>
  </xsl:template>

    <xsl:template name="lifestyle">
        <xsl:for-each select="lifestyles/lifestyle">
            <xsl:sort select="name"/>
            <br/><xsl:value-of select="name"/>
            (<xsl:value-of select="baselifestyle"/>)
            <xsl:value-of select="months"/>&#160;
          <xsl:choose>
            <xsl:when test="increment = 'Day'">
              <xsl:choose>
                <xsl:when test="months = '1'">
                  <xsl:value-of select="$lang.Day"/>
                </xsl:when>
                <xsl:otherwise>
                  <xsl:value-of select="$lang.Days"/>
                </xsl:otherwise>
              </xsl:choose>
            </xsl:when>
            <xsl:when test="increment = 'Week'">
              <xsl:choose>
                <xsl:when test="months = '1'">
                  <xsl:value-of select="$lang.Week"/>
                </xsl:when>
                <xsl:otherwise>
                  <xsl:value-of select="$lang.Weeks"/>
                </xsl:otherwise>
              </xsl:choose>
            </xsl:when>
            <xsl:otherwise>
              <xsl:choose>
                <xsl:when test="months = '1'">
                  <xsl:value-of select="$lang.Month"/>
                </xsl:when>
                <xsl:otherwise>
                  <xsl:value-of select="$lang.Months"/>
                </xsl:otherwise>
              </xsl:choose>
            </xsl:otherwise>
          </xsl:choose>
      <xsl:for-each select="qualities/quality">
        <br/>&#160;&#160;&#160;+ <xsl:value-of select="formattedname"/>
      </xsl:for-each>
        </xsl:for-each>
    </xsl:template>

    <xsl:template name="cyberware">
        <xsl:for-each select="cyberwares/cyberware">
            <xsl:sort select="name"/>
            <br/>
            <xsl:value-of select="name"/>
            <xsl:if test="rating != 0">&#160;<xsl:value-of select="$lang.Rating"/>&#160;<xsl:value-of select="rating"/></xsl:if>
            <xsl:if test="extra != ''"> (<xsl:value-of select="extra"/>)</xsl:if>
            <xsl:if test="location != ''"> (<xsl:value-of select="location"/>)</xsl:if>
            <xsl:if test="children/cyberware">
                <xsl:for-each select="children/cyberware">
                    <br/>&#160;&#160;&#160;+ <xsl:value-of select="name"/>
                    <xsl:if test="rating != 0">
                      <xsl:value-of select="$lang.Rating"/>&#160;<xsl:value-of select="rating"/>
                    </xsl:if>
                </xsl:for-each>
            </xsl:if>
        </xsl:for-each>
    </xsl:template>

  <xsl:template name="geardetail">
            <br/>
            <xsl:value-of select="name"/>
            <xsl:if test="extra != ''"> (<xsl:value-of select="extra"/>)</xsl:if>
            <xsl:if test="rating != 0">&#160;<xsl:value-of select="$lang.Rating"/>&#160;<xsl:value-of select="rating"/></xsl:if>
            <xsl:if test="gearname != ''"> "<xsl:value-of select="gearname"/>"</xsl:if>
            <xsl:if test="qty &gt; 1"> ×<xsl:value-of select="qty"/></xsl:if>
            <xsl:if test="children/gear">
                <xsl:for-each select="children/gear">
                    <br/>&#160;&#160;&#160;+ <xsl:value-of select="name"/>
                    <xsl:if test="extra != ''"> (<xsl:value-of select="extra"/>)</xsl:if>
                    <xsl:if test="rating != 0">&#160;<xsl:value-of select="$lang.Rating"/>&#160;<xsl:value-of select="rating"/></xsl:if>
          <xsl:if test="gearname != ''"> "<xsl:value-of select="gearname"/>"</xsl:if>
          <xsl:if test="qty &gt; 1"> ×<xsl:value-of select="qty"/></xsl:if>
                    <xsl:if test="children/gear"> [<xsl:call-template name="gearplugin">
                            <xsl:with-param name="gear" select="."/>
                        </xsl:call-template>] </xsl:if>
                </xsl:for-each>
            </xsl:if>
    </xsl:template>

    <xsl:template name="gearplugin">
      <xsl:param name="gear"/>
        <xsl:for-each select="children/gear">
            <xsl:sort select="name"/>
            <xsl:value-of select="name"/>
            <xsl:if test="rating != 0">
                <xsl:text> </xsl:text><xsl:value-of select="rating"/>
            </xsl:if>
            <xsl:if test="extra != ''"> (<xsl:value-of select="extra"/>)</xsl:if>
            <xsl:if test="gearname != ''"> "<xsl:value-of select="gearname"/>"</xsl:if>
      <xsl:if test="qty &gt; 1"> ×<xsl:value-of select="qty"/></xsl:if>
            <xsl:if test="children/gear"> [<xsl:call-template name="gearplugin">
                    <xsl:with-param name="gear" select="."/>
                </xsl:call-template>] </xsl:if>
            <xsl:if test="position() != last()">; </xsl:if>
        </xsl:for-each>
    </xsl:template>

    <xsl:template name="commlinks">
        <xsl:for-each select="gears/gear[iscommlink = 'True']">
            <xsl:sort select="name"/>
            <br/><xsl:value-of select="name"/>
        (<xsl:value-of select="$lang.ATT"/>: <xsl:value-of select="attack"/>,
        <xsl:value-of select="$lang.SLZ"/>: <xsl:value-of select="sleaze"/>,
        <xsl:value-of select="$lang.DP"/>: <xsl:value-of select="dataprocessing"/>,
        <xsl:value-of select="$lang.FWL"/>: <xsl:value-of select="firewall"/>)
      <xsl:if test="extra != ''"> (<xsl:value-of select="extra"/>)</xsl:if>
            <xsl:if test="rating != 0"><xsl:value-of select="$lang.Rating"/>&#160;<xsl:value-of select="rating"/></xsl:if>
            <xsl:if test="qty &gt; 1"> ×<xsl:value-of select="qty"/></xsl:if>
            <xsl:if test="children/gear">
                <xsl:for-each select="children/gear">
                    <br/>&#160;&#160;&#160;+ <xsl:value-of select="name"/>
                    <xsl:if test="extra != ''"> (<xsl:value-of select="extra"/>)</xsl:if>
                    <xsl:if test="rating != 0"><xsl:value-of select="$lang.Rating"/>&#160;<xsl:value-of select="rating"/></xsl:if>
          <xsl:if test="gearname != ''"> "<xsl:value-of select="gearname"/>"</xsl:if>
          <xsl:if test="qty &gt; 1"> ×<xsl:value-of select="qty"/></xsl:if>
                    <xsl:if test="children/gear"> [<xsl:for-each select="children/gear">
                            <xsl:sort select="name"/>
                            <xsl:value-of select="name"/>
                            <xsl:if test="rating != 0">
                <xsl:text> </xsl:text><xsl:value-of select="rating"/>
              </xsl:if>
                            <xsl:if test="extra != ''"> (<xsl:value-of select="extra"/>)</xsl:if>
              <xsl:if test="gearname != ''"> "<xsl:value-of select="gearname"/>"</xsl:if>
                            <xsl:if test="position() != last()">, </xsl:if>
                        </xsl:for-each>] </xsl:if>
                </xsl:for-each>
            </xsl:if>
            <xsl:if test="gears/gear[isprogram = 'True']">
                <xsl:for-each select="gears/gear[isprogram = 'True']">
                    <xsl:sort select="name"/>
                    <br/>&#160;&#160;&#160;+ <xsl:value-of select="name"/>
                    <xsl:if test="rating &gt; 0">
            <xsl:text> </xsl:text><xsl:value-of select="rating"/>
          </xsl:if>
                    <xsl:if test="extra != ''"> (<xsl:value-of select="extra"/>)</xsl:if>
                    <xsl:if test="children/gear"> [<xsl:for-each select="children/gear">
                            <xsl:sort select="name"/>
                            <xsl:value-of select="name"/>
                            <xsl:if test="rating != 0"><xsl:text> </xsl:text><xsl:value-of select="rating"/></xsl:if>
                            <xsl:if test="extra != ''"> (<xsl:value-of select="extra"/>)</xsl:if>
              <xsl:if test="qty &gt; 1"> ×<xsl:value-of select="qty"/></xsl:if>
                            <xsl:if test="position() != last()">, </xsl:if>
                        </xsl:for-each>] </xsl:if>
                </xsl:for-each>
            </xsl:if>
        </xsl:for-each>
        <xsl:for-each select="armors/armor/gears/gear[iscommlink = 'True']">
            <xsl:sort select="name"/>
            <br/><xsl:value-of select="name"/>
        (<xsl:value-of select="$lang.ATT"/>: <xsl:value-of select="attack"/>,
        <xsl:value-of select="$lang.SLZ"/>: <xsl:value-of select="sleaze"/>,
        <xsl:value-of select="$lang.DP"/>: <xsl:value-of select="dataprocessing"/>,
        <xsl:value-of select="$lang.FWL"/>: <xsl:value-of select="firewall"/>)
      <xsl:if test="extra != ''"> (<xsl:value-of select="extra"/>)</xsl:if>
            <xsl:if test="rating != 0"><xsl:value-of select="$lang.Rating"/>&#160;<xsl:value-of select="rating"/></xsl:if>
            <xsl:if test="qty &gt; 1"> ×<xsl:value-of select="qty"/></xsl:if>
            <xsl:if test="children/gear">
                <xsl:for-each select="children/gear">
                    <br/>&#160;&#160;&#160;+ <xsl:value-of select="name"/>
                    <xsl:if test="extra != ''"> (<xsl:value-of select="extra"/>)</xsl:if>
                    <xsl:if test="rating != 0">
            <xsl:value-of select="$lang.Rating"/>&#160;<xsl:value-of select="rating"/>
          </xsl:if>
          <xsl:if test="gearname != ''"> "<xsl:value-of select="gearname"/>"</xsl:if>
                    <xsl:if test="children/gear"> [<xsl:for-each select="children/gear">
                            <xsl:sort select="name"/>
                            <xsl:value-of select="name"/>
                            <xsl:if test="rating != 0"><xsl:text> </xsl:text><xsl:value-of select="rating"/></xsl:if>
                            <xsl:if test="extra != ''"> (<xsl:value-of select="extra"/>)</xsl:if>
              <xsl:if test="gearname != ''"> "<xsl:value-of select="gearname"/>"</xsl:if>
              <xsl:if test="qty &gt; 1"> ×<xsl:value-of select="qty"/></xsl:if>
                            <xsl:if test="position() != last()">, </xsl:if>
                        </xsl:for-each>] </xsl:if>
                </xsl:for-each>
            </xsl:if>
            <xsl:if test="gears/gear[isprogram = 'True']">
                <xsl:for-each select="gears/gear[isprogram = 'True']">
                    <xsl:sort select="name"/>
                    <br/>&#160;&#160;&#160;+ <xsl:value-of select="name"/>
                    <xsl:if test="rating &gt; 0">
            <xsl:text> </xsl:text><xsl:value-of select="rating"/>
          </xsl:if>
                    <xsl:if test="extra != ''"> (<xsl:value-of select="extra"/>)</xsl:if>
                    <xsl:if test="children/gear"> [<xsl:for-each select="children/gear">
                            <xsl:sort select="name"/>
                            <xsl:value-of select="name"/>
                            <xsl:if test="rating != 0"><xsl:text> </xsl:text><xsl:value-of select="rating"/></xsl:if>
                            <xsl:if test="extra != ''"> (<xsl:value-of select="extra"/>)</xsl:if>
              <xsl:if test="gearname != ''"> "<xsl:value-of select="gearname"/>"</xsl:if>
              <xsl:if test="qty &gt; 1"> ×<xsl:value-of select="qty"/></xsl:if>
                            <xsl:if test="position() != last()">, </xsl:if>
                        </xsl:for-each>] </xsl:if>
                </xsl:for-each>
            </xsl:if>
        </xsl:for-each>
        <xsl:for-each select="cyberwares/cyberware/gears/gear[iscommlink = 'True']">
            <xsl:sort select="name"/>
            <br/><xsl:value-of select="name"/>
        (<xsl:value-of select="$lang.ATT"/>: <xsl:value-of select="attack"/>,
        <xsl:value-of select="$lang.SLZ"/>: <xsl:value-of select="sleaze"/>,
        <xsl:value-of select="$lang.DP"/>: <xsl:value-of select="dataprocessing"/>,
        <xsl:value-of select="$lang.FWL"/>: <xsl:value-of select="firewall"/>)
      <xsl:if test="extra != ''">  (<xsl:value-of select="extra"/>)</xsl:if>
            <xsl:if test="rating != 0">
        <xsl:value-of select="$lang.Rating"/>&#160;<xsl:value-of select="rating"/>
      </xsl:if>
            <xsl:if test="qty &gt; 1"> ×<xsl:value-of select="qty"/></xsl:if>
            <xsl:if test="children/gear">
                <xsl:for-each select="children/gear">
                    <br/>&#160;&#160;&#160;+ <xsl:value-of select="name"/>
                    <xsl:if test="extra != ''"> (<xsl:value-of select="extra"/>)</xsl:if>
                    <xsl:if test="rating != 0"> <xsl:value-of select="$lang.Rating"/>&#160;<xsl:value-of select="rating"/></xsl:if>
                    <xsl:if test="children/gear"> [<xsl:for-each select="children/gear">
            <xsl:sort select="name"/>
            <xsl:value-of select="name"/>
            <xsl:if test="rating != 0"><xsl:text> </xsl:text><xsl:value-of select="rating"/></xsl:if>
            <xsl:if test="extra != ''"> (<xsl:value-of select="extra"/>)</xsl:if>
            <xsl:if test="gearname != ''"> "<xsl:value-of select="gearname"/>"</xsl:if>
            <xsl:if test="qty &gt; 1"> ×<xsl:value-of select="qty"/></xsl:if>
            <xsl:if test="position() != last()">, </xsl:if>
          </xsl:for-each>] </xsl:if>
                </xsl:for-each>
            </xsl:if>
            <xsl:if test="gears/gear[isprogram = 'True']">
                <xsl:for-each select="gears/gear[isprogram = 'True']">
                    <xsl:sort select="name"/>
                    <br/>&#160;&#160;&#160;+ <xsl:value-of select="name"/>
                    <xsl:if test="rating &gt; 0"><xsl:text> </xsl:text><xsl:value-of select="rating"/></xsl:if>
                    <xsl:if test="extra != ''"> (<xsl:value-of select="extra"/>)</xsl:if>
                    <xsl:if test="children/gear"> [<xsl:for-each select="children/gear">
                            <xsl:sort select="name"/>
                            <xsl:value-of select="name"/>
                            <xsl:if test="rating != 0"><xsl:text> </xsl:text><xsl:value-of select="rating"/></xsl:if>
                            <xsl:if test="extra != ''"> (<xsl:value-of select="extra"/>)</xsl:if>
              <xsl:if test="gearname != ''"> "<xsl:value-of select="gearname"/>"</xsl:if>
              <xsl:if test="qty &gt; 1"> ×<xsl:value-of select="qty"/></xsl:if>
                            <xsl:if test="position() != last()">, </xsl:if>
                        </xsl:for-each>] </xsl:if>
                </xsl:for-each>
            </xsl:if>
        </xsl:for-each>
        <xsl:for-each
            select="cyberwares/cyberware/children/cyberware/gears/gear[iscommlink = 'True']">
            <xsl:sort select="name"/>
            <br/><xsl:value-of select="name"/>
        (<xsl:value-of select="$lang.ATT"/>: <xsl:value-of select="attack"/>,
        <xsl:value-of select="$lang.SLZ"/>: <xsl:value-of select="sleaze"/>,
        <xsl:value-of select="$lang.DP"/>: <xsl:value-of select="dataprocessing"/>,
        <xsl:value-of select="$lang.FWL"/>: <xsl:value-of select="firewall"/>)
      <xsl:if test="extra != ''"> (<xsl:value-of select="extra"/>)</xsl:if>
            <xsl:if test="rating != 0">
        <xsl:value-of select="$lang.Rating"/>&#160;<xsl:value-of select="rating"/>
      </xsl:if>
            <xsl:if test="qty &gt; 1"> ×<xsl:value-of select="qty"/></xsl:if>
            <xsl:if test="children/gear">
                <xsl:for-each select="children/gear">
                    <br/>&#160;&#160;&#160;+ <xsl:value-of select="name"/>
          <xsl:if test="gearname != ''"> "<xsl:value-of select="gearname"/>"</xsl:if>
                    <xsl:if test="extra != ''"> (<xsl:value-of select="extra"/>)</xsl:if>
                    <xsl:if test="rating != 0"><xsl:value-of select="$lang.Rating"/>&#160;<xsl:value-of select="rating"/></xsl:if>
                    <xsl:if test="children/gear"> [<xsl:for-each select="children/gear">
                            <xsl:sort select="name"/>
                            <xsl:value-of select="name"/>
                            <xsl:if test="rating != 0"><xsl:text> </xsl:text><xsl:value-of select="rating"/></xsl:if>
                            <xsl:if test="extra != ''"> (<xsl:value-of select="extra"/>)</xsl:if>
              <xsl:if test="gearname != ''"> "<xsl:value-of select="gearname"/>"</xsl:if>
                            <xsl:if test="position() != last()">, </xsl:if>
                        </xsl:for-each>] </xsl:if>
                </xsl:for-each>
            </xsl:if>
            <xsl:if test="gears/gear[isprogram = 'True']">
                <xsl:for-each select="gears/gear[isprogram = 'True']">
                    <xsl:sort select="name"/>
                    <br/>&#160;&#160;&#160;+ <xsl:value-of select="name"/>
                    <xsl:if test="rating &gt; 0">
            <xsl:text> </xsl:text><xsl:value-of select="rating"/>
          </xsl:if>
                    <xsl:if test="extra != ''"> (<xsl:value-of select="extra"/>)</xsl:if>
                    <xsl:if test="children/gear"> [<xsl:for-each select="children/gear">
                            <xsl:sort select="name"/>
                            <xsl:value-of select="name"/>
                            <xsl:if test="rating != 0"><xsl:text> </xsl:text><xsl:value-of select="rating"/></xsl:if>
                            <xsl:if test="extra != ''"> (<xsl:value-of select="extra"/>)</xsl:if>
              <xsl:if test="gearname != ''"> "<xsl:value-of select="gearname"/>"</xsl:if>
              <xsl:if test="qty &gt; 1"> ×<xsl:value-of select="qty"/></xsl:if>
                            <xsl:if test="position() != last()">, </xsl:if>
                        </xsl:for-each>] </xsl:if>
                </xsl:for-each>
            </xsl:if>
        </xsl:for-each>
        <xsl:for-each select="weapons/weapon/accessories/accessory/gears/gear[iscommlink = 'True']">
            <xsl:sort select="name"/>
            <br/><xsl:value-of select="name"/>
        (<xsl:value-of select="$lang.ATT"/>: <xsl:value-of select="attack"/>,
        <xsl:value-of select="$lang.SLZ"/>: <xsl:value-of select="sleaze"/>,
        <xsl:value-of select="$lang.DP"/>: <xsl:value-of select="dataprocessing"/>,
        <xsl:value-of select="$lang.FWL"/>: <xsl:value-of select="firewall"/>)
      <xsl:if test="extra != ''"> (<xsl:value-of select="extra"/>)</xsl:if>
            <xsl:if test="rating != 0"><xsl:value-of select="$lang.Rating"/>&#160;<xsl:value-of select="rating"/></xsl:if>
            <xsl:if test="qty &gt; 1"> ×<xsl:value-of select="qty"/></xsl:if>
            <xsl:if test="children/gear">
                <xsl:for-each select="children/gear">
                    <br/>&#160;&#160;&#160;+ <xsl:value-of select="name"/>
                    <xsl:if test="extra != ''"> (<xsl:value-of select="extra"/>)</xsl:if>
                    <xsl:if test="rating != 0"><xsl:value-of select="$lang.Rating"/>&#160;<xsl:value-of select="rating"/></xsl:if>
          <xsl:if test="gearname != ''"> "<xsl:value-of select="gearname"/>"</xsl:if>
                    <xsl:if test="children/gear"> [<xsl:for-each select="children/gear">
                            <xsl:sort select="name"/>
                            <xsl:value-of select="name"/>
                            <xsl:if test="rating != 0">
                <xsl:text> </xsl:text><xsl:value-of select="rating"/>
              </xsl:if>
                            <xsl:if test="extra != ''"> (<xsl:value-of select="extra"/>)</xsl:if>
              <xsl:if test="gearname != ''"> "<xsl:value-of select="gearname"/>"</xsl:if>
              <xsl:if test="qty &gt; 1"> ×<xsl:value-of select="qty"/></xsl:if>
                            <xsl:if test="position() != last()">, </xsl:if>
                        </xsl:for-each>] </xsl:if>
                </xsl:for-each>
            </xsl:if>
            <xsl:if test="gears/gear[isprogram = 'True']">
                <xsl:for-each select="gears/gear[isprogram = 'True']">
                    <xsl:sort select="name"/>
                    <br/>&#160;&#160;&#160;+ <xsl:value-of select="name"/>
                    <xsl:if test="rating &gt; 0">
            <xsl:text> </xsl:text><xsl:value-of select="rating"/>
          </xsl:if>
                    <xsl:if test="extra != ''"> (<xsl:value-of select="extra"/>)</xsl:if>
                    <xsl:if test="children/gear"> [<xsl:for-each select="children/gear">
                            <xsl:sort select="name"/>
                            <xsl:value-of select="name"/>
                            <xsl:if test="rating != 0"><xsl:text> </xsl:text><xsl:value-of select="rating"/></xsl:if>
                            <xsl:if test="extra != ''"> (<xsl:value-of select="extra"/>)</xsl:if>
              <xsl:if test="gearname != ''"> "<xsl:value-of select="gearname"/>"</xsl:if>
              <xsl:if test="qty &gt; 1"> ×<xsl:value-of select="qty"/></xsl:if>
                            <xsl:if test="position() != last()">, </xsl:if>
                        </xsl:for-each>] </xsl:if>
                </xsl:for-each>
            </xsl:if>
      <xsl:if test="qty &gt; 1"> ×<xsl:value-of select="qty"/></xsl:if>
        </xsl:for-each>
    </xsl:template>

    <xsl:template name="weapons">
        <xsl:for-each select="weapons/weapon">
            <xsl:sort select="name"/>
            <br/><xsl:value-of select="name"/>
            <xsl:if test="weaponname != ''"> ("<xsl:value-of select="weaponname"/>") </xsl:if>
            <xsl:if test="accessories/accessory or mods/weaponmod">
                <xsl:for-each select="accessories/accessory">
                    <xsl:sort select="name"/>
                    <br/>&#160;&#160;&#160;+ <xsl:value-of select="name"/>
                </xsl:for-each>
                <xsl:for-each select="mods/weaponmod">
                    <xsl:sort select="name"/>
                    <xsl:if test="rating > 0"><xsl:value-of select="$lang.Rating"/>&#160;<xsl:value-of select="rating"/></xsl:if>
                    <br/>&#160;&#160;&#160;+ <xsl:value-of select="name"/>
                </xsl:for-each>
            </xsl:if>
            <br/>
      <xsl:call-template name="fnx-pad-r">
        <xsl:with-param name="string" select="concat('&#160;&#160;&#160;',$lang.Pool,': ',dicepool)"/>
        <xsl:with-param name="length" select="16"/>
      </xsl:call-template>
      <xsl:call-template name="fnx-pad-r">
        <xsl:with-param name="string" select="concat($lang.Accuracy,': ',accuracy)"/>
        <xsl:with-param name="length" select="16"/>
      </xsl:call-template>
      <xsl:call-template name="fnx-pad-r">
        <xsl:with-param name="string" select="concat($lang.DV,': ',damage)"/>
        <xsl:with-param name="length" select="13"/>
      </xsl:call-template>
      <xsl:call-template name="fnx-pad-r">
        <xsl:with-param name="string" select="concat($lang.AP,': ',ap)"/>
        <xsl:with-param name="length" select="10"/>
      </xsl:call-template>
      <xsl:value-of select="$lang.RC"/>: <xsl:value-of select="rc"/>
        </xsl:for-each>
    </xsl:template>

    <xsl:template name="armors">
        <xsl:for-each select="armors/armor">
            <xsl:sort select="name"/>
            <br/>
      <xsl:variable name="t.name">
        <xsl:value-of select="name"/>
        <xsl:if test="armorname != ''"> (<xsl:value-of select="armorname"/>)</xsl:if>
      </xsl:variable>
      <xsl:call-template name="fnx-pad-r">
        <xsl:with-param name="string" select="$t.name"/>
        <xsl:with-param name="length" select="40"/>
      </xsl:call-template>
            <xsl:call-template name="fnx-pad-l">
              <xsl:with-param name="string" select="armor"/>
              <xsl:with-param name="length" select="2"/>
            </xsl:call-template>
            <xsl:if test="armormods/armormod">
                <xsl:for-each select="armormods/armormod">
                    <xsl:sort select="name"/>
                    <br/>&#160;&#160;&#160;+ <xsl:value-of select="name"/>
                    <xsl:if test="rating != 0">&#160;<xsl:value-of select="rating"/></xsl:if>
                </xsl:for-each>
            </xsl:if>
            <xsl:if test="gears/gear">
                <xsl:for-each select="gears/gear">
                    <xsl:sort select="name"/>
                    <br/>&#160;&#160;&#160;+ <xsl:value-of select="name"/>
                    <xsl:if test="extra != ''"> (<xsl:value-of select="extra"/>)</xsl:if>
                    <xsl:if test="rating != 0">
            <xsl:value-of select="$lang.Rating"/>&#160;<xsl:value-of select="rating"/>
          </xsl:if>
          <xsl:if test="gearname != ''">: <xsl:value-of select="  gearname"/></xsl:if>
                    <xsl:if test="qty &gt; 1"> ×<xsl:value-of select="qty"/></xsl:if>
                    <xsl:if test="children/gear">
                        <xsl:for-each select="children/gear">
                            <br/>&#160;&#160;&#160;&#160;&#160;&#160;+ <xsl:value-of select="name"/>
                            <xsl:if test="extra != ''"> (<xsl:value-of select="extra"/>)</xsl:if>
                            <xsl:if test="rating != 0"><xsl:value-of select="$lang.Rating"/>&#160;<xsl:value-of select="rating"/></xsl:if>
              <xsl:if test="gearname != ''"> "<xsl:value-of select="gearname"/>"</xsl:if>
                            <xsl:if test="children/gear"> [<xsl:for-each select="children/gear">
                <xsl:sort select="name"/>
                <xsl:value-of select="name"/>
                <xsl:if test="rating != 0"><xsl:text> </xsl:text><xsl:value-of select="rating"/></xsl:if>
                <xsl:if test="extra != ''"> (<xsl:value-of select="extra"/>)</xsl:if>
                <xsl:if test="gearname != ''"> "<xsl:value-of select="gearname"/>"</xsl:if>
                <xsl:if test="qty &gt; 1"> ×<xsl:value-of select="qty"/></xsl:if>
                <xsl:if test="position() != last()">, </xsl:if>
              </xsl:for-each>] </xsl:if>
                        </xsl:for-each>
                    </xsl:if>
                </xsl:for-each>
            </xsl:if>
      <xsl:if test="qty &gt; 1"> ×<xsl:value-of select="qty"/></xsl:if>
        </xsl:for-each>
    </xsl:template>

    <xsl:template name="vehicles">
        <xsl:for-each select="vehicles/vehicle">
            <xsl:sort select="name"/>
            <br/>
            <xsl:value-of select="name"/>
            <xsl:if test="vehiclename != ''"> ("<xsl:value-of select="vehiclename"/>") </xsl:if>
            <xsl:if test="mods/mod">
                <xsl:for-each select="mods/mod">
                    <xsl:sort select="name"/>
                    <br/>&#160;&#160;&#160;+ <xsl:value-of select="name"/>
                    <xsl:if test="rating != 0">&#160;<xsl:value-of select="$lang.Rating"/>&#160;<xsl:value-of select="rating"/></xsl:if>
                    <xsl:if test="cyberwares/cyberware"> (<xsl:for-each
                            select="cyberwares/cyberware">
                            <xsl:sort select="name"/>
                            <br/>&#160;&#160;&#160;&#160;&#160;&#160;+ <xsl:value-of select="name"/>
                            <xsl:if test="rating != 0">
                <xsl:value-of select="$lang.Rating"/>&#160;<xsl:value-of select="rating"/>
               </xsl:if>
                        </xsl:for-each>) </xsl:if>
                </xsl:for-each>
            </xsl:if>
            <xsl:if test="gears/gear">
                <xsl:for-each select="gears/gear[iscommlink != 'True']">
                    <xsl:sort select="name"/>
                    <br/>&#160;&#160;&#160;+ <xsl:value-of select="name"/>
                    <xsl:if test="extra != ''"> (<xsl:value-of select="extra"/>)</xsl:if>
                    <xsl:if test="rating != 0"> <xsl:value-of select="$lang.Rating"/>&#160;<xsl:value-of select="rating"/></xsl:if>
          <xsl:if test="gearname != ''"> "<xsl:value-of select="gearname"/>"</xsl:if>
                    <xsl:if test="qty &gt; 1"> ×<xsl:value-of select="qty"/></xsl:if>
                    <xsl:if test="children/gear">
                        <xsl:for-each select="children/gear">
                            <br/>&#160;&#160;&#160;&#160;&#160;&#160;+ <xsl:value-of select="name"/>
                            <xsl:if test="extra != ''"> (<xsl:value-of select="extra"/>)</xsl:if>
                            <xsl:if test="rating != 0">
                <xsl:value-of select="$lang.Rating"/>&#160;<xsl:value-of select="rating"/>
              </xsl:if>
              <xsl:if test="gearname != ''"> "<xsl:value-of select="gearname"/>"</xsl:if>
                            <xsl:if test="children/gear"> [<xsl:for-each select="children/gear">
                                    <xsl:sort select="name"/>
                                    <xsl:value-of select="name"/>
                                    <xsl:if test="rating != 0"><xsl:text> </xsl:text><xsl:value-of select="rating"/></xsl:if>
                                    <xsl:if test="extra != ''"> (<xsl:value-of select="extra"/>)</xsl:if>
                  <xsl:if test="gearname != ''"> "<xsl:value-of select="gearname"/>"</xsl:if>
                  <xsl:if test="qty &gt; 1"> ×<xsl:value-of select="qty"/></xsl:if>
                                    <xsl:if test="position() != last()">, </xsl:if>
                                </xsl:for-each>] </xsl:if>
                        </xsl:for-each>
                    </xsl:if>
          <xsl:if test="qty &gt; 1"> ×<xsl:value-of select="qty"/></xsl:if>
                </xsl:for-each>
            </xsl:if>
            <xsl:if test="weapons/weapon">
                <xsl:for-each select="weapons/weapon">
                    <xsl:sort select="name"/>
                    <br/>&#160;&#160;&#160;+ <xsl:value-of select="name"/>
                    <xsl:if test="weaponname != ''"> ("<xsl:value-of select="weaponname"/>") </xsl:if>
                    <xsl:if test="accessories/accessory or mods/weaponmod">
                        <xsl:for-each select="accessories/accessory">
                            <xsl:sort select="name"/>
                            <br/>&#160;&#160;&#160;&#160;&#160;&#160;+ <xsl:value-of select="name"/>
                        </xsl:for-each>
                        <xsl:for-each select="mods/weaponmod">
                            <xsl:sort select="name"/>
                            <br/>&#160;&#160;&#160;&#160;&#160;&#160;+ <xsl:value-of select="name"/>
                            <xsl:if test="rating > 0"><xsl:value-of select="$lang.Rating"/>&#160;<xsl:value-of select="rating"/></xsl:if>
                        </xsl:for-each>
                    </xsl:if>
                    <br/>&#160;&#160;&#160;&#160;&#160;&#160;<xsl:value-of select="$lang.DV"/>: <xsl:value-of select="damage"
                    />&#160;&#160;&#160;<xsl:value-of select="AP"/>: <xsl:value-of select="ap"/>&#160;&#160;&#160;<xsl:value-of select="RC"/>:
                        <xsl:value-of select="rc"/>
                </xsl:for-each>
            </xsl:if>
        </xsl:for-each>
    </xsl:template>

    <xsl:template name="martialarts">
        <xsl:for-each select="martialarts/martialart">
            <xsl:sort select="name"/>
            <br/>
            <xsl:value-of select="name"/>
            <xsl:for-each select="martialarttechniques/martialarttechnique">
                <xsl:sort select="."/>
                <br/>&#160;&#160;&#160;+ <xsl:value-of select="."/>
            </xsl:for-each>
        </xsl:for-each>
        <xsl:for-each select="martialartmaneuvers/martialartmaneuver">
            <xsl:sort select="name"/>
            <br/>
            <xsl:value-of select="name"/>
        </xsl:for-each>
    </xsl:template>

    <xsl:template name="karmaexpenses">
      <xsl:for-each select="expenses/expense[type = 'Karma']">
        <br/>
        <xsl:call-template name="fnx-pad-r">
          <xsl:with-param name="string" select="date"/>
          <xsl:with-param name="length" select="20"/>
        </xsl:call-template>
        <xsl:call-template name="fnx-pad-l">
          <xsl:with-param name="string" select="amount"/>
          <xsl:with-param name="length" select="8"/>
        </xsl:call-template>
        <xsl:call-template name="fnx-repeat">
          <xsl:with-param name="count" select="3"/>
        </xsl:call-template>
        <xsl:value-of select="reason"/>
      </xsl:for-each>
    </xsl:template>

    <xsl:template name="nuyenexpenses">
      <xsl:for-each select="expenses/expense[type = 'Nuyen']">
        <br/>
        <xsl:call-template name="fnx-pad-r">
          <xsl:with-param name="string" select="date"/>
          <xsl:with-param name="length" select="20"/>
        </xsl:call-template>
        <xsl:call-template name="fnx-pad-l">
          <xsl:with-param name="string" select="amount"/>
          <xsl:with-param name="length" select="8"/>
        </xsl:call-template>
        <xsl:call-template name="fnx-pad-r">
          <xsl:with-param name="string" select="$lang.NuyenSymbol"/>
          <xsl:with-param name="length" select="3"/>
        </xsl:call-template>
        <xsl:value-of select="reason"/>
      </xsl:for-each>
    </xsl:template>

    <xsl:template name="limitmodifiersphys">
        <xsl:for-each select="limitmodifiersphys/limitmodifier">
            <xsl:sort select="name"/>
            <br/>&#160;&#160;&#160;<xsl:value-of select="name"/>
            <xsl:if test="extra != ''"> (<xsl:value-of select="extra"/>)</xsl:if>
        </xsl:for-each>
    </xsl:template>

    <xsl:template name="limitmodifiersment">
        <xsl:for-each select="limitmodifiersment/limitmodifier">
            <xsl:sort select="name"/>
            <br/>&#160;&#160;&#160;<xsl:value-of select="name"/>
            <xsl:if test="extra != ''"> (<xsl:value-of select="extra"/>)</xsl:if>
        </xsl:for-each>
    </xsl:template>

    <xsl:template name="limitmodifierssoc">
        <xsl:for-each select="limitmodifierssoc/limitmodifier">
            <xsl:sort select="name"/>
            <br/>&#160;&#160;&#160;<xsl:value-of select="name"/>
            <xsl:if test="extra != ''"> (<xsl:value-of select="extra"/>)</xsl:if>
        </xsl:for-each>
    </xsl:template>

    <xsl:template name="limitmodifiersast">
        <xsl:for-each select="limitmodifiersast/limitmodifier">
            <xsl:sort select="name"/>
            <br/>&#160;&#160;&#160;<xsl:value-of select="name"/>
            <xsl:if test="extra != ''"> (<xsl:value-of select="extra"/>)</xsl:if>
        </xsl:for-each>
    </xsl:template>
</xsl:stylesheet><|MERGE_RESOLUTION|>--- conflicted
+++ resolved
@@ -241,11 +241,7 @@
               </xsl:variable>
               <xsl:call-template name="fnx-pad-r">
                 <xsl:with-param name="string" select="$tINT"/>
-<<<<<<< HEAD
                 <xsl:with-param name="length" select="40"/>
-=======
-                <xsl:with-param name="length" select="32"/>
->>>>>>> 919c6cdf
               </xsl:call-template>
                 <br/>
         <xsl:variable name="tREA">
@@ -467,12 +463,7 @@
                     <br/>
           == <xsl:value-of select="$lang.ComplexForms"/> ==
           <br/>(<xsl:value-of select="$lang.Tradition"/>: <xsl:value-of select="tradition/name"/>,
-<<<<<<< HEAD
-                    <xsl:value-of select="$lang.ResistFading"/>&#160;<xsl:value-of select="tradition/drainattributes"/> = <xsl:value-of select="tradition/drainvalue"/>) <xsl:call-template
-=======
-                    <xsl:value-of select="$lang.ResistFading"/> <xsl:value-of select="tradition/drainattributes"/> = <xsl:value-of select="tradition/drainvalue"/>) <xsl:call-template
->>>>>>> 919c6cdf
-                        name="complexforms"/>
+                    <xsl:value-of select="$lang.ResistFading"/>&#160;<xsl:value-of select="tradition/drainattributes"/> = <xsl:value-of select="tradition/drainvalue"/>) <xsl:call-template name="complexforms"/>
                 </xsl:if>
 
         <xsl:if test="aiprograms/aiprogram">
