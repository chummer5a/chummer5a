<<<<<<< HEAD
<?xml version="1.0" encoding="UTF-8" ?>
<!-- Skills listed in alphabetically order -->
<!-- Version -500 -->
<xsl:stylesheet version="1.0" xmlns:xsl="http://www.w3.org/1999/XSL/Transform" xmlns:msxsl="urn:schemas-microsoft-com:xslt">
	<xsl:include href="xt.MugShot.xslt"/>
	<xsl:include href="xt.Skills.xslt"/>

	<xsl:template name="skills1">
		<xsl:variable name="items" select="skills/skill[knowledge = 'False' and (rating &gt; 0 or total &gt; 0)]"/>
		<xsl:variable name="halfcut" select="round(count($items) div 2)"/>
		<xsl:for-each select="$items[position() &lt;= $halfcut]">
			<xsl:sort select="name"/>
			<xsl:call-template name="skills"/>
		</xsl:for-each>
	</xsl:template>
	
	<xsl:template name="skills2">
		<xsl:variable name="items" select="skills/skill[knowledge = 'False' and (rating &gt; 0 or total &gt; 0)]"/>
		<xsl:variable name="halfcut" select="round(count($items) div 2)"/>
		<xsl:for-each select="$items[position() &gt; $halfcut]">
			<xsl:sort select="name"/>
			<xsl:call-template name="skills"/>
		</xsl:for-each>
	</xsl:template>

	<xsl:template name="skills3">
		<xsl:for-each select="skills/skill[knowledge = 'True' and islanguage = 'True']">
			<xsl:sort select="name" />
			<xsl:call-template name="skills"/>
		</xsl:for-each>
		<xsl:for-each select="skills/skill[knowledge = 'True' and islanguage != 'True']">
			<xsl:sort select="name" />
			<xsl:call-template name="skills"/>
		</xsl:for-each>
		<xsl:call-template name="MugShot"/>
	</xsl:template>
=======
<?xml version="1.0" encoding="utf-8" ?>
<!-- Skills listed in alphabetically order -->
<!-- Version -500 -->
<xsl:stylesheet version="1.0" xmlns:xsl="http://www.w3.org/1999/XSL/Transform" xmlns:msxsl="urn:schemas-microsoft-com:xslt">
  <xsl:include href="xt.SkillCategory.xslt"/>
  <xsl:include href="xt.Skills.xslt"/>
  <xsl:include href="xt.SkillGroups.xslt"/>

  <xsl:template name="skills1">
    <xsl:variable name="skillcut" select="round((count(skills/skill[knowledge = 'False' and total &gt; 0]) + count(skills/skillgroup)) div 2)"/>
    <xsl:variable name="sortedskills">
      <xsl:choose>
        <xsl:when test="$PrintSkillCategoryNames">
          <xsl:for-each select="skills/skill[knowledge = 'False' and total &gt; 0]">
            <xsl:sort select="skillcategory"/>
            <xsl:sort select="name"/>
            <xsl:if test="position() &lt;= $skillcut">
              <xsl:copy-of select="current()"/>
            </xsl:if>
          </xsl:for-each>
        </xsl:when>
        <xsl:otherwise>
          <xsl:for-each select="skills/skill[knowledge = 'False' and total &gt; 0]">
            <xsl:sort select="name"/>
            <xsl:if test="position() &lt;= $skillcut">
              <xsl:copy-of select="current()"/>
            </xsl:if>
          </xsl:for-each>
        </xsl:otherwise>
      </xsl:choose>
    </xsl:variable>
    <xsl:for-each select="msxsl:node-set($sortedskills)/skill">
      <xsl:call-template name="skillcategorytitle"/>
      <xsl:call-template name="skills"/>
    </xsl:for-each>
  </xsl:template>
  
  <xsl:template name="skills2">
    <xsl:variable name="skillcut" select="round((count(skills/skill[knowledge = 'False' and total &gt; 0]) + count(skills/skillgroup)) div 2)"/>
    <xsl:variable name="sortedskills">
      <xsl:choose>
        <xsl:when test="$PrintSkillCategoryNames">
          <xsl:for-each select="skills/skill[knowledge = 'False' and total &gt; 0]">
            <xsl:sort select="skillcategory"/>
            <xsl:sort select="name"/>
            <xsl:if test="position() &gt; $skillcut">
              <xsl:copy-of select="current()"/>
            </xsl:if>
          </xsl:for-each>
        </xsl:when>
        <xsl:otherwise>
          <xsl:for-each select="skills/skill[knowledge = 'False' and total &gt; 0]">
            <xsl:sort select="name"/>
            <xsl:if test="position() &gt; $skillcut">
              <xsl:copy-of select="current()"/>
            </xsl:if>
          </xsl:for-each>
        </xsl:otherwise>
      </xsl:choose>
    </xsl:variable>
    <xsl:for-each select="msxsl:node-set($sortedskills)/skill">
      <xsl:call-template name="skillcategorytitle"/>
      <xsl:call-template name="skills"/>
    </xsl:for-each>
    <xsl:if test="count(skills/skillgroup) &gt; 0">
      <xsl:if test="$PrintSkillCategoryNames">
        <tr>
          <td colspan="6" style="border-bottom:solid black 1px; padding-top: 1em;">
            <strong><xsl:value-of select="$lang.SkillGroups"/></strong>
          </td>
        </tr>
      </xsl:if>
      <xsl:for-each select="skills/skillgroup">
        <xsl:sort select="name"/>
        <xsl:call-template name="skillgroups"/>
      </xsl:for-each>
    </xsl:if>
  </xsl:template>

  <xsl:template name="skills3">
    <xsl:variable name="sortedlanguageskills">
      <xsl:for-each select="skills/skill[knowledge = 'True' and islanguage = 'True']">
        <xsl:sort select="name"/>
        <xsl:copy-of select="current()"/>
      </xsl:for-each>
    </xsl:variable>
	<xsl:variable name="arelanguages" select="count(msxsl:node-set($sortedlanguageskills)/skill)"/>
    <xsl:variable name="sortedknowledgeskills">
      <xsl:choose>
        <xsl:when test="$PrintSkillCategoryNames">
          <xsl:for-each select="skills/skill[knowledge = 'True' and islanguage != 'True']">
            <xsl:sort select="skillcategory"/>
            <xsl:sort select="name"/>
            <xsl:copy-of select="current()"/>
          </xsl:for-each>
        </xsl:when>
        <xsl:otherwise>
          <xsl:for-each select="skills/skill[knowledge = 'True' and islanguage != 'True']">
            <xsl:sort select="name"/>
            <xsl:copy-of select="current()"/>
          </xsl:for-each>
        </xsl:otherwise>
      </xsl:choose>
    </xsl:variable>
    <xsl:for-each select="msxsl:node-set($sortedlanguageskills)/skill">
      <xsl:call-template name="skillcategorytitle"/>
      <xsl:call-template name="skills"/>
    </xsl:for-each>
    <xsl:for-each select="msxsl:node-set($sortedknowledgeskills)/skill">
      <xsl:call-template name="skillcategorytitle">
        <xsl:with-param name="mindthegap" select="$arelanguages &gt; 0"/>
      </xsl:call-template>
      <xsl:call-template name="skills"/>
    </xsl:for-each>
  </xsl:template>
>>>>>>> 260a47e0
</xsl:stylesheet><|MERGE_RESOLUTION|>--- conflicted
+++ resolved
@@ -1,41 +1,3 @@
-<<<<<<< HEAD
-<?xml version="1.0" encoding="UTF-8" ?>
-<!-- Skills listed in alphabetically order -->
-<!-- Version -500 -->
-<xsl:stylesheet version="1.0" xmlns:xsl="http://www.w3.org/1999/XSL/Transform" xmlns:msxsl="urn:schemas-microsoft-com:xslt">
-	<xsl:include href="xt.MugShot.xslt"/>
-	<xsl:include href="xt.Skills.xslt"/>
-
-	<xsl:template name="skills1">
-		<xsl:variable name="items" select="skills/skill[knowledge = 'False' and (rating &gt; 0 or total &gt; 0)]"/>
-		<xsl:variable name="halfcut" select="round(count($items) div 2)"/>
-		<xsl:for-each select="$items[position() &lt;= $halfcut]">
-			<xsl:sort select="name"/>
-			<xsl:call-template name="skills"/>
-		</xsl:for-each>
-	</xsl:template>
-	
-	<xsl:template name="skills2">
-		<xsl:variable name="items" select="skills/skill[knowledge = 'False' and (rating &gt; 0 or total &gt; 0)]"/>
-		<xsl:variable name="halfcut" select="round(count($items) div 2)"/>
-		<xsl:for-each select="$items[position() &gt; $halfcut]">
-			<xsl:sort select="name"/>
-			<xsl:call-template name="skills"/>
-		</xsl:for-each>
-	</xsl:template>
-
-	<xsl:template name="skills3">
-		<xsl:for-each select="skills/skill[knowledge = 'True' and islanguage = 'True']">
-			<xsl:sort select="name" />
-			<xsl:call-template name="skills"/>
-		</xsl:for-each>
-		<xsl:for-each select="skills/skill[knowledge = 'True' and islanguage != 'True']">
-			<xsl:sort select="name" />
-			<xsl:call-template name="skills"/>
-		</xsl:for-each>
-		<xsl:call-template name="MugShot"/>
-	</xsl:template>
-=======
 <?xml version="1.0" encoding="utf-8" ?>
 <!-- Skills listed in alphabetically order -->
 <!-- Version -500 -->
@@ -151,5 +113,4 @@
       <xsl:call-template name="skills"/>
     </xsl:for-each>
   </xsl:template>
->>>>>>> 260a47e0
 </xsl:stylesheet>