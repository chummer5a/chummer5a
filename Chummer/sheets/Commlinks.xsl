--- conflicted
+++ resolved
@@ -8,17 +8,10 @@
 
 	<xsl:include href="xs.fnx.xslt"/>
 	<xsl:include href="xs.TitleName.xslt"/>
-<<<<<<< HEAD
-					
-	<xsl:include href="xt.ConditionMonitor.xslt"/>
-	<xsl:include href="xt.PreserveLineBreaks.xslt"/>
-					
-=======
 
 	<xsl:include href="xt.ConditionMonitor.xslt"/>
 	<xsl:include href="xt.PreserveLineBreaks.xslt"/>
 
->>>>>>> 59b780a7
 	<!-- Set global variables -->
 	<xsl:variable name="lang" select="'en'"/>
 </xsl:stylesheet>