<?xml version="1.0" encoding="UTF-8" ?>
<!-- Character contacts -->
<!-- Version -500 -->
<xsl:stylesheet version="1.0" xmlns:xsl="http://www.w3.org/1999/XSL/Transform"
<<<<<<< HEAD
				xmlns:msxsl="urn:schemas-microsoft-com:xslt">
	<xsl:template name="Qualities">

		<xsl:for-each select="qualities/quality">
			<xsl:sort select="name"/>
			<tr style="text-align: left" valign="top">
				<xsl:if test="position() mod 2 != 1">
					<xsl:attribute name="bgcolor">#e4e4e4</xsl:attribute>
				</xsl:if>
				<td>
					<xsl:value-of select="name"/>
					<xsl:if test="extra != ''">: <xsl:value-of select="extra"/></xsl:if>
				</td>
				<td/>
				<td style="text-align: center">
					<xsl:value-of select="source"/>
					<xsl:text> </xsl:text>
					<xsl:value-of select="page"/>
				</td>
			</tr>
			<xsl:if test="notes != '' and $ProduceNotes">
				<tr>
					<xsl:if test="position() mod 2 != 1">
						<xsl:attribute name="bgcolor">#e4e4e4</xsl:attribute>
					</xsl:if>
					<td colspan="100" style="padding: 0 2%; text-align: justify;">
						<xsl:call-template name="PreserveLineBreaks">
							<xsl:with-param name="text" select="notes"/>
						</xsl:call-template>
					</td>
				</tr>
			</xsl:if>
			<xsl:call-template name="Xline">
				<xsl:with-param name="cntl" select="last()-position()"/>
				<xsl:with-param name="nte" select="notes != '' and $ProduceNotes"/>
			</xsl:call-template>
		</xsl:for-each>

	</xsl:template>
=======
        xmlns:msxsl="urn:schemas-microsoft-com:xslt">
  <xsl:template name="Qualities">

    <xsl:for-each select="qualities/quality">
      <xsl:sort select="name"/>
      <tr style="text-align: left" valign="top">
        <xsl:if test="position() mod 2 != 1">
          <xsl:attribute name="bgcolor">#e4e4e4</xsl:attribute>
        </xsl:if>
        <td>
          <xsl:value-of select="name"/>
          <xsl:if test="extra != ''">: <xsl:value-of select="extra"/></xsl:if>
        </td>
        <td/>
        <td style="text-align: center">
          <xsl:value-of select="source"/>
          <xsl:text> </xsl:text>
          <xsl:value-of select="page"/>
        </td>
      </tr>
      <xsl:if test="notes != '' and $ProduceNotes">
        <tr>
          <xsl:if test="position() mod 2 != 1">
            <xsl:attribute name="bgcolor">#e4e4e4</xsl:attribute>
          </xsl:if>
          <td colspan="100" style="padding: 0 2%; text-align: justify;">
            <xsl:call-template name="PreserveLineBreaks">
              <xsl:with-param name="text" select="notes"/>
            </xsl:call-template>
          </td>
        </tr>
      </xsl:if>
      <xsl:call-template name="Xline">
        <xsl:with-param name="cntl" select="last()-position()"/>
        <xsl:with-param name="nte" select="notes != '' and $ProduceNotes"/>
      </xsl:call-template>
    </xsl:for-each>

  </xsl:template>
>>>>>>> 260a47e0
</xsl:stylesheet><|MERGE_RESOLUTION|>--- conflicted
+++ resolved
@@ -2,47 +2,6 @@
 <!-- Character contacts -->
 <!-- Version -500 -->
 <xsl:stylesheet version="1.0" xmlns:xsl="http://www.w3.org/1999/XSL/Transform"
-<<<<<<< HEAD
-				xmlns:msxsl="urn:schemas-microsoft-com:xslt">
-	<xsl:template name="Qualities">
-
-		<xsl:for-each select="qualities/quality">
-			<xsl:sort select="name"/>
-			<tr style="text-align: left" valign="top">
-				<xsl:if test="position() mod 2 != 1">
-					<xsl:attribute name="bgcolor">#e4e4e4</xsl:attribute>
-				</xsl:if>
-				<td>
-					<xsl:value-of select="name"/>
-					<xsl:if test="extra != ''">: <xsl:value-of select="extra"/></xsl:if>
-				</td>
-				<td/>
-				<td style="text-align: center">
-					<xsl:value-of select="source"/>
-					<xsl:text> </xsl:text>
-					<xsl:value-of select="page"/>
-				</td>
-			</tr>
-			<xsl:if test="notes != '' and $ProduceNotes">
-				<tr>
-					<xsl:if test="position() mod 2 != 1">
-						<xsl:attribute name="bgcolor">#e4e4e4</xsl:attribute>
-					</xsl:if>
-					<td colspan="100" style="padding: 0 2%; text-align: justify;">
-						<xsl:call-template name="PreserveLineBreaks">
-							<xsl:with-param name="text" select="notes"/>
-						</xsl:call-template>
-					</td>
-				</tr>
-			</xsl:if>
-			<xsl:call-template name="Xline">
-				<xsl:with-param name="cntl" select="last()-position()"/>
-				<xsl:with-param name="nte" select="notes != '' and $ProduceNotes"/>
-			</xsl:call-template>
-		</xsl:for-each>
-
-	</xsl:template>
-=======
         xmlns:msxsl="urn:schemas-microsoft-com:xslt">
   <xsl:template name="Qualities">
 
@@ -82,5 +41,4 @@
     </xsl:for-each>
 
   </xsl:template>
->>>>>>> 260a47e0
 </xsl:stylesheet>