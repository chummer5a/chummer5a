<?xml version="1.0" encoding="UTF-8" ?>
<!-- Produce Row Summary Line -->
<!-- Version -500 -->
<xsl:stylesheet version="1.0" xmlns:xsl="http://www.w3.org/1999/XSL/Transform">
<<<<<<< HEAD
	<xsl:template name="MovementRate">
		<xsl:variable name="mv1">
			<xsl:call-template name="formatrate">
				<xsl:with-param name="movrate" select="movementwalk"/>
			</xsl:call-template>
		</xsl:variable>

		<xsl:variable name="mv2">
			<xsl:call-template name="formatrate">
				<xsl:with-param name="movrate" select="movementswim"/>
				<xsl:with-param name="pfx" select="concat($lang.Swim,': ')"/>
			</xsl:call-template>
		</xsl:variable>

		<xsl:variable name="mv3">
			<xsl:call-template name="formatrate">
				<xsl:with-param name="movrate" select="movementfly"/>
				<xsl:with-param name="pfx" select="concat($lang.Fly,': ')"/>
			</xsl:call-template>
		</xsl:variable>

		<xsl:value-of select="concat($mv1,$mv2,$mv3)"/>
	</xsl:template>

	<xsl:template name="formatrate">
			<xsl:param name="movrate"/>
			<xsl:param name="pfx" select="''"/>
		<xsl:choose>
			<xsl:when test="contains($movrate,',')">
				<xsl:value-of select="$pfx"/>
				<xsl:variable name="mv">
					<xsl:call-template name="fnx-replace">
						<xsl:with-param name="string" select="$movrate"/>
						<xsl:with-param name="replace" select="'/ hit'"/>
						<xsl:with-param name="by" select="concat('/',$lang.hit,')')"/>
					</xsl:call-template>
				</xsl:variable>
				<xsl:call-template name="fnx-replace">
					<xsl:with-param name="string" select="$mv"/>
					<xsl:with-param name="replace" select="', '"/>
					<xsl:with-param name="by" select="' ('"/>
				</xsl:call-template>
				&#160;&#160;&#160;
			</xsl:when>
			<xsl:when test="$movrate != '0'">
				<xsl:value-of select="$movrate"/>
				&#160;&#160;&#160;
			</xsl:when>
		</xsl:choose>
	</xsl:template>
=======
  <xsl:template name="MovementRate">
    <xsl:variable name="mv1">
      <xsl:call-template name="formatrate">
        <xsl:with-param name="movrate" select="movementwalk"/>
      </xsl:call-template>
    </xsl:variable>
    <xsl:variable name="mv2">
      <xsl:call-template name="formatrate">
        <xsl:with-param name="movrate" select="movementswim"/>
      </xsl:call-template>
    </xsl:variable>
    <xsl:variable name="mv3">
      <xsl:call-template name="formatrate">
        <xsl:with-param name="movrate" select="movementfly"/>
      </xsl:call-template>
    </xsl:variable>

    <xsl:choose>
      <xsl:when test="$mv1 != ''">
        <td width="16.66%" class="upper">
          <xsl:value-of select="$lang.Movement"/>:
        </td>
        <td width="16.67%">
          <xsl:value-of select="$mv1"/>
        </td>
      </xsl:when>
      <xsl:otherwise>
        <td colspan="2" width="33.33%" />
      </xsl:otherwise>
    </xsl:choose>
    <xsl:choose>
      <xsl:when test="$mv2 != ''">
        <td width="16.67%" class="upper">
          <xsl:value-of select="$lang.Swim"/>:
        </td>
        <td width="16.67%">
          <xsl:value-of select="$mv2"/>
        </td>
      </xsl:when>
      <xsl:otherwise>
        <td colspan="2" width="33.34%" />
      </xsl:otherwise>
    </xsl:choose>
    <xsl:choose>
      <xsl:when test="$mv3 != ''">
        <td width="16.66%" class="upper">
          <xsl:value-of select="$lang.Fly"/>:
        </td>
        <td width="16.67%">
          <xsl:value-of select="$mv3"/>
        </td>
      </xsl:when>
      <xsl:otherwise>
        <td colspan="2" width="33.33%" />
      </xsl:otherwise>
    </xsl:choose>
  </xsl:template>

  <xsl:template name="formatrate">
      <xsl:param name="movrate"/>
      <xsl:param name="pfx" select="''"/>
    <xsl:choose>
      <xsl:when test="contains($movrate,',')">
        <xsl:value-of select="$pfx"/>
        <xsl:variable name="mv">
          <xsl:call-template name="fnx-replace">
            <xsl:with-param name="string" select="$movrate"/>
            <xsl:with-param name="replace" select="'/ hit'"/>
            <xsl:with-param name="by" select="concat('/',$lang.hit,')')"/>
          </xsl:call-template>
        </xsl:variable>
        <xsl:call-template name="fnx-replace">
          <xsl:with-param name="string" select="$mv"/>
          <xsl:with-param name="replace" select="', '"/>
          <xsl:with-param name="by" select="' ('"/>
        </xsl:call-template>
      </xsl:when>
      <xsl:when test="$movrate != '0'">
        <xsl:value-of select="$movrate"/>
      </xsl:when>
    </xsl:choose>
  </xsl:template>
>>>>>>> 260a47e0
</xsl:stylesheet><|MERGE_RESOLUTION|>--- conflicted
+++ resolved
@@ -2,58 +2,6 @@
 <!-- Produce Row Summary Line -->
 <!-- Version -500 -->
 <xsl:stylesheet version="1.0" xmlns:xsl="http://www.w3.org/1999/XSL/Transform">
-<<<<<<< HEAD
-	<xsl:template name="MovementRate">
-		<xsl:variable name="mv1">
-			<xsl:call-template name="formatrate">
-				<xsl:with-param name="movrate" select="movementwalk"/>
-			</xsl:call-template>
-		</xsl:variable>
-
-		<xsl:variable name="mv2">
-			<xsl:call-template name="formatrate">
-				<xsl:with-param name="movrate" select="movementswim"/>
-				<xsl:with-param name="pfx" select="concat($lang.Swim,': ')"/>
-			</xsl:call-template>
-		</xsl:variable>
-
-		<xsl:variable name="mv3">
-			<xsl:call-template name="formatrate">
-				<xsl:with-param name="movrate" select="movementfly"/>
-				<xsl:with-param name="pfx" select="concat($lang.Fly,': ')"/>
-			</xsl:call-template>
-		</xsl:variable>
-
-		<xsl:value-of select="concat($mv1,$mv2,$mv3)"/>
-	</xsl:template>
-
-	<xsl:template name="formatrate">
-			<xsl:param name="movrate"/>
-			<xsl:param name="pfx" select="''"/>
-		<xsl:choose>
-			<xsl:when test="contains($movrate,',')">
-				<xsl:value-of select="$pfx"/>
-				<xsl:variable name="mv">
-					<xsl:call-template name="fnx-replace">
-						<xsl:with-param name="string" select="$movrate"/>
-						<xsl:with-param name="replace" select="'/ hit'"/>
-						<xsl:with-param name="by" select="concat('/',$lang.hit,')')"/>
-					</xsl:call-template>
-				</xsl:variable>
-				<xsl:call-template name="fnx-replace">
-					<xsl:with-param name="string" select="$mv"/>
-					<xsl:with-param name="replace" select="', '"/>
-					<xsl:with-param name="by" select="' ('"/>
-				</xsl:call-template>
-				&#160;&#160;&#160;
-			</xsl:when>
-			<xsl:when test="$movrate != '0'">
-				<xsl:value-of select="$movrate"/>
-				&#160;&#160;&#160;
-			</xsl:when>
-		</xsl:choose>
-	</xsl:template>
-=======
   <xsl:template name="MovementRate">
     <xsl:variable name="mv1">
       <xsl:call-template name="formatrate">
@@ -136,5 +84,4 @@
       </xsl:when>
     </xsl:choose>
   </xsl:template>
->>>>>>> 260a47e0
 </xsl:stylesheet>