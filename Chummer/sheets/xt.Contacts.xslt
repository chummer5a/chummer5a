--- conflicted
+++ resolved
@@ -1,107 +1,3 @@
-<<<<<<< HEAD
-<?xml version="1.0" encoding="UTF-8" ?>
-<!-- Character contacts -->
-<!-- Version -500 -->
-<xsl:stylesheet version="1.0" xmlns:xsl="http://www.w3.org/1999/XSL/Transform"
-				xmlns:msxsl="urn:schemas-microsoft-com:xslt">
-	<xsl:template name="Contacts">
-		<style type="text/css">
-			h5 {
-				position: relative;
-				text-align: center;
-			}
-			h5 span {
-				background: #fff;
-				padding: 0 5px;
-				position: relative;
-				z-index: 1;
-			}
-			h5:before {
-				background: linear-gradient(to right, lightgrey, black, lightgrey);
-				content: "";
-				display: block;
-				height: 1px;
-				position: absolute;
-				top: 50%;
-				width: 100%;
-			}
-		</style>
-
-		<xsl:variable name="cntcntct">
-			<xsl:value-of select="count(contacts/contact[type='Contact'])"/>
-		</xsl:variable>
-
-		<xsl:variable name="sortedcontacts">
-			<xsl:for-each select="contacts/contact">
-				<xsl:sort select="type"/>
-				<xsl:sort select="name"/>
-				<xsl:copy-of select="current()"/>
-			</xsl:for-each>
-		</xsl:variable>
-
-		<xsl:for-each select="msxsl:node-set($sortedcontacts)/contact">
-			<xsl:choose>
-				<xsl:when test="type != preceding-sibling::contact[1]/type">
-					<xsl:call-template name="contactcategory"/>
-				</xsl:when>
-				<xsl:when test="position() = 1">
-					<xsl:if test="$cntcntct != last()">
-						<xsl:call-template name="contactcategory"/>
-					</xsl:if>
-				</xsl:when>
-			</xsl:choose>
-
-			<tr>
-				<xsl:if test="position() mod 2 != 1">
-					<xsl:attribute name="bgcolor">#e4e4e4</xsl:attribute>
-				</xsl:if>
-				<td style="text-align: left"><xsl:value-of select="name"/></td>
-				<td style="text-align: center"><xsl:value-of select="location"/></td>
-				<td style="text-align: center"><xsl:value-of select="role"/></td>
-				<td style="text-align: center"><xsl:value-of select="connection"/></td>
-				<td style="text-align: center"><xsl:value-of select="loyalty"/></td>
-			</tr>
-
-			<xsl:if test="notes != '' and $ProduceNotes">
-				<tr>
-					<xsl:if test="position() mod 2 != 1">
-						<xsl:attribute name="bgcolor">#e4e4e4</xsl:attribute>
-					</xsl:if>
-					<td colspan="100%" style="padding: 0 2%; text-align: justify;">
-						<xsl:call-template name="PreserveLineBreaks">
-							<xsl:with-param name="text" select="notes"/>
-						</xsl:call-template>
-					</td>
-				</tr>
-			</xsl:if>
-			<xsl:call-template name="Xline">
-				<xsl:with-param name="cntl" select="last()-position()"/>
-				<xsl:with-param name="nte" select="notes != '' and $ProduceNotes"/>
-			</xsl:call-template>
-		</xsl:for-each>
-	</xsl:template>
-
-	<xsl:template name="contactcategory">
-		<xsl:variable name="type">
-			<xsl:choose>
-				<xsl:when test="type='Contact'"><xsl:value-of select="$lang.Contacts"/></xsl:when>
-				<xsl:when test="type='Enemy'"><xsl:value-of select="$lang.Enemies"/></xsl:when>
-<!-- can't get this code to work - are the flags sent?
-				<xsl:when test="blackmail">Blackmailed</xsl:when>
-				<xsl:when test="family">Family</xsl:when>
-				<xsl:when test="group">Group</xsl:when>
-	Note: if group is true connection is supplied as group(connection) -->
-				<xsl:otherwise>
-					<xsl:value-of select="$lang.Type"/>: <xsl:value-of select="type"/>
-				</xsl:otherwise>
-			</xsl:choose>
-		</xsl:variable>
-		<xsl:call-template name="Xline"/>
-		<tr><td colspan="100%">
-			<h5><span><xsl:value-of select="$type"/></span></h5>
-		</td></tr>
-	</xsl:template>
-=======
 <?xml version="1.0" encoding="utf-8" ?>
 <!-- Character contacts -->
 <!-- Version -500 -->
@@ -296,6 +192,5 @@
       <h5><span><xsl:value-of select="$type"/></span></h5>
     </td></tr>
   </xsl:template>
->>>>>>> 260a47e0
 
 </xsl:stylesheet>