--- conflicted
+++ resolved
@@ -1,149 +1,8 @@
-<<<<<<< HEAD
-<?xml version="1.0" encoding="UTF-8" ?>
-=======
 <?xml version="1.0" encoding="utf-8" ?>
->>>>>>> 260a47e0
 <!-- Dossier character summary sheet -->
 <!-- Created by Jeff Halket, modified by Keith Rudolph, krudolph@gmail.com -->
 <!-- Version -500 -->
 <xsl:stylesheet version="1.0" xmlns:xsl="http://www.w3.org/1999/XSL/Transform">
-<<<<<<< HEAD
-	<xsl:template match="/characters/character">
-		<xsl:variable name="TitleName">
-			<xsl:call-template name="TitleName">
-				<xsl:with-param name="name" select="name"/>
-				<xsl:with-param name="alias" select="alias"/>
-			</xsl:call-template>
-		</xsl:variable>
-		<title><xsl:value-of select="$TitleName"/></title>
-
-		<xsl:text disable-output-escaping="yes"><![CDATA[<!DOCTYPE html PUBLIC "-//W3C//DTD XHTML 1.0 Transitional//EN" "http://www.w3.org/TR/xhtml1/DTD/xhtml1-strict.dtd">]]></xsl:text>
-		<html xmlns="http://www.w3.org/1999/xhtml" xml:lang="en" lang="en">
-			<head>
-				<meta http-equiv="x-ua-compatible" content="IE=Edge"/>
-				<style type="text/css">
-					* {
-						font-family: 'courier new', tahoma, 'trebuchet ms', arial;
-						font-size: 9pt;
-						margin: 0;
-						vertical-align: top;
-					}
-					html {
-						height: 100%;
-						margin: 0px;  /* this affects the margin on the html before sending to printer */
-					}
-					.label {
-						font-weight: bold;
-						width: 15%;
-					}
-					.block {
-						page-break-inside: avoid;
-					}
-				</style>
-				<style media="print">
-				   @page {
-						size: auto;
-						margin-top: 0.5in;
-						margin-left: 0.5in;
-						margin-right: 0.5in;
-						margin-bottom: 0.75in;
-					}
-					.block {
-						bottom-padding: 0.75;
-						page-break-inside: avoid !important;
-						margin: 4px 0 4px 0;  /* to keep the page break from cutting too close to the text in the div */
-					}
-				</style>
-			</head>
-
-			<body>
-				<div class="block" id="DossierBlock">
-					<table width="100%" cellspacing="0" cellpadding="2">
-						<tr>
-							<td class="label"><xsl:value-of select="$lang.Name"/>:</td>
-							<td><xsl:value-of select="name"/></td>
-							<td rowspan="10" width="40%" align="center">
-								<xsl:if test="mainmugshotbase64 != ''">
-									<img src="data:image/png;base64,{mainmugshotbase64}" />
-								</xsl:if>
-							</td>
-						</tr>
-						<tr>
-							<td class="label"><xsl:value-of select="$lang.Alias"/>:</td>
-							<td><xsl:value-of select="alias"/></td>
-						</tr>
-						<tr>
-							<td class="label"><xsl:value-of select="$lang.Metatype"/>:</td>
-							<td><xsl:value-of select="metatype"/></td>
-						</tr>
-						<tr>
-							<td class="label"><xsl:value-of select="$lang.Sex"/>:</td>
-							<td><xsl:value-of select="sex"/></td>
-						</tr>
-						<tr>
-							<td class="label"><xsl:value-of select="$lang.Height"/>:</td>
-							<td><xsl:value-of select="height"/></td>
-						</tr>
-						<tr>
-							<td class="label"><xsl:value-of select="$lang.Weight"/>:</td>
-							<td><xsl:value-of select="weight"/></td>
-						</tr>
-						<tr>
-							<td class="label"><xsl:value-of select="$lang.Age"/>:</td>
-							<td><xsl:value-of select="age"/></td>
-						</tr>
-						<tr>
-							<td class="label"><xsl:value-of select="$lang.Hair"/>:</td>
-							<td><xsl:value-of select="hair"/></td>
-						</tr>
-						<tr>
-							<td class="label"><xsl:value-of select="$lang.Eyes"/>:</td>
-							<td><xsl:value-of select="eyes"/></td>
-						</tr>
-						<tr>
-							<td class="label"><xsl:value-of select="$lang.Skin"/>:</td>
-							<td><xsl:value-of select="skin"/></td>
-						</tr>
-						<tr>
-							<td class="label"><xsl:value-of select="$lang.PrimaryArm"/>:</td>
-							<td><xsl:value-of select="primaryarm"/></td>
-						</tr>
-						<tr><td colspan="100%" height="15"></td></tr>
-						<tr>
-							<td class="label"><xsl:value-of select="$lang.Description"/>:</td>
-							<td colspan="2" style="text-align: justify">
-								<xsl:call-template name="PreserveLineBreaks">
-									<xsl:with-param name="text" select="description" />
-								</xsl:call-template>
-							</td>
-						</tr>
-						<tr><td colspan="100%" height="15"></td></tr>
-						<tr>
-							<td class="label"><xsl:value-of select="$lang.Notes"/>:</td>
-							<td colspan="2" style="text-align: justify">
-								<xsl:call-template name="PreserveLineBreaks">
-									<xsl:with-param name="text" select="notes" />
-								</xsl:call-template>
-								<xsl:call-template name="PreserveLineBreaks">
-									<xsl:with-param name="text" select="gamenotes" />
-								</xsl:call-template>
-							</td>
-						</tr>
-						<tr><td colspan="100%" height="15"></td></tr>
-						<tr>
-							<td class="label"><xsl:value-of select="$lang.Background"/>:</td>
-							<td colspan="2" style="text-align: justify">
-								<xsl:call-template name="PreserveLineBreaks">
-									<xsl:with-param name="text" select="background" />
-								</xsl:call-template>
-							</td>
-						</tr>
-					</table>
-				</div>
-			</body>
-		</html>
-	</xsl:template>
-=======
   <xsl:include href="xs.TitleName.xslt"/>
 
   <xsl:include href="xt.PreserveLineBreaks.xslt"/>
@@ -309,5 +168,4 @@
       </body>
     </html>
   </xsl:template>
->>>>>>> 260a47e0
 </xsl:stylesheet>