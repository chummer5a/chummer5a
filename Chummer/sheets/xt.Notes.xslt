<?xml version="1.0" encoding="UTF-8" ?>
<!-- Character notes -->
<!-- Version -500 -->
<xsl:stylesheet version="1.0" xmlns:xsl="http://www.w3.org/1999/XSL/Transform">
<<<<<<< HEAD
	<xsl:template name="notes">

		<xsl:if test="notes != '' or gamenotes != ''">
			<div class="block" id="NotesBlock">
				<table><tr><td/></tr></table>
				<xsl:call-template name="TableTitle">
					<xsl:with-param name="name" select="$lang.Notes"/>
				</xsl:call-template>
				<table class="tablestyle">
					<tr><td colspan="100%" style="text-align: justify">
						<xsl:call-template name="PreserveLineBreaks">
							<xsl:with-param name="text" select="notes"/>
						</xsl:call-template>
					</td></tr>
					<xsl:if test="notes != '' and gamenotes != ''">
						<tr><td>
							<hr style="
									background: inherit;
									border: none;
									border-top: 1px dashed lightgrey;
									color: white;
									display: block;
									font-size: 0;
									height: 1px;
									line-height: 0;
									margin: 1px 0;
									padding: 0;
									width: 100%;
							"/>
						</td></tr>
					</xsl:if>
					<tr><td colspan="100%" style="text-align: justify">
						<xsl:call-template name="PreserveLineBreaks">
							<xsl:with-param name="text" select="gamenotes"/>
						</xsl:call-template>
					</td></tr>
				</table>
			</div>
			<xsl:call-template name="RowSummary">
				<xsl:with-param name="text" select="$lang.Notes"/>
				<xsl:with-param name="bnme" select="'NotesBlock'"/>
			</xsl:call-template>
		</xsl:if>

		<xsl:if test="concept != ''">
			<div class="block" id="ConceptBlock">
				<table><tr><td/></tr></table>
				<xsl:call-template name="TableTitle">
					<xsl:with-param name="name" select="$lang.Concept"/>
				</xsl:call-template>
				<table class="tablestyle">
					<tr><td colspan="100%" style="text-align: justify">
						<xsl:call-template name="PreserveLineBreaks">
							<xsl:with-param name="text" select="concept"/>
						</xsl:call-template>
					</td></tr>
				</table>
			</div>
			<xsl:call-template name="RowSummary">
				<xsl:with-param name="text" select="$lang.Concept"/>
				<xsl:with-param name="bnme" select="'ConceptBlock'"/>
			</xsl:call-template>
		</xsl:if>

		<xsl:if test="description != ''">
			<div class="block" id="DescriptionBlock">
				<table><tr><td/></tr></table>
				<xsl:call-template name="TableTitle">
					<xsl:with-param name="name" select="$lang.Description"/>
				</xsl:call-template>
				<table class="tablestyle">
					<tr><td colspan="100%" style="text-align: justify">
						<xsl:call-template name="PreserveLineBreaks">
							<xsl:with-param name="text" select="description"/>
						</xsl:call-template>
					</td></tr>
				</table>
			</div>
			<xsl:call-template name="RowSummary">
				<xsl:with-param name="text" select="$lang.Description"/>
				<xsl:with-param name="bnme" select="'DescriptionBlock'"/>
			</xsl:call-template>
		</xsl:if>

		<xsl:if test="background != ''">
			<div class="block" id="BackgroundBlock">
				<table><tr><td/></tr></table>
				<xsl:call-template name="TableTitle">
					<xsl:with-param name="name" select="$lang.Background"/>
				</xsl:call-template>
				<table class="tablestyle">
					<tr><td colspan="100%" style="text-align: justify">
						<xsl:call-template name="PreserveLineBreaks">
							<xsl:with-param name="text" select="background"/>
						</xsl:call-template>
					</td></tr>
				</table>
			</div>
			<xsl:call-template name="RowSummary">
				<xsl:with-param name="text" select="$lang.Background"/>
				<xsl:with-param name="bnme" select="'BackgroundBlock'"/>
			</xsl:call-template>
		</xsl:if>
	</xsl:template>
=======
  <xsl:template name="notes">

    <xsl:if test="notes != '' or gamenotes != ''">
      <div class="block" id="NotesBlock">
        <table><tr><td/></tr></table>
        <xsl:call-template name="TableTitle">
          <xsl:with-param name="name" select="$lang.Notes"/>
        </xsl:call-template>
        <table class="tablestyle">
          <tr><td colspan="100%" style="text-align: justify">
            <xsl:call-template name="PreserveLineBreaks">
              <xsl:with-param name="text" select="notes"/>
            </xsl:call-template>
          </td></tr>
          <xsl:if test="notes != '' and gamenotes != ''">
            <tr><td>
              <hr style="
                  background: inherit;
                  border: none;
                  border-top: 0.0625em dashed lightgrey;
                  color: white;
                  display: block;
                  font-size: 0;
                  height: 0.1em;
                  line-height: 0;
                  margin: 0.1em 0;
                  padding: 0;
                  width: 100%;
              "/>
            </td></tr>
          </xsl:if>
          <tr><td colspan="100%" style="text-align: justify">
            <xsl:call-template name="PreserveLineBreaks">
              <xsl:with-param name="text" select="gamenotes"/>
            </xsl:call-template>
          </td></tr>
        </table>
      </div>
      <xsl:call-template name="RowSummary">
        <xsl:with-param name="text" select="$lang.Notes"/>
        <xsl:with-param name="blockname" select="'NotesBlock'"/>
      </xsl:call-template>
    </xsl:if>

    <xsl:if test="concept != ''">
      <div class="block" id="ConceptBlock">
        <table><tr><td/></tr></table>
        <xsl:call-template name="TableTitle">
          <xsl:with-param name="name" select="$lang.Concept"/>
        </xsl:call-template>
        <table class="tablestyle">
          <tr><td colspan="100%" style="text-align: justify">
            <xsl:call-template name="PreserveLineBreaks">
              <xsl:with-param name="text" select="concept"/>
            </xsl:call-template>
          </td></tr>
        </table>
      </div>
      <xsl:call-template name="RowSummary">
        <xsl:with-param name="text" select="$lang.Concept"/>
        <xsl:with-param name="blockname" select="'ConceptBlock'"/>
      </xsl:call-template>
    </xsl:if>

    <xsl:if test="description != ''">
      <div class="block" id="DescriptionBlock">
        <table><tr><td/></tr></table>
        <xsl:call-template name="TableTitle">
          <xsl:with-param name="name" select="$lang.Description"/>
        </xsl:call-template>
        <table class="tablestyle">
          <tr><td colspan="100%" style="text-align: justify">
            <xsl:call-template name="PreserveLineBreaks">
              <xsl:with-param name="text" select="description"/>
            </xsl:call-template>
          </td></tr>
        </table>
      </div>
      <xsl:call-template name="RowSummary">
        <xsl:with-param name="text" select="$lang.Description"/>
        <xsl:with-param name="blockname" select="'DescriptionBlock'"/>
      </xsl:call-template>
    </xsl:if>

    <xsl:if test="background != ''">
      <div class="block" id="BackgroundBlock">
        <table><tr><td/></tr></table>
        <xsl:call-template name="TableTitle">
          <xsl:with-param name="name" select="$lang.Background"/>
        </xsl:call-template>
        <table class="tablestyle">
          <tr><td colspan="100%" style="text-align: justify">
            <xsl:call-template name="PreserveLineBreaks">
              <xsl:with-param name="text" select="background"/>
            </xsl:call-template>
          </td></tr>
        </table>
      </div>
      <xsl:call-template name="RowSummary">
        <xsl:with-param name="text" select="$lang.Background"/>
        <xsl:with-param name="blockname" select="'BackgroundBlock'"/>
      </xsl:call-template>
    </xsl:if>

  </xsl:template>
>>>>>>> 260a47e0
</xsl:stylesheet><|MERGE_RESOLUTION|>--- conflicted
+++ resolved
@@ -2,112 +2,6 @@
 <!-- Character notes -->
 <!-- Version -500 -->
 <xsl:stylesheet version="1.0" xmlns:xsl="http://www.w3.org/1999/XSL/Transform">
-<<<<<<< HEAD
-	<xsl:template name="notes">
-
-		<xsl:if test="notes != '' or gamenotes != ''">
-			<div class="block" id="NotesBlock">
-				<table><tr><td/></tr></table>
-				<xsl:call-template name="TableTitle">
-					<xsl:with-param name="name" select="$lang.Notes"/>
-				</xsl:call-template>
-				<table class="tablestyle">
-					<tr><td colspan="100%" style="text-align: justify">
-						<xsl:call-template name="PreserveLineBreaks">
-							<xsl:with-param name="text" select="notes"/>
-						</xsl:call-template>
-					</td></tr>
-					<xsl:if test="notes != '' and gamenotes != ''">
-						<tr><td>
-							<hr style="
-									background: inherit;
-									border: none;
-									border-top: 1px dashed lightgrey;
-									color: white;
-									display: block;
-									font-size: 0;
-									height: 1px;
-									line-height: 0;
-									margin: 1px 0;
-									padding: 0;
-									width: 100%;
-							"/>
-						</td></tr>
-					</xsl:if>
-					<tr><td colspan="100%" style="text-align: justify">
-						<xsl:call-template name="PreserveLineBreaks">
-							<xsl:with-param name="text" select="gamenotes"/>
-						</xsl:call-template>
-					</td></tr>
-				</table>
-			</div>
-			<xsl:call-template name="RowSummary">
-				<xsl:with-param name="text" select="$lang.Notes"/>
-				<xsl:with-param name="bnme" select="'NotesBlock'"/>
-			</xsl:call-template>
-		</xsl:if>
-
-		<xsl:if test="concept != ''">
-			<div class="block" id="ConceptBlock">
-				<table><tr><td/></tr></table>
-				<xsl:call-template name="TableTitle">
-					<xsl:with-param name="name" select="$lang.Concept"/>
-				</xsl:call-template>
-				<table class="tablestyle">
-					<tr><td colspan="100%" style="text-align: justify">
-						<xsl:call-template name="PreserveLineBreaks">
-							<xsl:with-param name="text" select="concept"/>
-						</xsl:call-template>
-					</td></tr>
-				</table>
-			</div>
-			<xsl:call-template name="RowSummary">
-				<xsl:with-param name="text" select="$lang.Concept"/>
-				<xsl:with-param name="bnme" select="'ConceptBlock'"/>
-			</xsl:call-template>
-		</xsl:if>
-
-		<xsl:if test="description != ''">
-			<div class="block" id="DescriptionBlock">
-				<table><tr><td/></tr></table>
-				<xsl:call-template name="TableTitle">
-					<xsl:with-param name="name" select="$lang.Description"/>
-				</xsl:call-template>
-				<table class="tablestyle">
-					<tr><td colspan="100%" style="text-align: justify">
-						<xsl:call-template name="PreserveLineBreaks">
-							<xsl:with-param name="text" select="description"/>
-						</xsl:call-template>
-					</td></tr>
-				</table>
-			</div>
-			<xsl:call-template name="RowSummary">
-				<xsl:with-param name="text" select="$lang.Description"/>
-				<xsl:with-param name="bnme" select="'DescriptionBlock'"/>
-			</xsl:call-template>
-		</xsl:if>
-
-		<xsl:if test="background != ''">
-			<div class="block" id="BackgroundBlock">
-				<table><tr><td/></tr></table>
-				<xsl:call-template name="TableTitle">
-					<xsl:with-param name="name" select="$lang.Background"/>
-				</xsl:call-template>
-				<table class="tablestyle">
-					<tr><td colspan="100%" style="text-align: justify">
-						<xsl:call-template name="PreserveLineBreaks">
-							<xsl:with-param name="text" select="background"/>
-						</xsl:call-template>
-					</td></tr>
-				</table>
-			</div>
-			<xsl:call-template name="RowSummary">
-				<xsl:with-param name="text" select="$lang.Background"/>
-				<xsl:with-param name="bnme" select="'BackgroundBlock'"/>
-			</xsl:call-template>
-		</xsl:if>
-	</xsl:template>
-=======
   <xsl:template name="notes">
 
     <xsl:if test="notes != '' or gamenotes != ''">
@@ -213,5 +107,4 @@
     </xsl:if>
 
   </xsl:template>
->>>>>>> 260a47e0
 </xsl:stylesheet>