--- conflicted
+++ resolved
@@ -5,19 +5,11 @@
 	<xsl:template name="notes">
 
 		<xsl:if test="notes != '' or gamenotes != ''">
-<<<<<<< HEAD
-			<table><tr><td/></tr></table>
-			<xsl:call-template name="TableTitle">
-				<xsl:with-param name="name" select="$lang.Notes"/>
-			</xsl:call-template>
-			<div class="block" id="NotesBlock">
-=======
 			<div class="block" id="NotesBlock">
 				<table><tr><td/></tr></table>
 				<xsl:call-template name="TableTitle">
 					<xsl:with-param name="name" select="$lang.Notes"/>
 				</xsl:call-template>
->>>>>>> 59b780a7
 				<table class="tablestyle">
 					<tr><td colspan="100%" style="text-align: justify">
 						<xsl:call-template name="PreserveLineBreaks">
@@ -55,19 +47,11 @@
 		</xsl:if>
 
 		<xsl:if test="concept != ''">
-<<<<<<< HEAD
-			<table><tr><td/></tr></table>
-			<xsl:call-template name="TableTitle">
-				<xsl:with-param name="name" select="$lang.Concept"/>
-			</xsl:call-template>
-			<div class="block" id="ConceptBlock">
-=======
 			<div class="block" id="ConceptBlock">
 				<table><tr><td/></tr></table>
 				<xsl:call-template name="TableTitle">
 					<xsl:with-param name="name" select="$lang.Concept"/>
 				</xsl:call-template>
->>>>>>> 59b780a7
 				<table class="tablestyle">
 					<tr><td colspan="100%" style="text-align: justify">
 						<xsl:call-template name="PreserveLineBreaks">
@@ -83,19 +67,11 @@
 		</xsl:if>
 
 		<xsl:if test="description != ''">
-<<<<<<< HEAD
-			<table><tr><td/></tr></table>
-			<xsl:call-template name="TableTitle">
-				<xsl:with-param name="name" select="$lang.Description"/>
-			</xsl:call-template>
-			<div class="block" id="DescriptionBlock">
-=======
 			<div class="block" id="DescriptionBlock">
 				<table><tr><td/></tr></table>
 				<xsl:call-template name="TableTitle">
 					<xsl:with-param name="name" select="$lang.Description"/>
 				</xsl:call-template>
->>>>>>> 59b780a7
 				<table class="tablestyle">
 					<tr><td colspan="100%" style="text-align: justify">
 						<xsl:call-template name="PreserveLineBreaks">
@@ -111,19 +87,11 @@
 		</xsl:if>
 
 		<xsl:if test="background != ''">
-<<<<<<< HEAD
-			<table><tr><td/></tr></table>
-			<xsl:call-template name="TableTitle">
-				<xsl:with-param name="name" select="$lang.Background"/>
-			</xsl:call-template>
-			<div class="block" id="BackgroundBlock">
-=======
 			<div class="block" id="BackgroundBlock">
 				<table><tr><td/></tr></table>
 				<xsl:call-template name="TableTitle">
 					<xsl:with-param name="name" select="$lang.Background"/>
 				</xsl:call-template>
->>>>>>> 59b780a7
 				<table class="tablestyle">
 					<tr><td colspan="100%" style="text-align: justify">
 						<xsl:call-template name="PreserveLineBreaks">
@@ -137,9 +105,5 @@
 				<xsl:with-param name="bnme" select="'BackgroundBlock'"/>
 			</xsl:call-template>
 		</xsl:if>
-<<<<<<< HEAD
-
-=======
->>>>>>> 59b780a7
 	</xsl:template>
 </xsl:stylesheet>