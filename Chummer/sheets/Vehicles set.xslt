<<<<<<< HEAD
<?xml version="1.0" encoding="UTF-8" ?>
=======
<?xml version="1.0" encoding="utf-8" ?>
>>>>>>> 260a47e0
<!-- Vehicle sheet based on the Shadowrun 4th Edition Character Sheet -->
<!-- Created by KeyMasterOfGozer -->
<!-- Version -500 -->
<xsl:stylesheet version="1.0" xmlns:xsl="http://www.w3.org/1999/XSL/Transform"
<<<<<<< HEAD
				xmlns:msxsl="urn:schemas-microsoft-com:xslt">
	<xsl:template match="/characters/character">
		<xsl:variable name="TitleName">
			<xsl:call-template name="TitleName">
				<xsl:with-param name="name" select="name"/>
				<xsl:with-param name="alias" select="alias"/>
			</xsl:call-template>
		</xsl:variable>
		<title><xsl:value-of select="$TitleName"/></title>

		<xsl:text disable-output-escaping="yes"><![CDATA[<!DOCTYPE html PUBLIC "-//W3C//DTD XHTML 1.0 Transitional//EN" "http://www.w3.org/TR/xhtml1/DTD/xhtml1-strict.dtd">]]></xsl:text>
		<html xmlns="http://www.w3.org/1999/xhtml" xml:lang="en" lang="en">
			<head>
				<meta http-equiv="x-ua-compatible" content="IE=Edge"/>
				<style type="text/css">
					* {
						font-family: segoe, tahoma, 'trebuchet ms', arial;
						font-size: 9pt;
						margin: 0;
						text-align: left;
						vertical-align: top;
					}
					.tablestyle {
						border-collapse: collapse;
						border-color: #1c4a2d;
						border-style: solid;
						border-width: 2px;
						cellpadding: 0;
						cellspacing: 0;
						width: 100%;
					}
					.tableborderbottom {
						border-collapse: collapse;
						border-bottom: solid 2px #1c4a2d;
						cellpadding: 0;
						cellspacing: 0;
					}
					.tableborderright {
						border-collapse: collapse;
						border-right: solid 2px #1c4a2d;
					}
					.AttribName {
						text-align: right;
						font-weight: bold;
						padding-right: 3px;
					}
					.AttribValue {
						text-align: left;
						padding-left: 3px;
					}
					.block {
						page-break-inside: avoid;
					}
					.hseparator {
						height: 5px;
					}
					.ItemListHeader {
						text-align: left;
						font-weight: bold;
						text-decoration:underline;
					}
					th {
						text-align: center;
					}
				</style>
				<style media="print">
				   @page {
						size: auto;
						margin-top: 0.5in;
						margin-left: 0.5in;
						margin-right: 0.5in;
						margin-bottom: 0.75in;
					}
					.block {
						bottom-padding: 0.75;
						page-break-inside: avoid !important;
						margin: 4px 0 4px 0;  /* to keep the page break from cutting too close to the text in the div */
					}
				</style>
			</head>
			<body>
				<xsl:for-each select="vehicles/vehicle">
					<xsl:sort select="name"/>
					<xsl:call-template name="vehicles">
						<xsl:with-param name="vehicle"/>
						<xsl:with-param name="VehicleNumber">VehicleBlock<xsl:value-of select="position()"/></xsl:with-param>
					</xsl:call-template>
				</xsl:for-each>
			</body>
		</html>
	</xsl:template>

	<xsl:template name="vehicles">
			<xsl:param name="vehicle"/>
			<xsl:param name="VehicleNumber"/>
		<div class="block">
			<xsl:attribute name="id">
				<xsl:value-of select="$VehicleNumber"/>
			</xsl:attribute>
			<table class="tablestyle">
				<tr><td>
					<table width="100%" class="tableborderbottom">
						<tr>
							<td width="40%">
								<!-- ** This Table shows the Stats Block -->
								<table width="100%" class="tableborderright">
									<tr>
										<td class="AttribName"><xsl:value-of select="$lang.Vehicle"/></td>
										<td class="AttribValue"><xsl:value-of select="name"/></td>
									</tr>
									<tr>
										<td class="AttribName"><xsl:value-of select="$lang.Name"/></td>
										<td class="AttribValue"><xsl:value-of select="vehiclename"/></td>
									</tr>
									<tr>
										<td class="AttribName"><xsl:value-of select="$lang.Category"/></td>
										<td class="AttribValue"><xsl:value-of select="category"/></td>
									</tr>
									<tr>
										<td class="AttribName"><xsl:value-of select="$lang.Source"/></td>
										<td class="AttribValue">
											<xsl:value-of select="source"/>
											<xsl:text> </xsl:text>
											<xsl:value-of select="page"/>
										</td>
									</tr>
									<tr><td colspan="100%" class="hseparator"></td></tr>
									<tr>
										<td class="AttribName"><xsl:value-of select="$lang.VehicleBody"/></td>
										<td class="AttribValue"><xsl:value-of select="body"/></td>
									</tr>
									<tr>
										<td class="AttribName"><xsl:value-of select="$lang.Armor"/></td>
										<td class="AttribValue"><xsl:value-of select="armor"/></td>
									</tr>
									<tr>
										<td class="AttribName"><xsl:value-of select="$lang.Seats"/></td>
										<td class="AttribValue"><xsl:value-of select="seats"/></td>
									</tr>
									<tr>
										<td class="AttribName"><xsl:value-of select="$lang.Pilot"/></td>
										<td class="AttribValue"><xsl:value-of select="pilot"/></td>
									</tr>
									<tr>
										<td class="AttribName"><xsl:value-of select="$lang.Sensor"/></td>
										<td class="AttribValue"><xsl:value-of select="sensor"/></td>
									</tr>
									<tr>
										<td class="AttribName"><xsl:value-of select="$lang.DeviceRating"/></td>
										<td class="AttribValue"><xsl:value-of select="devicerating"/></td>
									</tr>
									<tr>
										<td class="AttribName"><xsl:value-of select="$lang.Acceleration"/></td>
										<td class="AttribValue"><xsl:value-of select="accel"/></td>
									</tr>
									<tr>
										<td class="AttribName"><xsl:value-of select="$lang.Speed"/></td>
										<td class="AttribValue"><xsl:value-of select="speed"/></td>
									</tr>
									<tr>
										<td class="AttribName"><xsl:value-of select="$lang.Handling"/></td>
										<td class="AttribValue"><xsl:value-of select="handling"/></td>
									</tr>
									<tr>
										<td class="AttribName"><xsl:value-of select="$lang.VehicleCost"/></td>
										<td class="AttribValue">
											<xsl:call-template name="fnx-fmt-nmbr">
												<xsl:with-param name="nmbr" select="cost"/>
											</xsl:call-template><xsl:value-of select="$lang.NuyenSymbol"/>
										</td>
									</tr>
								</table>
							</td>
							<td width="60%">
								<table width="100%" cellpadding="3">
									<tr><td colspan="100%" class="tableborderbottom">
										<!-- Skills Block -->
										<table width="100%">
											<tr>
												<th width="50%" class="ItemListHeader">
													<xsl:value-of select="$lang.Applicable"/>
													<xsl:text> </xsl:text>
													<xsl:value-of select="$lang.ActiveSkills"/>
												</th>
												<th width="20%">
													<strong><xsl:value-of select="$lang.Pool"/></strong>
												</th>
												<th width="10%">
													<strong><xsl:value-of select="$lang.Rtg"/></strong>
												</th>
												<th width="20%">
													<strong><xsl:value-of select="$lang.Attribute"/></strong>
												</th>
											</tr>
											<xsl:call-template name="VehicleSkills">
												<xsl:with-param name="Category"><xsl:value-of select="category"/></xsl:with-param>
											</xsl:call-template>
										</table>
										<!-- End Skills Block -->
									</td></tr>
									<tr>
										<td>
											<!-- Vehicle Mods Section -->
											<xsl:if test="mods/mod">
												<table width="105%">
													<tr><td class="ItemListHeader" style="text-align: left">
														<xsl:value-of select="$lang.Modifications"/>
													</td></tr>
													<xsl:for-each select="mods/mod">
														<xsl:sort select="name"/>
														<tr><td>
															<xsl:if test="position() mod 2 != 1">
																<xsl:attribute name="bgcolor">#e4e4e4</xsl:attribute>
															</xsl:if>
															<xsl:value-of select="name"/>
															<xsl:if test="rating != 0">
																(<xsl:value-of select="$lang.Rating"/>
																<xsl:text> </xsl:text>
																<xsl:value-of select="rating"/>)
															</xsl:if>
															<xsl:if test="extra != ''"> (<xsl:value-of select="extra"/>)</xsl:if>
														</td></tr>
													</xsl:for-each>
												</table>
											</xsl:if>
											<!-- End Vehicle Mods Section -->
										</td>
										<td>
											<!-- Vehicle Gear Section -->
											<xsl:if test="gears/gear">
												<table>
													<tr><td class="ItemListHeader">
														<xsl:value-of select="$lang.Gear"/>
													</td></tr>
													<xsl:for-each select="gears/gear">
														<xsl:sort select="name"/>
														<tr><td>
															<xsl:if test="position() mod 2 != 1">
																<xsl:attribute name="bgcolor">#e4e4e4</xsl:attribute>
															</xsl:if>
															<xsl:value-of select="name"/>
															<xsl:if test="extra != ''"> (<xsl:value-of select="extra"/>)</xsl:if>
															<xsl:if test="rating > 0">
																<xsl:text> </xsl:text>
																<xsl:value-of select="$lang.Rating"/>
																<xsl:text> </xsl:text>
																<xsl:value-of select="rating"/>
															</xsl:if>
															<xsl:if test="qty > 1">	x<xsl:value-of select="qty"/></xsl:if>
															<xsl:if test="children/gear">
																(<xsl:for-each select="children/gear">
																	<xsl:sort select="name"/>
																	<xsl:value-of select="name"/>
																	<xsl:if test="extra != ''"> (<xsl:value-of select="extra"/>)</xsl:if>
																	<xsl:if test="rating > 0">
																		<xsl:text> </xsl:text>
																		<xsl:value-of select="$lang.Rating"/>
																		<xsl:text> </xsl:text>
																		<xsl:value-of select="rating"/>
																	</xsl:if>
																	<xsl:if test="children/gear">
																		[<xsl:for-each select="children/gear">
																			<xsl:sort select="name"/>
																			<xsl:value-of select="name"/>
																			<xsl:if test="rating != 0">
																				<xsl:text> </xsl:text>
																				<xsl:value-of select="rating"/>
																			</xsl:if>
																			<xsl:if test="extra != ''"> (<xsl:value-of select="extra"/>)</xsl:if>
																			<xsl:if test="position() != last()">, </xsl:if>
																		</xsl:for-each>]
																	</xsl:if>
																	<xsl:if test="position() != last()">, </xsl:if>
																</xsl:for-each>)
															</xsl:if>
														</td></tr>
													</xsl:for-each>
												</table>
											</xsl:if>
											<!-- End Vehicle Gear Section -->
										</td>
									</tr>
								</table>
							</td>
						</tr>
					</table>
				</td></tr>
				<tr>
					<td colspan="100%">
						<!-- Vehicle Ranged Weapon Section -->
						<xsl:if test="mods/mod/weapons/weapon[type = 'Ranged'] or weapons/weapon[type = 'Ranged']">
							<tr><td>
								<table width="100%">
									<tr>
										<th width="20%" style="text-align: left">
											<xsl:value-of select="$lang.Weapon"/>
										</th>
										<th width="8%">
											<xsl:value-of select="$lang.Pool"/>
										</th>
										<th width="11%">
											<xsl:value-of select="$lang.Accuracy"/>
										</th>
										<th width="16%">
											<xsl:value-of select="$lang.Damage"/>
										</th>
										<th width="9%">
											<xsl:value-of select="$lang.AP"/>
										</th>
										<th width="8%">
											<xsl:value-of select="$lang.Mode"/>
										</th>
										<th width="4%">
											<xsl:value-of select="$lang.RC"/>
										</th>
										<th width="7%">
											<xsl:value-of select="$lang.Ammo"/>
										</th>
										<th width="7%">
											[<xsl:value-of select="$lang.Loaded"/>]
										</th>
										<th width="10%">
											<xsl:value-of select="$lang.Source"/>
										</th>
									</tr>
									<xsl:for-each select="mods/mod/weapons/weapon[type = 'Ranged']">
										<xsl:sort select="name"/>
										<xsl:call-template name="RangedWeapons">
											<xsl:with-param name="weapon" select="weapon"/>
										</xsl:call-template>
									</xsl:for-each>
									<xsl:for-each select="weapons/weapon[type = 'Ranged']">
										<xsl:sort select="name"/>
										<xsl:call-template name="RangedWeapons">
											<xsl:with-param name="weapon" select="weapon"/>
										</xsl:call-template>
									</xsl:for-each>
								</table>
								<xsl:call-template name="RowSummary">
									<xsl:with-param name="text" select="$lang.RangedWeapons"/>
									<xsl:with-param name="incl" select="'N'"/>
								</xsl:call-template>
							</td></tr>
						</xsl:if>
						<!-- End Vehicle Ranged Weapons Section -->
					</td>
				</tr>
				<xsl:if test="notes != ''">
					<tr><td colspan="100%">
						<p>
							<br />
							<strong><xsl:value-of select="$lang.Notes"/>: </strong>
							<xsl:value-of select="notes"/>
							<br />
							<br />
						</p>
					</td></tr>
				</xsl:if>
				<tr><td colspan="100%">
					<xsl:call-template name="ConditionMonitor">
						<xsl:with-param name="PenaltyBox"><xsl:value-of select="physicalcm"/></xsl:with-param>
						<xsl:with-param name="Offset">0</xsl:with-param>
						<xsl:with-param name="CMWidth">24</xsl:with-param>
						<xsl:with-param name="TotalBoxes"><xsl:value-of select="physicalcm"/></xsl:with-param>
						<xsl:with-param name="DamageTaken"><xsl:value-of select="physicalcmfilled"/></xsl:with-param>
						<xsl:with-param name="OverFlow">0</xsl:with-param>
					</xsl:call-template>
				</td></tr>
			</table>
			<xsl:call-template name="RowSummary">
				<xsl:with-param name="text" select="concat($lang.Vehicle,'/',$lang.Drone)"/>
				<xsl:with-param name="name" select="$VehicleNumber"/>
			</xsl:call-template>
			<table><tr><td/></tr></table>
		</div>
	</xsl:template>

<!-- **** VehicleSkills(Category)
		Given a Category(e.g.: Trucks, Cars, Bikes, etc.), builds a list of Skills that
		might be applicable to this category (stored in the temporary variable "SkillStack"),
		then uses the list to fill in the Skills Grid.
-->  
	<xsl:template name="VehicleSkills">
			<xsl:param name="Category"/>
		<xsl:variable name="SkillStack">
			<xsl:choose>
				<xsl:when test="category = 'Bikes'">
					<xsl:call-template name="SkillPull"><xsl:with-param name="SkillName">Pilot Ground Craft</xsl:with-param></xsl:call-template>
					<xsl:call-template name="SkillPull"><xsl:with-param name="SkillName">Automotive Mechanic</xsl:with-param></xsl:call-template>
				</xsl:when>
				<xsl:when test="category = 'Cars'">
					<xsl:call-template name="SkillPull"><xsl:with-param name="SkillName">Pilot Ground Craft</xsl:with-param></xsl:call-template>
					<xsl:call-template name="SkillPull"><xsl:with-param name="SkillName">Automotive Mechanic</xsl:with-param></xsl:call-template>
				</xsl:when>
				<xsl:when test="category = 'Trucks'">
					<xsl:call-template name="SkillPull"><xsl:with-param name="SkillName">Pilot Ground Craft</xsl:with-param></xsl:call-template>
					<xsl:call-template name="SkillPull"><xsl:with-param name="SkillName">Automotive Mechanic</xsl:with-param></xsl:call-template>
				</xsl:when>
				<xsl:when test="category = 'Hovercraft'">
					<xsl:call-template name="SkillPull"><xsl:with-param name="SkillName">Pilot Aircraft</xsl:with-param></xsl:call-template>
					<xsl:call-template name="SkillPull"><xsl:with-param name="SkillName">Pilot Ground Craft</xsl:with-param></xsl:call-template>
					<xsl:call-template name="SkillPull"><xsl:with-param name="SkillName">Pilot Watercraft</xsl:with-param></xsl:call-template>
					<xsl:call-template name="SkillPull"><xsl:with-param name="SkillName">Aeronautics Mechanic</xsl:with-param></xsl:call-template>
				</xsl:when>
				<xsl:when test="category = 'Watercraft'">
					<xsl:call-template name="SkillPull"><xsl:with-param name="SkillName">Pilot Watercraft</xsl:with-param></xsl:call-template>
					<xsl:call-template name="SkillPull"><xsl:with-param name="SkillName">Nautical Mechanic</xsl:with-param></xsl:call-template>
				</xsl:when>
				<xsl:when test="category = 'Gliders and FPMV'">
					<xsl:call-template name="SkillPull"><xsl:with-param name="SkillName">Pilot Aircraft</xsl:with-param></xsl:call-template>
					<xsl:call-template name="SkillPull"><xsl:with-param name="SkillName">Aeronautics Mechanic</xsl:with-param></xsl:call-template>
					<xsl:call-template name="SkillPull"><xsl:with-param name="SkillName">Parachuting</xsl:with-param></xsl:call-template>
				</xsl:when>
				<xsl:when test="category = 'LAVs'">
					<xsl:call-template name="SkillPull"><xsl:with-param name="SkillName">Pilot Aircraft</xsl:with-param></xsl:call-template>
					<xsl:call-template name="SkillPull"><xsl:with-param name="SkillName">Aeronautics Mechanic</xsl:with-param></xsl:call-template>
					<xsl:call-template name="SkillPull"><xsl:with-param name="SkillName">Parachuting</xsl:with-param></xsl:call-template>
				</xsl:when>
				<xsl:when test="category = 'Military, Security and Medical Craft'">
					<xsl:call-template name="SkillPull"><xsl:with-param name="SkillName">Pilot Aerospace</xsl:with-param></xsl:call-template>
					<xsl:call-template name="SkillPull"><xsl:with-param name="SkillName">Pilot Aircraft</xsl:with-param></xsl:call-template>
					<xsl:call-template name="SkillPull"><xsl:with-param name="SkillName">Pilot Walker</xsl:with-param></xsl:call-template>
					<xsl:call-template name="SkillPull"><xsl:with-param name="SkillName">Pilot Ground Craft</xsl:with-param></xsl:call-template>
					<xsl:call-template name="SkillPull"><xsl:with-param name="SkillName">Pilot Watercraft</xsl:with-param></xsl:call-template>
					<xsl:call-template name="SkillPull"><xsl:with-param name="SkillName">Aeronautics Mechanic</xsl:with-param></xsl:call-template>
					<xsl:call-template name="SkillPull"><xsl:with-param name="SkillName">Automotive Mechanic</xsl:with-param></xsl:call-template>
					<xsl:call-template name="SkillPull"><xsl:with-param name="SkillName">Nautical Mechanic</xsl:with-param></xsl:call-template>
					<xsl:call-template name="SkillPull"><xsl:with-param name="SkillName">Parachuting</xsl:with-param></xsl:call-template>
				</xsl:when>
				<xsl:when test="category = 'Boats &amp; Subs'">
					<xsl:call-template name="SkillPull"><xsl:with-param name="SkillName">Pilot Watercraft</xsl:with-param></xsl:call-template>
					<xsl:call-template name="SkillPull"><xsl:with-param name="SkillName">Nautical Mechanic</xsl:with-param></xsl:call-template>
				</xsl:when>
				<xsl:when test="category = 'Winged Planes'">
					<xsl:call-template name="SkillPull"><xsl:with-param name="SkillName">Pilot Aircraft</xsl:with-param></xsl:call-template>
					<xsl:call-template name="SkillPull"><xsl:with-param name="SkillName">Aeronautics Mechanic</xsl:with-param></xsl:call-template>
					<xsl:call-template name="SkillPull"><xsl:with-param name="SkillName">Parachuting</xsl:with-param></xsl:call-template>
				</xsl:when>
				<xsl:when test="category = 'Rotorcraft'">
					<xsl:call-template name="SkillPull"><xsl:with-param name="SkillName">Pilot Aircraft</xsl:with-param></xsl:call-template>
					<xsl:call-template name="SkillPull"><xsl:with-param name="SkillName">Aeronautics Mechanic</xsl:with-param></xsl:call-template>
					<xsl:call-template name="SkillPull"><xsl:with-param name="SkillName">Parachuting</xsl:with-param></xsl:call-template>
				</xsl:when>
				<xsl:when test="category = 'Zeppelin'">
					<xsl:call-template name="SkillPull"><xsl:with-param name="SkillName">Pilot Aircraft</xsl:with-param></xsl:call-template>
					<xsl:call-template name="SkillPull"><xsl:with-param name="SkillName">Aeronautics Mechanic</xsl:with-param></xsl:call-template>
					<xsl:call-template name="SkillPull"><xsl:with-param name="SkillName">Parachuting</xsl:with-param></xsl:call-template>
				</xsl:when>
				<xsl:when test="category = 'Drones: Micro'">
					<xsl:call-template name="SkillPull"><xsl:with-param name="SkillName">Pilot Aircraft</xsl:with-param></xsl:call-template>
					<xsl:call-template name="SkillPull"><xsl:with-param name="SkillName">Pilot Walker</xsl:with-param></xsl:call-template>
					<xsl:call-template name="SkillPull"><xsl:with-param name="SkillName">Pilot Ground Craft</xsl:with-param></xsl:call-template>
					<xsl:call-template name="SkillPull"><xsl:with-param name="SkillName">Pilot Watercraft</xsl:with-param></xsl:call-template>
					<xsl:call-template name="SkillPull"><xsl:with-param name="SkillName">Aeronautics Mechanic</xsl:with-param></xsl:call-template>
					<xsl:call-template name="SkillPull"><xsl:with-param name="SkillName">Automotive Mechanic</xsl:with-param></xsl:call-template>
					<xsl:call-template name="SkillPull"><xsl:with-param name="SkillName">Nautical Mechanic</xsl:with-param></xsl:call-template>
				</xsl:when>
				<xsl:when test="category = 'Drones: Mini'">
					<xsl:call-template name="SkillPull"><xsl:with-param name="SkillName">Pilot Aircraft</xsl:with-param></xsl:call-template>
					<xsl:call-template name="SkillPull"><xsl:with-param name="SkillName">Pilot Walker</xsl:with-param></xsl:call-template>
					<xsl:call-template name="SkillPull"><xsl:with-param name="SkillName">Pilot Ground Craft</xsl:with-param></xsl:call-template>
					<xsl:call-template name="SkillPull"><xsl:with-param name="SkillName">Pilot Watercraft</xsl:with-param></xsl:call-template>
					<xsl:call-template name="SkillPull"><xsl:with-param name="SkillName">Aeronautics Mechanic</xsl:with-param></xsl:call-template>
					<xsl:call-template name="SkillPull"><xsl:with-param name="SkillName">Automotive Mechanic</xsl:with-param></xsl:call-template>
					<xsl:call-template name="SkillPull"><xsl:with-param name="SkillName">Nautical Mechanic</xsl:with-param></xsl:call-template>
				</xsl:when>
				<xsl:when test="category = 'Drones: Small'">
					<xsl:call-template name="SkillPull"><xsl:with-param name="SkillName">Pilot Aircraft</xsl:with-param></xsl:call-template>
					<xsl:call-template name="SkillPull"><xsl:with-param name="SkillName">Pilot Walker</xsl:with-param></xsl:call-template>
					<xsl:call-template name="SkillPull"><xsl:with-param name="SkillName">Pilot Ground Craft</xsl:with-param></xsl:call-template>
					<xsl:call-template name="SkillPull"><xsl:with-param name="SkillName">Pilot Watercraft</xsl:with-param></xsl:call-template>
					<xsl:call-template name="SkillPull"><xsl:with-param name="SkillName">Aeronautics Mechanic</xsl:with-param></xsl:call-template>
					<xsl:call-template name="SkillPull"><xsl:with-param name="SkillName">Automotive Mechanic</xsl:with-param></xsl:call-template>
					<xsl:call-template name="SkillPull"><xsl:with-param name="SkillName">Nautical Mechanic</xsl:with-param></xsl:call-template>
				</xsl:when>
				<xsl:when test="category = 'Drones: Medium'">
					<xsl:call-template name="SkillPull"><xsl:with-param name="SkillName">Pilot Aircraft</xsl:with-param></xsl:call-template>
					<xsl:call-template name="SkillPull"><xsl:with-param name="SkillName">Pilot Walker</xsl:with-param></xsl:call-template>
					<xsl:call-template name="SkillPull"><xsl:with-param name="SkillName">Pilot Ground Craft</xsl:with-param></xsl:call-template>
					<xsl:call-template name="SkillPull"><xsl:with-param name="SkillName">Pilot Watercraft</xsl:with-param></xsl:call-template>
					<xsl:call-template name="SkillPull"><xsl:with-param name="SkillName">Aeronautics Mechanic</xsl:with-param></xsl:call-template>
					<xsl:call-template name="SkillPull"><xsl:with-param name="SkillName">Automotive Mechanic</xsl:with-param></xsl:call-template>
					<xsl:call-template name="SkillPull"><xsl:with-param name="SkillName">Nautical Mechanic</xsl:with-param></xsl:call-template>
				</xsl:when>
				<xsl:when test="category = 'Drones: Large'">
					<xsl:call-template name="SkillPull"><xsl:with-param name="SkillName">Pilot Aircraft</xsl:with-param></xsl:call-template>
					<xsl:call-template name="SkillPull"><xsl:with-param name="SkillName">Pilot Walker</xsl:with-param></xsl:call-template>
					<xsl:call-template name="SkillPull"><xsl:with-param name="SkillName">Pilot Ground Craft</xsl:with-param></xsl:call-template>
					<xsl:call-template name="SkillPull"><xsl:with-param name="SkillName">Pilot Watercraft</xsl:with-param></xsl:call-template>
					<xsl:call-template name="SkillPull"><xsl:with-param name="SkillName">Aeronautics Mechanic</xsl:with-param></xsl:call-template>
					<xsl:call-template name="SkillPull"><xsl:with-param name="SkillName">Automotive Mechanic</xsl:with-param></xsl:call-template>
					<xsl:call-template name="SkillPull"><xsl:with-param name="SkillName">Nautical Mechanic</xsl:with-param></xsl:call-template>
				</xsl:when>
			</xsl:choose>
			<xsl:call-template name="SkillPull"><xsl:with-param name="SkillName">Gunnery</xsl:with-param></xsl:call-template>
			<xsl:call-template name="SkillPull"><xsl:with-param name="SkillName">Navigation</xsl:with-param></xsl:call-template>
			<xsl:call-template name="SkillPull"><xsl:with-param name="SkillName">Hardware</xsl:with-param></xsl:call-template>
			<xsl:call-template name="SkillPull"><xsl:with-param name="SkillName">Electronic Warfare</xsl:with-param></xsl:call-template>
		</xsl:variable>
		<xsl:for-each select="msxsl:node-set($SkillStack)/skill">
			<xsl:sort select="name"/>
			<tr>
				<xsl:if test="position() mod 2 != 1">
					<xsl:attribute name="bgcolor">#e4e4e4</xsl:attribute>
				</xsl:if>
				<td width="50%" style="text-align: left">
					<xsl:value-of select="name"/>
					<xsl:if test="spec != ''"> (<xsl:value-of select="spec"/>)</xsl:if>
				</td>
				<td width="10%" style="text-align:center;">
					<xsl:value-of select="total"/>
					<xsl:if test="spec != '' and exotic = 'False'"> (<xsl:value-of select="total + 2"/>)</xsl:if>
				</td>
				<td width="10%" style="text-align:center;">
					<xsl:value-of select="rating"/>
				</td>
				<td width="10%" style="text-align:center;">
					<xsl:value-of select="attributemod"/> (<xsl:value-of select="displayattribute"/>)
				</td>
			</tr>
		</xsl:for-each>
	</xsl:template>

<!-- **** SkillPull(SkillName)
		Given a Skill's Name, this template returns that skill's node from
		the current vehicle's character's skill list.
-->
	<xsl:template name="SkillPull">
			<xsl:param name="SkillName"/>
		<xsl:for-each select="../../skills/skill[name = $SkillName and (default = 'True' or (rating &gt; 0 and default = 'False'))]">
			<xsl:copy-of select="current()"/>
		</xsl:for-each>
	</xsl:template>

<!-- **** GetProgramRating(ProgramName)
		Given a particular Matrix Program, or Autosoft name, this template will search through this vehicle's gear, and gear mods,
		and this character's gear and gear mods to find the highgest Program Rating available.
-->
	<xsl:template name="GetProgramRating">
			<xsl:param name="ProgramName"/>
		<xsl:variable name="ProgramStack">
			<xsl:for-each select="../../gears/gear[name = $ProgramName and (isprogram = 'True')]">
				<xsl:copy-of select="current()"/>
			</xsl:for-each>
			<xsl:for-each select="../../gears/gear/children/gear[name = $ProgramName and (isprogram = 'True')]">
				<xsl:copy-of select="current()"/>
			</xsl:for-each>
			<xsl:for-each select="gears/gear[name = $ProgramName and (isprogram = 'True')]">
				<xsl:copy-of select="current()"/>
			</xsl:for-each>
			<xsl:for-each select="gears/gear/children/gear[name = $ProgramName and category = (isprogram = 'True')]">
				<xsl:copy-of select="current()"/>
			</xsl:for-each>
		</xsl:variable>
		<xsl:for-each select="msxsl:node-set($ProgramStack)/gear">
			<xsl:sort select="rating" order="descending"/>
			<xsl:if test="position() = 1">
				<xsl:value-of select="rating"/>
			</xsl:if>
		</xsl:for-each>
	</xsl:template>
=======
        xmlns:msxsl="urn:schemas-microsoft-com:xslt">
  <xsl:include href="xs.fnx.xslt"/>
  <xsl:include href="xs.TitleName.xslt"/>

  <xsl:include href="xt.ConditionMonitor.xslt"/>
  <xsl:include href="xt.Nothing2Show.xslt"/>
  <xsl:include href="xt.PreserveLineBreaks.xslt"/>
  <xsl:include href="xt.RangedWeapons.xslt"/>
  <xsl:include href="xt.RowSummary.xslt"/>
  <xsl:include href="xt.RuleLine.xslt"/>

<!-- Set local control variables if global versions have not already been defined  -->
  <xsl:variable name="ProduceNotes" select="true()"/>
<!-- End of setting local control variables to default local values  -->

  <xsl:template match="/characters/character">
    <xsl:variable name="TitleName">
      <xsl:call-template name="TitleName">
        <xsl:with-param name="name" select="name"/>
        <xsl:with-param name="alias" select="alias"/>
      </xsl:call-template>
    </xsl:variable>
    <title><xsl:value-of select="$TitleName"/></title>

    <xsl:text disable-output-escaping="yes"><![CDATA[<!DOCTYPE html PUBLIC "-//W3C//DTD XHTML 1.0 Strict//EN" "http://www.w3.org/TR/xhtml1/DTD/xhtml1-strict.dtd">]]></xsl:text>
    <html xmlns="http://www.w3.org/1999/xhtml" xml:lang="en" lang="en">
      <head>
        <meta http-equiv="x-ua-compatible" content="IE=Edge"/>
        <meta charset="UTF-8" />
        <style type="text/css">
          * {
          font-family: segoe, tahoma, 'trebuchet ms', arial;
          font-size: 9pt;
          margin: 0;
          text-align: left;
          vertical-align: top;
          }
          .tablestyle {
          border-collapse: collapse;
          border-color: #1c4a2d;
          border-style: solid;
          border-width: 2px;
          cellpadding: 0;
          cellspacing: 0;
          width: 100%;
          }
          .tableborderbottom {
          border-collapse: collapse;
          border-bottom: solid 2px #1c4a2d;
          cellpadding: 0;
          cellspacing: 0;
          }
          .tablebordertop {
          border-collapse: collapse;
          border-top: solid 2px #1c4a2d;
          cellpadding: 0;
          cellspacing: 0;
          }
          .tablebordertopleft {
          border-collapse: collapse;
          border-top: solid 2px #1c4a2d;
          border-left: solid 2px #1c4a2d;
          cellpadding: 0;
          cellspacing: 0;
          }
          .tableborderright {
          border-collapse: collapse;
          border-right: solid 2px #1c4a2d;
          cellpadding: 0;
          cellspacing: 0;
          }
          .tableborderleft {
          border-collapse: collapse;
          border-left: solid 2px #1c4a2d;
          cellpadding: 0;
          cellspacing: 0;
          }
          .AttribName {
          text-align: right;
          font-weight: bold;
          padding-right: 3px;
          }
          .AttribValue {
          text-align: left;
          padding-left: 3px;
          }
          .block {
          page-break-inside: avoid;
          }
          .upper {
          text-transform: uppercase;
          }
          .hseparator {
          height: 5px;
          }
          .ItemListHeader {
          text-align: left;
          font-weight: bold;
          text-decoration:underline;
          }
          th {
          text-align: center;
          }
        </style>
        <style media="print">
           @page {
            size: auto;
            margin-top: 0.5in;
            margin-left: 0.5in;
            margin-right: 0.5in;
            margin-bottom: 0.75in;
          }
          .block {
            bottom-padding: 0.75;
            page-break-inside: avoid !important;
            margin: 4px 0 4px 0;  /* to keep the page break from cutting too close to the text in the div */
          }
        </style>
      </head>
      <body>
        <xsl:for-each select="vehicles/vehicle">
          <xsl:sort select="name"/>
          <xsl:call-template name="vehicles">
            <xsl:with-param name="vehicle"/>
            <xsl:with-param name="VehicleNumber">VehicleBlock<xsl:value-of select="position()"/></xsl:with-param>
          </xsl:call-template>
        </xsl:for-each>
        <xsl:if test="not (vehicles/vehicle)">
          <xsl:call-template name="nothing2show">
            <xsl:with-param name="namethesheet" select="$lang.Nothing2Show4Vehicles"/>
          </xsl:call-template>
		</xsl:if>
      </body>
    </html>
  </xsl:template>

  <xsl:template name="vehicles">
      <xsl:param name="vehicle"/>
      <xsl:param name="VehicleNumber"/>
    <div class="block">
      <xsl:attribute name="id">
        <xsl:value-of select="$VehicleNumber"/>
      </xsl:attribute>
      <xsl:variable name="cntmods">
        <xsl:if test="mods/mod">
          <xsl:value-of select="count(mods/mod) + 1"/>
        </xsl:if>
      </xsl:variable>
      <xsl:variable name="cntgear">
        <xsl:if test="gears/gear">
          <xsl:value-of select="count(gears/gear) + 1"/>
        </xsl:if>
      </xsl:variable>
      <table class="tablestyle">
        <tr><td>
          <table width="100%" class="tableborderbottom">
            <xsl:choose>
              <xsl:when test="($cntmods + $cntgear) &gt; 7">
                <tr>
                  <td width="40%">
                    <table width="100%">
                      <xsl:call-template name="StatsBlock"/>
                    </table>
                  </td>
                  <td width="60%">
                    <table width="100%" cellpadding="3">
                      <tr><td colspan="100%" class="tableborderleft">
                        <xsl:call-template name="SkillsBlock"/>
                      </td></tr>
                      <xsl:if test="$cntmods &gt; 1">
                        <tr><td colspan="100%" class="tablebordertopleft">
                          <xsl:call-template name="VehicleMods"/>
                        </td></tr>
                      </xsl:if>
                      <xsl:if test="$cntgear &gt; 1">
                        <tr><td colspan="100%" class="tablebordertopleft">
                          <xsl:call-template name="VehicleGear"/>
                        </td></tr>
                      </xsl:if>
                    </table>
                  </td>
                </tr>
              </xsl:when>
              <xsl:otherwise>
                <tr>
                  <td width="40%">
                    <table width="100%" class="tableborderright">
                      <xsl:call-template name="StatsBlock"/>
                    </table>
                  </td>
                  <td width="60%">
                    <table width="100%" cellpadding="3">
                      <tr><td colspan="100%">
                        <xsl:call-template name="SkillsBlock"/>
                      </td></tr>
                      <xsl:if test="$cntmods &gt; 1">
                        <tr><td colspan="100%" class="tablebordertop">
                          <xsl:call-template name="VehicleMods"/>
                        </td></tr>
                      </xsl:if>
                      <xsl:if test="$cntgear &gt; 1">
                        <tr><td colspan="100%" class="tablebordertop">
                          <xsl:call-template name="VehicleGear"/>
                        </td></tr>
                      </xsl:if>
                    </table>
                  </td>
                </tr>
              </xsl:otherwise>
            </xsl:choose>
          </table>
        </td></tr>
        <xsl:if test="mods/mod/weapons/weapon[type = 'Ranged'] or weaponmounts/weaponmount/weapons/weapon[type = 'Ranged'] or weapons/weapon[type = 'Ranged']">
          <!-- Vehicle Ranged Weapon Section -->
          <tr><td>
            <table width="100%">
              <tr>
                <th width="20%" style="text-align: left">
                  <xsl:value-of select="$lang.Weapon"/>
                </th>
                <th width="8%">
                  <xsl:value-of select="$lang.Pool"/>
                </th>
                <th width="11%">
                  <xsl:value-of select="$lang.Accuracy"/>
                </th>
                <th width="16%">
                  <xsl:value-of select="$lang.Damage"/>
                </th>
                <th width="9%">
                  <xsl:value-of select="$lang.AP"/>
                </th>
                <th width="8%">
                  <xsl:value-of select="$lang.Mode"/>
                </th>
                <th width="4%">
                  <xsl:value-of select="$lang.RC"/>
                </th>
                <th width="7%">
                  <xsl:value-of select="$lang.Ammo"/>
                </th>
                <th width="7%">
                  [<xsl:value-of select="$lang.Loaded"/>]
                </th>
                <th width="10%">
                  <xsl:value-of select="$lang.Source"/>
                </th>
              </tr>
              <xsl:for-each select="mods/mod/weapons/weapon[type = 'Ranged']">
                <xsl:sort select="name"/>
                <xsl:call-template name="RangedWeapons">
                  <xsl:with-param name="weapon" select="weapon"/>
                </xsl:call-template>
              </xsl:for-each>
              <xsl:for-each select="weaponmounts/weaponmount/weapons/weapon[type = 'Ranged']">
                <xsl:sort select="name"/>
                <xsl:call-template name="RangedWeapons">
                  <xsl:with-param name="weapon" select="weapon"/>
                </xsl:call-template>
              </xsl:for-each>
              <xsl:for-each select="weapons/weapon[type = 'Ranged']">
                <xsl:sort select="name"/>
                <xsl:call-template name="RangedWeapons">
                  <xsl:with-param name="weapon" select="weapon"/>
                </xsl:call-template>
              </xsl:for-each>
            </table>
            <xsl:call-template name="RowSummary">
              <xsl:with-param name="text" select="$lang.RangedWeapons"/>
              <xsl:with-param name="incl" select="'N'"/>
            </xsl:call-template>
          </td></tr>
          <tr><td colspan="100%" class="hseparator"></td></tr>
          <!-- End Vehicle Ranged Weapons Section -->
        </xsl:if>
        <xsl:if test="notes != ''">
          <tr><td colspan="100%">
            <strong><xsl:value-of select="$lang.Notes"/>: </strong>
            <xsl:call-template name="PreserveLineBreaks">
                <xsl:with-param name="text" select="notes" />
            </xsl:call-template>
          </td></tr>
          <tr><td colspan="100%" class="hseparator"></td></tr>
        </xsl:if>
        <tr><td colspan="100%" style="padding-left: 1%; padding-right: 1%">
          <xsl:call-template name="ConditionMonitor">
            <xsl:with-param name="PenaltyBox"><xsl:value-of select="physicalcm"/></xsl:with-param>
            <xsl:with-param name="Offset">0</xsl:with-param>
            <xsl:with-param name="CMWidth">24</xsl:with-param>
            <xsl:with-param name="TotalBoxes"><xsl:value-of select="physicalcm"/></xsl:with-param>
            <xsl:with-param name="DamageTaken"><xsl:value-of select="physicalcmfilled"/></xsl:with-param>
            <xsl:with-param name="OverFlow">0</xsl:with-param>
          </xsl:call-template>
        </td></tr>
      </table>
      <xsl:call-template name="RowSummary">
        <xsl:with-param name="text" select="concat($lang.Vehicle,'/',$lang.Drone)"/>
        <xsl:with-param name="name" select="$VehicleNumber"/>
      </xsl:call-template>
      <table><tr><td/></tr></table>
    </div>
  </xsl:template>

  <xsl:template name="StatsBlock">
      <tr>
        <td class="AttribName"><xsl:value-of select="$lang.Vehicle"/></td>
        <td class="AttribValue"><xsl:value-of select="name"/></td>
      </tr>
      <tr>
        <td class="AttribName"><xsl:value-of select="$lang.Name"/></td>
        <td class="AttribValue"><xsl:value-of select="vehiclename"/></td>
      </tr>
      <tr>
        <td class="AttribName"><xsl:value-of select="$lang.Category"/></td>
        <td class="AttribValue"><xsl:value-of select="category"/></td>
      </tr>
      <tr>
        <td class="AttribName"><xsl:value-of select="$lang.Source"/></td>
        <td class="AttribValue">
          <xsl:value-of select="source"/>
          <xsl:text> </xsl:text>
          <xsl:value-of select="page"/>
        </td>
      </tr>
      <tr><td colspan="100%" class="hseparator"></td></tr>
      <tr>
        <td class="AttribName"><xsl:value-of select="$lang.VehicleBody"/></td>
        <td class="AttribValue"><xsl:value-of select="body"/></td>
      </tr>
      <tr>
        <td class="AttribName"><xsl:value-of select="$lang.Armor"/></td>
        <td class="AttribValue"><xsl:value-of select="armor"/></td>
      </tr>
      <tr>
        <td class="AttribName"><xsl:value-of select="$lang.Seats"/></td>
        <td class="AttribValue"><xsl:value-of select="seats"/></td>
      </tr>
      <tr>
        <td class="AttribName"><xsl:value-of select="$lang.Pilot"/></td>
        <td class="AttribValue"><xsl:value-of select="pilot"/></td>
      </tr>
      <tr>
        <td class="AttribName"><xsl:value-of select="$lang.Sensor"/></td>
        <td class="AttribValue"><xsl:value-of select="sensor"/></td>
      </tr>
      <tr>
        <td class="AttribName"><xsl:value-of select="$lang.DeviceRating"/></td>
        <td class="AttribValue"><xsl:value-of select="devicerating"/></td>
      </tr>
      <tr>
        <td class="AttribName"><xsl:value-of select="$lang.Acceleration"/></td>
        <td class="AttribValue"><xsl:value-of select="accel"/></td>
      </tr>
      <tr>
        <td class="AttribName"><xsl:value-of select="$lang.Speed"/></td>
        <td class="AttribValue"><xsl:value-of select="speed"/></td>
      </tr>
      <tr>
        <td class="AttribName"><xsl:value-of select="$lang.Handling"/></td>
        <td class="AttribValue"><xsl:value-of select="handling"/></td>
      </tr>
      <tr>
        <td class="AttribName"><xsl:value-of select="$lang.VehicleCost"/></td>
        <td class="AttribValue">
          <xsl:value-of select="cost"/><xsl:value-of select="$lang.NuyenSymbol"/>
        </td>
      </tr>
  </xsl:template>

  <xsl:template name="SkillsBlock">
    <table width="100%">
      <tr>
        <th width="50%" class="ItemListHeader">
          <xsl:value-of select="$lang.Applicable"/>
          <xsl:text> </xsl:text>
          <xsl:value-of select="$lang.ActiveSkills"/>
        </th>
        <th width="20%">
          <strong><xsl:value-of select="$lang.Attribute"/></strong>
        </th>
        <th width="10%">
          <strong><xsl:value-of select="$lang.Rtg"/></strong>
        </th>
        <th width="20%">
          <strong><xsl:value-of select="$lang.Pool"/></strong>
        </th>
      </tr>
      <xsl:call-template name="VehicleSkills">
        <xsl:with-param name="Category"><xsl:value-of select="category"/></xsl:with-param>
      </xsl:call-template>
    </table>
  </xsl:template>

  <xsl:template name="VehicleMods">
    <table width="100%">
      <tr><td class="ItemListHeader">
        <xsl:value-of select="$lang.Modifications"/>
      </td></tr>
      <xsl:for-each select="mods/mod">
        <xsl:sort select="name"/>
        <tr><td>
          <xsl:if test="position() mod 2 != 1">
            <xsl:attribute name="bgcolor">#e4e4e4</xsl:attribute>
          </xsl:if>
          <xsl:value-of select="name"/>
          <xsl:if test="rating != 0">
            (<xsl:value-of select="$lang.Rating"/>
            <xsl:text> </xsl:text>
            <xsl:value-of select="rating"/>)
          </xsl:if>
          <xsl:if test="extra != ''"> (<xsl:value-of select="extra"/>)</xsl:if>
        </td></tr>
      </xsl:for-each>
    </table>
  </xsl:template>

  <xsl:template name="VehicleGear">
    <table>
      <tr><td class="ItemListHeader">
        <xsl:value-of select="$lang.Gear"/>
      </td></tr>
      <xsl:for-each select="gears/gear">
        <xsl:sort select="name"/>
        <tr><td>
          <xsl:if test="position() mod 2 != 1">
            <xsl:attribute name="bgcolor">#e4e4e4</xsl:attribute>
          </xsl:if>
          <xsl:value-of select="name"/>
          <xsl:if test="extra != ''"> (<xsl:value-of select="extra"/>)</xsl:if>
          <xsl:if test="rating > 0">
            <xsl:text> </xsl:text>
            <xsl:value-of select="$lang.Rating"/>
            <xsl:text> </xsl:text>
            <xsl:value-of select="rating"/>
          </xsl:if>
          <xsl:if test="qty > 1"> ×<xsl:value-of select="qty"/></xsl:if>
          <xsl:if test="children/gear">
            (<xsl:for-each select="children/gear">
              <xsl:sort select="name"/>
              <xsl:value-of select="name"/>
              <xsl:if test="extra != ''"> (<xsl:value-of select="extra"/>)</xsl:if>
              <xsl:if test="rating > 0">
                <xsl:text> </xsl:text>
                <xsl:value-of select="$lang.Rating"/>
                <xsl:text> </xsl:text>
                <xsl:value-of select="rating"/>
              </xsl:if>
              <xsl:if test="children/gear">
                [<xsl:for-each select="children/gear">
                  <xsl:sort select="name"/>
                  <xsl:value-of select="name"/>
                  <xsl:if test="rating != 0">
                    <xsl:text> </xsl:text>
                    <xsl:value-of select="rating"/>
                  </xsl:if>
                  <xsl:if test="extra != ''"> (<xsl:value-of select="extra"/>)</xsl:if>
                  <xsl:if test="position() != last()">, </xsl:if>
                </xsl:for-each>]
              </xsl:if>
              <xsl:if test="position() != last()">, </xsl:if>
            </xsl:for-each>)
          </xsl:if>
        </td></tr>
      </xsl:for-each>
    </table>
  </xsl:template>

<!-- **** VehicleSkills(Category)
    Given a Category(e.g.: Trucks, Cars, Bikes, etc.), builds a list of Skills that
    might be applicable to this category (stored in the temporary variable "SkillStack"),
    then uses the list to fill in the Skills Grid.
-->  
  <xsl:template name="VehicleSkills">
      <xsl:param name="Category"/>
    <xsl:variable name="SkillStack">
      <xsl:choose>
        <xsl:when test="category = 'Bikes'">
          <xsl:call-template name="SkillPull"><xsl:with-param name="SkillName">Pilot Ground Craft</xsl:with-param></xsl:call-template>
          <xsl:call-template name="SkillPull"><xsl:with-param name="SkillName">Automotive Mechanic</xsl:with-param></xsl:call-template>
        </xsl:when>
        <xsl:when test="category = 'Cars'">
          <xsl:call-template name="SkillPull"><xsl:with-param name="SkillName">Pilot Ground Craft</xsl:with-param></xsl:call-template>
          <xsl:call-template name="SkillPull"><xsl:with-param name="SkillName">Automotive Mechanic</xsl:with-param></xsl:call-template>
        </xsl:when>
        <xsl:when test="category = 'Trucks'">
          <xsl:call-template name="SkillPull"><xsl:with-param name="SkillName">Pilot Ground Craft</xsl:with-param></xsl:call-template>
          <xsl:call-template name="SkillPull"><xsl:with-param name="SkillName">Automotive Mechanic</xsl:with-param></xsl:call-template>
        </xsl:when>
        <xsl:when test="category = 'Hovercraft'">
          <xsl:call-template name="SkillPull"><xsl:with-param name="SkillName">Pilot Aircraft</xsl:with-param></xsl:call-template>
          <xsl:call-template name="SkillPull"><xsl:with-param name="SkillName">Pilot Ground Craft</xsl:with-param></xsl:call-template>
          <xsl:call-template name="SkillPull"><xsl:with-param name="SkillName">Pilot Watercraft</xsl:with-param></xsl:call-template>
          <xsl:call-template name="SkillPull"><xsl:with-param name="SkillName">Aeronautics Mechanic</xsl:with-param></xsl:call-template>
        </xsl:when>
        <xsl:when test="category = 'Watercraft'">
          <xsl:call-template name="SkillPull"><xsl:with-param name="SkillName">Pilot Watercraft</xsl:with-param></xsl:call-template>
          <xsl:call-template name="SkillPull"><xsl:with-param name="SkillName">Nautical Mechanic</xsl:with-param></xsl:call-template>
        </xsl:when>
        <xsl:when test="category = 'Gliders and FPMV'">
          <xsl:call-template name="SkillPull"><xsl:with-param name="SkillName">Pilot Aircraft</xsl:with-param></xsl:call-template>
          <xsl:call-template name="SkillPull"><xsl:with-param name="SkillName">Aeronautics Mechanic</xsl:with-param></xsl:call-template>
          <xsl:call-template name="SkillPull"><xsl:with-param name="SkillName">Free-Fall</xsl:with-param></xsl:call-template>
        </xsl:when>
        <xsl:when test="category = 'LAVs'">
          <xsl:call-template name="SkillPull"><xsl:with-param name="SkillName">Pilot Aircraft</xsl:with-param></xsl:call-template>
          <xsl:call-template name="SkillPull"><xsl:with-param name="SkillName">Aeronautics Mechanic</xsl:with-param></xsl:call-template>
          <xsl:call-template name="SkillPull"><xsl:with-param name="SkillName">Free-Fall</xsl:with-param></xsl:call-template>
        </xsl:when>
        <xsl:when test="category = 'Military, Security and Medical Craft'">
          <xsl:call-template name="SkillPull"><xsl:with-param name="SkillName">Pilot Aerospace</xsl:with-param></xsl:call-template>
          <xsl:call-template name="SkillPull"><xsl:with-param name="SkillName">Pilot Aircraft</xsl:with-param></xsl:call-template>
          <xsl:call-template name="SkillPull"><xsl:with-param name="SkillName">Pilot Walker</xsl:with-param></xsl:call-template>
          <xsl:call-template name="SkillPull"><xsl:with-param name="SkillName">Pilot Ground Craft</xsl:with-param></xsl:call-template>
          <xsl:call-template name="SkillPull"><xsl:with-param name="SkillName">Pilot Watercraft</xsl:with-param></xsl:call-template>
          <xsl:call-template name="SkillPull"><xsl:with-param name="SkillName">Aeronautics Mechanic</xsl:with-param></xsl:call-template>
          <xsl:call-template name="SkillPull"><xsl:with-param name="SkillName">Automotive Mechanic</xsl:with-param></xsl:call-template>
          <xsl:call-template name="SkillPull"><xsl:with-param name="SkillName">Nautical Mechanic</xsl:with-param></xsl:call-template>
          <xsl:call-template name="SkillPull"><xsl:with-param name="SkillName">Free-Fall</xsl:with-param></xsl:call-template>
        </xsl:when>
        <xsl:when test="category = 'Boats &amp; Subs'">
          <xsl:call-template name="SkillPull"><xsl:with-param name="SkillName">Pilot Watercraft</xsl:with-param></xsl:call-template>
          <xsl:call-template name="SkillPull"><xsl:with-param name="SkillName">Nautical Mechanic</xsl:with-param></xsl:call-template>
        </xsl:when>
        <xsl:when test="category = 'Winged Planes'">
          <xsl:call-template name="SkillPull"><xsl:with-param name="SkillName">Pilot Aircraft</xsl:with-param></xsl:call-template>
          <xsl:call-template name="SkillPull"><xsl:with-param name="SkillName">Aeronautics Mechanic</xsl:with-param></xsl:call-template>
          <xsl:call-template name="SkillPull"><xsl:with-param name="SkillName">Free-Fall</xsl:with-param></xsl:call-template>
        </xsl:when>
        <xsl:when test="category = 'Rotorcraft'">
          <xsl:call-template name="SkillPull"><xsl:with-param name="SkillName">Pilot Aircraft</xsl:with-param></xsl:call-template>
          <xsl:call-template name="SkillPull"><xsl:with-param name="SkillName">Aeronautics Mechanic</xsl:with-param></xsl:call-template>
          <xsl:call-template name="SkillPull"><xsl:with-param name="SkillName">Free-Fall</xsl:with-param></xsl:call-template>
        </xsl:when>
        <xsl:when test="category = 'Zeppelin'">
          <xsl:call-template name="SkillPull"><xsl:with-param name="SkillName">Pilot Aircraft</xsl:with-param></xsl:call-template>
          <xsl:call-template name="SkillPull"><xsl:with-param name="SkillName">Aeronautics Mechanic</xsl:with-param></xsl:call-template>
          <xsl:call-template name="SkillPull"><xsl:with-param name="SkillName">Free-Fall</xsl:with-param></xsl:call-template>
        </xsl:when>
        <xsl:when test="category = 'Drones: Micro'">
          <xsl:call-template name="SkillPull"><xsl:with-param name="SkillName">Pilot Aircraft</xsl:with-param></xsl:call-template>
          <xsl:call-template name="SkillPull"><xsl:with-param name="SkillName">Pilot Walker</xsl:with-param></xsl:call-template>
          <xsl:call-template name="SkillPull"><xsl:with-param name="SkillName">Pilot Ground Craft</xsl:with-param></xsl:call-template>
          <xsl:call-template name="SkillPull"><xsl:with-param name="SkillName">Pilot Watercraft</xsl:with-param></xsl:call-template>
          <xsl:call-template name="SkillPull"><xsl:with-param name="SkillName">Aeronautics Mechanic</xsl:with-param></xsl:call-template>
          <xsl:call-template name="SkillPull"><xsl:with-param name="SkillName">Automotive Mechanic</xsl:with-param></xsl:call-template>
          <xsl:call-template name="SkillPull"><xsl:with-param name="SkillName">Nautical Mechanic</xsl:with-param></xsl:call-template>
        </xsl:when>
        <xsl:when test="category = 'Drones: Mini'">
          <xsl:call-template name="SkillPull"><xsl:with-param name="SkillName">Pilot Aircraft</xsl:with-param></xsl:call-template>
          <xsl:call-template name="SkillPull"><xsl:with-param name="SkillName">Pilot Walker</xsl:with-param></xsl:call-template>
          <xsl:call-template name="SkillPull"><xsl:with-param name="SkillName">Pilot Ground Craft</xsl:with-param></xsl:call-template>
          <xsl:call-template name="SkillPull"><xsl:with-param name="SkillName">Pilot Watercraft</xsl:with-param></xsl:call-template>
          <xsl:call-template name="SkillPull"><xsl:with-param name="SkillName">Aeronautics Mechanic</xsl:with-param></xsl:call-template>
          <xsl:call-template name="SkillPull"><xsl:with-param name="SkillName">Automotive Mechanic</xsl:with-param></xsl:call-template>
          <xsl:call-template name="SkillPull"><xsl:with-param name="SkillName">Nautical Mechanic</xsl:with-param></xsl:call-template>
        </xsl:when>
        <xsl:when test="category = 'Drones: Small'">
          <xsl:call-template name="SkillPull"><xsl:with-param name="SkillName">Pilot Aircraft</xsl:with-param></xsl:call-template>
          <xsl:call-template name="SkillPull"><xsl:with-param name="SkillName">Pilot Walker</xsl:with-param></xsl:call-template>
          <xsl:call-template name="SkillPull"><xsl:with-param name="SkillName">Pilot Ground Craft</xsl:with-param></xsl:call-template>
          <xsl:call-template name="SkillPull"><xsl:with-param name="SkillName">Pilot Watercraft</xsl:with-param></xsl:call-template>
          <xsl:call-template name="SkillPull"><xsl:with-param name="SkillName">Aeronautics Mechanic</xsl:with-param></xsl:call-template>
          <xsl:call-template name="SkillPull"><xsl:with-param name="SkillName">Automotive Mechanic</xsl:with-param></xsl:call-template>
          <xsl:call-template name="SkillPull"><xsl:with-param name="SkillName">Nautical Mechanic</xsl:with-param></xsl:call-template>
        </xsl:when>
        <xsl:when test="category = 'Drones: Medium'">
          <xsl:call-template name="SkillPull"><xsl:with-param name="SkillName">Pilot Aircraft</xsl:with-param></xsl:call-template>
          <xsl:call-template name="SkillPull"><xsl:with-param name="SkillName">Pilot Walker</xsl:with-param></xsl:call-template>
          <xsl:call-template name="SkillPull"><xsl:with-param name="SkillName">Pilot Ground Craft</xsl:with-param></xsl:call-template>
          <xsl:call-template name="SkillPull"><xsl:with-param name="SkillName">Pilot Watercraft</xsl:with-param></xsl:call-template>
          <xsl:call-template name="SkillPull"><xsl:with-param name="SkillName">Aeronautics Mechanic</xsl:with-param></xsl:call-template>
          <xsl:call-template name="SkillPull"><xsl:with-param name="SkillName">Automotive Mechanic</xsl:with-param></xsl:call-template>
          <xsl:call-template name="SkillPull"><xsl:with-param name="SkillName">Nautical Mechanic</xsl:with-param></xsl:call-template>
        </xsl:when>
        <xsl:when test="category = 'Drones: Large'">
          <xsl:call-template name="SkillPull"><xsl:with-param name="SkillName">Pilot Aircraft</xsl:with-param></xsl:call-template>
          <xsl:call-template name="SkillPull"><xsl:with-param name="SkillName">Pilot Walker</xsl:with-param></xsl:call-template>
          <xsl:call-template name="SkillPull"><xsl:with-param name="SkillName">Pilot Ground Craft</xsl:with-param></xsl:call-template>
          <xsl:call-template name="SkillPull"><xsl:with-param name="SkillName">Pilot Watercraft</xsl:with-param></xsl:call-template>
          <xsl:call-template name="SkillPull"><xsl:with-param name="SkillName">Aeronautics Mechanic</xsl:with-param></xsl:call-template>
          <xsl:call-template name="SkillPull"><xsl:with-param name="SkillName">Automotive Mechanic</xsl:with-param></xsl:call-template>
          <xsl:call-template name="SkillPull"><xsl:with-param name="SkillName">Nautical Mechanic</xsl:with-param></xsl:call-template>
        </xsl:when>
      </xsl:choose>
      <xsl:call-template name="SkillPull"><xsl:with-param name="SkillName">Gunnery</xsl:with-param></xsl:call-template>
      <xsl:call-template name="SkillPull"><xsl:with-param name="SkillName">Navigation</xsl:with-param></xsl:call-template>
      <xsl:call-template name="SkillPull"><xsl:with-param name="SkillName">Hardware</xsl:with-param></xsl:call-template>
      <xsl:call-template name="SkillPull"><xsl:with-param name="SkillName">Electronic Warfare</xsl:with-param></xsl:call-template>
    </xsl:variable>
    <xsl:for-each select="msxsl:node-set($SkillStack)/skill">
      <xsl:sort select="name"/>
      <tr>
        <xsl:if test="position() mod 2 != 1">
          <xsl:attribute name="bgcolor">#e4e4e4</xsl:attribute>
        </xsl:if>
        <td width="50%" style="text-align: left">
          <xsl:value-of select="name"/>
          <xsl:if test="spec != ''"> (<xsl:value-of select="spec"/>)</xsl:if>
        </td>
        <td width="10%" style="text-align:center;">
          <xsl:value-of select="attributemod"/> (<xsl:value-of select="displayattribute"/>)
        </td>
        <td width="10%" style="text-align:center;">
          <xsl:value-of select="rating"/>
        </td>
        <td width="10%" style="text-align:center;">
          <xsl:value-of select="total"/>
          <xsl:if test="spec != '' and exotic = 'False'"> (<xsl:value-of select="total + 2"/>)</xsl:if>
        </td>
      </tr>
    </xsl:for-each>
  </xsl:template>

<!-- **** SkillPull(SkillName)
    Given a Skill's Name, this template returns that skill's node from
    the current vehicle's character's skill list.
-->
  <xsl:template name="SkillPull">
      <xsl:param name="SkillName"/>
    <xsl:for-each select="../../skills/skill[name = $SkillName and (default = 'True' or (rating &gt; 0 and default = 'False'))]">
      <xsl:copy-of select="current()"/>
    </xsl:for-each>
  </xsl:template>

<!-- **** GetProgramRating(ProgramName)
    Given a particular Matrix Program, or Autosoft name, this template will search through this vehicle's gear, and gear mods,
    and this character's gear and gear mods to find the highgest Program Rating available.
-->
  <xsl:template name="GetProgramRating">
      <xsl:param name="ProgramName"/>
    <xsl:variable name="ProgramStack">
      <xsl:for-each select="../../gears/gear[name = $ProgramName and (isprogram = 'True')]">
        <xsl:copy-of select="current()"/>
      </xsl:for-each>
      <xsl:for-each select="../../gears/gear/children/gear[name = $ProgramName and (isprogram = 'True')]">
        <xsl:copy-of select="current()"/>
      </xsl:for-each>
      <xsl:for-each select="gears/gear[name = $ProgramName and (isprogram = 'True')]">
        <xsl:copy-of select="current()"/>
      </xsl:for-each>
      <xsl:for-each select="gears/gear/children/gear[name = $ProgramName and category = (isprogram = 'True')]">
        <xsl:copy-of select="current()"/>
      </xsl:for-each>
    </xsl:variable>
    <xsl:for-each select="msxsl:node-set($ProgramStack)/gear">
      <xsl:sort select="rating" order="descending"/>
      <xsl:if test="position() = 1">
        <xsl:value-of select="rating"/>
      </xsl:if>
    </xsl:for-each>
  </xsl:template>
>>>>>>> 260a47e0

</xsl:stylesheet><|MERGE_RESOLUTION|>--- conflicted
+++ resolved
@@ -1,575 +1,8 @@
-<<<<<<< HEAD
-<?xml version="1.0" encoding="UTF-8" ?>
-=======
 <?xml version="1.0" encoding="utf-8" ?>
->>>>>>> 260a47e0
 <!-- Vehicle sheet based on the Shadowrun 4th Edition Character Sheet -->
 <!-- Created by KeyMasterOfGozer -->
 <!-- Version -500 -->
 <xsl:stylesheet version="1.0" xmlns:xsl="http://www.w3.org/1999/XSL/Transform"
-<<<<<<< HEAD
-				xmlns:msxsl="urn:schemas-microsoft-com:xslt">
-	<xsl:template match="/characters/character">
-		<xsl:variable name="TitleName">
-			<xsl:call-template name="TitleName">
-				<xsl:with-param name="name" select="name"/>
-				<xsl:with-param name="alias" select="alias"/>
-			</xsl:call-template>
-		</xsl:variable>
-		<title><xsl:value-of select="$TitleName"/></title>
-
-		<xsl:text disable-output-escaping="yes"><![CDATA[<!DOCTYPE html PUBLIC "-//W3C//DTD XHTML 1.0 Transitional//EN" "http://www.w3.org/TR/xhtml1/DTD/xhtml1-strict.dtd">]]></xsl:text>
-		<html xmlns="http://www.w3.org/1999/xhtml" xml:lang="en" lang="en">
-			<head>
-				<meta http-equiv="x-ua-compatible" content="IE=Edge"/>
-				<style type="text/css">
-					* {
-						font-family: segoe, tahoma, 'trebuchet ms', arial;
-						font-size: 9pt;
-						margin: 0;
-						text-align: left;
-						vertical-align: top;
-					}
-					.tablestyle {
-						border-collapse: collapse;
-						border-color: #1c4a2d;
-						border-style: solid;
-						border-width: 2px;
-						cellpadding: 0;
-						cellspacing: 0;
-						width: 100%;
-					}
-					.tableborderbottom {
-						border-collapse: collapse;
-						border-bottom: solid 2px #1c4a2d;
-						cellpadding: 0;
-						cellspacing: 0;
-					}
-					.tableborderright {
-						border-collapse: collapse;
-						border-right: solid 2px #1c4a2d;
-					}
-					.AttribName {
-						text-align: right;
-						font-weight: bold;
-						padding-right: 3px;
-					}
-					.AttribValue {
-						text-align: left;
-						padding-left: 3px;
-					}
-					.block {
-						page-break-inside: avoid;
-					}
-					.hseparator {
-						height: 5px;
-					}
-					.ItemListHeader {
-						text-align: left;
-						font-weight: bold;
-						text-decoration:underline;
-					}
-					th {
-						text-align: center;
-					}
-				</style>
-				<style media="print">
-				   @page {
-						size: auto;
-						margin-top: 0.5in;
-						margin-left: 0.5in;
-						margin-right: 0.5in;
-						margin-bottom: 0.75in;
-					}
-					.block {
-						bottom-padding: 0.75;
-						page-break-inside: avoid !important;
-						margin: 4px 0 4px 0;  /* to keep the page break from cutting too close to the text in the div */
-					}
-				</style>
-			</head>
-			<body>
-				<xsl:for-each select="vehicles/vehicle">
-					<xsl:sort select="name"/>
-					<xsl:call-template name="vehicles">
-						<xsl:with-param name="vehicle"/>
-						<xsl:with-param name="VehicleNumber">VehicleBlock<xsl:value-of select="position()"/></xsl:with-param>
-					</xsl:call-template>
-				</xsl:for-each>
-			</body>
-		</html>
-	</xsl:template>
-
-	<xsl:template name="vehicles">
-			<xsl:param name="vehicle"/>
-			<xsl:param name="VehicleNumber"/>
-		<div class="block">
-			<xsl:attribute name="id">
-				<xsl:value-of select="$VehicleNumber"/>
-			</xsl:attribute>
-			<table class="tablestyle">
-				<tr><td>
-					<table width="100%" class="tableborderbottom">
-						<tr>
-							<td width="40%">
-								<!-- ** This Table shows the Stats Block -->
-								<table width="100%" class="tableborderright">
-									<tr>
-										<td class="AttribName"><xsl:value-of select="$lang.Vehicle"/></td>
-										<td class="AttribValue"><xsl:value-of select="name"/></td>
-									</tr>
-									<tr>
-										<td class="AttribName"><xsl:value-of select="$lang.Name"/></td>
-										<td class="AttribValue"><xsl:value-of select="vehiclename"/></td>
-									</tr>
-									<tr>
-										<td class="AttribName"><xsl:value-of select="$lang.Category"/></td>
-										<td class="AttribValue"><xsl:value-of select="category"/></td>
-									</tr>
-									<tr>
-										<td class="AttribName"><xsl:value-of select="$lang.Source"/></td>
-										<td class="AttribValue">
-											<xsl:value-of select="source"/>
-											<xsl:text> </xsl:text>
-											<xsl:value-of select="page"/>
-										</td>
-									</tr>
-									<tr><td colspan="100%" class="hseparator"></td></tr>
-									<tr>
-										<td class="AttribName"><xsl:value-of select="$lang.VehicleBody"/></td>
-										<td class="AttribValue"><xsl:value-of select="body"/></td>
-									</tr>
-									<tr>
-										<td class="AttribName"><xsl:value-of select="$lang.Armor"/></td>
-										<td class="AttribValue"><xsl:value-of select="armor"/></td>
-									</tr>
-									<tr>
-										<td class="AttribName"><xsl:value-of select="$lang.Seats"/></td>
-										<td class="AttribValue"><xsl:value-of select="seats"/></td>
-									</tr>
-									<tr>
-										<td class="AttribName"><xsl:value-of select="$lang.Pilot"/></td>
-										<td class="AttribValue"><xsl:value-of select="pilot"/></td>
-									</tr>
-									<tr>
-										<td class="AttribName"><xsl:value-of select="$lang.Sensor"/></td>
-										<td class="AttribValue"><xsl:value-of select="sensor"/></td>
-									</tr>
-									<tr>
-										<td class="AttribName"><xsl:value-of select="$lang.DeviceRating"/></td>
-										<td class="AttribValue"><xsl:value-of select="devicerating"/></td>
-									</tr>
-									<tr>
-										<td class="AttribName"><xsl:value-of select="$lang.Acceleration"/></td>
-										<td class="AttribValue"><xsl:value-of select="accel"/></td>
-									</tr>
-									<tr>
-										<td class="AttribName"><xsl:value-of select="$lang.Speed"/></td>
-										<td class="AttribValue"><xsl:value-of select="speed"/></td>
-									</tr>
-									<tr>
-										<td class="AttribName"><xsl:value-of select="$lang.Handling"/></td>
-										<td class="AttribValue"><xsl:value-of select="handling"/></td>
-									</tr>
-									<tr>
-										<td class="AttribName"><xsl:value-of select="$lang.VehicleCost"/></td>
-										<td class="AttribValue">
-											<xsl:call-template name="fnx-fmt-nmbr">
-												<xsl:with-param name="nmbr" select="cost"/>
-											</xsl:call-template><xsl:value-of select="$lang.NuyenSymbol"/>
-										</td>
-									</tr>
-								</table>
-							</td>
-							<td width="60%">
-								<table width="100%" cellpadding="3">
-									<tr><td colspan="100%" class="tableborderbottom">
-										<!-- Skills Block -->
-										<table width="100%">
-											<tr>
-												<th width="50%" class="ItemListHeader">
-													<xsl:value-of select="$lang.Applicable"/>
-													<xsl:text> </xsl:text>
-													<xsl:value-of select="$lang.ActiveSkills"/>
-												</th>
-												<th width="20%">
-													<strong><xsl:value-of select="$lang.Pool"/></strong>
-												</th>
-												<th width="10%">
-													<strong><xsl:value-of select="$lang.Rtg"/></strong>
-												</th>
-												<th width="20%">
-													<strong><xsl:value-of select="$lang.Attribute"/></strong>
-												</th>
-											</tr>
-											<xsl:call-template name="VehicleSkills">
-												<xsl:with-param name="Category"><xsl:value-of select="category"/></xsl:with-param>
-											</xsl:call-template>
-										</table>
-										<!-- End Skills Block -->
-									</td></tr>
-									<tr>
-										<td>
-											<!-- Vehicle Mods Section -->
-											<xsl:if test="mods/mod">
-												<table width="105%">
-													<tr><td class="ItemListHeader" style="text-align: left">
-														<xsl:value-of select="$lang.Modifications"/>
-													</td></tr>
-													<xsl:for-each select="mods/mod">
-														<xsl:sort select="name"/>
-														<tr><td>
-															<xsl:if test="position() mod 2 != 1">
-																<xsl:attribute name="bgcolor">#e4e4e4</xsl:attribute>
-															</xsl:if>
-															<xsl:value-of select="name"/>
-															<xsl:if test="rating != 0">
-																(<xsl:value-of select="$lang.Rating"/>
-																<xsl:text> </xsl:text>
-																<xsl:value-of select="rating"/>)
-															</xsl:if>
-															<xsl:if test="extra != ''"> (<xsl:value-of select="extra"/>)</xsl:if>
-														</td></tr>
-													</xsl:for-each>
-												</table>
-											</xsl:if>
-											<!-- End Vehicle Mods Section -->
-										</td>
-										<td>
-											<!-- Vehicle Gear Section -->
-											<xsl:if test="gears/gear">
-												<table>
-													<tr><td class="ItemListHeader">
-														<xsl:value-of select="$lang.Gear"/>
-													</td></tr>
-													<xsl:for-each select="gears/gear">
-														<xsl:sort select="name"/>
-														<tr><td>
-															<xsl:if test="position() mod 2 != 1">
-																<xsl:attribute name="bgcolor">#e4e4e4</xsl:attribute>
-															</xsl:if>
-															<xsl:value-of select="name"/>
-															<xsl:if test="extra != ''"> (<xsl:value-of select="extra"/>)</xsl:if>
-															<xsl:if test="rating > 0">
-																<xsl:text> </xsl:text>
-																<xsl:value-of select="$lang.Rating"/>
-																<xsl:text> </xsl:text>
-																<xsl:value-of select="rating"/>
-															</xsl:if>
-															<xsl:if test="qty > 1">	x<xsl:value-of select="qty"/></xsl:if>
-															<xsl:if test="children/gear">
-																(<xsl:for-each select="children/gear">
-																	<xsl:sort select="name"/>
-																	<xsl:value-of select="name"/>
-																	<xsl:if test="extra != ''"> (<xsl:value-of select="extra"/>)</xsl:if>
-																	<xsl:if test="rating > 0">
-																		<xsl:text> </xsl:text>
-																		<xsl:value-of select="$lang.Rating"/>
-																		<xsl:text> </xsl:text>
-																		<xsl:value-of select="rating"/>
-																	</xsl:if>
-																	<xsl:if test="children/gear">
-																		[<xsl:for-each select="children/gear">
-																			<xsl:sort select="name"/>
-																			<xsl:value-of select="name"/>
-																			<xsl:if test="rating != 0">
-																				<xsl:text> </xsl:text>
-																				<xsl:value-of select="rating"/>
-																			</xsl:if>
-																			<xsl:if test="extra != ''"> (<xsl:value-of select="extra"/>)</xsl:if>
-																			<xsl:if test="position() != last()">, </xsl:if>
-																		</xsl:for-each>]
-																	</xsl:if>
-																	<xsl:if test="position() != last()">, </xsl:if>
-																</xsl:for-each>)
-															</xsl:if>
-														</td></tr>
-													</xsl:for-each>
-												</table>
-											</xsl:if>
-											<!-- End Vehicle Gear Section -->
-										</td>
-									</tr>
-								</table>
-							</td>
-						</tr>
-					</table>
-				</td></tr>
-				<tr>
-					<td colspan="100%">
-						<!-- Vehicle Ranged Weapon Section -->
-						<xsl:if test="mods/mod/weapons/weapon[type = 'Ranged'] or weapons/weapon[type = 'Ranged']">
-							<tr><td>
-								<table width="100%">
-									<tr>
-										<th width="20%" style="text-align: left">
-											<xsl:value-of select="$lang.Weapon"/>
-										</th>
-										<th width="8%">
-											<xsl:value-of select="$lang.Pool"/>
-										</th>
-										<th width="11%">
-											<xsl:value-of select="$lang.Accuracy"/>
-										</th>
-										<th width="16%">
-											<xsl:value-of select="$lang.Damage"/>
-										</th>
-										<th width="9%">
-											<xsl:value-of select="$lang.AP"/>
-										</th>
-										<th width="8%">
-											<xsl:value-of select="$lang.Mode"/>
-										</th>
-										<th width="4%">
-											<xsl:value-of select="$lang.RC"/>
-										</th>
-										<th width="7%">
-											<xsl:value-of select="$lang.Ammo"/>
-										</th>
-										<th width="7%">
-											[<xsl:value-of select="$lang.Loaded"/>]
-										</th>
-										<th width="10%">
-											<xsl:value-of select="$lang.Source"/>
-										</th>
-									</tr>
-									<xsl:for-each select="mods/mod/weapons/weapon[type = 'Ranged']">
-										<xsl:sort select="name"/>
-										<xsl:call-template name="RangedWeapons">
-											<xsl:with-param name="weapon" select="weapon"/>
-										</xsl:call-template>
-									</xsl:for-each>
-									<xsl:for-each select="weapons/weapon[type = 'Ranged']">
-										<xsl:sort select="name"/>
-										<xsl:call-template name="RangedWeapons">
-											<xsl:with-param name="weapon" select="weapon"/>
-										</xsl:call-template>
-									</xsl:for-each>
-								</table>
-								<xsl:call-template name="RowSummary">
-									<xsl:with-param name="text" select="$lang.RangedWeapons"/>
-									<xsl:with-param name="incl" select="'N'"/>
-								</xsl:call-template>
-							</td></tr>
-						</xsl:if>
-						<!-- End Vehicle Ranged Weapons Section -->
-					</td>
-				</tr>
-				<xsl:if test="notes != ''">
-					<tr><td colspan="100%">
-						<p>
-							<br />
-							<strong><xsl:value-of select="$lang.Notes"/>: </strong>
-							<xsl:value-of select="notes"/>
-							<br />
-							<br />
-						</p>
-					</td></tr>
-				</xsl:if>
-				<tr><td colspan="100%">
-					<xsl:call-template name="ConditionMonitor">
-						<xsl:with-param name="PenaltyBox"><xsl:value-of select="physicalcm"/></xsl:with-param>
-						<xsl:with-param name="Offset">0</xsl:with-param>
-						<xsl:with-param name="CMWidth">24</xsl:with-param>
-						<xsl:with-param name="TotalBoxes"><xsl:value-of select="physicalcm"/></xsl:with-param>
-						<xsl:with-param name="DamageTaken"><xsl:value-of select="physicalcmfilled"/></xsl:with-param>
-						<xsl:with-param name="OverFlow">0</xsl:with-param>
-					</xsl:call-template>
-				</td></tr>
-			</table>
-			<xsl:call-template name="RowSummary">
-				<xsl:with-param name="text" select="concat($lang.Vehicle,'/',$lang.Drone)"/>
-				<xsl:with-param name="name" select="$VehicleNumber"/>
-			</xsl:call-template>
-			<table><tr><td/></tr></table>
-		</div>
-	</xsl:template>
-
-<!-- **** VehicleSkills(Category)
-		Given a Category(e.g.: Trucks, Cars, Bikes, etc.), builds a list of Skills that
-		might be applicable to this category (stored in the temporary variable "SkillStack"),
-		then uses the list to fill in the Skills Grid.
--->  
-	<xsl:template name="VehicleSkills">
-			<xsl:param name="Category"/>
-		<xsl:variable name="SkillStack">
-			<xsl:choose>
-				<xsl:when test="category = 'Bikes'">
-					<xsl:call-template name="SkillPull"><xsl:with-param name="SkillName">Pilot Ground Craft</xsl:with-param></xsl:call-template>
-					<xsl:call-template name="SkillPull"><xsl:with-param name="SkillName">Automotive Mechanic</xsl:with-param></xsl:call-template>
-				</xsl:when>
-				<xsl:when test="category = 'Cars'">
-					<xsl:call-template name="SkillPull"><xsl:with-param name="SkillName">Pilot Ground Craft</xsl:with-param></xsl:call-template>
-					<xsl:call-template name="SkillPull"><xsl:with-param name="SkillName">Automotive Mechanic</xsl:with-param></xsl:call-template>
-				</xsl:when>
-				<xsl:when test="category = 'Trucks'">
-					<xsl:call-template name="SkillPull"><xsl:with-param name="SkillName">Pilot Ground Craft</xsl:with-param></xsl:call-template>
-					<xsl:call-template name="SkillPull"><xsl:with-param name="SkillName">Automotive Mechanic</xsl:with-param></xsl:call-template>
-				</xsl:when>
-				<xsl:when test="category = 'Hovercraft'">
-					<xsl:call-template name="SkillPull"><xsl:with-param name="SkillName">Pilot Aircraft</xsl:with-param></xsl:call-template>
-					<xsl:call-template name="SkillPull"><xsl:with-param name="SkillName">Pilot Ground Craft</xsl:with-param></xsl:call-template>
-					<xsl:call-template name="SkillPull"><xsl:with-param name="SkillName">Pilot Watercraft</xsl:with-param></xsl:call-template>
-					<xsl:call-template name="SkillPull"><xsl:with-param name="SkillName">Aeronautics Mechanic</xsl:with-param></xsl:call-template>
-				</xsl:when>
-				<xsl:when test="category = 'Watercraft'">
-					<xsl:call-template name="SkillPull"><xsl:with-param name="SkillName">Pilot Watercraft</xsl:with-param></xsl:call-template>
-					<xsl:call-template name="SkillPull"><xsl:with-param name="SkillName">Nautical Mechanic</xsl:with-param></xsl:call-template>
-				</xsl:when>
-				<xsl:when test="category = 'Gliders and FPMV'">
-					<xsl:call-template name="SkillPull"><xsl:with-param name="SkillName">Pilot Aircraft</xsl:with-param></xsl:call-template>
-					<xsl:call-template name="SkillPull"><xsl:with-param name="SkillName">Aeronautics Mechanic</xsl:with-param></xsl:call-template>
-					<xsl:call-template name="SkillPull"><xsl:with-param name="SkillName">Parachuting</xsl:with-param></xsl:call-template>
-				</xsl:when>
-				<xsl:when test="category = 'LAVs'">
-					<xsl:call-template name="SkillPull"><xsl:with-param name="SkillName">Pilot Aircraft</xsl:with-param></xsl:call-template>
-					<xsl:call-template name="SkillPull"><xsl:with-param name="SkillName">Aeronautics Mechanic</xsl:with-param></xsl:call-template>
-					<xsl:call-template name="SkillPull"><xsl:with-param name="SkillName">Parachuting</xsl:with-param></xsl:call-template>
-				</xsl:when>
-				<xsl:when test="category = 'Military, Security and Medical Craft'">
-					<xsl:call-template name="SkillPull"><xsl:with-param name="SkillName">Pilot Aerospace</xsl:with-param></xsl:call-template>
-					<xsl:call-template name="SkillPull"><xsl:with-param name="SkillName">Pilot Aircraft</xsl:with-param></xsl:call-template>
-					<xsl:call-template name="SkillPull"><xsl:with-param name="SkillName">Pilot Walker</xsl:with-param></xsl:call-template>
-					<xsl:call-template name="SkillPull"><xsl:with-param name="SkillName">Pilot Ground Craft</xsl:with-param></xsl:call-template>
-					<xsl:call-template name="SkillPull"><xsl:with-param name="SkillName">Pilot Watercraft</xsl:with-param></xsl:call-template>
-					<xsl:call-template name="SkillPull"><xsl:with-param name="SkillName">Aeronautics Mechanic</xsl:with-param></xsl:call-template>
-					<xsl:call-template name="SkillPull"><xsl:with-param name="SkillName">Automotive Mechanic</xsl:with-param></xsl:call-template>
-					<xsl:call-template name="SkillPull"><xsl:with-param name="SkillName">Nautical Mechanic</xsl:with-param></xsl:call-template>
-					<xsl:call-template name="SkillPull"><xsl:with-param name="SkillName">Parachuting</xsl:with-param></xsl:call-template>
-				</xsl:when>
-				<xsl:when test="category = 'Boats &amp; Subs'">
-					<xsl:call-template name="SkillPull"><xsl:with-param name="SkillName">Pilot Watercraft</xsl:with-param></xsl:call-template>
-					<xsl:call-template name="SkillPull"><xsl:with-param name="SkillName">Nautical Mechanic</xsl:with-param></xsl:call-template>
-				</xsl:when>
-				<xsl:when test="category = 'Winged Planes'">
-					<xsl:call-template name="SkillPull"><xsl:with-param name="SkillName">Pilot Aircraft</xsl:with-param></xsl:call-template>
-					<xsl:call-template name="SkillPull"><xsl:with-param name="SkillName">Aeronautics Mechanic</xsl:with-param></xsl:call-template>
-					<xsl:call-template name="SkillPull"><xsl:with-param name="SkillName">Parachuting</xsl:with-param></xsl:call-template>
-				</xsl:when>
-				<xsl:when test="category = 'Rotorcraft'">
-					<xsl:call-template name="SkillPull"><xsl:with-param name="SkillName">Pilot Aircraft</xsl:with-param></xsl:call-template>
-					<xsl:call-template name="SkillPull"><xsl:with-param name="SkillName">Aeronautics Mechanic</xsl:with-param></xsl:call-template>
-					<xsl:call-template name="SkillPull"><xsl:with-param name="SkillName">Parachuting</xsl:with-param></xsl:call-template>
-				</xsl:when>
-				<xsl:when test="category = 'Zeppelin'">
-					<xsl:call-template name="SkillPull"><xsl:with-param name="SkillName">Pilot Aircraft</xsl:with-param></xsl:call-template>
-					<xsl:call-template name="SkillPull"><xsl:with-param name="SkillName">Aeronautics Mechanic</xsl:with-param></xsl:call-template>
-					<xsl:call-template name="SkillPull"><xsl:with-param name="SkillName">Parachuting</xsl:with-param></xsl:call-template>
-				</xsl:when>
-				<xsl:when test="category = 'Drones: Micro'">
-					<xsl:call-template name="SkillPull"><xsl:with-param name="SkillName">Pilot Aircraft</xsl:with-param></xsl:call-template>
-					<xsl:call-template name="SkillPull"><xsl:with-param name="SkillName">Pilot Walker</xsl:with-param></xsl:call-template>
-					<xsl:call-template name="SkillPull"><xsl:with-param name="SkillName">Pilot Ground Craft</xsl:with-param></xsl:call-template>
-					<xsl:call-template name="SkillPull"><xsl:with-param name="SkillName">Pilot Watercraft</xsl:with-param></xsl:call-template>
-					<xsl:call-template name="SkillPull"><xsl:with-param name="SkillName">Aeronautics Mechanic</xsl:with-param></xsl:call-template>
-					<xsl:call-template name="SkillPull"><xsl:with-param name="SkillName">Automotive Mechanic</xsl:with-param></xsl:call-template>
-					<xsl:call-template name="SkillPull"><xsl:with-param name="SkillName">Nautical Mechanic</xsl:with-param></xsl:call-template>
-				</xsl:when>
-				<xsl:when test="category = 'Drones: Mini'">
-					<xsl:call-template name="SkillPull"><xsl:with-param name="SkillName">Pilot Aircraft</xsl:with-param></xsl:call-template>
-					<xsl:call-template name="SkillPull"><xsl:with-param name="SkillName">Pilot Walker</xsl:with-param></xsl:call-template>
-					<xsl:call-template name="SkillPull"><xsl:with-param name="SkillName">Pilot Ground Craft</xsl:with-param></xsl:call-template>
-					<xsl:call-template name="SkillPull"><xsl:with-param name="SkillName">Pilot Watercraft</xsl:with-param></xsl:call-template>
-					<xsl:call-template name="SkillPull"><xsl:with-param name="SkillName">Aeronautics Mechanic</xsl:with-param></xsl:call-template>
-					<xsl:call-template name="SkillPull"><xsl:with-param name="SkillName">Automotive Mechanic</xsl:with-param></xsl:call-template>
-					<xsl:call-template name="SkillPull"><xsl:with-param name="SkillName">Nautical Mechanic</xsl:with-param></xsl:call-template>
-				</xsl:when>
-				<xsl:when test="category = 'Drones: Small'">
-					<xsl:call-template name="SkillPull"><xsl:with-param name="SkillName">Pilot Aircraft</xsl:with-param></xsl:call-template>
-					<xsl:call-template name="SkillPull"><xsl:with-param name="SkillName">Pilot Walker</xsl:with-param></xsl:call-template>
-					<xsl:call-template name="SkillPull"><xsl:with-param name="SkillName">Pilot Ground Craft</xsl:with-param></xsl:call-template>
-					<xsl:call-template name="SkillPull"><xsl:with-param name="SkillName">Pilot Watercraft</xsl:with-param></xsl:call-template>
-					<xsl:call-template name="SkillPull"><xsl:with-param name="SkillName">Aeronautics Mechanic</xsl:with-param></xsl:call-template>
-					<xsl:call-template name="SkillPull"><xsl:with-param name="SkillName">Automotive Mechanic</xsl:with-param></xsl:call-template>
-					<xsl:call-template name="SkillPull"><xsl:with-param name="SkillName">Nautical Mechanic</xsl:with-param></xsl:call-template>
-				</xsl:when>
-				<xsl:when test="category = 'Drones: Medium'">
-					<xsl:call-template name="SkillPull"><xsl:with-param name="SkillName">Pilot Aircraft</xsl:with-param></xsl:call-template>
-					<xsl:call-template name="SkillPull"><xsl:with-param name="SkillName">Pilot Walker</xsl:with-param></xsl:call-template>
-					<xsl:call-template name="SkillPull"><xsl:with-param name="SkillName">Pilot Ground Craft</xsl:with-param></xsl:call-template>
-					<xsl:call-template name="SkillPull"><xsl:with-param name="SkillName">Pilot Watercraft</xsl:with-param></xsl:call-template>
-					<xsl:call-template name="SkillPull"><xsl:with-param name="SkillName">Aeronautics Mechanic</xsl:with-param></xsl:call-template>
-					<xsl:call-template name="SkillPull"><xsl:with-param name="SkillName">Automotive Mechanic</xsl:with-param></xsl:call-template>
-					<xsl:call-template name="SkillPull"><xsl:with-param name="SkillName">Nautical Mechanic</xsl:with-param></xsl:call-template>
-				</xsl:when>
-				<xsl:when test="category = 'Drones: Large'">
-					<xsl:call-template name="SkillPull"><xsl:with-param name="SkillName">Pilot Aircraft</xsl:with-param></xsl:call-template>
-					<xsl:call-template name="SkillPull"><xsl:with-param name="SkillName">Pilot Walker</xsl:with-param></xsl:call-template>
-					<xsl:call-template name="SkillPull"><xsl:with-param name="SkillName">Pilot Ground Craft</xsl:with-param></xsl:call-template>
-					<xsl:call-template name="SkillPull"><xsl:with-param name="SkillName">Pilot Watercraft</xsl:with-param></xsl:call-template>
-					<xsl:call-template name="SkillPull"><xsl:with-param name="SkillName">Aeronautics Mechanic</xsl:with-param></xsl:call-template>
-					<xsl:call-template name="SkillPull"><xsl:with-param name="SkillName">Automotive Mechanic</xsl:with-param></xsl:call-template>
-					<xsl:call-template name="SkillPull"><xsl:with-param name="SkillName">Nautical Mechanic</xsl:with-param></xsl:call-template>
-				</xsl:when>
-			</xsl:choose>
-			<xsl:call-template name="SkillPull"><xsl:with-param name="SkillName">Gunnery</xsl:with-param></xsl:call-template>
-			<xsl:call-template name="SkillPull"><xsl:with-param name="SkillName">Navigation</xsl:with-param></xsl:call-template>
-			<xsl:call-template name="SkillPull"><xsl:with-param name="SkillName">Hardware</xsl:with-param></xsl:call-template>
-			<xsl:call-template name="SkillPull"><xsl:with-param name="SkillName">Electronic Warfare</xsl:with-param></xsl:call-template>
-		</xsl:variable>
-		<xsl:for-each select="msxsl:node-set($SkillStack)/skill">
-			<xsl:sort select="name"/>
-			<tr>
-				<xsl:if test="position() mod 2 != 1">
-					<xsl:attribute name="bgcolor">#e4e4e4</xsl:attribute>
-				</xsl:if>
-				<td width="50%" style="text-align: left">
-					<xsl:value-of select="name"/>
-					<xsl:if test="spec != ''"> (<xsl:value-of select="spec"/>)</xsl:if>
-				</td>
-				<td width="10%" style="text-align:center;">
-					<xsl:value-of select="total"/>
-					<xsl:if test="spec != '' and exotic = 'False'"> (<xsl:value-of select="total + 2"/>)</xsl:if>
-				</td>
-				<td width="10%" style="text-align:center;">
-					<xsl:value-of select="rating"/>
-				</td>
-				<td width="10%" style="text-align:center;">
-					<xsl:value-of select="attributemod"/> (<xsl:value-of select="displayattribute"/>)
-				</td>
-			</tr>
-		</xsl:for-each>
-	</xsl:template>
-
-<!-- **** SkillPull(SkillName)
-		Given a Skill's Name, this template returns that skill's node from
-		the current vehicle's character's skill list.
--->
-	<xsl:template name="SkillPull">
-			<xsl:param name="SkillName"/>
-		<xsl:for-each select="../../skills/skill[name = $SkillName and (default = 'True' or (rating &gt; 0 and default = 'False'))]">
-			<xsl:copy-of select="current()"/>
-		</xsl:for-each>
-	</xsl:template>
-
-<!-- **** GetProgramRating(ProgramName)
-		Given a particular Matrix Program, or Autosoft name, this template will search through this vehicle's gear, and gear mods,
-		and this character's gear and gear mods to find the highgest Program Rating available.
--->
-	<xsl:template name="GetProgramRating">
-			<xsl:param name="ProgramName"/>
-		<xsl:variable name="ProgramStack">
-			<xsl:for-each select="../../gears/gear[name = $ProgramName and (isprogram = 'True')]">
-				<xsl:copy-of select="current()"/>
-			</xsl:for-each>
-			<xsl:for-each select="../../gears/gear/children/gear[name = $ProgramName and (isprogram = 'True')]">
-				<xsl:copy-of select="current()"/>
-			</xsl:for-each>
-			<xsl:for-each select="gears/gear[name = $ProgramName and (isprogram = 'True')]">
-				<xsl:copy-of select="current()"/>
-			</xsl:for-each>
-			<xsl:for-each select="gears/gear/children/gear[name = $ProgramName and category = (isprogram = 'True')]">
-				<xsl:copy-of select="current()"/>
-			</xsl:for-each>
-		</xsl:variable>
-		<xsl:for-each select="msxsl:node-set($ProgramStack)/gear">
-			<xsl:sort select="rating" order="descending"/>
-			<xsl:if test="position() = 1">
-				<xsl:value-of select="rating"/>
-			</xsl:if>
-		</xsl:for-each>
-	</xsl:template>
-=======
         xmlns:msxsl="urn:schemas-microsoft-com:xslt">
   <xsl:include href="xs.fnx.xslt"/>
   <xsl:include href="xs.TitleName.xslt"/>
@@ -1221,6 +654,5 @@
       </xsl:if>
     </xsl:for-each>
   </xsl:template>
->>>>>>> 260a47e0
 
 </xsl:stylesheet>