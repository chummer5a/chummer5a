<<<<<<< HEAD
﻿namespace Chummer
{
	partial class frmAbout
	{
		/// <summary>
		/// Required designer variable.
		/// </summary>
		private System.ComponentModel.IContainer components = null;

		/// <summary>
		/// Clean up any resources being used.
		/// </summary>
		protected override void Dispose(bool disposing)
		{
			if (disposing && (components != null))
			{
				components.Dispose();
			}
			base.Dispose(disposing);
		}

		#region Windows Form Designer generated code

		/// <summary>
		/// Required method for Designer support - do not modify
		/// the contents of this method with the code editor.
		/// </summary>
		private void InitializeComponent()
		{
            System.ComponentModel.ComponentResourceManager resources = new System.ComponentModel.ComponentResourceManager(typeof(frmAbout));
            this.okButton = new System.Windows.Forms.Button();
=======
namespace Chummer
{
    public partial class frmAbout
    {
        /// <summary>
        /// Required designer variable.
        /// </summary>
        private System.ComponentModel.IContainer components = null;

        /// <summary>
        /// Clean up any resources being used.
        /// </summary>
        protected override void Dispose(bool disposing)
        {
            if (disposing && (components != null))
            {
                components.Dispose();
            }
            base.Dispose(disposing);
        }

        #region Windows Form Designer generated code

        /// <summary>
        /// Required method for Designer support - do not modify
        /// the contents of this method with the code editor.
        /// </summary>
        private void InitializeComponent()
        {
            System.ComponentModel.ComponentResourceManager resources = new System.ComponentModel.ComponentResourceManager(typeof(frmAbout));
>>>>>>> 260a47e0
            this.textBoxDescription = new System.Windows.Forms.TextBox();
            this.labelCompanyName = new System.Windows.Forms.Label();
            this.labelCopyright = new System.Windows.Forms.Label();
            this.labelVersion = new System.Windows.Forms.Label();
            this.labelProductName = new System.Windows.Forms.Label();
            this.tableLayoutPanel = new System.Windows.Forms.TableLayoutPanel();
<<<<<<< HEAD
=======
            this.textBoxContributors = new System.Windows.Forms.TextBox();
            this.okButton = new System.Windows.Forms.Button();
>>>>>>> 260a47e0
            this.logoPictureBox = new System.Windows.Forms.PictureBox();
            this.txtDisclaimer = new System.Windows.Forms.TextBox();
            this.tableLayoutPanel.SuspendLayout();
            ((System.ComponentModel.ISupportInitialize)(this.logoPictureBox)).BeginInit();
            this.SuspendLayout();
            // 
<<<<<<< HEAD
            // okButton
            // 
            this.okButton.Anchor = ((System.Windows.Forms.AnchorStyles)((System.Windows.Forms.AnchorStyles.Bottom | System.Windows.Forms.AnchorStyles.Right)));
            this.okButton.DialogResult = System.Windows.Forms.DialogResult.Cancel;
            this.okButton.Location = new System.Drawing.Point(496, 417);
            this.okButton.Name = "okButton";
            this.okButton.Size = new System.Drawing.Size(75, 23);
            this.okButton.TabIndex = 24;
            this.okButton.Text = "&OK";
            this.okButton.Click += new System.EventHandler(this.okButton_Click);
            // 
            // textBoxDescription
            // 
            this.textBoxDescription.Dock = System.Windows.Forms.DockStyle.Fill;
            this.textBoxDescription.Location = new System.Drawing.Point(195, 172);
            this.textBoxDescription.Margin = new System.Windows.Forms.Padding(6, 3, 3, 3);
            this.textBoxDescription.Multiline = true;
			this.textBoxDescription.KeyDown += new System.Windows.Forms.KeyEventHandler(this.txt_KeyDown);
			this.textBoxDescription.Name = "textBoxDescription";
            this.textBoxDescription.ReadOnly = true;
            this.textBoxDescription.ScrollBars = System.Windows.Forms.ScrollBars.Both;
            this.textBoxDescription.Size = new System.Drawing.Size(376, 96);
            this.textBoxDescription.TabIndex = 23;
            this.textBoxDescription.TabStop = false;
            this.textBoxDescription.Text = "Description";
=======
            // textBoxDescription
            // 
            this.textBoxDescription.Dock = System.Windows.Forms.DockStyle.Fill;
            this.textBoxDescription.Location = new System.Drawing.Point(213, 182);
            this.textBoxDescription.MaxLength = 2147483647;
            this.textBoxDescription.Multiline = true;
            this.textBoxDescription.Name = "textBoxDescription";
            this.textBoxDescription.ReadOnly = true;
            this.textBoxDescription.ScrollBars = System.Windows.Forms.ScrollBars.Vertical;
            this.textBoxDescription.Size = new System.Drawing.Size(358, 102);
            this.textBoxDescription.TabIndex = 23;
            this.textBoxDescription.Text = "[Description]";
            this.textBoxDescription.KeyDown += new System.Windows.Forms.KeyEventHandler(this.txt_KeyDown);
>>>>>>> 260a47e0
            // 
            // labelCompanyName
            // 
            this.labelCompanyName.Dock = System.Windows.Forms.DockStyle.Fill;
<<<<<<< HEAD
            this.labelCompanyName.Location = new System.Drawing.Point(195, 99);
            this.labelCompanyName.Margin = new System.Windows.Forms.Padding(6, 0, 3, 0);
            this.labelCompanyName.MaximumSize = new System.Drawing.Size(0, 65);
            this.labelCompanyName.Name = "labelCompanyName";
            this.labelCompanyName.Size = new System.Drawing.Size(376, 65);
            this.labelCompanyName.TabIndex = 22;
            this.labelCompanyName.Text = "Company Name";
=======
            this.labelCompanyName.Location = new System.Drawing.Point(216, 105);
            this.labelCompanyName.Margin = new System.Windows.Forms.Padding(6, 0, 3, 0);
            this.labelCompanyName.MaximumSize = new System.Drawing.Size(0, 65);
            this.labelCompanyName.Name = "labelCompanyName";
            this.labelCompanyName.Size = new System.Drawing.Size(355, 65);
            this.labelCompanyName.TabIndex = 22;
            this.labelCompanyName.Text = "[Company Name]";
>>>>>>> 260a47e0
            // 
            // labelCopyright
            // 
            this.labelCopyright.Dock = System.Windows.Forms.DockStyle.Fill;
<<<<<<< HEAD
            this.labelCopyright.Location = new System.Drawing.Point(195, 66);
            this.labelCopyright.Margin = new System.Windows.Forms.Padding(6, 0, 3, 0);
            this.labelCopyright.MaximumSize = new System.Drawing.Size(0, 17);
            this.labelCopyright.Name = "labelCopyright";
            this.labelCopyright.Size = new System.Drawing.Size(376, 17);
            this.labelCopyright.TabIndex = 21;
            this.labelCopyright.Text = "Copyright";
=======
            this.labelCopyright.Location = new System.Drawing.Point(216, 70);
            this.labelCopyright.Margin = new System.Windows.Forms.Padding(6, 0, 3, 0);
            this.labelCopyright.MaximumSize = new System.Drawing.Size(0, 17);
            this.labelCopyright.Name = "labelCopyright";
            this.labelCopyright.Size = new System.Drawing.Size(355, 17);
            this.labelCopyright.TabIndex = 21;
            this.labelCopyright.Text = "[Copyright]";
>>>>>>> 260a47e0
            this.labelCopyright.TextAlign = System.Drawing.ContentAlignment.MiddleLeft;
            // 
            // labelVersion
            // 
            this.labelVersion.Dock = System.Windows.Forms.DockStyle.Fill;
<<<<<<< HEAD
            this.labelVersion.Location = new System.Drawing.Point(195, 33);
            this.labelVersion.Margin = new System.Windows.Forms.Padding(6, 0, 3, 0);
            this.labelVersion.MaximumSize = new System.Drawing.Size(0, 17);
            this.labelVersion.Name = "labelVersion";
            this.labelVersion.Size = new System.Drawing.Size(376, 17);
            this.labelVersion.TabIndex = 0;
            this.labelVersion.Text = "Version";
=======
            this.labelVersion.Location = new System.Drawing.Point(216, 35);
            this.labelVersion.Margin = new System.Windows.Forms.Padding(6, 0, 3, 0);
            this.labelVersion.MaximumSize = new System.Drawing.Size(0, 17);
            this.labelVersion.Name = "labelVersion";
            this.labelVersion.Size = new System.Drawing.Size(355, 17);
            this.labelVersion.TabIndex = 0;
            this.labelVersion.Text = "[Version]";
>>>>>>> 260a47e0
            this.labelVersion.TextAlign = System.Drawing.ContentAlignment.MiddleLeft;
            // 
            // labelProductName
            // 
            this.labelProductName.Dock = System.Windows.Forms.DockStyle.Fill;
<<<<<<< HEAD
            this.labelProductName.Location = new System.Drawing.Point(195, 0);
            this.labelProductName.Margin = new System.Windows.Forms.Padding(6, 0, 3, 0);
            this.labelProductName.MaximumSize = new System.Drawing.Size(0, 17);
            this.labelProductName.Name = "labelProductName";
            this.labelProductName.Size = new System.Drawing.Size(376, 17);
            this.labelProductName.TabIndex = 19;
            this.labelProductName.Text = "Product Name";
=======
            this.labelProductName.Location = new System.Drawing.Point(216, 0);
            this.labelProductName.Margin = new System.Windows.Forms.Padding(6, 0, 3, 0);
            this.labelProductName.MaximumSize = new System.Drawing.Size(0, 17);
            this.labelProductName.Name = "labelProductName";
            this.labelProductName.Size = new System.Drawing.Size(355, 17);
            this.labelProductName.TabIndex = 19;
            this.labelProductName.Text = "[Product Name]";
>>>>>>> 260a47e0
            this.labelProductName.TextAlign = System.Drawing.ContentAlignment.MiddleLeft;
            // 
            // tableLayoutPanel
            // 
            this.tableLayoutPanel.ColumnCount = 2;
<<<<<<< HEAD
            this.tableLayoutPanel.ColumnStyles.Add(new System.Windows.Forms.ColumnStyle(System.Windows.Forms.SizeType.Percent, 33F));
            this.tableLayoutPanel.ColumnStyles.Add(new System.Windows.Forms.ColumnStyle(System.Windows.Forms.SizeType.Percent, 67F));
=======
            this.tableLayoutPanel.ColumnStyles.Add(new System.Windows.Forms.ColumnStyle(System.Windows.Forms.SizeType.Percent, 36.58537F));
            this.tableLayoutPanel.ColumnStyles.Add(new System.Windows.Forms.ColumnStyle(System.Windows.Forms.SizeType.Percent, 63.41463F));
            this.tableLayoutPanel.Controls.Add(this.textBoxContributors, 0, 5);
            this.tableLayoutPanel.Controls.Add(this.okButton, 1, 6);
>>>>>>> 260a47e0
            this.tableLayoutPanel.Controls.Add(this.logoPictureBox, 0, 0);
            this.tableLayoutPanel.Controls.Add(this.labelProductName, 1, 0);
            this.tableLayoutPanel.Controls.Add(this.labelVersion, 1, 1);
            this.tableLayoutPanel.Controls.Add(this.labelCopyright, 1, 2);
            this.tableLayoutPanel.Controls.Add(this.labelCompanyName, 1, 3);
            this.tableLayoutPanel.Controls.Add(this.textBoxDescription, 1, 4);
<<<<<<< HEAD
            this.tableLayoutPanel.Controls.Add(this.okButton, 1, 7);
=======
>>>>>>> 260a47e0
            this.tableLayoutPanel.Controls.Add(this.txtDisclaimer, 1, 5);
            this.tableLayoutPanel.Dock = System.Windows.Forms.DockStyle.Fill;
            this.tableLayoutPanel.Location = new System.Drawing.Point(9, 9);
            this.tableLayoutPanel.Name = "tableLayoutPanel";
<<<<<<< HEAD
            this.tableLayoutPanel.RowCount = 8;
=======
            this.tableLayoutPanel.RowCount = 7;
>>>>>>> 260a47e0
            this.tableLayoutPanel.RowStyles.Add(new System.Windows.Forms.RowStyle(System.Windows.Forms.SizeType.Percent, 8F));
            this.tableLayoutPanel.RowStyles.Add(new System.Windows.Forms.RowStyle(System.Windows.Forms.SizeType.Percent, 8F));
            this.tableLayoutPanel.RowStyles.Add(new System.Windows.Forms.RowStyle(System.Windows.Forms.SizeType.Percent, 8F));
            this.tableLayoutPanel.RowStyles.Add(new System.Windows.Forms.RowStyle(System.Windows.Forms.SizeType.Percent, 16.99029F));
            this.tableLayoutPanel.RowStyles.Add(new System.Windows.Forms.RowStyle(System.Windows.Forms.SizeType.Percent, 24.75728F));
<<<<<<< HEAD
            this.tableLayoutPanel.RowStyles.Add(new System.Windows.Forms.RowStyle(System.Windows.Forms.SizeType.Percent, 32.28156F));
            this.tableLayoutPanel.RowStyles.Add(new System.Windows.Forms.RowStyle(System.Windows.Forms.SizeType.Percent, 1.941748F));
=======
            this.tableLayoutPanel.RowStyles.Add(new System.Windows.Forms.RowStyle(System.Windows.Forms.SizeType.Percent, 29.79684F));
            this.tableLayoutPanel.RowStyles.Add(new System.Windows.Forms.RowStyle(System.Windows.Forms.SizeType.Percent, 5.417607F));
>>>>>>> 260a47e0
            this.tableLayoutPanel.RowStyles.Add(new System.Windows.Forms.RowStyle(System.Windows.Forms.SizeType.Absolute, 29F));
            this.tableLayoutPanel.Size = new System.Drawing.Size(574, 443);
            this.tableLayoutPanel.TabIndex = 0;
            this.tableLayoutPanel.Paint += new System.Windows.Forms.PaintEventHandler(this.tableLayoutPanel_Paint);
            // 
<<<<<<< HEAD
=======
            // textBoxContributors
            // 
            this.textBoxContributors.Anchor = ((System.Windows.Forms.AnchorStyles)((((System.Windows.Forms.AnchorStyles.Top | System.Windows.Forms.AnchorStyles.Bottom) 
            | System.Windows.Forms.AnchorStyles.Left) 
            | System.Windows.Forms.AnchorStyles.Right)));
            this.textBoxContributors.Location = new System.Drawing.Point(3, 290);
            this.textBoxContributors.MaxLength = 2147483647;
            this.textBoxContributors.Multiline = true;
            this.textBoxContributors.Name = "textBoxContributors";
            this.textBoxContributors.ReadOnly = true;
            this.textBoxContributors.ScrollBars = System.Windows.Forms.ScrollBars.Vertical;
            this.textBoxContributors.Size = new System.Drawing.Size(204, 124);
            this.textBoxContributors.TabIndex = 25;
            this.textBoxContributors.Text = "Thank You to All GitHub Contributors!";
            this.textBoxContributors.Tag = "About_Label_Contributors";
            // 
            // okButton
            // 
            this.okButton.Anchor = ((System.Windows.Forms.AnchorStyles)((System.Windows.Forms.AnchorStyles.Bottom | System.Windows.Forms.AnchorStyles.Right)));
            this.okButton.DialogResult = System.Windows.Forms.DialogResult.Cancel;
            this.okButton.Location = new System.Drawing.Point(496, 420);
            this.okButton.Name = "okButton";
            this.okButton.Size = new System.Drawing.Size(75, 20);
            this.okButton.TabIndex = 27;
            this.okButton.Text = "&OK";
            // 
>>>>>>> 260a47e0
            // logoPictureBox
            // 
            this.logoPictureBox.Dock = System.Windows.Forms.DockStyle.Fill;
            this.logoPictureBox.Image = ((System.Drawing.Image)(resources.GetObject("logoPictureBox.Image")));
            this.logoPictureBox.Location = new System.Drawing.Point(3, 3);
            this.logoPictureBox.Name = "logoPictureBox";
<<<<<<< HEAD
            this.tableLayoutPanel.SetRowSpan(this.logoPictureBox, 7);
            this.logoPictureBox.Size = new System.Drawing.Size(183, 406);
=======
            this.tableLayoutPanel.SetRowSpan(this.logoPictureBox, 5);
            this.logoPictureBox.Size = new System.Drawing.Size(204, 281);
>>>>>>> 260a47e0
            this.logoPictureBox.SizeMode = System.Windows.Forms.PictureBoxSizeMode.Zoom;
            this.logoPictureBox.TabIndex = 12;
            this.logoPictureBox.TabStop = false;
            // 
            // txtDisclaimer
            // 
            this.txtDisclaimer.Anchor = ((System.Windows.Forms.AnchorStyles)((((System.Windows.Forms.AnchorStyles.Top | System.Windows.Forms.AnchorStyles.Bottom) 
            | System.Windows.Forms.AnchorStyles.Left) 
            | System.Windows.Forms.AnchorStyles.Right)));
<<<<<<< HEAD
            this.txtDisclaimer.Location = new System.Drawing.Point(192, 274);
            this.txtDisclaimer.Multiline = true;
			this.txtDisclaimer.KeyDown += new System.Windows.Forms.KeyEventHandler(this.txt_KeyDown);
			this.txtDisclaimer.Name = "txtDisclaimer";
            this.txtDisclaimer.ReadOnly = true;
            this.txtDisclaimer.ScrollBars = System.Windows.Forms.ScrollBars.Vertical;
            this.txtDisclaimer.Size = new System.Drawing.Size(379, 127);
            this.txtDisclaimer.TabIndex = 25;
            this.txtDisclaimer.Text = "Disclaimer";
            // 
            // frmAbout
            // 
            this.AcceptButton = this.okButton;
            this.AutoScaleDimensions = new System.Drawing.SizeF(6F, 13F);
            this.AutoScaleMode = System.Windows.Forms.AutoScaleMode.Font;
            this.AutoSize = true;
            this.CancelButton = this.okButton;
=======
            this.txtDisclaimer.Location = new System.Drawing.Point(213, 290);
            this.txtDisclaimer.MaxLength = 2147483647;
            this.txtDisclaimer.Multiline = true;
            this.txtDisclaimer.Name = "txtDisclaimer";
            this.txtDisclaimer.ReadOnly = true;
            this.txtDisclaimer.ScrollBars = System.Windows.Forms.ScrollBars.Vertical;
            this.txtDisclaimer.Size = new System.Drawing.Size(358, 124);
            this.txtDisclaimer.TabIndex = 26;
            this.txtDisclaimer.Text = "Disclaimer";
            this.txtDisclaimer.Tag = "About_Label_Disclaimer";
            this.txtDisclaimer.KeyDown += new System.Windows.Forms.KeyEventHandler(this.txt_KeyDown);
            // 
            // frmAbout
            // 
            this.AutoScaleDimensions = new System.Drawing.SizeF(6F, 13F);
            this.AutoScaleMode = System.Windows.Forms.AutoScaleMode.Font;
            this.AutoSize = true;
>>>>>>> 260a47e0
            this.ClientSize = new System.Drawing.Size(592, 461);
            this.Controls.Add(this.tableLayoutPanel);
            this.FormBorderStyle = System.Windows.Forms.FormBorderStyle.FixedDialog;
            this.MaximizeBox = false;
            this.MinimizeBox = false;
            this.Name = "frmAbout";
            this.Padding = new System.Windows.Forms.Padding(9);
            this.ShowIcon = false;
            this.ShowInTaskbar = false;
            this.StartPosition = System.Windows.Forms.FormStartPosition.CenterParent;
            this.Text = "frmAbout";
<<<<<<< HEAD
=======
            this.Load += new System.EventHandler(this.frmAbout_Load);
>>>>>>> 260a47e0
            this.tableLayoutPanel.ResumeLayout(false);
            this.tableLayoutPanel.PerformLayout();
            ((System.ComponentModel.ISupportInitialize)(this.logoPictureBox)).EndInit();
            this.ResumeLayout(false);

<<<<<<< HEAD
		}

		#endregion

		private System.Windows.Forms.Button okButton;
		private System.Windows.Forms.TextBox textBoxDescription;
		private System.Windows.Forms.Label labelCompanyName;
		private System.Windows.Forms.Label labelCopyright;
		private System.Windows.Forms.Label labelVersion;
		private System.Windows.Forms.Label labelProductName;
		private System.Windows.Forms.TableLayoutPanel tableLayoutPanel;
		private System.Windows.Forms.PictureBox logoPictureBox;
        private System.Windows.Forms.TextBox txtDisclaimer;

	}
=======
        }

        #endregion
        private System.Windows.Forms.TextBox textBoxDescription;
        private System.Windows.Forms.Label labelCompanyName;
        private System.Windows.Forms.Label labelCopyright;
        private System.Windows.Forms.Label labelVersion;
        private System.Windows.Forms.Label labelProductName;
        private System.Windows.Forms.TableLayoutPanel tableLayoutPanel;
        private System.Windows.Forms.TextBox txtDisclaimer;
        private System.Windows.Forms.TextBox textBoxContributors;
        private System.Windows.Forms.Button okButton;
        private System.Windows.Forms.PictureBox logoPictureBox;
    }
>>>>>>> 260a47e0
}<|MERGE_RESOLUTION|>--- conflicted
+++ resolved
@@ -1,36 +1,3 @@
-<<<<<<< HEAD
-﻿namespace Chummer
-{
-	partial class frmAbout
-	{
-		/// <summary>
-		/// Required designer variable.
-		/// </summary>
-		private System.ComponentModel.IContainer components = null;
-
-		/// <summary>
-		/// Clean up any resources being used.
-		/// </summary>
-		protected override void Dispose(bool disposing)
-		{
-			if (disposing && (components != null))
-			{
-				components.Dispose();
-			}
-			base.Dispose(disposing);
-		}
-
-		#region Windows Form Designer generated code
-
-		/// <summary>
-		/// Required method for Designer support - do not modify
-		/// the contents of this method with the code editor.
-		/// </summary>
-		private void InitializeComponent()
-		{
-            System.ComponentModel.ComponentResourceManager resources = new System.ComponentModel.ComponentResourceManager(typeof(frmAbout));
-            this.okButton = new System.Windows.Forms.Button();
-=======
 namespace Chummer
 {
     public partial class frmAbout
@@ -61,51 +28,20 @@
         private void InitializeComponent()
         {
             System.ComponentModel.ComponentResourceManager resources = new System.ComponentModel.ComponentResourceManager(typeof(frmAbout));
->>>>>>> 260a47e0
             this.textBoxDescription = new System.Windows.Forms.TextBox();
             this.labelCompanyName = new System.Windows.Forms.Label();
             this.labelCopyright = new System.Windows.Forms.Label();
             this.labelVersion = new System.Windows.Forms.Label();
             this.labelProductName = new System.Windows.Forms.Label();
             this.tableLayoutPanel = new System.Windows.Forms.TableLayoutPanel();
-<<<<<<< HEAD
-=======
             this.textBoxContributors = new System.Windows.Forms.TextBox();
             this.okButton = new System.Windows.Forms.Button();
->>>>>>> 260a47e0
             this.logoPictureBox = new System.Windows.Forms.PictureBox();
             this.txtDisclaimer = new System.Windows.Forms.TextBox();
             this.tableLayoutPanel.SuspendLayout();
             ((System.ComponentModel.ISupportInitialize)(this.logoPictureBox)).BeginInit();
             this.SuspendLayout();
             // 
-<<<<<<< HEAD
-            // okButton
-            // 
-            this.okButton.Anchor = ((System.Windows.Forms.AnchorStyles)((System.Windows.Forms.AnchorStyles.Bottom | System.Windows.Forms.AnchorStyles.Right)));
-            this.okButton.DialogResult = System.Windows.Forms.DialogResult.Cancel;
-            this.okButton.Location = new System.Drawing.Point(496, 417);
-            this.okButton.Name = "okButton";
-            this.okButton.Size = new System.Drawing.Size(75, 23);
-            this.okButton.TabIndex = 24;
-            this.okButton.Text = "&OK";
-            this.okButton.Click += new System.EventHandler(this.okButton_Click);
-            // 
-            // textBoxDescription
-            // 
-            this.textBoxDescription.Dock = System.Windows.Forms.DockStyle.Fill;
-            this.textBoxDescription.Location = new System.Drawing.Point(195, 172);
-            this.textBoxDescription.Margin = new System.Windows.Forms.Padding(6, 3, 3, 3);
-            this.textBoxDescription.Multiline = true;
-			this.textBoxDescription.KeyDown += new System.Windows.Forms.KeyEventHandler(this.txt_KeyDown);
-			this.textBoxDescription.Name = "textBoxDescription";
-            this.textBoxDescription.ReadOnly = true;
-            this.textBoxDescription.ScrollBars = System.Windows.Forms.ScrollBars.Both;
-            this.textBoxDescription.Size = new System.Drawing.Size(376, 96);
-            this.textBoxDescription.TabIndex = 23;
-            this.textBoxDescription.TabStop = false;
-            this.textBoxDescription.Text = "Description";
-=======
             // textBoxDescription
             // 
             this.textBoxDescription.Dock = System.Windows.Forms.DockStyle.Fill;
@@ -119,20 +55,10 @@
             this.textBoxDescription.TabIndex = 23;
             this.textBoxDescription.Text = "[Description]";
             this.textBoxDescription.KeyDown += new System.Windows.Forms.KeyEventHandler(this.txt_KeyDown);
->>>>>>> 260a47e0
             // 
             // labelCompanyName
             // 
             this.labelCompanyName.Dock = System.Windows.Forms.DockStyle.Fill;
-<<<<<<< HEAD
-            this.labelCompanyName.Location = new System.Drawing.Point(195, 99);
-            this.labelCompanyName.Margin = new System.Windows.Forms.Padding(6, 0, 3, 0);
-            this.labelCompanyName.MaximumSize = new System.Drawing.Size(0, 65);
-            this.labelCompanyName.Name = "labelCompanyName";
-            this.labelCompanyName.Size = new System.Drawing.Size(376, 65);
-            this.labelCompanyName.TabIndex = 22;
-            this.labelCompanyName.Text = "Company Name";
-=======
             this.labelCompanyName.Location = new System.Drawing.Point(216, 105);
             this.labelCompanyName.Margin = new System.Windows.Forms.Padding(6, 0, 3, 0);
             this.labelCompanyName.MaximumSize = new System.Drawing.Size(0, 65);
@@ -140,20 +66,10 @@
             this.labelCompanyName.Size = new System.Drawing.Size(355, 65);
             this.labelCompanyName.TabIndex = 22;
             this.labelCompanyName.Text = "[Company Name]";
->>>>>>> 260a47e0
             // 
             // labelCopyright
             // 
             this.labelCopyright.Dock = System.Windows.Forms.DockStyle.Fill;
-<<<<<<< HEAD
-            this.labelCopyright.Location = new System.Drawing.Point(195, 66);
-            this.labelCopyright.Margin = new System.Windows.Forms.Padding(6, 0, 3, 0);
-            this.labelCopyright.MaximumSize = new System.Drawing.Size(0, 17);
-            this.labelCopyright.Name = "labelCopyright";
-            this.labelCopyright.Size = new System.Drawing.Size(376, 17);
-            this.labelCopyright.TabIndex = 21;
-            this.labelCopyright.Text = "Copyright";
-=======
             this.labelCopyright.Location = new System.Drawing.Point(216, 70);
             this.labelCopyright.Margin = new System.Windows.Forms.Padding(6, 0, 3, 0);
             this.labelCopyright.MaximumSize = new System.Drawing.Size(0, 17);
@@ -161,21 +77,11 @@
             this.labelCopyright.Size = new System.Drawing.Size(355, 17);
             this.labelCopyright.TabIndex = 21;
             this.labelCopyright.Text = "[Copyright]";
->>>>>>> 260a47e0
             this.labelCopyright.TextAlign = System.Drawing.ContentAlignment.MiddleLeft;
             // 
             // labelVersion
             // 
             this.labelVersion.Dock = System.Windows.Forms.DockStyle.Fill;
-<<<<<<< HEAD
-            this.labelVersion.Location = new System.Drawing.Point(195, 33);
-            this.labelVersion.Margin = new System.Windows.Forms.Padding(6, 0, 3, 0);
-            this.labelVersion.MaximumSize = new System.Drawing.Size(0, 17);
-            this.labelVersion.Name = "labelVersion";
-            this.labelVersion.Size = new System.Drawing.Size(376, 17);
-            this.labelVersion.TabIndex = 0;
-            this.labelVersion.Text = "Version";
-=======
             this.labelVersion.Location = new System.Drawing.Point(216, 35);
             this.labelVersion.Margin = new System.Windows.Forms.Padding(6, 0, 3, 0);
             this.labelVersion.MaximumSize = new System.Drawing.Size(0, 17);
@@ -183,21 +89,11 @@
             this.labelVersion.Size = new System.Drawing.Size(355, 17);
             this.labelVersion.TabIndex = 0;
             this.labelVersion.Text = "[Version]";
->>>>>>> 260a47e0
             this.labelVersion.TextAlign = System.Drawing.ContentAlignment.MiddleLeft;
             // 
             // labelProductName
             // 
             this.labelProductName.Dock = System.Windows.Forms.DockStyle.Fill;
-<<<<<<< HEAD
-            this.labelProductName.Location = new System.Drawing.Point(195, 0);
-            this.labelProductName.Margin = new System.Windows.Forms.Padding(6, 0, 3, 0);
-            this.labelProductName.MaximumSize = new System.Drawing.Size(0, 17);
-            this.labelProductName.Name = "labelProductName";
-            this.labelProductName.Size = new System.Drawing.Size(376, 17);
-            this.labelProductName.TabIndex = 19;
-            this.labelProductName.Text = "Product Name";
-=======
             this.labelProductName.Location = new System.Drawing.Point(216, 0);
             this.labelProductName.Margin = new System.Windows.Forms.Padding(6, 0, 3, 0);
             this.labelProductName.MaximumSize = new System.Drawing.Size(0, 17);
@@ -205,59 +101,38 @@
             this.labelProductName.Size = new System.Drawing.Size(355, 17);
             this.labelProductName.TabIndex = 19;
             this.labelProductName.Text = "[Product Name]";
->>>>>>> 260a47e0
             this.labelProductName.TextAlign = System.Drawing.ContentAlignment.MiddleLeft;
             // 
             // tableLayoutPanel
             // 
             this.tableLayoutPanel.ColumnCount = 2;
-<<<<<<< HEAD
-            this.tableLayoutPanel.ColumnStyles.Add(new System.Windows.Forms.ColumnStyle(System.Windows.Forms.SizeType.Percent, 33F));
-            this.tableLayoutPanel.ColumnStyles.Add(new System.Windows.Forms.ColumnStyle(System.Windows.Forms.SizeType.Percent, 67F));
-=======
             this.tableLayoutPanel.ColumnStyles.Add(new System.Windows.Forms.ColumnStyle(System.Windows.Forms.SizeType.Percent, 36.58537F));
             this.tableLayoutPanel.ColumnStyles.Add(new System.Windows.Forms.ColumnStyle(System.Windows.Forms.SizeType.Percent, 63.41463F));
             this.tableLayoutPanel.Controls.Add(this.textBoxContributors, 0, 5);
             this.tableLayoutPanel.Controls.Add(this.okButton, 1, 6);
->>>>>>> 260a47e0
             this.tableLayoutPanel.Controls.Add(this.logoPictureBox, 0, 0);
             this.tableLayoutPanel.Controls.Add(this.labelProductName, 1, 0);
             this.tableLayoutPanel.Controls.Add(this.labelVersion, 1, 1);
             this.tableLayoutPanel.Controls.Add(this.labelCopyright, 1, 2);
             this.tableLayoutPanel.Controls.Add(this.labelCompanyName, 1, 3);
             this.tableLayoutPanel.Controls.Add(this.textBoxDescription, 1, 4);
-<<<<<<< HEAD
-            this.tableLayoutPanel.Controls.Add(this.okButton, 1, 7);
-=======
->>>>>>> 260a47e0
             this.tableLayoutPanel.Controls.Add(this.txtDisclaimer, 1, 5);
             this.tableLayoutPanel.Dock = System.Windows.Forms.DockStyle.Fill;
             this.tableLayoutPanel.Location = new System.Drawing.Point(9, 9);
             this.tableLayoutPanel.Name = "tableLayoutPanel";
-<<<<<<< HEAD
-            this.tableLayoutPanel.RowCount = 8;
-=======
             this.tableLayoutPanel.RowCount = 7;
->>>>>>> 260a47e0
             this.tableLayoutPanel.RowStyles.Add(new System.Windows.Forms.RowStyle(System.Windows.Forms.SizeType.Percent, 8F));
             this.tableLayoutPanel.RowStyles.Add(new System.Windows.Forms.RowStyle(System.Windows.Forms.SizeType.Percent, 8F));
             this.tableLayoutPanel.RowStyles.Add(new System.Windows.Forms.RowStyle(System.Windows.Forms.SizeType.Percent, 8F));
             this.tableLayoutPanel.RowStyles.Add(new System.Windows.Forms.RowStyle(System.Windows.Forms.SizeType.Percent, 16.99029F));
             this.tableLayoutPanel.RowStyles.Add(new System.Windows.Forms.RowStyle(System.Windows.Forms.SizeType.Percent, 24.75728F));
-<<<<<<< HEAD
-            this.tableLayoutPanel.RowStyles.Add(new System.Windows.Forms.RowStyle(System.Windows.Forms.SizeType.Percent, 32.28156F));
-            this.tableLayoutPanel.RowStyles.Add(new System.Windows.Forms.RowStyle(System.Windows.Forms.SizeType.Percent, 1.941748F));
-=======
             this.tableLayoutPanel.RowStyles.Add(new System.Windows.Forms.RowStyle(System.Windows.Forms.SizeType.Percent, 29.79684F));
             this.tableLayoutPanel.RowStyles.Add(new System.Windows.Forms.RowStyle(System.Windows.Forms.SizeType.Percent, 5.417607F));
->>>>>>> 260a47e0
             this.tableLayoutPanel.RowStyles.Add(new System.Windows.Forms.RowStyle(System.Windows.Forms.SizeType.Absolute, 29F));
             this.tableLayoutPanel.Size = new System.Drawing.Size(574, 443);
             this.tableLayoutPanel.TabIndex = 0;
             this.tableLayoutPanel.Paint += new System.Windows.Forms.PaintEventHandler(this.tableLayoutPanel_Paint);
             // 
-<<<<<<< HEAD
-=======
             // textBoxContributors
             // 
             this.textBoxContributors.Anchor = ((System.Windows.Forms.AnchorStyles)((((System.Windows.Forms.AnchorStyles.Top | System.Windows.Forms.AnchorStyles.Bottom) 
@@ -284,20 +159,14 @@
             this.okButton.TabIndex = 27;
             this.okButton.Text = "&OK";
             // 
->>>>>>> 260a47e0
             // logoPictureBox
             // 
             this.logoPictureBox.Dock = System.Windows.Forms.DockStyle.Fill;
             this.logoPictureBox.Image = ((System.Drawing.Image)(resources.GetObject("logoPictureBox.Image")));
             this.logoPictureBox.Location = new System.Drawing.Point(3, 3);
             this.logoPictureBox.Name = "logoPictureBox";
-<<<<<<< HEAD
-            this.tableLayoutPanel.SetRowSpan(this.logoPictureBox, 7);
-            this.logoPictureBox.Size = new System.Drawing.Size(183, 406);
-=======
             this.tableLayoutPanel.SetRowSpan(this.logoPictureBox, 5);
             this.logoPictureBox.Size = new System.Drawing.Size(204, 281);
->>>>>>> 260a47e0
             this.logoPictureBox.SizeMode = System.Windows.Forms.PictureBoxSizeMode.Zoom;
             this.logoPictureBox.TabIndex = 12;
             this.logoPictureBox.TabStop = false;
@@ -307,25 +176,6 @@
             this.txtDisclaimer.Anchor = ((System.Windows.Forms.AnchorStyles)((((System.Windows.Forms.AnchorStyles.Top | System.Windows.Forms.AnchorStyles.Bottom) 
             | System.Windows.Forms.AnchorStyles.Left) 
             | System.Windows.Forms.AnchorStyles.Right)));
-<<<<<<< HEAD
-            this.txtDisclaimer.Location = new System.Drawing.Point(192, 274);
-            this.txtDisclaimer.Multiline = true;
-			this.txtDisclaimer.KeyDown += new System.Windows.Forms.KeyEventHandler(this.txt_KeyDown);
-			this.txtDisclaimer.Name = "txtDisclaimer";
-            this.txtDisclaimer.ReadOnly = true;
-            this.txtDisclaimer.ScrollBars = System.Windows.Forms.ScrollBars.Vertical;
-            this.txtDisclaimer.Size = new System.Drawing.Size(379, 127);
-            this.txtDisclaimer.TabIndex = 25;
-            this.txtDisclaimer.Text = "Disclaimer";
-            // 
-            // frmAbout
-            // 
-            this.AcceptButton = this.okButton;
-            this.AutoScaleDimensions = new System.Drawing.SizeF(6F, 13F);
-            this.AutoScaleMode = System.Windows.Forms.AutoScaleMode.Font;
-            this.AutoSize = true;
-            this.CancelButton = this.okButton;
-=======
             this.txtDisclaimer.Location = new System.Drawing.Point(213, 290);
             this.txtDisclaimer.MaxLength = 2147483647;
             this.txtDisclaimer.Multiline = true;
@@ -343,7 +193,6 @@
             this.AutoScaleDimensions = new System.Drawing.SizeF(6F, 13F);
             this.AutoScaleMode = System.Windows.Forms.AutoScaleMode.Font;
             this.AutoSize = true;
->>>>>>> 260a47e0
             this.ClientSize = new System.Drawing.Size(592, 461);
             this.Controls.Add(this.tableLayoutPanel);
             this.FormBorderStyle = System.Windows.Forms.FormBorderStyle.FixedDialog;
@@ -355,32 +204,12 @@
             this.ShowInTaskbar = false;
             this.StartPosition = System.Windows.Forms.FormStartPosition.CenterParent;
             this.Text = "frmAbout";
-<<<<<<< HEAD
-=======
             this.Load += new System.EventHandler(this.frmAbout_Load);
->>>>>>> 260a47e0
             this.tableLayoutPanel.ResumeLayout(false);
             this.tableLayoutPanel.PerformLayout();
             ((System.ComponentModel.ISupportInitialize)(this.logoPictureBox)).EndInit();
             this.ResumeLayout(false);
 
-<<<<<<< HEAD
-		}
-
-		#endregion
-
-		private System.Windows.Forms.Button okButton;
-		private System.Windows.Forms.TextBox textBoxDescription;
-		private System.Windows.Forms.Label labelCompanyName;
-		private System.Windows.Forms.Label labelCopyright;
-		private System.Windows.Forms.Label labelVersion;
-		private System.Windows.Forms.Label labelProductName;
-		private System.Windows.Forms.TableLayoutPanel tableLayoutPanel;
-		private System.Windows.Forms.PictureBox logoPictureBox;
-        private System.Windows.Forms.TextBox txtDisclaimer;
-
-	}
-=======
         }
 
         #endregion
@@ -395,5 +224,4 @@
         private System.Windows.Forms.Button okButton;
         private System.Windows.Forms.PictureBox logoPictureBox;
     }
->>>>>>> 260a47e0
 }