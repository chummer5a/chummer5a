--- conflicted
+++ resolved
@@ -5,10 +5,6 @@
 using System.Linq;
 using System.Windows.Forms;
 using System.Xml;
-<<<<<<< HEAD
-using Chummer.helpers;
-=======
->>>>>>> 59b780a7
 using TheArtOfDev.HtmlRenderer.WinForms;
 using TreeView = Chummer.helpers.TreeView;
 
@@ -24,10 +20,7 @@
             InitializeComponent();
             LanguageManager.Instance.Load(GlobalOptions.Instance.Language, this);
 
-<<<<<<< HEAD
-=======
             GlobalOptions.Instance.MRUChanged += MruChanged;
->>>>>>> 59b780a7
 			treCharacterList.ItemDrag += treCharacterList_ItemDrag;
 			treCharacterList.DragEnter += treCharacterList_DragEnter;
 			treCharacterList.DragDrop += treCharacterList_DragDrop;
@@ -36,10 +29,6 @@
 			MoveControls();
 		}
 
-<<<<<<< HEAD
-
-		private void LoadCharacters()
-=======
 	    private void MruChanged()
 	    {
             //TODO: Cheaper way to do this than rebuilding the list every time?
@@ -50,7 +39,6 @@
 
 
 	    private void LoadCharacters()
->>>>>>> 59b780a7
 		{
 			TreeNode objFavouriteNode = new TreeNode(LanguageManager.Instance.GetString("Treenode_Roster_FavouriteCharacters")) {Tag = "Favourite"};
 			TreeNode objRecentNode = new TreeNode(LanguageManager.Instance.GetString("Treenode_Roster_RecentCharacters")) {Tag = "Recent"};
@@ -58,11 +46,7 @@
 			bool blnAddRecent = true;
 			bool blnAddFavourite = true;
 			bool blnAddWatch = true;
-<<<<<<< HEAD
-			foreach (string strFile in GlobalOptions.Instance.ReadMRUList("stickymru").Where(File.Exists))
-=======
 			foreach (string strFile in GlobalOptions.Instance.ReadMRUList("stickymru").Where(File.Exists) )
->>>>>>> 59b780a7
 			{
 				if (blnAddFavourite)
 				{
@@ -91,18 +75,6 @@
 				{
 					foreach (string strFile in objFiles.Where(strFile => strFile.EndsWith(".chum5")))
 					{
-<<<<<<< HEAD
-						bool blnAdd = lstCharacterCache.All(objCache => objCache.FilePath != strFile);
-						if (blnAdd)
-						{
-							if (blnAddWatch)
-							{
-								treCharacterList.Nodes.Add(objWatchNode);
-								blnAddWatch = false;
-							}
-							CacheCharacter(strFile, objWatchNode);
-						}
-=======
 						var cache = lstCharacterCache.FirstOrDefault(objCache => objCache.FilePath == strFile);
                         var loaded = false;
                         if (cache != null)
@@ -122,7 +94,6 @@
 					            blnAddWatch = false;
 					        }
 					    CacheCharacter(strFile, objWatchNode);
->>>>>>> 59b780a7
 					}
 				}
 			}
@@ -139,19 +110,6 @@
                 return;
 			XmlDocument objXmlSource = new XmlDocument();
 			// If we run into any problems loading the character cache, fail out early.
-<<<<<<< HEAD
-			try
-			{
-                using (StreamReader sr = new StreamReader(strFile, true))
-                {
-                    objXmlSource.Load(sr);
-                }
-            }
-			catch (IOException)
-			{
-                return;
-            }
-=======
 		    try
 		    {
 		        using (StreamReader sr = new StreamReader(strFile, true))
@@ -167,7 +125,6 @@
 		    {
 		        return;
 		    }
->>>>>>> 59b780a7
 			CharacterCache objCache = new CharacterCache();
 			XmlNode objXmlSourceNode = objXmlSource.SelectSingleNode("/character");
 			if (objXmlSourceNode != null)
@@ -276,63 +233,6 @@
 
 		private void MoveControls()
 		{
-<<<<<<< HEAD
-			int intWidth = 0;
-			int intMargin = 0;
-			foreach (TreeNode objNode in treCharacterList.Nodes)
-			{
-				intMargin = Math.Max(intMargin, objNode.Bounds.Left);
-				intWidth = (from TreeNode objChildNode in objNode.Nodes select objChildNode.Bounds.Right).Concat(new[] { intWidth }).Max();
-			}
-			intWidth += intMargin;
-
-			int intDifference = intWidth - treCharacterList.Width;
-			treCharacterList.Width = intWidth;
-			tabCharacterText.Left = treCharacterList.Width + 12;
-			tabCharacterText.Width -= intDifference;
-
-			lblPlayerNameLabel.Left = tabCharacterText.Left;
-			lblCharacterNameLabel.Left = tabCharacterText.Left;
-			lblCareerKarmaLabel.Left = tabCharacterText.Left;
-			lblMetatypeLabel.Left = tabCharacterText.Left;
-			lblCharacterAliasLabel.Left = tabCharacterText.Left;
-			lblEssenceLabel.Left = tabCharacterText.Left;
-			lblFilePathLabel.Left = tabCharacterText.Left;
-			intWidth = lblPlayerNameLabel.Right;
-			if (lblCareerKarmaLabel.Right > intWidth)
-			{
-				intWidth = lblCareerKarmaLabel.Right;
-			}
-			if (lblCareerKarmaLabel.Right > intWidth)
-			{
-				intWidth = lblCareerKarmaLabel.Right;
-			}
-			if (lblMetatypeLabel.Right > intWidth)
-			{
-				intWidth = lblMetatypeLabel.Right;
-			}
-			if (lblCharacterAliasLabel.Right > intWidth)
-			{
-				intWidth = lblCharacterAliasLabel.Right;
-			}
-			if (lblEssenceLabel.Right > intWidth)
-			{
-				intWidth = lblEssenceLabel.Right;
-			}
-			if (lblFilePathLabel.Right > intWidth)
-			{
-				intWidth = lblFilePathLabel.Right;
-			}
-			intWidth += 12;
-			lblEssence.Left = intWidth;
-			lblPlayerName.Left = intWidth;
-			lblCareerKarma.Left = intWidth;
-			lblCharacterAlias.Left = intWidth;
-			lblMetatype.Left = intWidth;
-			lblCharacterName.Left = intWidth;
-			lblFilePath.Left = intWidth;
-		}
-=======
             int intWidth = 0;
             int intMargin = 0;
             foreach (TreeNode objNode in treCharacterList.Nodes)
@@ -390,7 +290,6 @@
             lblCharacterName.Left = intWidth;
             lblFilePath.Left = intWidth;
         }
->>>>>>> 59b780a7
 
 		private void treCharacterList_AfterSelect(object sender, TreeViewEventArgs e)
 		{
@@ -412,11 +311,7 @@
 		}
 		private void treCharacterList_KeyDown(object sender, KeyEventArgs e)
         {
-<<<<<<< HEAD
-            if (e.KeyCode == Keys.Delete && treCharacterList.SelectedNode != null)
-=======
             if (e.KeyCode == Keys.Delete && treCharacterList.SelectedNode?.Level > 0 && treCharacterList.SelectedNode.Parent?.Tag.ToString() != "Recent")
->>>>>>> 59b780a7
             {
                 RemoveSelected(treCharacterList.SelectedNode);
             }
@@ -503,11 +398,7 @@
 			CharacterCache objCache = lstCharacterCache[Convert.ToInt32(treCharacterList.SelectedNode.Tag)];
 			GlobalOptions.Instance.RemoveFromMRUList(objCache.FilePath);
 			GlobalOptions.Instance.RemoveFromMRUList(objCache.FilePath, "stickymru");
-<<<<<<< HEAD
-			treCharacterList.Nodes.RemoveAt(sender.Index);
-=======
 			sender.Remove();
->>>>>>> 59b780a7
 		}
 		#endregion
 		#region Classes
