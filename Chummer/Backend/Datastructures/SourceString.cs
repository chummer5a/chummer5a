/*  This file is part of Chummer5a.
 *
 *  Chummer5a is free software: you can redistribute it and/or modify
 *  it under the terms of the GNU General Public License as published by
 *  the Free Software Foundation, either version 3 of the License, or
 *  (at your option) any later version.
 *
 *  Chummer5a is distributed in the hope that it will be useful,
 *  but WITHOUT ANY WARRANTY; without even the implied warranty of
 *  MERCHANTABILITY or FITNESS FOR A PARTICULAR PURPOSE.  See the
 *  GNU General Public License for more details.
 *
 *  You should have received a copy of the GNU General Public License
 *  along with Chummer5a.  If not, see <http://www.gnu.org/licenses/>.
 *
 *  You can obtain the full source code for Chummer5a at
 *  https://github.com/chummer5a/chummer5a
 */
using System;
using System.Globalization;
using System.Text;
using System.Windows.Forms;

namespace Chummer
{
    public class SourceString : IComparable, IEquatable<SourceString>
    {
        private readonly int _intPage;
        private readonly string _strCachedSpace;
        private readonly int _intHashCode;

        public SourceString(string strSourceString, string strLanguage = "", CultureInfo objCultureInfo = null, Character objCharacter = null)
        {
            Language = !string.IsNullOrEmpty(strLanguage) ? strLanguage : GlobalOptions.Language;
            CultureInfo = objCultureInfo ?? GlobalOptions.CultureInfo;
            string strCode = strSourceString ?? string.Empty;
            int intWhitespaceIndex = strCode.IndexOf(' ');
            if (intWhitespaceIndex != -1)
            {
                strCode = strCode.Substring(0, intWhitespaceIndex);
                if (intWhitespaceIndex + 1 < strCode.Length)
                    int.TryParse(strCode.Substring(intWhitespaceIndex + 1), NumberStyles.Integer, GlobalOptions.InvariantCultureInfo, out _intPage);
            }

            Code = CommonFunctions.LanguageBookShort(strCode, Language, objCharacter);
            _intHashCode = new { Language, CultureInfo, Code, Page }.GetHashCode();
            _strCachedSpace = LanguageManager.GetString("String_Space", strLanguage);
<<<<<<< HEAD
            LanguageBookTooltip = CommonFunctions.LanguageBookLong(strCode, Language, objCharacter) +
                                _strCachedSpace + LanguageManager.GetString("String_Page", strLanguage) + _strCachedSpace + _intPage.ToString(CultureInfo);
=======
            LanguageBookTooltip = new StringBuilder(CommonFunctions.LanguageBookLong(strCode, Language))
                .Append(_strCachedSpace).Append(LanguageManager.GetString("String_Page", strLanguage))
                .Append(_strCachedSpace).Append(_intPage.ToString(CultureInfo)).ToString();
>>>>>>> a3a7ffc6
        }

        public SourceString(string strSource, string strPage, string strLanguage, CultureInfo objCultureInfo = null, Character objCharacter = null)
        {
            Language = !string.IsNullOrEmpty(strLanguage) ? strLanguage : GlobalOptions.Language;
            CultureInfo = objCultureInfo ?? GlobalOptions.CultureInfo;
            int.TryParse(strPage, NumberStyles.Integer, GlobalOptions.InvariantCultureInfo, out _intPage);

            Code = CommonFunctions.LanguageBookShort(strSource, Language, objCharacter);
            _intHashCode = new { Language, CultureInfo, Code, Page }.GetHashCode();
            _strCachedSpace = LanguageManager.GetString("String_Space", strLanguage);
<<<<<<< HEAD
            LanguageBookTooltip = CommonFunctions.LanguageBookLong(strSource, Language, objCharacter) +
                                _strCachedSpace + LanguageManager.GetString("String_Page", strLanguage) + _strCachedSpace + _intPage.ToString(CultureInfo);
=======
            LanguageBookTooltip = new StringBuilder(CommonFunctions.LanguageBookLong(strSource, Language))
                .Append(_strCachedSpace).Append(LanguageManager.GetString("String_Page", strLanguage))
                .Append(_strCachedSpace).Append(_intPage.ToString(CultureInfo)).ToString();
>>>>>>> a3a7ffc6
        }

        public SourceString(string strSource, int intPage, string strLanguage = "", CultureInfo objCultureInfo = null, Character objCharacter = null)
        {
            Language = !string.IsNullOrEmpty(strLanguage) ? strLanguage : GlobalOptions.Language;
            CultureInfo = objCultureInfo ?? GlobalOptions.CultureInfo;
            _intPage = intPage;

            Code = CommonFunctions.LanguageBookShort(strSource, Language, objCharacter);
            _intHashCode = new { Language, CultureInfo, Code, Page }.GetHashCode();
            _strCachedSpace = LanguageManager.GetString("String_Space", strLanguage);
<<<<<<< HEAD
            LanguageBookTooltip = CommonFunctions.LanguageBookLong(strSource, Language, objCharacter) +
                                _strCachedSpace + LanguageManager.GetString("String_Page", strLanguage) + _strCachedSpace + _intPage.ToString(CultureInfo);
=======
            LanguageBookTooltip = new StringBuilder(CommonFunctions.LanguageBookLong(strSource, Language))
                .Append(_strCachedSpace).Append(LanguageManager.GetString("String_Page", strLanguage))
                .Append(_strCachedSpace).Append(_intPage.ToString(CultureInfo)).ToString();
>>>>>>> a3a7ffc6
        }

        public override string ToString()
        {
            return Code + _strCachedSpace + Page.ToString(CultureInfo);
        }

        /// <summary>
        /// Language code originally used to construct the source info (alters book code, possibly alters page numbers)
        /// </summary>
        public string Language { get; }

        /// <summary>
        /// Culture info originally used to construct the source info (alters book code, possibly alters page numbers)
        /// </summary>
        public CultureInfo CultureInfo { get; }

        /// <summary>
        /// Book code of the source info, possibly modified from English by the language of the source info
        /// </summary>
        public string Code { get; }

        /// <summary>
        /// Page of the source info, possibly modified from English by the language of the source info
        /// </summary>
        public int Page => _intPage;

        /// <summary>
        /// Provides the long-form name of the object's sourcebook and page reference.
        /// </summary>
        public string LanguageBookTooltip { get; }

        public int CompareTo(object obj)
        {
            return CompareTo((SourceString)obj);
        }

        public int CompareTo(SourceString strOther)
        {
            if (strOther == null)
                return 1;
            int intCompareResult = string.Compare(Language, strOther.Language, false, GlobalOptions.CultureInfo);
            if (intCompareResult == 0)
            {
                intCompareResult = string.Compare(Code, strOther.Code, false, GlobalOptions.CultureInfo);
                if (intCompareResult == 0)
                {
                    intCompareResult = _intPage.CompareTo(strOther.Page);
                }
            }
            return intCompareResult;
        }

        /// <summary>
        /// Set the Text and ToolTips for the selected control.
        /// </summary>
        /// <param name="source"></param>
        public void SetControl(Control source)
        {
            if (source == null)
                return;
            source.Text = ToString();
            source.SetToolTip(LanguageBookTooltip);
        }

        public override bool Equals(object obj)
        {
            if (ReferenceEquals(this, obj))
                return true;
            if (obj is SourceString objOther)
                return Equals(objOther);
            return false;
        }

        public override int GetHashCode()
        {
            return _intHashCode;
        }

        public bool Equals(SourceString other)
        {
            return other != null && Language == other.Language && Code == other.Code && Page == other.Page;
        }

        public static bool operator ==(SourceString left, SourceString right)
        {
            if (left is null)
            {
                return right is null;
            }

            return left.Equals(right);
        }

        public static bool operator !=(SourceString left, SourceString right)
        {
            return !(left == right);
        }

        public static bool operator <(SourceString left, SourceString right)
        {
            return left is null ? !(right is null) : left.CompareTo(right) < 0;
        }

        public static bool operator <=(SourceString left, SourceString right)
        {
            return left is null || left.CompareTo(right) <= 0;
        }

        public static bool operator >(SourceString left, SourceString right)
        {
            return !(left is null) && left.CompareTo(right) > 0;
        }

        public static bool operator >=(SourceString left, SourceString right)
        {
            return left is null ? right is null : left.CompareTo(right) >= 0;
        }
    }
}<|MERGE_RESOLUTION|>--- conflicted
+++ resolved
@@ -45,14 +45,9 @@
             Code = CommonFunctions.LanguageBookShort(strCode, Language, objCharacter);
             _intHashCode = new { Language, CultureInfo, Code, Page }.GetHashCode();
             _strCachedSpace = LanguageManager.GetString("String_Space", strLanguage);
-<<<<<<< HEAD
-            LanguageBookTooltip = CommonFunctions.LanguageBookLong(strCode, Language, objCharacter) +
-                                _strCachedSpace + LanguageManager.GetString("String_Page", strLanguage) + _strCachedSpace + _intPage.ToString(CultureInfo);
-=======
-            LanguageBookTooltip = new StringBuilder(CommonFunctions.LanguageBookLong(strCode, Language))
+            LanguageBookTooltip = new StringBuilder(CommonFunctions.LanguageBookLong(strCode, Language, objCharacter))
                 .Append(_strCachedSpace).Append(LanguageManager.GetString("String_Page", strLanguage))
                 .Append(_strCachedSpace).Append(_intPage.ToString(CultureInfo)).ToString();
->>>>>>> a3a7ffc6
         }
 
         public SourceString(string strSource, string strPage, string strLanguage, CultureInfo objCultureInfo = null, Character objCharacter = null)
@@ -64,14 +59,9 @@
             Code = CommonFunctions.LanguageBookShort(strSource, Language, objCharacter);
             _intHashCode = new { Language, CultureInfo, Code, Page }.GetHashCode();
             _strCachedSpace = LanguageManager.GetString("String_Space", strLanguage);
-<<<<<<< HEAD
-            LanguageBookTooltip = CommonFunctions.LanguageBookLong(strSource, Language, objCharacter) +
-                                _strCachedSpace + LanguageManager.GetString("String_Page", strLanguage) + _strCachedSpace + _intPage.ToString(CultureInfo);
-=======
-            LanguageBookTooltip = new StringBuilder(CommonFunctions.LanguageBookLong(strSource, Language))
+            LanguageBookTooltip = new StringBuilder(CommonFunctions.LanguageBookLong(strSource, Language, objCharacter))
                 .Append(_strCachedSpace).Append(LanguageManager.GetString("String_Page", strLanguage))
                 .Append(_strCachedSpace).Append(_intPage.ToString(CultureInfo)).ToString();
->>>>>>> a3a7ffc6
         }
 
         public SourceString(string strSource, int intPage, string strLanguage = "", CultureInfo objCultureInfo = null, Character objCharacter = null)
@@ -83,14 +73,9 @@
             Code = CommonFunctions.LanguageBookShort(strSource, Language, objCharacter);
             _intHashCode = new { Language, CultureInfo, Code, Page }.GetHashCode();
             _strCachedSpace = LanguageManager.GetString("String_Space", strLanguage);
-<<<<<<< HEAD
-            LanguageBookTooltip = CommonFunctions.LanguageBookLong(strSource, Language, objCharacter) +
-                                _strCachedSpace + LanguageManager.GetString("String_Page", strLanguage) + _strCachedSpace + _intPage.ToString(CultureInfo);
-=======
-            LanguageBookTooltip = new StringBuilder(CommonFunctions.LanguageBookLong(strSource, Language))
+            LanguageBookTooltip = new StringBuilder(CommonFunctions.LanguageBookLong(strSource, Language, objCharacter))
                 .Append(_strCachedSpace).Append(LanguageManager.GetString("String_Page", strLanguage))
                 .Append(_strCachedSpace).Append(_intPage.ToString(CultureInfo)).ToString();
->>>>>>> a3a7ffc6
         }
 
         public override string ToString()
