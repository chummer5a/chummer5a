--- conflicted
+++ resolved
@@ -27,8 +27,7 @@
         private int _intAugModifier;
         private int _intBase;
         private int _intKarma;
-<<<<<<< HEAD
-        private string _strAbbrev = "";
+        private string _strAbbrev = string.Empty;
         public Character _objCharacter;
 		private string _strDisplayNameShort;
 		private string _strDisplayNameLong;
@@ -48,20 +47,6 @@
 		/// <param name="abbrev"></param>
 		/// <param name="enumCategory"></param>
 		public CharacterAttrib(Character character, string abbrev, AttributeCategory enumCategory = AttributeCategory.Standard)
-=======
-        private string _strAbbrev = string.Empty;
-        private Character _objCharacter;
-
-        public event PropertyChangedEventHandler PropertyChanged;
-
-        #region Constructor, Save, Load, and Print Methods
-        /// <summary>
-        /// Character CharacterAttribute.
-        /// </summary>
-        /// <param name="strAbbrev">CharacterAttribute abbreviation.</param>
-        /// <param name="enumCategory"></param>
-        public CharacterAttrib(string strAbbrev, Character character, AttributeCategory enumCategory = AttributeCategory.Standard)
->>>>>>> 5cb70ff5
         {
 	        _strAbbrev = abbrev;
 	        MetatypeCategory = enumCategory;
