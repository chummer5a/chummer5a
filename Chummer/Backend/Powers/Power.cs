--- conflicted
+++ resolved
@@ -212,12 +212,7 @@
         }
 
         private SourceString _objCachedSourceDetail;
-<<<<<<< HEAD
-        public SourceString SourceDetail => _objCachedSourceDetail = _objCachedSourceDetail
-                                                                     ?? new SourceString(Source, DisplayPage(GlobalOptions.Language), GlobalOptions.Language, CharacterObject);
-=======
-        public SourceString SourceDetail => _objCachedSourceDetail = _objCachedSourceDetail ?? new SourceString(Source, DisplayPage(GlobalOptions.Language), GlobalOptions.Language, GlobalOptions.CultureInfo);
->>>>>>> 53eb2a4b
+        public SourceString SourceDetail => _objCachedSourceDetail = _objCachedSourceDetail ?? new SourceString(Source, DisplayPage(GlobalOptions.Language), GlobalOptions.Language, GlobalOptions.CultureInfo, CharacterObject);
 
         /// <summary>
         /// Load the Power from the XmlNode.
