/*  This file is part of Chummer5a.
 *
 *  Chummer5a is free software: you can redistribute it and/or modify
 *  it under the terms of the GNU General Public License as published by
 *  the Free Software Foundation, either version 3 of the License, or
 *  (at your option) any later version.
 *
 *  Chummer5a is distributed in the hope that it will be useful,
 *  but WITHOUT ANY WARRANTY; without even the implied warranty of
 *  MERCHANTABILITY or FITNESS FOR A PARTICULAR PURPOSE.  See the
 *  GNU General Public License for more details.
 *
 *  You should have received a copy of the GNU General Public License
 *  along with Chummer5a.  If not, see <http://www.gnu.org/licenses/>.
 *
 *  You can obtain the full source code for Chummer5a at
 *  https://github.com/chummer5a/chummer5a
 */

using System;
using System.Buffers;
using System.Collections.Generic;
using System.Collections.ObjectModel;
using System.IO;
using System.Linq;
using System.Runtime.CompilerServices;
using System.Text;
using System.Text.RegularExpressions;
using System.Threading;
using System.Threading.Tasks;
using System.Windows.Forms;
using ExternalUtils.RegularExpressions;
using RtfPipe;

namespace Chummer
{
    public static class StringExtensions
    {
        public static string EmptyGuid { get; } = Guid.Empty.ToString("D", GlobalSettings.InvariantCultureInfo);

        public static bool IsEmptyGuid(this string strInput)
        {
            return strInput == EmptyGuid;
        }

        public static async Task<string> JoinAsync(string strSeparator, IEnumerable<Task<string>> lstStringTasks,
                                                   CancellationToken token = default)
        {
            token.ThrowIfCancellationRequested();
            bool blnAddSeparator = false;
            using (new FetchSafelyFromPool<StringBuilder>(Utils.StringBuilderPool, out StringBuilder sbdReturn))
            {
                foreach (Task<string> tskString in lstStringTasks)
                {
                    token.ThrowIfCancellationRequested();
                    sbdReturn.Append(await tskString.ConfigureAwait(false));
                    token.ThrowIfCancellationRequested();
                    if (blnAddSeparator)
                        sbdReturn.Append(strSeparator);
                    else
                        blnAddSeparator = true;
                }

                return sbdReturn.ToString();
            }
        }

        /// <summary>
        /// Identical to string::Replace(), but the comparison for equality is custom-defined instead of always being case-sensitive Ordinal
        /// </summary>
        /// <param name="strInput">String on which to operate</param>
        /// <param name="strOldValue">Substring to replace</param>
        /// <param name="strNewValue">Substring with which <paramref name="strOldValue"/> gets replaced</param>
        /// <param name="eStringComparison">String Comparison to use when checking for identity</param>
        /// <returns>New string with all instances of <paramref name="strOldValue"/> replaced with <paramref name="strNewValue"/>, but where the equality check was custom-defined by <paramref name="eStringComparison"/></returns>
        public static string Replace(this string strInput, string strOldValue, string strNewValue,
                                     StringComparison eStringComparison)
        {
            if (string.IsNullOrEmpty(strInput) || string.IsNullOrEmpty(strOldValue))
                return strInput;
            if (strNewValue == null)
                throw new ArgumentNullException(nameof(strNewValue));
            // Built-in Replace method uses Ordinal comparison, so just defer to that if that is what we have defined
            if (eStringComparison == StringComparison.Ordinal)
                return strInput.Replace(strOldValue, strNewValue);
            // Do the check first before we do anything else so that we exit out quickly if nothing needs replacing
            int intHead = strInput.IndexOf(strOldValue, eStringComparison);
            if (intHead == -1)
                return strInput;
            using (new FetchSafelyFromPool<StringBuilder>(Utils.StringBuilderPool, out StringBuilder sbdReturn))
            {
                // Buffer size is increased by 1 in addition to the length-dependent stuff in order to compensate for integer division rounding down
                int intNewCapacity = strInput.Length + 1 + Math.Max(0, strNewValue.Length - strOldValue.Length);
                if (sbdReturn.Capacity < intNewCapacity)
                    sbdReturn.Capacity = intNewCapacity;
                int intEndPositionOfLastReplace = 0;
                // intHead already set to the index of the first instance, for loop's initializer can be left empty
                for (;
                     intHead != -1;
                     intHead = strInput.IndexOf(strOldValue, intEndPositionOfLastReplace, eStringComparison))
                {
                    sbdReturn.Append(strInput, intEndPositionOfLastReplace, intHead - intEndPositionOfLastReplace)
                             .Append(strNewValue);
                    intEndPositionOfLastReplace = intHead + strOldValue.Length;
                }

                sbdReturn.Append(strInput, intEndPositionOfLastReplace, strInput.Length - intEndPositionOfLastReplace);
                return sbdReturn.ToString();
            }
        }

        /// <summary>
        /// Method to quickly remove all instances of a char from a string (much faster than using Replace() with an empty string)
        /// </summary>
        /// <param name="strInput">String on which to operate</param>
        /// <param name="chrToDelete">Character to remove</param>
        /// <returns>New string with characters removed</returns>
        public static string FastEscape(this string strInput, char chrToDelete)
        {
            if (strInput == null)
                return string.Empty;
            int intLength = strInput.Length;
            if (intLength == 0)
                return strInput;
            if (intLength > GlobalSettings.MaxStackLimit)
            {
                string strReturn;
                char[] achrNewChars = ArrayPool<char>.Shared.Rent(intLength);
                try
                {
                    // What we're doing here is copying the string-as-CharArray char-by-char into a new CharArray, but skipping over any instance of chrToDelete...
                    int intCurrent = 0;
                    for (int i = 0; i < intLength; ++i)
                    {
                        char chrLoop = strInput[i];
                        if (chrLoop != chrToDelete)
                            achrNewChars[intCurrent++] = chrLoop;
                    }

                    // ... then we create a new string from the new CharArray, but only up to the number of characters that actually ended up getting copied
                    strReturn = new string(achrNewChars, 0, intCurrent);
                }
                finally
                {
                    ArrayPool<char>.Shared.Return(achrNewChars);
                }

                return strReturn;
            }

            // Stackalloc is faster than a heap-allocated array, but string constructor requires use of unsafe context because there are no overloads for Span<char>
            unsafe
            {
                char* achrNewChars = stackalloc char[intLength];
                // What we're doing here is copying the string-as-CharArray char-by-char into a new CharArray, but skipping over any instance of chrToDelete...
                int intCurrent = 0;
                for (int i = 0; i < intLength; ++i)
                {
                    char chrLoop = strInput[i];
                    if (chrLoop != chrToDelete)
                        achrNewChars[intCurrent++] = chrLoop;
                }

                // ... then we create a new string from the new CharArray, but only up to the number of characters that actually ended up getting copied
                return new string(achrNewChars, 0, intCurrent);
            }
        }

        /// <summary>
        /// Method to quickly remove all instances of all chars in an array from a string (much faster than using a series of Replace() with an empty string)
        /// </summary>
        /// <param name="strInput">String on which to operate</param>
        /// <param name="achrToDelete">Array of characters to remove</param>
        /// <returns>New string with characters removed</returns>
        public static string FastEscape(this string strInput, params char[] achrToDelete)
        {
            if (strInput == null)
                return string.Empty;
            int intDeleteLength = achrToDelete.Length;
            if (intDeleteLength == 0)
                return strInput;
            int intLength = strInput.Length;
            if (intLength == 0)
                return strInput;
            if (intLength > GlobalSettings.MaxStackLimit)
            {
                string strReturn;
                char[] achrNewChars = ArrayPool<char>.Shared.Rent(intLength);
                try
                {
                    // What we're doing here is copying the string-as-CharArray char-by-char into a new CharArray, but skipping over any instance of chars in achrToDelete...
                    int intCurrent = 0;
                    for (int i = 0; i < intLength; ++i)
                    {
                        bool blnDoChar = true;
                        char chrLoop = strInput[i];
                        for (int j = 0; j < intDeleteLength; ++j)
                        {
                            if (chrLoop == achrToDelete[j])
                            {
                                blnDoChar = false;
                                break;
                            }
                        }

                        if (blnDoChar)
                            achrNewChars[intCurrent++] = chrLoop;
                    }

                    // ... then we create a new string from the new CharArray, but only up to the number of characters that actually ended up getting copied
                    strReturn = new string(achrNewChars, 0, intCurrent);
                }
                finally
                {
                    ArrayPool<char>.Shared.Return(achrNewChars);
                }

                return strReturn;
            }

            // Stackalloc is faster than a heap-allocated array, but string constructor requires use of unsafe context because there are no overloads for Span<char>
            unsafe
            {
                char* achrNewChars = stackalloc char[intLength];
                // What we're doing here is copying the string-as-CharArray char-by-char into a new CharArray, but skipping over any instance of chars in achrToDelete...
                int intCurrent = 0;
                for (int i = 0; i < intLength; ++i)
                {
                    bool blnDoChar = true;
                    char chrLoop = strInput[i];
                    for (int j = 0; j < intDeleteLength; ++j)
                    {
                        if (chrLoop == achrToDelete[j])
                        {
                            blnDoChar = false;
                            break;
                        }
                    }

                    if (blnDoChar)
                        achrNewChars[intCurrent++] = chrLoop;
                }

                // ... then we create a new string from the new CharArray, but only up to the number of characters that actually ended up getting copied
                return new string(achrNewChars, 0, intCurrent);
            }
        }

        /// <summary>
        /// Method to quickly remove all instances of a substring from a string (should be faster than using Replace() with an empty string)
        /// </summary>
        /// <param name="strInput">String on which to operate</param>
        /// <param name="strSubstringToDelete">Substring to remove</param>
        /// <param name="eComparison">Comparison rules by which to find instances of the substring to remove. Useful for when case-insensitive removal is required.</param>
        /// <returns>New string with <paramref name="strSubstringToDelete"/> removed</returns>
        public static string FastEscape(this string strInput, string strSubstringToDelete,
                                        StringComparison eComparison = StringComparison.Ordinal)
        {
            // It's actually faster to just run Replace(), albeit with our special comparison override, than to make our own fancy function
            return strInput.Replace(strSubstringToDelete, string.Empty, eComparison);
        }

        /// <summary>
        /// Method to quickly remove the first instance of a substring from a string.
        /// </summary>
        /// <param name="strInput">String on which to operate.</param>
        /// <param name="strSubstringToDelete">Substring to remove.</param>
        /// <param name="intStartIndex">Index from which to begin searching.</param>
        /// <param name="eComparison">Comparison rules by which to find the substring to remove. Useful for when case-insensitive removal is required.</param>
        /// <returns>New string with the first instance of <paramref name="strSubstringToDelete"/> removed starting from <paramref name="intStartIndex"/>.</returns>
        public static string FastEscapeOnceFromStart(this string strInput, string strSubstringToDelete,
                                                     int intStartIndex = 0,
                                                     StringComparison eComparison = StringComparison.Ordinal)
        {
            if (strSubstringToDelete == null)
                return strInput;
            int intToDeleteLength = strSubstringToDelete.Length;
            if (intToDeleteLength == 0)
                return strInput;
            if (strInput == null)
                return string.Empty;
            if (strInput.Length < intToDeleteLength)
                return strInput;

            int intIndexToBeginRemove = strInput.IndexOf(strSubstringToDelete, intStartIndex, eComparison);
            return intIndexToBeginRemove == -1 ? strInput : strInput.Remove(intIndexToBeginRemove, intToDeleteLength);
        }

        /// <summary>
        /// Method to quickly remove the last instance of a substring from a string.
        /// </summary>
        /// <param name="strInput">String on which to operate.</param>
        /// <param name="strSubstringToDelete">Substring to remove.</param>
        /// <param name="intStartIndex">Index from which to begin searching (proceeding towards the beginning of the string).</param>
        /// <param name="eComparison">Comparison rules by which to find the substring to remove. Useful for when case-insensitive removal is required.</param>
        /// <returns>New string with the last instance of <paramref name="strSubstringToDelete"/> removed starting from <paramref name="intStartIndex"/>.</returns>
        public static string FastEscapeOnceFromEnd(this string strInput, string strSubstringToDelete,
                                                   int intStartIndex = -1,
                                                   StringComparison eComparison = StringComparison.Ordinal)
        {
            if (string.IsNullOrEmpty(strInput) || strSubstringToDelete == null)
                return strInput;
            int intToDeleteLength = strSubstringToDelete.Length;
            if (intToDeleteLength == 0)
                return strInput;
            if (intStartIndex < 0)
                intStartIndex += strInput.Length;
            if (intStartIndex < intToDeleteLength - 1)
                return strInput;

            int intIndexToBeginRemove = strInput.LastIndexOf(strSubstringToDelete, intStartIndex, eComparison);
            return intIndexToBeginRemove == -1 ? strInput : strInput.Remove(intIndexToBeginRemove, intToDeleteLength);
        }

        /// <summary>
        /// Syntactic sugar for string::IndexOfAny that uses params in its argument for the char array.
        /// </summary>
        /// <param name="strHaystack">String to search.</param>
        /// <param name="anyOf">Array of characters to match with IndexOfAny</param>
        /// <returns></returns>
        [MethodImpl(MethodImplOptions.AggressiveInlining)]
        public static int IndexOfAny(this string strHaystack, params char[] anyOf)
        {
            if (string.IsNullOrEmpty(strHaystack))
                return -1;
            return strHaystack.IndexOfAny(anyOf);
        }

        /// <summary>
        /// Find the index of the first instance of a set of strings inside a haystack string.
        /// </summary>
        /// <param name="strHaystack">String to search.</param>
        /// <param name="astrNeedles">Array of strings to match.</param>
        /// <param name="eComparison">Comparison rules by which to find instances of the substring to remove. Useful for when case-insensitive removal is required.</param>
        /// <returns></returns>
        [MethodImpl(MethodImplOptions.AggressiveInlining)]
        public static int IndexOfAny(this string strHaystack, IReadOnlyCollection<string> astrNeedles, StringComparison eComparison)
        {
            if (string.IsNullOrEmpty(strHaystack))
                return -1;
            int intHaystackLength = strHaystack.Length;
            if (intHaystackLength == 0)
                return -1;
            if (astrNeedles == null)
                return -1;
            int intNumNeedles = astrNeedles.Count;
            if (intNumNeedles == 0)
                return -1;

            // While one might think this is the slowest, worst-scaling way of checking for multiple needles, it's actually faster
            // in C# than a more detailed approach where characters of the haystack are progressively checked against all needles.

            if (astrNeedles.All(x => x.Length > intHaystackLength))
                return -1;

            int intEarliestNeedleIndex = intHaystackLength;
            foreach (string strNeedle in astrNeedles)
            {
                int intNeedleIndex = strHaystack.IndexOf(strNeedle, 0, Math.Min(intHaystackLength, intEarliestNeedleIndex + strNeedle.Length), eComparison);
                if (intNeedleIndex >= 0 && intNeedleIndex < intEarliestNeedleIndex)
                    intEarliestNeedleIndex = intNeedleIndex;
            }
            return intEarliestNeedleIndex != intHaystackLength ? intEarliestNeedleIndex : -1;
        }

        /// <summary>
        /// Find the index of the first instance of a set of strings inside a haystack string.
        /// </summary>
        /// <param name="strHaystack">String to search.</param>
        /// <param name="astrNeedles">Array of strings to match.</param>
        /// <param name="eComparison">Comparison rules by which to find instances of the substring to remove. Useful for when case-insensitive removal is required.</param>
        /// <returns></returns>
        [MethodImpl(MethodImplOptions.AggressiveInlining)]
        public static int IndexOfAny(this string strHaystack, IEnumerable<string> astrNeedles, StringComparison eComparison = StringComparison.Ordinal)
        {
            if (string.IsNullOrEmpty(strHaystack))
                return -1;
            int intHaystackLength = strHaystack.Length;
            if (intHaystackLength == 0)
                return -1;
            if (astrNeedles == null)
                return -1;

            // While one might think this is the slowest, worst-scaling way of checking for multiple needles, it's actually faster
            // in C# than a more detailed approach where characters of the haystack are progressively checked against all needles.

            int intEarliestNeedleIndex = intHaystackLength;
            foreach (string strNeedle in astrNeedles)
            {
                int intNeedleIndex = strHaystack.IndexOf(strNeedle, 0, Math.Min(intHaystackLength, intEarliestNeedleIndex + strNeedle.Length), eComparison);
                if (intNeedleIndex >= 0 && intNeedleIndex < intEarliestNeedleIndex)
                    intEarliestNeedleIndex = intNeedleIndex;
            }
            return intEarliestNeedleIndex != intHaystackLength ? intEarliestNeedleIndex : -1;
        }

        /// <summary>
        /// Find the index of the first instance of a set of strings inside a haystack string.
        /// </summary>
        /// <param name="strHaystack">String to search.</param>
        /// <param name="astrNeedles">Array of strings to match.</param>
        /// <returns></returns>
        [MethodImpl(MethodImplOptions.AggressiveInlining)]
        public static int IndexOfAny(this string strHaystack, params string[] astrNeedles)
        {
            return strHaystack.IndexOfAny(astrNeedles, StringComparison.Ordinal);
        }

        /// <summary>
        /// Find if of a haystack string contains any of a set of strings.
        /// </summary>
        /// <param name="strHaystack">String to search.</param>
        /// <param name="astrNeedles">Array of strings to match.</param>
        /// <param name="eComparison">Comparison rules by which to find instances of the substring to remove. Useful for when case-insensitive removal is required.</param>
        /// <returns></returns>
        [MethodImpl(MethodImplOptions.AggressiveInlining)]
        public static bool ContainsAny(this string strHaystack, IReadOnlyCollection<string> astrNeedles, StringComparison eComparison)
        {
            if (string.IsNullOrEmpty(strHaystack))
                return false;
            int intHaystackLength = strHaystack.Length;
            if (intHaystackLength == 0)
                return false;
            if (astrNeedles == null)
                return false;
            int intNumNeedles = astrNeedles.Count;
            if (intNumNeedles == 0)
                return false;

            // While one might think this is the slowest, worst-scaling way of checking for multiple needles, it's actually faster
            // in C# than a more detailed approach where characters of the haystack are progressively checked against all needles.

<<<<<<< HEAD
            return !astrNeedles.All(x => x.Length > intHaystackLength) && astrNeedles.Any(strNeedle => strHaystack.Contains(strNeedle, eComparison));
=======
            return astrNeedles.Any(x => x.Length <= intHaystackLength && strHaystack.IndexOf(x, eComparison) >= 0);
>>>>>>> 331777b7
        }

        /// <summary>
        /// Find if of a haystack string contains any of a set of strings.
        /// </summary>
        /// <param name="strHaystack">String to search.</param>
        /// <param name="astrNeedles">Array of strings to match.</param>
        /// <param name="eComparison">Comparison rules by which to find instances of the substring to remove. Useful for when case-insensitive removal is required.</param>
        /// <returns></returns>
        [MethodImpl(MethodImplOptions.AggressiveInlining)]
        public static bool ContainsAny(this string strHaystack, IEnumerable<string> astrNeedles, StringComparison eComparison = StringComparison.Ordinal)
        {
            if (string.IsNullOrEmpty(strHaystack))
                return false;
            int intHaystackLength = strHaystack.Length;
            if (intHaystackLength == 0)
                return false;
            return astrNeedles != null &&
                   // While one might think this is the slowest, worst-scaling way of checking for multiple needles, it's actually faster
                   // in C# than a more detailed approach where characters of the haystack are progressively checked against all needles.
                   astrNeedles.Any(strNeedle => strHaystack.Contains(strNeedle, eComparison));
        }

        /// <summary>
        /// Find if of a haystack string contains any of a set of strings.
        /// </summary>
        /// <param name="strHaystack">String to search.</param>
        /// <param name="astrNeedles">Array of strings to match.</param>
        /// <returns></returns>
        [MethodImpl(MethodImplOptions.AggressiveInlining)]
        public static bool ContainsAny(this string strHaystack, params string[] astrNeedles)
        {
            return strHaystack.ContainsAny(astrNeedles, StringComparison.Ordinal);
        }

        /// <summary>
        /// Find if of a haystack string contains any of a set of strings (parallelized version where each needle is checked in parallel).
        /// </summary>
        /// <param name="strHaystack">String to search.</param>
        /// <param name="astrNeedles">Array of strings to match.</param>
        /// <param name="eComparison">Comparison rules by which to find instances of the substring to remove. Useful for when case-insensitive removal is required.</param>
        /// <returns></returns>
        [MethodImpl(MethodImplOptions.AggressiveInlining)]
        public static bool ContainsAnyParallel(this string strHaystack, IReadOnlyCollection<string> astrNeedles, StringComparison eComparison)
        {
            if (string.IsNullOrEmpty(strHaystack))
                return false;
            int intHaystackLength = strHaystack.Length;
            if (intHaystackLength == 0)
                return false;
            if (astrNeedles == null)
                return false;
            int intNumNeedles = astrNeedles.Count;
            if (intNumNeedles == 0)
                return false;

            // While one might think this is the slowest, worst-scaling way of checking for multiple needles, it's actually faster
            // in C# than a more detailed approach where characters of the haystack are progressively checked against all needles.

            return astrNeedles.AsParallel().Any(x => x.Length <= intHaystackLength && strHaystack.IndexOf(x, eComparison) >= 0);
        }

        /// <summary>
        /// Find if of a haystack string contains any of a set of strings (parallelized version where each needle is checked in parallel).
        /// </summary>
        /// <param name="strHaystack">String to search.</param>
        /// <param name="astrNeedles">Array of strings to match.</param>
        /// <param name="eComparison">Comparison rules by which to find instances of the substring to remove. Useful for when case-insensitive removal is required.</param>
        /// <returns></returns>
        [MethodImpl(MethodImplOptions.AggressiveInlining)]
        public static bool ContainsAnyParallel(this string strHaystack, IEnumerable<string> astrNeedles, StringComparison eComparison = StringComparison.Ordinal)
        {
            if (string.IsNullOrEmpty(strHaystack))
                return false;
            int intHaystackLength = strHaystack.Length;
            if (intHaystackLength == 0)
                return false;
            return astrNeedles != null &&
                   // While one might think this is the slowest, worst-scaling way of checking for multiple needles, it's actually faster
                   // in C# than a more detailed approach where characters of the haystack are progressively checked against all needles.
                   astrNeedles.AsParallel().Any(strNeedle => strHaystack.IndexOf(strNeedle, eComparison) >= 0);
        }

        /// <summary>
        /// Find if of a haystack string contains any of a set of strings (parallelized version where each needle is checked in parallel).
        /// </summary>
        /// <param name="strHaystack">String to search.</param>
        /// <param name="astrNeedles">Array of strings to match.</param>
        /// <returns></returns>
        [MethodImpl(MethodImplOptions.AggressiveInlining)]
        public static bool ContainsAnyParallel(this string strHaystack, params string[] astrNeedles)
        {
            return strHaystack.ContainsAnyParallel(astrNeedles, StringComparison.Ordinal);
        }

        /// <summary>
        /// Syntactic sugar for string::Split that uses one separator char in its argument in addition to StringSplitOptions.
        /// </summary>
        /// <param name="strInput">String to search.</param>
        /// <param name="chrSeparator">Separator to use.</param>
        /// <param name="eSplitOptions">String split options.</param>
        /// <returns></returns>
        [MethodImpl(MethodImplOptions.AggressiveInlining)]
        public static string[] Split(this string strInput, char chrSeparator, StringSplitOptions eSplitOptions)
        {
            if (strInput == null)
                throw new ArgumentNullException(nameof(strInput));
            return strInput.Split(new[] {chrSeparator}, eSplitOptions);
        }

        /// <summary>
        /// Syntactic sugar for string::Split that uses one separator string in its argument in addition to StringSplitOptions.
        /// </summary>
        /// <param name="strInput">String to search.</param>
        /// <param name="strSeparator">Separator to use.</param>
        /// <param name="eSplitOptions">String split options.</param>
        /// <returns></returns>
        [MethodImpl(MethodImplOptions.AggressiveInlining)]
        public static string[] Split(this string strInput, string strSeparator, StringSplitOptions eSplitOptions)
        {
            if (strInput == null)
                throw new ArgumentNullException(nameof(strInput));
            return strInput.Split(new[] {strSeparator}, eSplitOptions);
        }

        /// <summary>
        /// Syntactic sugar for a version of Contains(char) for strings that is faster than messing with Linq
        /// </summary>
        /// <param name="strHaystack">Input string to search.</param>
        /// <param name="chrNeedle">Character for which to look.</param>
        /// <returns></returns>
        [MethodImpl(MethodImplOptions.AggressiveInlining)]
        public static bool Contains(this string strHaystack, char chrNeedle)
        {
            if (strHaystack == null)
                throw new ArgumentNullException(nameof(strHaystack));
            return strHaystack.IndexOf(chrNeedle) != -1;
        }

        /// <summary>
        /// Syntactic sugar for a version of Contains(string) for strings based on a specified StringComparison
        /// </summary>
        /// <param name="strHaystack">Input string to search.</param>
        /// <param name="strNeedle">String for which to look.</param>
        /// <param name="eComparison">Comparison to use.</param>
        /// <returns></returns>
        [MethodImpl(MethodImplOptions.AggressiveInlining)]
        public static bool Contains(this string strHaystack, string strNeedle, StringComparison eComparison)
        {
            if (strHaystack == null)
                throw new ArgumentNullException(nameof(strHaystack));
            return strHaystack.IndexOf(strNeedle, eComparison) != -1;
        }

        /// <summary>
        /// Version of string::Split() that avoids allocations where possible, thus making it lighter on memory (and also on CPU because allocations take time) than all versions of string::Split()
        /// </summary>
        /// <param name="strInput">Input textblock.</param>
        /// <param name="chrSplit">Character to use for splitting.</param>
        /// <param name="eSplitOptions">Optional argument that can be used to skip over empty entries.</param>
        /// <returns>Enumerable containing substrings of <paramref name="strInput"/> split based on <paramref name="chrSplit"/></returns>
        public static IEnumerable<string> SplitNoAlloc(this string strInput, char chrSplit,
                                                       StringSplitOptions eSplitOptions = StringSplitOptions.None)
        {
            if (string.IsNullOrEmpty(strInput))
                yield break;
            int intLoopLength;
            for (int intStart = 0; intStart < strInput.Length; intStart += intLoopLength + 1)
            {
                intLoopLength = strInput.IndexOf(chrSplit, intStart);
                if (intLoopLength < 0)
                    intLoopLength = strInput.Length;
                intLoopLength -= intStart;
                if (intLoopLength != 0)
                    yield return strInput.Substring(intStart, intLoopLength);
                else if (eSplitOptions == StringSplitOptions.None)
                    yield return string.Empty;
            }
        }

        /// <summary>
        /// Version of string::Split() that avoids allocations where possible, thus making it lighter on memory (and also on CPU because allocations take time) than all versions of string::Split()
        /// </summary>
        /// <param name="strInput">Input textblock.</param>
        /// <param name="strSplit">String to use for splitting.</param>
        /// <param name="eSplitOptions">Optional argument that can be used to skip over empty entries.</param>
        /// <returns>Enumerable containing substrings of <paramref name="strInput"/> split based on <paramref name="strSplit"/></returns>
        public static IEnumerable<string> SplitNoAlloc(this string strInput, string strSplit,
                                                       StringSplitOptions eSplitOptions = StringSplitOptions.None)
        {
            if (string.IsNullOrEmpty(strInput))
                yield break;
            if (string.IsNullOrEmpty(strSplit))
            {
                yield return strInput;
                yield break;
            }

            int intLoopLength;
            for (int intStart = 0; intStart < strInput.Length; intStart += intLoopLength + strSplit.Length)
            {
                intLoopLength = strInput.IndexOf(strSplit, intStart, StringComparison.Ordinal);
                if (intLoopLength < 0)
                    intLoopLength = strInput.Length;
                intLoopLength -= intStart;
                if (intLoopLength != 0)
                    yield return strInput.Substring(intStart, intLoopLength);
                else if (eSplitOptions == StringSplitOptions.None)
                    yield return string.Empty;
            }
        }

        /// <summary>
        /// Version of string::Split() that avoids allocations where possible, thus making it lighter on memory (and also on CPU because allocations take time) than all versions of string::Split()
        /// </summary>
        /// <param name="strInput">Input textblock.</param>
        /// <param name="achrSplit">Characters to use for splitting.</param>
        /// <returns>Enumerable containing substrings of <paramref name="strInput"/> split based on <paramref name="achrSplit"/></returns>
        public static IEnumerable<string> SplitNoAlloc(this string strInput, params char[] achrSplit)
        {
            if (string.IsNullOrEmpty(strInput))
                yield break;
            int intLoopLength;
            for (int intStart = 0; intStart < strInput.Length; intStart += intLoopLength + 1)
            {
                intLoopLength = strInput.IndexOfAny(achrSplit, intStart);
                if (intLoopLength < 0)
                    intLoopLength = strInput.Length;
                intLoopLength -= intStart;
                yield return intLoopLength != 0 ? strInput.Substring(intStart, intLoopLength) : string.Empty;
            }
        }

        /// <summary>
        /// Normalizes whitespace for a given textblock, removing extra spaces and trimming the string.
        /// </summary>
        /// <param name="strInput">Input textblock</param>
        /// <param name="funcIsWhiteSpace">Custom function with which to check if a character should count as whitespace. If null, defaults to char::IsWhiteSpace && !char::IsControl.</param>
        /// <returns>New string with any chars that return true from <paramref name="funcIsWhiteSpace"/> replaced with the first whitespace in a sequence and any excess whitespace removed.</returns>
        public static string NormalizeWhiteSpace(this string strInput, Func<char, bool> funcIsWhiteSpace = null)
        {
            if (strInput == null)
                return string.Empty;
            int intLength = strInput.Length;
            if (intLength == 0)
                return strInput;
            if (funcIsWhiteSpace == null)
                funcIsWhiteSpace = x => char.IsWhiteSpace(x) && !char.IsControl(x);
            if (intLength > GlobalSettings.MaxStackLimit)
            {
                string strReturn;
                char[] achrNewChars = ArrayPool<char>.Shared.Rent(intLength);
                try
                {
                    // What we're going here is copying the string-as-CharArray char-by-char into a new CharArray, but processing whitespace characters differently...
                    int intCurrent = 0;
                    int intLoopWhitespaceCount = 0;
                    bool blnTrimMode = true;
                    char chrLastAddedCharacter = ' ';
                    for (int i = 0; i < intLength; ++i)
                    {
                        char chrLoop = strInput[i];
                        // If we encounter a block of identical whitespace chars, we replace the first instance with chrWhiteSpace, then skip over the rest until we encounter a char that isn't whitespace
                        if (funcIsWhiteSpace(chrLoop))
                        {
                            ++intLoopWhitespaceCount;
                            if (chrLastAddedCharacter != chrLoop && !blnTrimMode)
                            {
                                achrNewChars[intCurrent++] = chrLoop;
                                chrLastAddedCharacter = chrLoop;
                            }
                        }
                        else
                        {
                            intLoopWhitespaceCount = 0;
                            blnTrimMode = false;
                            achrNewChars[intCurrent++] = chrLoop;
                            chrLastAddedCharacter = chrLoop;
                        }
                    }

                    // If all we had was whitespace, return a string with just a single space character
                    if (intLoopWhitespaceCount >= intCurrent)
                    {
                        return " ";
                    }

                    // ... then we create a new string from the new CharArray, but only up to the number of characters that actually ended up getting copied.
                    // If the last char is whitespace, we don't copy that, either.
                    strReturn = new string(achrNewChars, 0, intCurrent - intLoopWhitespaceCount);
                }
                finally
                {
                    ArrayPool<char>.Shared.Return(achrNewChars);
                }

                return strReturn;
            }

            // Stackalloc is faster than a heap-allocated array, but string constructor requires use of unsafe context because there are no overloads for Span<char>
            unsafe
            {
                // Create CharArray in which we will store the new string
                char* achrNewChars = stackalloc char[intLength];
                int intCurrent = 0;
                int intLoopWhitespaceCount = 0;
                bool blnTrimMode = true;
                char chrLastAddedCharacter = ' ';
                for (int i = 0; i < intLength; ++i)
                {
                    char chrLoop = strInput[i];
                    // If we encounter a block of identical whitespace chars, we replace the first instance with chrWhiteSpace, then skip over the rest until we encounter a char that isn't whitespace
                    if (funcIsWhiteSpace(chrLoop))
                    {
                        ++intLoopWhitespaceCount;
                        if (chrLastAddedCharacter != chrLoop && !blnTrimMode)
                        {
                            achrNewChars[intCurrent++] = chrLoop;
                            chrLastAddedCharacter = chrLoop;
                        }
                    }
                    else
                    {
                        intLoopWhitespaceCount = 0;
                        blnTrimMode = false;
                        achrNewChars[intCurrent++] = chrLoop;
                        chrLastAddedCharacter = chrLoop;
                    }
                }

                return intLoopWhitespaceCount >= intCurrent
                    // If all we had was whitespace, return a string with just a single space character
                    ? " "
                    // ... then we create a new string from the new CharArray, but only up to the number of characters that actually ended up getting copied.
                    // If the last char is whitespace, we don't copy that, either.
                    : new string(achrNewChars, 0, intCurrent - intLoopWhitespaceCount);
            }
        }

        /// <summary>
        /// Returns whether a string contains only legal characters.
        /// </summary>
        /// <param name="strInput">String to check.</param>
        /// <param name="blnWhitelist">Whether the list of chars is a whitelist and the string can only contain characters in the list (true) or a blacklist and the string cannot contain any characts in the list (false).</param>
        /// <param name="achrChars">List of chars against which to check the string.</param>
        /// <returns>True if the string contains only legal characters, false if the string contains at least one illegal character.</returns>
        public static bool IsLegalCharsOnly(this string strInput, bool blnWhitelist, params char[] achrChars)
        {
            return IsLegalCharsOnly(strInput, blnWhitelist, Array.AsReadOnly(achrChars));
        }

        /// <summary>
        /// Returns whether a string contains only legal characters.
        /// </summary>
        /// <param name="strInput">String to check.</param>
        /// <param name="blnWhitelist">Whether the list of chars is a whitelist and the string can only contain characters in the list (true) or a blacklist and the string cannot contain any characts in the list (false).</param>
        /// <param name="achrChars">List of chars against which to check the string.</param>
        /// <returns>True if the string contains only legal characters, false if the string contains at least one illegal character.</returns>
        public static bool IsLegalCharsOnly(this string strInput, bool blnWhitelist, IReadOnlyList<char> achrChars)
        {
            if (strInput == null)
                return false;
            int intLength = strInput.Length;
            if (intLength == 0)
                return true;
            int intLegalCharsLength = achrChars.Count;
            if (intLegalCharsLength == 0)
                return true;
            for (int i = 0; i < intLength; ++i)
            {
                char chrLoop = strInput[i];
                bool blnCharIsInList = false;
                for (int j = 0; j < intLegalCharsLength; ++j)
                {
                    if (chrLoop == achrChars[j])
                    {
                        blnCharIsInList = true;
                        break;
                    }
                }

                if (blnCharIsInList != blnWhitelist)
                    return false;
            }

            return true;
        }

        /// <summary>
        /// Trims a substring out of the beginning of a string. If the substring appears multiple times at the beginning, all instances of it will be trimmed.
        /// </summary>
        /// <param name="strInput">String on which to operate</param>
        /// <param name="strToTrim">Substring to trim</param>
        /// <param name="eComparison">Comparison rules by which to find the substring to remove. Useful for when case-insensitive removal is required.</param>
        /// <returns>Trimmed String</returns>
        [MethodImpl(MethodImplOptions.AggressiveInlining)]
        public static string TrimStart(this string strInput, string strToTrim,
                                       StringComparison eComparison = StringComparison.Ordinal)
        {
            if (string.IsNullOrEmpty(strInput) || string.IsNullOrEmpty(strToTrim))
                return strInput;
            int intTrimLength = strToTrim.Length;
            if (intTrimLength == 1)
                return strInput.TrimStart(strToTrim[0]);

            int i = strInput.IndexOf(strToTrim, eComparison);
            if (i == -1)
                return strInput;

            int intAmountToTrim = 0;
            do
            {
                intAmountToTrim += intTrimLength;
                i = strInput.IndexOf(strToTrim, intAmountToTrim, eComparison);
            } while (i != -1);

            return strInput.Substring(intAmountToTrim);
        }

        /// <summary>
        /// Trims a substring out of the end of a string. If the substring appears multiple times at the end, all instances of it will be trimmed.
        /// </summary>
        /// <param name="strInput">String on which to operate</param>
        /// <param name="strToTrim">Substring to trim</param>
        /// <param name="eComparison">Comparison rules by which to find the substring to remove. Useful for when case-insensitive removal is required.</param>
        /// <returns>Trimmed String</returns>
        [MethodImpl(MethodImplOptions.AggressiveInlining)]
        public static string TrimEnd(this string strInput, string strToTrim,
                                     StringComparison eComparison = StringComparison.Ordinal)
        {
            if (string.IsNullOrEmpty(strInput) || string.IsNullOrEmpty(strToTrim))
                return strInput;
            int intTrimLength = strToTrim.Length;
            if (intTrimLength == 1)
                return strInput.TrimEnd(strToTrim[0]);

            int i = strInput.LastIndexOf(strToTrim, eComparison);
            if (i == -1)
                return strInput;

            int intInputLastIndex = strInput.Length - 1;
            int intAmountToTrim = 0;
            do
            {
                intAmountToTrim += intTrimLength;
                i = strInput.LastIndexOf(strToTrim, intInputLastIndex - intAmountToTrim, eComparison);
            } while (i != -1);

            return strInput.Substring(0, intInputLastIndex - intTrimLength);
        }

        /// <summary>
        /// Escapes a substring once out of a string if the string begins with it.
        /// </summary>
        /// <param name="strInput">String on which to operate</param>
        /// <param name="strToTrim">Substring to escape</param>
        /// <param name="blnOmitCheck">If we already know that the string begins with the substring</param>
        /// <returns>String with <paramref name="strToTrim"/> escaped out once from the beginning of it.</returns>
        [MethodImpl(MethodImplOptions.AggressiveInlining)]
        public static string TrimStartOnce(this string strInput, string strToTrim, bool blnOmitCheck = false)
        {
            if (!string.IsNullOrEmpty(strInput) && !string.IsNullOrEmpty(strToTrim)
                                                // Need to make sure string actually starts with the substring, otherwise we don't want to be cutting out the beginning of the string
                                                && (blnOmitCheck
                                                    || strInput.StartsWith(strToTrim, StringComparison.Ordinal)))
            {
                int intTrimLength = strToTrim.Length;
                return strInput.Substring(intTrimLength, strInput.Length - intTrimLength);
            }

            return strInput;
        }

        /// <summary>
        /// If a string begins with any substrings, the one with which it begins is trimmed out of the string once.
        /// </summary>
        /// <param name="strInput">String on which to operate</param>
        /// <param name="astrToTrim">Substrings to trim</param>
        /// <returns>Trimmed String</returns>
        [MethodImpl(MethodImplOptions.AggressiveInlining)]
        public static string TrimStartOnce(this string strInput, params string[] astrToTrim)
        {
            if (!string.IsNullOrEmpty(strInput) && astrToTrim != null)
            {
                // Without this we could trim a smaller string just because it was found first, this makes sure we find the largest one
                int intHowMuchToTrim = 0;

                int intLength = astrToTrim.Length;
                for (int i = 0; i < intLength; ++i)
                {
                    string strStringToTrim = astrToTrim[i];
                    // Need to make sure string actually starts with the substring, otherwise we don't want to be cutting out the beginning of the string
                    if (strStringToTrim.Length > intHowMuchToTrim
                        && strInput.StartsWith(strStringToTrim, StringComparison.Ordinal))
                    {
                        intHowMuchToTrim = strStringToTrim.Length;
                    }
                }

                if (intHowMuchToTrim > 0)
                    return strInput.Substring(intHowMuchToTrim);
            }

            return strInput;
        }

        /// <summary>
        /// Escapes a char once out of a string if the string begins with it.
        /// </summary>
        /// <param name="strInput">String on which to operate</param>
        /// <param name="chrToTrim">Char to escape</param>
        /// <returns>String with <paramref name="chrToTrim"/> escaped out once from the beginning of it.</returns>
        [MethodImpl(MethodImplOptions.AggressiveInlining)]
        public static string TrimStartOnce(this string strInput, char chrToTrim)
        {
            if (!string.IsNullOrEmpty(strInput) && strInput[0] == chrToTrim)
            {
                return strInput.Substring(1, strInput.Length - 1);
            }

            return strInput;
        }

        /// <summary>
        /// If a string begins with any chars, the one with which it begins is trimmed out of the string once.
        /// </summary>
        /// <param name="strInput">String on which to operate</param>
        /// <param name="achrToTrim">Chars to trim</param>
        /// <returns>Trimmed String</returns>
        [MethodImpl(MethodImplOptions.AggressiveInlining)]
        public static string TrimStartOnce(this string strInput, params char[] achrToTrim)
        {
            if (!string.IsNullOrEmpty(strInput) && strInput.StartsWith(achrToTrim))
                return strInput.Substring(1, strInput.Length - 1);
            return strInput;
        }

        /// <summary>
        /// Trims a substring out of a string if the string ends with it.
        /// </summary>
        /// <param name="strInput">String on which to operate</param>
        /// <param name="strToTrim">Substring to trim</param>
        /// <param name="blnOmitCheck">If we already know that the string ends with the substring</param>
        /// <returns>Trimmed String</returns>
        [MethodImpl(MethodImplOptions.AggressiveInlining)]
        public static string TrimEndOnce(this string strInput, string strToTrim, bool blnOmitCheck = false)
        {
            if (!string.IsNullOrEmpty(strInput) && !string.IsNullOrEmpty(strToTrim)
                                                // Need to make sure string actually ends with the substring, otherwise we don't want to be cutting out the end of the string
                                                && (blnOmitCheck
                                                    || strInput.EndsWith(strToTrim, StringComparison.Ordinal)))
            {
                return strInput.Substring(0, strInput.Length - strToTrim.Length);
            }

            return strInput;
        }

        /// <summary>
        /// If a string ends with any substrings, the one with which it begins is trimmed out of the string once.
        /// </summary>
        /// <param name="strInput">String on which to operate</param>
        /// <param name="astrToTrim">Substrings to trim</param>
        /// <returns>Trimmed String</returns>
        [MethodImpl(MethodImplOptions.AggressiveInlining)]
        public static string TrimEndOnce(this string strInput, params string[] astrToTrim)
        {
            if (!string.IsNullOrEmpty(strInput) && astrToTrim != null)
            {
                // Without this we could trim a smaller string just because it was found first, this makes sure we find the largest one
                int intHowMuchToTrim = 0;

                int intLength = astrToTrim.Length;
                for (int i = 0; i < intLength; ++i)
                {
                    string strStringToTrim = astrToTrim[i];
                    // Need to make sure string actually ends with the substring, otherwise we don't want to be cutting out the end of the string
                    if (strStringToTrim.Length > intHowMuchToTrim
                        && strInput.EndsWith(strStringToTrim, StringComparison.Ordinal))
                    {
                        intHowMuchToTrim = strStringToTrim.Length;
                    }
                }

                if (intHowMuchToTrim > 0)
                    return strInput.Substring(0, strInput.Length - intHowMuchToTrim);
            }

            return strInput;
        }

        /// <summary>
        /// Trims a char out of a string if the string ends with it.
        /// </summary>
        /// <param name="strInput">String on which to operate</param>
        /// <param name="chrToTrim">Char to trim</param>
        /// <returns>Trimmed String</returns>
        [MethodImpl(MethodImplOptions.AggressiveInlining)]
        public static string TrimEndOnce(this string strInput, char chrToTrim)
        {
            if (!string.IsNullOrEmpty(strInput))
            {
                int intLength = strInput.Length;
                if (strInput[intLength - 1] == chrToTrim)
                    return strInput.Substring(0, intLength - 1);
            }

            return strInput;
        }

        /// <summary>
        /// If a string ends with any chars, the one with which it begins is trimmed out of the string once.
        /// </summary>
        /// <param name="strInput">String on which to operate</param>
        /// <param name="achrToTrim">Chars to trim</param>
        /// <returns>Trimmed String</returns>
        [MethodImpl(MethodImplOptions.AggressiveInlining)]
        public static string TrimEndOnce(this string strInput, params char[] achrToTrim)
        {
            if (!string.IsNullOrEmpty(strInput) && strInput.EndsWith(achrToTrim))
                return strInput.Substring(0, strInput.Length - 1);
            return strInput;
        }

        /// <summary>
        /// Determines whether the first char of this string instance matches the specified char.
        /// </summary>
        /// <param name="strInput">String to check.</param>
        /// <param name="chrToCheck">Char to check.</param>
        /// <returns>True if string has a non-zero length and begins with the char, false otherwise.</returns>
        [MethodImpl(MethodImplOptions.AggressiveInlining)]
        public static bool StartsWith(this string strInput, char chrToCheck)
        {
            return strInput?.Length > 0 && strInput[0] == chrToCheck;
        }

        /// <summary>
        /// Determines whether the first char of this string instance matches any of the specified chars.
        /// </summary>
        /// <param name="strInput">String to check.</param>
        /// <param name="achrToCheck">Chars to check.</param>
        /// <returns>True if string has a non-zero length and begins with any of the specified chars, false otherwise.</returns>
        [MethodImpl(MethodImplOptions.AggressiveInlining)]
        public static bool StartsWith(this string strInput, params char[] achrToCheck)
        {
            if (string.IsNullOrEmpty(strInput) || achrToCheck == null)
                return false;
            char chrCharToCheck = strInput[0];
            int intParamsLength = achrToCheck.Length;
            for (int i = 0; i < intParamsLength; ++i)
            {
                if (chrCharToCheck == achrToCheck[i])
                    return true;
            }

            return false;
        }

        /// <summary>
        /// Determines whether the beginning of this string instance matches any of the specified strings.
        /// </summary>
        /// <param name="strInput">String to check.</param>
        /// <param name="astrToCheck">Strings to check.</param>
        /// <returns>True if string has a non-zero length and begins with any of the specified chars, false otherwise.</returns>
        [MethodImpl(MethodImplOptions.AggressiveInlining)]
        public static bool StartsWith(this string strInput, params string[] astrToCheck)
        {
            if (!string.IsNullOrEmpty(strInput) && astrToCheck != null)
            {
                int intLength = astrToCheck.Length;
                for (int i = 0; i < intLength; ++i)
                {
                    if (strInput.StartsWith(astrToCheck[i], StringComparison.Ordinal))
                    {
                        return true;
                    }
                }
            }

            return false;
        }

        /// <summary>
        /// Determines whether the last char of this string instance matches the specified char.
        /// </summary>
        /// <param name="strInput">String to check.</param>
        /// <param name="chrToCheck">Char to check.</param>
        /// <returns>True if string has a non-zero length and ends with the char, false otherwise.</returns>
        [MethodImpl(MethodImplOptions.AggressiveInlining)]
        public static bool EndsWith(this string strInput, char chrToCheck)
        {
            if (strInput == null)
                return false;
            int intLength = strInput.Length;
            return intLength > 0 && strInput[intLength - 1] == chrToCheck;
        }

        /// <summary>
        /// Determines whether the last char of this string instance matches any of the specified chars.
        /// </summary>
        /// <param name="strInput">String to check.</param>
        /// <param name="achrToCheck">Chars to check.</param>
        /// <returns>True if string has a non-zero length and ends with any of the specified chars, false otherwise.</returns>
        [MethodImpl(MethodImplOptions.AggressiveInlining)]
        public static bool EndsWith(this string strInput, params char[] achrToCheck)
        {
            if (strInput == null || achrToCheck == null)
                return false;
            int intLength = strInput.Length;
            if (intLength == 0)
                return false;
            char chrCharToCheck = strInput[intLength - 1];
            int intParamsLength = achrToCheck.Length;
            for (int i = 0; i < intParamsLength; ++i)
            {
                if (chrCharToCheck == achrToCheck[i])
                    return true;
            }

            return false;
        }

        /// <summary>
        /// Determines whether the end of this string instance matches any of the specified strings.
        /// </summary>
        /// <param name="strInput">String to check.</param>
        /// <param name="astrToCheck">Strings to check.</param>
        /// <returns>True if string has a non-zero length and ends with any of the specified chars, false otherwise.</returns>
        [MethodImpl(MethodImplOptions.AggressiveInlining)]
        public static bool EndsWith(this string strInput, params string[] astrToCheck)
        {
            if (!string.IsNullOrEmpty(strInput) && astrToCheck != null)
            {
                int intLength = astrToCheck.Length;
                for (int i = 0; i < intLength; ++i)
                {
                    if (strInput.EndsWith(astrToCheck[i], StringComparison.Ordinal))
                    {
                        return true;
                    }
                }
            }

            return false;
        }

        /// <summary>
        /// Like string::Replace(), but meant for if the new value would be expensive to calculate. Actually slower than string::Replace() if the new value is something simple.
        /// If the string does not contain any instances of the pattern to replace, then the expensive method to generate a replacement is not run.
        /// </summary>
        /// <param name="strInput">Base string in which the replacing takes place.</param>
        /// <param name="strOldValue">Pattern for which to check and which to replace.</param>
        /// <param name="funcNewValueFactory">Function to generate the string that replaces the pattern in the base string.</param>
        /// <param name="eStringComparison">The StringComparison to use for finding and replacing items.</param>
        /// <returns>The result of a string::Replace() method if a replacement is made, the original string otherwise.</returns>
        [MethodImpl(MethodImplOptions.AggressiveInlining)]
        public static string CheapReplace(this string strInput, string strOldValue, Func<string> funcNewValueFactory,
                                          StringComparison eStringComparison = StringComparison.Ordinal)
        {
            if (!string.IsNullOrEmpty(strInput) && funcNewValueFactory != null)
            {
                if (eStringComparison == StringComparison.Ordinal)
                {
                    if (strInput.Contains(strOldValue))
                        return strInput.Replace(strOldValue, funcNewValueFactory.Invoke());
                }
                else if (strInput.IndexOf(strOldValue, eStringComparison) != -1)
                    return strInput.Replace(strOldValue, funcNewValueFactory.Invoke(), eStringComparison);
            }

            return strInput;
        }

        /// <summary>
        /// Like string::Replace(), but meant for if the new value would be expensive to calculate. Actually slower than string::Replace() if the new value is something simple.
        /// This is the async version that can be run in case a value is really expensive to get.
        /// If the string does not contain any instances of the pattern to replace, then the expensive method to generate a replacement is not run.
        /// </summary>
        /// <param name="strInput">Base string in which the replacing takes place.</param>
        /// <param name="strOldValue">Pattern for which to check and which to replace.</param>
        /// <param name="funcNewValueFactory">Function to generate the string that replaces the pattern in the base string.</param>
        /// <param name="eStringComparison">The StringComparison to use for finding and replacing items.</param>
        /// <param name="token">Cancellation token to listen to.</param>
        /// <returns>The result of a string::Replace() method if a replacement is made, the original string otherwise.</returns>
        [MethodImpl(MethodImplOptions.AggressiveInlining)]
        public static async Task<string> CheapReplaceAsync(this string strInput, string strOldValue,
                                                           Func<string> funcNewValueFactory,
                                                           StringComparison eStringComparison
                                                               = StringComparison.Ordinal,
                                                           CancellationToken token = default)
        {
            token.ThrowIfCancellationRequested();
            if (!string.IsNullOrEmpty(strInput) && funcNewValueFactory != null)
            {
                if (eStringComparison == StringComparison.Ordinal)
                {
                    if (strInput.Contains(strOldValue))
                    {
                        token.ThrowIfCancellationRequested();
                        string strFactoryResult = string.Empty;
                        using (CancellationTokenTaskSource<string> objCancelTaskSource
                               = new CancellationTokenTaskSource<string>(token))
                        {
                            await Task.WhenAny(Task.Run(() => strFactoryResult = funcNewValueFactory(), token),
                                objCancelTaskSource.Task).ConfigureAwait(false);
                        }

                        token.ThrowIfCancellationRequested();
                        return strInput.Replace(strOldValue, strFactoryResult);
                    }
                }
                else if (strInput.IndexOf(strOldValue, eStringComparison) != -1)
                {
                    token.ThrowIfCancellationRequested();
                    string strFactoryResult = string.Empty;
                    using (CancellationTokenTaskSource<string> objCancelTaskSource
                           = new CancellationTokenTaskSource<string>(token))
                    {
                        await Task.WhenAny(Task.Run(() => strFactoryResult = funcNewValueFactory(), token),
                            objCancelTaskSource.Task).ConfigureAwait(false);
                    }

                    token.ThrowIfCancellationRequested();
                    return strInput.Replace(strOldValue, strFactoryResult, eStringComparison);
                }
            }

            return strInput;
        }

        /// <summary>
        /// Like string::Replace(), but meant for if the new value would be expensive to calculate. Actually slower than string::Replace() if the new value is something simple.
        /// This is the async version that can be run in case a value is really expensive to get.
        /// If the string does not contain any instances of the pattern to replace, then the expensive method to generate a replacement is not run.
        /// </summary>
        /// <param name="strInputTask">Task returning the base string in which the replacing takes place.</param>
        /// <param name="strOldValue">Pattern for which to check and which to replace.</param>
        /// <param name="funcNewValueFactory">Function to generate the string that replaces the pattern in the base string.</param>
        /// <param name="eStringComparison">The StringComparison to use for finding and replacing items.</param>
        /// <param name="token">Cancellation token to listen to.</param>
        /// <returns>The result of a string::Replace() method if a replacement is made, the original string otherwise.</returns>
        [MethodImpl(MethodImplOptions.AggressiveInlining)]
        public static async Task<string> CheapReplaceAsync(this ValueTask<string> strInputTask, string strOldValue,
                                                           Func<string> funcNewValueFactory,
                                                           StringComparison eStringComparison
                                                               = StringComparison.Ordinal,
                                                           CancellationToken token = default)
        {
            token.ThrowIfCancellationRequested();
            return await CheapReplaceAsync(await strInputTask.ConfigureAwait(false), strOldValue, funcNewValueFactory,
                                           eStringComparison, token).ConfigureAwait(false);
        }

        /// <summary>
        /// Like string::Replace(), but meant for if the new value would be expensive to calculate. Actually slower than string::Replace() if the new value is something simple.
        /// This is the async version that can be run in case a value is really expensive to get.
        /// If the string does not contain any instances of the pattern to replace, then the expensive method to generate a replacement is not run.
        /// </summary>
        /// <param name="strInputTask">Task returning the base string in which the replacing takes place.</param>
        /// <param name="strOldValue">Pattern for which to check and which to replace.</param>
        /// <param name="funcNewValueFactory">Function to generate the string that replaces the pattern in the base string.</param>
        /// <param name="eStringComparison">The StringComparison to use for finding and replacing items.</param>
        /// <param name="token">Cancellation token to listen to.</param>
        /// <returns>The result of a string::Replace() method if a replacement is made, the original string otherwise.</returns>
        [MethodImpl(MethodImplOptions.AggressiveInlining)]
        public static async Task<string> CheapReplaceAsync(this Task<string> strInputTask, string strOldValue,
                                                           Func<string> funcNewValueFactory,
                                                           StringComparison eStringComparison
                                                               = StringComparison.Ordinal,
                                                           CancellationToken token = default)
        {
            token.ThrowIfCancellationRequested();
            return await CheapReplaceAsync(await strInputTask.ConfigureAwait(false), strOldValue, funcNewValueFactory,
                                           eStringComparison, token).ConfigureAwait(false);
        }

        /// <summary>
        /// Like string::Replace(), but meant for if the new value would be expensive to calculate. Actually slower than string::Replace() if the new value is something simple.
        /// This is the async version that can be run in case a value is really expensive to get.
        /// If the string does not contain any instances of the pattern to replace, then the expensive method to generate a replacement is not run.
        /// </summary>
        /// <param name="strInput">Base string in which the replacing takes place.</param>
        /// <param name="strOldValue">Pattern for which to check and which to replace.</param>
        /// <param name="funcNewValueFactory">Function to generate the string that replaces the pattern in the base string.</param>
        /// <param name="eStringComparison">The StringComparison to use for finding and replacing items.</param>
        /// <param name="token">Cancellation token to listen to.</param>
        /// <returns>The result of a string::Replace() method if a replacement is made, the original string otherwise.</returns>
        [MethodImpl(MethodImplOptions.AggressiveInlining)]
        public static async Task<string> CheapReplaceAsync(this string strInput, string strOldValue,
                                                           Func<Task<string>> funcNewValueFactory,
                                                           StringComparison eStringComparison
                                                               = StringComparison.Ordinal,
                                                           CancellationToken token = default)
        {
            token.ThrowIfCancellationRequested();
            if (!string.IsNullOrEmpty(strInput) && funcNewValueFactory != null)
            {
                if (eStringComparison == StringComparison.Ordinal)
                {
                    if (strInput.Contains(strOldValue))
                    {
                        token.ThrowIfCancellationRequested();
                        string strNewValue = await funcNewValueFactory.Invoke().ConfigureAwait(false);
                        token.ThrowIfCancellationRequested();
                        return strInput.Replace(strOldValue, strNewValue);
                    }
                }
                else if (strInput.IndexOf(strOldValue, eStringComparison) != -1)
                {
                    token.ThrowIfCancellationRequested();
                    string strNewValue = await funcNewValueFactory.Invoke().ConfigureAwait(false);
                    token.ThrowIfCancellationRequested();
                    return strInput.Replace(strOldValue, strNewValue, eStringComparison);
                }
            }

            return strInput;
        }

        /// <summary>
        /// Like string::Replace(), but meant for if the new value would be expensive to calculate. Actually slower than string::Replace() if the new value is something simple.
        /// This is the async version that can be run in case a value is really expensive to get.
        /// If the string does not contain any instances of the pattern to replace, then the expensive method to generate a replacement is not run.
        /// </summary>
        /// <param name="strInputTask">Task returning the base string in which the replacing takes place.</param>
        /// <param name="strOldValue">Pattern for which to check and which to replace.</param>
        /// <param name="funcNewValueFactory">Function to generate the string that replaces the pattern in the base string.</param>
        /// <param name="eStringComparison">The StringComparison to use for finding and replacing items.</param>
        /// <param name="token">Cancellation token to listen to.</param>
        /// <returns>The result of a string::Replace() method if a replacement is made, the original string otherwise.</returns>
        [MethodImpl(MethodImplOptions.AggressiveInlining)]
        public static async Task<string> CheapReplaceAsync(this ValueTask<string> strInputTask, string strOldValue,
                                                           Func<Task<string>> funcNewValueFactory,
                                                           StringComparison eStringComparison
                                                               = StringComparison.Ordinal,
                                                           CancellationToken token = default)
        {
            token.ThrowIfCancellationRequested();
            return await CheapReplaceAsync(await strInputTask.ConfigureAwait(false), strOldValue, funcNewValueFactory,
                                           eStringComparison, token).ConfigureAwait(false);
        }

        /// <summary>
        /// Like string::Replace(), but meant for if the new value would be expensive to calculate. Actually slower than string::Replace() if the new value is something simple.
        /// This is the async version that can be run in case a value is really expensive to get.
        /// If the string does not contain any instances of the pattern to replace, then the expensive method to generate a replacement is not run.
        /// </summary>
        /// <param name="strInputTask">Task returning the base string in which the replacing takes place.</param>
        /// <param name="strOldValue">Pattern for which to check and which to replace.</param>
        /// <param name="funcNewValueFactory">Function to generate the string that replaces the pattern in the base string.</param>
        /// <param name="eStringComparison">The StringComparison to use for finding and replacing items.</param>
        /// <param name="token">Cancellation token to listen to.</param>
        /// <returns>The result of a string::Replace() method if a replacement is made, the original string otherwise.</returns>
        [MethodImpl(MethodImplOptions.AggressiveInlining)]
        public static async Task<string> CheapReplaceAsync(this Task<string> strInputTask, string strOldValue,
                                                           Func<Task<string>> funcNewValueFactory,
                                                           StringComparison eStringComparison
                                                               = StringComparison.Ordinal,
                                                           CancellationToken token = default)
        {
            token.ThrowIfCancellationRequested();
            return await CheapReplaceAsync(await strInputTask.ConfigureAwait(false), strOldValue, funcNewValueFactory,
                                           eStringComparison, token).ConfigureAwait(false);
        }

        /// <summary>
        /// Tests whether a given string is a Guid. Returns false if not.
        /// </summary>
        /// <param name="strGuid">String to test.</param>
        /// <returns>True if string is a Guid, false if not.</returns>
        [MethodImpl(MethodImplOptions.AggressiveInlining)]
        public static bool IsGuid(this string strGuid)
        {
            return Guid.TryParse(strGuid, out Guid _);
        }

        private static readonly Dictionary<string, string> s_DicLigaturesMap = new Dictionary<string, string>
        {
            {"ﬀ", "ff"},
            {"ﬃ", "ffi"},
            {"ﬄ", "ffl"},
            {"ﬁ", "fi"},
            {"ﬂ", "fl"},
            // Some PDF fonts have this control character defined as the "fi" ligature for some reason.
            // It's dumb and will cause XML errors, so it definitely has to be replaced/cleaned.
            {'\u001f'.ToString(), "fi"}
        };

        /// <summary>
        /// Replace some of the bad ligatures that are present in Shadowrun sourcebooks with proper characters
        /// </summary>
        /// <param name="strInput">String to clean.</param>
        /// <returns>Cleaned string with bad ligatures replaced with full latin characters</returns>
        public static string CleanStylisticLigatures(this string strInput)
        {
            if (string.IsNullOrEmpty(strInput))
                return strInput;
            string strReturn = strInput;
            foreach (KeyValuePair<string, string> kvpLigature in s_DicLigaturesMap)
                strReturn = strReturn.Replace(kvpLigature.Key, kvpLigature.Value);
            return strReturn;
        }

        /// <summary>
        /// Replace some of the bad ligatures that are present in Shadowrun sourcebooks with proper characters
        /// </summary>
        /// <param name="sbdInput">StringBuilder to clean.</param>
        public static StringBuilder CleanStylisticLigatures(this StringBuilder sbdInput)
        {
            if (sbdInput == null)
                throw new ArgumentNullException(nameof(sbdInput));
            foreach (KeyValuePair<string, string> kvpLigature in s_DicLigaturesMap)
                sbdInput.Replace(kvpLigature.Key, kvpLigature.Value);
            return sbdInput;
        }

        /// <summary>
        /// Word wraps the given text to fit within the specified width.
        /// </summary>
        /// <param name="strText">Text to be word wrapped</param>
        /// <param name="intWidth">Width, in characters, to which the text should be word wrapped</param>
        /// <returns>The modified text</returns>
        public static string WordWrap(this string strText, int intWidth = 128)
        {
            // Lucidity checks
            if (string.IsNullOrEmpty(strText))
                return strText;
            if (intWidth >= strText.Length)
                return strText;

            using (new FetchSafelyFromPool<StringBuilder>(Utils.StringBuilderPool, out StringBuilder sbdReturn))
            {
                int intNewCapacity = strText.Length;
                if (sbdReturn.Capacity < intNewCapacity)
                    sbdReturn.Capacity = intNewCapacity;
                string strNewLine = Environment.NewLine;
                // Parse each line of text
                int intNextPosition;
                for (int intCurrentPosition = 0;
                     intCurrentPosition < strText.Length;
                     intCurrentPosition = intNextPosition)
                {
                    // Find end of line
                    int intEndOfLinePosition
                        = strText.IndexOf(strNewLine, intCurrentPosition, StringComparison.Ordinal);
                    if (intEndOfLinePosition == -1)
                        intNextPosition = intEndOfLinePosition = strText.Length;
                    else
                        intNextPosition = intEndOfLinePosition + strNewLine.Length;

                    // Copy this line of text, breaking into smaller lines as needed
                    if (intEndOfLinePosition > intCurrentPosition)
                    {
                        do
                        {
                            int intLengthToRead = intEndOfLinePosition - intCurrentPosition;
                            if (intLengthToRead > intWidth)
                                intLengthToRead = strText.BreakLine(intCurrentPosition, intWidth);
                            sbdReturn.Append(strText, intCurrentPosition, intLengthToRead).AppendLine();

                            // Trim whitespace following break
                            intCurrentPosition += intLengthToRead;
                            while (intCurrentPosition < intEndOfLinePosition
                                   && char.IsWhiteSpace(strText[intCurrentPosition])
                                   && !char.IsControl(strText[intCurrentPosition]))
                                ++intCurrentPosition;
                        } while (intEndOfLinePosition > intCurrentPosition);
                    }
                    else
                        sbdReturn.AppendLine(); // Empty line
                }

                return sbdReturn.ToString();
            }
        }

        /// <summary>
        /// Checks if every letter in a string is uppercase or not.
        /// </summary>
        public static bool IsAllLettersUpperCase(this string strText)
        {
            if (strText == null)
                throw new ArgumentNullException(nameof(strText));
            return string.IsNullOrEmpty(strText) || strText.All(x => !char.IsLetter(x) || char.IsUpper(x));
        }

        /// <summary>
        /// Locates position to break the given line so as to avoid
        /// breaking words.
        /// </summary>
        /// <param name="strText">String that contains line of text</param>
        /// <param name="intPosition">Index where line of text starts</param>
        /// <param name="intMax">Maximum line length</param>
        /// <returns>The modified line length</returns>
        private static int BreakLine(this string strText, int intPosition, int intMax)
        {
            if (strText == null)
                return intMax;
            if (intMax + intPosition >= strText.Length)
                return intMax;
            // Find last whitespace in line
            for (int i = intMax; i >= 0; --i)
            {
                char chrLoop = strText[intPosition + i];
                if (!char.IsControl(chrLoop)
                    && chrLoop != '\u00A0' // Non-breaking spaces should not break lines
                    && chrLoop != '\u202F' // Non-breaking spaces should not break lines
                    && chrLoop != '\uFEFF' // Non-breaking spaces should not break lines
                    && (char.IsWhiteSpace(chrLoop)
                        || chrLoop == '\u00AD')) // Soft hyphens allow breakage
                {
                    // Return length of text before whitespace
                    return i + 1;
                }
            }

            // If no whitespace found, break at maximum length
            return intMax;
        }

        /// <summary>
        /// Normalizes line endings to always be that of Environment.NewLine.
        /// </summary>
        /// <param name="strInput">String to normalize.</param>
        /// <param name="blnEscaped">If the line endings in the string are defined in an escaped fashion (e.g. as "\\n"), set to true.</param>
        /// <returns></returns>
        public static string NormalizeLineEndings(this string strInput, bool blnEscaped = false)
        {
            if (string.IsNullOrEmpty(strInput))
                return strInput;
            return blnEscaped
                ? s_RgxEscapedLineEndingsExpression.Replace(strInput, Environment.NewLine)
                : s_RgxLineEndingsExpression.Replace(strInput, Environment.NewLine);
        }

        /// <summary>
        /// Clean a string for usage inside an XPath filter, also surrounding it with quotation marks in an appropriate way.
        /// </summary>
        /// <param name="strSearch">String to clean.</param>
        public static string CleanXPath(this string strSearch)
        {
            if (string.IsNullOrEmpty(strSearch))
                return "\"\"";
            int intQuotePos = strSearch.IndexOf('"');
            if (intQuotePos == -1)
            {
                return '\"' + strSearch + '\"';
            }

            using (new FetchSafelyFromPool<StringBuilder>(Utils.StringBuilderPool, out StringBuilder sbdReturn))
            {
                int intNewCapacity = strSearch.Length + 10;
                if (sbdReturn.Capacity < intNewCapacity)
                    sbdReturn.Capacity = intNewCapacity;
                sbdReturn.Append("concat(\"");
                int intSubStringStart = 0;
                for (; intQuotePos != -1; intQuotePos = strSearch.IndexOf('"', intSubStringStart))
                {
                    sbdReturn.Append(strSearch, intSubStringStart, intQuotePos - intSubStringStart)
                             .Append("\", '\"', \"");
                    intSubStringStart = intQuotePos + 1;
                }

                return sbdReturn.Append(strSearch, intSubStringStart, strSearch.Length - intSubStringStart)
                                .Append("\")").ToString();
            }
        }

        /// <summary>
        /// Escapes characters in a string that would cause confusion if the string were placed as HTML content
        /// </summary>
        /// <param name="strToClean">String to clean.</param>
        /// <returns>Copy of <paramref name="strToClean"/> with the characters "&", the greater than sign, and the lesser than sign escaped for HTML.</returns>
        public static string CleanForHtml(this string strToClean)
        {
            if (string.IsNullOrEmpty(strToClean))
                return string.Empty;
            string strReturn = strToClean
                               .Replace("&", "&amp;")
                               .Replace("&amp;amp;", "&amp;")
                               .Replace("<", "&lt;")
                               .Replace(">", "&gt;");
            return s_RgxLineEndingsExpression.Replace(strReturn, "<br />");
        }

        private static readonly ReadOnlyCollection<char> s_achrPathInvalidPathChars
            = Array.AsReadOnly(Path.GetInvalidPathChars());

        private static readonly ReadOnlyCollection<char> s_achrPathInvalidFileNameChars
            = Array.AsReadOnly(Path.GetInvalidFileNameChars());

        /// <summary>
        /// Replaces all the characters in a string that are invalid for file names with underscores.
        /// </summary>
        /// <param name="strToClean">String to clean.</param>
        /// <param name="blnEscapeOnlyPathInvalidChars">If true, only characters that are invalid in path names will be replaced with underscores.</param>
        /// <returns>Copy of <paramref name="strToClean"/> with all characters that are not valid for file names replaced with underscores.</returns>
        public static string CleanForFileName(this string strToClean, bool blnEscapeOnlyPathInvalidChars = false)
        {
            if (string.IsNullOrEmpty(strToClean))
                return string.Empty;
            foreach (char invalidChar in blnEscapeOnlyPathInvalidChars
                         ? s_achrPathInvalidPathChars
                         : s_achrPathInvalidFileNameChars)
                strToClean = strToClean.Replace(invalidChar, '_');
            return strToClean;
        }

        /// <summary>
        /// Surrounds a plaintext string with basic RTF formatting so that it can be processed as an RTF string
        /// </summary>
        /// <param name="strInput">String to process</param>
        /// <param name="token">Cancellation token to listen to.</param>
        /// <returns>Version of <paramref name="strInput"/> surrounded with RTF formatting codes</returns>
        public static string PlainTextToRtf(this string strInput, CancellationToken token = default)
        {
            token.ThrowIfCancellationRequested();
            if (string.IsNullOrEmpty(strInput))
                return string.Empty;
            if (strInput.IsRtf())
                return strInput;
            strInput = strInput.NormalizeWhiteSpace();
            s_RtbRtfManipulatorLock.SafeWait(token);
            try
            {
                if (!s_RtbRtfManipulator.Value.IsHandleCreated)
                {
                    Utils.RunOnMainThread(() => s_RtbRtfManipulator.Value.CreateControl(), token);
                }

                return s_RtbRtfManipulator.Value.DoThreadSafeFunc(x =>
                {
                    x.Text = strInput;
                    return x.Rtf;
                });
            }
            finally
            {
                s_RtbRtfManipulatorLock.Release();
            }
        }

        /// <summary>
        /// Surrounds a plaintext string with basic RTF formatting so that it can be processed as an RTF string
        /// </summary>
        /// <param name="strInput">String to process</param>
        /// <param name="token">Cancellation token to listen to.</param>
        /// <returns>Version of <paramref name="strInput"/> surrounded with RTF formatting codes</returns>
        public static Task<string> PlainTextToRtfAsync(this string strInput, CancellationToken token = default)
        {
            token.ThrowIfCancellationRequested();
            return string.IsNullOrEmpty(strInput) ? Task.FromResult(string.Empty) : InnerDo();

            async Task<string> InnerDo()
            {
                if (strInput.IsRtf())
                    return strInput;
                strInput = strInput.NormalizeWhiteSpace();
                await s_RtbRtfManipulatorLock.WaitAsync(token).ConfigureAwait(false);
                try
                {
                    if (!s_RtbRtfManipulator.Value.IsHandleCreated)
                    {
                        await Utils.RunOnMainThreadAsync(() => s_RtbRtfManipulator.Value.CreateControl(), token)
                                   .ConfigureAwait(false);
                    }

                    return await s_RtbRtfManipulator.Value.DoThreadSafeFuncAsync(x =>
                    {
                        x.Text = strInput;
                        return x.Rtf;
                    }, token).ConfigureAwait(false);
                }
                finally
                {
                    s_RtbRtfManipulatorLock.Release();
                }
            }
        }

        /// <summary>
        /// Strips RTF formatting from a string
        /// </summary>
        /// <param name="strInput">String to process</param>
        /// <param name="token">Cancellation token to listen to.</param>
        /// <returns>Version of <paramref name="strInput"/> without RTF formatting codes</returns>
        public static string RtfToPlainText(this string strInput, CancellationToken token = default)
        {
            token.ThrowIfCancellationRequested();
            if (string.IsNullOrEmpty(strInput))
                return string.Empty;
            string strInputTrimmed = strInput.TrimStart();
            string strReturn = strInputTrimmed.StartsWith("{/rtf1", StringComparison.Ordinal)
                               || strInputTrimmed.StartsWith(@"{\rtf1", StringComparison.Ordinal)
                ? strInput.StripRichTextFormat(token)
                : strInput;

            return strReturn.NormalizeWhiteSpace();
        }

        /// <summary>
        /// Strips RTF formatting from a string
        /// </summary>
        /// <param name="strInput">String to process</param>
        /// <param name="token">Cancellation token to listen to.</param>
        /// <returns>Version of <paramref name="strInput"/> without RTF formatting codes</returns>
        public static Task<string> RtfToPlainTextAsync(this string strInput, CancellationToken token = default)
        {
            if (token.IsCancellationRequested)
                return Task.FromCanceled<string>(token);
            if (string.IsNullOrEmpty(strInput))
                return Task.FromResult(string.Empty);
            return Task.Run(() =>
            {
                string strInputTrimmed = strInput.TrimStart();
                string strReturn = strInputTrimmed.StartsWith("{/rtf1", StringComparison.Ordinal)
                                   || strInputTrimmed.StartsWith(@"{\rtf1", StringComparison.Ordinal)
                    ? strInput.StripRichTextFormat(token)
                    : strInput;

                return strReturn.NormalizeWhiteSpace();
            }, token);
        }

        public static string RtfToHtml(this string strInput, CancellationToken token = default)
        {
            token.ThrowIfCancellationRequested();
            if (string.IsNullOrEmpty(strInput))
                return string.Empty;
            string strReturn = strInput.IsRtf() ? Rtf.ToHtml(strInput) : strInput.CleanForHtml();
            return strReturn.CleanStylisticLigatures().NormalizeWhiteSpace().CleanOfInvalidUnicodeChars();
        }

        public static Task<string> RtfToHtmlAsync(this string strInput, CancellationToken token = default)
        {
            if (token.IsCancellationRequested)
                return Task.FromCanceled<string>(token);
            if (string.IsNullOrEmpty(strInput))
                return Task.FromResult(string.Empty);
            return Task.Run(() =>
            {
                string strReturn = strInput.IsRtf()
                    ? Rtf.ToHtml(strInput)
                    : strInput.CleanForHtml();
                return strReturn.CleanStylisticLigatures().NormalizeWhiteSpace().CleanOfInvalidUnicodeChars();
            }, token);
        }

        /// <summary>
        /// Whether or not a string is an RTF document
        /// </summary>
        /// <param name="strInput">The string to check.</param>
        /// <returns>True if <paramref name="strInput"/> is an RTF document, False otherwise.</returns>
        public static bool IsRtf(this string strInput)
        {
            if (string.IsNullOrEmpty(strInput))
                return false;
            string strInputTrimmed = strInput.TrimStart();
            if (strInputTrimmed.StartsWith("{/rtf1", StringComparison.Ordinal)
                || strInputTrimmed.StartsWith(@"{\rtf1", StringComparison.Ordinal))
            {
                return s_RtfStripperRegex.IsMatch(strInputTrimmed);
            }

            return false;
        }

        /// <summary>
        /// Checks if a string contains any HTML tags
        /// </summary>
        /// <param name="strInput">The string to check.</param>
        /// <returns>True if the string contains HTML tags, False otherwise.</returns>
        public static bool ContainsHtmlTags(this string strInput)
        {
            return !string.IsNullOrEmpty(strInput) && s_RgxHtmlTagExpression.IsMatch(strInput);
        }

        /// <summary>
        /// Cleans a string of characters that could cause issues when saved in an xml file and then loaded back in
        /// </summary>
        /// <param name="strInput"></param>
        /// <returns></returns>
        public static string CleanOfInvalidUnicodeChars(this string strInput)
        {
            return string.IsNullOrEmpty(strInput)
                ? string.Empty
                : GlobalSettings.InvalidUnicodeCharsExpression.Replace(strInput, string.Empty);
        }

        private static readonly HtmlTagsPattern s_RgxHtmlTagExpression = new HtmlTagsPattern();

        private static readonly LineEndingsPattern s_RgxLineEndingsExpression = new LineEndingsPattern();

        private static readonly EscapedLineEndingsPattern s_RgxEscapedLineEndingsExpression = new EscapedLineEndingsPattern();

        private static readonly DebuggableSemaphoreSlim s_RtbRtfManipulatorLock = new DebuggableSemaphoreSlim();
        private static readonly Lazy<RichTextBox> s_RtbRtfManipulator = new Lazy<RichTextBox>(() => Utils.RunOnMainThread(() => new RichTextBox()));

        /// <summary>
        /// Strip RTF Tags from RTF Text.
        /// Translated by Chris Benard (with some modifications from Delnar_Ersike) from Python located at:
        /// http://stackoverflow.com/a/188877/448
        /// </summary>
        /// <param name="inputRtf">RTF formatted text</param>
        /// <param name="token">Cancellation token to use (if any).</param>
        /// <returns>Plain text from RTF</returns>
        public static string StripRichTextFormat(this string inputRtf, CancellationToken token = default)
        {
            token.ThrowIfCancellationRequested();
            if (string.IsNullOrEmpty(inputRtf))
            {
                return string.Empty;
            }

            Match objMatch = s_RtfStripperRegex.Match(inputRtf);

            if (!objMatch.Success)
            {
                // Didn't match the regex
                return inputRtf;
            }

            Stack<StackEntry> stkGroups = new Stack<StackEntry>();
            bool blnIgnorable = false; // Whether this group (and all inside it) are "ignorable".
            int intUCSkip = 1; // Number of ASCII characters to skip after a unicode character.
            int intCurSkip = 0; // Number of ASCII characters left to skip

            using (new FetchSafelyFromPool<StringBuilder>(Utils.StringBuilderPool, out StringBuilder sbdReturn))
            {
                for (; objMatch.Success; objMatch = objMatch.NextMatch())
                {
                    token.ThrowIfCancellationRequested();
                    string strBrace = objMatch.Groups[5].Value;

                    if (!string.IsNullOrEmpty(strBrace))
                    {
                        intCurSkip = 0;
                        switch (strBrace[0])
                        {
                            case '{':
                                // Push state
                                stkGroups.Push(new StackEntry(intUCSkip, blnIgnorable));
                                break;
                            case '}':
                            {
                                // Pop state
                                StackEntry entry = stkGroups.Pop();
                                intUCSkip = entry.NumberOfCharactersToSkip;
                                blnIgnorable = entry.Ignorable;
                                break;
                            }
                        }
                    }
                    else
                    {
                        string strCharacter = objMatch.Groups[4].Value;
                        if (!string.IsNullOrEmpty(strCharacter)) // \x (not a letter)
                        {
                            intCurSkip = 0;
                            char chrLoop = strCharacter[0];
                            if (chrLoop == '~')
                            {
                                if (!blnIgnorable)
                                {
                                    sbdReturn.Append('\xA0');
                                }
                            }
                            else if ("{}\\".Contains(chrLoop))
                            {
                                if (!blnIgnorable)
                                {
                                    sbdReturn.Append(strCharacter);
                                }
                            }
                            else if (chrLoop == '*')
                            {
                                blnIgnorable = true;
                            }
                        }
                        else
                        {
                            string strWord = objMatch.Groups[1].Value;
                            if (!string.IsNullOrEmpty(strWord)) // \foo
                            {
                                intCurSkip = 0;
                                if (s_SetRtfDestinations.Contains(strWord))
                                {
                                    blnIgnorable = true;
                                }
                                else if (!blnIgnorable)
                                {
                                    if (s_DicSpecialRtfCharacters.TryGetValue(strWord, out string strValue))
                                    {
                                        sbdReturn.Append(strValue);
                                    }
                                    else
                                    {
                                        string strArg = objMatch.Groups[2].Value;
                                        switch (strWord)
                                        {
                                            case "uc":
                                                intUCSkip = int.Parse(strArg);
                                                break;
                                            case "u":
                                            {
                                                int c = int.Parse(strArg);
                                                if (c < 0)
                                                {
                                                    c += 0x10000;
                                                }

                                                sbdReturn.Append(char.ConvertFromUtf32(c));
                                                intCurSkip = intUCSkip;
                                                break;
                                            }
                                        }
                                    }
                                }
                            }
                            else
                            {
                                string strHex = objMatch.Groups[3].Value;
                                if (!string.IsNullOrEmpty(strHex)) // \'xx
                                {
                                    if (intCurSkip > 0)
                                    {
                                        --intCurSkip;
                                    }
                                    else if (!blnIgnorable)
                                    {
                                        int c = int.Parse(strHex, System.Globalization.NumberStyles.HexNumber);
                                        sbdReturn.Append(char.ConvertFromUtf32(c));
                                    }
                                }
                                else
                                {
                                    string strTChar = objMatch.Groups[6].Value;
                                    if (!string.IsNullOrEmpty(strTChar))
                                    {
                                        if (intCurSkip > 0)
                                        {
                                            --intCurSkip;
                                        }
                                        else if (!blnIgnorable)
                                        {
                                            sbdReturn.Append(strTChar);
                                        }
                                    }
                                }
                            }
                        }
                    }
                }

                return sbdReturn.ToString();
            }
        }

        private readonly struct StackEntry
        {
            public int NumberOfCharactersToSkip { get; }
            public bool Ignorable { get; }

            public StackEntry(int numberOfCharactersToSkip, bool ignorable)
            {
                NumberOfCharactersToSkip = numberOfCharactersToSkip;
                Ignorable = ignorable;
            }
        }

        private static readonly RtfStripperPattern s_RtfStripperRegex = new RtfStripperPattern();

        private static readonly IReadOnlyCollection<string> s_SetRtfDestinations = new HashSet<string>
        {
            "aftncn", "aftnsep", "aftnsepc", "annotation", "atnauthor", "atndate", "atnicn", "atnid",
            "atnparent", "atnref", "atntime", "atrfend", "atrfstart", "author", "background",
            "bkmkend", "bkmkstart", "blipuid", "buptim", "category", "colorschememapping",
            "colortbl", "comment", "company", "creatim", "datafield", "datastore", "defchp", "defpap",
            "do", "doccomm", "docvar", "dptxbxtext", "ebcend", "ebcstart", "factoidname", "falt",
            "fchars", "ffdeftext", "ffentrymcr", "ffexitmcr", "ffformat", "ffhelptext", "ffl",
            "ffname", "ffstattext", "field", "file", "filetbl", "fldinst", "fldrslt", "fldtype",
            "fname", "fontemb", "fontfile", "fonttbl", "footer", "footerf", "footerl", "footerr",
            "footnote", "formfield", "ftncn", "ftnsep", "ftnsepc", "g", "generator", "gridtbl",
            "header", "headerf", "headerl", "headerr", "hl", "hlfr", "hlinkbase", "hlloc", "hlsrc",
            "hsv", "htmltag", "info", "keycode", "keywords", "latentstyles", "lchars", "levelnumbers",
            "leveltext", "lfolevel", "linkval", "list", "listlevel", "listname", "listoverride",
            "listoverridetable", "listpicture", "liststylename", "listtable", "listtext",
            "lsdlockedexcept", "macc", "maccPr", "mailmerge", "maln", "malnScr", "manager", "margPr",
            "mbar", "mbarPr", "mbaseJc", "mbegChr", "mborderBox", "mborderBoxPr", "mbox", "mboxPr",
            "mchr", "mcount", "mctrlPr", "md", "mdeg", "mdegHide", "mden", "mdiff", "mdPr", "me",
            "mendChr", "meqArr", "meqArrPr", "mf", "mfName", "mfPr", "mfunc", "mfuncPr", "mgroupChr",
            "mgroupChrPr", "mgrow", "mhideBot", "mhideLeft", "mhideRight", "mhideTop", "mhtmltag",
            "mlim", "mlimloc", "mlimlow", "mlimlowPr", "mlimupp", "mlimuppPr", "mm", "mmaddfieldname",
            "mmath", "mmathPict", "mmathPr", "mmaxdist", "mmc", "mmcJc", "mmconnectstr",
            "mmconnectstrdata", "mmcPr", "mmcs", "mmdatasource", "mmheadersource", "mmmailsubject",
            "mmodso", "mmodsofilter", "mmodsofldmpdata", "mmodsomappedname", "mmodsoname",
            "mmodsorecipdata", "mmodsosort", "mmodsosrc", "mmodsotable", "mmodsoudl",
            "mmodsoudldata", "mmodsouniquetag", "mmPr", "mmquery", "mmr", "mnary", "mnaryPr",
            "mnoBreak", "mnum", "mobjDist", "moMath", "moMathPara", "moMathParaPr", "mopEmu",
            "mphant", "mphantPr", "mplcHide", "mpos", "mr", "mrad", "mradPr", "mrPr", "msepChr",
            "mshow", "mshp", "msPre", "msPrePr", "msSub", "msSubPr", "msSubSup", "msSubSupPr", "msSup",
            "msSupPr", "mstrikeBLTR", "mstrikeH", "mstrikeTLBR", "mstrikeV", "msub", "msubHide",
            "msup", "msupHide", "mtransp", "mtype", "mvertJc", "mvfmf", "mvfml", "mvtof", "mvtol",
            "mzeroAsc", "mzeroDesc", "mzeroWid", "nesttableprops", "nextfile", "nonesttables",
            "objalias", "objclass", "objdata", "object", "objname", "objsect", "objtime", "oldcprops",
            "oldpprops", "oldsprops", "oldtprops", "oleclsid", "operator", "panose", "password",
            "passwordhash", "pgp", "pgptbl", "picprop", "pict", "pn", "pnseclvl", "pntext", "pntxta",
            "pntxtb", "printim", "private", "propname", "protend", "protstart", "protusertbl", "pxe",
            "result", "revtbl", "revtim", "rsidtbl", "rxe", "shp", "shpgrp", "shpinst",
            "shppict", "shprslt", "shptxt", "sn", "sp", "staticval", "stylesheet", "subject", "sv",
            "svb", "tc", "template", "themedata", "title", "txe", "ud", "upr", "userprops",
            "wgrffmtfilter", "windowcaption", "writereservation", "writereservhash", "xe", "xform",
            "xmlattrname", "xmlattrvalue", "xmlclose", "xmlname", "xmlnstbl",
            "xmlopen"
        };

        private static readonly IReadOnlyDictionary<string, string> s_DicSpecialRtfCharacters = new Dictionary<string, string>
        {
            {"par", "\n"},
            {"sect", "\n\n"},
            {"page", "\n\n"},
            {"line", "\n"},
            {"tab", "\t"},
            {"emdash", "\u2014"},
            {"endash", "\u2013"},
            {"emspace", "\u2003"},
            {"enspace", "\u2002"},
            {"qmspace", "\u2005"},
            {"bullet", "\u2022"},
            {"lquote", "\u2018"},
            {"rquote", "\u2019"},
            {"ldblquote", "\u201C"},
            {"rdblquote", "\u201D"},
        };

        /// <summary>
        /// Converts the specified string, which encodes binary data as base-64 digits, to an equivalent 8-bit unsigned integer array.
        /// Nearly identical to Convert.FromBase64String(), but the byte array that's returned is from a shared ArrayPool instead of newly allocated.
        /// </summary>
        /// <param name="s">The string to convert.</param>
        /// <param name="arrayLength">Actual length of the array used. Important because ArrayPool array can be larger than the lengths requested</param>
        /// <param name="token">Cancellation token to listen to, if any.</param>
        /// <returns>A rented array (from ArrayPool.Shared) of 8-bit unsigned integers that is equivalent to s.</returns>
        /// <exception cref="ArgumentNullException">s is null.</exception>
        /// <exception cref="FormatException">The length of s, ignoring white-space characters, is not zero or a multiple of 4. -or-The format of s is invalid. s contains a non-base-64 character, more than two padding characters, or a non-white space-character among the padding characters.</exception>
        public static byte[] ToBase64PooledByteArray(this string s, out int arrayLength, CancellationToken token = default)
        {
            token.ThrowIfCancellationRequested();
            if (s == null)
            {
                throw new ArgumentNullException(nameof(s));
            }

            arrayLength = 0;

            unchecked
            {
                unsafe
                {
                    fixed (char* inputPtr = s)
                    {
                        int inputLength = s.Length;
                        while (inputLength > 0)
                        {
                            token.ThrowIfCancellationRequested();
                            int num = inputPtr[inputLength - 1];
                            if (num != 32 && num != 10 && num != 13 && num != 9)
                            {
                                break;
                            }

                            inputLength--;
                        }

                        arrayLength = FromBase64_ComputeResultLength(inputPtr, inputLength);
                        byte[] array = ArrayPool<byte>.Shared.Rent(arrayLength);
                        try
                        {
                            Array.Clear(array, 0, arrayLength);
                            fixed (byte* startDestPtr = array)
                            {
                                _ = FromBase64_Decode(inputPtr, inputLength, startDestPtr, arrayLength);
                            }

                            return array;
                        }
                        catch
                        {
                            ArrayPool<byte>.Shared.Return(array);
                            throw;
                        }
                    }

                    int FromBase64_ComputeResultLength(char* inputPtr, int inputLength)
                    {
                        char* ptr = inputPtr + inputLength;
                        int num = inputLength;
                        int num2 = 0;
                        while (inputPtr < ptr)
                        {
                            token.ThrowIfCancellationRequested();
                            uint num3 = *inputPtr;
                            inputPtr++;
                            switch (num3)
                            {
                                case 0u:
                                case 1u:
                                case 2u:
                                case 3u:
                                case 4u:
                                case 5u:
                                case 6u:
                                case 7u:
                                case 8u:
                                case 9u:
                                case 10u:
                                case 11u:
                                case 12u:
                                case 13u:
                                case 14u:
                                case 15u:
                                case 16u:
                                case 17u:
                                case 18u:
                                case 19u:
                                case 20u:
                                case 21u:
                                case 22u:
                                case 23u:
                                case 24u:
                                case 25u:
                                case 26u:
                                case 27u:
                                case 28u:
                                case 29u:
                                case 30u:
                                case 31u:
                                case 32u:
                                    num--;
                                    break;

                                case 61u:
                                    num--;
                                    num2++;
                                    break;
                            }
                        }

                        switch (num2)
                        {
                            case 1:
                                num2 = 2;
                                break;

                            case 2:
                                num2 = 1;
                                break;

                            case 0:
                                break;

                            default:
                                throw new FormatException(
                                    "The input is not a valid Base-64 string as it contains a non-base 64 character, more than two padding characters, or an illegal character among the padding characters.");
                        }

                        return num / 4 * 3 + num2;
                    }

                    int FromBase64_Decode(char* startInputPtr, int inputLength, byte* startDestPtr, int destLength)
                    {
                        char* ptr = startInputPtr;
                        byte* ptr2 = startDestPtr;
                        char* ptr3 = ptr + inputLength;
                        byte* ptr4 = ptr2 + destLength;
                        uint num = 255u;
                        while (ptr < ptr3)
                        {
                            token.ThrowIfCancellationRequested();
                            uint num2 = *ptr;
                            ptr++;
                            if (num2 - 65 <= 25)
                            {
                                num2 -= 65;
                            }
                            else if (num2 - 97 <= 25)
                            {
                                num2 -= 71;
                            }
                            else if (num2 - 48 <= 9)
                            {
                                num2 -= 4294967292u;
                            }
                            else
                            {
                                if (num2 <= 32)
                                {
                                    if (num2 - 9 <= 1 || num2 == 13 || num2 == 32)
                                    {
                                        continue;
                                    }

                                    goto IL_0097;
                                }

                                if (num2 != 43)
                                {
                                    if (num2 != 47)
                                    {
                                        if (num2 != 61)
                                        {
                                            goto IL_0097;
                                        }

                                        if (ptr == ptr3)
                                        {
                                            num <<= 6;
                                            if ((num & 0x80000000u) == 0)
                                            {
                                                throw new FormatException(
                                                    "Invalid length for a Base-64 char array or string.");
                                            }

                                            if ((int)(ptr4 - ptr2) < 2)
                                            {
                                                return -1;
                                            }

                                            *(ptr2++) = (byte)(num >> 16);
                                            *(ptr2++) = (byte)(num >> 8);
                                            num = 255u;
                                            break;
                                        }

                                        for (; ptr < ptr3 - 1; ptr++)
                                        {
                                            int num3 = *ptr;
                                            if (num3 != 32 && num3 != 10 && num3 != 13 && num3 != 9)
                                            {
                                                break;
                                            }
                                        }

                                        if (ptr == ptr3 - 1 && *ptr == '=')
                                        {
                                            num <<= 12;
                                            if ((num & 0x80000000u) == 0)
                                            {
                                                throw new FormatException(
                                                    "Invalid length for a Base-64 char array or string.");
                                            }

                                            if ((int)(ptr4 - ptr2) < 1)
                                            {
                                                return -1;
                                            }

                                            *(ptr2++) = (byte)(num >> 16);
                                            num = 255u;
                                            break;
                                        }

                                        throw new FormatException(
                                            "The input is not a valid Base-64 string as it contains a non-base 64 character, more than two padding characters, or an illegal character among the padding characters.");
                                    }

                                    num2 = 63u;
                                }
                                else
                                {
                                    num2 = 62u;
                                }
                            }

                            num = (num << 6) | num2;
                            if ((num & 0x80000000u) != 0)
                            {
                                if ((int)(ptr4 - ptr2) < 3)
                                {
                                    return -1;
                                }

                                *ptr2 = (byte)(num >> 16);
                                ptr2[1] = (byte)(num >> 8);
                                ptr2[2] = (byte)num;
                                ptr2 += 3;
                                num = 255u;
                            }

                            continue;
                        IL_0097:
                            throw new FormatException(
                                "The input is not a valid Base-64 string as it contains a non-base 64 character, more than two padding characters, or an illegal character among the padding characters.");
                        }

                        if (num != 255)
                        {
                            throw new FormatException("Invalid length for a Base-64 char array or string.");
                        }

                        return (int)(ptr2 - startDestPtr);
                    }
                }
            }
        }

        /// <summary>
        /// Reads the specified string that encodes binary data as base-64 digits into a stream directly.
        /// Much more memory-efficient version of Convert.FromBase64String() if the byte array would just be immediately fed into a stream anyway.
        /// However, much slower than using Convert.FromBase64String() or ToBase64PooledByteArray() because of unusable optimizations around writing to streams in unsafe code.
        /// </summary>
        /// <param name="s">The string to convert and feed into <paramref name="stream"/>.</param>
        /// <param name="stream">Stream to hold the byte array of the base-64 decoded version of <paramref name="s"/>.</param>
        /// <param name="token">Cancellation token to listen to, if any.</param>
        /// <exception cref="ArgumentNullException">s is null.</exception>
        /// <exception cref="FormatException">The length of s, ignoring white-space characters, is not zero or a multiple of 4. -or-The format of s is invalid. s contains a non-base-64 character, more than two padding characters, or a non-white space-character among the padding characters.</exception>
        public static void ToBase64Stream(this string s, Stream stream, CancellationToken token = default)
        {
            token.ThrowIfCancellationRequested();
            if (s == null)
            {
                throw new ArgumentNullException(nameof(s));
            }

            unchecked
            {
                unsafe
                {
                    fixed (char* inputPtr = s)
                    {
                        int inputLength = s.Length;
                        while (inputLength > 0)
                        {
                            token.ThrowIfCancellationRequested();
                            int num = inputPtr[inputLength - 1];
                            if (num != 32 && num != 10 && num != 13 && num != 9)
                            {
                                break;
                            }

                            inputLength--;
                        }

                        int num2 = FromBase64_ComputeResultLength(inputPtr, inputLength);
                        stream.Position = 0;
                        stream.SetLength(num2);
                        _ = FromBase64_Decode(inputPtr, inputLength, 0, num2);
                    }

                    int FromBase64_ComputeResultLength(char* inputPtr, int inputLength)
                    {
                        char* ptr = inputPtr + inputLength;
                        int num = inputLength;
                        int num2 = 0;
                        while (inputPtr < ptr)
                        {
                            token.ThrowIfCancellationRequested();
                            uint num3 = *inputPtr;
                            inputPtr++;
                            switch (num3)
                            {
                                case 0u:
                                case 1u:
                                case 2u:
                                case 3u:
                                case 4u:
                                case 5u:
                                case 6u:
                                case 7u:
                                case 8u:
                                case 9u:
                                case 10u:
                                case 11u:
                                case 12u:
                                case 13u:
                                case 14u:
                                case 15u:
                                case 16u:
                                case 17u:
                                case 18u:
                                case 19u:
                                case 20u:
                                case 21u:
                                case 22u:
                                case 23u:
                                case 24u:
                                case 25u:
                                case 26u:
                                case 27u:
                                case 28u:
                                case 29u:
                                case 30u:
                                case 31u:
                                case 32u:
                                    num--;
                                    break;

                                case 61u:
                                    num--;
                                    num2++;
                                    break;
                            }
                        }

                        switch (num2)
                        {
                            case 1:
                                num2 = 2;
                                break;

                            case 2:
                                num2 = 1;
                                break;

                            case 0:
                                break;

                            default:
                                throw new FormatException(
                                    "The input is not a valid Base-64 string as it contains a non-base 64 character, more than two padding characters, or an illegal character among the padding characters.");
                        }

                        return num / 4 * 3 + num2;
                    }

                    int FromBase64_Decode(char* startInputPtr, int inputLength, int startPosition, int destLength)
                    {
                        char* ptr = startInputPtr;
                        char* ptr3 = ptr + inputLength;
                        int endPosition = startPosition + destLength;
                        uint num = 255u;
                        while (ptr < ptr3)
                        {
                            token.ThrowIfCancellationRequested();
                            uint num2 = *ptr;
                            ptr++;
                            if (num2 - 65 <= 25)
                            {
                                num2 -= 65;
                            }
                            else if (num2 - 97 <= 25)
                            {
                                num2 -= 71;
                            }
                            else if (num2 - 48 <= 9)
                            {
                                num2 -= 4294967292u;
                            }
                            else
                            {
                                if (num2 <= 32)
                                {
                                    if (num2 - 9 <= 1 || num2 == 13 || num2 == 32)
                                    {
                                        continue;
                                    }

                                    goto IL_0097;
                                }

                                if (num2 != 43)
                                {
                                    if (num2 != 47)
                                    {
                                        if (num2 != 61)
                                        {
                                            goto IL_0097;
                                        }

                                        if (ptr == ptr3)
                                        {
                                            num <<= 6;
                                            if ((num & 0x80000000u) == 0)
                                            {
                                                throw new FormatException(
                                                    "Invalid length for a Base-64 char array or string.");
                                            }

                                            if ((int)(endPosition - stream.Position) < 2)
                                            {
                                                return -1;
                                            }

                                            stream.Write(new[] {(byte) (num >> 16), (byte) (num >> 8)}, 0, 2);
                                            num = 255u;
                                            break;
                                        }

                                        for (; ptr < ptr3 - 1; ptr++)
                                        {
                                            int num3 = *ptr;
                                            if (num3 != 32 && num3 != 10 && num3 != 13 && num3 != 9)
                                            {
                                                break;
                                            }
                                        }

                                        if (ptr == ptr3 - 1 && *ptr == '=')
                                        {
                                            num <<= 12;
                                            if ((num & 0x80000000u) == 0)
                                            {
                                                throw new FormatException(
                                                    "Invalid length for a Base-64 char array or string.");
                                            }

                                            if ((int)(endPosition - stream.Position) < 1)
                                            {
                                                return -1;
                                            }

                                            stream.WriteByte((byte)(num >> 16));
                                            num = 255u;
                                            break;
                                        }

                                        throw new FormatException(
                                            "The input is not a valid Base-64 string as it contains a non-base 64 character, more than two padding characters, or an illegal character among the padding characters.");
                                    }

                                    num2 = 63u;
                                }
                                else
                                {
                                    num2 = 62u;
                                }
                            }

                            num = (num << 6) | num2;
                            if ((num & 0x80000000u) != 0)
                            {
                                if ((int)(endPosition - stream.Position) < 3)
                                {
                                    return -1;
                                }

                                stream.Write(new[] {(byte) (num >> 16), (byte) (num >> 8), (byte) num}, 0, 3);
                                num = 255u;
                            }

                            continue;
                        IL_0097:
                            throw new FormatException(
                                "The input is not a valid Base-64 string as it contains a non-base 64 character, more than two padding characters, or an illegal character among the padding characters.");
                        }

                        if (num != 255)
                        {
                            throw new FormatException("Invalid length for a Base-64 char array or string.");
                        }

                        return (int)(stream.Position - startPosition);
                    }
                }
            }
        }
    }
}<|MERGE_RESOLUTION|>--- conflicted
+++ resolved
@@ -430,11 +430,7 @@
             // While one might think this is the slowest, worst-scaling way of checking for multiple needles, it's actually faster
             // in C# than a more detailed approach where characters of the haystack are progressively checked against all needles.
 
-<<<<<<< HEAD
-            return !astrNeedles.All(x => x.Length > intHaystackLength) && astrNeedles.Any(strNeedle => strHaystack.Contains(strNeedle, eComparison));
-=======
             return astrNeedles.Any(x => x.Length <= intHaystackLength && strHaystack.IndexOf(x, eComparison) >= 0);
->>>>>>> 331777b7
         }
 
         /// <summary>
