--- conflicted
+++ resolved
@@ -1398,13 +1398,8 @@
                     }
                 };
 
-<<<<<<< HEAD
-        private static readonly Regex s_RgxExtraFileSpecifierExpression = new Regex(@"^(\[([a-z])+\.xml\])",
-            RegexOptions.IgnoreCase | RegexOptions.Singleline | RegexOptions.CultureInvariant | RegexOptions.Compiled);
-=======
         private static readonly Lazy<Regex> s_RgxExtraFileSpecifierExpression = new Lazy<Regex>(() => new Regex(@"^(\[([a-z])+\.xml\])",
             RegexOptions.IgnoreCase | RegexOptions.Singleline | RegexOptions.CultureInvariant | RegexOptions.Compiled));
->>>>>>> 8fd4fd43
 
         public static string MAGAdeptString(string strLanguage = "", bool blnLong = false,
                                             CancellationToken token = default)
