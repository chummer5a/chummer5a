/*  This file is part of Chummer5a.
 *
 *  Chummer5a is free software: you can redistribute it and/or modify
 *  it under the terms of the GNU General Public License as published by
 *  the Free Software Foundation, either version 3 of the License, or
 *  (at your option) any later version.
 *
 *  Chummer5a is distributed in the hope that it will be useful,
 *  but WITHOUT ANY WARRANTY; without even the implied warranty of
 *  MERCHANTABILITY or FITNESS FOR A PARTICULAR PURPOSE.  See the
 *  GNU General Public License for more details.
 *
 *  You should have received a copy of the GNU General Public License
 *  along with Chummer5a.  If not, see <http://www.gnu.org/licenses/>.
 *
 *  You can obtain the full source code for Chummer5a at
 *  https://github.com/chummer5a/chummer5a
 */

using System;
using System.Collections.Concurrent;
using System.Collections.Generic;
using System.Collections.ObjectModel;
using System.ComponentModel;
using System.Diagnostics;
using System.Drawing;
using System.IO;
using System.Linq;
using System.Runtime.CompilerServices;
using System.Runtime.Versioning;
using System.Security;
#if DEBUG
using System.Runtime.InteropServices;
#endif
using System.Security.AccessControl;
using System.Security.Principal;
using System.Text;
using System.Threading;
using System.Threading.Tasks;
using System.Windows.Forms;
using System.Xml;
using Microsoft.Extensions.ObjectPool;
using Microsoft.VisualStudio.Threading;
using Microsoft.Win32;
using NLog;
using Microsoft.IO;
using Chummer.Forms;
using System.Xml.XPath;

namespace Chummer
{
    public static class Utils
    {
        private static readonly Lazy<Logger> s_ObjLogger = new Lazy<Logger>(LogManager.GetCurrentClassLogger);
        private static Logger Log => s_ObjLogger.Value;

        [MethodImpl(MethodImplOptions.AggressiveInlining)]
        public static void BreakIfDebug()
        {
#if DEBUG
            if (Debugger.IsAttached)
                Debugger.Break();
#else
            // Method intentionally left empty.
#endif
        }

        [MethodImpl(MethodImplOptions.AggressiveInlining)]
        public static void BreakOnErrorIfDebug()
        {
#if DEBUG
            if (Debugger.IsAttached)
            {
                int intErrorCode = Marshal.GetLastWin32Error();
                if (intErrorCode != 0)
                    Debugger.Break();
            }
#else
            // Method intentionally left empty.
#endif
        }

        private static SynchronizationContext MySynchronizationContext { get; set; }

        private static JoinableTaskContext MyJoinableTaskContext { get; set; }

        public static JoinableTaskContext CreateSynchronizationContext()
        {
            if (Program.IsMainThread)
            {
                using (new DummyForm()) // New Form needs to be created (or Application.Run() called) before Synchronization.Current is set
                {
                    MySynchronizationContext = SynchronizationContext.Current;
                    return MyJoinableTaskContext
                        = new JoinableTaskContext(Thread.CurrentThread, SynchronizationContext.Current);
                }
            }

            return default;
        }

        // Need this as a Lazy, otherwise it won't fire properly in the designer if we just cache it, and the check itself is also quite expensive
        private static readonly Lazy<bool> s_BlnIsRunningInVisualStudio =
            new Lazy<bool>(() => Program.MyProcess.ProcessName == "devenv");

        /// <summary>
        /// Returns if we are running inside Visual Studio, e.g. if we are in the designer.
        /// </summary>
        public static bool IsRunningInVisualStudio => s_BlnIsRunningInVisualStudio.Value;

        /// <summary>
        /// Returns if we are in VS's Designer.
        /// WARNING! Will not work with WPF! Use in combination with Utils.IsRunningInVisualStudio for WPF controls running inside of WinForms.
        /// </summary>
        public static bool IsDesignerMode => LicenseManager.UsageMode == LicenseUsageMode.Designtime;

        /// <summary>
        /// Cached latest version of Chummer from its GitHub page.
        /// </summary>
        public static Version CachedGitVersion { get; set; }

        private static bool _blnIsUnitTest;

        /// <summary>
        /// This property is set in the Constructor of frmChummerMain (and NO where else!)
        /// </summary>
        public static bool IsUnitTest
        {
            get => _blnIsUnitTest;
            set
            {
                if (_blnIsUnitTest == value)
                    return;
                bool blnOldIsOkToRunDoEvents = DefaultIsOkToRunDoEvents;
                _blnIsUnitTest = value;
                if (!value)
                    IsUnitTestForUI = false;
                bool blnNewIsOkToRunDoEvents = DefaultIsOkToRunDoEvents;
                if (blnOldIsOkToRunDoEvents == blnNewIsOkToRunDoEvents)
                    return;
                if (blnNewIsOkToRunDoEvents)
                    Interlocked.Increment(ref _intIsOkToRunDoEvents);
                else
                    Interlocked.Decrement(ref _intIsOkToRunDoEvents);
            }
        }

        private static bool _blnIsUnitTestForUI;

        /// <summary>
        /// This property is set in the Constructor of frmChummerMain (and NO where else!)
        /// </summary>
        public static bool IsUnitTestForUI
        {
            get => _blnIsUnitTestForUI;
            set
            {
                if (_blnIsUnitTestForUI == value)
                    return;
                bool blnOldIsOkToRunDoEvents = DefaultIsOkToRunDoEvents;
                _blnIsUnitTestForUI = value;
                if (value)
                    _blnIsUnitTest = true;
                bool blnNewIsOkToRunDoEvents = DefaultIsOkToRunDoEvents;
                if (blnOldIsOkToRunDoEvents == blnNewIsOkToRunDoEvents)
                    return;
                if (blnNewIsOkToRunDoEvents)
                    Interlocked.Increment(ref _intIsOkToRunDoEvents);
                else
                    Interlocked.Decrement(ref _intIsOkToRunDoEvents);
            }
        }

        private static readonly ConcurrentDictionary<Icon, Bitmap> s_dicCachedIconBitmaps = new ConcurrentDictionary<Icon, Bitmap>();

        /// <summary>
        /// Dictionary assigning icons to singly-initialized instances of their bitmaps.
        /// Mainly intended for SystemIcons.
        /// </summary>
        public static Bitmap GetCachedIconBitmap(Icon objIcon)
        {
            return s_dicCachedIconBitmaps.GetOrAdd(objIcon, x => x.ToBitmap());
        }

        /// <summary>
        /// Dictionary assigning icons to singly-initialized instances of their bitmaps.
        /// Mainly intended for SystemIcons.
        /// </summary>
        public static Task<Bitmap> GetCachedIconBitmapAsync(Icon objIcon, CancellationToken token = default)
        {
            token.ThrowIfCancellationRequested();
            return s_dicCachedIconBitmaps.GetOrAddAsync(objIcon, x => Task.Run(x.ToBitmap, token), token);
        }

        private static readonly ConcurrentDictionary<Icon, Bitmap> s_dicStockIconBitmapsForSystemIcons = new ConcurrentDictionary<Icon, Bitmap>();

        /// <summary>
        /// Dictionary assigning Windows stock icons' bitmaps to SystemIcons equivalents.
        /// Needed where the graphics used in dialog windows in newer versions of windows are different from those in SystemIcons.
        /// </summary>
        public static Bitmap GetStockIconBitmapsForSystemIcon(Icon objIcon)
        {
            return s_dicStockIconBitmapsForSystemIcons.GetOrAdd(objIcon, x =>
            {
                if (x == SystemIcons.Application)
                {
                    return NativeMethods.GetStockIcon(NativeMethods.SHSTOCKICONID.SIID_APPLICATION).ToBitmap();
                }

                if (x == SystemIcons.Asterisk || x == SystemIcons.Information)
                {
                    return NativeMethods.GetStockIcon(NativeMethods.SHSTOCKICONID.SIID_INFO).ToBitmap();
                }

                if (x == SystemIcons.Error || x == SystemIcons.Hand)
                {
                    return NativeMethods.GetStockIcon(NativeMethods.SHSTOCKICONID.SIID_ERROR).ToBitmap();
                }

                if (x == SystemIcons.Exclamation || x == SystemIcons.Warning)
                {
                    return NativeMethods.GetStockIcon(NativeMethods.SHSTOCKICONID.SIID_WARNING).ToBitmap();
                }

                if (x == SystemIcons.Question)
                {
                    return NativeMethods.GetStockIcon(NativeMethods.SHSTOCKICONID.SIID_HELP).ToBitmap();
                }

                if (x == SystemIcons.Shield)
                {
                    return NativeMethods.GetStockIcon(NativeMethods.SHSTOCKICONID.SIID_SHIELD).ToBitmap();
                }

                if (x == SystemIcons.WinLogo)
                {
                    return SystemIcons.WinLogo.ToBitmap();
                }

                throw new ArgumentOutOfRangeException(nameof(objIcon));
            });
        }

        /// <summary>
        /// Dictionary assigning Windows stock icons' bitmaps to SystemIcons equivalents.
        /// Needed where the graphics used in dialog windows in newer versions of windows are different from those in SystemIcons.
        /// </summary>
        public static Task<Bitmap> GetStockIconBitmapsForSystemIconAsync(Icon objIcon, CancellationToken token = default)
        {
            token.ThrowIfCancellationRequested();
            return s_dicStockIconBitmapsForSystemIcons.GetOrAddAsync(objIcon, x => Task.Run(() =>
            {
                if (x == SystemIcons.Application)
                {
                    return NativeMethods.GetStockIcon(NativeMethods.SHSTOCKICONID.SIID_APPLICATION).ToBitmap();
                }

                if (x == SystemIcons.Asterisk || x == SystemIcons.Information)
                {
                    return NativeMethods.GetStockIcon(NativeMethods.SHSTOCKICONID.SIID_INFO).ToBitmap();
                }

                if (x == SystemIcons.Error || x == SystemIcons.Hand)
                {
                    return NativeMethods.GetStockIcon(NativeMethods.SHSTOCKICONID.SIID_ERROR).ToBitmap();
                }

                if (x == SystemIcons.Exclamation || x == SystemIcons.Warning)
                {
                    return NativeMethods.GetStockIcon(NativeMethods.SHSTOCKICONID.SIID_WARNING).ToBitmap();
                }

                if (x == SystemIcons.Question)
                {
                    return NativeMethods.GetStockIcon(NativeMethods.SHSTOCKICONID.SIID_HELP).ToBitmap();
                }

                if (x == SystemIcons.Shield)
                {
                    return NativeMethods.GetStockIcon(NativeMethods.SHSTOCKICONID.SIID_SHIELD).ToBitmap();
                }

                if (x == SystemIcons.WinLogo)
                {
                    return SystemIcons.WinLogo.ToBitmap();
                }

                throw new ArgumentOutOfRangeException(nameof(objIcon));
            }, token), token);
        }

        /// <summary>
        /// Maximum amount of tasks to run in parallel, useful to use with batching to avoid overloading the task scheduler.
        /// </summary>
        public static int MaxParallelBatchSize { get; } = Environment.ProcessorCount * 2;

        public static int DefaultPoolSize { get; } = Math.Max(MaxParallelBatchSize, 32);

        private static readonly Lazy<string> s_strGetStartupPath = new Lazy<string>(
            () => IsUnitTest ? AppDomain.CurrentDomain.SetupInformation.ApplicationBase : Application.StartupPath);

        private static readonly Lazy<string> s_strGetEscapedStartupPath = new Lazy<string>(
            () => GetStartupPath.Replace("\\", "\\\\").Replace("\\\\\\\\", "\\\\"));

        private static readonly Lazy<string> s_strGetAutosavesFolderPath
            = new Lazy<string>(() => Path.Combine(GetStartupPath, "saves", "autosave"));

        private static readonly Lazy<string> s_strGetDataFolderPath
            = new Lazy<string>(() => Path.Combine(GetStartupPath, "data"));

        private static readonly Lazy<string> s_strGetLiveCustomDataFolderPath
            = new Lazy<string>(() => Path.Combine(GetStartupPath, "livecustomdata"));

        private static readonly Lazy<string> s_strGetPacksFolderPath
            = new Lazy<string>(() => Path.Combine(GetStartupPath, "packs"));

        private static readonly Lazy<string> s_strGetLanguageFolderPath
            = new Lazy<string>(() => Path.Combine(GetStartupPath, "lang"));

        private static readonly Lazy<string> s_strGetSettingsFolderPath
            = new Lazy<string>(() => Path.Combine(GetStartupPath, "settings"));

        /// <summary>
        /// Returns the actual path of the Chummer-Directory regardless of running as Unit test or not.
        /// </summary>
        public static string GetStartupPath => s_strGetStartupPath.Value;

        public static string GetEscapedStartupPath => s_strGetEscapedStartupPath.Value;

        public static string GetAutosavesFolderPath => s_strGetAutosavesFolderPath.Value;

        public static string GetLiveCustomDataFolderPath => s_strGetLiveCustomDataFolderPath.Value;

        public static string GetDataFolderPath => s_strGetDataFolderPath.Value;

        public static string GetPacksFolderPath => s_strGetPacksFolderPath.Value;

        public static string GetLanguageFolderPath => s_strGetLanguageFolderPath.Value;

        public static string GetSettingsFolderPath => s_strGetSettingsFolderPath.Value;

        private static readonly Lazy<ConcurrentDictionary<string, XPathExpression>> s_dicCachedExpressions
            = new Lazy<ConcurrentDictionary<string, XPathExpression>>(() => new ConcurrentDictionary<string, XPathExpression>());

        public static ConcurrentDictionary<string, XPathExpression> CachedXPathExpressions => s_dicCachedExpressions.Value;

        public static void TryCacheExpression(string xpath, CancellationToken token = default)
        {
            token.ThrowIfCancellationRequested();
            CachedXPathExpressions.GetOrAdd(xpath, XPathExpression.Compile);
        }

        private static readonly Lazy<JoinableTaskFactory> s_objJoinableTaskFactory
            = new Lazy<JoinableTaskFactory>(() => IsRunningInVisualStudio || IsUnitTest
                                                ? new JoinableTaskFactory(new JoinableTaskContext())
                                                : new JoinableTaskFactory(
                                                    MyJoinableTaskContext ?? CreateSynchronizationContext()));

        public static JoinableTaskFactory JoinableTaskFactory => s_objJoinableTaskFactory.Value;

        private static readonly Lazy<string[]> s_astrBasicDataFileNames = new Lazy<string[]>(() =>
        {
            List<string> lstFiles = new List<string>(byte.MaxValue);
            foreach (string strFile in Directory.EnumerateFiles(GetDataFolderPath, "*.xml").Select(Path.GetFileName))
            {
                if (string.IsNullOrEmpty(strFile)
                    || strFile.StartsWith("amend_", StringComparison.OrdinalIgnoreCase)
                    || strFile.StartsWith("custom_", StringComparison.OrdinalIgnoreCase)
                    || strFile.StartsWith("override_", StringComparison.OrdinalIgnoreCase))
                    continue;
                lstFiles.Add(strFile);
            }
            return lstFiles.ToArray();
        });

        public static ReadOnlyCollection<string> BasicDataFileNames => Array.AsReadOnly(s_astrBasicDataFileNames.Value);

        /// <summary>
        /// Attempts to find any custom data files located in the base data directory (where they would be ignored) and move them to an appropriate directory.
        /// PACKS will go into packs, character settings will go into settings, everything else will go into livecustomdata.
        /// </summary>
        /// <param name="blnShowErrors">If true, an error message will be displayed every time the method runs into an exception.</param>
        /// <param name="token">Cancellation token to listen to.</param>
        public static void MoveMisplacedCustomDataFiles(bool blnShowErrors = false, CancellationToken token = default)
        {
            token.ThrowIfCancellationRequested();
            List<string> lstToMove = new List<string>();
            foreach (string strFilePath in Directory.EnumerateFiles(GetDataFolderPath, "*.xml"))
            {
                token.ThrowIfCancellationRequested();
                string strFile = Path.GetFileName(strFilePath);
                if (strFile.StartsWith("amend_", StringComparison.OrdinalIgnoreCase)
                    || strFile.StartsWith("custom_", StringComparison.OrdinalIgnoreCase)
                    || strFile.StartsWith("override_", StringComparison.OrdinalIgnoreCase))
                {
                    lstToMove.Add(strFilePath);
                }
            }

            foreach (string strFilePath in lstToMove)
            {
                token.ThrowIfCancellationRequested();
                string strFile = Path.GetFileName(strFilePath);
                string strDestinationFolder;
                if (strFile.EndsWith("_packs.xml", StringComparison.OrdinalIgnoreCase))
                    strDestinationFolder = GetPacksFolderPath;
                else if (strFile.EndsWith("_settings.xml", StringComparison.OrdinalIgnoreCase))
                    strDestinationFolder = GetSettingsFolderPath;
                else
                    strDestinationFolder = GetLiveCustomDataFolderPath;

                if (!Directory.Exists(strDestinationFolder))
                {
                    try
                    {
                        Directory.CreateDirectory(strDestinationFolder);
                    }
                    catch (Exception ex)
                    {
                        if (blnShowErrors)
                            Program.ShowScrollableMessageBox(ex.ToString(), icon: MessageBoxIcon.Error);
                        continue;
                    }
                }
                token.ThrowIfCancellationRequested();
                string strDestinationPath = Path.Combine(strDestinationFolder, "*.xml");
                if (File.Exists(strDestinationPath))
                {
                    if (blnShowErrors)
                        Program.ShowScrollableMessageBox(
                            string.Format(GlobalSettings.CultureInfo,
                                          LanguageManager.GetString("Message_DuplicateFile", token: token), strFile,
                                          strDestinationFolder),
                            LanguageManager.GetString("MessageTitle_DuplicateFile", token: token),
                            icon: MessageBoxIcon.Error);
                    continue;
                }
                token.ThrowIfCancellationRequested();
                try
                {
                    Directory.Move(strFilePath, strDestinationPath);
                }
                catch (Exception ex)
                {
                    if (blnShowErrors)
                        Program.ShowScrollableMessageBox(ex.ToString(), icon: MessageBoxIcon.Error);
                }
            }
        }

        private static readonly Lazy<Version> s_ObjCurrentChummerVersion = new Lazy<Version>(() => typeof(Program).Assembly.GetName().Version);

        public static Version CurrentChummerVersion => s_ObjCurrentChummerVersion.Value;

        public static bool IsMilestoneVersion => CurrentChummerVersion.Build == 0;

        public static int GitUpdateAvailable => CachedGitVersion?.CompareTo(CurrentChummerVersion) ?? 0;

        private static readonly ThreadLocal<Stopwatch> s_objThreadStopwatch = new ThreadLocal<Stopwatch>(() => new Stopwatch());

        public const int DefaultSleepDuration = 1;

        public const int SleepEmergencyReleaseMaxTicks = 60000 / 15; // About 1 minute in ticks (assuming 15 ms timer frequency)

        public const int WaitEmergencyReleaseMaxTicks = 1800000 / 15; // About 30 minutes in ticks (assuming 15 ms timer frequency)

        /// <summary>
        /// Can the current user context write to a given file path?
        /// </summary>
        /// <param name="strPath">File path to evaluate.</param>
        /// <returns></returns>
        [SupportedOSPlatform("windows")]
        public static bool CanWriteToPath(string strPath)
        {
            if (string.IsNullOrEmpty(strPath))
                return false;
            try
            {
                WindowsPrincipal principal = new WindowsPrincipal(WindowsIdentity.GetCurrent());
<<<<<<< HEAD

                var directoryInfo = new DirectoryInfo(Path.GetDirectoryName(strPath) ??
                                                      throw new ArgumentOutOfRangeException(nameof(strPath)));
                var security = directoryInfo.GetAccessControl();
                AuthorizationRuleCollection authRules = security.GetAccessRules(true, true, typeof(SecurityIdentifier));

                foreach (FileSystemAccessRule accessRule in authRules)
=======
                DirectorySecurity security = Directory.GetAccessControl(Path.GetDirectoryName(strPath) ?? throw new ArgumentOutOfRangeException(nameof(strPath)));
                foreach (FileSystemAccessRule accessRule in security.GetAccessRules(true, true, typeof(SecurityIdentifier)))
>>>>>>> 331777b7
                {
                    if (!(accessRule.IdentityReference is SecurityIdentifier objIdentifier) || !principal.IsInRole(objIdentifier))
                        continue;
                    if ((FileSystemRights.WriteData & accessRule.FileSystemRights) !=
                        FileSystemRights.WriteData) continue;
                    switch (accessRule.AccessControlType)
                    {
                        case AccessControlType.Allow:
                            return true;

                        case AccessControlType.Deny:
                            //Deny usually overrides any Allow
                            return false;
                    }
                }
                return true;
            }
            catch (UnauthorizedAccessException)
            {
                return false;
            }
        }

        /// <summary>
        /// Test if the file at a given path is accessible to write operations.
        /// </summary>
        /// <param name="strPath"></param>
        /// <returns>File is locked if True.</returns>
        public static bool IsFileLocked(string strPath)
        {
            try
            {
                using (File.Open(strPath, FileMode.Open))
                    return false;
            }
            catch (FileNotFoundException)
            {
                // File doesn't exist.
                return true;
            }
            catch (IOException)
            {
                //the file is unavailable because it is:
                //still being written to
                //or being processed by another thread
                //or does not exist (has already been processed)
                return true;
            }
            catch
            {
                BreakIfDebug();
                return true;
            }
        }

        /// <summary>
        /// Wait for an open directory to be available for deletion and then delete it.
        /// </summary>
        /// <param name="strPath">Directory path to delete.</param>
        /// <param name="blnShowUnauthorizedAccess">Whether or not to show a message if the directory cannot be accessed because of permissions.</param>
        /// <param name="intTimeout">Amount of time to wait for deletion, in milliseconds</param>
        /// <param name="token">Cancellation token to use</param>
        /// <returns>True if directory does not exist or deletion was successful. False if deletion was unsuccessful.</returns>
        public static bool SafeDeleteDirectory(string strPath, bool blnShowUnauthorizedAccess = false, int intTimeout = DefaultSleepDuration * 60, CancellationToken token = default)
        {
            return SafelyRunSynchronously(() => SafeDeleteDirectoryCoreAsync(true, strPath, blnShowUnauthorizedAccess, intTimeout, token), token);
        }

        /// <summary>
        /// Wait for an open directory to be available for deletion and then delete it.
        /// </summary>
        /// <param name="strPath">Directory path to delete.</param>
        /// <param name="blnShowUnauthorizedAccess">Whether or not to show a message if the directory cannot be accessed because of permissions.</param>
        /// <param name="intTimeout">Amount of time to wait for deletion, in milliseconds</param>
        /// <param name="token">Cancellation token to use</param>
        /// <returns>True if directory does not exist or deletion was successful. False if deletion was unsuccessful.</returns>
        public static Task<bool> SafeDeleteDirectoryAsync(string strPath, bool blnShowUnauthorizedAccess = false, int intTimeout = DefaultSleepDuration * 60, CancellationToken token = default)
        {
            return SafeDeleteDirectoryCoreAsync(false, strPath, blnShowUnauthorizedAccess, intTimeout, token);
        }

        /// <summary>
        /// Wait for an open directory to be available for deletion and then delete it.
        /// Uses flag hack method design outlined here to avoid locking:
        /// https://docs.microsoft.com/en-us/archive/msdn-magazine/2015/july/async-programming-brownfield-async-development
        /// </summary>
        /// <param name="blnSync">Flag for whether method should always use synchronous code or not.</param>
        /// <param name="strPath">Directory path to delete.</param>
        /// <param name="blnShowUnauthorizedAccess">Whether or not to show a message if the directory cannot be accessed because of permissions.</param>
        /// <param name="intTimeout">Amount of time to wait for deletion, in milliseconds</param>
        /// <param name="token">Cancellation token to use</param>
        /// <returns>True if directory does not exist or deletion was successful. False if deletion was unsuccessful.</returns>
        private static async Task<bool> SafeDeleteDirectoryCoreAsync(bool blnSync, string strPath, bool blnShowUnauthorizedAccess, int intTimeout, CancellationToken token = default)
        {
            token.ThrowIfCancellationRequested();
            if (string.IsNullOrEmpty(strPath))
                return true;
            if (!Directory.Exists(strPath))
                return true;
            if (blnSync)
            {
                // ReSharper disable once MethodHasAsyncOverload
                if (!SafeClearDirectory(strPath, blnShowUnauthorizedAccess: blnShowUnauthorizedAccess,
                                        intTimeout: intTimeout, token: token))
                    return false;
            }
            else if (!await SafeClearDirectoryAsync(strPath, blnShowUnauthorizedAccess: blnShowUnauthorizedAccess,
                                                    intTimeout: intTimeout, token: token).ConfigureAwait(false))
                return false;
            int intWaitInterval = Math.Max(intTimeout / DefaultSleepDuration, DefaultSleepDuration);
            while (Directory.Exists(strPath))
            {
                token.ThrowIfCancellationRequested();
                try
                {
                    if (!strPath.StartsWith(GetStartupPath, StringComparison.OrdinalIgnoreCase) && !strPath.StartsWith(GetTempPath(), StringComparison.OrdinalIgnoreCase))
                    {
                        token.ThrowIfCancellationRequested();
                        // For safety purposes, do not allow unprompted deleting of any files outside of the Chummer folder itself
                        if (blnShowUnauthorizedAccess)
                        {
                            if (Program.ShowScrollableMessageBox(
                                    string.Format(GlobalSettings.CultureInfo,
                                        blnSync
                                            // ReSharper disable once MethodHasAsyncOverload
                                            ? LanguageManager.GetString("Message_Prompt_Delete_Existing_File", token: token)
                                            : await LanguageManager.GetStringAsync(
                                                "Message_Prompt_Delete_Existing_File", token: token).ConfigureAwait(false), strPath),
                                    buttons: MessageBoxButtons.YesNo, icon: MessageBoxIcon.Warning) != DialogResult.Yes)
                                return false;
                        }
                        else
                        {
                            BreakIfDebug();
                            return false;
                        }
                    }
                    token.ThrowIfCancellationRequested();
                    // Need these two to handle disposal of file handles
                    GC.Collect();
                    GC.WaitForPendingFinalizers();
                    token.ThrowIfCancellationRequested();
                    if (blnSync)
                        Directory.Delete(strPath, true);
                    else
                        await Task.Run(() => Directory.Delete(strPath, true), token).ConfigureAwait(false);
                }
                catch (PathTooLongException)
                {
                    // File path is somehow too long? File is not deleted, so return false.
                    return false;
                }
                catch (UnauthorizedAccessException)
                {
                    // We do not have sufficient privileges to delete this file.
                    if (blnShowUnauthorizedAccess)
                        Program.ShowScrollableMessageBox(blnSync
                            // ReSharper disable once MethodHasAsyncOverload
                            ? LanguageManager.GetString("Message_Insufficient_Permissions_Warning", token: token)
                            : await LanguageManager.GetStringAsync("Message_Insufficient_Permissions_Warning", token: token).ConfigureAwait(false));
                    return false;
                }
                catch (DirectoryNotFoundException)
                {
                    // File doesn't exist.
                    return true;
                }
                catch (FileNotFoundException)
                {
                    // File doesn't exist.
                    return true;
                }
                catch (IOException)
                {
                    //the file is unavailable because it is:
                    //still being written to
                    //or being processed by another thread
                    //or does not exist (has already been processed)
                    if (blnSync)
                        SafeSleep(intWaitInterval, token);
                    else
                        await SafeSleepAsync(intWaitInterval, token).ConfigureAwait(false);
                    intTimeout -= intWaitInterval;
                }
                if (intTimeout < 0)
                {
                    BreakIfDebug();
                    return false;
                }
            }
            return true;
        }

        /// <summary>
        /// Safely deletes all files in a directory (though the directory itself remains).
        /// </summary>
        /// <param name="strPath">Directory path to clear.</param>
        /// <param name="strSearchPattern">Search pattern to use for finding files to delete. Use "*" if you wish to clear all files.</param>
        /// <param name="blnRecursive">Whether to a delete all subdirectories, too.</param>
        /// <param name="blnShowUnauthorizedAccess">Whether or not to show a message if a file cannot be accessed because of permissions.</param>
        /// <param name="intTimeout">Amount of time to wait for deletion, in milliseconds</param>
        /// <param name="token">Cancellation token to use</param>
        /// <returns>True if directory does not exist or deletion was successful. False if deletion was unsuccessful.</returns>
        public static bool SafeClearDirectory(string strPath, string strSearchPattern = "*", bool blnRecursive = true, bool blnShowUnauthorizedAccess = false, int intTimeout = DefaultSleepDuration * 60, CancellationToken token = default)
        {
            return SafelyRunSynchronously(() => SafeClearDirectoryCoreAsync(
                                              true, strPath, strSearchPattern, blnRecursive, blnShowUnauthorizedAccess,
                                              intTimeout, token), token);
        }

        /// <summary>
        /// Safely deletes all files in a directory (though the directory itself remains).
        /// </summary>
        /// <param name="strPath">Directory path to clear.</param>
        /// <param name="strSearchPattern">Search pattern to use for finding files to delete. Use "*" if you wish to clear all files.</param>
        /// <param name="blnRecursive">Whether to a delete all subdirectories, too.</param>
        /// <param name="blnShowUnauthorizedAccess">Whether or not to show a message if a file cannot be accessed because of permissions.</param>
        /// <param name="intTimeout">Amount of time to wait for deletion, in milliseconds</param>
        /// <param name="token">Cancellation token to use</param>
        /// <returns>True if directory does not exist or deletion was successful. False if deletion was unsuccessful.</returns>
        public static Task<bool> SafeClearDirectoryAsync(string strPath, string strSearchPattern = "*", bool blnRecursive = true, bool blnShowUnauthorizedAccess = false, int intTimeout = DefaultSleepDuration * 60, CancellationToken token = default)
        {
            return SafeClearDirectoryCoreAsync(false, strPath, strSearchPattern, blnRecursive, blnShowUnauthorizedAccess,
                intTimeout, token);
        }

        /// <summary>
        /// Safely deletes all files in a directory (though the directory itself remains).
        /// Uses flag hack method design outlined here to avoid locking:
        /// https://docs.microsoft.com/en-us/archive/msdn-magazine/2015/july/async-programming-brownfield-async-development
        /// </summary>
        /// <param name="blnSync">Flag for whether method should always use synchronous code or not.</param>
        /// <param name="strPath">Directory path to clear.</param>
        /// <param name="strSearchPattern">Search pattern to use for finding files to delete. Use "*" if you wish to clear all files.</param>
        /// <param name="blnRecursive">Whether to a delete all subdirectories, too.</param>
        /// <param name="blnShowUnauthorizedAccess">Whether or not to show a message if a file cannot be accessed because of permissions.</param>
        /// <param name="intTimeout">Amount of time to wait for deletion, in milliseconds</param>
        /// <param name="token">Cancellation token to use</param>
        /// <returns>True if directory does not exist or deletion was successful. False if deletion was unsuccessful.</returns>
        private static async Task<bool> SafeClearDirectoryCoreAsync(bool blnSync, string strPath, string strSearchPattern, bool blnRecursive, bool blnShowUnauthorizedAccess, int intTimeout, CancellationToken token = default)
        {
            token.ThrowIfCancellationRequested();
            if (string.IsNullOrEmpty(strPath) || !Directory.Exists(strPath))
                return true;
            if (!strPath.StartsWith(GetStartupPath, StringComparison.OrdinalIgnoreCase)
                && !strPath.StartsWith(GetTempPath(), StringComparison.OrdinalIgnoreCase))
            {
                // For safety purposes, do not allow unprompted deleting of any files outside of the Chummer folder itself
                if (blnShowUnauthorizedAccess)
                {
                    if (Program.ShowScrollableMessageBox(
                            string.Format(GlobalSettings.Language,
                                blnSync
                                    // ReSharper disable once MethodHasAsyncOverload
                                    ? LanguageManager.GetString("Message_Prompt_Delete_Existing_File", token: token)
                                    : await LanguageManager.GetStringAsync("Message_Prompt_Delete_Existing_File", token: token).ConfigureAwait(false),
                                strPath),
                            buttons: MessageBoxButtons.YesNo, icon: MessageBoxIcon.Warning)
                        != DialogResult.Yes)
                        return false;
                }
                else
                {
                    BreakIfDebug();
                    return false;
                }
            }
            token.ThrowIfCancellationRequested();
            string[] astrFilesToDelete = Directory.GetFiles(strPath, strSearchPattern,
                                                            blnRecursive
                                                                ? SearchOption.AllDirectories
                                                                : SearchOption.TopDirectoryOnly);
            token.ThrowIfCancellationRequested();
            if (blnSync)
            {
                int intReturn = 1;
                RunWithoutThreadLock(() =>
                {
                    Parallel.ForEach(astrFilesToDelete, () => true,
                                     (strToDelete, x, y) => FileExtensions.SafeDelete(strToDelete, false, intTimeout, token),
                                     blnLoop =>
                                     {
                                         if (!blnLoop)
                                             Interlocked.Exchange(ref intReturn, 0);
                                     });
                }, token);
                return intReturn > 0;
            }

            Task<bool>[] atskSuccesses = new Task<bool>[astrFilesToDelete.Length];
            for (int i = 0; i < astrFilesToDelete.Length; i++)
            {
                string strToDelete = astrFilesToDelete[i];
                atskSuccesses[i] = FileExtensions.SafeDeleteAsync(strToDelete, false, intTimeout, token);
            }
            foreach (Task<bool> x in atskSuccesses)
            {
                if (!await x.ConfigureAwait(false))
                    return false;
            }
            return true;
        }

        /// <summary>
        /// Restarts Chummer5a.
        /// </summary>
        /// <param name="strLanguage">Language in which to display any prompts or warnings. If empty, use Chummer's current language.</param>
        /// <param name="strText">Text to display in the prompt to restart. If empty, no prompt is displayed.</param>
        /// <param name="token">Cancellation token to listen to.</param>
        public static async ValueTask RestartApplication(string strLanguage = "", string strText = "", CancellationToken token = default)
        {
            token.ThrowIfCancellationRequested();
            if (string.IsNullOrEmpty(strLanguage))
                strLanguage = GlobalSettings.Language;
            if (!string.IsNullOrEmpty(strText))
            {
                string text = await LanguageManager.GetStringAsync(strText, strLanguage, token: token).ConfigureAwait(false);
                string caption
                    = await LanguageManager.GetStringAsync("MessageTitle_Options_CloseForms", strLanguage, token: token).ConfigureAwait(false);
                token.ThrowIfCancellationRequested();
                if (Program.ShowScrollableMessageBox(text, caption, MessageBoxButtons.YesNo, MessageBoxIcon.Question)
                    != DialogResult.Yes)
                    return;
            }

            // Need to do this here in case file names are changed while closing forms (because a character who previously did not have a filename was saved when prompted)
            // Cannot use foreach because saving a character as created removes the current form and adds a new one
            ThreadSafeObservableCollection<CharacterShared> lstToProcess = Program.MainForm.OpenCharacterEditorForms;
            if (lstToProcess != null)
            {
                for (int i = await lstToProcess.GetCountAsync(token).ConfigureAwait(false); i >= 0; --i)
                {
                    token.ThrowIfCancellationRequested();
                    CharacterShared objOpenCharacterForm;
                    try
                    {
                        objOpenCharacterForm = await lstToProcess.GetValueAtAsync(i, token).ConfigureAwait(false);
                    }
                    catch (ArgumentOutOfRangeException)
                    {
                        // Swallow this, we've closed the form in between the loop and us trying to get the form at the index
                        continue;
                    }
                    catch (IndexOutOfRangeException)
                    {
                        // Swallow this, we've closed the form in between the loop and us trying to get the form at the index
                        continue;
                    }

                    if (objOpenCharacterForm?.IsDirty == true)
                    {
                        string strCharacterName = await objOpenCharacterForm.CharacterObject
                                                                            .GetCharacterNameAsync(token)
                                                                            .ConfigureAwait(false);
                        if (Program.ShowScrollableMessageBox(
                                string.Format(GlobalSettings.CultureInfo,
                                              await LanguageManager.GetStringAsync(
                                                                       "Message_UnsavedChanges", strLanguage,
                                                                       token: token)
                                                                   .ConfigureAwait(false), strCharacterName),
                                await LanguageManager
                                      .GetStringAsync("MessageTitle_UnsavedChanges", strLanguage, token: token)
                                      .ConfigureAwait(false),
                                MessageBoxButtons.YesNoCancel, MessageBoxIcon.Question) != DialogResult.Yes)
                        {
                            return;
                        }

                        try
                        {
                            // Attempt to save the Character. If the user cancels the Save As dialogue that may open, cancel the closing event so that changes are not lost.
                            bool blnResult = await objOpenCharacterForm.SaveCharacter(token: token)
                                                                       .ConfigureAwait(false);
                            if (!blnResult)
                                return;
                        }
                        catch (OperationCanceledException) when (!token.IsCancellationRequested)
                        {
                            // Do not throw if cancellation is from the form's internal generic token (because the form is already closing)
                        }
                    }
                }
            }

            Log.Info("Restart Chummer");
            string strFileName;
            string strArguments = string.Empty;
            Application.UseWaitCursor = true;
            try
            {
                // Get the parameters/arguments passed to program if any
                if (lstToProcess != null)
                {
                    using (new FetchSafelyFromPool<StringBuilder>(StringBuilderPool, out StringBuilder sbdArguments))
                    {
                        foreach (CharacterShared objOpenCharacterForm in lstToProcess)
                        {
                            string strLoopFileName = objOpenCharacterForm.CharacterObject?.FileName ?? string.Empty;
                            if (!string.IsNullOrEmpty(strLoopFileName))
                                sbdArguments.Append('\"').Append(strLoopFileName).Append("\" ");
                        }

                        if (sbdArguments.Length > 0)
                            --sbdArguments.Length;

                        strArguments = sbdArguments.ToString();
                    }
                }

                strFileName = GetStartupPath + Path.DirectorySeparatorChar + AppDomain.CurrentDomain.FriendlyName;
                // Restart current application, with same arguments/parameters
                foreach (Form objForm in await Program.MainForm.DoThreadSafeFuncAsync(x => x.MdiChildren, token).ConfigureAwait(false))
                {
                    await objForm.DoThreadSafeAsync(x => x.Close(), token: token).ConfigureAwait(false);
                }
            }
            catch (Exception)
            {
                Application.UseWaitCursor = false;
                throw;
            }
            // Sending restart command asynchronously to MySynchronizationContext so that tasks can properly clean up before restart
#pragma warning disable VSTHRD001
            MySynchronizationContext.Post(x =>
            {
                (string strMyFileName, string strMyArguments) = (Tuple<string, string>) x;
                ProcessStartInfo objStartInfo = new ProcessStartInfo
                {
                    FileName = strMyFileName,
                    Arguments = strMyArguments
                };
                try
                {
                    Application.Exit();
                }
                finally
                {
                    objStartInfo.Start();
                }
            }, new Tuple<string, string>(strFileName, strArguments));
#pragma warning restore VSTHRD001
        }

        /// <summary>
        /// Start a task in a single-threaded apartment (STA) mode, which a lot of UI methods need.
        /// </summary>
        [Obsolete("Avoid if possible and use RunOnMainThread instead, which not only guarantees STA mode, but also guarantees that the thread will never be destroyed over the lifetime of the program.")]
        public static Task StartStaTask(Action func)
        {
            TaskCompletionSource<bool> tcs = new TaskCompletionSource<bool>();
            Thread thread = new Thread(() =>
            {
                try
                {
                    func.Invoke();
                    // This is needed because SetResult always needs a return type
                    tcs.TrySetResult(true);
                }
                catch (Exception e)
                {
                    tcs.TrySetException(e);
                }
            });
            thread.SetApartmentState(ApartmentState.STA);
            thread.Start();
            return tcs.Task;
        }

        /// <summary>
        /// Start a task in a single-threaded apartment (STA) mode, which a lot of UI methods need.
        /// </summary>
        [Obsolete("Avoid if possible and use RunOnMainThread instead, which not only guarantees STA mode, but also guarantees that the thread will never be destroyed over the lifetime of the program.")]
        public static Task<T> StartStaTask<T>(Func<T> func)
        {
            TaskCompletionSource<T> tcs = new TaskCompletionSource<T>();
            Thread thread = new Thread(() =>
            {
                try
                {
                    tcs.TrySetResult(func());
                }
                catch (Exception e)
                {
                    tcs.TrySetException(e);
                }
            });
            thread.SetApartmentState(ApartmentState.STA);
            thread.Start();
            return tcs.Task;
        }

        /// <summary>
        /// Start a task in a single-threaded apartment (STA) mode, which a lot of UI methods need.
        /// </summary>
        [Obsolete("Avoid if possible and use RunOnMainThread instead, which not only guarantees STA mode, but also guarantees that the thread will never be destroyed over the lifetime of the program.")]
        public static Task StartStaTask(Task func)
        {
            TaskCompletionSource<bool> tcs = new TaskCompletionSource<bool>();
            Thread thread = new Thread(RunFunction);
            async void RunFunction()
            {
                try
                {
                    await func.ConfigureAwait(false);
                    // This is needed because SetResult always needs a return type
                    tcs.TrySetResult(true);
                }
                catch (Exception e)
                {
                    tcs.TrySetException(e);
                }
            }
            thread.SetApartmentState(ApartmentState.STA);
            thread.Start();
            return tcs.Task;
        }

        /// <summary>
        /// Start a task in a single-threaded apartment (STA) mode, which a lot of UI methods need.
        /// </summary>
        [Obsolete("Avoid if possible and use RunOnMainThread instead, which not only guarantees STA mode, but also guarantees that the thread will never be destroyed over the lifetime of the program.")]
        public static Task<T> StartStaTask<T>(Task<T> func)
        {
            TaskCompletionSource<T> tcs = new TaskCompletionSource<T>();
            Thread thread = new Thread(RunFunction);
            async void RunFunction()
            {
                try
                {
                    tcs.TrySetResult(await func.ConfigureAwait(false));
                }
                catch (Exception e)
                {
                    tcs.TrySetException(e);
                }
            }
            thread.SetApartmentState(ApartmentState.STA);
            thread.Start();
            return tcs.Task;
        }

        /// <summary>
        /// Start a task in a single-threaded apartment (STA) mode, which a lot of UI methods need.
        /// </summary>
        [Obsolete("Avoid if possible and use RunOnMainThread instead, which not only guarantees STA mode, but also guarantees that the thread will never be destroyed over the lifetime of the program.")]
        public static Task StartStaTask(Action func, CancellationToken token)
        {
            TaskCompletionSource<bool> tcs = new TaskCompletionSource<bool>();
            CancellationTokenRegistration objRegistration = token.Register(x => ((TaskCompletionSource<bool>)x).TrySetCanceled(token), tcs);
            Thread thread = new Thread(() =>
            {
                try
                {
                    func.Invoke();
                    // This is needed because SetResult always needs a return type
                    tcs.TrySetResult(true);
                }
                catch (Exception e)
                {
                    tcs.TrySetException(e);
                }
                finally
                {
                    objRegistration.Dispose();
                }
            });
            thread.SetApartmentState(ApartmentState.STA);
            thread.Start();
            return tcs.Task;
        }

        /// <summary>
        /// Start a task in a single-threaded apartment (STA) mode, which a lot of UI methods need.
        /// </summary>
        [Obsolete("Avoid if possible and use RunOnMainThread instead, which not only guarantees STA mode, but also guarantees that the thread will never be destroyed over the lifetime of the program.")]
        public static Task<T> StartStaTask<T>(Func<T> func, CancellationToken token)
        {
            TaskCompletionSource<T> tcs = new TaskCompletionSource<T>();
            CancellationTokenRegistration objRegistration = token.Register(x => ((TaskCompletionSource<bool>)x).TrySetCanceled(token), tcs);
            Thread thread = new Thread(() =>
            {
                try
                {
                    tcs.TrySetResult(func());
                }
                catch (Exception e)
                {
                    tcs.TrySetException(e);
                }
                finally
                {
                    objRegistration.Dispose();
                }
            });
            thread.SetApartmentState(ApartmentState.STA);
            thread.Start();
            return tcs.Task;
        }

        /// <summary>
        /// Start a task in a single-threaded apartment (STA) mode, which a lot of UI methods need.
        /// </summary>
        [Obsolete("Avoid if possible and use RunOnMainThread instead, which not only guarantees STA mode, but also guarantees that the thread will never be destroyed over the lifetime of the program.")]
        public static Task StartStaTask(Task func, CancellationToken token)
        {
            TaskCompletionSource<bool> tcs = new TaskCompletionSource<bool>();
            CancellationTokenRegistration objRegistration = token.Register(x => ((TaskCompletionSource<bool>)x).TrySetCanceled(token), tcs);
            Thread thread = new Thread(RunFunction);
            async void RunFunction()
            {
                try
                {
                    await func.ConfigureAwait(false);
                    // This is needed because SetResult always needs a return type
                    tcs.TrySetResult(true);
                }
                catch (Exception e)
                {
                    tcs.TrySetException(e);
                }
                finally
                {
                    objRegistration.Dispose();
                }
            }
            thread.SetApartmentState(ApartmentState.STA);
            thread.Start();
            return tcs.Task;
        }

        /// <summary>
        /// Start a task in a single-threaded apartment (STA) mode, which a lot of UI methods need.
        /// </summary>
        [Obsolete("Avoid if possible and use RunOnMainThread instead, which not only guarantees STA mode, but also guarantees that the thread will never be destroyed over the lifetime of the program.")]
        public static Task<T> StartStaTask<T>(Task<T> func, CancellationToken token)
        {
            TaskCompletionSource<T> tcs = new TaskCompletionSource<T>();
            CancellationTokenRegistration objRegistration = token.Register(x => ((TaskCompletionSource<bool>)x).TrySetCanceled(token), tcs);
            Thread thread = new Thread(RunFunction);
            async void RunFunction()
            {
                try
                {
                    tcs.TrySetResult(await func.ConfigureAwait(false));
                }
                catch (Exception e)
                {
                    tcs.TrySetException(e);
                }
                finally
                {
                    objRegistration.Dispose();
                }
            }
            thread.SetApartmentState(ApartmentState.STA);
            thread.Start();
            return tcs.Task;
        }

        /// <summary>
        /// Run code on the main (UI) thread in a synchronous fashion.
        /// </summary>
        public static void RunOnMainThread(Action func, JoinableTaskCreationOptions eOptions = JoinableTaskCreationOptions.None)
        {
            if (Program.IsMainThread)
                func.Invoke();
            else
            {
                JoinableTaskFactory.Run(async () =>
                {
                    await JoinableTaskFactory.SwitchToMainThreadAsync();
                    func.Invoke();
                }, eOptions);
            }
        }

        /// <summary>
        /// Run code on the main (UI) thread in a synchronous fashion.
        /// </summary>
        public static T RunOnMainThread<T>(Func<T> func, JoinableTaskCreationOptions eOptions = JoinableTaskCreationOptions.None)
        {
            return Program.IsMainThread
                ? func.Invoke()
                : JoinableTaskFactory.Run(async () =>
                {
                    await JoinableTaskFactory.SwitchToMainThreadAsync();
                    return func.Invoke();
                }, eOptions);
        }

        /// <summary>
        /// Run code on the main (UI) thread in a synchronous fashion.
        /// </summary>
        public static void RunOnMainThread(Action func, CancellationToken token)
        {
            token.ThrowIfCancellationRequested();
            if (Program.IsMainThread)
                func.Invoke();
            else
            {
                JoinableTaskFactory.Run(async () =>
                {
                    token.ThrowIfCancellationRequested();
                    await JoinableTaskFactory.SwitchToMainThreadAsync(token);
                    func.Invoke();
                });
            }
        }

        /// <summary>
        /// Run code on the main (UI) thread in a synchronous fashion.
        /// </summary>
        public static T RunOnMainThread<T>(Func<T> func, CancellationToken token)
        {
            token.ThrowIfCancellationRequested();
            return Program.IsMainThread
                ? func.Invoke()
                : JoinableTaskFactory.Run(async () =>
                {
                    token.ThrowIfCancellationRequested();
                    await JoinableTaskFactory.SwitchToMainThreadAsync(token);
                    return func.Invoke();
                });
        }

        /// <summary>
        /// Run code on the main (UI) thread in a synchronous fashion.
        /// </summary>
        public static void RunOnMainThread(Func<Task> func, CancellationToken token)
        {
            token.ThrowIfCancellationRequested();
            JoinableTaskFactory.Run(func);
        }

        /// <summary>
        /// Run code on the main (UI) thread in a synchronous fashion.
        /// </summary>
        public static T RunOnMainThread<T>(Func<Task<T>> func, CancellationToken token)
        {
            token.ThrowIfCancellationRequested();
            return JoinableTaskFactory.Run(func);
        }

        /// <summary>
        /// Run code on the main (UI) thread in a synchronous fashion.
        /// </summary>
        public static void RunOnMainThread(Action func, JoinableTaskCreationOptions eOptions, CancellationToken token)
        {
            token.ThrowIfCancellationRequested();
            if (Program.IsMainThread)
                func.Invoke();
            else
            {
                JoinableTaskFactory.Run(async () =>
                {
                    token.ThrowIfCancellationRequested();
                    await JoinableTaskFactory.SwitchToMainThreadAsync(token);
                    func.Invoke();
                }, eOptions);
            }
        }

        /// <summary>
        /// Run code on the main (UI) thread in a synchronous fashion.
        /// </summary>
        public static T RunOnMainThread<T>(Func<T> func, JoinableTaskCreationOptions eOptions, CancellationToken token)
        {
            token.ThrowIfCancellationRequested();
            return Program.IsMainThread
                ? func.Invoke()
                : JoinableTaskFactory.Run(async () =>
                {
                    token.ThrowIfCancellationRequested();
                    await JoinableTaskFactory.SwitchToMainThreadAsync(token);
                    return func.Invoke();
                }, eOptions);
        }

        /// <summary>
        /// Run code on the main (UI) thread in a synchronous fashion.
        /// </summary>
        public static void RunOnMainThread(Func<Task> func, JoinableTaskCreationOptions eOptions = JoinableTaskCreationOptions.None, CancellationToken token = default)
        {
            token.ThrowIfCancellationRequested();
            JoinableTaskFactory.Run(func, eOptions);
        }

        /// <summary>
        /// Run code on the main (UI) thread in a synchronous fashion.
        /// </summary>
        public static T RunOnMainThread<T>(Func<Task<T>> func, JoinableTaskCreationOptions eOptions = JoinableTaskCreationOptions.None, CancellationToken token = default)
        {
            token.ThrowIfCancellationRequested();
            return JoinableTaskFactory.Run(func, eOptions);
        }

        /// <summary>
        /// Run code on the main (UI) thread in an awaitable, asynchronous fashion.
        /// </summary>
        public static Task RunOnMainThreadAsync(Action func)
        {
            return JoinableTaskFactory.RunAsync(async () =>
            {
                await JoinableTaskFactory.SwitchToMainThreadAsync();
                func.Invoke();
            }).Task;
        }

        /// <summary>
        /// Run code on the main (UI) thread in an awaitable, asynchronous fashion.
        /// </summary>
        public static Task<T> RunOnMainThreadAsync<T>(Func<T> func)
        {
            return JoinableTaskFactory.RunAsync(async () =>
            {
                await JoinableTaskFactory.SwitchToMainThreadAsync();
                return func.Invoke();
            }).Task;
        }

        /// <summary>
        /// Run code on the main (UI) thread in an awaitable, asynchronous fashion.
        /// </summary>
        public static Task RunOnMainThreadAsync(Action func, CancellationToken token)
        {
            return token.IsCancellationRequested
                ? Task.FromCanceled(token)
                : JoinableTaskFactory.RunAsync(async () =>
                {
                    token.ThrowIfCancellationRequested();
                    await JoinableTaskFactory.SwitchToMainThreadAsync(token);
                    func.Invoke();
                }).Task;
        }

        /// <summary>
        /// Run code on the main (UI) thread in an awaitable, asynchronous fashion.
        /// </summary>
        public static Task<T> RunOnMainThreadAsync<T>(Func<T> func, CancellationToken token)
        {
            return token.IsCancellationRequested
                ? Task.FromCanceled<T>(token)
                : JoinableTaskFactory.RunAsync(async () =>
                {
                    token.ThrowIfCancellationRequested();
                    await JoinableTaskFactory.SwitchToMainThreadAsync(token);
                    return func.Invoke();
                }).Task;
        }

        /// <summary>
        /// Run code on the main (UI) thread in a synchronous fashion.
        /// </summary>
        public static Task RunOnMainThreadAsync(Func<Task> func, CancellationToken token = default)
        {
            return token.IsCancellationRequested ? Task.FromCanceled(token) : JoinableTaskFactory.RunAsync(func).Task;
        }

        /// <summary>
        /// Run code on the main (UI) thread in a synchronous fashion.
        /// </summary>
        public static Task<T> RunOnMainThreadAsync<T>(Func<Task<T>> func, CancellationToken token = default)
        {
            return token.IsCancellationRequested
                ? Task.FromCanceled<T>(token)
                : JoinableTaskFactory.RunAsync(func).Task;
        }

        /// <summary>
        /// Syntactic sugar for Thread.Sleep with the default sleep duration done in a way that makes sure the application will run queued up events afterwards.
        /// This means that this method can (in theory) be put in a loop without it ever causing the UI thread to get locked.
        /// Because async functions don't lock threads, it does not need to manually call events anyway.
        /// </summary>
        [MethodImpl(MethodImplOptions.AggressiveInlining)]
        public static Task SafeSleepAsync()
        {
            // ReSharper disable once IntroduceOptionalParameters.Global
            return SafeSleepAsync(DefaultSleepDuration);
        }

        /// <summary>
        /// Syntactic sugar for Thread.Sleep with the default sleep duration done in a way that makes sure the application will run queued up events afterwards.
        /// This means that this method can (in theory) be put in a loop without it ever causing the UI thread to get locked.
        /// Because async functions don't lock threads, it does not need to manually call events anyway.
        /// </summary>
        [MethodImpl(MethodImplOptions.AggressiveInlining)]
        public static Task SafeSleepAsync(CancellationToken token)
        {
            // ReSharper disable once IntroduceOptionalParameters.Global
            return SafeSleepAsync(DefaultSleepDuration, token);
        }

        /// <summary>
        /// Syntactic sugar for Thread.Sleep done in a way that makes sure the application will run queued up events afterwards.
        /// This means that this method can (in theory) be put in a loop without it ever causing the UI thread to get locked.
        /// Because async functions don't lock threads, it does not need to manually call events anyway.
        /// </summary>
        /// <param name="intDurationMilliseconds">Duration to wait in milliseconds.</param>
        [MethodImpl(MethodImplOptions.AggressiveInlining)]
        public static Task SafeSleepAsync(int intDurationMilliseconds)
        {
            return Task.Delay(Math.Min(intDurationMilliseconds, 1));
        }

        /// <summary>
        /// Syntactic sugar for Thread.Sleep done in a way that makes sure the application will run queued up events afterwards.
        /// This means that this method can (in theory) be put in a loop without it ever causing the UI thread to get locked.
        /// Because async functions don't lock threads, it does not need to manually call events anyway.
        /// </summary>
        /// <param name="intDurationMilliseconds">Duration to wait in milliseconds.</param>
        /// <param name="token">Cancellation token to use.</param>
        [MethodImpl(MethodImplOptions.AggressiveInlining)]
        public static Task SafeSleepAsync(int intDurationMilliseconds, CancellationToken token)
        {
            return Task.Delay(Math.Min(intDurationMilliseconds, 1), token);
        }

        /// <summary>
        /// Syntactic sugar for Thread.Sleep done in a way that makes sure the application will run queued up events afterwards.
        /// This means that this method can (in theory) be put in a loop without it ever causing the UI thread to get locked.
        /// </summary>
        /// <param name="objTimeSpan">Duration to wait. If 0 or less milliseconds, DefaultSleepDuration is used instead.</param>
        [MethodImpl(MethodImplOptions.AggressiveInlining)]
        public static Task SafeSleepAsync(TimeSpan objTimeSpan)
        {
            return SafeSleepAsync(objTimeSpan.Milliseconds);
        }

        /// <summary>
        /// Syntactic sugar for Thread.Sleep done in a way that makes sure the application will run queued up events afterwards.
        /// This means that this method can (in theory) be put in a loop without it ever causing the UI thread to get locked.
        /// </summary>
        /// <param name="objTimeSpan">Duration to wait. If 0 or less milliseconds, DefaultSleepDuration is used instead.</param>
        /// <param name="token">Cancellation token to use.</param>
        [MethodImpl(MethodImplOptions.AggressiveInlining)]
        public static Task SafeSleepAsync(TimeSpan objTimeSpan, CancellationToken token)
        {
            return SafeSleepAsync(objTimeSpan.Milliseconds, token);
        }

        /// <summary>
        /// Syntactic sugar for Thread.Sleep with the default sleep duration done in a way that makes sure the application will run queued up events afterwards.
        /// This means that this method can (in theory) be put in a loop without it ever causing the UI thread to get locked.
        /// </summary>
        /// <param name="blnForceDoEvents">Force running of events. Useful for unit tests where running events is normally disabled.</param>
        [MethodImpl(MethodImplOptions.AggressiveInlining)]
        public static void SafeSleep(bool blnForceDoEvents = false)
        {
            SafeSleep(DefaultSleepDuration, blnForceDoEvents);
        }

        /// <summary>
        /// Syntactic sugar for Thread.Sleep with the default sleep duration done in a way that makes sure the application will run queued up events afterwards.
        /// This means that this method can (in theory) be put in a loop without it ever causing the UI thread to get locked.
        /// </summary>
        /// <param name="token">Cancellation token to use.</param>
        /// <param name="blnForceDoEvents">Force running of events. Useful for unit tests where running events is normally disabled.</param>
        [MethodImpl(MethodImplOptions.AggressiveInlining)]
        public static void SafeSleep(CancellationToken token, bool blnForceDoEvents = false)
        {
            SafeSleep(DefaultSleepDuration, token, blnForceDoEvents);
        }

        /// <summary>
        /// Syntactic sugar for Thread.Sleep done in a way that makes sure the application will run queued up events afterwards.
        /// This means that this method can (in theory) be put in a loop without it ever causing the UI thread to get locked.
        /// </summary>
        /// <param name="intDurationMilliseconds">Duration to wait in milliseconds.</param>
        /// <param name="blnForceDoEvents">Force running of events. Useful for unit tests where running events is normally disabled.</param>
        [MethodImpl(MethodImplOptions.AggressiveInlining)]
        public static void SafeSleep(int intDurationMilliseconds, bool blnForceDoEvents = false)
        {
            if (Program.IsMainThread && EverDoEvents)
            {
                s_objThreadStopwatch.Value.Restart();
                try
                {
                    while (s_objThreadStopwatch.Value.ElapsedMilliseconds <= intDurationMilliseconds)
                    {
                        DoEventsSafe(blnForceDoEvents);
                        int intDuration = DefaultSleepDuration - (int)s_objThreadStopwatch.Value.ElapsedMilliseconds;
                        if (intDuration >= 0)
                            Thread.Sleep(intDuration);
                    }
                }
                finally
                {
                    s_objThreadStopwatch.Value.Stop();
                }
            }
            else
            {
                Thread.Sleep(intDurationMilliseconds);
            }
        }

        /// <summary>
        /// Syntactic sugar for Thread.Sleep done in a way that makes sure the application will run queued up events afterwards.
        /// This means that this method can (in theory) be put in a loop without it ever causing the UI thread to get locked.
        /// </summary>
        /// <param name="objTimeSpan">Duration to wait. If 0 or less milliseconds, DefaultSleepDuration is used instead.</param>
        /// <param name="blnForceDoEvents">Force running of events. Useful for unit tests where running events is normally disabled.</param>
        [MethodImpl(MethodImplOptions.AggressiveInlining)]
        public static void SafeSleep(TimeSpan objTimeSpan, bool blnForceDoEvents = false)
        {
            SafeSleep(objTimeSpan.Milliseconds, blnForceDoEvents);
        }

        /// <summary>
        /// Syntactic sugar for Thread.Sleep done in a way that makes sure the application will run queued up events afterwards.
        /// This means that this method can (in theory) be put in a loop without it ever causing the UI thread to get locked.
        /// </summary>
        /// <param name="intDurationMilliseconds">Duration to wait in milliseconds.</param>
        /// <param name="token">Cancellation token to use.</param>
        /// <param name="blnForceDoEvents">Force running of events. Useful for unit tests where running events is normally disabled.</param>
        [MethodImpl(MethodImplOptions.AggressiveInlining)]
        public static void SafeSleep(int intDurationMilliseconds, CancellationToken token, bool blnForceDoEvents = false)
        {
            token.ThrowIfCancellationRequested();
            if (Program.IsMainThread && EverDoEvents)
            {
                s_objThreadStopwatch.Value.Restart();
                try
                {
                    while (s_objThreadStopwatch.Value.ElapsedMilliseconds <= intDurationMilliseconds)
                    {
                        token.ThrowIfCancellationRequested();
                        DoEventsSafe(blnForceDoEvents);
                        token.ThrowIfCancellationRequested();
                        int intDuration = DefaultSleepDuration - (int)s_objThreadStopwatch.Value.ElapsedMilliseconds;
                        if (intDuration >= 0)
                            Thread.Sleep(intDuration);
                    }
                }
                finally
                {
                    s_objThreadStopwatch.Value.Stop();
                }
            }
            else
            {
                for (int i = 0; i < intDurationMilliseconds; i += DefaultSleepDuration)
                {
                    token.ThrowIfCancellationRequested();
                    Thread.Sleep(DefaultSleepDuration);
                }
            }
        }

        /// <summary>
        /// Syntactic sugar for Thread.Sleep done in a way that makes sure the application will run queued up events afterwards.
        /// This means that this method can (in theory) be put in a loop without it ever causing the UI thread to get locked.
        /// </summary>
        /// <param name="objTimeSpan">Duration to wait. If 0 or less milliseconds, DefaultSleepDuration is used instead.</param>
        /// <param name="token">Cancellation token to use.</param>
        /// <param name="blnForceDoEvents">Force running of events. Useful for unit tests where running events is normally disabled.</param>
        [MethodImpl(MethodImplOptions.AggressiveInlining)]
        public static void SafeSleep(TimeSpan objTimeSpan, CancellationToken token, bool blnForceDoEvents = false)
        {
            SafeSleep(objTimeSpan.Milliseconds, token, blnForceDoEvents);
        }

        [MethodImpl(MethodImplOptions.AggressiveInlining)]
        public static void DoEventsSafe(bool blnForceDoEvents = false)
        {
            try
            {
                int intIsOkToRunDoEvents = Interlocked.Decrement(ref _intIsOkToRunDoEvents);
                if (blnForceDoEvents || intIsOkToRunDoEvents == 0)
                {
                    Application.DoEvents();
                }
            }
            finally
            {
                Interlocked.Increment(ref _intIsOkToRunDoEvents);
            }
        }

        /// <summary>
        /// Never wait around in designer mode, we should not care about thread locking, and running in a background thread can mess up IsDesignerMode checks inside that thread
        /// </summary>
        public static bool EverDoEvents => Program.IsMainThread && !IsDesignerMode && !IsRunningInVisualStudio;

        /// <summary>
        /// Don't run events during unit tests, but still run in the background so that we can catch any issues caused by our setup.
        /// </summary>
        private static bool DefaultIsOkToRunDoEvents => (!IsUnitTest || IsUnitTestForUI) && EverDoEvents;

        /// <summary>
        /// This member makes sure we aren't swamping the program with massive amounts of Application.DoEvents() calls
        /// </summary>
        private static int _intIsOkToRunDoEvents = DefaultIsOkToRunDoEvents.ToInt32();

#pragma warning disable VSTHRD002, VSTHRD104 // Offer async methods
        /// <summary>
        /// Syntactic sugar for synchronously running an async task in a way that uses the Main Thread's JoinableTaskFactory where possible.
        /// Warning: much clumsier and slower than just using awaits inside of an async method. Use those instead if possible.
        /// </summary>
        /// <param name="funcToRun">Code to run.</param>
        /// <param name="token">Cancellation token to use.</param>
        [MethodImpl(MethodImplOptions.AggressiveInlining)]
        public static void SafelyRunSynchronously(Func<Task> funcToRun, CancellationToken token = default)
        {
            token.ThrowIfCancellationRequested();
            if (Program.IsMainThread)
                JoinableTaskFactory.Run(funcToRun, JoinableTaskCreationOptions.LongRunning);
            else
                funcToRun.Invoke().GetAwaiter().GetResult();
        }

        /// <summary>
        /// Syntactic sugar for synchronously running an async task in a way that uses the Main Thread's JoinableTaskFactory where possible.
        /// Warning: much clumsier and slower than just using awaits inside of an async method. Use those instead if possible.
        /// </summary>
        /// <param name="funcToRun">Code to run.</param>
        /// <param name="token">Cancellation token to use.</param>
        [MethodImpl(MethodImplOptions.AggressiveInlining)]
        public static T SafelyRunSynchronously<T>(Func<Task<T>> funcToRun, CancellationToken token = default)
        {
            token.ThrowIfCancellationRequested();
            return Program.IsMainThread
                ? JoinableTaskFactory.Run(funcToRun, JoinableTaskCreationOptions.LongRunning)
                : funcToRun.Invoke().GetAwaiter().GetResult();
        }

        /// <summary>
        /// Syntactic sugar for synchronously running an async task in a way that uses the Main Thread's JoinableTaskFactory where possible.
        /// Warning: much clumsier and slower than just using awaits inside of an async method. Use those instead if possible.
        /// </summary>
        /// <param name="afuncToRun">Code to run.</param>
        /// <param name="token">Cancellation token to use.</param>
        [MethodImpl(MethodImplOptions.AggressiveInlining)]
        public static void SafelyRunSynchronously(IEnumerable<Func<Task>> afuncToRun, CancellationToken token = default)
        {
            token.ThrowIfCancellationRequested();
            if (Program.IsMainThread)
            {
                foreach (Func<Task> funcToRun in afuncToRun)
                {
                    token.ThrowIfCancellationRequested();
                    JoinableTaskFactory.Run(funcToRun, JoinableTaskCreationOptions.LongRunning);
                }
            }
            else
            {
                foreach (Func<Task> funcToRun in afuncToRun)
                {
                    token.ThrowIfCancellationRequested();
                    funcToRun.Invoke().GetAwaiter().GetResult();
                }
            }
        }

        /// <summary>
        /// Syntactic sugar for synchronously running an async task in a way that uses the Main Thread's JoinableTaskFactory where possible.
        /// Warning: much clumsier and slower than just using awaits inside of an async method. Use those instead if possible.
        /// </summary>
        /// <param name="afuncToRun">Code to run.</param>
        /// <param name="token">Cancellation token to use.</param>
        [MethodImpl(MethodImplOptions.AggressiveInlining)]
        public static T[] SafelyRunSynchronously<T>(IReadOnlyCollection<Func<Task<T>>> afuncToRun, CancellationToken token = default)
        {
            token.ThrowIfCancellationRequested();
            int intCount = afuncToRun.Count;
            T[] aobjReturn = new T[intCount];
            int i = 0;
            if (Program.IsMainThread)
            {
                foreach (Func<Task<T>> funcToRun in afuncToRun)
                {
                    token.ThrowIfCancellationRequested();
                    aobjReturn[i++] = JoinableTaskFactory.Run(funcToRun, JoinableTaskCreationOptions.LongRunning);
                }
            }
            else
            {
                foreach (Func<Task<T>> funcToRun in afuncToRun)
                {
                    token.ThrowIfCancellationRequested();
                    aobjReturn[i++] = funcToRun.Invoke().GetAwaiter().GetResult();
                }
            }
            return aobjReturn;
        }

        /// <summary>
        /// Syntactic sugar for synchronously running an async task in a way that uses the Main Thread's JoinableTaskFactory where possible.
        /// Warning: much clumsier and slower than just using awaits inside of an async method. Use those instead if possible.
        /// </summary>
        /// <param name="afuncToRun">Code to run.</param>
        [MethodImpl(MethodImplOptions.AggressiveInlining)]
        public static void SafelyRunSynchronously(params Func<Task>[] afuncToRun)
        {
            SafelyRunSynchronously(afuncToRun, default);
        }

        /// <summary>
        /// Syntactic sugar for synchronously running an async task in a way that uses the Main Thread's JoinableTaskFactory where possible.
        /// Warning: much clumsier and slower than just using awaits inside of an async method. Use those instead if possible.
        /// </summary>
        /// <param name="afuncToRun">Code to run.</param>
        [MethodImpl(MethodImplOptions.AggressiveInlining)]
        public static T[] SafelyRunSynchronously<T>(params Func<Task<T>>[] afuncToRun)
        {
            return SafelyRunSynchronously(afuncToRun, default);
        }

        /// <summary>
        /// Syntactic sugar for synchronously waiting for code to complete while still allowing queued invocations to go through.
        /// Warning: much clumsier and slower than just using awaits inside of an async method. Use those instead if possible.
        /// </summary>
        /// <param name="funcToRun">Code to wait for.</param>
        /// <param name="token">Cancellation token to use.</param>
        [MethodImpl(MethodImplOptions.AggressiveInlining)]
        public static void RunWithoutThreadLock(Action funcToRun, CancellationToken token = default)
        {
            token.ThrowIfCancellationRequested();
            if (!EverDoEvents || (Program.IsMainThread && _intIsOkToRunDoEvents < 1))
            {
                funcToRun.Invoke();
                return;
            }
            Task objTask = Task.Run(funcToRun, token);
            while (!objTask.IsCompleted)
                SafeSleep(token);
            if (objTask.Exception != null)
                throw objTask.Exception;
        }

        /// <summary>
        /// Syntactic sugar for synchronously waiting for code to complete while still allowing queued invocations to go through.
        /// Warning: much clumsier and slower than just using awaits inside of an async method. Use those instead if possible.
        /// </summary>
        /// <param name="funcToRun">Code to wait for.</param>
        /// <param name="token">Cancellation token to use.</param>
        [MethodImpl(MethodImplOptions.AggressiveInlining)]
        public static void RunWithoutThreadLock(Action<CancellationToken> funcToRun, CancellationToken token = default)
        {
            token.ThrowIfCancellationRequested();
            if (!EverDoEvents || (Program.IsMainThread && _intIsOkToRunDoEvents < 1))
            {
                funcToRun.Invoke(token);
                return;
            }
            Task objTask = Task.Run(() => funcToRun(token), token);
            while (!objTask.IsCompleted)
                SafeSleep(token);
            if (objTask.Exception != null)
                throw objTask.Exception;
        }

        /// <summary>
        /// Syntactic sugar for synchronously waiting for codes to complete in parallel while still allowing queued invocations to go through.
        /// Warning: much clumsier and slower than just using awaits inside of an async method. Use those instead if possible.
        /// </summary>
        /// <param name="afuncToRun">Codes to wait for.</param>
        [MethodImpl(MethodImplOptions.AggressiveInlining)]
        public static void RunWithoutThreadLock(params Action[] afuncToRun)
        {
            RunWithoutThreadLock(afuncToRun, default);
        }

        /// <summary>
        /// Syntactic sugar for synchronously waiting for codes to complete in parallel while still allowing queued invocations to go through.
        /// Warning: much clumsier and slower than just using awaits inside of an async method. Use those instead if possible.
        /// </summary>
        /// <param name="afuncToRun">Codes to wait for.</param>
        /// <param name="token">Cancellation token to use.</param>
        [MethodImpl(MethodImplOptions.AggressiveInlining)]
        public static void RunWithoutThreadLock(Action[] afuncToRun, CancellationToken token)
        {
            token.ThrowIfCancellationRequested();
            if (!EverDoEvents || (Program.IsMainThread && _intIsOkToRunDoEvents < 1))
            {
                if (token == CancellationToken.None)
                    Parallel.Invoke(afuncToRun);
                else
                {
                    Parallel.ForEach(afuncToRun, (x, y) =>
                    {
                        if (token.IsCancellationRequested || y.ShouldExitCurrentIteration)
                            y.Stop();
                        x.Invoke();
                    });
                    token.ThrowIfCancellationRequested();
                }
                return;
            }

            Task objTask = token == CancellationToken.None
                ? Task.Run(() => Parallel.Invoke(afuncToRun), token)
                : Task.Run(() =>
                {
                    Parallel.ForEach(afuncToRun, (x, y) =>
                    {
                        if (token.IsCancellationRequested || y.ShouldExitCurrentIteration)
                            y.Stop();
                        x.Invoke();
                    });
                    token.ThrowIfCancellationRequested();
                }, token);
            while (!objTask.IsCompleted)
                SafeSleep(token);
            if (objTask.Exception != null)
                throw objTask.Exception;
        }

        /// <summary>
        /// Syntactic sugar for synchronously waiting for code to complete while still allowing queued invocations to go through.
        /// Warning: much clumsier and slower than just using awaits inside of an async method. Use those instead if possible.
        /// </summary>
        /// <param name="funcToRun">Code to wait for.</param>
        /// <param name="token">Cancellation token to use.</param>
        [MethodImpl(MethodImplOptions.AggressiveInlining)]
        public static T RunWithoutThreadLock<T>(Func<T> funcToRun, CancellationToken token = default)
        {
            token.ThrowIfCancellationRequested();
            if (!EverDoEvents || (Program.IsMainThread && _intIsOkToRunDoEvents < 1))
            {
                return funcToRun.Invoke();
            }
            Task<T> objTask = Task.Run(funcToRun, token);
            while (!objTask.IsCompleted)
                SafeSleep(token);
            if (objTask.Exception != null)
                throw objTask.Exception;
            return objTask.GetAwaiter().GetResult();
        }

        /// <summary>
        /// Syntactic sugar for synchronously waiting for code to complete while still allowing queued invocations to go through.
        /// Warning: much clumsier and slower than just using awaits inside of an async method. Use those instead if possible.
        /// </summary>
        /// <param name="funcToRun">Code to wait for.</param>
        /// <param name="token">Cancellation token to use.</param>
        [MethodImpl(MethodImplOptions.AggressiveInlining)]
        public static T RunWithoutThreadLock<T>(Func<CancellationToken, T> funcToRun, CancellationToken token = default)
        {
            token.ThrowIfCancellationRequested();
            if (!EverDoEvents || (Program.IsMainThread && _intIsOkToRunDoEvents < 1))
            {
                return funcToRun.Invoke(token);
            }
            Task<T> objTask = Task.Run(() => funcToRun(token), token);
            while (!objTask.IsCompleted)
                SafeSleep(token);
            if (objTask.Exception != null)
                throw objTask.Exception;
            return objTask.GetAwaiter().GetResult();
        }

        /// <summary>
        /// Syntactic sugar for synchronously waiting for codes to complete in parallel while still allowing queued invocations to go through.
        /// Warning: much clumsier and slower than just using awaits inside of an async method. Use those instead if possible.
        /// </summary>
        /// <param name="afuncToRun">Codes to wait for.</param>
        [MethodImpl(MethodImplOptions.AggressiveInlining)]
        public static T[] RunWithoutThreadLock<T>(params Func<T>[] afuncToRun)
        {
            return RunWithoutThreadLock(afuncToRun, default);
        }

        /// <summary>
        /// Syntactic sugar for synchronously waiting for codes to complete in parallel while still allowing queued invocations to go through.
        /// Warning: much clumsier and slower than just using awaits inside of an async method. Use those instead if possible.
        /// </summary>
        /// <param name="afuncToRun">Codes to wait for.</param>
        /// <param name="token">Cancellation token to use.</param>
        [MethodImpl(MethodImplOptions.AggressiveInlining)]
        public static T[] RunWithoutThreadLock<T>(IReadOnlyList<Func<T>> afuncToRun, CancellationToken token)
        {
            token.ThrowIfCancellationRequested();
            int intLength = afuncToRun.Count;
            T[] aobjReturn = new T[intLength];
            if (!EverDoEvents || (Program.IsMainThread && _intIsOkToRunDoEvents < 1))
            {
                Parallel.For(0, intLength, (i, y) =>
                {
                    if (token.IsCancellationRequested || y.ShouldExitCurrentIteration)
                        y.Stop();
                    aobjReturn[i] = afuncToRun[i].Invoke();
                });
                token.ThrowIfCancellationRequested();
                return aobjReturn;
            }
            Task<T>[] aobjTasks = new Task<T>[MaxParallelBatchSize];
            int intCounter = 0;
            int intOffset = 0;
            for (int i = 0; i < intLength; ++i)
            {
                aobjTasks[intCounter++] = Task.Run(afuncToRun[i], token);
                if (intCounter != MaxParallelBatchSize)
                    continue;
                Task<T[]> tskLoop = Task.Run(() => Task.WhenAll(aobjTasks), token);
                while (!tskLoop.IsCompleted)
                    SafeSleep(token);
                if (tskLoop.Exception != null)
                    throw tskLoop.Exception;
                for (int j = 0; j < MaxParallelBatchSize; ++j)
                    aobjReturn[i] = aobjTasks[j].GetAwaiter().GetResult();
                intOffset += MaxParallelBatchSize;
                intCounter = 0;
            }
            int intFinalBatchSize = intLength % MaxParallelBatchSize;
            if (intFinalBatchSize != 0)
            {
                Task<T[]> objTask = Task.Run(() => Task.WhenAll(aobjTasks), token);
                while (!objTask.IsCompleted)
                    SafeSleep(token);
                if (objTask.Exception != null)
                    throw objTask.Exception;
                for (int j = 0; j < intFinalBatchSize; ++j)
                    aobjReturn[intOffset + j] = aobjTasks[j].GetAwaiter().GetResult();
            }
            return aobjReturn;
        }

        /// <summary>
        /// Syntactic sugar for synchronously waiting for code to complete while still allowing queued invocations to go through.
        /// Warning: much clumsier and slower than just using awaits inside of an async method. Use those instead if possible.
        /// </summary>
        /// <param name="funcToRun">Code to wait for.</param>
        /// <param name="token">Cancellation token to use.</param>
        [MethodImpl(MethodImplOptions.AggressiveInlining)]
        public static T RunWithoutThreadLock<T>(Func<Task<T>> funcToRun, CancellationToken token = default)
        {
            token.ThrowIfCancellationRequested();
            if (Program.IsMainThread && _intIsOkToRunDoEvents < 1)
            {
                return JoinableTaskFactory.Run(funcToRun, JoinableTaskCreationOptions.LongRunning);
            }
            if (!EverDoEvents)
            {
                return funcToRun.Invoke().GetAwaiter().GetResult();
            }
            Task<T> objTask = Task.Run(funcToRun, token);
            while (!objTask.IsCompleted)
                SafeSleep(token);
            if (objTask.Exception != null)
                throw objTask.Exception;
            return objTask.GetAwaiter().GetResult();
        }

        /// <summary>
        /// Syntactic sugar for synchronously waiting for code to complete while still allowing queued invocations to go through.
        /// Warning: much clumsier and slower than just using awaits inside of an async method. Use those instead if possible.
        /// </summary>
        /// <param name="funcToRun">Code to wait for.</param>
        /// <param name="token">Cancellation token to use.</param>
        [MethodImpl(MethodImplOptions.AggressiveInlining)]
        public static T RunWithoutThreadLock<T>(Func<CancellationToken, Task<T>> funcToRun, CancellationToken token = default)
        {
            token.ThrowIfCancellationRequested();
            if (Program.IsMainThread && _intIsOkToRunDoEvents < 1)
            {
                return JoinableTaskFactory.Run(() => funcToRun(token), JoinableTaskCreationOptions.LongRunning);
            }
            if (!EverDoEvents)
            {
                return funcToRun.Invoke(token).GetAwaiter().GetResult();
            }
            Task<T> objTask = Task.Run(() => funcToRun(token), token);
            while (!objTask.IsCompleted)
                SafeSleep(token);
            if (objTask.Exception != null)
                throw objTask.Exception;
            return objTask.GetAwaiter().GetResult();
        }

        /// <summary>
        /// Syntactic sugar for synchronously waiting for codes to complete in parallel while still allowing queued invocations to go through.
        /// Warning: much clumsier and slower than just using awaits inside of an async method. Use those instead if possible.
        /// </summary>
        /// <param name="afuncToRun">Codes to wait for.</param>
        [MethodImpl(MethodImplOptions.AggressiveInlining)]
        public static T[] RunWithoutThreadLock<T>(params Func<Task<T>>[] afuncToRun)
        {
            return RunWithoutThreadLock(Array.AsReadOnly(afuncToRun), default);
        }

        /// <summary>
        /// Syntactic sugar for synchronously waiting for codes to complete in parallel while still allowing queued invocations to go through.
        /// Warning: much clumsier and slower than just using awaits inside of an async method. Use those instead if possible.
        /// </summary>
        /// <param name="afuncToRun">Codes to wait for.</param>
        /// <param name="token">Cancellation token to use.</param>
        [MethodImpl(MethodImplOptions.AggressiveInlining)]
        public static T[] RunWithoutThreadLock<T>(IReadOnlyList<Func<Task<T>>> afuncToRun, CancellationToken token)
        {
            token.ThrowIfCancellationRequested();
            int intLength = afuncToRun.Count;
            T[] aobjReturn = new T[intLength];
            if (Program.IsMainThread && _intIsOkToRunDoEvents < 1)
            {
                Parallel.For(0, intLength, (i, y) =>
                {
                    if (token.IsCancellationRequested || y.ShouldExitCurrentIteration)
                        y.Stop();
                    aobjReturn[i] = JoinableTaskFactory.Run(afuncToRun[i], JoinableTaskCreationOptions.LongRunning);
                });
                token.ThrowIfCancellationRequested();
                return aobjReturn;
            }
            if (!EverDoEvents)
            {
                Parallel.For(0, intLength, (i, y) =>
                {
                    if (token.IsCancellationRequested || y.ShouldExitCurrentIteration)
                        y.Stop();
                    Task<T> objSyncTask = afuncToRun[i].Invoke();
                    if (objSyncTask.Status == TaskStatus.Created)
                        objSyncTask.RunSynchronously();
                    if (objSyncTask.Exception != null)
                        throw objSyncTask.Exception;
                    aobjReturn[i] = objSyncTask.GetAwaiter().GetResult();
                });
                token.ThrowIfCancellationRequested();
                return aobjReturn;
            }
            Task<T>[] aobjTasks = new Task<T>[MaxParallelBatchSize];
            int intCounter = 0;
            int intOffset = 0;
            for (int i = 0; i < intLength; ++i)
            {
                aobjTasks[intCounter++] = Task.Run(afuncToRun[i], token);
                if (intCounter != MaxParallelBatchSize)
                    continue;
                Task<T[]> tskLoop = Task.Run(() => Task.WhenAll(aobjTasks), token);
                while (!tskLoop.IsCompleted)
                    SafeSleep(token);
                if (tskLoop.Exception != null)
                    throw tskLoop.Exception;
                for (int j = 0; j < MaxParallelBatchSize; ++j)
                    aobjReturn[i] = aobjTasks[j].GetAwaiter().GetResult();
                intOffset += MaxParallelBatchSize;
                intCounter = 0;
            }
            int intFinalBatchSize = intLength % MaxParallelBatchSize;
            if (intFinalBatchSize != 0)
            {
                Task<T[]> objTask = Task.Run(() => Task.WhenAll(aobjTasks), token);
                while (!objTask.IsCompleted)
                    SafeSleep(token);
                if (objTask.Exception != null)
                    throw objTask.Exception;
                for (int j = 0; j < intFinalBatchSize; ++j)
                    aobjReturn[intOffset + j] = aobjTasks[j].GetAwaiter().GetResult();
            }
            return aobjReturn;
        }

        /// <summary>
        /// Syntactic sugar for synchronously waiting for code to complete while still allowing queued invocations to go through.
        /// Warning: much clumsier and slower than just using awaits inside of an async method. Use those instead if possible.
        /// </summary>
        /// <param name="funcToRun">Code to wait for.</param>
        /// <param name="token">Cancellation token to use.</param>
        [MethodImpl(MethodImplOptions.AggressiveInlining)]
        public static void RunWithoutThreadLock(Func<Task> funcToRun, CancellationToken token = default)
        {
            token.ThrowIfCancellationRequested();
            if (Program.IsMainThread && _intIsOkToRunDoEvents < 1)
            {
                JoinableTaskFactory.Run(funcToRun, JoinableTaskCreationOptions.LongRunning);
                return;
            }
            if (!EverDoEvents)
            {
                Task objSyncTask = funcToRun.Invoke();
                if (objSyncTask.Status == TaskStatus.Created)
                    objSyncTask.RunSynchronously();
                if (objSyncTask.Exception != null)
                    throw objSyncTask.Exception;
                return;
            }
            Task objTask = Task.Run(funcToRun, token);
            while (!objTask.IsCompleted)
                SafeSleep(token);
            if (objTask.Exception != null)
                throw objTask.Exception;
        }

        /// <summary>
        /// Syntactic sugar for synchronously waiting for code to complete while still allowing queued invocations to go through.
        /// Warning: much clumsier and slower than just using awaits inside of an async method. Use those instead if possible.
        /// </summary>
        /// <param name="funcToRun">Code to wait for.</param>
        /// <param name="token">Cancellation token to use.</param>
        [MethodImpl(MethodImplOptions.AggressiveInlining)]
        public static void RunWithoutThreadLock(Func<CancellationToken, Task> funcToRun, CancellationToken token = default)
        {
            token.ThrowIfCancellationRequested();
            if (Program.IsMainThread && _intIsOkToRunDoEvents < 1)
            {
                JoinableTaskFactory.Run(() => funcToRun(token), JoinableTaskCreationOptions.LongRunning);
                return;
            }
            if (!EverDoEvents)
            {
                Task objSyncTask = funcToRun.Invoke(token);
                if (objSyncTask.Status == TaskStatus.Created)
                    objSyncTask.RunSynchronously();
                if (objSyncTask.Exception != null)
                    throw objSyncTask.Exception;
                return;
            }
            Task objTask = Task.Run(() => funcToRun.Invoke(token), token);
            while (!objTask.IsCompleted)
                SafeSleep(token);
            if (objTask.Exception != null)
                throw objTask.Exception;
        }

        /// <summary>
        /// Syntactic sugar for synchronously waiting for codes to complete in parallel while still allowing queued invocations to go through.
        /// Warning: much clumsier and slower than just using awaits inside of an async method. Use those instead if possible.
        /// </summary>
        /// <param name="afuncToRun">Codes to wait for.</param>
        [MethodImpl(MethodImplOptions.AggressiveInlining)]
        public static void RunWithoutThreadLock(params Func<Task>[] afuncToRun)
        {
            RunWithoutThreadLock(Array.AsReadOnly(afuncToRun), default);
        }

        /// <summary>
        /// Syntactic sugar for synchronously waiting for codes to complete in parallel while still allowing queued invocations to go through.
        /// Warning: much clumsier and slower than just using awaits inside of an async method. Use those instead if possible.
        /// </summary>
        /// <param name="afuncToRun">Codes to wait for.</param>
        /// <param name="token">Cancellation token to use.</param>
        [MethodImpl(MethodImplOptions.AggressiveInlining)]
        public static void RunWithoutThreadLock(IEnumerable<Func<Task>> afuncToRun, CancellationToken token)
        {
            if (Program.IsMainThread && _intIsOkToRunDoEvents < 1)
            {
                Parallel.ForEach(afuncToRun, (funcToRun, y) =>
                {
                    if (token.IsCancellationRequested || y.ShouldExitCurrentIteration)
                        y.Stop();
                    JoinableTaskFactory.Run(funcToRun, JoinableTaskCreationOptions.LongRunning);
                });
                token.ThrowIfCancellationRequested();
                return;
            }
            if (!EverDoEvents)
            {
                Parallel.ForEach(afuncToRun, (funcToRun, y) =>
                {
                    if (token.IsCancellationRequested || y.ShouldExitCurrentIteration)
                        y.Stop();
                    Task objSyncTask = funcToRun.Invoke();
                    if (objSyncTask.Status == TaskStatus.Created)
                        objSyncTask.RunSynchronously();
                    if (objSyncTask.Exception != null)
                        throw objSyncTask.Exception;
                });
                token.ThrowIfCancellationRequested();
                return;
            }
            List<Task> lstTasks = new List<Task>(MaxParallelBatchSize);
            int intCounter = 0;
            foreach (Func<Task> funcToRun in afuncToRun)
            {
                lstTasks.Add(Task.Run(funcToRun, token));
                if (++intCounter != MaxParallelBatchSize)
                    continue;
                Task tskLoop = Task.Run(() => Task.WhenAll(lstTasks), token);
                while (!tskLoop.IsCompleted)
                    SafeSleep(token);
                if (tskLoop.Exception != null)
                    throw tskLoop.Exception;
                lstTasks.Clear();
                intCounter = 0;
            }
            Task objTask = Task.Run(() => Task.WhenAll(lstTasks), token);
            while (!objTask.IsCompleted)
                SafeSleep(token);
            if (objTask.Exception != null)
                throw objTask.Exception;
        }
#pragma warning restore VSTHRD104, VSTHRD002 // Offer async methods

        private static readonly Lazy<string> _strHumanReadableOSVersion = new Lazy<string>(GetHumanReadableOSVersion);

        public static string HumanReadableOSVersion => _strHumanReadableOSVersion.Value;

        /// <summary>
        /// Gets a human-readable version of the current Environment's Windows version.
        /// It will return something like "Windows XP" or "Windows 7" or "Windows 10" for Windows XP, Windows 7, and Windows 10.
        /// </summary>
        /// <returns></returns>
        private static string GetHumanReadableOSVersion()
        {
            string strReturn = string.Empty;
            try
            {
                //Get Operating system information.
                OperatingSystem objOSInfo = Environment.OSVersion;
                //Get version information about the os.
                Version objOSInfoVersion = objOSInfo.Version;

                switch (objOSInfo.Platform)
                {
                    case PlatformID.Win32Windows:
                        //This is a pre-NT version of Windows
                        switch (objOSInfoVersion.Minor)
                        {
                            case 0:
                                strReturn = "Windows 95";
                                break;

                            case 10:
                                strReturn = objOSInfoVersion.Revision.ToString() == "2222A" ? "Windows 98SE" : "Windows 98";
                                break;

                            case 90:
                                strReturn = "Windows ME";
                                break;
                        }

                        break;

                    case PlatformID.Win32NT:
                        switch (objOSInfoVersion.Major)
                        {
                            case 3:
                                strReturn = "Windows NT 3.51";
                                break;

                            case 4:
                                strReturn = "Windows NT 4.0";
                                break;

                            case 5:
                                strReturn = objOSInfoVersion.Minor == 0 ? "Windows 2000" : "Windows XP";
                                break;

                            case 6:
                                switch (objOSInfoVersion.Minor)
                                {
                                    case 0:
                                        strReturn = "Windows Vista";
                                        break;

                                    case 1:
                                        strReturn = "Windows 7";
                                        break;

                                    case 2:
                                        strReturn = "Windows 8";
                                        break;

                                    default:
                                        strReturn = "Windows 8.1";
                                        break;
                                }
                                break;

                            case 10:
                                strReturn = "Windows 10";
                                break;

                            case 11:
                                strReturn = "Windows 11";
                                break;
                        }

                        break;

                    case PlatformID.Win32S:
                        strReturn = "Legacy Windows 16-bit Compatibility Layer";
                        break;

                    case PlatformID.WinCE:
                        strReturn = "Windows Embedded Compact " + objOSInfoVersion.Major + ".0";
                        break;

                    case PlatformID.Unix:
                        strReturn = "Unix Kernel " + objOSInfoVersion;
                        break;

                    case PlatformID.Xbox:
                        strReturn = "Xbox 360";
                        break;

                    case PlatformID.MacOSX:
                        strReturn = "macOS with Darwin Kernel " + objOSInfoVersion;
                        break;

                    default:
                        BreakIfDebug();
                        strReturn = objOSInfo.VersionString;
                        break;
                }
                //Make sure we actually got something in our OS check
                //We don't want to just return " Service Pack 2" or " 32-bit"
                //That information is useless without the OS version.
                if (strReturn.StartsWith("Windows", StringComparison.OrdinalIgnoreCase) && !string.IsNullOrEmpty(objOSInfo.ServicePack))
                {
                    //Append service pack to the OS name.  i.e. "Windows XP Service Pack 3"
                    strReturn += ' ' + objOSInfo.ServicePack;
                }
            }
            catch (Exception e)
            {
                Log.Error(e);
                strReturn = string.Empty;
            }
            return string.IsNullOrEmpty(strReturn) ? "Unknown" : strReturn;
        }

        public static void SetupWebBrowserRegistryKeys()
        {
            int intInternetExplorerVersionKey = GlobalSettings.EmulatedBrowserVersion * 1000;
            string strChummerExeName = AppDomain.CurrentDomain.FriendlyName;
            try
            {
                using (RegistryKey objRegistry = Registry.CurrentUser.CreateSubKey(
                           "Software\\Microsoft\\Internet Explorer\\Main\\FeatureControl\\FEATURE_BROWSER_EMULATION", true))
                    objRegistry?.SetValue(strChummerExeName, intInternetExplorerVersionKey, RegistryValueKind.DWord);

                using (RegistryKey objRegistry = Registry.CurrentUser.CreateSubKey(
                           "Software\\WOW6432Node\\Microsoft\\Internet Explorer\\Main\\FeatureControl\\FEATURE_BROWSER_EMULATION", true))
                    objRegistry?.SetValue(strChummerExeName, intInternetExplorerVersionKey, RegistryValueKind.DWord);

                // These two needed to have WebBrowser control obey DPI settings for Chummer
                using (RegistryKey objRegistry = Registry.CurrentUser.CreateSubKey(
                           "Software\\Microsoft\\Internet Explorer\\Main\\FeatureControl\\FEATURE_96DPI_PIXEL", true))
                    objRegistry?.SetValue(strChummerExeName, 1, RegistryValueKind.DWord);

                using (RegistryKey objRegistry = Registry.CurrentUser.CreateSubKey(
                           "Software\\WOW6432Node\\Microsoft\\Internet Explorer\\Main\\FeatureControl\\FEATURE_96DPI_PIXEL", true))
                    objRegistry?.SetValue(strChummerExeName, 1, RegistryValueKind.DWord);
            }
            catch (UnauthorizedAccessException)
            {
                // Swallow this
            }
            catch (IOException)
            {
                // Swallow this
            }
            catch (SecurityException)
            {
                // Swallow this
            }
        }

        private static readonly XmlWriterSettings _objStandardXmlWriterSettings = new XmlWriterSettings
        { Async = true, Encoding = Encoding.UTF8, Indent = true, IndentChars = "\t" };

        public static XmlWriter GetStandardXmlWriter(Stream output)
        {
            return XmlWriter.Create(output, _objStandardXmlWriterSettings);
        }

        private static readonly XmlWriterSettings _objXslTransformXmlWriterSettings = new XmlWriterSettings
        { Encoding = Encoding.UTF8, Indent = true, IndentChars = "\t", CheckCharacters = false, ConformanceLevel = ConformanceLevel.Fragment };

        public static XmlWriter GetXslTransformXmlWriter(Stream output)
        {
            return XmlWriter.Create(output, _objXslTransformXmlWriterSettings);
        }

        private static string s_strTempPath = string.Empty;

        /// <summary>
        /// Gets a temporary file folder that is exclusive to Chummer and therefore can be manipulated at will without worrying about interfering with anything else.
        /// Basically, like Path.GetTempPath(), but safer.
        /// </summary>
        public static string GetTempPath()
        {
            if (string.IsNullOrEmpty(s_strTempPath))
                s_strTempPath = Path.Combine(Path.GetTempPath(), "Chummer");
            if (!Directory.Exists(s_strTempPath))
                Directory.CreateDirectory(s_strTempPath);
            return s_strTempPath;
        }

        private static readonly DefaultObjectPoolProvider s_ObjObjectPoolProvider = new DefaultObjectPoolProvider
        {
            MaximumRetained = DefaultPoolSize
        };

        /// <summary>
        /// Memory Pool for empty StringBuilder objects. A bit slower up-front than a simple allocation, but reduces memory allocations, which saves on CPU used for Garbage Collection.
        /// </summary>
        [CLSCompliant(false)]
        public static ObjectPool<StringBuilder> StringBuilderPool { get; }
            = s_ObjObjectPoolProvider.CreateStringBuilderPool();

        /// <summary>
        /// Memory Pool for empty lists of ListItems. A bit slower up-front than a simple allocation, but reduces memory allocations when used a lot, which saves on CPU used for Garbage Collection.
        /// </summary>
        [CLSCompliant(false)]
        public static SafeObjectPool<List<ListItem>> ListItemListPool { get; }
            = new SafeObjectPool<List<ListItem>>(Math.Max(MaxParallelBatchSize, 64), () => new List<ListItem>(), x => x.Clear());

        /// <summary>
        /// Memory Pool for empty hash sets of strings. A bit slower up-front than a simple allocation, but reduces memory allocations when used a lot, which saves on CPU used for Garbage Collection.
        /// </summary>
        [CLSCompliant(false)]
        public static SafeObjectPool<HashSet<string>> StringHashSetPool { get; }
            = new SafeObjectPool<HashSet<string>>(() => new HashSet<string>(), x => x.Clear());

        /// <summary>
        /// Memory Pool for stopwatches. A bit slower up-front than a simple allocation, but reduces memory allocations when used a lot, which saves on CPU used for Garbage Collection.
        /// </summary>
        [CLSCompliant(false)]
        public static SafeObjectPool<Stopwatch> StopwatchPool { get; }
            = new SafeObjectPool<Stopwatch>(() => new Stopwatch(), x => x.Reset());

        /// <summary>
        /// Memory Pool for empty dictionaries used for processing multiple property changed. A bit slower up-front than a simple allocation, but reduces memory allocations when used a lot, which saves on CPU used for Garbage Collection.
        /// </summary>
        [CLSCompliant(false)]
        public static SafeObjectPool<Dictionary<INotifyMultiplePropertyChanged, HashSet<string>>>
            DictionaryForMultiplePropertyChangedPool { get; }
            = new SafeObjectPool<Dictionary<INotifyMultiplePropertyChanged, HashSet<string>>>(
                () => new Dictionary<INotifyMultiplePropertyChanged, HashSet<string>>(), x => x.Clear());

        /// <summary>
        /// Memory Pool for SemaphoreSlim with one allowed semaphore that is used for async-friendly thread safety stuff. A bit slower up-front than a simple allocation, but reduces memory allocations when used a lot, which saves on CPU used for Garbage Collection.
        /// WARNING! This will end up being a DisposableObjectPool, which can have weird behaviors (e.g. disposal-then-reuse) if used in SemaphoreSlim members in classes that stick around! Avoid using this if possible for those cases.
        /// </summary>
        [CLSCompliant(false)]
        public static SafeDisposableObjectPool<DebuggableSemaphoreSlim> SemaphorePool { get; }
            = new SafeDisposableObjectPool<DebuggableSemaphoreSlim>(Math.Max(MaxParallelBatchSize, 256), () => new DebuggableSemaphoreSlim());

        /// <summary>
        /// RecyclableMemoryStreamManager to be used for all RecyclableMemoryStream constructors.
        /// </summary>
        public static RecyclableMemoryStreamManager MemoryStreamManager { get; } = new RecyclableMemoryStreamManager();
    }
}<|MERGE_RESOLUTION|>--- conflicted
+++ resolved
@@ -477,18 +477,8 @@
             try
             {
                 WindowsPrincipal principal = new WindowsPrincipal(WindowsIdentity.GetCurrent());
-<<<<<<< HEAD
-
-                var directoryInfo = new DirectoryInfo(Path.GetDirectoryName(strPath) ??
-                                                      throw new ArgumentOutOfRangeException(nameof(strPath)));
-                var security = directoryInfo.GetAccessControl();
-                AuthorizationRuleCollection authRules = security.GetAccessRules(true, true, typeof(SecurityIdentifier));
-
-                foreach (FileSystemAccessRule accessRule in authRules)
-=======
                 DirectorySecurity security = Directory.GetAccessControl(Path.GetDirectoryName(strPath) ?? throw new ArgumentOutOfRangeException(nameof(strPath)));
                 foreach (FileSystemAccessRule accessRule in security.GetAccessRules(true, true, typeof(SecurityIdentifier)))
->>>>>>> 331777b7
                 {
                     if (!(accessRule.IdentityReference is SecurityIdentifier objIdentifier) || !principal.IsInRole(objIdentifier))
                         continue;
