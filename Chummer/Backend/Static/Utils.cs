--- conflicted
+++ resolved
@@ -575,12 +575,8 @@
         /// <param name="intTimeout">Amount of time to wait for deletion, in milliseconds</param>
         /// <param name="token">Cancellation token to use</param>
         /// <returns>True if directory does not exist or deletion was successful. False if deletion was unsuccessful.</returns>
-<<<<<<< HEAD
-        [SupportedOSPlatform("windows")]
-        public static bool SafeDeleteDirectory(string strPath, bool blnShowUnauthorizedAccess = false, int intTimeout = DefaultSleepDuration * 60, CancellationToken token = default)
-=======
+        [SupportedOSPlatform("windows")]
         public static bool SafeDeleteDirectory(string strPath, bool blnShowUnauthorizedAccess = false, int intTimeout = DefaultSleepDuration * 600, CancellationToken token = default)
->>>>>>> 8fd4fd43
         {
             return SafelyRunSynchronously(() => SafeDeleteDirectoryCoreAsync(true, strPath, blnShowUnauthorizedAccess, intTimeout, token), token);
         }
@@ -593,12 +589,8 @@
         /// <param name="intTimeout">Amount of time to wait for deletion, in milliseconds</param>
         /// <param name="token">Cancellation token to use</param>
         /// <returns>True if directory does not exist or deletion was successful. False if deletion was unsuccessful.</returns>
-<<<<<<< HEAD
-        [SupportedOSPlatform("windows")]
-        public static Task<bool> SafeDeleteDirectoryAsync(string strPath, bool blnShowUnauthorizedAccess = false, int intTimeout = DefaultSleepDuration * 60, CancellationToken token = default)
-=======
+        [SupportedOSPlatform("windows")]
         public static Task<bool> SafeDeleteDirectoryAsync(string strPath, bool blnShowUnauthorizedAccess = false, int intTimeout = DefaultSleepDuration * 600, CancellationToken token = default)
->>>>>>> 8fd4fd43
         {
             return SafeDeleteDirectoryCoreAsync(false, strPath, blnShowUnauthorizedAccess, intTimeout, token);
         }
@@ -751,12 +743,8 @@
         /// <param name="intTimeout">Amount of time to wait for deletion, in milliseconds</param>
         /// <param name="token">Cancellation token to use</param>
         /// <returns>True if directory does not exist or deletion was successful. False if deletion was unsuccessful.</returns>
-<<<<<<< HEAD
-        [SupportedOSPlatform("windows")]
-        public static bool SafeClearDirectory(string strPath, string strSearchPattern = "*", bool blnRecursive = true, bool blnShowUnauthorizedAccess = false, int intTimeout = DefaultSleepDuration * 60, CancellationToken token = default)
-=======
+        [SupportedOSPlatform("windows")]
         public static bool SafeClearDirectory(string strPath, string strSearchPattern = "*", bool blnRecursive = true, bool blnShowUnauthorizedAccess = false, int intTimeout = DefaultSleepDuration * 600, CancellationToken token = default)
->>>>>>> 8fd4fd43
         {
             return SafelyRunSynchronously(() => SafeClearDirectoryCoreAsync(
                                               true, strPath, strSearchPattern, blnRecursive, blnShowUnauthorizedAccess,
@@ -773,12 +761,8 @@
         /// <param name="intTimeout">Amount of time to wait for deletion, in milliseconds</param>
         /// <param name="token">Cancellation token to use</param>
         /// <returns>True if directory does not exist or deletion was successful. False if deletion was unsuccessful.</returns>
-<<<<<<< HEAD
-        [SupportedOSPlatform("windows")]
-        public static Task<bool> SafeClearDirectoryAsync(string strPath, string strSearchPattern = "*", bool blnRecursive = true, bool blnShowUnauthorizedAccess = false, int intTimeout = DefaultSleepDuration * 60, CancellationToken token = default)
-=======
+        [SupportedOSPlatform("windows")]
         public static Task<bool> SafeClearDirectoryAsync(string strPath, string strSearchPattern = "*", bool blnRecursive = true, bool blnShowUnauthorizedAccess = false, int intTimeout = DefaultSleepDuration * 600, CancellationToken token = default)
->>>>>>> 8fd4fd43
         {
             return SafeClearDirectoryCoreAsync(false, strPath, strSearchPattern, blnRecursive, blnShowUnauthorizedAccess,
                 intTimeout, token);
@@ -1240,113 +1224,18 @@
         /// <summary>
         /// Run code on the main (UI) thread in a synchronous fashion.
         /// </summary>
-<<<<<<< HEAD
-        [SupportedOSPlatform("windows")]
-        public static void RunOnMainThread(Action func, JoinableTaskCreationOptions eOptions = JoinableTaskCreationOptions.None)
-        {
+        [SupportedOSPlatform("windows")]
+        public static void RunOnMainThread(Action func, JoinableTaskCreationOptions eOptions = JoinableTaskCreationOptions.None, CancellationToken token = default)
+        {
+            token.ThrowIfCancellationRequested();
             if (Program.IsMainThread)
                 func.Invoke();
             else
             {
                 JoinableTaskFactory.Run(async () =>
                 {
-                    await JoinableTaskFactory.SwitchToMainThreadAsync();
-                    func.Invoke();
-                }, eOptions);
-            }
-        }
-
-        /// <summary>
-        /// Run code on the main (UI) thread in a synchronous fashion.
-        /// </summary>
-        [SupportedOSPlatform("windows")]
-        public static T RunOnMainThread<T>(Func<T> func, JoinableTaskCreationOptions eOptions = JoinableTaskCreationOptions.None)
-        {
-            return Program.IsMainThread
-                ? func.Invoke()
-                : JoinableTaskFactory.Run(async () =>
-                {
-                    await JoinableTaskFactory.SwitchToMainThreadAsync();
-                    return func.Invoke();
-                }, eOptions);
-        }
-
-        /// <summary>
-        /// Run code on the main (UI) thread in a synchronous fashion.
-        /// </summary>
-        [SupportedOSPlatform("windows")]
-        public static void RunOnMainThread(Action func, CancellationToken token)
-=======
-        public static void RunOnMainThread(Action func, JoinableTaskCreationOptions eOptions = JoinableTaskCreationOptions.None, CancellationToken token = default)
->>>>>>> 8fd4fd43
-        {
-            token.ThrowIfCancellationRequested();
-            if (Program.IsMainThread)
-                func.Invoke();
-            else
-            {
-                JoinableTaskFactory.Run(async () =>
-                {
                     token.ThrowIfCancellationRequested();
                     await JoinableTaskFactory.SwitchToMainThreadAsync(token);
-<<<<<<< HEAD
-                    func.Invoke();
-                });
-            }
-        }
-
-        /// <summary>
-        /// Run code on the main (UI) thread in a synchronous fashion.
-        /// </summary>
-        [SupportedOSPlatform("windows")]
-        public static T RunOnMainThread<T>(Func<T> func, CancellationToken token)
-        {
-            token.ThrowIfCancellationRequested();
-            return Program.IsMainThread
-                ? func.Invoke()
-                : JoinableTaskFactory.Run(async () =>
-                {
-                    token.ThrowIfCancellationRequested();
-                    await JoinableTaskFactory.SwitchToMainThreadAsync(token);
-                    return func.Invoke();
-                });
-        }
-
-        /// <summary>
-        /// Run code on the main (UI) thread in a synchronous fashion.
-        /// </summary>
-        [SupportedOSPlatform("windows")]
-        public static void RunOnMainThread(Func<Task> func, CancellationToken token)
-        {
-            token.ThrowIfCancellationRequested();
-            JoinableTaskFactory.Run(func);
-        }
-
-        /// <summary>
-        /// Run code on the main (UI) thread in a synchronous fashion.
-        /// </summary>
-        [SupportedOSPlatform("windows")]
-        public static T RunOnMainThread<T>(Func<Task<T>> func, CancellationToken token)
-        {
-            token.ThrowIfCancellationRequested();
-            return JoinableTaskFactory.Run(func);
-        }
-
-        /// <summary>
-        /// Run code on the main (UI) thread in a synchronous fashion.
-        /// </summary>
-        [SupportedOSPlatform("windows")]
-        public static void RunOnMainThread(Action func, JoinableTaskCreationOptions eOptions, CancellationToken token)
-        {
-            token.ThrowIfCancellationRequested();
-            if (Program.IsMainThread)
-                func.Invoke();
-            else
-            {
-                JoinableTaskFactory.Run(async () =>
-                {
-=======
->>>>>>> 8fd4fd43
                     token.ThrowIfCancellationRequested();
                     func.Invoke();
                 }, eOptions);
@@ -1356,12 +1245,8 @@
         /// <summary>
         /// Run code on the main (UI) thread in a synchronous fashion.
         /// </summary>
-<<<<<<< HEAD
-        [SupportedOSPlatform("windows")]
-        public static T RunOnMainThread<T>(Func<T> func, JoinableTaskCreationOptions eOptions, CancellationToken token)
-=======
+        [SupportedOSPlatform("windows")]
         public static T RunOnMainThread<T>(Func<T> func, JoinableTaskCreationOptions eOptions = JoinableTaskCreationOptions.None, CancellationToken token = default)
->>>>>>> 8fd4fd43
         {
             token.ThrowIfCancellationRequested();
             return Program.IsMainThread
@@ -1398,35 +1283,6 @@
         public static T RunOnMainThread<T>(Func<Task<T>> func, JoinableTaskCreationOptions eOptions = JoinableTaskCreationOptions.None, CancellationToken token = default)
         {
             token.ThrowIfCancellationRequested();
-<<<<<<< HEAD
-            return JoinableTaskFactory.Run(func, eOptions);
-        }
-
-        /// <summary>
-        /// Run code on the main (UI) thread in an awaitable, asynchronous fashion.
-        /// </summary>
-        [SupportedOSPlatform("windows")]
-        public static Task RunOnMainThreadAsync(Action func)
-        {
-            return JoinableTaskFactory.RunAsync(async () =>
-            {
-                await JoinableTaskFactory.SwitchToMainThreadAsync();
-                func.Invoke();
-            }).Task;
-        }
-
-        /// <summary>
-        /// Run code on the main (UI) thread in an awaitable, asynchronous fashion.
-        /// </summary>
-        [SupportedOSPlatform("windows")]
-        public static Task<T> RunOnMainThreadAsync<T>(Func<T> func)
-        {
-            return JoinableTaskFactory.RunAsync(async () =>
-            {
-                await JoinableTaskFactory.SwitchToMainThreadAsync();
-                return func.Invoke();
-            }).Task;
-=======
             return JoinableTaskFactory.Run(async () =>
             {
                 token.ThrowIfCancellationRequested();
@@ -1434,18 +1290,13 @@
                 token.ThrowIfCancellationRequested();
                 return await func.Invoke().ConfigureAwait(true);
             }, eOptions);
->>>>>>> 8fd4fd43
         }
 
         /// <summary>
         /// Run code on the main (UI) thread in an awaitable, asynchronous fashion.
         /// </summary>
-<<<<<<< HEAD
-        [SupportedOSPlatform("windows")]
-        public static Task RunOnMainThreadAsync(Action func, CancellationToken token)
-=======
+        [SupportedOSPlatform("windows")]
         public static async Task RunOnMainThreadAsync(Action func, CancellationToken token = default)
->>>>>>> 8fd4fd43
         {
             token.ThrowIfCancellationRequested();
             await JoinableTaskFactory.SwitchToMainThreadAsync(token);
@@ -1456,12 +1307,8 @@
         /// <summary>
         /// Run code on the main (UI) thread in an awaitable, asynchronous fashion.
         /// </summary>
-<<<<<<< HEAD
-        [SupportedOSPlatform("windows")]
-        public static Task<T> RunOnMainThreadAsync<T>(Func<T> func, CancellationToken token)
-=======
+        [SupportedOSPlatform("windows")]
         public static async Task<T> RunOnMainThreadAsync<T>(Func<T> func, CancellationToken token = default)
->>>>>>> 8fd4fd43
         {
             token.ThrowIfCancellationRequested();
             await JoinableTaskFactory.SwitchToMainThreadAsync(token);
@@ -1472,12 +1319,8 @@
         /// <summary>
         /// Run code on the main (UI) thread in a synchronous fashion.
         /// </summary>
-<<<<<<< HEAD
-        [SupportedOSPlatform("windows")]
-        public static Task RunOnMainThreadAsync(Func<Task> func, CancellationToken token = default)
-=======
+        [SupportedOSPlatform("windows")]
         public static async Task RunOnMainThreadAsync(Func<Task> func, CancellationToken token = default)
->>>>>>> 8fd4fd43
         {
             token.ThrowIfCancellationRequested();
             await JoinableTaskFactory.SwitchToMainThreadAsync(token);
@@ -1488,12 +1331,8 @@
         /// <summary>
         /// Run code on the main (UI) thread in a synchronous fashion.
         /// </summary>
-<<<<<<< HEAD
-        [SupportedOSPlatform("windows")]
-        public static Task<T> RunOnMainThreadAsync<T>(Func<Task<T>> func, CancellationToken token = default)
-=======
+        [SupportedOSPlatform("windows")]
         public static async Task<T> RunOnMainThreadAsync<T>(Func<Task<T>> func, CancellationToken token = default)
->>>>>>> 8fd4fd43
         {
             token.ThrowIfCancellationRequested();
             await JoinableTaskFactory.SwitchToMainThreadAsync(token);
@@ -2197,12 +2036,8 @@
         /// <param name="lstFuncToRun">Codes to wait for.</param>
         /// <param name="token">Cancellation token to use.</param>
         [MethodImpl(MethodImplOptions.AggressiveInlining)]
-<<<<<<< HEAD
-        [SupportedOSPlatform("windows")]
-        public static T[] RunWithoutThreadLock<T>(IReadOnlyList<Func<T>> afuncToRun, CancellationToken token)
-=======
+        [SupportedOSPlatform("windows")]
         public static T[] RunWithoutThreadLock<T>(IReadOnlyList<Func<T>> lstFuncToRun, CancellationToken token = default)
->>>>>>> 8fd4fd43
         {
             token.ThrowIfCancellationRequested();
             int intLength = lstFuncToRun.Count;
@@ -2333,12 +2168,8 @@
         /// <param name="lstFuncToRun">Codes to wait for.</param>
         /// <param name="token">Cancellation token to use.</param>
         [MethodImpl(MethodImplOptions.AggressiveInlining)]
-<<<<<<< HEAD
-        [SupportedOSPlatform("windows")]
-        public static T[] RunWithoutThreadLock<T>(IReadOnlyList<Func<Task<T>>> afuncToRun, CancellationToken token)
-=======
+        [SupportedOSPlatform("windows")]
         public static T[] RunWithoutThreadLock<T>(IReadOnlyList<Func<Task<T>>> lstFuncToRun, CancellationToken token)
->>>>>>> 8fd4fd43
         {
             token.ThrowIfCancellationRequested();
             int intLength = lstFuncToRun.Count;
@@ -2526,12 +2357,8 @@
         /// <param name="lstFuncToRun">Codes to wait for.</param>
         /// <param name="token">Cancellation token to use.</param>
         [MethodImpl(MethodImplOptions.AggressiveInlining)]
-<<<<<<< HEAD
-        [SupportedOSPlatform("windows")]
-        public static void RunWithoutThreadLock(IEnumerable<Func<Task>> afuncToRun, CancellationToken token)
-=======
+        [SupportedOSPlatform("windows")]
         public static void RunWithoutThreadLock(IEnumerable<Func<Task>> lstFuncToRun, CancellationToken token = default)
->>>>>>> 8fd4fd43
         {
             token.ThrowIfCancellationRequested();
             if (Program.IsMainThread && _intIsOkToRunDoEvents < 1)
