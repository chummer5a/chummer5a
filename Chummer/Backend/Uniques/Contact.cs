--- conflicted
+++ resolved
@@ -735,7 +735,7 @@
         {
             if (strLanguage == GlobalOptions.DefaultLanguage)
                 return HobbiesVice;
-<<<<<<< HEAD
+
             try
             {
                 return _objCharacter.LoadData("contacts.xml", strLanguage).SelectSingleNode("/chummer/hobbiesvices/hobbyvice[text() = \"" + HobbiesVice + "\"]/@translate")?.InnerText ?? HobbiesVice;
@@ -746,10 +746,7 @@
                 Log.Exception(e, msg);
                 return msg;
             }
-=======
-
-            return _objCharacter.LoadDataXPath("contacts.xml", strLanguage).SelectSingleNode("/chummer/hobbiesvices/hobbyvice[text() = " + HobbiesVice + "]/@translate")?.Value ?? HobbiesVice;
->>>>>>> a847686e
+
         }
 
         public string DisplayHobbiesVice
