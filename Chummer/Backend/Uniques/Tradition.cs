/*  This file is part of Chummer5a.
 *
 *  Chummer5a is free software: you can redistribute it and/or modify
 *  it under the terms of the GNU General Public License as published by
 *  the Free Software Foundation, either version 3 of the License, or
 *  (at your option) any later version.
 *
 *  Chummer5a is distributed in the hope that it will be useful,
 *  but WITHOUT ANY WARRANTY; without even the implied warranty of
 *  MERCHANTABILITY or FITNESS FOR A PARTICULAR PURPOSE.  See the
 *  GNU General Public License for more details.
 *
 *  You should have received a copy of the GNU General Public License
 *  along with Chummer5a.  If not, see <http://www.gnu.org/licenses/>.
 *
 *  You can obtain the full source code for Chummer5a at
 *  https://github.com/chummer5a/chummer5a
 */
using System;
using System.Collections.Generic;
using System.ComponentModel;
using System.Globalization;
using System.Runtime.CompilerServices;
using System.Text;
using System.Windows.Forms;
using System.Xml;
using System.Xml.XPath;
using Chummer.Annotations;
using Chummer.Backend.Attributes;

namespace Chummer.Backend.Uniques
{
    public enum TraditionType
    {
        None,
        MAG,
        RES
    }
    /// <summary>
    /// A Tradition
    /// </summary>
    [HubClassTag("SourceID", true, "Name", "Extra")]
    public class Tradition : IHasInternalId, IHasName, IHasXmlNode, IHasSource, INotifyMultiplePropertyChanged
    {
        private Guid _guiID;
        private Guid _guiSourceID;
        private string _strName = string.Empty;
        private string _strExtra = string.Empty;
        private string _strSource = string.Empty;
        private string _strPage = string.Empty;
        private string _strDrainExpression = string.Empty;
        private string _strSpiritForm = "Materialization";
        private string _strSpiritCombat = string.Empty;
        private string _strSpiritDetection = string.Empty;
        private string _strSpiritHealth = string.Empty;
        private string _strSpiritIllusion = string.Empty;
        private string _strSpiritManipulation = string.Empty;
        private readonly List<string> _lstAvailableSpirits = new List<string>();
        private XmlNode _nodBonus;
        private TraditionType _eTraditionType = TraditionType.None;

        private readonly Character _objCharacter;

        #region Constructor, Create, Save, Load, and Print Methods
        public Tradition(Character objCharacter)
        {
            // Create the GUID for the new piece of Cyberware.
            _guiID = Guid.NewGuid();
            _objCharacter = objCharacter;
            if (objCharacter != null)
                _objCharacter.PropertyChanged += RefreshDrainExpression;
        }

        public override string ToString()
        {
            if (!string.IsNullOrEmpty(_strName))
                return _strName;
            return base.ToString();
        }

        public void UnbindTradition()
        {
            _objCharacter.PropertyChanged -= RefreshDrainExpression;
        }

        public void ResetTradition()
        {
            Bonus = null;
            ImprovementManager.RemoveImprovements(_objCharacter, Improvement.ImprovementSource.Tradition, InternalId);
            Name = string.Empty;
            Extra = string.Empty;
            Source = string.Empty;
            _strPage = string.Empty;
            DrainExpression = string.Empty;
            SpiritForm = "Materialization";
            AvailableSpirits.Clear();
            Type = TraditionType.None;
            _objCachedSourceDetail = null;
        }

        /// Create a Tradition from an XmlNode.
        /// <param name="xmlTraditionNode">XmlNode to create the object from.</param>
        /// <param name="blnIsTechnomancerTradition">Whether or not this tradition is for a technomancer.</param>
        /// <param name="strForcedValue">Value to forcefully select for any ImprovementManager prompts.</param>
        public bool Create(XmlNode xmlTraditionNode, bool blnIsTechnomancerTradition = false, string strForcedValue = "")
        {
            ResetTradition();
            Type = blnIsTechnomancerTradition ? TraditionType.RES : TraditionType.MAG;
            if(xmlTraditionNode.TryGetField("id", Guid.TryParse, out _guiSourceID))
                _xmlCachedMyXmlNode = null;
            xmlTraditionNode.TryGetStringFieldQuickly("name", ref _strName);
            xmlTraditionNode.TryGetStringFieldQuickly("source", ref _strSource);
            xmlTraditionNode.TryGetStringFieldQuickly("page", ref _strPage);
            string strTemp = string.Empty;
            if(xmlTraditionNode.TryGetStringFieldQuickly("drain", ref strTemp))
                DrainExpression = strTemp;
            if(xmlTraditionNode.TryGetStringFieldQuickly("spiritform", ref strTemp))
                SpiritForm = strTemp;
            _nodBonus = xmlTraditionNode["bonus"];
            if(_nodBonus != null)
            {

                string strOldFocedValue = ImprovementManager.ForcedValue;
                string strOldSelectedValue = ImprovementManager.SelectedValue;
                ImprovementManager.ForcedValue = strForcedValue;
                if(!ImprovementManager.CreateImprovements(_objCharacter, Improvement.ImprovementSource.Tradition, InternalId, _nodBonus, strFriendlyName: DisplayNameShort(GlobalOptions.Language)))
                {
                    ImprovementManager.ForcedValue = strOldFocedValue;
                    return false;
                }
                if(!string.IsNullOrEmpty(ImprovementManager.SelectedValue))
                {
                    _strExtra = ImprovementManager.SelectedValue;
                }
                ImprovementManager.ForcedValue = strOldFocedValue;
                ImprovementManager.SelectedValue = strOldSelectedValue;
            }
            /*
            if (string.IsNullOrEmpty(_strNotes))
            {
                _strNotes = CommonFunctions.GetTextFromPDF($"{_strSource} {_strPage}", _strName);
                if (string.IsNullOrEmpty(_strNotes))
                {
                    _strNotes = CommonFunctions.GetTextFromPDF($"{Source} {Page(GlobalOptions.Language)}", CurrentDisplayName);
                }
            }
            */
            RebuildSpiritList();
            OnMultiplePropertyChanged(nameof(Name), nameof(Extra), nameof(Source), nameof(Page));
            return true;
        }



        public void RebuildSpiritList(bool blnDoOnPropertyChanged = true)
        {
            _lstAvailableSpirits.Clear();
            _strSpiritCombat = string.Empty;
            _strSpiritDetection = string.Empty;
            _strSpiritHealth = string.Empty;
            _strSpiritIllusion = string.Empty;
            _strSpiritManipulation = string.Empty;
            if(Type != TraditionType.None)
            {
                XmlNode xmlSpiritListNode = GetNode()?["spirits"];
                if(xmlSpiritListNode != null)
                {
                    using(XmlNodeList xmlAlwaysAccessSpirits = xmlSpiritListNode.SelectNodes("spirit"))
                    {
                        if(xmlAlwaysAccessSpirits?.Count > 0)
                        {
                            foreach(XmlNode xmlSpiritNode in xmlAlwaysAccessSpirits)
                            {
                                _lstAvailableSpirits.Add(xmlSpiritNode.InnerText);
                            }
                        }
                    }

                    XmlNode xmlCombatSpiritNode = xmlSpiritListNode.SelectSingleNode("spiritcombat");
                    if(xmlCombatSpiritNode != null)
                        _strSpiritCombat = xmlCombatSpiritNode.InnerText;
                    XmlNode xmlDetectionSpiritNode = xmlSpiritListNode.SelectSingleNode("spiritdetection");
                    if(xmlDetectionSpiritNode != null)
                        _strSpiritDetection = xmlDetectionSpiritNode.InnerText;
                    XmlNode xmlHealthSpiritNode = xmlSpiritListNode.SelectSingleNode("spirithealth");
                    if(xmlHealthSpiritNode != null)
                        _strSpiritHealth = xmlHealthSpiritNode.InnerText;
                    XmlNode xmlIllusionSpiritNode = xmlSpiritListNode.SelectSingleNode("spiritillusion");
                    if(xmlIllusionSpiritNode != null)
                        _strSpiritIllusion = xmlIllusionSpiritNode.InnerText;
                    XmlNode xmlManipulationSpiritNode = xmlSpiritListNode.SelectSingleNode("spiritmanipulation");
                    if(xmlManipulationSpiritNode != null)
                        _strSpiritManipulation = xmlManipulationSpiritNode.InnerText;
                }
            }
            if(blnDoOnPropertyChanged)
            {
                OnMultiplePropertyChanged(nameof(AvailableSpirits), nameof(SpiritCombat), nameof(SpiritDetection), nameof(SpiritHealth), nameof(SpiritIllusion), nameof(SpiritManipulation));
            }
        }

        /// <summary>
        /// Save the object's XML to the XmlWriter.
        /// </summary>
        /// <param name="objWriter">XmlTextWriter to write with.</param>
        public void Save(XmlTextWriter objWriter)
        {
            if (objWriter == null)
                return;
            if(_eTraditionType == TraditionType.None)
                return;
            objWriter.WriteStartElement("tradition");
            objWriter.WriteElementString("sourceid", SourceIDString);
            objWriter.WriteElementString("guid", InternalId);
            objWriter.WriteElementString("traditiontype", _eTraditionType.ToString());
            objWriter.WriteElementString("name", _strName);
            objWriter.WriteElementString("extra", _strExtra);
            objWriter.WriteElementString("spiritform", _strSpiritForm);
            objWriter.WriteElementString("drain", _strDrainExpression);
            objWriter.WriteElementString("source", _strSource);
            objWriter.WriteElementString("page", _strPage);
            objWriter.WriteElementString("spiritcombat", _strSpiritCombat);
            objWriter.WriteElementString("spiritdetection", _strSpiritDetection);
            objWriter.WriteElementString("spirithealth", _strSpiritHealth);
            objWriter.WriteElementString("spiritillusion", _strSpiritIllusion);
            objWriter.WriteElementString("spiritmanipulation", _strSpiritManipulation);
            objWriter.WriteStartElement("spirits");
            foreach(string strSpirit in _lstAvailableSpirits)
            {
                objWriter.WriteElementString("spirit", strSpirit);
            }
            objWriter.WriteEndElement();
            if(_nodBonus != null)
                objWriter.WriteRaw(_nodBonus.OuterXml);
            else
                objWriter.WriteElementString("bonus", string.Empty);
            objWriter.WriteEndElement();
            _objCharacter.SourceProcess(_strSource);
        }

        /// <summary>
        /// Load the Tradition from the XmlNode.
        /// </summary>
        /// <param name="xmlNode">XmlNode to load.</param>
        public void Load(XmlNode xmlNode)
        {
            string strTemp = string.Empty;
            if(!xmlNode.TryGetStringFieldQuickly("traditiontype", ref strTemp) || !Enum.TryParse(strTemp, out _eTraditionType))
            {
                _eTraditionType = TraditionType.None;
                return;
            }
            if (!xmlNode.TryGetField("guid", Guid.TryParse, out _guiID))
            {
                _guiID = Guid.NewGuid();
            }
            xmlNode.TryGetStringFieldQuickly("name", ref _strName);
            if (!xmlNode.TryGetGuidFieldQuickly("sourceid", ref _guiSourceID))
            {
                XmlNode node = GetNode(GlobalOptions.Language);
                node?.TryGetGuidFieldQuickly("id", ref _guiSourceID);
            }

            xmlNode.TryGetStringFieldQuickly("extra", ref _strExtra);
            xmlNode.TryGetStringFieldQuickly("spiritform", ref _strSpiritForm);
            xmlNode.TryGetStringFieldQuickly("drain", ref _strDrainExpression);
            xmlNode.TryGetStringFieldQuickly("source", ref _strSource);
            xmlNode.TryGetStringFieldQuickly("page", ref _strPage);
            xmlNode.TryGetStringFieldQuickly("spiritcombat", ref _strSpiritCombat);
            xmlNode.TryGetStringFieldQuickly("spiritdetection", ref _strSpiritDetection);
            xmlNode.TryGetStringFieldQuickly("spirithealth", ref _strSpiritHealth);
            xmlNode.TryGetStringFieldQuickly("spiritillusion", ref _strSpiritIllusion);
            xmlNode.TryGetStringFieldQuickly("spiritmanipulation", ref _strSpiritManipulation);
            using(XmlNodeList xmlSpiritList = xmlNode.SelectNodes("spirits/spirit"))
            {
                if(xmlSpiritList?.Count > 0)
                {
                    foreach(XmlNode xmlSpiritNode in xmlSpiritList)
                    {
                        _lstAvailableSpirits.Add(xmlSpiritNode.InnerText);
                    }
                }
            }
            _nodBonus = xmlNode["bonus"];
        }

        /// <summary>
        /// Load the Tradition from the XmlNode using old data saved before traditions had their own class.
        /// </summary>
        /// <param name="xpathCharacterNode">XPathNavigator of the Character from which to load.</param>
        public void LegacyLoad(XPathNavigator xpathCharacterNode)
        {
            if(_eTraditionType == TraditionType.RES)
            {
                xpathCharacterNode.TryGetStringFieldQuickly("stream", ref _strName);
                xpathCharacterNode.TryGetStringFieldQuickly("streamfading", ref _strDrainExpression);
            }
            else
            {
                if(IsCustomTradition)
                {
                    xpathCharacterNode.TryGetStringFieldQuickly("traditionname", ref _strName);
                    xpathCharacterNode.TryGetStringFieldQuickly("spiritcombat", ref _strSpiritCombat);
                    xpathCharacterNode.TryGetStringFieldQuickly("spiritdetection", ref _strSpiritDetection);
                    xpathCharacterNode.TryGetStringFieldQuickly("spirithealth", ref _strSpiritHealth);
                    xpathCharacterNode.TryGetStringFieldQuickly("spiritillusion", ref _strSpiritIllusion);
                    xpathCharacterNode.TryGetStringFieldQuickly("spiritmanipulation", ref _strSpiritManipulation);
                }
                else
                    xpathCharacterNode.TryGetStringFieldQuickly("tradition", ref _strName);
                xpathCharacterNode.TryGetStringFieldQuickly("traditiondrain", ref _strDrainExpression);
            }
        }

        public void LoadFromHeroLab(XmlNode xmlHeroLabNode)
        {
            if (xmlHeroLabNode == null)
                return;
            _eTraditionType = TraditionType.MAG;
            _strName = xmlHeroLabNode.SelectSingleNode("@name")?.InnerText;
            XmlNode xmlTraditionDataNode = !string.IsNullOrEmpty(_strName)
                ? XmlManager.Load("traditions.xml", _objCharacter.Options.CustomDataDictionary)
                    .SelectSingleNode("/chummer/traditions/tradition[name = \"" + _strName + "\"]")
                : null;
            if(xmlTraditionDataNode?.TryGetField("id", Guid.TryParse, out _guiSourceID) != true)
            {
                _guiSourceID = new Guid(CustomMagicalTraditionGuid);
                xmlTraditionDataNode = GetNode();
            }
            Create(xmlTraditionDataNode);
            if(IsCustomTradition)
            {
                _strSpiritCombat = xmlHeroLabNode.SelectSingleNode("@combatspirits")?.InnerText;
                _strSpiritDetection = xmlHeroLabNode.SelectSingleNode("@detectionspirits")?.InnerText;
                _strSpiritHealth = xmlHeroLabNode.SelectSingleNode("@healthspirits")?.InnerText;
                _strSpiritIllusion = xmlHeroLabNode.SelectSingleNode("@illusionspirits")?.InnerText;
                _strSpiritManipulation = xmlHeroLabNode.SelectSingleNode("@manipulationspirits")?.InnerText;
            }
        }

        /// <summary>
        /// Print the object's XML to the XmlWriter.
        /// </summary>
        /// <param name="objWriter">XmlTextWriter to write with.</param>
        /// <param name="objCulture">Culture in which to print.</param>
        /// <param name="strLanguageToPrint">Language in which to print</param>
        public void Print(XmlTextWriter objWriter, CultureInfo objCulture, string strLanguageToPrint)
        {
            if (objWriter == null)
                return;
            objWriter.WriteStartElement("tradition");
            objWriter.WriteElementString("istechnomancertradition", (Type == TraditionType.RES).ToString(GlobalOptions.InvariantCultureInfo));
            objWriter.WriteElementString("name", DisplayNameShort(strLanguageToPrint));
            objWriter.WriteElementString("fullname", DisplayName(strLanguageToPrint));
            objWriter.WriteElementString("name_english", Name);
            objWriter.WriteElementString("extra", LanguageManager.TranslateExtra(Extra, strLanguageToPrint));
            if(Type == TraditionType.MAG)
            {
                objWriter.WriteElementString("spiritcombat", DisplaySpiritCombatMethod(strLanguageToPrint));
                objWriter.WriteElementString("spiritdetection", DisplaySpiritDetectionMethod(strLanguageToPrint));
                objWriter.WriteElementString("spirithealth", DisplaySpiritHealthMethod(strLanguageToPrint));
                objWriter.WriteElementString("spiritillusion", DisplaySpiritIllusionMethod(strLanguageToPrint));
                objWriter.WriteElementString("spiritmanipulation", DisplaySpiritManipulationMethod(strLanguageToPrint));
                objWriter.WriteElementString("spiritform", DisplaySpiritForm(strLanguageToPrint));
            }
            objWriter.WriteElementString("drainattributes", DisplayDrainExpressionMethod(strLanguageToPrint));
            objWriter.WriteElementString("drainvalue", DrainValue.ToString(objCulture));
            objWriter.WriteElementString("source", CommonFunctions.LanguageBookShort(Source, strLanguageToPrint));
            objWriter.WriteElementString("page", DisplayPage(strLanguageToPrint));
            objWriter.WriteEndElement();
        }
        #endregion

        #region Properties


        /// <summary>
        /// Identifier of the object within data files.
        /// </summary>
        public Guid SourceID => _guiSourceID;

        /// <summary>
        /// String-formatted identifier of the <inheritdoc cref="SourceID"/> from the data files.
        /// </summary>
        public string SourceIDString => Type == TraditionType.None ? string.Empty : _guiSourceID.ToString("D", GlobalOptions.InvariantCultureInfo);

        /// <summary>
        /// Internal identifier which will be used to identify this Tradition in the Improvement system.
        /// </summary>
        public string InternalId => _guiID.ToString("D", GlobalOptions.InvariantCultureInfo);

        private SourceString _objCachedSourceDetail;
        public SourceString SourceDetail => _objCachedSourceDetail = _objCachedSourceDetail ?? new SourceString(Source, DisplayPage(GlobalOptions.Language), GlobalOptions.Language);

        /// <summary>
        /// Bonus node from the XML file.
        /// </summary>
        public XmlNode Bonus
        {
            get => _nodBonus;
            set => _nodBonus = value;
        }

        /// <summary>
        /// ImprovementSource Type.
        /// </summary>
        public TraditionType Type
        {
            get => _eTraditionType;
            set
            {
                if(_eTraditionType != value)
                {
                    _xmlCachedMyXmlNode = null;
                    _eTraditionType = value;
                    OnPropertyChanged();
                }
            }
        }

        /// <summary>
        /// The GUID of the Custom entry in the Magical Tradition file
        /// </summary>
        public const string CustomMagicalTraditionGuid = "616ba093-306c-45fc-8f41-0b98c8cccb46";

        /// <summary>
        /// Whether or not a Tradition is a custom one (i.e. it has a custom name and custom spirit settings)
        /// </summary>
        public bool IsCustomTradition => SourceIDString == CustomMagicalTraditionGuid; // TODO: If Custom Technomancer Tradition added to streams.xml, check for that GUID as well

        public bool CanChooseDrainAttribute => IsCustomTradition || string.IsNullOrEmpty(_strDrainExpression);

        /// <summary>
        /// Tradition name.
        /// </summary>
        public string Name
        {
            get => _strName;
            set => _strName = value;
        }

        /// <summary>
        /// The name of the object as it should be displayed on printouts (translated name only).
        /// </summary>
        public string DisplayNameShort(string strLanguage)
        {
            if(IsCustomTradition)
            {
                if(GlobalOptions.Language != strLanguage)
                {
                    string strReturnEnglish = strLanguage == GlobalOptions.DefaultLanguage ? Name : LanguageManager.ReverseTranslateExtra(Name);
                    return LanguageManager.TranslateExtra(strReturnEnglish, strLanguage);
                }

                return LanguageManager.TranslateExtra(Name, strLanguage);
            }

            // Get the translated name if applicable.
            if(strLanguage == GlobalOptions.DefaultLanguage)
                return Name;

            return GetNode(strLanguage)?["translate"]?.InnerText ?? Name;
        }

        /// <summary>
        /// The name of the object as it should be displayed in lists. Name (Extra).
        /// </summary>
        public string DisplayName(string strLanguage)
        {
            string strReturn = DisplayNameShort(strLanguage);

            if(!string.IsNullOrEmpty(Extra))
                strReturn += LanguageManager.GetString("String_Space", strLanguage) + '(' + LanguageManager.TranslateExtra(Extra, strLanguage) + ')';

            return strReturn;
        }

        public string CurrentDisplayName => DisplayName(GlobalOptions.Language);

        /// <summary>
        /// What type of forms do spirits of these traditions come in? Defaults to Materialization.
        /// </summary>
        public string SpiritForm
        {
            get => _strSpiritForm;
            set => _strSpiritForm = LanguageManager.ReverseTranslateExtra(value);
        }

        /// <summary>
        /// The spirit form of the tradition as it should be displayed in printouts and the UI.
        /// </summary>
        public string DisplaySpiritForm(string strLanguage)
        {
            return LanguageManager.TranslateExtra(SpiritForm, strLanguage);
        }

        /// <summary>
        /// Value that was selected during an ImprovementManager dialogue.
        /// </summary>
        public string Extra
        {
            get => _strExtra;
            set => _strExtra = LanguageManager.ReverseTranslateExtra(value);
        }

        /// <summary>
        /// Magician's Tradition Drain Attributes.
        /// </summary>
        public string DrainExpression
        {
            get
            {
                if(_objCharacter.AdeptEnabled && !_objCharacter.MagicianEnabled)
                {
                    return "BOD + WIL";
                }

                return _strDrainExpression;
            }
            set
            {
                if(_strDrainExpression != value)
                {
                    foreach(string strOldDrainAttribute in AttributeSection.AttributeStrings)
                    {
                        if(_strDrainExpression.Contains(strOldDrainAttribute))
                            _objCharacter.GetAttribute(strOldDrainAttribute).PropertyChanged -= RefreshDrainValue;
                    }

                    _strDrainExpression = value;
                    foreach(string strNewDrainAttribute in AttributeSection.AttributeStrings)
                    {
                        if(value.Contains(strNewDrainAttribute))
                            _objCharacter.GetAttribute(strNewDrainAttribute).PropertyChanged += RefreshDrainValue;
                    }

                    OnPropertyChanged();
                }
            }
        }

        /// <summary>
        /// Magician's Tradition Drain Attributes for display purposes.
        /// </summary>
        public string DisplayDrainExpression => DisplayDrainExpressionMethod(GlobalOptions.Language);

        /// <summary>
        /// Magician's Tradition Drain Attributes for display purposes.
        /// </summary>
        public string DisplayDrainExpressionMethod(string strLanguage)
        {
            string strDrain = DrainExpression;
            foreach(string strAttribute in AttributeSection.AttributeStrings)
            {
                strDrain = strDrain.CheapReplace(strAttribute, () =>
                {
                    if(strAttribute == "MAGAdept")
                        return LanguageManager.GetString("String_AttributeMAGShort", strLanguage) +
                               LanguageManager.GetString("String_Space", strLanguage) + '(' +
                               LanguageManager.GetString("String_DescAdept", strLanguage) + ')';

                    return LanguageManager.GetString($"String_Attribute{strAttribute}Short", strLanguage);
                });
            }

            return strDrain;
        }

        /// <summary>
        /// Magician's total amount of dice for resisting drain.
        /// </summary>
        public int DrainValue
        {
            get
            {
                if(Type == TraditionType.None)
                    return 0;
                string strDrainAttributes = DrainExpression;
                StringBuilder sbdDrain = new StringBuilder(strDrainAttributes);
                foreach(string strAttribute in AttributeSection.AttributeStrings)
                {
                    CharacterAttrib objAttrib = _objCharacter.GetAttribute(strAttribute);
                    sbdDrain.CheapReplace(strDrainAttributes, objAttrib.Abbrev, () => objAttrib.TotalValue.ToString(GlobalOptions.InvariantCultureInfo));
                }

                string strDrain = sbdDrain.ToString();
                if(!int.TryParse(strDrain, out int intDrain))
                {
                    object objProcess = CommonFunctions.EvaluateInvariantXPath(strDrain, out bool blnIsSuccess);
                    if(blnIsSuccess)
                        intDrain = Convert.ToInt32(objProcess, GlobalOptions.InvariantCultureInfo);
                }

                // Add any Improvements for Drain Resistance.
                if(Type == TraditionType.RES)
                    intDrain += ImprovementManager.ValueOf(_objCharacter, Improvement.ImprovementType.FadingResistance);
                else
                    intDrain += ImprovementManager.ValueOf(_objCharacter, Improvement.ImprovementType.DrainResistance);

                return intDrain;
            }
        }

        public string DrainValueToolTip
        {
            get
            {
                if(Type == TraditionType.None)
                    return string.Empty;
                string strSpaceCharacter = LanguageManager.GetString("String_Space");
                StringBuilder objToolTip = new StringBuilder(DrainExpression);

                // Update the Fading CharacterAttribute Value.
                foreach(string strAttribute in AttributeSection.AttributeStrings)
                {
                    objToolTip.CheapReplace(strAttribute, () =>
                    {
                        CharacterAttrib objAttrib = _objCharacter.GetAttribute(strAttribute);
                        return objAttrib.DisplayAbbrev + strSpaceCharacter + '(' +
                               objAttrib.TotalValue.ToString(GlobalOptions.CultureInfo) + ')';
                    });
                }

                foreach(Improvement objLoopImprovement in _objCharacter.Improvements)
                {
                    if((Type == TraditionType.RES && objLoopImprovement.ImproveType == Improvement.ImprovementType.FadingResistance ||
                        Type == TraditionType.MAG && objLoopImprovement.ImproveType == Improvement.ImprovementType.DrainResistance) &&
                        objLoopImprovement.Enabled)
                    {
                        objToolTip.Append(strSpaceCharacter + '+' + strSpaceCharacter +
                                          _objCharacter.GetObjectName(objLoopImprovement) +
                                          strSpaceCharacter + '(' +
                                          objLoopImprovement.Value.ToString(GlobalOptions.CultureInfo) + ')');
                    }
                }

                return objToolTip.ToString();
            }
        }

        public void RefreshDrainExpression(object sender, PropertyChangedEventArgs e)
        {
            if(Type == TraditionType.MAG && (e?.PropertyName == nameof(Character.AdeptEnabled) || e?.PropertyName == nameof(Character.MagicianEnabled)))
                OnPropertyChanged(nameof(DrainExpression));
        }

        public void RefreshDrainValue(object sender, PropertyChangedEventArgs e)
        {
            if(Type != TraditionType.None && e?.PropertyName == nameof(CharacterAttrib.TotalValue))
                OnPropertyChanged(nameof(DrainValue));
        }

        public IList<string> AvailableSpirits => _lstAvailableSpirits;

        /// <summary>
        /// Magician's Combat Spirit (for Custom Traditions) in English.
        /// </summary>
        public string SpiritCombat
        {
            get
            {
                if(Type == TraditionType.None)
                    return string.Empty;
                return _strSpiritCombat;
            }
            set
            {
                if(Type != TraditionType.None && _strSpiritCombat != value)
                {
                    _strSpiritCombat = value;
                    OnPropertyChanged();
                }
            }
        }

        /// <summary>
        /// Method to get Magician's Combat Spirit (for Custom Traditions) in a language.
        /// </summary>
        public string DisplaySpiritCombatMethod(string strLanguage)
        {
            if(string.IsNullOrEmpty(SpiritCombat))
                return LanguageManager.GetString("String_None", strLanguage);
            return LanguageManager.TranslateExtra(SpiritCombat, strLanguage);
        }

        /// <summary>
        /// Magician's Combat Spirit (for Custom Traditions) in the language of the current UI.
        /// </summary>
        public string DisplaySpiritCombat
        {
            get => DisplaySpiritCombatMethod(GlobalOptions.Language);
            set
            {
                if(Type != TraditionType.None)
                    SpiritCombat = LanguageManager.ReverseTranslateExtra(value);
            }
        }

        /// <summary>
        /// Magician's Detection Spirit (for Custom Traditions).
        /// </summary>
        public string SpiritDetection
        {
            get
            {
                if(Type == TraditionType.None)
                    return string.Empty;
                return _strSpiritDetection;
            }
            set
            {
                if(Type != TraditionType.None && _strSpiritDetection != value)
                {
                    _strSpiritDetection = value;
                    OnPropertyChanged();
                }
            }
        }

        /// <summary>
        /// Method to get Magician's Detection Spirit (for Custom Traditions) in a language.
        /// </summary>
        public string DisplaySpiritDetectionMethod(string strLanguage)
        {
            if(string.IsNullOrEmpty(SpiritDetection))
                return LanguageManager.GetString("String_None", strLanguage);
            return LanguageManager.TranslateExtra(SpiritDetection, strLanguage);
        }

        /// <summary>
        /// Magician's Detection Spirit (for Custom Traditions) in the language of the current UI.
        /// </summary>
        public string DisplaySpiritDetection
        {
            get => DisplaySpiritDetectionMethod(GlobalOptions.Language);
            set
            {
                if(Type != TraditionType.None)
                    SpiritDetection = LanguageManager.ReverseTranslateExtra(value);
            }
        }

        /// <summary>
        /// Magician's Health Spirit (for Custom Traditions).
        /// </summary>
        public string SpiritHealth
        {
            get
            {
                if(Type == TraditionType.None)
                    return string.Empty;
                return _strSpiritHealth;
            }
            set
            {
                if(Type != TraditionType.None && _strSpiritHealth != value)
                {
                    _strSpiritHealth = value;
                    OnPropertyChanged();
                }
            }
        }

        /// <summary>
        /// Method to get Magician's Health Spirit (for Custom Traditions) in a language.
        /// </summary>
        public string DisplaySpiritHealthMethod(string strLanguage)
        {
            if(string.IsNullOrEmpty(SpiritHealth))
                return LanguageManager.GetString("String_None", strLanguage);
            return LanguageManager.TranslateExtra(SpiritHealth, strLanguage);
        }

        /// <summary>
        /// Magician's Health Spirit (for Custom Traditions) in the language of the current UI.
        /// </summary>
        public string DisplaySpiritHealth
        {
            get => DisplaySpiritHealthMethod(GlobalOptions.Language);
            set
            {
                if(Type != TraditionType.None)
                    SpiritHealth = LanguageManager.ReverseTranslateExtra(value);
            }
        }

        /// <summary>
        /// Magician's Illusion Spirit (for Custom Traditions).
        /// </summary>
        public string SpiritIllusion
        {
            get
            {
                if(Type == TraditionType.None)
                    return string.Empty;
                return _strSpiritIllusion;
            }
            set
            {
                if(Type != TraditionType.None && _strSpiritIllusion != value)
                {
                    _strSpiritIllusion = value;
                    OnPropertyChanged();
                }
            }
        }

        /// <summary>
        /// Method to get Magician's Illusion Spirit (for Custom Traditions) in a language.
        /// </summary>
        public string DisplaySpiritIllusionMethod(string strLanguage)
        {
            if(string.IsNullOrEmpty(SpiritIllusion))
                return LanguageManager.GetString("String_None", strLanguage);
            return LanguageManager.TranslateExtra(SpiritIllusion, strLanguage);
        }

        /// <summary>
        /// Magician's Illusion Spirit (for Custom Traditions) in the language of the current UI.
        /// </summary>
        public string DisplaySpiritIllusion
        {
            get => DisplaySpiritIllusionMethod(GlobalOptions.Language);
            set
            {
                if(Type != TraditionType.None)
                    SpiritIllusion = LanguageManager.ReverseTranslateExtra(value);
            }
        }

        /// <summary>
        /// Magician's Manipulation Spirit (for Custom Traditions).
        /// </summary>
        public string SpiritManipulation
        {
            get
            {
                if(Type == TraditionType.None)
                    return string.Empty;
                return _strSpiritManipulation;
            }
            set
            {
                if(Type != TraditionType.None && _strSpiritManipulation != value)
                {
                    _strSpiritManipulation = value;
                    OnPropertyChanged();
                }
            }
        }

        /// <summary>
        /// Method to get Magician's Manipulation Spirit (for Custom Traditions) in a language.
        /// </summary>
        public string DisplaySpiritManipulationMethod(string strLanguage)
        {
            if(string.IsNullOrEmpty(SpiritManipulation))
                return LanguageManager.GetString("String_None", strLanguage);
            return LanguageManager.TranslateExtra(SpiritManipulation, strLanguage);
        }

        /// <summary>
        /// Magician's Manipulation Spirit (for Custom Traditions) in the language of the current UI.
        /// </summary>
        public string DisplaySpiritManipulation
        {
            get => DisplaySpiritManipulationMethod(GlobalOptions.Language);
            set
            {
                if(Type != TraditionType.None)
                    SpiritManipulation = LanguageManager.ReverseTranslateExtra(value);
            }
        }

        /// <summary>
        /// Sourcebook.
        /// </summary>
        public string Source
        {
            get => _strSource;
            set => _strSource = value;
        }

        /// <summary>
        /// Sourcebook Page Number.
        /// </summary>
        public string Page
        {
            get => _strPage;
            set => _strPage = value;
        }

        /// <summary>
        /// Sourcebook Page Number using a given language file.
        /// Returns Page if not found or the string is empty.
        /// </summary>
        /// <param name="strLanguage">Language file keyword to use.</param>
        /// <returns></returns>
        public string DisplayPage(string strLanguage)
        {
            if (strLanguage == GlobalOptions.DefaultLanguage)
                return Page;
            string s = GetNode(strLanguage)?["altpage"]?.InnerText ?? Page;
            return !string.IsNullOrWhiteSpace(s) ? s : Page;
        }

        private XmlNode _xmlCachedMyXmlNode;
        private string _strCachedXmlNodeLanguage = string.Empty;

        public event PropertyChangedEventHandler PropertyChanged;

        public XmlNode GetNode()
        {
            return GetNode(GlobalOptions.Language);
        }

        public XmlNode GetNode(string strLanguage)
        {
            if(Type == TraditionType.None)
                return null;
            if(_xmlCachedMyXmlNode == null || strLanguage != _strCachedXmlNodeLanguage || GlobalOptions.LiveCustomData)
            {
                _xmlCachedMyXmlNode = SourceID == Guid.Empty
                    ? GetTraditionDocument(strLanguage).SelectSingleNode($"/chummer/traditions/tradition[name = \"{Name}\"]")
                    : GetTraditionDocument(strLanguage).SelectSingleNode($"/chummer/traditions/tradition[id = \"{SourceIDString}\" or id = \"{SourceIDString.ToUpperInvariant()}\"]");

                _strCachedXmlNodeLanguage = strLanguage;
            }
            return _xmlCachedMyXmlNode;
        }

        public XmlDocument GetTraditionDocument(string strLanguage)
        {
            switch (Type)
            {
                case TraditionType.MAG:
                    return XmlManager.Load("traditions.xml", _objCharacter.Options.CustomDataDictionary, strLanguage);
                case TraditionType.RES:
                    return XmlManager.Load("streams.xml", _objCharacter.Options.CustomDataDictionary, strLanguage);
                default:
                    return null;
            }
        }
        #endregion

        #region static
        //A tree of dependencies. Once some of the properties are changed,
        //anything they depend on, also needs to raise OnChanged
        //This tree keeps track of dependencies
        private static readonly DependencyGraph<string> s_AttributeDependencyGraph =
            new DependencyGraph<string>(
                new DependencyGraphNode<string>(nameof(CurrentDisplayName),
                    new DependencyGraphNode<string>(nameof(DisplayName),
                        new DependencyGraphNode<string>(nameof(DisplayNameShort),
                            new DependencyGraphNode<string>(nameof(Name))
                        ),
                        new DependencyGraphNode<string>(nameof(Extra))
                    )
                ),
                new DependencyGraphNode<string>(nameof(DrainValueToolTip),
                    new DependencyGraphNode<string>(nameof(DrainValue),
                        new DependencyGraphNode<string>(nameof(DrainExpression))
                    )
                ),
                new DependencyGraphNode<string>(nameof(DisplayDrainExpression),
                    new DependencyGraphNode<string>(nameof(DrainExpression))
                ),
                new DependencyGraphNode<string>(nameof(AvailableSpirits),
                    new DependencyGraphNode<string>(nameof(SpiritCombat)),
                    new DependencyGraphNode<string>(nameof(SpiritDetection)),
                    new DependencyGraphNode<string>(nameof(SpiritHealth)),
                    new DependencyGraphNode<string>(nameof(SpiritIllusion)),
                    new DependencyGraphNode<string>(nameof(SpiritManipulation))
                ),
                new DependencyGraphNode<string>(nameof(DisplaySpiritCombat),
                    new DependencyGraphNode<string>(nameof(SpiritCombat))
                ),
                new DependencyGraphNode<string>(nameof(DisplaySpiritDetection),
                    new DependencyGraphNode<string>(nameof(SpiritDetection))
                ),
                new DependencyGraphNode<string>(nameof(DisplaySpiritHealth),
                    new DependencyGraphNode<string>(nameof(SpiritHealth))
                ),
                new DependencyGraphNode<string>(nameof(DisplaySpiritIllusion),
                    new DependencyGraphNode<string>(nameof(SpiritIllusion))
                ),
                new DependencyGraphNode<string>(nameof(DisplaySpiritManipulation),
                    new DependencyGraphNode<string>(nameof(SpiritManipulation))
                )
            );

        public static List<Tradition> GetTraditions(Character character)
        {
            List<Tradition> result = new List<Tradition>();
<<<<<<< HEAD
            XmlNodeList xmlTraditions = XmlManager.Load("traditions.xml", new Dictionary<string,bool>()).SelectNodes("/chummer/traditions/tradition");
            foreach(XmlNode node in xmlTraditions)
=======
            XmlNodeList xmlTraditions = XmlManager.Load("traditions.xml").SelectNodes("/chummer/traditions/tradition");
            if (xmlTraditions != null)
>>>>>>> 4d997dd7
            {
                foreach (XmlNode node in xmlTraditions)
                {
                    Tradition tradition = new Tradition(character);
                    tradition.Create(node);
                    result.Add(tradition);
                }
            }
            return result;
        }

        #endregion

        public void SetSourceDetail(Control sourceControl)
        {
            if(_objCachedSourceDetail?.Language != GlobalOptions.Language)
                _objCachedSourceDetail = null;
            SourceDetail.SetControl(sourceControl);
        }

        [NotifyPropertyChangedInvocator]
        public void OnPropertyChanged([CallerMemberName] string strPropertyName = null)
        {
            OnMultiplePropertyChanged(strPropertyName);
        }

        public void OnMultiplePropertyChanged(params string[] lstPropertyNames)
        {
            ICollection<string> lstNamesOfChangedProperties = null;
            foreach(string strPropertyName in lstPropertyNames)
            {
                if(lstNamesOfChangedProperties == null)
                    lstNamesOfChangedProperties = s_AttributeDependencyGraph.GetWithAllDependents(strPropertyName);
                else
                {
                    foreach(string strLoopChangedProperty in s_AttributeDependencyGraph.GetWithAllDependents(strPropertyName))
                        lstNamesOfChangedProperties.Add(strLoopChangedProperty);
                }
            }

            if((lstNamesOfChangedProperties?.Count > 0) != true)
                return;

            foreach(string strPropertyToChange in lstNamesOfChangedProperties)
            {
                PropertyChanged?.Invoke(this, new PropertyChangedEventArgs(strPropertyToChange));
            }

            _objCharacter?.OnPropertyChanged(nameof(Character.MagicTradition));
        }
    }
}<|MERGE_RESOLUTION|>--- conflicted
+++ resolved
@@ -318,10 +318,7 @@
                 return;
             _eTraditionType = TraditionType.MAG;
             _strName = xmlHeroLabNode.SelectSingleNode("@name")?.InnerText;
-            XmlNode xmlTraditionDataNode = !string.IsNullOrEmpty(_strName)
-                ? XmlManager.Load("traditions.xml", _objCharacter.Options.CustomDataDictionary)
-                    .SelectSingleNode("/chummer/traditions/tradition[name = \"" + _strName + "\"]")
-                : null;
+            XmlNode xmlTraditionDataNode = !string.IsNullOrEmpty(_strName) ? XmlManager.Load("traditions.xml", _objCharacter.Options.CustomDataDictionary).SelectSingleNode("/chummer/traditions/tradition[name = \"" + _strName + "\"]") : null;
             if(xmlTraditionDataNode?.TryGetField("id", Guid.TryParse, out _guiSourceID) != true)
             {
                 _guiSourceID = new Guid(CustomMagicalTraditionGuid);
@@ -992,13 +989,8 @@
         public static List<Tradition> GetTraditions(Character character)
         {
             List<Tradition> result = new List<Tradition>();
-<<<<<<< HEAD
-            XmlNodeList xmlTraditions = XmlManager.Load("traditions.xml", new Dictionary<string,bool>()).SelectNodes("/chummer/traditions/tradition");
-            foreach(XmlNode node in xmlTraditions)
-=======
-            XmlNodeList xmlTraditions = XmlManager.Load("traditions.xml").SelectNodes("/chummer/traditions/tradition");
+            XmlNodeList xmlTraditions = XmlManager.Load("traditions.xml", character.Options.CustomDataDictionary).SelectNodes("/chummer/traditions/tradition");
             if (xmlTraditions != null)
->>>>>>> 4d997dd7
             {
                 foreach (XmlNode node in xmlTraditions)
                 {
