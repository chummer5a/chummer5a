/*  This file is part of Chummer5a.
 *
 *  Chummer5a is free software: you can redistribute it and/or modify
 *  it under the terms of the GNU General Public License as published by
 *  the Free Software Foundation, either version 3 of the License, or
 *  (at your option) any later version.
 *
 *  Chummer5a is distributed in the hope that it will be useful,
 *  but WITHOUT ANY WARRANTY; without even the implied warranty of
 *  MERCHANTABILITY or FITNESS FOR A PARTICULAR PURPOSE.  See the
 *  GNU General Public License for more details.
 *
 *  You should have received a copy of the GNU General Public License
 *  along with Chummer5a.  If not, see <http://www.gnu.org/licenses/>.
 *
 *  You can obtain the full source code for Chummer5a at
 *  https://github.com/chummer5a/chummer5a
 */
using System;
using System.Diagnostics;
using System.Drawing;
using System.Windows.Forms;
using System.Xml;
using NLog;

namespace Chummer
{
    /// <summary>
    /// An Enhancement.
    /// </summary>
    [DebuggerDisplay("{DisplayName(GlobalOptions.DefaultLanguage)}")]
    public class Enhancement : IHasInternalId, IHasName, IHasXmlNode, IHasNotes, ICanRemove, IHasSource
    {
        private static Logger Log = NLog.LogManager.GetCurrentClassLogger();
        private Guid _guiID;
        private Guid _guiSourceID;
        private string _strName = string.Empty;
        private string _strSource = string.Empty;
        private string _strPage = string.Empty;
        private XmlNode _nodBonus;
        private int _intGrade;
        private Improvement.ImprovementSource _objImprovementSource = Improvement.ImprovementSource.Enhancement;
        private string _strNotes = string.Empty;
<<<<<<< HEAD
        private AdeptPower _objParent;
=======
        private SourceString _objCachedSourceDetail;
>>>>>>> 916d10df

        private readonly Character _objCharacter;

        #region Constructor, Create, Save, Load, and Print Methods
        public Enhancement(Character objCharacter)
        {
            // Create the GUID for the new art.
            _guiID = Guid.NewGuid();
            _objCharacter = objCharacter;
        }

        /// Create an Enhancement from an XmlNode.
        /// <param name="objXmlArtNode">XmlNode to create the object from.</param>
        /// <param name="objSource">Source of the Improvement.</param>
        public void Create(XmlNode objXmlArtNode, Improvement.ImprovementSource objSource)
        {
            if (!objXmlArtNode.TryGetField("id", Guid.TryParse, out _guiSourceID))
            {
                Log.Warn(new object[] { "Missing id field for xmlnode", objXmlArtNode });
                Utils.BreakIfDebug();
            }
            if (objXmlArtNode.TryGetStringFieldQuickly("name", ref _strName))
                _objCachedMyXmlNode = null;
            objXmlArtNode.TryGetStringFieldQuickly("source", ref _strSource);
            objXmlArtNode.TryGetStringFieldQuickly("page", ref _strPage);
            _objImprovementSource = objSource;
            if (!objXmlArtNode.TryGetStringFieldQuickly("altnotes", ref _strNotes))
                objXmlArtNode.TryGetStringFieldQuickly("notes", ref _strNotes);
            objXmlArtNode.TryGetInt32FieldQuickly("grade", ref _intGrade);
            _nodBonus = objXmlArtNode["bonus"];
            if (_nodBonus != null)
            {
                if (!ImprovementManager.CreateImprovements(_objCharacter, objSource, _guiID.ToString("D"), _nodBonus, true, 1, DisplayNameShort(GlobalOptions.Language)))
                {
                    _guiID = Guid.Empty;
                    return;
                }
                if (!string.IsNullOrEmpty(ImprovementManager.SelectedValue))
                {
                    _strName += LanguageManager.GetString("String_Space", GlobalOptions.Language) + '(' + ImprovementManager.SelectedValue + ')';
                    _objCachedMyXmlNode = null;
                }
            }
            /*
            if (string.IsNullOrEmpty(_strNotes))
            {
                _strNotes = CommonFunctions.GetTextFromPDF($"{_strSource} {_strPage}", _strName);
                if (string.IsNullOrEmpty(_strNotes))
                {
                    _strNotes = CommonFunctions.GetTextFromPDF($"{Source} {Page(GlobalOptions.Language)}", DisplayName(GlobalOptions.Language));
                }
            }*/
        }

        /// <summary>
        /// Save the object's XML to the XmlWriter.
        /// </summary>
        /// <param name="objWriter">XmlTextWriter to write with.</param>
        public void Save(XmlTextWriter objWriter)
        {
            objWriter.WriteStartElement("enhancement");
            objWriter.WriteElementString("sourceid", SourceIDString);
            objWriter.WriteElementString("guid", InternalId);
            objWriter.WriteElementString("name", _strName);
            objWriter.WriteElementString("source", _strSource);
            objWriter.WriteElementString("page", _strPage);
            objWriter.WriteElementString("grade", _intGrade.ToString(GlobalOptions.InvariantCultureInfo));
            if (_nodBonus != null)
                objWriter.WriteRaw(_nodBonus.OuterXml);
            else
                objWriter.WriteElementString("bonus", string.Empty);
            objWriter.WriteElementString("improvementsource", _objImprovementSource.ToString());
            objWriter.WriteElementString("notes", _strNotes);
            objWriter.WriteEndElement();

            if (Grade >= 0)
                _objCharacter.SourceProcess(_strSource);
        }

        /// <summary>
        /// Load the Enhancement from the XmlNode.
        /// </summary>
        /// <param name="objNode">XmlNode to load.</param>
        public void Load(XmlNode objNode)
        {
            if (!objNode.TryGetField("guid", Guid.TryParse, out _guiID))
            {
                _guiID = Guid.NewGuid();
            }
            if(!objNode.TryGetGuidFieldQuickly("sourceid", ref _guiSourceID))
            {
                XmlNode node = GetNode(GlobalOptions.Language);
                node?.TryGetGuidFieldQuickly("id", ref _guiSourceID);
            }
            if (objNode.TryGetStringFieldQuickly("name", ref _strName))
                _objCachedMyXmlNode = null;
            objNode.TryGetStringFieldQuickly("source", ref _strSource);
            objNode.TryGetStringFieldQuickly("page", ref _strPage);
            _nodBonus = objNode["bonus"];
            if (objNode["improvementsource"] != null)
                _objImprovementSource = Improvement.ConvertToImprovementSource(objNode["improvementsource"].InnerText);

            objNode.TryGetInt32FieldQuickly("grade", ref _intGrade);
            objNode.TryGetStringFieldQuickly("notes", ref _strNotes);
        }

        /// <summary>
        /// Print the object's XML to the XmlWriter.
        /// </summary>
        /// <param name="objWriter">XmlTextWriter to write with.</param>
        /// <param name="strLanguageToPrint">Language in which to print</param>
        public void Print(XmlTextWriter objWriter, string strLanguageToPrint)
        {
            objWriter.WriteStartElement("enhancement");
            objWriter.WriteElementString("name", DisplayNameShort(strLanguageToPrint));
            objWriter.WriteElementString("fullname", DisplayName(strLanguageToPrint));
            objWriter.WriteElementString("name_english", Name);
            objWriter.WriteElementString("source", CommonFunctions.LanguageBookShort(Source, strLanguageToPrint));
            objWriter.WriteElementString("page", DisplayPage(strLanguageToPrint));
            objWriter.WriteElementString("improvementsource", SourceType.ToString());
            if (_objCharacter.Options.PrintNotes)
                objWriter.WriteElementString("notes", Notes);
            objWriter.WriteEndElement();
        }
        #endregion

        #region Properties
        /// <summary>
        /// Internal identifier which will be used to identify this Metamagic in the Improvement system.
        /// </summary>
        public string InternalId => _guiID.ToString("D");

        /// <summary>
        /// Identifier of the object within data files.
        /// </summary>
        public Guid SourceID
        {
            get => _guiSourceID;
            set
            {
                if (_guiSourceID == value) return;
                _guiSourceID = value;
                _objCachedMyXmlNode = null;
            }
        }

        /// <summary>
        /// String-formatted identifier of the <inheritdoc cref="SourceID"/> from the data files.
        /// </summary>
        public string SourceIDString => _guiSourceID.ToString("D");

        public SourceString SourceDetail => _objCachedSourceDetail ?? (_objCachedSourceDetail =
                                                new SourceString(Source, DisplayPage(GlobalOptions.Language), GlobalOptions.Language));

        /// <summary>
        /// Bonus node from the XML file.
        /// </summary>
        public XmlNode Bonus
        {
            get => _nodBonus;
            set => _nodBonus = value;
        }

        /// <summary>
        /// ImprovementSource Type.
        /// </summary>
        public Improvement.ImprovementSource SourceType
        {
            get => _objImprovementSource;
            set => _objImprovementSource = value;
        }

        /// <summary>
        /// Metamagic name.
        /// </summary>
        public string Name
        {
            get => _strName;
            set
            {
                if (_strName != value)
                    _objCachedMyXmlNode = null;
                _strName = value;
            }
        }

        /// <summary>
        /// The name of the object as it should be displayed on printouts (translated name only).
        /// </summary>
        public string DisplayNameShort(string strLanguage)
        {
            // Get the translated name if applicable.
            if (strLanguage == GlobalOptions.DefaultLanguage)
                return Name;

            return GetNode(strLanguage)?["translate"]?.InnerText ?? Name;
        }

        /// <summary>
        /// The name of the object as it should be displayed in lists. Name (Extra).
        /// </summary>
        public string DisplayName(string strLanguage)
        {
            string strReturn = DisplayNameShort(strLanguage);

            return strReturn;
        }

        /// <summary>
        /// The initiate grade where the enhancement was learned.
        /// </summary>
        public int Grade
        {
            get => _intGrade;
            set => _intGrade = value;
        }

        /// <summary>
        /// Sourcebook.
        /// </summary>
        public string Source
        {
            get => _strSource;
            set => _strSource = value;
        }


        /// <summary>
        /// Sourcebook Page Number.
        /// </summary>
        public string Page
        {
            get => _strPage;
            set => _strPage = value;
        }

        /// <summary>
        /// Sourcebook Page Number using a given language file.
        /// Returns Page if not found or the string is empty.
        /// </summary>
        /// <param name="strLanguage">Language file keyword to use.</param>
        /// <returns></returns>
        public string DisplayPage(string strLanguage)
        {
            if (strLanguage == GlobalOptions.DefaultLanguage)
                return Page;
            string s = GetNode(strLanguage)?["altpage"]?.InnerText ?? Page;
            return !string.IsNullOrWhiteSpace(s) ? s : Page;
        }

        /// <summary>
        /// Notes.
        /// </summary>
        public string Notes
        {
            get => _strNotes;
            set => _strNotes = value;
        }

        /// <summary>
        /// Parent Power.
        /// </summary>
<<<<<<< HEAD
        public AdeptPower Parent
        {
            get => _objParent;
            set => _objParent = value;
        }
=======
        public Power Parent { get; set; }
>>>>>>> 916d10df

        private XmlNode _objCachedMyXmlNode;
        private string _strCachedXmlNodeLanguage = string.Empty;

        public XmlNode GetNode()
        {
            return GetNode(GlobalOptions.Language);
        }

        public XmlNode GetNode(string strLanguage)
        {
            if (_objCachedMyXmlNode == null || strLanguage != _strCachedXmlNodeLanguage || GlobalOptions.LiveCustomData)
            {
                _objCachedMyXmlNode = SourceID == Guid.Empty
                    ? XmlManager.Load("powers.xml", strLanguage)
                        .SelectSingleNode($"/chummer/enhancements/enhancement[name = \"{Name}\"]")
                    : XmlManager.Load("powers.xml", strLanguage)
                        .SelectSingleNode($"/chummer/enhancements/enhancement[id = \"{SourceIDString}\" or id = \"{SourceIDString.ToUpperInvariant()}\"]");
                _strCachedXmlNodeLanguage = strLanguage;
            }
            return _objCachedMyXmlNode;
        }
        #endregion

        #region UI Methods
        public TreeNode CreateTreeNode(ContextMenuStrip cmsEnhancement, bool blnAddCategory = false)
        {
            if (Grade == -1 && !string.IsNullOrEmpty(Source) && !_objCharacter.Options.BookEnabled(Source))
                return null;

            string strText = DisplayName(GlobalOptions.Language);
            if (blnAddCategory)
                strText = LanguageManager.GetString("Label_Enhancement", GlobalOptions.Language) + LanguageManager.GetString("String_Space", GlobalOptions.Language) + strText;
            TreeNode objNode = new TreeNode
            {
                Name = InternalId,
                Text = strText,
                Tag = this,
                ContextMenuStrip = cmsEnhancement,
                ForeColor = PreferredColor,
                ToolTipText = Notes.WordWrap(100)
            };
            return objNode;
        }

        public Color PreferredColor
        {
            get
            {
                if (!string.IsNullOrEmpty(Notes))
                {
                    return Color.SaddleBrown;
                }
                if (Grade == -1)
                {
                    return SystemColors.GrayText;
                }

                return SystemColors.WindowText;
            }
        }
        #endregion

        public bool Remove(Character characterObject, bool blnConfirmDelete = true)
        {
            if (Grade <= 0)
                return false;
            if (blnConfirmDelete)
            {
                if (!characterObject.ConfirmDelete(LanguageManager.GetString("Message_DeleteEnhancement",
                    GlobalOptions.Language)))
                    return false;
            }

            characterObject.Enhancements.Remove(this);
            foreach (AdeptPower objPower in characterObject.Powers)
            {
                if (objPower.Enhancements.Contains(this))
                    objPower.Enhancements.Remove(this);
            }

            ImprovementManager.RemoveImprovements(characterObject, _objImprovementSource, InternalId);

            return true;
        }

        public void SetSourceDetail(Control sourceControl)
        {
            if (_objCachedSourceDetail?.Language != GlobalOptions.Language)
                _objCachedSourceDetail = null;
            SourceDetail.SetControl(sourceControl);
        }
    }
}<|MERGE_RESOLUTION|>--- conflicted
+++ resolved
@@ -41,11 +41,8 @@
         private int _intGrade;
         private Improvement.ImprovementSource _objImprovementSource = Improvement.ImprovementSource.Enhancement;
         private string _strNotes = string.Empty;
-<<<<<<< HEAD
         private AdeptPower _objParent;
-=======
         private SourceString _objCachedSourceDetail;
->>>>>>> 916d10df
 
         private readonly Character _objCharacter;
 
@@ -308,15 +305,11 @@
         /// <summary>
         /// Parent Power.
         /// </summary>
-<<<<<<< HEAD
         public AdeptPower Parent
         {
             get => _objParent;
             set => _objParent = value;
         }
-=======
-        public Power Parent { get; set; }
->>>>>>> 916d10df
 
         private XmlNode _objCachedMyXmlNode;
         private string _strCachedXmlNodeLanguage = string.Empty;
