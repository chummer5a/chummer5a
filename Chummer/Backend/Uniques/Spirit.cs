/*  This file is part of Chummer5a.
 *
 *  Chummer5a is free software: you can redistribute it and/or modify
 *  it under the terms of the GNU General Public License as published by
 *  the Free Software Foundation, either version 3 of the License, or
 *  (at your option) any later version.
 *
 *  Chummer5a is distributed in the hope that it will be useful,
 *  but WITHOUT ANY WARRANTY; without even the implied warranty of
 *  MERCHANTABILITY or FITNESS FOR A PARTICULAR PURPOSE.  See the
 *  GNU General Public License for more details.
 *
 *  You should have received a copy of the GNU General Public License
 *  along with Chummer5a.  If not, see <http://www.gnu.org/licenses/>.
 *
 *  You can obtain the full source code for Chummer5a at
 *  https://github.com/chummer5a/chummer5a
 */
using Chummer.Annotations;
using System;
using System.Collections.Generic;
using System.ComponentModel;
using System.Diagnostics;
using System.Drawing;
using System.Drawing.Imaging;
using System.Globalization;
using System.IO;
using System.Linq;
using System.Runtime.CompilerServices;
using System.Text;
using System.Threading.Tasks;
using System.Windows.Forms;
using System.Xml;
using System.Xml.XPath;

namespace Chummer
{
    /// <summary>
    /// Type of Spirit.
    /// </summary>
    public enum SpiritType
    {
        Spirit = 0,
        Sprite = 1,
    }

    /// <summary>
    /// A Magician's Spirit or Technomancer's Sprite.
    /// </summary>
    [DebuggerDisplay("{Name}, \"{CritterName}\"")]
    public sealed class Spirit : IHasInternalId, IHasName, IHasXmlNode, IHasMugshots, INotifyPropertyChanged, IHasNotes
    {
        private Guid _guiId;
        private string _strName = string.Empty;
        private string _strCritterName = string.Empty;
        private int _intServicesOwed;
        private SpiritType _eEntityType = SpiritType.Spirit;
        private bool _blnBound = true;
        private int _intForce = 1;
        private string _strFileName = string.Empty;
        private string _strRelativeName = string.Empty;
        private string _strNotes = string.Empty;
        private Character _objLinkedCharacter;

        private readonly List<Image> _lstMugshots = new List<Image>();
        private int _intMainMugshotIndex = -1;

        #region Helper Methods
        /// <summary>
        /// Convert a string to a SpiritType.
        /// </summary>
        /// <param name="strValue">String value to convert.</param>
        public static SpiritType ConvertToSpiritType(string strValue)
        {
            if (string.IsNullOrEmpty(strValue))
                return default;
            switch (strValue)
            {
                case "Spirit":
                    return SpiritType.Spirit;
                default:
                    return SpiritType.Sprite;
            }
        }
        #endregion

        #region Constructor, Save, Load, and Print Methods
        public Spirit(Character objCharacter)
        {
            // Create the GUID for the new Spirit.
            CharacterObject = objCharacter;
        }

        /// <summary>
        /// Save the object's XML to the XmlWriter.
        /// </summary>
        /// <param name="objWriter">XmlTextWriter to write with.</param>
        public void Save(XmlTextWriter objWriter)
        {
            if (objWriter == null)
                return;
            objWriter.WriteStartElement("spirit");
            objWriter.WriteElementString("guid", _guiId.ToString("D", GlobalOptions.InvariantCultureInfo));
            objWriter.WriteElementString("name", _strName);
            objWriter.WriteElementString("crittername", _strCritterName);
            objWriter.WriteElementString("services", _intServicesOwed.ToString(GlobalOptions.InvariantCultureInfo));
            objWriter.WriteElementString("force", _intForce.ToString(GlobalOptions.InvariantCultureInfo));
            objWriter.WriteElementString("bound", _blnBound.ToString(GlobalOptions.InvariantCultureInfo));
            objWriter.WriteElementString("fettered", _blnFettered.ToString(GlobalOptions.InvariantCultureInfo));
            objWriter.WriteElementString("type", _eEntityType.ToString());
            objWriter.WriteElementString("file", _strFileName);
            objWriter.WriteElementString("relative", _strRelativeName);
            objWriter.WriteElementString("notes", _strNotes);
            SaveMugshots(objWriter);
            objWriter.WriteEndElement();

            /* Disabled for now because we cannot change any properties in the linked character anyway
            if (LinkedCharacter?.IsSaving == false && !Program.MainForm.OpenCharacterForms.Any(x => x.CharacterObject == LinkedCharacter))
                LinkedCharacter.Save();
            */
        }

        /// <summary>
        /// Load the Spirit from the XmlNode.
        /// </summary>
        /// <param name="objNode">XmlNode to load.</param>
        public void Load(XPathNavigator objNode)
        {
            if (objNode == null)
                return;
            objNode.TryGetField("guid", Guid.TryParse, out _guiId);
            if (objNode.TryGetStringFieldQuickly("name", ref _strName))
                _objCachedMyXmlNode = null;
            string strTemp = string.Empty;
            if (objNode.TryGetStringFieldQuickly("type", ref strTemp))
                _eEntityType = ConvertToSpiritType(strTemp);
            objNode.TryGetStringFieldQuickly("crittername", ref _strCritterName);
            objNode.TryGetInt32FieldQuickly("services", ref _intServicesOwed);
            objNode.TryGetInt32FieldQuickly("force", ref _intForce);
            Force = _intForce;
            objNode.TryGetBoolFieldQuickly("bound", ref _blnBound);
            objNode.TryGetBoolFieldQuickly("fettered", ref _blnFettered);
            objNode.TryGetStringFieldQuickly("file", ref _strFileName);
            objNode.TryGetStringFieldQuickly("relative", ref _strRelativeName);
            objNode.TryGetStringFieldQuickly("notes", ref _strNotes);

            RefreshLinkedCharacter(false);

            LoadMugshots(objNode);
        }

        /// <summary>
        /// Print the object's XML to the XmlWriter.
        /// </summary>
        /// <param name="objWriter">XmlTextWriter to write with.</param>
        /// <param name="objCulture">Culture in which to print numbers.</param>
        /// <param name="strLanguageToPrint">Language in which to print.</param>
        public void Print(XmlTextWriter objWriter, CultureInfo objCulture, string strLanguageToPrint)
        {
            if (objWriter == null)
                return;
            // Translate the Critter name if applicable.
            string strName = Name;
            XmlNode objXmlCritterNode = GetNode(strLanguageToPrint);
            if (strLanguageToPrint != GlobalOptions.DefaultLanguage)
            {
                strName = objXmlCritterNode?["translate"]?.InnerText ?? Name;
            }

            objWriter.WriteStartElement("spirit");
            objWriter.WriteElementString("guid", InternalId);
            objWriter.WriteElementString("name", strName);
            objWriter.WriteElementString("name_english", Name);
            objWriter.WriteElementString("crittername", CritterName);
            objWriter.WriteElementString("fettered", Fettered.ToString(GlobalOptions.InvariantCultureInfo));
            objWriter.WriteElementString("bound", Bound.ToString(GlobalOptions.InvariantCultureInfo));
            objWriter.WriteElementString("services", ServicesOwed.ToString(objCulture));
            objWriter.WriteElementString("force", Force.ToString(objCulture));
            objWriter.WriteElementString("ratinglabel", LanguageManager.GetString(RatingLabel, strLanguageToPrint));

            if (objXmlCritterNode != null)
            {
                //Attributes for spirits, named differently as to not confuse <attribute>

                Dictionary<string, int> dicAttributes = new Dictionary<string, int>();
                objWriter.WriteStartElement("spiritattributes");
                foreach (string strAttribute in new[] { "bod", "agi", "rea", "str", "cha", "int", "wil", "log", "ini" })
                {
                    string strInner = string.Empty;
                    if (objXmlCritterNode.TryGetStringFieldQuickly(strAttribute, ref strInner))
                    {
                        object objProcess = CommonFunctions.EvaluateInvariantXPath(strInner.Replace("F", _intForce.ToString(GlobalOptions.InvariantCultureInfo)), out bool blnIsSuccess);
                        int intValue = Math.Max(blnIsSuccess ? Convert.ToInt32(objProcess, GlobalOptions.InvariantCultureInfo) : _intForce, 1);
                        objWriter.WriteElementString(strAttribute, intValue.ToString(objCulture));

                        dicAttributes[strAttribute] = intValue;
                    }
                }

                objWriter.WriteEndElement();

                //Dump skills, (optional)powers if present to output

                XPathNavigator xmlSpiritPowersBaseChummerNode  = _objLinkedCharacter.LoadDataXPath("spiritpowers.xml", strLanguageToPrint).CreateNavigator().SelectSingleNode("/chummer");
                XPathNavigator xmlCritterPowersBaseChummerNode = _objLinkedCharacter.LoadDataXPath("critterpowers.xml", strLanguageToPrint).CreateNavigator().SelectSingleNode("/chummer");
                XmlNode xmlPowersNode = objXmlCritterNode["powers"];
                if (xmlPowersNode != null)
                {
                    objWriter.WriteStartElement("powers");
                    foreach (XmlNode objXmlPowerNode in xmlPowersNode.ChildNodes)
                    {
                        PrintPowerInfo(objWriter, xmlSpiritPowersBaseChummerNode, xmlCritterPowersBaseChummerNode, objXmlPowerNode, strLanguageToPrint);
                    }
                    objWriter.WriteEndElement();
                }
                xmlPowersNode = objXmlCritterNode["optionalpowers"];
                if (xmlPowersNode != null)
                {
                    objWriter.WriteStartElement("optionalpowers");
                    foreach (XmlNode objXmlPowerNode in xmlPowersNode.ChildNodes)
                    {
                        PrintPowerInfo(objWriter, xmlSpiritPowersBaseChummerNode, xmlCritterPowersBaseChummerNode, objXmlPowerNode, strLanguageToPrint);
                    }
                    objWriter.WriteEndElement();
                }

                xmlPowersNode = objXmlCritterNode["skills"];
                if (xmlPowersNode != null)
                {
                    XmlDocument xmlSkillsDocument = CharacterObject.LoadData("skills.xml", strLanguageToPrint);
                    objWriter.WriteStartElement("skills");
                    foreach (XmlNode xmlSkillNode in xmlPowersNode.ChildNodes)
                    {
                        string strAttrName = xmlSkillNode.Attributes?["attr"]?.Value ?? string.Empty;
                        if (!dicAttributes.TryGetValue(strAttrName, out int intAttrValue))
                            intAttrValue = _intForce;
                        int intDicepool = intAttrValue + _intForce;

                        string strEnglishName = xmlSkillNode.InnerText;
                        string strTranslatedName = xmlSkillsDocument.SelectSingleNode("/chummer/skills/skill[name = \"" + strEnglishName + "\"]/translate")?.InnerText ??
                                                   xmlSkillsDocument.SelectSingleNode("/chummer/knowledgeskills/skill[name = \"" + strEnglishName + "\"]/translate")?.InnerText ?? strEnglishName;
                        objWriter.WriteStartElement("skill");
                        objWriter.WriteElementString("name", strTranslatedName);
                        objWriter.WriteElementString("name_english", strEnglishName);
                        objWriter.WriteElementString("attr", strAttrName);
                        objWriter.WriteElementString("pool", intDicepool.ToString(objCulture));
                        objWriter.WriteEndElement();
                    }
                    objWriter.WriteEndElement();
                }

                xmlPowersNode = objXmlCritterNode["weaknesses"];
                if (xmlPowersNode != null)
                {
                    objWriter.WriteStartElement("weaknesses");
                    foreach (XmlNode objXmlPowerNode in xmlPowersNode.ChildNodes)
                    {
                        PrintPowerInfo(objWriter, xmlSpiritPowersBaseChummerNode, xmlCritterPowersBaseChummerNode, objXmlPowerNode, strLanguageToPrint);
                    }
                    objWriter.WriteEndElement();
                }

                //Page in book for reference
                string strSource = string.Empty;
                string strPage = string.Empty;

                if (objXmlCritterNode.TryGetStringFieldQuickly("source", ref strSource))
                    objWriter.WriteElementString("source", CommonFunctions.LanguageBookShort(strSource, CharacterObject, strLanguageToPrint));
                if (objXmlCritterNode.TryGetStringFieldQuickly("altpage", ref strPage) || objXmlCritterNode.TryGetStringFieldQuickly("page", ref strPage))
                    objWriter.WriteElementString("page", strPage);
            }

            objWriter.WriteElementString("bound", Bound.ToString(GlobalOptions.InvariantCultureInfo));
            objWriter.WriteElementString("type", EntityType.ToString());

            if (CharacterObject.Options.PrintNotes)
                objWriter.WriteElementString("notes", Notes);
            PrintMugshots(objWriter);
            objWriter.WriteEndElement();
        }

        private void PrintPowerInfo(XmlTextWriter objWriter, XPathNavigator xmlSpiritPowersBaseChummerNode, XPathNavigator xmlCritterPowersBaseChummerNode, XmlNode xmlPowerEntryNode, string strLanguageToPrint = "")
        {
            StringBuilder strExtra = new StringBuilder();
            string strSelect = xmlPowerEntryNode.SelectSingleNode("@select")?.Value;
            if (!string.IsNullOrEmpty(strSelect))
                strExtra.Append(LanguageManager.TranslateExtra(strSelect, CharacterObject, strLanguageToPrint));
            string strSource = string.Empty;
            string strPage = string.Empty;
            string strPowerName = xmlPowerEntryNode.InnerText;
            string strEnglishName = strPowerName;
            string strEnglishCategory = string.Empty;
            string strCategory = string.Empty;
            string strDisplayType = string.Empty;
            string strDisplayAction = string.Empty;
            string strDisplayRange = string.Empty;
            string strDisplayDuration = string.Empty;
            XPathNavigator objXmlPowerNode = xmlSpiritPowersBaseChummerNode.SelectSingleNode("powers/power[name = \"" + strPowerName + "\"]") ??
                                             xmlSpiritPowersBaseChummerNode.SelectSingleNode("powers/power[starts-with(\"" + strPowerName + "\", name)]") ??
                                             xmlCritterPowersBaseChummerNode.SelectSingleNode("powers/power[name = \"" + strPowerName + "\"]") ??
                                             xmlCritterPowersBaseChummerNode.SelectSingleNode("powers/power[starts-with(\"" + strPowerName + "\", name)]");
            if (objXmlPowerNode != null)
            {
                objXmlPowerNode.TryGetStringFieldQuickly("source", ref strSource);
                if (!objXmlPowerNode.TryGetStringFieldQuickly("altpage", ref strPage))
                    objXmlPowerNode.TryGetStringFieldQuickly("page", ref strPage);

                objXmlPowerNode.TryGetStringFieldQuickly("name", ref strEnglishName);
                bool blnExtrasAdded = false;
                foreach (string strLoopExtra in strPowerName.TrimStartOnce(strEnglishName).Trim().TrimStartOnce('(').TrimEndOnce(')').Split(','))
                {
                    blnExtrasAdded = true;
                    strExtra.Append(LanguageManager.TranslateExtra(strLoopExtra, CharacterObject, strLanguageToPrint));
                    strExtra.Append(", ");
                }
                if (blnExtrasAdded)
                    strExtra.Length -= 2;

                if (!objXmlPowerNode.TryGetStringFieldQuickly("translate", ref strPowerName))
                    strPowerName = strEnglishName;

                objXmlPowerNode.TryGetStringFieldQuickly("category", ref strEnglishCategory);

                strCategory = xmlSpiritPowersBaseChummerNode.SelectSingleNode("categories/category[. = \"" + strEnglishCategory + "\"]/@translate")?.Value ?? strEnglishCategory;

                switch (objXmlPowerNode.SelectSingleNode("type")?.Value)
                {
                    case "M":
                        strDisplayType = LanguageManager.GetString("String_SpellTypeMana", strLanguageToPrint);
                        break;
                    case "P":
                        strDisplayType = LanguageManager.GetString("String_SpellTypePhysical", strLanguageToPrint);
                        break;
                }
                switch (objXmlPowerNode.SelectSingleNode("action")?.Value)
                {
                    case "Auto":
                        strDisplayAction = LanguageManager.GetString("String_ActionAutomatic", strLanguageToPrint);
                        break;
                    case "Free":
                        strDisplayAction = LanguageManager.GetString("String_ActionFree", strLanguageToPrint);
                        break;
                    case "Simple":
                        strDisplayAction = LanguageManager.GetString("String_ActionSimple", strLanguageToPrint);
                        break;
                    case "Complex":
                        strDisplayAction = LanguageManager.GetString("String_ActionComplex", strLanguageToPrint);
                        break;
                    case "Special":
                        strDisplayAction = LanguageManager.GetString("String_SpellDurationSpecial", strLanguageToPrint);
                        break;
                }
                switch (objXmlPowerNode.SelectSingleNode("duration")?.Value)
                {
                    case "Instant":
                        strDisplayDuration = LanguageManager.GetString("String_SpellDurationInstantLong", strLanguageToPrint);
                        break;
                    case "Sustained":
                        strDisplayDuration = LanguageManager.GetString("String_SpellDurationSustained", strLanguageToPrint);
                        break;
                    case "Always":
                        strDisplayDuration = LanguageManager.GetString("String_SpellDurationAlways", strLanguageToPrint);
                        break;
                    case "Special":
                        strDisplayDuration = LanguageManager.GetString("String_SpellDurationSpecial", strLanguageToPrint);
                        break;
                }

                if (objXmlPowerNode.TryGetStringFieldQuickly("range", ref strDisplayRange) && strLanguageToPrint != GlobalOptions.DefaultLanguage)
                {
                    strDisplayRange = strDisplayRange.CheapReplace("Self", () => LanguageManager.GetString("String_SpellRangeSelf", strLanguageToPrint))
                        .CheapReplace("Special", () => LanguageManager.GetString("String_SpellDurationSpecial", strLanguageToPrint))
                        .CheapReplace("LOS", () => LanguageManager.GetString("String_SpellRangeLineOfSight", strLanguageToPrint))
                        .CheapReplace("LOI", () => LanguageManager.GetString("String_SpellRangeLineOfInfluence", strLanguageToPrint))
                        .CheapReplace("T", () => LanguageManager.GetString("String_SpellRangeTouch", strLanguageToPrint))
                        .CheapReplace("(A)", () => '(' + LanguageManager.GetString("String_SpellRangeArea", strLanguageToPrint) + ')')
                        .CheapReplace("MAG", () => LanguageManager.GetString("String_AttributeMAGShort", strLanguageToPrint));
                }
            }

            if (string.IsNullOrEmpty(strDisplayType))
                strDisplayType = LanguageManager.GetString("String_None", strLanguageToPrint);
            if (string.IsNullOrEmpty(strDisplayAction))
                strDisplayAction = LanguageManager.GetString("String_None", strLanguageToPrint);

            objWriter.WriteStartElement("critterpower");
            objWriter.WriteElementString("name", strPowerName);
            objWriter.WriteElementString("name_english", strEnglishName);
            objWriter.WriteElementString("extra", strExtra.ToString());
            objWriter.WriteElementString("category", strCategory);
            objWriter.WriteElementString("category_english", strEnglishCategory);
            objWriter.WriteElementString("type", strDisplayType);
            objWriter.WriteElementString("action", strDisplayAction);
            objWriter.WriteElementString("range", strDisplayRange);
            objWriter.WriteElementString("duration", strDisplayDuration);
            objWriter.WriteElementString("source", CommonFunctions.LanguageBookShort(strSource, CharacterObject, strLanguageToPrint));
            objWriter.WriteElementString("page", strPage);
            objWriter.WriteEndElement();
        }
        #endregion

        #region Properties
        /// <summary>
        /// The Character object being used by the Spirit.
        /// </summary>
        public Character CharacterObject { get; }

        /// <summary>
        /// Name of the Spirit's Metatype.
        /// </summary>
        public string Name
        {
            get => _strName;
            set
            {
                if (_strName != value)
                {
                    _objCachedMyXmlNode = null;
                    _strName = value;
                    OnPropertyChanged();
                }
            }
        }

        /// <summary>
        /// Name of the Spirit.
        /// </summary>
        public string CritterName
        {
            get
            {
                if (LinkedCharacter != null)
                    return LinkedCharacter.CharacterName;
                return _strCritterName;
            }
            set
            {
                if (_strCritterName != value)
                {
                    _strCritterName = value;
                    OnPropertyChanged();
                }
            }
        }

        public string RatingLabel
        {
            get
            {
                switch (EntityType)
                {
                    case SpiritType.Spirit:
                        return "String_Force";
                    case SpiritType.Sprite:
                        return "String_Level";
                    default:
                        return "String_Rating";
                }
            }
        }

        /// <summary>
        /// Number of Services the Spirit owes.
        /// </summary>
        public int ServicesOwed
        {
            get => _intServicesOwed;
            set
            {
                if (!CharacterObject.Created && !CharacterObject.IgnoreRules)
                {
                    // Retrieve the character's Summoning Skill Rating.
                    int intSkillValue = CharacterObject.SkillsSection.GetActiveSkill(EntityType == SpiritType.Spirit ? "Summoning" : "Compiling")?.Rating ?? 0;

                    if (value > intSkillValue)
                    {
                        Program.MainForm.ShowMessageBox(LanguageManager.GetString(EntityType == SpiritType.Spirit ? "Message_SpiritServices" : "Message_SpriteServices"),
                            LanguageManager.GetString(EntityType == SpiritType.Spirit ? "MessageTitle_SpiritServices" : "MessageTitle_SpriteServices"), MessageBoxButtons.OK, MessageBoxIcon.Information);
                        value = intSkillValue;
                    }
                }
                if (_intServicesOwed != value)
                {
                    _intServicesOwed = value;
                    OnPropertyChanged();
                }
            }
        }

        /// <summary>
        /// The Spirit's Force.
        /// </summary>
        public int Force
        {
            get => _intForce;
            set
            {
                switch (EntityType)
                {
                    case SpiritType.Spirit when value > CharacterObject.MaxSpiritForce:
                        value = CharacterObject.MaxSpiritForce;
                        break;
                    case SpiritType.Sprite when value > CharacterObject.MaxSpriteLevel:
                        value = CharacterObject.MaxSpriteLevel;
                        break;
                }

                if (_intForce == value) return;
                _intForce = value;
                OnPropertyChanged();
            }
        }

        /// <summary>
        /// Whether or not the Spirit is Bound.
        /// </summary>
        public bool Bound
        {
            get => _blnBound;
            set
            {
                if (_blnBound != value)
                {
                    _blnBound = value;
                    OnPropertyChanged();
                }
            }
        }

        /// <summary>
        /// The Spirit's type, either Spirit or Sprite.
        /// </summary>
        public SpiritType EntityType
        {
            get => _eEntityType;
            set
            {
                if (_eEntityType != value)
                {
                    _objCachedMyXmlNode = null;
                    _eEntityType = value;
                    OnPropertyChanged();
                }
            }
        }

        /// <summary>
        /// Name of the save file for this Spirit/Sprite.
        /// </summary>
        public string FileName
        {
            get => _strFileName;
            set
            {
                if (_strFileName != value)
                {
                    _strFileName = value;
                    RefreshLinkedCharacter(!string.IsNullOrEmpty(value));
                    OnPropertyChanged();
                }
            }
        }

        /// <summary>
        /// Relative path to the save file.
        /// </summary>
        public string RelativeFileName
        {
            get => _strRelativeName;
            set
            {
                if (_strRelativeName != value)
                {
                    _strRelativeName = value;
                    RefreshLinkedCharacter(!string.IsNullOrEmpty(value));
                    OnPropertyChanged();
                }
            }
        }

        /// <summary>
        /// Notes.
        /// </summary>
        public string Notes
        {
            get => _strNotes;
            set
            {
                if (_strNotes != value)
                {
                    _strNotes = value;
                    OnPropertyChanged();
                }
            }
        }

        private bool _blnFettered;
        private int _intCachedAllowFettering = int.MinValue;
        /// <summary>
        /// Whether the sprite/spirit has unlimited services due to Fettering.
        /// See KC 91 and SG 192 for sprites and spirits, respectively.
        /// </summary>
        public bool Fettered
        {
            get
            {
                if (_intCachedAllowFettering < 0)
                    _intCachedAllowFettering = CharacterObject.AllowSpriteFettering
                        ? 1
                        : 0;
                return _blnFettered && _intCachedAllowFettering > 0;
            }

            set
            {
                if (_blnFettered == value) return;
                if (value)
                {
                    //Technomancers require the Sprite Pet Complex Form to Fetter sprites.
                    if (!CharacterObject.AllowSpriteFettering && EntityType == SpiritType.Sprite) return;

                    //Only one Fettered spirit is permitted.
                    if (CharacterObject.Spirits.Any(objSpirit => objSpirit.Fettered)) return;

                    if (CharacterObject.Created)
                    {
                        // Sprites only cost Force in Karma to become Fettered. Spirits cost Force * 3.
                        int fetteringCost = EntityType == SpiritType.Spirit ? Force * 3 : Force;
                        if (!CharacterObject.ConfirmKarmaExpense(string.Format(GlobalOptions.CultureInfo, LanguageManager.GetString("Message_ConfirmKarmaExpenseSpend")
                            , Name
                            , fetteringCost.ToString(GlobalOptions.CultureInfo))))
                        {
                            return;
                        }

                        // Create the Expense Log Entry.
                        ExpenseLogEntry objExpense = new ExpenseLogEntry(CharacterObject);
                        objExpense.Create(fetteringCost * -1,
                            LanguageManager.GetString("String_ExpenseFetteredSpirit") + LanguageManager.GetString("String_Space") + Name,
                            ExpenseType.Karma, DateTime.Now);
                        CharacterObject.ExpenseEntries.AddWithSort(objExpense);
                        CharacterObject.Karma -= fetteringCost;

                        ExpenseUndo objUndo = new ExpenseUndo();
                        objUndo.CreateKarma(KarmaExpenseType.SpiritFettering, InternalId);
                        objExpense.Undo = objUndo;
                    }

                    if (EntityType == SpiritType.Spirit)
                    {
                        ImprovementManager.CreateImprovement(CharacterObject, "MAG",
                            Improvement.ImprovementSource.SpiritFettering, string.Empty,
                            Improvement.ImprovementType.Attribute, string.Empty, 0, 1, 0, 0, -1);
                        ImprovementManager.Commit(CharacterObject);
                    }
                }
                else
                {
                    ImprovementManager.RemoveImprovements(CharacterObject, Improvement.ImprovementSource.SpiritFettering);
                }
                _blnFettered = value;
                OnPropertyChanged();
            }
        }

        /// <summary>
        /// Color used by the Spirit's control in UI.
        /// Placeholder to prevent me having to deal with multiple interfaces.
        /// </summary>
        public Color PreferredColor
        {
            get => _objColour;
            set
            {
                if (_objColour != value)
                {
                    _objColour = value;
                    OnPropertyChanged();
                }
            }
        }

        public string InternalId => _guiId.ToString("D", GlobalOptions.InvariantCultureInfo);

        public event PropertyChangedEventHandler PropertyChanged;

        [NotifyPropertyChangedInvocator]
        public void OnPropertyChanged([CallerMemberName] string strPropertyName = null)
        {
            OnMultiplePropertyChanged(strPropertyName);
        }

        public void OnMultiplePropertyChanged(params string[] lstPropertyNames)
        {
            ICollection<string> lstNamesOfChangedProperties = null;
            foreach (string strPropertyName in lstPropertyNames)
            {
                if (lstNamesOfChangedProperties == null)
                    lstNamesOfChangedProperties = SpiritDependencyGraph.GetWithAllDependents(strPropertyName);
                else
                {
                    foreach (string strLoopChangedProperty in SpiritDependencyGraph.GetWithAllDependents(strPropertyName))
                        lstNamesOfChangedProperties.Add(strLoopChangedProperty);
                }
            }

            if ((lstNamesOfChangedProperties?.Count > 0) != true)
                return;

            foreach (string strPropertyToChange in lstNamesOfChangedProperties)
            {
                PropertyChanged?.Invoke(this, new PropertyChangedEventArgs(strPropertyToChange));
            }
        }

        private static readonly DependencyGraph<string> SpiritDependencyGraph =
            new DependencyGraph<string>(
                new DependencyGraphNode<string>(nameof(NoLinkedCharacter),
                    new DependencyGraphNode<string>(nameof(LinkedCharacter))
                ),
                new DependencyGraphNode<string>(nameof(CritterName),
                    new DependencyGraphNode<string>(nameof(LinkedCharacter))
                ),
                new DependencyGraphNode<string>(nameof(MainMugshot),
                    new DependencyGraphNode<string>(nameof(LinkedCharacter)),
                    new DependencyGraphNode<string>(nameof(Mugshots),
                        new DependencyGraphNode<string>(nameof(LinkedCharacter))
                    ),
                    new DependencyGraphNode<string>(nameof(MainMugshotIndex))
                )
            );

        private XmlNode _objCachedMyXmlNode;
        private string _strCachedXmlNodeLanguage = string.Empty;
        private Color _objColour;

        public XmlNode GetNode()
        {
            return GetNode(GlobalOptions.Language);
        }

        public XmlNode GetNode(string strLanguage)
        {
            if (_objCachedMyXmlNode == null || strLanguage != _strCachedXmlNodeLanguage || GlobalOptions.LiveCustomData)
            {
<<<<<<< HEAD
                _objCachedMyXmlNode = CharacterObject
                    .LoadData(_eEntityType == SpiritType.Spirit ? "traditions.xml" : "streams.xml", strLanguage)
                    .SelectSingleNode($"/chummer/spirits/spirit[name = \"{Name}\"]");
=======
                _objCachedMyXmlNode = XmlManager.Load(_eEntityType == SpiritType.Spirit ? "traditions.xml" : "streams.xml", strLanguage)
                    .SelectSingleNode("/chummer/spirits/spirit[name = \"" + Name + "\"]");
>>>>>>> 1161a64b
                _strCachedXmlNodeLanguage = strLanguage;
            }
            return _objCachedMyXmlNode;
        }

        public Character LinkedCharacter => _objLinkedCharacter;

        public bool NoLinkedCharacter => _objLinkedCharacter == null;

        public async void RefreshLinkedCharacter(bool blnShowError)
        {
            Character objOldLinkedCharacter = _objLinkedCharacter;
            CharacterObject.LinkedCharacters.Remove(_objLinkedCharacter);
            bool blnError = false;
            bool blnUseRelative = false;

            // Make sure the file still exists before attempting to load it.
            if (!File.Exists(FileName))
            {
                // If the file doesn't exist, use the relative path if one is available.
                if (string.IsNullOrEmpty(RelativeFileName))
                    blnError = true;
                else if (!File.Exists(Path.GetFullPath(RelativeFileName)))
                    blnError = true;
                else
                    blnUseRelative = true;

                if (blnError && blnShowError)
                {
                    Program.MainForm.ShowMessageBox(string.Format(GlobalOptions.CultureInfo, LanguageManager.GetString("Message_FileNotFound"), FileName),
                        LanguageManager.GetString("MessageTitle_FileNotFound"), MessageBoxButtons.OK, MessageBoxIcon.Error);
                }
            }
            if (!blnError)
            {
                string strFile = blnUseRelative ? Path.GetFullPath(RelativeFileName) : FileName;
                if (strFile.EndsWith(".chum5", StringComparison.OrdinalIgnoreCase))
                {
                    Character objOpenCharacter = Program.MainForm.OpenCharacters.FirstOrDefault(x => x.FileName == strFile);
                    _objLinkedCharacter = objOpenCharacter ?? (await Program.MainForm.LoadCharacter(strFile, string.Empty, false, false).ConfigureAwait(true));
                    if (_objLinkedCharacter != null)
                        CharacterObject.LinkedCharacters.Add(_objLinkedCharacter);
                }
            }
            if (_objLinkedCharacter != objOldLinkedCharacter)
            {
                if (objOldLinkedCharacter != null)
                {
                    objOldLinkedCharacter.PropertyChanged -= LinkedCharacterOnPropertyChanged;
                    if (Program.MainForm.OpenCharacters.Contains(objOldLinkedCharacter))
                    {
                        if (Program.MainForm.OpenCharacters.All(x => !x.LinkedCharacters.Contains(objOldLinkedCharacter))
                            && Program.MainForm.OpenCharacterForms.All(x => x.CharacterObject != objOldLinkedCharacter))
                            Program.MainForm.OpenCharacters.Remove(objOldLinkedCharacter);
                    }
                    else
                        objOldLinkedCharacter.Dispose();
                }
                if (_objLinkedCharacter != null)
                {
                    if (string.IsNullOrEmpty(_strCritterName) && CritterName != LanguageManager.GetString("String_UnnamedCharacter"))
                        _strCritterName = CritterName;

                    _objLinkedCharacter.PropertyChanged += LinkedCharacterOnPropertyChanged;
                }
                OnPropertyChanged(nameof(LinkedCharacter));
            }
        }

        private void LinkedCharacterOnPropertyChanged(object sender, PropertyChangedEventArgs e)
        {
            if (e.PropertyName == nameof(Character.Name))
                OnPropertyChanged(nameof(CritterName));
            else if (e.PropertyName == nameof(Character.Mugshots))
                OnPropertyChanged(nameof(Mugshots));
            else if (e.PropertyName == nameof(Character.MainMugshot))
                OnPropertyChanged(nameof(MainMugshot));
            else if (e.PropertyName == nameof(Character.MainMugshotIndex))
                OnPropertyChanged(nameof(MainMugshotIndex));
            else if (e.PropertyName == nameof(Character.AllowSpriteFettering))
            {
                _intCachedAllowFettering = int.MinValue;
                OnPropertyChanged(nameof(Fettered));
            }
        }
        #endregion

        #region IHasMugshots
        /// <summary>
        /// Character's portraits encoded using Base64.
        /// </summary>
        public IList<Image> Mugshots
        {
            get
            {
                if (LinkedCharacter != null)
                    return LinkedCharacter.Mugshots;
                return _lstMugshots;
            }
        }

        /// <summary>
        /// Character's main portrait encoded using Base64.
        /// </summary>
        public Image MainMugshot
        {
            get
            {
                if (LinkedCharacter != null)
                    return LinkedCharacter.MainMugshot;
                if (MainMugshotIndex >= Mugshots.Count || MainMugshotIndex < 0)
                    return null;
                return Mugshots[MainMugshotIndex];
            }
            set
            {
                if (LinkedCharacter != null)
                    LinkedCharacter.MainMugshot = value;
                else
                {
                    if (value == null)
                    {
                        MainMugshotIndex = -1;
                        return;
                    }
                    int intNewMainMugshotIndex = Mugshots.IndexOf(value);
                    if (intNewMainMugshotIndex != -1)
                    {
                        MainMugshotIndex = intNewMainMugshotIndex;
                    }
                    else
                    {
                        Mugshots.Add(value);
                        MainMugshotIndex = Mugshots.Count - 1;
                    }
                }
            }
        }

        /// <summary>
        /// Index of Character's main portrait. -1 if set to none.
        /// </summary>
        public int MainMugshotIndex
        {
            get
            {
                if (LinkedCharacter != null)
                    return LinkedCharacter.MainMugshotIndex;
                return _intMainMugshotIndex;
            }
            set
            {
                if (LinkedCharacter != null)
                    LinkedCharacter.MainMugshotIndex = value;
                else
                {
                    if (value >= _lstMugshots.Count || value < -1)
                        value = -1;
                    if (_intMainMugshotIndex != value)
                    {
                        _intMainMugshotIndex = value;
                        OnPropertyChanged();
                    }
                }
            }
        }

        public void SaveMugshots(XmlTextWriter objWriter)
        {
            if (objWriter == null)
                return;
            objWriter.WriteElementString("mainmugshotindex", MainMugshotIndex.ToString(GlobalOptions.InvariantCultureInfo));
            // <mugshot>
            objWriter.WriteStartElement("mugshots");
            foreach (Image imgMugshot in Mugshots)
            {
                objWriter.WriteElementString("mugshot", GlobalOptions.ImageToBase64StringForStorage(imgMugshot));
            }
            // </mugshot>
            objWriter.WriteEndElement();
        }

        public void LoadMugshots(XPathNavigator xmlSavedNode)
        {
            xmlSavedNode.TryGetInt32FieldQuickly("mainmugshotindex", ref _intMainMugshotIndex);
            XPathNodeIterator xmlMugshotsList = xmlSavedNode.Select("mugshots/mugshot");
            List<string> lstMugshotsBase64 = new List<string>(xmlMugshotsList.Count);
            foreach (XPathNavigator objXmlMugshot in xmlMugshotsList)
            {
                string strMugshot = objXmlMugshot.Value;
                if (!string.IsNullOrWhiteSpace(strMugshot))
                {
                    lstMugshotsBase64.Add(strMugshot);
                }
            }
            if (lstMugshotsBase64.Count > 1)
            {
                Image[] objMugshotImages = new Image[lstMugshotsBase64.Count];
                Parallel.For(0, lstMugshotsBase64.Count, i =>
                {
                    objMugshotImages[i] = lstMugshotsBase64[i].ToImage(PixelFormat.Format32bppPArgb);
                });
                _lstMugshots.AddRange(objMugshotImages);
            }
            else if (lstMugshotsBase64.Count == 1)
            {
                _lstMugshots.Add(lstMugshotsBase64[0].ToImage(PixelFormat.Format32bppPArgb));
            }
        }

        public void PrintMugshots(XmlTextWriter objWriter)
        {
            if (objWriter == null)
                return;
            if (LinkedCharacter != null)
                LinkedCharacter.PrintMugshots(objWriter);
            else if (Mugshots.Count > 0)
            {
                // Since IE is retarded and can't handle base64 images before IE9, we need to dump the image to a temporary directory and re-write the information.
                // If you give it an extension of jpg, gif, or png, it expects the file to be in that format and won't render the image unless it was originally that type.
                // But if you give it the extension img, it will render whatever you give it (which doesn't make any damn sense, but that's IE for you).
                string strMugshotsDirectoryPath = Path.Combine(Utils.GetStartupPath, "mugshots");
                if (!Directory.Exists(strMugshotsDirectoryPath))
                {
                    try
                    {
                        Directory.CreateDirectory(strMugshotsDirectoryPath);
                    }
                    catch (UnauthorizedAccessException)
                    {
                        Program.MainForm.ShowMessageBox(LanguageManager.GetString("Message_Insufficient_Permissions_Warning"));
                    }
                }
                Guid guiImage = Guid.NewGuid();
                string imgMugshotPath = Path.Combine(strMugshotsDirectoryPath, guiImage.ToString("N", GlobalOptions.InvariantCultureInfo) + ".img");
                Image imgMainMugshot = MainMugshot;
                if (imgMainMugshot != null)
                {
                    imgMainMugshot.Save(imgMugshotPath);
                    // <mainmugshotpath />
                    objWriter.WriteElementString("mainmugshotpath", "file://" + imgMugshotPath.Replace(Path.DirectorySeparatorChar, '/'));
                    // <mainmugshotbase64 />
                    objWriter.WriteElementString("mainmugshotbase64", GlobalOptions.ImageToBase64StringForStorage(imgMainMugshot));
                }
                // <othermugshots>
                objWriter.WriteElementString("hasothermugshots", (imgMainMugshot == null || Mugshots.Count > 1).ToString(GlobalOptions.InvariantCultureInfo));
                objWriter.WriteStartElement("othermugshots");
                for (int i = 0; i < Mugshots.Count; ++i)
                {
                    if (i == MainMugshotIndex)
                        continue;
                    Image imgMugshot = Mugshots[i];
                    objWriter.WriteStartElement("mugshot");

                    objWriter.WriteElementString("stringbase64", GlobalOptions.ImageToBase64StringForStorage(imgMugshot));

                    imgMugshotPath = Path.Combine(strMugshotsDirectoryPath, guiImage.ToString("N", GlobalOptions.InvariantCultureInfo) + i.ToString(GlobalOptions.InvariantCultureInfo) + ".img");
                    imgMugshot.Save(imgMugshotPath);
                    objWriter.WriteElementString("temppath", "file://" + imgMugshotPath.Replace(Path.DirectorySeparatorChar, '/'));

                    objWriter.WriteEndElement();
                }
                // </mugshots>
                objWriter.WriteEndElement();
            }
        }

        public void Dispose()
        {
            if (_objLinkedCharacter != null && !Utils.IsUnitTest
                                            && Program.MainForm.OpenCharacters.Contains(_objLinkedCharacter)
                                            && Program.MainForm.OpenCharacters.All(x => !x.LinkedCharacters.Contains(_objLinkedCharacter))
                                            && Program.MainForm.OpenCharacterForms.All(x => x.CharacterObject != _objLinkedCharacter))
                Program.MainForm.OpenCharacters.Remove(_objLinkedCharacter);
        }
        #endregion
    }
}<|MERGE_RESOLUTION|>--- conflicted
+++ resolved
@@ -743,14 +743,9 @@
         {
             if (_objCachedMyXmlNode == null || strLanguage != _strCachedXmlNodeLanguage || GlobalOptions.LiveCustomData)
             {
-<<<<<<< HEAD
                 _objCachedMyXmlNode = CharacterObject
                     .LoadData(_eEntityType == SpiritType.Spirit ? "traditions.xml" : "streams.xml", strLanguage)
                     .SelectSingleNode($"/chummer/spirits/spirit[name = \"{Name}\"]");
-=======
-                _objCachedMyXmlNode = XmlManager.Load(_eEntityType == SpiritType.Spirit ? "traditions.xml" : "streams.xml", strLanguage)
-                    .SelectSingleNode("/chummer/spirits/spirit[name = \"" + Name + "\"]");
->>>>>>> 1161a64b
                 _strCachedXmlNodeLanguage = strLanguage;
             }
             return _objCachedMyXmlNode;
