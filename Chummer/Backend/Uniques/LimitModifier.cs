--- conflicted
+++ resolved
@@ -318,12 +318,8 @@
             {
                 if (blnConfirmDelete)
                 {
-<<<<<<< HEAD
-                    return CommonFunctions.ConfirmDelete(LanguageManager.GetString("Message_DeleteLimitModifier")) && _objCharacter.LimitModifiers.Remove(this);
-=======
-                    return _objCharacter.ConfirmDelete(LanguageManager.GetString("Message_DeleteLimitModifier"))
+                    return CommonFunctions.ConfirmDelete(LanguageManager.GetString("Message_DeleteLimitModifier"))
                            && _objCharacter.LimitModifiers.Remove(this);
->>>>>>> a3a7ffc6
                 }
             }
 
