/*  This file is part of Chummer5a.
 *
 *  Chummer5a is free software: you can redistribute it and/or modify
 *  it under the terms of the GNU General Public License as published by
 *  the Free Software Foundation, either version 3 of the License, or
 *  (at your option) any later version.
 *
 *  Chummer5a is distributed in the hope that it will be useful,
 *  but WITHOUT ANY WARRANTY; without even the implied warranty of
 *  MERCHANTABILITY or FITNESS FOR A PARTICULAR PURPOSE.  See the
 *  GNU General Public License for more details.
 *
 *  You should have received a copy of the GNU General Public License
 *  along with Chummer5a.  If not, see <http://www.gnu.org/licenses/>.
 *
 *  You can obtain the full source code for Chummer5a at
 *  https://github.com/chummer5a/chummer5a
 */
using System;
using System.Collections.Generic;
using System.Collections.Specialized;
using System.Diagnostics;
using System.Drawing;
using System.Globalization;
using System.Linq;
using System.Text;
using System.Windows.Forms;
using System.Xml;
using Chummer.Backend.Attributes;

namespace Chummer.Backend.Equipment
{
    /// <summary>
    /// Weapon Accessory.
    /// </summary>
    [DebuggerDisplay("{DisplayName(GlobalOptions.DefaultLanguage)}")]
<<<<<<< HEAD
    public class WeaponAccessory : IHasInternalId, IHasName, IHasXmlNode, IHasNotes, ICanSell, ICanEquip, IHasSource, IHasRating, IHasWirelessBonus
=======
    public class WeaponAccessory : IHasInternalId, IHasName, IHasXmlNode, IHasNotes, ICanSell, ICanEquip, IHasSource, IHasRating, ICanSort
>>>>>>> 7d646117
    {
        private Guid _guiID;
        private readonly Character _objCharacter;
        private XmlNode _nodAllowGear;
        private readonly TaggedObservableCollection<Gear> _lstGear = new TaggedObservableCollection<Gear>();
        private Weapon _objParent;
        private string _strName = string.Empty;
        private string _strMount = string.Empty;
        private string _strExtraMount = string.Empty;
        private string _strRC = string.Empty;
        private string _strDamage = string.Empty;
        private string _strDamageType = string.Empty;
        private string _strDamageReplace = string.Empty;
        private string _strFireMode = string.Empty;
        private string _strFireModeReplace = string.Empty;
        private string _strAPReplace = string.Empty;
        private string _strAP = string.Empty;
        private string _strConceal = string.Empty;
        private string _strAvail = string.Empty;
        private string _strCost = string.Empty;
        private string _strSource = string.Empty;
        private string _strPage = string.Empty;
        private string _strNotes = string.Empty;
        private string _strDicePool = string.Empty;
        private int _intAccuracy;
        private int _intMaxRating;
        private int _intRating;
        private int _intRCGroup;
        private int _intAmmoSlots;
        private string _strModifyAmmoCapacity;
        private bool _blnDeployable;
        private bool _blnDiscountCost;
        private bool _blnIncludedInWeapon;
        private bool _blnEquipped = true;
        private int _intAccessoryCostMultiplier = 1;
        private string _strExtra = string.Empty;
        private int _intRangeBonus;
        private int _intSuppressive;
        private int _intFullBurst;
        private string _strAddMode = string.Empty;
        private string _strAmmoReplace = string.Empty;
        private int _intAmmoBonus;
<<<<<<< HEAD
        private bool _blnWirelessOn = false;
        private XmlNode _nodWirelessBonus;
=======
        private int _intSortOrder;
>>>>>>> 7d646117

        #region Constructor, Create, Save, Load, and Print Methods
        public WeaponAccessory(Character objCharacter)
        {
            // Create the GUID for the new Weapon.
            _guiID = Guid.NewGuid();
            _objCharacter = objCharacter;

            _lstGear.CollectionChanged += GearChildrenOnCollectionChanged;
        }

        private void GearChildrenOnCollectionChanged(object sender, NotifyCollectionChangedEventArgs e)
        {
            if (e.Action != NotifyCollectionChangedAction.Add &&
                e.Action != NotifyCollectionChangedAction.Replace) return;
            if (Equipped && Parent?.ParentVehicle == null) return;
            foreach (Gear objGear in e.NewItems)
            {
                objGear.ChangeEquippedStatus(false);
            }
        }

        /// Create a Weapon Accessory from an XmlNode and return the TreeNodes for it.
        /// <param name="objXmlAccessory">XmlNode to create the object from.</param>
        /// <param name="strMount">Mount slot that the Weapon Accessory will consume.</param>
        /// <param name="intRating">Rating of the Weapon Accessory.</param>
        /// <param name="blnCreateChildren">Whether or not child items should be created.</param>
        /// <param name="blnCreateImprovements">Whether or not bonuses should be created.</param>
        /// <param name="blnSkipCost">Whether or not forms asking to determine variable costs should be displayed.</param>
        public void Create(XmlNode objXmlAccessory, Tuple<string, string> strMount, int intRating, bool blnSkipCost = false, bool blnCreateChildren = true, bool blnCreateImprovements = true)
        {
            if (objXmlAccessory.TryGetStringFieldQuickly("name", ref _strName))
                _objCachedMyXmlNode = null;
            _strMount = strMount.Item1;
            _strExtraMount = strMount.Item2;
            _intRating = intRating;
            objXmlAccessory.TryGetInt32FieldQuickly("rating", ref _intMaxRating);
            objXmlAccessory.TryGetStringFieldQuickly("avail", ref _strAvail);
            // Check for a Variable Cost.
            if (blnSkipCost)
                _strCost = "0";
            else
            {
                _strCost = objXmlAccessory["cost"]?.InnerText ?? "0";
                if (_strCost.StartsWith("Variable("))
                {
                    decimal decMin;
                    decimal decMax = decimal.MaxValue;
                    string strCost = _strCost.TrimStartOnce("Variable(", true).TrimEndOnce(')');
                    if (strCost.Contains('-'))
                    {
                        string[] strValues = strCost.Split('-');
                        decMin = Convert.ToDecimal(strValues[0], GlobalOptions.InvariantCultureInfo);
                        decMax = Convert.ToDecimal(strValues[1], GlobalOptions.InvariantCultureInfo);
                    }
                    else
                        decMin = Convert.ToDecimal(strCost.FastEscape('+'), GlobalOptions.InvariantCultureInfo);

                    if (decMin != 0 || decMax != decimal.MaxValue)
                    {
                        frmSelectNumber frmPickNumber = new frmSelectNumber(_objCharacter.Options.NuyenDecimals);
                        if (decMax > 1000000)
                            decMax = 1000000;
                        frmPickNumber.Minimum = decMin;
                        frmPickNumber.Maximum = decMax;
                        frmPickNumber.Description = string.Format(LanguageManager.GetString("String_SelectVariableCost", GlobalOptions.Language), DisplayNameShort(GlobalOptions.Language));
                        frmPickNumber.AllowCancel = false;
                        frmPickNumber.ShowDialog();
                        _strCost = frmPickNumber.SelectedValue.ToString(GlobalOptions.InvariantCultureInfo);
                    }
                }
            }

            objXmlAccessory.TryGetStringFieldQuickly("source", ref _strSource);
            objXmlAccessory.TryGetStringFieldQuickly("page", ref _strPage);
            _nodAllowGear = objXmlAccessory["allowgear"];
            if (!objXmlAccessory.TryGetStringFieldQuickly("altnotes", ref _strNotes))
                objXmlAccessory.TryGetStringFieldQuickly("notes", ref _strNotes);
            objXmlAccessory.TryGetStringFieldQuickly("rc", ref _strRC);
            objXmlAccessory.TryGetBoolFieldQuickly("rcdeployable", ref _blnDeployable);
            objXmlAccessory.TryGetInt32FieldQuickly("rcgroup", ref _intRCGroup);
            objXmlAccessory.TryGetStringFieldQuickly("conceal", ref _strConceal);
            objXmlAccessory.TryGetInt32FieldQuickly("ammoslots", ref _intAmmoSlots);
            objXmlAccessory.TryGetStringFieldQuickly("modifyammocapacity", ref _strModifyAmmoCapacity);
            objXmlAccessory.TryGetStringFieldQuickly("ammoreplace", ref _strAmmoReplace);
            objXmlAccessory.TryGetInt32FieldQuickly("accuracy", ref _intAccuracy);
            objXmlAccessory.TryGetStringFieldQuickly("dicepool", ref _strDicePool);
            objXmlAccessory.TryGetStringFieldQuickly("damagetype", ref _strDamageType);
            objXmlAccessory.TryGetStringFieldQuickly("damage", ref _strDamage);
            objXmlAccessory.TryGetStringFieldQuickly("damagereplace", ref _strDamageReplace);
            objXmlAccessory.TryGetStringFieldQuickly("firemode", ref _strFireMode);
            objXmlAccessory.TryGetStringFieldQuickly("firemodereplace", ref _strFireModeReplace);
            objXmlAccessory.TryGetStringFieldQuickly("ap", ref _strAP);
            objXmlAccessory.TryGetStringFieldQuickly("apreplace", ref _strAPReplace);
            objXmlAccessory.TryGetStringFieldQuickly("addmode", ref _strAddMode);
            objXmlAccessory.TryGetInt32FieldQuickly("fullburst", ref _intFullBurst);
            objXmlAccessory.TryGetInt32FieldQuickly("suppressive", ref _intSuppressive);
            objXmlAccessory.TryGetInt32FieldQuickly("rangebonus", ref _intRangeBonus);
            objXmlAccessory.TryGetStringFieldQuickly("extra", ref _strExtra);
            objXmlAccessory.TryGetInt32FieldQuickly("ammobonus", ref _intAmmoBonus);
            objXmlAccessory.TryGetInt32FieldQuickly("accessorycostmultiplier", ref _intAccessoryCostMultiplier);

            // Add any Gear that comes with the Weapon Accessory.
            XmlNode xmlGearsNode = objXmlAccessory["gears"];
            if (xmlGearsNode != null && blnCreateChildren)
            {
                XmlDocument objXmlGearDocument = XmlManager.Load("gear.xml");
                using (XmlNodeList xmlGearsList = xmlGearsNode.SelectNodes("usegear"))
                    if (xmlGearsList != null)
                        foreach (XmlNode objXmlAccessoryGear in xmlGearsList)
                        {
                            XmlNode objXmlAccessoryGearName = objXmlAccessoryGear["name"];
                            XmlAttributeCollection objXmlAccessoryGearNameAttributes = objXmlAccessoryGearName?.Attributes;
                            int intGearRating = 0;
                            decimal decGearQty = 1;
                            string strChildForceSource = objXmlAccessoryGear["source"]?.InnerText ?? string.Empty;
                            string strChildForcePage = objXmlAccessoryGear["page"]?.InnerText ?? string.Empty;
                            string strChildForceValue = objXmlAccessoryGearNameAttributes?["select"]?.InnerText ?? string.Empty;
                            bool blnChildCreateChildren = objXmlAccessoryGearNameAttributes?["createchildren"]?.InnerText != bool.FalseString;
                            bool blnAddChildImprovements = objXmlAccessoryGearNameAttributes?["addimprovements"]?.InnerText != bool.FalseString && blnCreateImprovements;
                            if (objXmlAccessoryGear["rating"] != null)
                                intGearRating = Convert.ToInt32(objXmlAccessoryGear["rating"].InnerText);
                            if (objXmlAccessoryGearNameAttributes?["qty"] != null)
                                decGearQty = Convert.ToDecimal(objXmlAccessoryGearNameAttributes["qty"].InnerText, GlobalOptions.InvariantCultureInfo);

                            XmlNode objXmlGear = objXmlGearDocument.SelectSingleNode("/chummer/gears/gear[name = " + objXmlAccessoryGearName?.InnerText.CleanXPath() + " and category = " + objXmlAccessoryGear["category"].InnerText.CleanXPath() + "]");
                            Gear objGear = new Gear(_objCharacter);

                            List<Weapon> lstWeapons = new List<Weapon>();

                            objGear.Create(objXmlGear, intGearRating, lstWeapons, strChildForceValue, blnAddChildImprovements, blnChildCreateChildren);

                            objGear.Quantity = decGearQty;
                            objGear.Cost = "0";
                            objGear.ParentID = InternalId;
                            if (!string.IsNullOrEmpty(strChildForceSource))
                                objGear.Source = strChildForceSource;
                            if (!string.IsNullOrEmpty(strChildForcePage))
                                objGear.Page = strChildForcePage;
                            _lstGear.Add(objGear);

                            // Change the Capacity of the child if necessary.
                            if (objXmlAccessoryGear["capacity"] != null)
                                objGear.Capacity = '[' + objXmlAccessoryGear["capacity"].InnerText + ']';
                        }
            }
            _nodWirelessBonus = objXmlAccessory["wirelessbonus"];
        }

        private SourceString _objCachedSourceDetail;
        public SourceString SourceDetail
        {
            get
            {
                if (_objCachedSourceDetail == null)
                {
                    string strSource = Source;
                    string strPage = Page(GlobalOptions.Language);
                    if (string.IsNullOrEmpty(strSource) || string.IsNullOrEmpty(strPage))
                    {
                        Utils.BreakIfDebug();
                    }
                    _objCachedSourceDetail = new SourceString(strSource, strPage, GlobalOptions.Language);
                }

                return _objCachedSourceDetail;
            }
        }

        /// <summary>
        /// Save the object's XML to the XmlWriter.
        /// </summary>
        /// <param name="objWriter">XmlTextWriter to write with.</param>
        public void Save(XmlTextWriter objWriter)
        {
            objWriter.WriteStartElement("accessory");
            objWriter.WriteElementString("guid", _guiID.ToString("D"));
            objWriter.WriteElementString("name", _strName);
            objWriter.WriteElementString("mount", _strMount);
            objWriter.WriteElementString("extramount", _strExtraMount);
            objWriter.WriteElementString("rc", _strRC);
            objWriter.WriteElementString("maxrating", _intMaxRating.ToString(GlobalOptions.InvariantCultureInfo));
            objWriter.WriteElementString("rating", _intRating.ToString(GlobalOptions.InvariantCultureInfo));
            objWriter.WriteElementString("rcgroup", _intRCGroup.ToString(GlobalOptions.InvariantCultureInfo));
            objWriter.WriteElementString("rcdeployable", _blnDeployable.ToString());
            objWriter.WriteElementString("conceal", _strConceal);
            if (!string.IsNullOrEmpty(_strDicePool))
                objWriter.WriteElementString("dicepool", _strDicePool);
            objWriter.WriteElementString("avail", _strAvail);
            objWriter.WriteElementString("cost", _strCost);
            objWriter.WriteElementString("included", _blnIncludedInWeapon.ToString());
            objWriter.WriteElementString("equipped", _blnEquipped.ToString());
            if (_nodAllowGear != null)
                objWriter.WriteRaw(_nodAllowGear.OuterXml);
            objWriter.WriteElementString("source", _strSource);
            objWriter.WriteElementString("page", _strPage);
            objWriter.WriteElementString("accuracy", _intAccuracy.ToString(GlobalOptions.InvariantCultureInfo));
            if (_lstGear.Count > 0)
            {
                objWriter.WriteStartElement("gears");
                foreach (Gear objGear in _lstGear)
                {
                    objGear.Save(objWriter);
                }
                objWriter.WriteEndElement();
            }
            objWriter.WriteElementString("ammoslots", _intAmmoSlots.ToString());
            objWriter.WriteElementString("modifyammocapacity", _strModifyAmmoCapacity);
            objWriter.WriteElementString("damagetype", _strDamageType);
            objWriter.WriteElementString("damage", _strDamage);
            objWriter.WriteElementString("damagereplace", _strDamageReplace);
            objWriter.WriteElementString("firemode", _strFireMode);
            objWriter.WriteElementString("firemodereplace", _strFireModeReplace);
            objWriter.WriteElementString("ap", _strAP);
            objWriter.WriteElementString("apreplace", _strAPReplace);
            objWriter.WriteElementString("notes", _strNotes);
            objWriter.WriteElementString("discountedcost", _blnDiscountCost.ToString());
            objWriter.WriteElementString("addmode", _strAddMode);
            objWriter.WriteElementString("fullburst", _intFullBurst.ToString());
            objWriter.WriteElementString("suppressive", _intSuppressive.ToString());
            objWriter.WriteElementString("rangebonus", _intRangeBonus.ToString());
            objWriter.WriteElementString("extra", _strExtra);
            objWriter.WriteElementString("ammobonus", _intAmmoBonus.ToString());
<<<<<<< HEAD
            objWriter.WriteElementString("wirelesson", _blnWirelessOn.ToString());
            if (_nodWirelessBonus != null)
                objWriter.WriteRaw(_nodWirelessBonus.OuterXml);
            else
                objWriter.WriteElementString("wirelessbonus", string.Empty);
=======
            objWriter.WriteElementString("sortorder", _intSortOrder.ToString());
>>>>>>> 7d646117
            objWriter.WriteEndElement();

            if (!IncludedInWeapon)
                _objCharacter.SourceProcess(_strSource);
        }

        /// <summary>
        /// Load the CharacterAttribute from the XmlNode.
        /// </summary>
        /// <param name="objNode">XmlNode to load.</param>
        /// <param name="blnCopy">Whether another node is being copied.</param>
        public void Load(XmlNode objNode, bool blnCopy = false)
        {
            if (blnCopy || !objNode.TryGetField("guid", Guid.TryParse, out _guiID))
            {
                _guiID = Guid.NewGuid();
            }
            if (objNode.TryGetStringFieldQuickly("name", ref _strName))
                _objCachedMyXmlNode = null;
            objNode.TryGetStringFieldQuickly("mount", ref _strMount);
            objNode.TryGetStringFieldQuickly("extramount", ref _strExtraMount);
            objNode.TryGetStringFieldQuickly("rc", ref _strRC);
            objNode.TryGetInt32FieldQuickly("rating", ref _intRating);
            objNode.TryGetInt32FieldQuickly("rcgroup", ref _intRCGroup);
            objNode.TryGetInt32FieldQuickly("accuracy", ref _intAccuracy);
            if (!objNode.TryGetInt32FieldQuickly("maxrating", ref _intMaxRating))
            {
                // Loading older save before maxrating was tracked for Weapon Accessories
                GetNode()?.TryGetInt32FieldQuickly("rating", ref _intMaxRating);
            }
            objNode.TryGetStringFieldQuickly("conceal", ref _strConceal);
            objNode.TryGetBoolFieldQuickly("rcdeployable", ref _blnDeployable);
            objNode.TryGetStringFieldQuickly("avail", ref _strAvail);
            objNode.TryGetStringFieldQuickly("cost", ref _strCost);
            objNode.TryGetBoolFieldQuickly("included", ref _blnIncludedInWeapon);
            objNode.TryGetBoolFieldQuickly("equipped", ref _blnEquipped);
            if (!_blnEquipped)
            {
                objNode.TryGetBoolFieldQuickly("installed", ref _blnEquipped);
            }
            if (!objNode.TryGetBoolFieldQuickly("wirelesson", ref _blnWirelessOn))
                _blnWirelessOn = false;
            _nodAllowGear = objNode["allowgear"];
            objNode.TryGetStringFieldQuickly("source", ref _strSource);

            objNode.TryGetStringFieldQuickly("page", ref _strPage);
            objNode.TryGetStringFieldQuickly("dicepool", ref _strDicePool);

            objNode.TryGetInt32FieldQuickly("ammoslots", ref _intAmmoSlots);
            objNode.TryGetStringFieldQuickly("modifyammocapacity", ref _strModifyAmmoCapacity);

            XmlNode xmlGearsNode = objNode["gears"];
            if (xmlGearsNode != null)
            {
                using (XmlNodeList nodChildren = xmlGearsNode.SelectNodes("gear"))
                    if (nodChildren != null)
                        foreach (XmlNode nodChild in nodChildren)
                        {
                            Gear objGear = new Gear(_objCharacter);
                            objGear.Load(nodChild, blnCopy);
                            _lstGear.Add(objGear);
                        }
            }
            objNode.TryGetStringFieldQuickly("notes", ref _strNotes);
            objNode.TryGetBoolFieldQuickly("discountedcost", ref _blnDiscountCost);

            objNode.TryGetStringFieldQuickly("damage", ref _strDamage);
            objNode.TryGetStringFieldQuickly("damagetype", ref _strDamageType);
            objNode.TryGetStringFieldQuickly("damagereplace", ref _strDamageReplace);
            objNode.TryGetStringFieldQuickly("firemode", ref _strFireMode);
            objNode.TryGetStringFieldQuickly("firemodereplace", ref _strFireModeReplace);
            objNode.TryGetStringFieldQuickly("ap", ref _strAP);
            objNode.TryGetStringFieldQuickly("apreplace", ref _strAPReplace);
            objNode.TryGetInt32FieldQuickly("accessorycostmultiplier", ref _intAccessoryCostMultiplier);
            objNode.TryGetStringFieldQuickly("addmode", ref _strAddMode);
            objNode.TryGetInt32FieldQuickly("fullburst", ref _intFullBurst);
            objNode.TryGetInt32FieldQuickly("suppressive", ref _intSuppressive);
            objNode.TryGetInt32FieldQuickly("rangebonus", ref _intRangeBonus);
            objNode.TryGetStringFieldQuickly("extra", ref _strExtra);
            objNode.TryGetInt32FieldQuickly("ammobonus", ref _intAmmoBonus);
            objNode.TryGetInt32FieldQuickly("sortorder", ref _intSortOrder);

            if (blnCopy && !Equipped)
            {
                _blnEquipped = true;
                Equipped = false;
            }
            ToggleWirelessBonuses(WirelessOn);
        }

        /// <summary>
        /// Print the object's XML to the XmlWriter.
        /// </summary>
        /// <param name="objWriter">XmlTextWriter to write with.</param>
        /// <param name="objCulture">Culture in which to print.</param>
        /// <param name="strLanguageToPrint">Language in which to print</param>
        public void Print(XmlTextWriter objWriter, CultureInfo objCulture, string strLanguageToPrint)
        {
            objWriter.WriteStartElement("accessory");
            objWriter.WriteElementString("name", DisplayName(strLanguageToPrint));
            objWriter.WriteElementString("mount", Mount);
            objWriter.WriteElementString("extramount", ExtraMount);
            objWriter.WriteElementString("rc", RC);
            objWriter.WriteElementString("conceal", TotalConcealability.ToString("+#,0;-#,0;0", objCulture));
            objWriter.WriteElementString("avail", TotalAvail(objCulture, strLanguageToPrint));
            objWriter.WriteElementString("cost", TotalCost.ToString(_objCharacter.Options.NuyenFormat, objCulture));
            objWriter.WriteElementString("owncost", OwnCost.ToString(_objCharacter.Options.NuyenFormat, objCulture));
            objWriter.WriteElementString("included", IncludedInWeapon.ToString());
            objWriter.WriteElementString("source", CommonFunctions.LanguageBookShort(Source, strLanguageToPrint));
            objWriter.WriteElementString("page", Page(strLanguageToPrint));
            objWriter.WriteElementString("accuracy", Accuracy.ToString("+#,0;-#,0;0", objCulture));
            if (Gear.Count > 0)
            {
                objWriter.WriteStartElement("gears");
                foreach (Gear objGear in Gear)
                {
                    objGear.Print(objWriter, objCulture, strLanguageToPrint);
                }
                objWriter.WriteEndElement();
            }
            if (_objCharacter.Options.PrintNotes)
                objWriter.WriteElementString("notes", Notes);
            objWriter.WriteEndElement();
        }
        #endregion

        #region Properties
        /// <summary>
        /// Internal identifier which will be used to identify this Weapon.
        /// </summary>
        public string InternalId => _guiID.ToString("D");

        /// <summary>
        /// XmlNode for the wireless bonuses (if any) this accessory provides. 
        /// </summary>
        public XmlNode WirelessBonus => _nodWirelessBonus;

        /// <summary>
        /// Name.
        /// </summary>
        public string Name
        {
            get => _strName;
            set
            {
                if (_strName != value)
                {
                    _objCachedMyXmlNode = null;
                    _strName = value;
                }
            }
        }
        /// <summary>
        /// The accessory adds to the weapon's ammunition slots.
        /// </summary>
        public int AmmoSlots
        {
            get => _intAmmoSlots;
            set => _intAmmoSlots = value;
        }
        /// <summary>
        /// The accessory modifies the weapon's ammunition capacity.
        /// </summary>
        public string ModifyAmmoCapacity
        {
            get => _strModifyAmmoCapacity;
            set => _strModifyAmmoCapacity = value;
        }
        /// <summary>
        /// The accessory adds to the weapon's damage value.
        /// </summary>
        public string Damage
        {
            get => _strDamage;
            set => _strDamage = value;
        }
        /// <summary>
        /// The Accessory replaces the weapon's damage value.
        /// </summary>
        public string DamageReplacement
        {
            get => _strDamageReplace;
            set => _strDamageReplace = value;
        }

        /// <summary>
        /// The Accessory changes the Damage Type.
        /// </summary>
        public string DamageType
        {
            get => _strDamageType;
            set => _strDamageType = value;
        }

        /// <summary>
        /// The accessory adds to the weapon's Armor Penetration.
        /// </summary>
        public string AP
        {
            get => _strAP;
            set => _strAP = value;
        }

        /// <summary>
        /// Whether the Accessory only grants a Recoil Bonus while deployed.
        /// </summary>
        public bool RCDeployable => _blnDeployable;

        /// <summary>
        /// Accuracy.
        /// </summary>
        public int Accuracy => _intAccuracy;

        /// <summary>
        /// Concealability.
        /// </summary>
        public string APReplacement
        {
            get => _strAPReplace;
            set => _strAPReplace = value;
        }

        /// <summary>
        /// The accessory adds a Fire Mode to the weapon.
        /// </summary>
        public string FireMode
        {
            get => _strFireMode;
            set => _strFireMode = value;
        }

        /// <summary>
        /// The accessory replaces the weapon's Fire Modes.
        /// </summary>
        public string FireModeReplacement
        {
            get => _strFireModeReplace;
            set => _strFireModeReplace = value;
        }

        /// <summary>
        /// The name of the object as it should appear on printouts (translated name only).
        /// </summary>
        public string DisplayNameShort(string strLanguage)
        {
            if (strLanguage == GlobalOptions.DefaultLanguage)
                return Name;

            return GetNode(strLanguage)?["translate"]?.InnerText ?? Name;
        }

        /// <summary>
        /// The name of the object as it should be displayed in lists. Name (Extra).
        /// </summary>
        public string DisplayName(string strLanguage)
        {
            string strReturn = DisplayNameShort(strLanguage);

            if (!string.IsNullOrEmpty(Extra))
            {
                strReturn += LanguageManager.GetString("String_Space", strLanguage) + '(' + LanguageManager.TranslateExtra(Extra, strLanguage) + ')';
            }

            return strReturn;
        }

        /// <summary>
        /// Mount Used.
        /// </summary>
        public string Mount
        {
            get => _strMount;
            set => _strMount = value;
        }

        /// <summary>
        /// Additional mount slot used (if any).
        /// </summary>
        public string ExtraMount
        {
            get => _strExtraMount;
            set => _strExtraMount = value;
        }

        /// <summary>
        /// Recoil.
        /// </summary>
        public string RC
        {
            get => _strRC;
            set => _strRC = value;
        }

        /// <summary>
        /// Recoil Group.
        /// </summary>
        public int RCGroup => _intRCGroup;

        /// <summary>
        /// Concealability.
        /// </summary>
        public string Concealability
        {
            get => _strConceal;
            set => _strConceal = value;
        }

        public int TotalConcealability
        {
            get
            {
                int intReturn = 0;

                string strConceal = Concealability;
                if (strConceal.Contains("Rating"))
                {
                    // If the cost is determined by the Rating, evaluate the expression.
                    strConceal = strConceal.Replace("Rating", Rating.ToString());
                    try
                    {
                        object objProcess = CommonFunctions.EvaluateInvariantXPath(strConceal, out bool blnIsSuccess);
                        if (blnIsSuccess)
                            intReturn = Convert.ToInt32(Math.Ceiling((double)objProcess));
                    }
                    catch (OverflowException) { }
                    catch (InvalidCastException) { }
                }
                else if (!string.IsNullOrEmpty(strConceal))
                {
                    int.TryParse(strConceal, out intReturn);
                }
                return intReturn;
            }
        }

        /// <summary>
        /// Rating.
        /// </summary>
        public int Rating
        {
            get => _intRating;
            set
            {
                _intRating = value;
                if (Gear.Count > 0)
                {
                    foreach (Gear objChild in Gear.Where(x => x.MaxRating.Contains("Parent") || x.MinRating.Contains("Parent")))
                    {
                        // This will update a child's rating if it would become out of bounds due to its parent's rating changing
                        objChild.Rating = objChild.Rating;
                    }
                }
            }
        }

        /// <summary>
        /// Maximum Rating of the Weapon Accessory
        /// </summary>
        public int MaxRating
        {
            get => _intMaxRating;
            set
            {
                _intMaxRating = value;
                if (Rating > value)
                {
                    Rating = value;
                }
            }
        }

        /// <summary>
        /// Avail.
        /// </summary>
        public string Avail
        {
            get => _strAvail;
            set => _strAvail = value;
        }

        /// <summary>
        /// Cost.
        /// </summary>
        public string Cost
        {
            get
            {
                // The Accessory has a cost of 0 if it is included in the base weapon configureation.
                if (_blnIncludedInWeapon)
                    return "0";
                else
                    return _strCost;
            }
            set => _strCost = value;
        }

        /// <summary>
        /// Sourcebook.
        /// </summary>
        public string Source
        {
            get => _strSource;
            set => _strSource = value;
        }

        /// <summary>
        /// Sourcebook Page Number.
        /// </summary>
        public string Page(string strLanguage)
        {
            if (strLanguage == GlobalOptions.DefaultLanguage)
                return _strPage;

            return GetNode(strLanguage)?["altpage"]?.InnerText ?? _strPage;
        }

        /// <summary>
        /// Whether or not this Accessory is part of the base weapon configuration.
        /// </summary>
        public bool IncludedInWeapon
        {
            get => _blnIncludedInWeapon;
            set => _blnIncludedInWeapon = value;
        }

        /// <summary>
        /// Whether or not this Accessory is installed and contributing towards the Weapon's stats.
        /// </summary>
        public bool Equipped
        {
            get => _blnEquipped;
            set
            {
                if (_blnEquipped != value)
                {
                    _blnEquipped = value;
                    if (Parent?.ParentVehicle == null)
                    {
                        foreach (Gear objGear in Gear)
                        {
                            if (objGear.Equipped)
                                objGear.ChangeEquippedStatus(true);
                        }
                    }
                    else
                    {
                        foreach (Gear objGear in Gear)
                        {
                            objGear.ChangeEquippedStatus(false);
                        }
                    }
                }
            }
        }

        /// <summary>
        /// Notes.
        /// </summary>
        public string Notes
        {
            get => _strNotes;
            set => _strNotes = value;
        }

        /// <summary>
        /// Total Availability.
        /// </summary>
        public string TotalAvail(CultureInfo objCulture, string strLanguage)
        {
            return TotalAvailTuple().ToString(objCulture, strLanguage);
        }

        /// <summary>
        /// Total Availability as a triple.
        /// </summary>
        public AvailabilityValue TotalAvailTuple(bool blnCheckChildren = true)
        {
            bool blnModifyParentAvail = false;
            string strAvail = Avail;
            char chrLastAvailChar = ' ';
            int intAvail = 0;
            if (strAvail.Length > 0)
            {
                if (strAvail.StartsWith("FixedValues("))
                {
                    string[] strValues = strAvail.TrimStartOnce("FixedValues(", true).TrimEndOnce(')').Split(',');
                    strAvail = strValues[Math.Max(Math.Min(Rating, strValues.Length) - 1, 0)];
                }

                chrLastAvailChar = strAvail[strAvail.Length - 1];
                if (chrLastAvailChar == 'F' || chrLastAvailChar == 'R')
                {
                    strAvail = strAvail.Substring(0, strAvail.Length - 1);
                }

                blnModifyParentAvail = strAvail.StartsWith('+', '-');

                StringBuilder objAvail = new StringBuilder(strAvail.TrimStart('+'));
                objAvail.Replace("Rating", Rating.ToString());

                foreach (CharacterAttrib objLoopAttribute in _objCharacter.AttributeSection.AttributeList.Concat(_objCharacter.AttributeSection.SpecialAttributeList))
                {
                    objAvail.CheapReplace(strAvail, objLoopAttribute.Abbrev, () => objLoopAttribute.TotalValue.ToString());
                    objAvail.CheapReplace(strAvail, objLoopAttribute.Abbrev + "Base", () => objLoopAttribute.TotalBase.ToString());
                }

                object objProcess = CommonFunctions.EvaluateInvariantXPath(objAvail.ToString(), out bool blnIsSuccess);
                if (blnIsSuccess)
                    intAvail += Convert.ToInt32(objProcess);
            }

            if (blnCheckChildren)
            {
                // Run through gear children and increase the Avail by any Mod whose Avail starts with "+" or "-".
                foreach (Gear objChild in Gear)
                {
                    if (objChild.ParentID != InternalId)
                    {
                        AvailabilityValue objLoopAvailTuple = objChild.TotalAvailTuple();
                        if (objLoopAvailTuple.AddToParent)
                            intAvail += objLoopAvailTuple.Value;
                        if (objLoopAvailTuple.Suffix == 'F')
                            chrLastAvailChar = 'F';
                        else if (chrLastAvailChar != 'F' && objLoopAvailTuple.Suffix == 'R')
                            chrLastAvailChar = 'R';
                    }
                }
            }

            // Avail cannot go below 0. This typically happens when an item with Avail 0 is given the Second Hand category.
            if (intAvail < 0)
                intAvail = 0;

            return new AvailabilityValue(intAvail, chrLastAvailChar, blnModifyParentAvail);
        }

        /// <summary>
        /// AllowGear node from the XML file.
        /// </summary>
        public XmlNode AllowGear
        {
            get => _nodAllowGear;
            set => _nodAllowGear = value;
        }

        /// <summary>
        /// A List of the Gear attached to the Cyberware.
        /// </summary>
        public TaggedObservableCollection<Gear> Gear => _lstGear;

        /// <summary>
        /// Whether or not the Armor's cost should be discounted by 10% through the Black Market Pipeline Quality.
        /// </summary>
        public bool DiscountCost
        {
            get => _blnDiscountCost && _objCharacter.BlackMarketDiscount;
            set => _blnDiscountCost = value;
        }

        /// <summary>
        /// Parent Weapon.
        /// </summary>
        public Weapon Parent
        {
            get => _objParent;
            set
            {
                if (_objParent != value)
                {
                    _objParent = value;
                    if (Parent != null)
                    {
                        if (Parent.ParentVehicle != null)
                        {
                            foreach (Gear objGear in Gear)
                            {
                                objGear.ChangeEquippedStatus(false);
                            }
                        }
                        else if (Equipped)
                        {
                            foreach (Gear objGear in Gear)
                            {
                                objGear.ChangeEquippedStatus(true);
                            }
                        }
                    }
                }
            }
        }

        /// <summary>
        /// Total cost of the Weapon Accessory.
        /// </summary>
        public decimal TotalCost
        {
            get
            {
                decimal decReturn = OwnCost;

                // Add in the cost of any Gear the Weapon Accessory has attached to it.
                foreach (Gear objGear in Gear)
                    decReturn += objGear.TotalCost;

                return decReturn;
            }
        }

        /// <summary>
        /// The cost of just the Weapon Accessory itself.
        /// </summary>
        public decimal OwnCost
        {
            get
            {
                string strCostExpr = Cost;
                if (strCostExpr.StartsWith("FixedValues("))
                {
                    string[] strValues = strCostExpr.TrimStartOnce("FixedValues(", true).TrimEndOnce(')').Split(',');
                    strCostExpr = strValues[Math.Max(Math.Min(Rating, strValues.Length) - 1, 0)];
                }

                StringBuilder objCost = new StringBuilder(strCostExpr.TrimStart('+'));
                objCost.CheapReplace(strCostExpr, "Rating", () => Rating.ToString(GlobalOptions.InvariantCultureInfo));
                objCost.CheapReplace(strCostExpr, "Weapon Cost", () => (Parent?.OwnCost ?? 0.0m).ToString(GlobalOptions.InvariantCultureInfo));
                objCost.CheapReplace(strCostExpr, "Weapon Total Cost", () => (Parent?.MultipliableCost(this) ?? 0.0m).ToString(GlobalOptions.InvariantCultureInfo));

                foreach (CharacterAttrib objLoopAttribute in _objCharacter.AttributeSection.AttributeList.Concat(_objCharacter.AttributeSection.SpecialAttributeList))
                {
                    objCost.CheapReplace(strCostExpr, objLoopAttribute.Abbrev, () => objLoopAttribute.TotalValue.ToString());
                    objCost.CheapReplace(strCostExpr, objLoopAttribute.Abbrev + "Base", () => objLoopAttribute.TotalBase.ToString());
                }

                object objProcess = CommonFunctions.EvaluateInvariantXPath(objCost.ToString(), out bool blnIsSuccess);
                decimal decReturn = blnIsSuccess ? Convert.ToDecimal(objProcess, GlobalOptions.InvariantCultureInfo) : 0;

                if (DiscountCost)
                    decReturn *= 0.9m;
                if (Parent != null)
                    decReturn *= Parent.AccessoryMultiplier;

                return decReturn;
            }
        }

        /// <summary>
        /// Dice Pool modifier.
        /// </summary>
        public int DicePool
        {
            get
            {
                if (!string.IsNullOrEmpty(DicePoolString))
                    return Convert.ToInt32(DicePoolString);

                return 0;
            }
        }

        private string DicePoolString => _strDicePool;

        /// <summary>
        /// Adjust the Weapon's Ammo amount by the specified percent.
        /// </summary>
        public int AmmoBonus
        {
            get => _intAmmoBonus;
            set => _intAmmoBonus = value;
        }

        /// <summary>
        /// Replace the Weapon's Ammo value with the Weapon Mod's value.
        /// </summary>
        public string AmmoReplace
        {
            get => _strAmmoReplace;
            set => _strAmmoReplace = value;
        }

        /// <summary>
        /// Multiply the cost of other installed Accessories.
        /// </summary>
        public int AccessoryCostMultiplier
        {
            get => _intAccessoryCostMultiplier;
            set => _intAccessoryCostMultiplier = value;
        }

        /// <summary>
        /// Additional Weapon Firing Mode.
        /// </summary>
        public string AddMode
        {
            get => _strAddMode;
            set => _strAddMode = value;
        }

        /// <summary>
        /// Number of rounds consumed by Full Burst.
        /// </summary>
        public int FullBurst => _intFullBurst;

        /// <summary>
        /// Number of rounds consumed by Suppressive Fire.
        /// </summary>
        public int Suppressive => _intSuppressive;

        /// <summary>
        /// Range bonus granted by the Accessory.
        /// </summary>
        public int RangeBonus => _intRangeBonus;

        /// <summary>
        /// Value that was selected during an ImprovementManager dialogue.
        /// </summary>
        public string Extra
        {
            get => _strExtra;
            set => _strExtra = value;
        }

        /// <summary>
        /// Used by our sorting algorithm to remember which order the user moves things to
        /// </summary>
        public int SortOrder
        {
            get => _intSortOrder;
            set => _intSortOrder = value;
        }
        
        private XmlNode _objCachedMyXmlNode;
        private string _strCachedXmlNodeLanguage = string.Empty;

        public XmlNode GetNode()
        {
            return GetNode(GlobalOptions.Language);
        }

        public XmlNode GetNode(string strLanguage)
        {
            if (_objCachedMyXmlNode == null || strLanguage != _strCachedXmlNodeLanguage || GlobalOptions.LiveCustomData)
            {
                _objCachedMyXmlNode = XmlManager.Load("weapons.xml", strLanguage).SelectSingleNode("/chummer/accessories/accessory[name = \"" + Name + "\"]");
                _strCachedXmlNodeLanguage = strLanguage;
            }
            return _objCachedMyXmlNode;
        }

        /// <summary>
        /// Whether or not this Accessory's wireless bonus is enabled
        /// </summary>
        public bool WirelessOn
        {
            get => _blnWirelessOn;
            set
            {
                if (value == _blnWirelessOn)
                    return;
                ToggleWirelessBonuses(value);
                _blnWirelessOn = value;
            }
        }
        #endregion

        #region Methods

        /// <summary>
        /// Toggle the Wireless Bonus for this armor mod. 
        /// </summary>
        /// <param name="enable"></param>
        public void ToggleWirelessBonuses(bool enable)
        {
            if (enable)
            {
                if (WirelessBonus?.Attributes?.Count > 0)
                {
                    if (WirelessBonus.Attributes["mode"].InnerText == "replace")
                    {
                        ImprovementManager.DisableImprovements(_objCharacter, _objCharacter.Improvements.Where(x => x.ImproveSource == Improvement.ImprovementSource.WeaponAccessory && x.SourceName == InternalId).ToList());
                    }
                }
                if (WirelessBonus?.InnerText != null)
                {
                    ImprovementManager.CreateImprovements(_objCharacter, Improvement.ImprovementSource.WeaponAccessory,
                        _guiID.ToString("D") + "Wireless", WirelessBonus, false, Rating,
                        DisplayNameShort(GlobalOptions.Language));
                }

                if (!string.IsNullOrEmpty(ImprovementManager.SelectedValue) && string.IsNullOrEmpty(_strExtra))
                    _strExtra = ImprovementManager.SelectedValue;
            }
            else
            {
                if (WirelessBonus?.Attributes?.Count > 0)
                {
                    if (WirelessBonus.Attributes?["mode"].InnerText == "replace")
                    {
                        ImprovementManager.EnableImprovements(_objCharacter, _objCharacter.Improvements.Where(x => x.ImproveSource == Improvement.ImprovementSource.WeaponAccessory && x.SourceName == InternalId).ToList());
                    }
                }
                ImprovementManager.DisableImprovements(_objCharacter, _objCharacter.Improvements.Where(x => x.ImproveSource == Improvement.ImprovementSource.WeaponAccessory && x.SourceName == InternalId + "Wireless").ToList());
            }
        }


        public decimal DeleteWeaponAccessory()
        {
            decimal decReturn = 0;
            // Remove any children the Gear may have.
            foreach (Gear objLoopGear in Gear)
                decReturn += objLoopGear.DeleteGear();

            return decReturn;
        }

        #region UI Methods
        public TreeNode CreateTreeNode(ContextMenuStrip cmsWeaponAccessory, ContextMenuStrip cmsWeaponAccessoryGear)
        {
            if (IncludedInWeapon && !string.IsNullOrEmpty(Source) && !_objCharacter.Options.BookEnabled(Source))
                return null;

            TreeNode objNode = new TreeNode
            {
                Name = InternalId,
                Text = DisplayName(GlobalOptions.Language),
                Tag = this,
                ContextMenuStrip = cmsWeaponAccessory,
                ForeColor = PreferredColor,
                ToolTipText = Notes.WordWrap(100)
            };

            TreeNodeCollection lstChildNodes = objNode.Nodes;
            foreach (Gear objGear in Gear)
            {
                TreeNode objLoopNode = objGear.CreateTreeNode(cmsWeaponAccessoryGear);
                if (objLoopNode != null)
                {
                    lstChildNodes.Add(objLoopNode);
                    objNode.Expand();
                }
            }

            return objNode;
        }

        public Color PreferredColor
        {
            get
            {
                if (!string.IsNullOrEmpty(Notes))
                {
                    return Color.SaddleBrown;
                }
                if (IncludedInWeapon)
                {
                    return SystemColors.GrayText;
                }

                return SystemColors.WindowText;
            }
        }
        #endregion
        #endregion

        public bool Remove(Character characterObject, bool blnConfirmDelete = true)
        {
            if (blnConfirmDelete)
            {
                if (!characterObject.ConfirmDelete(LanguageManager.GetString("Message_DeleteWeapon",
                    GlobalOptions.Language)))
                    return false;
            }
            DeleteWeaponAccessory();
            return Parent.WeaponAccessories.Remove(this);
        }

        public void Sell(Character characterObject, decimal percentage)
        {
            if (IncludedInWeapon) return;
            Parent.WeaponAccessories.Remove(this);

            // Create the Expense Log Entry for the sale.
            decimal decAmount = TotalCost * percentage;
            decAmount += DeleteWeaponAccessory() * percentage;
            ExpenseLogEntry objExpense = new ExpenseLogEntry(characterObject);
            objExpense.Create(decAmount, LanguageManager.GetString("String_ExpenseSoldWeaponAccessory", GlobalOptions.Language) + ' ' + DisplayNameShort(GlobalOptions.Language), ExpenseType.Nuyen, DateTime.Now);
            characterObject.ExpenseEntries.AddWithSort(objExpense);
            characterObject.Nuyen += decAmount;
        }

        public void SetSourceDetail(Control sourceControl)
        {
            if (_objCachedSourceDetail?.Language != GlobalOptions.Language)
                _objCachedSourceDetail = null;
            SourceDetail.SetControl(sourceControl);
        }
    }
}<|MERGE_RESOLUTION|>--- conflicted
+++ resolved
@@ -34,12 +34,8 @@
     /// Weapon Accessory.
     /// </summary>
     [DebuggerDisplay("{DisplayName(GlobalOptions.DefaultLanguage)}")]
-<<<<<<< HEAD
-    public class WeaponAccessory : IHasInternalId, IHasName, IHasXmlNode, IHasNotes, ICanSell, ICanEquip, IHasSource, IHasRating, IHasWirelessBonus
-=======
-    public class WeaponAccessory : IHasInternalId, IHasName, IHasXmlNode, IHasNotes, ICanSell, ICanEquip, IHasSource, IHasRating, ICanSort
->>>>>>> 7d646117
-    {
+    public class WeaponAccessory : IHasInternalId, IHasName, IHasXmlNode, IHasNotes, ICanSell, ICanEquip, IHasSource, IHasRating, ICanSort, IHasWirelessBonus
+	{
         private Guid _guiID;
         private readonly Character _objCharacter;
         private XmlNode _nodAllowGear;
@@ -81,12 +77,9 @@
         private string _strAddMode = string.Empty;
         private string _strAmmoReplace = string.Empty;
         private int _intAmmoBonus;
-<<<<<<< HEAD
+        private int _intSortOrder;
         private bool _blnWirelessOn = false;
         private XmlNode _nodWirelessBonus;
-=======
-        private int _intSortOrder;
->>>>>>> 7d646117
 
         #region Constructor, Create, Save, Load, and Print Methods
         public WeaponAccessory(Character objCharacter)
@@ -310,15 +303,12 @@
             objWriter.WriteElementString("rangebonus", _intRangeBonus.ToString());
             objWriter.WriteElementString("extra", _strExtra);
             objWriter.WriteElementString("ammobonus", _intAmmoBonus.ToString());
-<<<<<<< HEAD
             objWriter.WriteElementString("wirelesson", _blnWirelessOn.ToString());
             if (_nodWirelessBonus != null)
                 objWriter.WriteRaw(_nodWirelessBonus.OuterXml);
             else
                 objWriter.WriteElementString("wirelessbonus", string.Empty);
-=======
             objWriter.WriteElementString("sortorder", _intSortOrder.ToString());
->>>>>>> 7d646117
             objWriter.WriteEndElement();
 
             if (!IncludedInWeapon)
