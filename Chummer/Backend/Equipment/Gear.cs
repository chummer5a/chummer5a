/*  This file is part of Chummer5a.
 *
 *  Chummer5a is free software: you can redistribute it and/or modify
 *  it under the terms of the GNU General Public License as published by
 *  the Free Software Foundation, either version 3 of the License, or
 *  (at your option) any later version.
 *
 *  Chummer5a is distributed in the hope that it will be useful,
 *  but WITHOUT ANY WARRANTY; without even the implied warranty of
 *  MERCHANTABILITY or FITNESS FOR A PARTICULAR PURPOSE.  See the
 *  GNU General Public License for more details.
 *
 *  You should have received a copy of the GNU General Public License
 *  along with Chummer5a.  If not, see <http://www.gnu.org/licenses/>.
 *
 *  You can obtain the full source code for Chummer5a at
 *  https://github.com/chummer5a/chummer5a
 */
using Chummer.Backend.Attributes;
using System;
using System.Collections.Generic;
using System.Collections.Specialized;
using System.ComponentModel;
using System.Diagnostics;
using System.Drawing;
using System.Globalization;
using System.Linq;
using System.Runtime.CompilerServices;
using System.Text;
using System.Threading.Tasks;
using System.Windows.Forms;
using System.Xml;
using Chummer.Annotations;
using Chummer.helpers;

namespace Chummer.Backend.Equipment
{
    /// <summary>
    /// Standard Character Gear.
    /// </summary>
    [DebuggerDisplay("{DisplayName(GlobalOptions.InvariantCultureInfo, GlobalOptions.DefaultLanguage)}")]
<<<<<<< HEAD
    [HubClassTag("SourceID", true, "Name")]
    public class Gear : IHasChildrenAndCost<Gear>, IHasName, IHasInternalId, IHasXmlNode, IHasMatrixAttributes, IHasNotes, ICanSell, IHasLocation, ICanEquip, IHasSource, IHasRating, INotifyMultiplePropertyChanged
=======
    public class Gear : IHasChildrenAndCost<Gear>, IHasName, IHasInternalId, IHasXmlNode, IHasMatrixAttributes, IHasNotes, ICanSell, IHasLocation, ICanEquip, IHasSource, IHasRating, INotifyMultiplePropertyChanged, ICanSort
>>>>>>> d019e9ca
    {
        private Guid _guiID;
        private string _SourceGuid;
        private string _strName = string.Empty;
        private string _strCategory = string.Empty;
        private string _strMaxRating = string.Empty;
        private string _strMinRating = string.Empty;
        private int _intRating;
        private decimal _decQty = 1.0m;
        private string _strCapacity = string.Empty;
        private string _strArmorCapacity = string.Empty;
        private string _strAvail = string.Empty;
        private decimal _decCostFor = 1.0m;
        private string _strDeviceRating = string.Empty;
        private string _strCost = string.Empty;
        private string _strSource = string.Empty;
        private string _strPage = string.Empty;
        private string _strExtra = string.Empty;
        private string _strCanFormPersona = string.Empty;
        private bool _blnBonded;
        private bool _blnEquipped = true;
        private bool _blnWirelessOn = true;
        private XmlNode _nodBonus;
        private XmlNode _nodWirelessBonus;
        private XmlNode _nodWeaponBonus;
        private Guid _guiWeaponID = Guid.Empty;
        private readonly TaggedObservableCollection<Gear> _lstChildren = new TaggedObservableCollection<Gear>();
        private string _strNotes = string.Empty;
        private Location _objLocation;
        private readonly Character _objCharacter;
        private int _intChildCostMultiplier = 1;
        private int _intChildAvailModifier;
        private bool _blnDiscountCost;
        private string _strGearName = string.Empty;
        private string _strParentID = string.Empty;
        private int _intMatrixCMBonus;
        private int _intMatrixCMFilled;
        private string _strForcedValue = string.Empty;
        private bool _blnAllowRename;
        private string _strAttack = string.Empty;
        private string _strSleaze = string.Empty;
        private string _strDataProcessing = string.Empty;
        private string _strFirewall = string.Empty;
        private string _strAttributeArray = string.Empty;
        private string _strModAttack = string.Empty;
        private string _strModSleaze = string.Empty;
        private string _strModDataProcessing = string.Empty;
        private string _strModFirewall = string.Empty;
        private string _strModAttributeArray = string.Empty;
        private string _strProgramLimit = string.Empty;
        private string _strOverclocked = "None";
        private bool _blnCanSwapAttributes;
        private int _intSortOrder;

        #region Constructor, Create, Save, Load, and Print Methods
        public Gear(Character objCharacter)
        {
            // Create the GUID for the new piece of Gear.
            _guiID = Guid.NewGuid();
            _objCharacter = objCharacter;

            _lstChildren.CollectionChanged += ChildrenOnCollectionChanged;
        }

        private void ChildrenOnCollectionChanged(object sender, NotifyCollectionChangedEventArgs e)
        {
            switch (e.Action)
            {
                case NotifyCollectionChangedAction.Add:
                    foreach (Gear objNewItem in e.NewItems)
                        objNewItem.Parent = this;
                    this.RefreshMatrixAttributeArray();
                    break;
                case NotifyCollectionChangedAction.Remove:
                    foreach (Gear objOldItem in e.OldItems)
                        objOldItem.Parent = null;
                    this.RefreshMatrixAttributeArray();
                    break;
                case NotifyCollectionChangedAction.Replace:
                    foreach (Gear objOldItem in e.OldItems)
                        objOldItem.Parent = null;
                    foreach (Gear objNewItem in e.NewItems)
                        objNewItem.Parent = this;
                    this.RefreshMatrixAttributeArray();
                    break;
                case NotifyCollectionChangedAction.Reset:
                    this.RefreshMatrixAttributeArray();
                    break;
            }
        }

        /// Create a Gear from an XmlNode and return the TreeNodes for it.
        /// <param name="objXmlGear">XmlNode to create the object from.</param>
        /// <param name="intRating">Selected Rating for the Gear.</param>
        /// <param name="lstWeapons">List of Weapons that should be added to the character.</param>
        /// <param name="strForceValue">Value to forcefully select for any ImprovementManager prompts.</param>
        /// <param name="blnAddImprovements">Whether or not Improvements should be added to the character.</param>
        /// <param name="blnCreateChildren">Whether or not child Gear should be created.</param>
        public void Create(XmlNode objXmlGear, int intRating, IList<Weapon> lstWeapons, string strForceValue = "", bool blnAddImprovements = true, bool blnCreateChildren = true)
        {
            if (objXmlGear == null)
                return;
            _strForcedValue = strForceValue;
            XmlDocument objXmlDocument = XmlManager.Load("gear.xml");
            if (objXmlGear.TryGetStringFieldQuickly("id", ref _SourceGuid))
                _objCachedMyXmlNode = null;
            if (objXmlGear.TryGetStringFieldQuickly("name", ref _strName))
                _objCachedMyXmlNode = null;
            if (objXmlGear.TryGetStringFieldQuickly("category", ref _strCategory))
                _objCachedMyXmlNode = null;
            objXmlGear.TryGetStringFieldQuickly("avail", ref _strAvail);
            objXmlGear.TryGetStringFieldQuickly("capacity", ref _strCapacity);
            objXmlGear.TryGetStringFieldQuickly("armorcapacity", ref _strArmorCapacity);
            objXmlGear.TryGetDecFieldQuickly("costfor", ref _decCostFor);
            _decQty = _decCostFor;
            objXmlGear.TryGetStringFieldQuickly("cost", ref _strCost);
            _nodBonus = objXmlGear["bonus"];
            _nodWirelessBonus = objXmlGear["wirelessbonus"];
            _blnWirelessOn = _nodWirelessBonus != null;
            objXmlGear.TryGetStringFieldQuickly("rating", ref _strMaxRating);
            if (_strMaxRating == "0")
                _strMaxRating = string.Empty;
            objXmlGear.TryGetStringFieldQuickly("minrating", ref _strMinRating);
            if (!objXmlGear.TryGetStringFieldQuickly("altnotes", ref _strNotes))
                objXmlGear.TryGetStringFieldQuickly("notes", ref _strNotes);
            _intRating = Math.Max(Math.Min(intRating, MaxRatingValue), MinRatingValue);
            objXmlGear.TryGetStringFieldQuickly("devicerating", ref _strDeviceRating);
            objXmlGear.TryGetInt32FieldQuickly("matrixcmbonus", ref _intMatrixCMBonus);
            objXmlGear.TryGetStringFieldQuickly("source", ref _strSource);
            objXmlGear.TryGetStringFieldQuickly("page", ref _strPage);
            objXmlGear.TryGetStringFieldQuickly("canformpersona", ref _strCanFormPersona);
            objXmlGear.TryGetInt32FieldQuickly("childcostmultiplier", ref _intChildCostMultiplier);
            objXmlGear.TryGetInt32FieldQuickly("childavailmodifier", ref _intChildAvailModifier);
            objXmlGear.TryGetBoolFieldQuickly("allowrename", ref _blnAllowRename);
            
            // Check for a Custom name
            if (_strName == "Custom Item")
            {
                if (string.IsNullOrEmpty(_strForcedValue))
                {
                    frmSelectText frmPickText = new frmSelectText
                    {
                        PreventXPathErrors = true,
                        Description = LanguageManager.GetString("String_CustomItem_SelectText", GlobalOptions.Language)
                    };
                    frmPickText.ShowDialog();

                    // Make sure the dialogue window was not canceled.
                    if (frmPickText.DialogResult != DialogResult.Cancel)
                    {
                        string strCustomName = LanguageManager.GetString(frmPickText.SelectedValue, GlobalOptions.DefaultLanguage, false);
                        if (string.IsNullOrEmpty(strCustomName))
                            strCustomName = LanguageManager.ReverseTranslateExtra(frmPickText.SelectedValue, GlobalOptions.Language);
                        _strName = strCustomName;
                        _objCachedMyXmlNode = null;
                    }
                }
                else
                {
                    string strCustomName = LanguageManager.GetString(_strForcedValue, GlobalOptions.DefaultLanguage, false);
                    if (string.IsNullOrEmpty(strCustomName))
                        strCustomName = _strForcedValue;
                    _strName = strCustomName;
                    _objCachedMyXmlNode = null;
                }
            }
            // Check for a Variable Cost.
            if (!string.IsNullOrEmpty(_strCost))
            {
                if (_strCost.StartsWith("Variable(") && string.IsNullOrEmpty(_strForcedValue))
                {
                    decimal decMin;
                    decimal decMax = decimal.MaxValue;
                    string strCost = _strCost.TrimStartOnce("Variable(", true).TrimEndOnce(')');
                    if (strCost.Contains('-'))
                    {
                        string[] strValues = strCost.Split('-');
                        decMin = Convert.ToDecimal(strValues[0], GlobalOptions.InvariantCultureInfo);
                        decMax = Convert.ToDecimal(strValues[1], GlobalOptions.InvariantCultureInfo);
                    }
                    else
                        decMin = Convert.ToDecimal(strCost.FastEscape('+'), GlobalOptions.InvariantCultureInfo);

                    if (decMin != 0 || decMax != decimal.MaxValue)
                    {
                        frmSelectNumber frmPickNumber = new frmSelectNumber(_objCharacter.Options.NuyenDecimals);
                        if (decMax > 1000000)
                            decMax = 1000000;
                        frmPickNumber.Minimum = decMin;
                        frmPickNumber.Maximum = decMax;
                        frmPickNumber.Description = string.Format(LanguageManager.GetString("String_SelectVariableCost", GlobalOptions.Language), DisplayNameShort(GlobalOptions.Language));
                        frmPickNumber.AllowCancel = false;
                        frmPickNumber.ShowDialog();
                        _strCost = frmPickNumber.SelectedValue.ToString(GlobalOptions.InvariantCultureInfo);
                    }
                }
            }

            string strSource = _guiID.ToString("D");

            // If the Gear is Ammunition, ask the user to select a Weapon Category for it to be limited to.
            if (_strCategory == "Ammunition" && (_strName.StartsWith("Ammo:") || _strName.StartsWith("Arrow:") || _strName.StartsWith("Bolt:")))
            {
                frmSelectWeaponCategory frmPickWeaponCategory = new frmSelectWeaponCategory
                {
                    Description = LanguageManager.GetString("String_SelectWeaponCategoryAmmo", GlobalOptions.Language)
                };
                if (!string.IsNullOrEmpty(_strForcedValue) && !_strForcedValue.Equals(_strName))
                    frmPickWeaponCategory.OnlyCategory = _strForcedValue;

                //should really go in a data file
                if (_strName.StartsWith("Ammo:"))
                {
                    if (_strName.StartsWith("Ammo: Assault Cannon") || _strName.StartsWith("Ammo: Gauss"))
                    {
                        frmPickWeaponCategory.WeaponType = "cannon";
                    }
                    else if (_strName.StartsWith("Ammo: Taser Dart"))
                    {
                        frmPickWeaponCategory.WeaponType = "taser";
                    }
                    else if(_strName.StartsWith("Ammo: Fuel Canister"))
                    {
                        frmPickWeaponCategory.WeaponType = "flame";
                    }
                    else if (_strName.StartsWith("Ammo: Injection Dart"))
                    {
                        frmPickWeaponCategory.WeaponType = "exotic";
                    }
                    else if (_strName.StartsWith("Ammo: DMSO Rounds"))
                    {
                        frmPickWeaponCategory.WeaponType = "exotic";
                    }
                    else if (_strName.StartsWith("Ammo: Peak-Discharge"))
                    {
                        frmPickWeaponCategory.WeaponType = "laser";
                    }
                    else
                    {
                        frmPickWeaponCategory.WeaponType = "gun";
                    }
                }
                else if (_strName.StartsWith("Arrow:"))
                {
                    frmPickWeaponCategory.WeaponType = "bow";
                }
                else if (_strName.StartsWith("Bolt:"))
                {
                    frmPickWeaponCategory.WeaponType = "crossbow";
                }
                frmPickWeaponCategory.ShowDialog();

                _strExtra = frmPickWeaponCategory.SelectedCategory;
            }

            // Add Gear Weapons if applicable.
            using (XmlNodeList xmlWeaponList = objXmlGear.SelectNodes("addweapon"))
            {
                if (xmlWeaponList != null)
                {
                    XmlDocument objXmlWeaponDocument = XmlManager.Load("weapons.xml");

                    // More than one Weapon can be added, so loop through all occurrences.
                    foreach (XmlNode objXmlAddWeapon in xmlWeaponList)
                    {
                        string strLoopID = objXmlAddWeapon.InnerText;
                        XmlNode objXmlWeapon = strLoopID.IsGuid()
                            ? objXmlWeaponDocument.SelectSingleNode("/chummer/weapons/weapon[id = " + strLoopID.CleanXPath() + "]")
                            : objXmlWeaponDocument.SelectSingleNode("/chummer/weapons/weapon[name = " + strLoopID.CleanXPath() + "]");

                        if (objXmlWeapon != null)
                        {
                            Weapon objGearWeapon = new Weapon(_objCharacter);
                            objGearWeapon.Create(objXmlWeapon, lstWeapons, true, blnAddImprovements, !blnAddImprovements);
                            objGearWeapon.ParentID = InternalId;
                            objGearWeapon.Cost = "0";
                            lstWeapons.Add(objGearWeapon);

                            Guid.TryParse(objGearWeapon.InternalId, out _guiWeaponID);
                        }
                    }
                }
            }

            // If the item grants a bonus, pass the information to the Improvement Manager.
            if (Bonus != null && blnAddImprovements)
            {
                // Do not apply the Improvements if this is a Focus, unless we're speicifically creating a Weapon Focus. This is to avoid creating the Foci's Improvements twice (once when it's first added
                // to the character which is incorrect, and once when the Focus is actually Bonded).
                bool blnApply = !((_strCategory == "Foci" || _strCategory == "Metamagic Foci") && !_nodBonus.InnerXml.Contains("selectweapon"));

                if (blnApply)
                {
                    ImprovementManager.ForcedValue = _strForcedValue;
                    if (!ImprovementManager.CreateImprovements(_objCharacter, Improvement.ImprovementSource.Gear, strSource, Bonus, false, intRating, DisplayNameShort(GlobalOptions.Language)))
                    {
                        _guiID = Guid.Empty;
                        return;
                    }
                    if (!string.IsNullOrEmpty(ImprovementManager.SelectedValue))
                    {
                        _strExtra = ImprovementManager.SelectedValue;
                    }
                }
            }

            // Add the Copy Protection and Registration plugins to the Matrix program. This does not apply if Unwired is not enabled, Hacked is selected, or this is a Suite being added (individual programs will add it to themselves).
            if (blnCreateChildren)
            {
                // Check to see if there are any child elements.
                CreateChildren(objXmlDocument, objXmlGear, blnAddImprovements);
            }

            // If the item grants a Weapon bonus (Ammunition), just fill the WeaponBonus XmlNode.
            _nodWeaponBonus = objXmlGear["weaponbonus"];

            if (!objXmlGear.TryGetStringFieldQuickly("attributearray", ref _strAttributeArray))
            {
                objXmlGear.TryGetStringFieldQuickly("attack", ref _strAttack);
                objXmlGear.TryGetStringFieldQuickly("sleaze", ref _strSleaze);
                objXmlGear.TryGetStringFieldQuickly("dataprocessing", ref _strDataProcessing);
                objXmlGear.TryGetStringFieldQuickly("firewall", ref _strFirewall);
            }
            else
            {
                _blnCanSwapAttributes = true;
                string[] strArray = _strAttributeArray.Split(',');
                _strAttack = strArray[0];
                _strSleaze = strArray[1];
                _strDataProcessing = strArray[2];
                _strFirewall = strArray[3];
            }
            objXmlGear.TryGetStringFieldQuickly("modattack", ref _strModAttack);
            objXmlGear.TryGetStringFieldQuickly("modsleaze", ref _strModSleaze);
            objXmlGear.TryGetStringFieldQuickly("moddataprocessing", ref _strModDataProcessing);
            objXmlGear.TryGetStringFieldQuickly("modfirewall", ref _strModFirewall);
            objXmlGear.TryGetStringFieldQuickly("modattributearray", ref _strModAttributeArray);

            objXmlGear.TryGetStringFieldQuickly("programs", ref _strProgramLimit);
        }

        private SourceString _objCachedSourceDetail;
        public SourceString SourceDetail
        {
            get
            {
                if (_objCachedSourceDetail == null)
                {
                    string strSource = Source;
                    string strPage = DisplayPage(GlobalOptions.Language);
                    if (!string.IsNullOrEmpty(strSource) && !string.IsNullOrEmpty(strPage))
                    {
                        _objCachedSourceDetail = new SourceString(strSource, strPage, GlobalOptions.Language);
                    }
                    else
                    {
                        Utils.BreakIfDebug();
                    }
                }

                return _objCachedSourceDetail;
            }
        }

        public void CreateChildren(XmlDocument xmlGearDocument, XmlNode xmlParentGearNode, bool blnAddImprovements)
        {
            XmlNode objGearsNode = xmlParentGearNode["gears"];
            if (objGearsNode != null)
            {
                // Create Gear by looking up the name of the item we're provided with.
                using (XmlNodeList xmlUseGearList = objGearsNode.SelectNodes("usegear"))
                    if (xmlUseGearList != null && xmlUseGearList.Count > 0)
                    {
                        foreach (XmlNode objXmlChild in xmlUseGearList)
                        {
                            CreateChild(xmlGearDocument, objXmlChild, blnAddImprovements);
                        }
                    }
                // Create Gear by choosing from pre-determined lists.
                using (XmlNodeList xmlChooseGearList = objGearsNode.SelectNodes("choosegear"))
                    if (xmlChooseGearList != null && xmlChooseGearList.Count > 0)
                    {
                        bool blnCancelledDialog = false;
                        List<XmlNode> lstChildrenToCreate = new List<XmlNode>();
                        foreach (XmlNode objXmlChooseGearNode in xmlChooseGearList)
                        {
                            // Each list is processed on its own and has usegear members
                            XmlNodeList objXmlNodeList = objXmlChooseGearNode.SelectNodes("usegear");
                            if (objXmlNodeList == null)
                                continue;
                            List<ListItem> lstGears = new List<ListItem>();
                            foreach (XmlNode objChoiceNode in objXmlNodeList)
                            {
                                XmlNode objXmlLoopGear = xmlGearDocument.SelectSingleNode("/chummer/gears/gear[name = " + objChoiceNode["name"]?.InnerText.CleanXPath() + " and category = " + objChoiceNode["category"]?.InnerText.CleanXPath() + "]");
                                if (objXmlLoopGear == null)
                                    continue;
                                XmlNode xmlTestNode = objXmlLoopGear.SelectSingleNode("forbidden/geardetails");
                                if (xmlTestNode != null)
                                {
                                    // Assumes topmost parent is an AND node
                                    if (xmlParentGearNode.ProcessFilterOperationNode(xmlTestNode, false))
                                    {
                                        continue;
                                    }
                                }
                                xmlTestNode = objXmlLoopGear.SelectSingleNode("required/geardetails");
                                if (xmlTestNode != null)
                                {
                                    // Assumes topmost parent is an AND node
                                    if (!xmlParentGearNode.ProcessFilterOperationNode(xmlTestNode, false))
                                    {
                                        continue;
                                    }
                                }

                                string strName = objChoiceNode["name"]?.InnerText ?? string.Empty;
                                string strDisplayName = LanguageManager.GetString(strName, GlobalOptions.Language, false);
                                if (string.IsNullOrEmpty(strDisplayName))
                                    strDisplayName = LanguageManager.TranslateExtra(strName, GlobalOptions.Language);
                                lstGears.Add(new ListItem(strName, strDisplayName));
                            }

                            if (lstGears.Count <= 0)
                            {
                                if (objXmlChooseGearNode["required"]?.InnerText == bool.TrueString)
                                {
                                    blnCancelledDialog = true;
                                    break;
                                }
                                continue;
                            }

                            string strChooseGearNodeName = objXmlChooseGearNode["name"]?.InnerText ?? string.Empty;
                            string strFriendlyName = LanguageManager.GetString(strChooseGearNodeName, GlobalOptions.Language, false);
                            if (string.IsNullOrEmpty(strFriendlyName))
                                strFriendlyName = LanguageManager.TranslateExtra(strChooseGearNodeName, GlobalOptions.Language);
                            frmSelectItem frmPickItem = new frmSelectItem
                            {
                                Description = string.Format(LanguageManager.GetString("String_Improvement_SelectText", GlobalOptions.Language), strFriendlyName),
                                GeneralItems = lstGears
                            };

                            frmPickItem.ShowDialog();

                            // Make sure the dialogue window was not canceled.
                            if (frmPickItem.DialogResult == DialogResult.Cancel)
                            {
                                if (objXmlChooseGearNode["required"]?.InnerText == bool.TrueString)
                                {
                                    blnCancelledDialog = true;
                                    break;
                                }
                                continue;
                            }

                            XmlNode objXmlChosenGear = objXmlChooseGearNode.SelectSingleNode("usegear[name = " + frmPickItem.SelectedItem.CleanXPath() + "]");

                            if (objXmlChosenGear == null)
                            {
                                if (objXmlChooseGearNode["required"]?.InnerText == bool.TrueString)
                                {
                                    blnCancelledDialog = true;
                                    break;
                                }
                                continue;
                            }
                            lstChildrenToCreate.Add(objXmlChosenGear);
                        }
                        if (!blnCancelledDialog)
                        {
                            foreach (XmlNode objXmlChild in lstChildrenToCreate)
                            {
                                CreateChild(xmlGearDocument, objXmlChild, blnAddImprovements);
                            }
                        }
                    }
            }
        }

        protected void CreateChild(XmlDocument xmlGearDocument, XmlNode xmlChildNode, bool blnAddImprovements)
        {
            XmlNode xmlChildName = xmlChildNode["name"];
            XmlAttributeCollection xmlChildNameAttributes = xmlChildName?.Attributes;
            XmlNode xmlChildDataNode = xmlGearDocument.SelectSingleNode("/chummer/gears/gear[name = " + xmlChildName?.InnerText.CleanXPath() + " and category = " + xmlChildNode["category"]?.InnerText.CleanXPath() + "]");
            if (xmlChildDataNode == null)
                return;
            int intChildRating = Convert.ToInt32(xmlChildNode["rating"]?.InnerText);
            decimal decChildQty = 1;
            string strChildForceSource = xmlChildNode["source"]?.InnerText ?? string.Empty;
            string strChildForcePage = xmlChildNode["page"]?.InnerText ?? string.Empty;
            string strChildForceValue = xmlChildNameAttributes?["select"]?.InnerText ?? string.Empty;
            bool blnCreateChildren = xmlChildNameAttributes?["createchildren"]?.InnerText != bool.FalseString;
            bool blnAddChildImprovements = xmlChildNameAttributes?["addimprovements"]?.InnerText != bool.FalseString && blnAddImprovements;
            if (xmlChildNameAttributes?["qty"] != null)
                decChildQty = Convert.ToDecimal(xmlChildNameAttributes["qty"].InnerText, GlobalOptions.InvariantCultureInfo);

            Gear objChild = new Gear(_objCharacter);
            List<Weapon> lstChildWeapons = new List<Weapon>();
            objChild.Create(xmlChildDataNode, intChildRating, lstChildWeapons, strChildForceValue, blnAddChildImprovements, blnCreateChildren);
            objChild.Quantity = decChildQty;
            objChild.Cost = "0";
            objChild.ParentID = InternalId;
            if (!string.IsNullOrEmpty(strChildForceSource))
                objChild.Source = strChildForceSource;
            if (!string.IsNullOrEmpty(strChildForcePage))
                objChild.Page = strChildForcePage;
            Children.Add(objChild);
            this.RefreshMatrixAttributeArray();

            // Change the Capacity of the child if necessary.
            if (xmlChildNode["capacity"] != null)
                objChild.Capacity = '[' + xmlChildNode["capacity"].InnerText + ']';

            objChild.CreateChildren(xmlGearDocument, xmlChildNode, blnAddChildImprovements);
        }

        /// <summary>
        /// Create a gear from an XmlNode attached to another object type.
        /// </summary>
        /// <param name="xmlGearsDocument">XmlDocument containing information about all possible gear items.</param>
        /// <param name="xmlGearNode">XmlNode containing information about the child gear that needs to be created.</param>
        /// <param name="lstWeapons">List of weapons that this (and other children) gear creates.</param>
        /// <param name="blnAddImprovements">Whether to create improvements for the gear or not (for Selection Windows, set to False).</param>
        /// <returns></returns>
        public bool CreateFromNode(XmlDocument xmlGearsDocument, XmlNode xmlGearNode, IList<Weapon> lstWeapons, bool blnAddImprovements = true)
        {
            XmlNode xmlGearDataNode;
            List<Gear> lstChildGears = new List<Gear>();
            XmlAttributeCollection lstGearAttributes = xmlGearNode.Attributes;
            int intRating = Convert.ToInt32(lstGearAttributes?["rating"]?.InnerText);
            string strMaxRating = lstGearAttributes?["maxrating"]?.InnerText ?? string.Empty;
            decimal decQty = Convert.ToDecimal(lstGearAttributes?["qty"]?.InnerText ?? "1", GlobalOptions.InvariantCultureInfo);
            string strForceValue = lstGearAttributes?["select"]?.InnerText ?? string.Empty;
            if (xmlGearNode["name"] != null)
            {
                xmlGearDataNode = xmlGearsDocument.SelectSingleNode("/chummer/gears/gear[name = " + xmlGearNode["name"].InnerText.CleanXPath() + "]");
                XmlNodeList xmlInnerGears = xmlGearNode.SelectNodes("gears/gear");
                if (xmlInnerGears?.Count > 0)
                {
                    foreach (XmlNode xmlChildGearNode in xmlInnerGears)
                    {
                        Gear objChildGear = new Gear(_objCharacter);
                        if (objChildGear.CreateFromNode(xmlGearsDocument, xmlChildGearNode, lstWeapons, blnAddImprovements))
                        {
                            objChildGear.ParentID = InternalId;
                            objChildGear.Parent = this;
                            lstChildGears.Add(objChildGear);
                        }
                        else
                            Utils.BreakIfDebug();
                    }
                }
            }
            else
            {
                xmlGearDataNode = xmlGearsDocument.SelectSingleNode("/chummer/gears/gear[name = " + xmlGearNode.InnerText.CleanXPath() + "]");
            }

            if (xmlGearDataNode != null)
            {
                Create(xmlGearDataNode, intRating, lstWeapons, strForceValue, blnAddImprovements);

                string strOldCapacity = Capacity;
                int intSlashIndex = strOldCapacity?.IndexOf("/[") ?? -1;
                if (intSlashIndex == -1)
                    Capacity = "[0]";
                else
                    Capacity = (strOldCapacity?.Substring(0, intSlashIndex) ?? "0") + "/[0]";
                strOldCapacity = ArmorCapacity;
                intSlashIndex = strOldCapacity?.IndexOf("/[") ?? -1;
                if (intSlashIndex == -1)
                    ArmorCapacity = "[0]";
                else
                    ArmorCapacity = (strOldCapacity?.Substring(0, intSlashIndex) ?? "0") + "/[0]";
                Cost = "0";
                Quantity = decQty;
                if (!string.IsNullOrEmpty(strMaxRating))
                    MaxRating = strMaxRating;

                foreach (Gear objGearChild in lstChildGears)
                {
                    objGearChild.ParentID = InternalId;
                    Children.Add(objGearChild);
                }
            }
            else
            {
                return false;
            }

            return true;
        }

        /// <summary>
        /// Copy a piece of Gear.
        /// </summary>
        /// <param name="objGear">Gear object to copy.</param>
        public void Copy(Gear objGear)
        {
            _objCachedMyXmlNode = objGear.GetNode();
            _SourceGuid = objGear._SourceGuid;
            _blnAllowRename = objGear.AllowRename;
            _strName = objGear.Name;
            _strCategory = objGear.Category;
            _strMaxRating = objGear.MaxRating;
            _strMinRating = objGear.MinRating;
            Rating = objGear.Rating;
            _decQty = objGear.Quantity;
            _strCapacity = objGear.Capacity;
            _strArmorCapacity = objGear.ArmorCapacity;
            _strAvail = objGear.Avail;
            _decCostFor = objGear.CostFor;
            _strDeviceRating = objGear.DeviceRating;
            _strCost = objGear.Cost;
            _strSource = objGear.Source;
            _strPage = objGear.Page;
            _strCanFormPersona = objGear.CanFormPersona;
            _strExtra = objGear.Extra;
            _blnBonded = objGear.Bonded;
            _blnEquipped = objGear.Equipped;
            _blnWirelessOn = objGear.WirelessOn;
            _nodBonus = objGear.Bonus;
            _nodWirelessBonus = objGear.WirelessBonus;
            _nodWeaponBonus = objGear.WeaponBonus;
            Guid.TryParse(objGear.WeaponID, out _guiWeaponID);
            _strNotes = objGear.Notes;
            _objLocation = objGear.Location;
            _intChildAvailModifier = objGear.ChildAvailModifier;
            _intChildCostMultiplier = objGear.ChildCostMultiplier;
            _strGearName = objGear.GearName;
            _strForcedValue = objGear._strForcedValue;

            foreach (Gear objGearChild in objGear.Children)
            {
                Gear objChild = new Gear(_objCharacter);
                objChild.Copy(objGearChild);
                _lstChildren.Add(objChild);
            }

            _strOverclocked = objGear.Overclocked;
            _strAttack = objGear.Attack;
            _strSleaze = objGear.Sleaze;
            _strDataProcessing = objGear.DataProcessing;
            _strFirewall = objGear.Firewall;
            _strAttributeArray = objGear.AttributeArray;
            _strModAttack = objGear.ModAttack;
            _strModSleaze = objGear.ModSleaze;
            _strModDataProcessing = objGear.ModDataProcessing;
            _strModFirewall = objGear.ModFirewall;
            _strModAttributeArray = objGear.ModAttributeArray;
        }

        /// <summary>
        /// Save the object's XML to the XmlWriter.
        /// </summary>
        /// <param name="objWriter">XmlTextWriter to write with.</param>
        public void Save(XmlTextWriter objWriter)
        {
            objWriter.WriteStartElement("gear");

            objWriter.WriteElementString("guid", _guiID.ToString("D"));
            objWriter.WriteElementString("id", _SourceGuid);
            objWriter.WriteElementString("name", _strName);
            objWriter.WriteElementString("category", _strCategory);
            objWriter.WriteElementString("capacity", _strCapacity);
            objWriter.WriteElementString("armorcapacity", _strArmorCapacity);
            objWriter.WriteElementString("minrating", _strMinRating);
            objWriter.WriteElementString("maxrating", _strMaxRating);
            objWriter.WriteElementString("rating", Rating.ToString(GlobalOptions.InvariantCultureInfo));
            objWriter.WriteElementString("qty", _decQty.ToString(GlobalOptions.InvariantCultureInfo));
            objWriter.WriteElementString("avail", _strAvail);
            if (_decCostFor > 1)
                objWriter.WriteElementString("costfor", _decCostFor.ToString(GlobalOptions.InvariantCultureInfo));
            objWriter.WriteElementString("cost", _strCost);
            objWriter.WriteElementString("extra", _strExtra);
            objWriter.WriteElementString("bonded", _blnBonded.ToString());
            objWriter.WriteElementString("equipped", _blnEquipped.ToString());
            objWriter.WriteElementString("wirelesson", _blnWirelessOn.ToString());
            if (_guiWeaponID != Guid.Empty)
                objWriter.WriteElementString("weaponguid", _guiWeaponID.ToString("D"));
            if (_nodBonus != null)
                objWriter.WriteRaw("<bonus>" + _nodBonus.InnerXml + "</bonus>");
            else
                objWriter.WriteElementString("bonus", string.Empty);
            if (_nodWirelessBonus != null)
                objWriter.WriteRaw("<wirelessbonus>" + _nodWirelessBonus.InnerXml + "</wirelessbonus>");
            else
                objWriter.WriteElementString("wirelessbonus", string.Empty);
            if (_nodWeaponBonus != null)
                objWriter.WriteRaw("<weaponbonus>" + _nodWeaponBonus.InnerXml + "</weaponbonus>");
            objWriter.WriteElementString("source", _strSource);
            objWriter.WriteElementString("page", _strPage);
            objWriter.WriteElementString("canformpersona", _strCanFormPersona);
            objWriter.WriteElementString("devicerating", _strDeviceRating);
            objWriter.WriteElementString("gearname", _strGearName);
            objWriter.WriteElementString("forcedvalue", _strForcedValue);
            objWriter.WriteElementString("matrixcmfilled", _intMatrixCMFilled.ToString(GlobalOptions.InvariantCultureInfo));
            objWriter.WriteElementString("matrixcmbonus", _intMatrixCMBonus.ToString(GlobalOptions.InvariantCultureInfo));
            objWriter.WriteElementString("parentid", _strParentID);
            objWriter.WriteElementString("allowrename", _blnAllowRename.ToString());
            if (_intChildCostMultiplier != 1)
                objWriter.WriteElementString("childcostmultiplier", _intChildCostMultiplier.ToString(GlobalOptions.InvariantCultureInfo));
            if (_intChildAvailModifier != 0)
                objWriter.WriteElementString("childavailmodifier", _intChildAvailModifier.ToString(GlobalOptions.InvariantCultureInfo));
            objWriter.WriteStartElement("children");
            foreach (Gear objGear in _lstChildren)
            {
                objGear.Save(objWriter);
            }
            objWriter.WriteEndElement();
            objWriter.WriteElementString("location", Location?.InternalId ?? string.Empty);
            objWriter.WriteElementString("notes", _strNotes);
            objWriter.WriteElementString("discountedcost", _blnDiscountCost.ToString());

            objWriter.WriteElementString("programlimit", _strProgramLimit);
            objWriter.WriteElementString("overclocked", _strOverclocked);
            objWriter.WriteElementString("attack", _strAttack);
            objWriter.WriteElementString("sleaze", _strSleaze);
            objWriter.WriteElementString("dataprocessing", _strDataProcessing);
            objWriter.WriteElementString("firewall", _strFirewall);
            objWriter.WriteElementString("attributearray", _strAttributeArray);
            objWriter.WriteElementString("modattack", _strModAttack);
            objWriter.WriteElementString("modsleaze", _strModSleaze);
            objWriter.WriteElementString("moddataprocessing", _strModDataProcessing);
            objWriter.WriteElementString("modfirewall", _strModFirewall);
            objWriter.WriteElementString("modattributearray", _strModAttributeArray);
            objWriter.WriteElementString("canswapattributes", _blnCanSwapAttributes.ToString());
            objWriter.WriteElementString("active", this.IsActiveCommlink(_objCharacter).ToString());
            objWriter.WriteElementString("homenode", this.IsHomeNode(_objCharacter).ToString());
            objWriter.WriteElementString("sortorder", _intSortOrder.ToString());

            objWriter.WriteEndElement();

            if (!IncludedInParent)
                _objCharacter.SourceProcess(_strSource);
        }

        /// <summary>
        /// Load the Gear from the XmlNode.
        /// </summary>
        /// <param name="objNode">XmlNode to load.</param>
        /// <param name="blnCopy">Whether or not we are loading a copy of an existing gear.</param>
        public void Load(XmlNode objNode, bool blnCopy = false)
        {
            objNode.TryGetField("guid", Guid.TryParse, out _guiID);
            if (objNode.TryGetStringFieldQuickly("id", ref _SourceGuid))
                _objCachedMyXmlNode = null;
            if (objNode.TryGetStringFieldQuickly("name", ref _strName))
                _objCachedMyXmlNode = null;
            if (objNode.TryGetStringFieldQuickly("category", ref _strCategory))
                _objCachedMyXmlNode = null;
            objNode.TryGetInt32FieldQuickly("matrixcmfilled", ref _intMatrixCMFilled);
            objNode.TryGetInt32FieldQuickly("matrixcmbonus", ref _intMatrixCMBonus);
            objNode.TryGetStringFieldQuickly("capacity", ref _strCapacity);
            objNode.TryGetStringFieldQuickly("armorcapacity", ref _strArmorCapacity);
            objNode.TryGetStringFieldQuickly("minrating", ref _strMinRating);
            objNode.TryGetStringFieldQuickly("maxrating", ref _strMaxRating);
            if (_strMaxRating == "0")
                _strMaxRating = string.Empty;
            objNode.TryGetInt32FieldQuickly("rating", ref _intRating);
            objNode.TryGetDecFieldQuickly("qty", ref _decQty);
            objNode.TryGetStringFieldQuickly("avail", ref _strAvail);
            // Legacy shim
            if (string.IsNullOrEmpty(_strAvail) && (objNode["avail3"] != null || objNode["avail6"] != null || objNode["avail10"] != null))
            {
                GetNode()?.TryGetStringFieldQuickly("avail", ref _strAvail);
            }
            objNode.TryGetDecFieldQuickly("costfor", ref _decCostFor);
            objNode.TryGetStringFieldQuickly("cost", ref _strCost);
            // Legacy shim
            if (string.IsNullOrEmpty(_strCost) && (objNode["cost3"] != null || objNode["cost6"] != null || objNode["cost10"] != null))
            {
                GetNode()?.TryGetStringFieldQuickly("cost", ref _strCost);
            }
            objNode.TryGetStringFieldQuickly("extra", ref _strExtra);
            if (_strExtra == "Hold-Outs")
                _strExtra = "Holdouts";
            objNode.TryGetBoolFieldQuickly("bonded", ref _blnBonded);
            objNode.TryGetBoolFieldQuickly("equipped", ref _blnEquipped);
            _nodBonus = objNode["bonus"];
            _nodWirelessBonus = objNode["wirelessbonus"];
            if (!objNode.TryGetBoolFieldQuickly("wirelesson", ref _blnWirelessOn))
                _blnWirelessOn = _nodWirelessBonus != null;
            _nodWeaponBonus = objNode["weaponbonus"];
            objNode.TryGetStringFieldQuickly("source", ref _strSource);
            objNode.TryGetStringFieldQuickly("page", ref _strPage);
            bool blnNeedCommlinkLegacyShim = !objNode.TryGetStringFieldQuickly("canformpersona", ref _strCanFormPersona);
            if (!objNode.TryGetStringFieldQuickly("devicerating", ref _strDeviceRating))
                GetNode()?.TryGetStringFieldQuickly("devicerating", ref _strDeviceRating);
            string strWeaponID = string.Empty;
            if (objNode.TryGetStringFieldQuickly("weaponguid", ref strWeaponID))
            {
                Guid.TryParse(strWeaponID, out _guiWeaponID);
            }
            objNode.TryGetInt32FieldQuickly("childcostmultiplier", ref _intChildCostMultiplier);
            objNode.TryGetInt32FieldQuickly("childavailmodifier", ref _intChildAvailModifier);

            objNode.TryGetStringFieldQuickly("gearname", ref _strGearName);
            objNode.TryGetStringFieldQuickly("forcedvalue", ref _strForcedValue);
            objNode.TryGetBoolFieldQuickly("allowrename", ref _blnAllowRename);
            if (!objNode.TryGetStringFieldQuickly("parentid", ref _strParentID))
            {
                // Legacy Shim
                bool blnIncludedInParent = false;
                if (objNode.TryGetBoolFieldQuickly("includedinparent", ref blnIncludedInParent) && blnIncludedInParent)
                {
                    // ParentIDs were only added when improvements were added that could allow for the adding of gear by something that would not become the gear's parent...
                    // ... so all we care about is that this string is not empty and does not match the internal IDs of any sources for adding gear via improvements.
                    _strParentID = Guid.NewGuid().ToString("D");
                }
            }

            using (XmlNodeList nodChildren = objNode.SelectNodes("children/gear"))
                if (nodChildren != null)
                    foreach (XmlNode nodChild in nodChildren)
                    {
                        Gear objGear = new Gear(_objCharacter);
                        objGear.Load(nodChild, blnCopy);
                        objGear.Parent = this;
                        _lstChildren.Add(objGear);
                    }

            // Legacy Shim
            if (!string.IsNullOrEmpty(_strMaxRating) && _strName.Contains("Certified Credstick"))
            {
                XmlNode objNuyenNode = XmlManager.Load("gear.xml").SelectSingleNode("/chummer/gears/gear[contains(name, \"Nuyen\") and category = \"Currency\"]");
                if (objNuyenNode != null)
                {
                    if (Rating > 0)
                    {
                        Gear objNuyenGear = new Gear(_objCharacter);
                        objNuyenGear.Create(objNuyenNode, 0, new List<Weapon>());
                        objNuyenGear.Quantity = Rating;
                        _lstChildren.Add(objNuyenGear);
                    }
                    GetNode()?.TryGetStringFieldQuickly("rating", ref _strMaxRating);
                    if (_strMaxRating == "0")
                        _strMaxRating = string.Empty;
                    GetNode()?.TryGetStringFieldQuickly("minrating", ref _strMinRating);
                    Rating = 0;
                    GetNode()?.TryGetStringFieldQuickly("capacity", ref _strCapacity);
                }
            }

            string strLocation = objNode["location"]?.InnerText;
            if (!string.IsNullOrEmpty(strLocation))
            {
                if (Guid.TryParse(strLocation, out Guid temp))
                {
                    // Location is an object. Look for it based on the InternalId. Requires that locations have been loaded already!
                    _objLocation =
                        CharacterObject.GearLocations.FirstOrDefault(location =>
                            location.InternalId == temp.ToString());
                }
                else
                {
                    //Legacy. Location is a string. 
                    _objLocation =
                        CharacterObject.GearLocations.FirstOrDefault(location =>
                            location.Name == strLocation);
                }
                _objLocation?.Children.Add(this);
            }

            objNode.TryGetStringFieldQuickly("notes", ref _strNotes);

            objNode.TryGetBoolFieldQuickly("discountedcost", ref _blnDiscountCost);
            objNode.TryGetInt32FieldQuickly("sortorder", ref _intSortOrder);

            // Convert old qi foci to the new bonus. In order to force the user to update their powers, unequip the focus and remove all improvements.
            if (_strName == "Qi Focus")
            {
                Version.TryParse("5.193.5", out Version test);
                if (test != null)
                {
                    int intResult = _objCharacter.LastSavedVersion.CompareTo(test);
                    if (intResult == -1)
                    {
                        XmlDocument objXmlDocument = XmlManager.Load("gear.xml");
                        XmlNode gear = objXmlDocument.SelectSingleNode("/chummer/gears/gear[name = " + _strName.CleanXPath() + "]");
                        if (gear != null)
                        {
                            Equipped = false;
                            ImprovementManager.RemoveImprovements(_objCharacter, Improvement.ImprovementSource.Gear, InternalId);
                            Bonus = gear["bonus"];
                            WirelessBonus = gear["wirelessbonus"];
                        }
                    }
                }
            }

            if (blnCopy)
            {
                _guiID = Guid.NewGuid();
                _objLocation = null;

                if (Bonus != null || WirelessBonus != null)
                {
                    bool blnAddImprovement = true;
                    // If this is a Focus which is not bonded, don't do anything.
                    if (Category != "Stacked Focus")
                    {
                        if (Category.EndsWith("Foci"))
                            blnAddImprovement = Bonded;

                        if (blnAddImprovement)
                        {
                            if (!string.IsNullOrEmpty(Extra))
                                ImprovementManager.ForcedValue = Extra;
                            if (Bonus != null)
                            {
                                ImprovementManager.CreateImprovements(_objCharacter, Improvement.ImprovementSource.Gear, InternalId, Bonus, false, Rating, DisplayNameShort(GlobalOptions.Language));
                                Extra = ImprovementManager.SelectedValue;
                            }
                            if (WirelessOn && WirelessBonus != null)
                            {
                                ImprovementManager.CreateImprovements(_objCharacter, Improvement.ImprovementSource.Gear, InternalId, WirelessBonus, false, Rating, DisplayNameShort(GlobalOptions.Language));
                            }
                        }
                    }
                    else
                    {
                        // Stacked Foci need to be handled a little differently.
                        foreach (StackedFocus objStack in _objCharacter.StackedFoci)
                        {
                            if (objStack.GearId == InternalId && objStack.Bonded)
                            {
                                foreach (Gear objFociGear in objStack.Gear)
                                {
                                    if (!string.IsNullOrEmpty(objFociGear.Extra))
                                        ImprovementManager.ForcedValue = objFociGear.Extra;
                                    if (objFociGear.Bonus != null)
                                    {
                                        ImprovementManager.CreateImprovements(_objCharacter, Improvement.ImprovementSource.StackedFocus, objStack.InternalId, objFociGear.Bonus, false, objFociGear.Rating,
                                            objFociGear.DisplayNameShort(GlobalOptions.Language));
                                        objFociGear.Extra = ImprovementManager.SelectedValue;
                                    }
                                    if (objFociGear.WirelessOn && objFociGear.WirelessBonus != null)
                                    {
                                        ImprovementManager.CreateImprovements(_objCharacter, Improvement.ImprovementSource.StackedFocus, objStack.InternalId, objFociGear.WirelessBonus, false, Rating,
                                            objFociGear.DisplayNameShort(GlobalOptions.Language));
                                    }
                                }
                            }
                        }
                    }
                }

                if (!Equipped)
                    ChangeEquippedStatus(false);
            }
            else if (!Equipped && (Bonus != null || WirelessBonus != null) && !_objCharacter.Improvements.Any(x => x.ImproveSource == Improvement.ImprovementSource.Gear && x.SourceName == InternalId))
            {
                bool blnAddImprovement = true;
                // If this is a Focus which is not bonded, don't do anything.
                if (Category != "Stacked Focus")
                {
                    if (Category.EndsWith("Foci"))
                        blnAddImprovement = Bonded;

                    if (blnAddImprovement)
                    {
                        if (!string.IsNullOrEmpty(Extra))
                            ImprovementManager.ForcedValue = Extra;
                        if (Bonus != null)
                        {
                            ImprovementManager.CreateImprovements(_objCharacter, Improvement.ImprovementSource.Gear, InternalId, Bonus, false, Rating, DisplayNameShort(GlobalOptions.Language));
                            Extra = ImprovementManager.SelectedValue;
                        }
                        if (WirelessOn && WirelessBonus != null)
                        {
                            ImprovementManager.CreateImprovements(_objCharacter, Improvement.ImprovementSource.Gear, InternalId, WirelessBonus, false, Rating, DisplayNameShort(GlobalOptions.Language));
                        }
                    }
                }
                else
                {
                    // Stacked Foci need to be handled a little differently.
                    foreach (StackedFocus objStack in _objCharacter.StackedFoci)
                    {
                        if (objStack.GearId == InternalId && objStack.Bonded)
                        {
                            foreach (Gear objFociGear in objStack.Gear)
                            {
                                if (!string.IsNullOrEmpty(objFociGear.Extra))
                                    ImprovementManager.ForcedValue = objFociGear.Extra;
                                if (objFociGear.Bonus != null)
                                {
                                    ImprovementManager.CreateImprovements(_objCharacter, Improvement.ImprovementSource.StackedFocus, objStack.InternalId, objFociGear.Bonus, false, objFociGear.Rating,
                                        objFociGear.DisplayNameShort(GlobalOptions.Language));
                                    objFociGear.Extra = ImprovementManager.SelectedValue;
                                }
                                if (objFociGear.WirelessOn && objFociGear.WirelessBonus != null)
                                {
                                    ImprovementManager.CreateImprovements(_objCharacter, Improvement.ImprovementSource.StackedFocus, objStack.InternalId, objFociGear.WirelessBonus, false, Rating,
                                        objFociGear.DisplayNameShort(GlobalOptions.Language));
                                }
                            }
                        }
                    }
                }
                ChangeEquippedStatus(false);
            }
            
            if (!objNode.TryGetStringFieldQuickly("programlimit", ref _strProgramLimit))
                GetNode()?.TryGetStringFieldQuickly("programs", ref _strProgramLimit);
            objNode.TryGetStringFieldQuickly("overclocked", ref _strOverclocked);
            if (!objNode.TryGetStringFieldQuickly("attack", ref _strAttack))
                GetNode()?.TryGetStringFieldQuickly("attack", ref _strAttack);
            if (!objNode.TryGetStringFieldQuickly("sleaze", ref _strSleaze))
                GetNode()?.TryGetStringFieldQuickly("sleaze", ref _strSleaze);
            if (!objNode.TryGetStringFieldQuickly("dataprocessing", ref _strDataProcessing))
                GetNode()?.TryGetStringFieldQuickly("dataprocessing", ref _strDataProcessing);
            if (!objNode.TryGetStringFieldQuickly("firewall", ref _strFirewall))
                GetNode()?.TryGetStringFieldQuickly("firewall", ref _strFirewall);
            if (!objNode.TryGetStringFieldQuickly("attributearray", ref _strAttributeArray))
                GetNode()?.TryGetStringFieldQuickly("attributearray", ref _strAttributeArray);
            if (!objNode.TryGetStringFieldQuickly("modattack", ref _strModAttack))
                GetNode()?.TryGetStringFieldQuickly("modattack", ref _strModAttack);
            if (!objNode.TryGetStringFieldQuickly("modsleaze", ref _strModSleaze))
                GetNode()?.TryGetStringFieldQuickly("modsleaze", ref _strModSleaze);
            if (!objNode.TryGetStringFieldQuickly("moddataprocessing", ref _strModDataProcessing))
                GetNode()?.TryGetStringFieldQuickly("moddataprocessing", ref _strModDataProcessing);
            if (!objNode.TryGetStringFieldQuickly("modfirewall", ref _strModFirewall))
                GetNode()?.TryGetStringFieldQuickly("modfirewall", ref _strModFirewall);
            if (!objNode.TryGetStringFieldQuickly("modattributearray", ref _strModAttributeArray))
                GetNode()?.TryGetStringFieldQuickly("modattributearray", ref _strModAttributeArray);
            bool blnIsActive = false;
            if (objNode.TryGetBoolFieldQuickly("active", ref blnIsActive) && blnIsActive)
                this.SetActiveCommlink(_objCharacter, true);
            if (blnCopy)
            {
                this.SetHomeNode(_objCharacter, false);
            }
            else
            {
                bool blnIsHomeNode = false;
                if (objNode.TryGetBoolFieldQuickly("homenode", ref blnIsHomeNode) && blnIsHomeNode)
                {
                    this.SetHomeNode(_objCharacter, true);
                }
            }
            if (!objNode.TryGetBoolFieldQuickly("canswapattributes", ref _blnCanSwapAttributes))
            {
                // Legacy shim
                if (Category == "Cyberdecks")
                {
                    _blnCanSwapAttributes = (Name != "MCT Trainee" && Name != "C-K Analyst" && Name != "Aztechnology Emissary" &&
                        Name != "Yak Killer" && Name != "Ring of Light Special" && Name != "Ares Echo Unlimited");
                }
            }

            if (blnNeedCommlinkLegacyShim)
            {
                if (_strDeviceRating == "0")
                {
                    _strModAttack = _strAttack;
                    _strModSleaze = _strSleaze;
                    _strModDataProcessing = _strDataProcessing;
                    _strModFirewall = _strFirewall;
                    if (GetNode() != null)
                    {
                        _strAttack = string.Empty;
                        GetNode().TryGetStringFieldQuickly("attack", ref _strAttack);
                        _strSleaze = string.Empty;
                        GetNode().TryGetStringFieldQuickly("sleaze", ref _strSleaze);
                        _strDataProcessing = string.Empty;
                        GetNode().TryGetStringFieldQuickly("dataprocessing", ref _strDataProcessing);
                        _strFirewall = string.Empty;
                        GetNode().TryGetStringFieldQuickly("firewall", ref _strFirewall);
                    }
                }
                GetNode()?.TryGetStringFieldQuickly("canformpersona", ref _strCanFormPersona);
                bool blnIsCommlinkLegacy = false;
                objNode.TryGetBoolFieldQuickly("iscommlink", ref blnIsCommlinkLegacy);
                // This is Commlink Functionality, which originally had Persona Firmware that would now make the Commlink Functionality item count as a commlink
                if (blnIsCommlinkLegacy != IsCommlink)
                {
                    for (int i = Children.Count - 1; i >= 0; --i)
                    {
                        Gear objLoopChild = Children[i];
                        if (objLoopChild.ParentID == InternalId && objLoopChild.CanFormPersona == "Parent")
                            Children.RemoveAt(i);
                    }
                }
            }
        }

        /// <summary>
        /// Print the object's XML to the XmlWriter.
        /// </summary>
        /// <param name="objWriter">XmlTextWriter to write with.</param>
        /// <param name="objCulture">Culture in which to print.</param>
        /// <param name="strLanguageToPrint">Language in which to print</param>
        public void Print(XmlTextWriter objWriter, CultureInfo objCulture, string strLanguageToPrint)
        {
            objWriter.WriteStartElement("gear");

            if ((Category == "Foci" || Category == "Metamagic Foci") && Bonded)
                objWriter.WriteElementString("name", DisplayNameShort(strLanguageToPrint) + LanguageManager.GetString("String_Space", strLanguageToPrint) + '(' + LanguageManager.GetString("Label_BondedFoci", strLanguageToPrint) + ')');
            else
                objWriter.WriteElementString("name", DisplayNameShort(strLanguageToPrint));

            objWriter.WriteElementString("name_english", Name);
            objWriter.WriteElementString("category", DisplayCategory(strLanguageToPrint));
            objWriter.WriteElementString("category_english", Category);
            objWriter.WriteElementString("iscommlink", IsCommlink.ToString());
            objWriter.WriteElementString("ispersona", (Name == "Living Persona").ToString());
            //objWriter.WriteElementString("isnexus", (Category == "Nexus").ToString());
            objWriter.WriteElementString("isammo", (Category == "Ammunition").ToString());
            objWriter.WriteElementString("isprogram", IsProgram.ToString());
            objWriter.WriteElementString("isos", bool.FalseString);
            objWriter.WriteElementString("issin", (Name == "Fake SIN" || Name == "Credstick, Fake (2050)" || Name == "Fake SIN").ToString());
            objWriter.WriteElementString("capacity", Capacity);
            objWriter.WriteElementString("armorcapacity", ArmorCapacity);
            objWriter.WriteElementString("maxrating", MaxRating.ToString(objCulture));
            objWriter.WriteElementString("rating", Rating.ToString(objCulture));
            objWriter.WriteElementString("matrixcmfilled", MatrixCMFilled.ToString(objCulture));
            objWriter.WriteElementString("conditionmonitor", MatrixCM.ToString(objCulture));
            objWriter.WriteElementString("qty", Quantity.ToString(Name.StartsWith("Nuyen") ? _objCharacter.Options.NuyenFormat : Category == "Currency" ? "#,0.00" : "#,0.##", objCulture));
            objWriter.WriteElementString("avail", TotalAvail(GlobalOptions.CultureInfo, strLanguageToPrint));
            objWriter.WriteElementString("avail_english", TotalAvail(GlobalOptions.CultureInfo, GlobalOptions.DefaultLanguage));
            objWriter.WriteElementString("cost", TotalCost.ToString(_objCharacter.Options.NuyenFormat, objCulture));
            objWriter.WriteElementString("owncost", OwnCost.ToString(_objCharacter.Options.NuyenFormat, objCulture));
            objWriter.WriteElementString("extra", LanguageManager.TranslateExtra(Extra, strLanguageToPrint));
            objWriter.WriteElementString("bonded", Bonded.ToString());
            objWriter.WriteElementString("equipped", Equipped.ToString());
            objWriter.WriteElementString("wirelesson", WirelessOn.ToString());
            objWriter.WriteElementString("location", Location?.DisplayName(GlobalOptions.Language));
            objWriter.WriteElementString("gearname", GearName);
            objWriter.WriteElementString("source", CommonFunctions.LanguageBookShort(Source, strLanguageToPrint));
            objWriter.WriteElementString("page", DisplayPage(strLanguageToPrint));
            objWriter.WriteStartElement("children");
            foreach (Gear objGear in Children)
            {
                objGear.Print(objWriter, objCulture, strLanguageToPrint);
            }
            objWriter.WriteEndElement();
            if (_nodWeaponBonus != null)
            {
                objWriter.WriteElementString("weaponbonusdamage", WeaponBonusDamage(strLanguageToPrint));
                objWriter.WriteElementString("weaponbonusdamage_english", WeaponBonusDamage(GlobalOptions.DefaultLanguage));
                objWriter.WriteElementString("weaponbonusap", WeaponBonusAP);
            }
            if (_objCharacter.Options.PrintNotes)
                objWriter.WriteElementString("notes", Notes);

            objWriter.WriteElementString("attack", this.GetTotalMatrixAttribute("Attack").ToString(objCulture));
            objWriter.WriteElementString("sleaze", this.GetTotalMatrixAttribute("Sleaze").ToString(objCulture));
            objWriter.WriteElementString("dataprocessing", this.GetTotalMatrixAttribute("Data Processing").ToString(objCulture));
            objWriter.WriteElementString("firewall", this.GetTotalMatrixAttribute("Firewall").ToString(objCulture));
            objWriter.WriteElementString("devicerating", this.GetTotalMatrixAttribute("Device Rating").ToString(objCulture));
            objWriter.WriteElementString("programlimit", this.GetTotalMatrixAttribute("Program Limit").ToString(objCulture));
            objWriter.WriteElementString("active", this.IsActiveCommlink(_objCharacter).ToString());
            objWriter.WriteElementString("homenode", this.IsHomeNode(_objCharacter).ToString());
            objWriter.WriteEndElement();
        }
        #endregion

        #region Properties
        /// <summary>
        /// Internal identifier which will be used to identify this piece of Gear in the Character.
        /// </summary>
        public string InternalId => _guiID.ToString("D");

        public Guid SourceID { get { return Guid.Parse(_SourceGuid); } }

        public string strSourceID => _SourceGuid;

        /// <summary>
        /// Guid of a Cyberware Weapon.
        /// </summary>
        public string WeaponID
        {
            get => _guiWeaponID.ToString("D");
            set
            {
                if (Guid.TryParse(value, out Guid guiTemp))
                    _guiWeaponID = guiTemp;
            }
        }

        /// <summary>
        /// Bonus node from the XML file.
        /// </summary>
        public XmlNode Bonus
        {
            get => _nodBonus;
            set => _nodBonus = value;
        }

        /// <summary>
        /// Wireless bonus node from the XML file.
        /// </summary>
        public XmlNode WirelessBonus
        {
            get => _nodWirelessBonus;
            set => _nodWirelessBonus = value;
        }

        /// <summary>
        /// WeaponBonus node from the XML file.
        /// </summary>
        public XmlNode WeaponBonus
        {
            get => _nodWeaponBonus;
            set => _nodWeaponBonus = value;
        }

        /// <summary>
        /// Character to which the gear is assigned.
        /// </summary>
        public Character CharacterObject => _objCharacter;

        /// <summary>
        /// Name.
        /// </summary>
        public string Name
        {
            get => _strName;
            set
            {
                if (_strName != value)
                {
                    _objCachedMyXmlNode = null;
                    _strName = value;
                    OnPropertyChanged();
                }
            }
        }

        /// <summary>
        /// A custom name for the Gear assigned by the player.
        /// </summary>
        public string GearName
        {
            get => _strGearName;
            set
            {
                if (_strGearName != value)
                {
                    _strGearName = value;
                    OnPropertyChanged();
                }
            }
        }

        /// <summary>
        /// Translated Category.
        /// </summary>
        public string DisplayCategory(string strLanguage)
        {
            if (strLanguage == GlobalOptions.DefaultLanguage)
                return Category;

            return XmlManager.Load("gear.xml", strLanguage).SelectSingleNode("/chummer/categories/category[. = \"" + Category + "\"]/@translate")?.InnerText ?? Category;
        }

        /// <summary>
        /// Category.
        /// </summary>
        public string Category
        {
            get => _strCategory;
            set
            {
                if (_strCategory != value)
                    _objCachedMyXmlNode = null;
                _strCategory = value;
            }
        }

        /// <summary>
        /// Gear capacity.
        /// </summary>
        public string Capacity
        {
            get => _strCapacity;
            set => _strCapacity = value;
        }

        /// <summary>
        /// Armor capacity.
        /// </summary>
        public string ArmorCapacity
        {
            get => _strArmorCapacity;
            set => _strArmorCapacity = value;
        }

        /// <summary>
        /// Minimum Rating (string form).
        /// </summary>
        public string MinRating
        {
            get => _strMinRating;
            set => _strMinRating = value;
        }

        /// <summary>
        /// Maximum Rating (string form).
        /// </summary>
        public string MaxRating
        {
            get => _strMaxRating;
            set => _strMaxRating = value;
        }

        /// <summary>
        /// Minimum Rating (value form).
        /// </summary>
        public int MinRatingValue
        {
            get
            {
                string strExpression = MinRating;
                if (string.IsNullOrEmpty(strExpression))
                    return 0;

                if (strExpression.StartsWith("FixedValues("))
                {
                    string[] strValues = strExpression.TrimStartOnce("FixedValues(", true).TrimEndOnce(')').Split(',');
                    strExpression = strValues[Math.Max(Math.Min(Rating, strValues.Length) - 1, 0)].Trim('[', ']');
                }

                if (strExpression.IndexOfAny('{', '+', '-', '*', ',') != -1 || strExpression.Contains("div"))
                {
                    StringBuilder objValue = new StringBuilder(strExpression);
                    objValue.Replace("{Rating}", Rating.ToString(GlobalOptions.InvariantCultureInfo));
                    objValue.CheapReplace(strExpression, "{Parent Rating}", () => (Parent as IHasRating)?.Rating.ToString(GlobalOptions.InvariantCultureInfo) ?? "0");
                    foreach (string strCharAttributeName in AttributeSection.AttributeStrings)
                    {
                        objValue.CheapReplace(strExpression, '{' + strCharAttributeName + '}', () => CharacterObject.GetAttribute(strCharAttributeName).TotalValue.ToString());
                        objValue.CheapReplace(strExpression, '{' + strCharAttributeName + "Base}", () => CharacterObject.GetAttribute(strCharAttributeName).TotalBase.ToString());
                    }
                    // This is first converted to a decimal and rounded up since some items have a multiplier that is not a whole number, such as 2.5.
                    object objProcess = CommonFunctions.EvaluateInvariantXPath(objValue.ToString(), out bool blnIsSuccess);
                    return blnIsSuccess ? Convert.ToInt32(Math.Ceiling((double)objProcess)) : 0;
                }
                int.TryParse(strExpression, out int intReturn);

                return intReturn;
            }
            set => MinRating = value.ToString(GlobalOptions.InvariantCultureInfo);
        }

        /// <summary>
        /// Maximum Rating (string form).
        /// </summary>
        public int MaxRatingValue
        {
            get
            {
                string strExpression = MaxRating;
                if (string.IsNullOrEmpty(strExpression))
                    return int.MaxValue;

                if (strExpression.StartsWith("FixedValues("))
                {
                    string[] strValues = strExpression.TrimStartOnce("FixedValues(", true).TrimEndOnce(')').Split(',');
                    strExpression = strValues[Math.Max(Math.Min(Rating, strValues.Length) - 1, 0)].Trim('[', ']');
                }

                if (strExpression.IndexOfAny('{', '+', '-', '*', ',') != -1 || strExpression.Contains("div"))
                {
                    StringBuilder objValue = new StringBuilder(strExpression);
                    objValue.Replace("{Rating}", Rating.ToString(GlobalOptions.InvariantCultureInfo));
                    objValue.CheapReplace(strExpression, "{Parent Rating}", () => (Parent as IHasRating)?.Rating.ToString(GlobalOptions.InvariantCultureInfo) ?? int.MaxValue.ToString(GlobalOptions.InvariantCultureInfo));
                    foreach (string strCharAttributeName in AttributeSection.AttributeStrings)
                    {
                        objValue.CheapReplace(strExpression, '{' + strCharAttributeName + '}', () => CharacterObject.GetAttribute(strCharAttributeName).TotalValue.ToString());
                        objValue.CheapReplace(strExpression, '{' + strCharAttributeName + "Base}", () => CharacterObject.GetAttribute(strCharAttributeName).TotalBase.ToString());
                    }
                    // This is first converted to a decimal and rounded up since some items have a multiplier that is not a whole number, such as 2.5.
                    object objProcess = CommonFunctions.EvaluateInvariantXPath(objValue.ToString(), out bool blnIsSuccess);
                    return blnIsSuccess ? Convert.ToInt32(Math.Ceiling((double)objProcess)) : 0;
                }
                int.TryParse(strExpression, out int intReturn);

                return intReturn;
            }
            set => MaxRating = value.ToString(GlobalOptions.InvariantCultureInfo);
        }

        /// <summary>
        /// Rating.
        /// </summary>
        [HubTag(true)]
        public int Rating
        {
            get => _intRating;
            set
            {
                int intNewValue = Math.Max(Math.Min(value, MaxRatingValue), MinRatingValue);
                if (_intRating != intNewValue)
                {
                    _intRating = intNewValue;
                    if (Children.Count > 0)
                    {
                        foreach (Gear objChild in Children.Where(x => x.MaxRating.Contains("Parent") || x.MinRating.Contains("Parent")))
                        {
                            // This will update a child's rating if it would become out of bounds due to its parent's rating changing
                            objChild.Rating = objChild.Rating;
                        }
                    }
                }
            }
        }

        /// <summary>
        /// Quantity.
        /// </summary>
        public decimal Quantity
        {
            get => _decQty;
            set
            {
                if (_decQty != value)
                {
                    _decQty = value;
                    OnPropertyChanged();
                }
            }
        }

        /// <summary>
        /// Availability.
        /// </summary>
        public string Avail
        {
            get => _strAvail;
            set => _strAvail = value;
        }

        /// <summary>
        /// Use for ammo. The number of rounds that the nuyen amount buys.
        /// </summary>
        public decimal CostFor
        {
            get => _decCostFor;
            set => _decCostFor = value;
        }

        /// <summary>
        /// Cost.
        /// </summary>
        public string Cost
        {
            get => _strCost;
            set => _strCost = value;
        }

        /// <summary>
        /// Value that was selected during an ImprovementManager dialogue.
        /// </summary>
        [HubTag(true)]
        public string Extra
        {
            get => _strExtra;
            set
            {
                string strNewValue = LanguageManager.ReverseTranslateExtra(value, GlobalOptions.Language);
                if (_strExtra != strNewValue)
                {
                    _strExtra = strNewValue;
                    OnPropertyChanged();
                }
            }
        }

        /// <summary>
        /// Whether or not the Foci is bonded.
        /// </summary>
        public bool Bonded
        {
            get => _blnBonded;
            set => _blnBonded = value;
        }

        /// <summary>
        /// Whether or not the Gear is equipped.
        /// </summary>
        public bool Equipped
        {
            get => _blnEquipped;
            set => _blnEquipped = value;
        }

        /// <summary>
        /// Whether or not the Gear's wireless bonus is enabled.
        /// </summary>
        public bool WirelessOn
        {
            get => _blnWirelessOn;
            set => _blnWirelessOn = value;
        }

        /// <summary>
        /// Sourcebook.
        /// </summary>
        public string Source
        {
            get => _strSource;
            set => _strSource = value;
        }

        /// <summary>
        /// Sourcebook Page Number.
        /// </summary>
        public string Page
        {
            get => _strPage;
            set => _strPage = value;
        }


        /// <summary>
        /// Sourcebook Page Number using a given language file.
        /// Returns Page if not found or the string is empty. 
        /// </summary>
        /// <param name="strLanguage">Language file keyword to use.</param>
        /// <returns></returns>
        public string DisplayPage(string strLanguage)
        {
            if (strLanguage == GlobalOptions.DefaultLanguage)
                return Page;
            string s = GetNode(strLanguage)?["altpage"]?.InnerText ?? Page;
            return !string.IsNullOrWhiteSpace(s) ? s : Page;
        }

        /// <summary>
        /// String to determine if gear can form persona or grants persona forming to its parent.
        /// </summary>
        public string CanFormPersona
        {
            get => _strCanFormPersona;
            set => _strCanFormPersona = value;
        }

        public bool IsCommlink
        {
            get
            {
                return _strCanFormPersona.Contains("Self") || Children.Any(x => x.CanFormPersona.Contains("Parent"));
            }
        }
        
        /// <summary>
        /// A List of child pieces of Gear.
        /// </summary>
        public TaggedObservableCollection<Gear> Children => _lstChildren;

        /// <summary>
        /// Notes.
        /// </summary>
        public string Notes
        {
            get => _strNotes;
            set
            {
                if (_strNotes != value)
                {
                    _strNotes = value;
                    OnPropertyChanged();
                }
            }
        }

        /// <summary>
        /// Device Rating string.
        /// </summary>
        public string DeviceRating
        {
            get => _strDeviceRating;
            set => _strDeviceRating = value;
        }

        /// <summary>
        /// Allow Renaming the Gear in Create Mode
        /// </summary>
        public bool AllowRename => _blnAllowRename;

        /// <summary>
        /// Get the base value of a Matrix attribute of this gear (without children or Overclocker)
        /// </summary>
        /// <param name="strAttributeName">Matrix attribute name.</param>
        /// <returns></returns>
        public int GetBaseMatrixAttribute(string strAttributeName)
        {
            string strExpression = this.GetMatrixAttributeString(strAttributeName);
            if (string.IsNullOrEmpty(strExpression))
            {
                switch (strAttributeName)
                {
                    case "Device Rating":
                        strExpression = IsCommlink ? "2" : "0";
                        break;
                    case "Program Limit":
                        if (IsCommlink)
                        {
                            strExpression = this.GetMatrixAttributeString("Device Rating");
                            if (string.IsNullOrEmpty(strExpression))
                                strExpression = "2";
                        }
                        else
                            strExpression = "0";
                        break;
                    case "Data Processing":
                    case "Firewall":
                        strExpression = this.GetMatrixAttributeString("Device Rating");
                        if (string.IsNullOrEmpty(strExpression))
                            strExpression = "0";
                        break;
                    default:
                        strExpression = "0";
                        break;
                }
            }

            if (strExpression.StartsWith("FixedValues("))
            {
                string[] strValues = strExpression.TrimStartOnce("FixedValues(", true).TrimEndOnce(')').Split(',');
                strExpression = strValues[Math.Max(Math.Min(Rating, strValues.Length) - 1, 0)].Trim('[', ']');
            }

            if (Name == "Living Persona")
            {
                string strExtraExpression = string.Empty;
                switch (strAttributeName)
                {
                    case "Device Rating":
                        strExtraExpression = string.Concat(CharacterObject.Improvements.Where(x => x.ImproveType == Improvement.ImprovementType.LivingPersonaDeviceRating && x.Enabled).Select(x => x.ImprovedName));
                        break;
                    case "Program Limit":
                        strExtraExpression = string.Concat(CharacterObject.Improvements.Where(x => x.ImproveType == Improvement.ImprovementType.LivingPersonaProgramLimit && x.Enabled).Select(x => x.ImprovedName));
                        break;
                    case "Attack":
                        strExtraExpression = string.Concat(CharacterObject.Improvements.Where(x => x.ImproveType == Improvement.ImprovementType.LivingPersonaAttack && x.Enabled).Select(x => x.ImprovedName));
                        break;
                    case "Sleaze":
                        strExtraExpression = string.Concat(CharacterObject.Improvements.Where(x => x.ImproveType == Improvement.ImprovementType.LivingPersonaSleaze && x.Enabled).Select(x => x.ImprovedName));
                        break;
                    case "Data Processing":
                        strExtraExpression = string.Concat(CharacterObject.Improvements.Where(x => x.ImproveType == Improvement.ImprovementType.LivingPersonaDataProcessing && x.Enabled).Select(x => x.ImprovedName));
                        break;
                    case "Firewall":
                        strExtraExpression = string.Concat(CharacterObject.Improvements.Where(x => x.ImproveType == Improvement.ImprovementType.LivingPersonaFirewall && x.Enabled).Select(x => x.ImprovedName));
                        break;
                }
                if (!string.IsNullOrEmpty(strExtraExpression))
                    strExpression += strExtraExpression;
            }

            if (strExpression.IndexOfAny('{', '+', '-', '*', ',') != -1 || strExpression.Contains("div"))
            {
                StringBuilder objValue = new StringBuilder(strExpression);
                objValue.Replace("{Rating}", Rating.ToString(GlobalOptions.InvariantCultureInfo));
                objValue.CheapReplace(strExpression, "{Parent Rating}", () => (Parent as IHasRating)?.Rating.ToString(GlobalOptions.InvariantCultureInfo));
                foreach (string strMatrixAttribute in MatrixAttributes.MatrixAttributeStrings)
                {
                    objValue.CheapReplace(strExpression, "{Gear " + strMatrixAttribute + '}', () => ((Parent as IHasMatrixAttributes)?.GetBaseMatrixAttribute(strMatrixAttribute) ?? 0).ToString(GlobalOptions.InvariantCultureInfo));
                    objValue.CheapReplace(strExpression, "{Parent " + strMatrixAttribute + '}', () => (Parent as IHasMatrixAttributes).GetMatrixAttributeString(strMatrixAttribute) ?? "0");
                    if (Children.Count > 0 && strExpression.Contains("{Children " + strMatrixAttribute + '}'))
                    {
                        int intTotalChildrenValue = 0;
                        foreach (Gear loopGear in Children)
                        {
                            if (loopGear.Equipped)
                            {
                                intTotalChildrenValue += loopGear.GetBaseMatrixAttribute(strMatrixAttribute);
                            }
                        }
                        objValue.Replace("{Children " + strMatrixAttribute + '}', intTotalChildrenValue.ToString(GlobalOptions.InvariantCultureInfo));
                    }
                }
                foreach (string strCharAttributeName in AttributeSection.AttributeStrings)
                {
                    objValue.CheapReplace(strExpression, '{' + strCharAttributeName + '}', () => CharacterObject.GetAttribute(strCharAttributeName).TotalValue.ToString());
                    objValue.CheapReplace(strExpression, '{' + strCharAttributeName + "Base}", () => CharacterObject.GetAttribute(strCharAttributeName).TotalBase.ToString());
                }
                // This is first converted to a decimal and rounded up since some items have a multiplier that is not a whole number, such as 2.5.
                object objProcess = CommonFunctions.EvaluateInvariantXPath(objValue.ToString(), out bool blnIsSuccess);
                return blnIsSuccess ? Convert.ToInt32(Math.Ceiling((double)objProcess)) : 0;
            }
            int.TryParse(strExpression, out int intReturn);
            return intReturn;
        }

        /// <summary>
        /// Get the bonus value of a Matrix attribute of this gear from children and Overclocker
        /// </summary>
        public int GetBonusMatrixAttribute(string strAttributeName)
        {
            int intReturn = 0;

            if (Overclocked == strAttributeName)
            {
                intReturn += 1;
            }

            if (!strAttributeName.StartsWith("Mod "))
                strAttributeName = "Mod " + strAttributeName;

            foreach (Gear loopGear in Children)
            {
                if (loopGear.Equipped)
                {
                    intReturn += loopGear.GetTotalMatrixAttribute(strAttributeName);
                }
            }

            return intReturn;
        }

        /// <summary>
        /// Location.
        /// </summary>
        public Location Location
        {
            get => _objLocation;
            set => _objLocation = value;
        }

        /// <summary>
        /// Whether or not the Gear qualifies as a Program in the printout XML.
        /// </summary>
        public bool IsProgram => Category == "ARE Programs" ||
                                 Category.StartsWith("Autosofts") ||
                                 Category == "Data Software" ||
                                 Category == "Malware" ||
                                 Category == "Matrix Programs" ||
                                 Category == "Tactical AR Software" ||
                                 Category == "Telematics Infrastructure Software" ||
                                 Category == "Sensor Software";
        
        /// <summary>
        /// Cost multiplier for Children attached to this Gear.
        /// </summary>
        public int ChildCostMultiplier
        {
            get => _intChildCostMultiplier;
            set => _intChildCostMultiplier = value;
        }

        /// <summary>
        /// Avail modifier for Children attached to this Gear.
        /// </summary>
        public int ChildAvailModifier
        {
            get => _intChildAvailModifier;
            set => _intChildAvailModifier = value;
        }

        private object _objParent;

        /// <summary>
        /// Parent Gear.
        /// </summary>
        public object Parent
        {
            get => _objParent;
            set
            {
                if (_objParent != value)
                {
                    _objParent = value;
                    Rating = Math.Max(MinRatingValue, Math.Min(MaxRatingValue, Rating));
                }
            }
        }

        /// <summary>
        /// Whether or not the Gear's cost should be discounted by 10% through the Black Market Pipeline Quality.
        /// </summary>
        public bool DiscountCost
        {
            get => _blnDiscountCost && _objCharacter.BlackMarketDiscount;
            set => _blnDiscountCost = value;
        }

        /// <summary>
        /// Attack.
        /// </summary>
        public string Attack
        {
            get => _strAttack;
            set => _strAttack = value;
        }

        /// <summary>
        /// Sleaze.
        /// </summary>
        public string Sleaze
        {
            get => _strSleaze;
            set => _strSleaze = value;
        }

        /// <summary>
        /// Data Processing.
        /// </summary>
        public string DataProcessing
        {
            get => _strDataProcessing;
            set => _strDataProcessing = value;
        }

        /// <summary>
        /// Firewall.
        /// </summary>
        public string Firewall
        {
            get => _strFirewall;
            set => _strFirewall = value;
        }

        /// <summary>
        /// Modify Parent's Attack by this.
        /// </summary>
        public string ModAttack
        {
            get => _strModAttack;
            set => _strModAttack = value;
        }

        /// <summary>
        /// Modify Parent's Sleaze by this.
        /// </summary>
        public string ModSleaze
        {
            get => _strModSleaze;
            set => _strModSleaze = value;
        }

        /// <summary>
        /// Modify Parent's Data Processing by this.
        /// </summary>
        public string ModDataProcessing
        {
            get => _strModDataProcessing;
            set => _strModDataProcessing = value;
        }

        /// <summary>
        /// Modify Parent's Firewall by this.
        /// </summary>
        public string ModFirewall
        {
            get => _strModFirewall;
            set => _strModFirewall = value;
        }

        /// <summary>
        /// Cyberdeck's Attribute Array string.
        /// </summary>
        public string AttributeArray
        {
            get => _strAttributeArray;
            set => _strAttributeArray = value;
        }

        /// <summary>
        /// Modify Parent's Attribute Array by this.
        /// </summary>
        public string ModAttributeArray
        {
            get => _strModAttributeArray;
            set => _strModAttributeArray = value;
        }

        public IList<IHasMatrixAttributes> ChildrenWithMatrixAttributes => Children.Cast<IHasMatrixAttributes>().ToList();

        /// <summary>
        /// Commlink's Limit for how many Programs they can run.
        /// </summary>
        public string ProgramLimit
        {
            get => _strProgramLimit;
            set => _strProgramLimit = value;
        }

        /// <summary>
        /// ASDF attribute boosted by Overclocker.
        /// </summary>
        public string Overclocked
        {
            get
            {
                if (!CharacterObject.Overclocker)
                    return string.Empty;
                return _strOverclocked;
            }
            set => _strOverclocked = value;
        }

        /// <summary>
        /// Returns true if this is a cyberdeck whose attributes we could swap around.
        /// </summary>
        public bool CanSwapAttributes
        {
            get => _blnCanSwapAttributes;
            set => _blnCanSwapAttributes = value;
        }

        /// <summary>
        /// Used by our sorting algorithm to remember which order the user moves things to
        /// </summary>
        public int SortOrder
        {
            get => _intSortOrder;
            set => _intSortOrder = value;
        }

        /// <summary>
        /// Whether or not the Gear is included in its parent item when purchased (currently applies to Armor only).
        /// </summary>
        public bool IncludedInParent => !string.IsNullOrEmpty(ParentID);

        /// <summary>
        /// ID of the object that added this cyberware (if any).
        /// </summary>
        public string ParentID
        {
            get => _strParentID;
            set
            {
                if (_strParentID != value)
                {
                    _strParentID = value;
                    OnPropertyChanged();
                }
            }
        }

        private XmlNode _objCachedMyXmlNode;
        private string _strCachedXmlNodeLanguage = string.Empty;

        public event PropertyChangedEventHandler PropertyChanged;

        public XmlNode GetNode()
        {
            return GetNode(GlobalOptions.Language);
        }

        public XmlNode GetNode(string strLanguage)
        {
            if (_objCachedMyXmlNode == null || strLanguage != _strCachedXmlNodeLanguage || GlobalOptions.LiveCustomData)
            {
                XmlDocument objDoc = XmlManager.Load("gear.xml", strLanguage);
                string strNameWithQuotes = Name.CleanXPath();
                _objCachedMyXmlNode = objDoc.SelectSingleNode("/chummer/gears/gear[(id = \"" + _SourceGuid + "\") or (name = " + strNameWithQuotes + " and category = \"" + Category + "\")]");
                if (_objCachedMyXmlNode == null)
                {
                    _objCachedMyXmlNode = objDoc.SelectSingleNode("/chummer/gears/gear[(name = " + strNameWithQuotes + ")]") ??
                                          objDoc.SelectSingleNode("/chummer/gears/gear[contains(name, " + strNameWithQuotes + ")]");
                    _objCachedMyXmlNode?.TryGetStringFieldQuickly("id", ref _SourceGuid);
                }
                _strCachedXmlNodeLanguage = strLanguage;
            }
            return _objCachedMyXmlNode;
        }
        #endregion

        #region Complex Properties
        /// <summary>
        /// Total Availablility of the Gear and its accessories.
        /// </summary>
        public string TotalAvail(CultureInfo objCulture, string strLanguage)
        {
            return TotalAvailTuple().ToString(objCulture, strLanguage);
        }

        /// <summary>
        /// Total Availability as a triple.
        /// </summary>
        public AvailabilityValue TotalAvailTuple(bool blnCheckChildren = true)
        {
            bool blnModifyParentAvail = false;
            string strAvail = Avail;
            char chrLastAvailChar = ' ';
            int intAvail = 0;
            if (strAvail.Length > 0)
            {
                if (strAvail.StartsWith("FixedValues("))
                {
                    string[] strValues = strAvail.TrimStartOnce("FixedValues(", true).TrimEndOnce(')').Split(',');
                    strAvail = strValues[Math.Max(Math.Min(Rating, strValues.Length) - 1, 0)];
                }

                chrLastAvailChar = strAvail[strAvail.Length - 1];
                if (chrLastAvailChar == 'F' || chrLastAvailChar == 'R')
                {
                    strAvail = strAvail.Substring(0, strAvail.Length - 1);
                }

                blnModifyParentAvail = strAvail.StartsWith('+', '-');
                StringBuilder objAvail = new StringBuilder(strAvail.TrimStart('+'));
                objAvail.CheapReplace(strAvail, "MinRating", () => MinRatingValue.ToString(GlobalOptions.InvariantCultureInfo));
                objAvail.CheapReplace(strAvail, "Parent Rating", () => (Parent as IHasRating)?.Rating.ToString(GlobalOptions.InvariantCultureInfo));
                objAvail.Replace("Rating", Rating.ToString());

                foreach (CharacterAttrib objLoopAttribute in _objCharacter.AttributeSection.AttributeList.Concat(_objCharacter.AttributeSection.SpecialAttributeList))
                {
                    objAvail.CheapReplace(strAvail, objLoopAttribute.Abbrev, () => objLoopAttribute.TotalValue.ToString());
                    objAvail.CheapReplace(strAvail, objLoopAttribute.Abbrev + "Base", () => objLoopAttribute.TotalBase.ToString());
                }

                object objProcess = CommonFunctions.EvaluateInvariantXPath(objAvail.ToString(), out bool blnIsSuccess);
                if (blnIsSuccess)
                    intAvail += Convert.ToInt32(objProcess);
            }

            if (blnCheckChildren)
            {
                // Run through the child items and increase the Avail by any Mod whose Avail contains "+".
                foreach (Gear objChild in Children)
                {
                    if (objChild.ParentID != InternalId)
                    {
                        AvailabilityValue objLoopAvailTuple = objChild.TotalAvailTuple();
                        if (objLoopAvailTuple.AddToParent)
                            intAvail += objLoopAvailTuple.Value;
                        if (objLoopAvailTuple.Suffix == 'F')
                            chrLastAvailChar = 'F';
                        else if (chrLastAvailChar != 'F' && objLoopAvailTuple.Suffix == 'R')
                            chrLastAvailChar = 'R';
                    }
                }
            }

            // Avail cannot go below 0. This typically happens when an item with Avail 0 is given the Second Hand category.
            if (intAvail < 0)
                intAvail = 0;

            return new AvailabilityValue(intAvail, chrLastAvailChar, blnModifyParentAvail);
        }

        /// <summary>
        /// Caculated Capacity of the Gear.
        /// </summary>
        public string CalculatedCapacity
        {
            get
            {
                string strReturn = _strCapacity;
                if (string.IsNullOrEmpty(strReturn))
                    return (0.0m).ToString("#,0.##", GlobalOptions.CultureInfo);
                if (strReturn.StartsWith("FixedValues("))
                {
                    string[] strValues = strReturn.TrimStartOnce("FixedValues(", true).TrimEndOnce(')').Split(',');
                    strReturn = strValues[Math.Max(Math.Min(Rating, strValues.Length) - 1, 0)];
                }
                int intPos = strReturn.IndexOf("/[", StringComparison.Ordinal);
                if (intPos != -1)
                {
                    string strFirstHalf = strReturn.Substring(0, intPos);
                    string strSecondHalf = strReturn.Substring(intPos + 1, strReturn.Length - intPos - 1);
                    bool blnSquareBrackets = strFirstHalf.StartsWith('[');
                    if (blnSquareBrackets && strFirstHalf.Length > 2)
                        strFirstHalf = strFirstHalf.Substring(1, strFirstHalf.Length - 2);

                    if (strFirstHalf == "[*]")
                        strReturn = "*";
                    else
                    {
                        if (strFirstHalf.StartsWith("FixedValues("))
                        {
                            string[] strValues = strFirstHalf.TrimStartOnce("FixedValues(", true).TrimEndOnce(')').Split(',');
                            strFirstHalf = strValues[Math.Max(Math.Min(Rating, strValues.Length) - 1, 0)];
                        }
                        object objProcess = CommonFunctions.EvaluateInvariantXPath(strFirstHalf.Replace("Rating", Rating.ToString()), out bool blnIsSuccess);
                        strReturn = blnIsSuccess ? ((double)objProcess).ToString("#,0.##", GlobalOptions.CultureInfo) : strFirstHalf;
                    }

                    if (blnSquareBrackets)
                        strReturn = '[' + strReturn + ']';
                    if (!string.IsNullOrEmpty(strSecondHalf))
                        strReturn += '/' + strSecondHalf;
                }
                else if (strReturn.Contains("Rating"))
                {
                    // If the Capaicty is determined by the Rating, evaluate the expression.
                    // XPathExpression cannot evaluate while there are square brackets, so remove them if necessary.
                    bool blnSquareBrackets = strReturn.StartsWith('[');
                    if (blnSquareBrackets)
                        strReturn = strReturn.Substring(1, strReturn.Length - 2);

                    // This has resulted in a non-whole number, so round it (minimum of 1).
                    object objProcess = CommonFunctions.EvaluateInvariantXPath(strReturn
                        .CheapReplace("Parent Rating", () => (Parent as IHasRating)?.Rating.ToString(GlobalOptions.InvariantCultureInfo))
                        .Replace("Rating", Rating.ToString()), out bool blnIsSuccess);
                    double dblNumber = blnIsSuccess ? (double)objProcess : 1;
                    if (dblNumber < 1)
                        dblNumber = 1;
                    strReturn = dblNumber.ToString("#,0.##", GlobalOptions.CultureInfo);

                    if (blnSquareBrackets)
                        strReturn = '[' + strReturn + ']';
                }
                else if (decimal.TryParse(strReturn, NumberStyles.Any, GlobalOptions.InvariantCultureInfo, out decimal decReturn))
                {
                    // Just a straight Capacity, so return the value.
                    strReturn = decReturn.ToString("#,0.##", GlobalOptions.CultureInfo);
                }

                return strReturn;
            }
        }

        /// <summary>
        /// Caculated Capacity of the Gear when attached to Armor.
        /// </summary>
        public string CalculatedArmorCapacity
        {
            get
            {
                string strReturn = ArmorCapacity;
                if (string.IsNullOrEmpty(strReturn))
                    return 0.ToString(GlobalOptions.CultureInfo);
                int intPos = strReturn.IndexOf("/[", StringComparison.Ordinal);
                if (intPos != -1)
                {
                    string strFirstHalf = strReturn.Substring(0, intPos);
                    string strSecondHalf = strReturn.Substring(intPos + 1, strReturn.Length - intPos - 1);
                    bool blnSquareBrackets = strFirstHalf.StartsWith('[');
                    if (blnSquareBrackets && strFirstHalf.Length > 2)
                        strFirstHalf = strFirstHalf.Substring(1, strFirstHalf.Length - 2);

                    if (strFirstHalf == "[*]")
                        strReturn = "*";
                    else
                    {
                        if (strFirstHalf.StartsWith("FixedValues("))
                        {
                            string[] strValues = strFirstHalf.TrimStartOnce("FixedValues(", true).TrimEndOnce(')').Split(',');
                            strFirstHalf = strValues[Math.Max(Math.Min(Rating, strValues.Length) - 1, 0)];
                        }
                        object objProcess = CommonFunctions.EvaluateInvariantXPath(strFirstHalf.Replace("Rating", Rating.ToString()), out bool blnIsSuccess);
                        strReturn = blnIsSuccess ? ((double)objProcess).ToString("#,0.##", GlobalOptions.CultureInfo) : strFirstHalf;
                    }
                    
                    if (blnSquareBrackets)
                        strReturn = '[' + strReturn + ']';
                    strReturn += '/' + strSecondHalf;
                }
                else if (strReturn.Contains("Rating"))
                {
                    // If the Capaicty is determined by the Rating, evaluate the expression.
                    // XPathExpression cannot evaluate while there are square brackets, so remove them if necessary.
                    bool blnSquareBrackets = strReturn.StartsWith('[');
                    if (blnSquareBrackets)
                        strReturn = strReturn.Substring(1, strReturn.Length - 2);

                    object objProcess = CommonFunctions.EvaluateInvariantXPath(strReturn.Replace("Rating", Rating.ToString()), out bool blnIsSuccess);
                    if (blnIsSuccess)
                        strReturn = ((double) objProcess).ToString("#,0.##", GlobalOptions.CultureInfo);
                    if (blnSquareBrackets)
                        strReturn = '[' + strReturn + ']';
                }
                else if (decimal.TryParse(strReturn, NumberStyles.Any, GlobalOptions.InvariantCultureInfo, out decimal decReturn))
                {
                    // Just a straight Capacity, so return the value.
                    strReturn = decReturn.ToString("#,0.##", GlobalOptions.CultureInfo);
                }

                return strReturn;
            }
        }

        /// <summary>
        /// Total cost of the just the Gear itself before we factor in any multipliers.
        /// </summary>
        public decimal OwnCostPreMultipliers
        {
            get
            {
                string strCostExpression = Cost;

                if (strCostExpression.StartsWith("FixedValues("))
                {
                    string[] strValues = strCostExpression.TrimStartOnce("FixedValues(", true).TrimEndOnce(')').Split(',');
                    strCostExpression = strValues[Math.Max(Math.Min(Rating, strValues.Length) - 1, 0)].Trim('[', ']');
                }

                decimal decGearCost = 0;
                decimal decParentCost = 0;
                if (Parent != null)
                {
                    if (strCostExpression.Contains("Gear Cost"))
                        decGearCost = ((Gear) Parent).CalculatedCost;
                    if (strCostExpression.Contains("Parent Cost"))
                        decParentCost = ((Gear)Parent).OwnCostPreMultipliers;
                }
                decimal decTotalChildrenCost = 0;
                if (Children.Count > 0 && strCostExpression.Contains("Children Cost"))
                {
                    object decTotalChildrenCostLock = new object();
                    Parallel.ForEach(Children, loopGear =>
                    {
                        decimal decLoop = loopGear.CalculatedCost;
                        lock (decTotalChildrenCostLock)
                            decTotalChildrenCost += decLoop;
                    });
                }

                if (string.IsNullOrEmpty(strCostExpression))
                    return 0;

                StringBuilder objCost = new StringBuilder(strCostExpression.TrimStart('+'));
                objCost.Replace("Gear Cost", decGearCost.ToString(GlobalOptions.InvariantCultureInfo));
                objCost.Replace("Children Cost", decTotalChildrenCost.ToString(GlobalOptions.InvariantCultureInfo));
                objCost.Replace("Parent Rating", (Parent as IHasRating)?.Rating.ToString(GlobalOptions.InvariantCultureInfo) ?? "0");
                objCost.Replace("Rating", Rating.ToString(GlobalOptions.InvariantCultureInfo));
                objCost.Replace("Parent Cost", decParentCost.ToString(GlobalOptions.InvariantCultureInfo));

                foreach (CharacterAttrib objLoopAttribute in _objCharacter.AttributeSection.AttributeList.Concat(_objCharacter.AttributeSection.SpecialAttributeList))
                {
                    objCost.CheapReplace(strCostExpression, objLoopAttribute.Abbrev, () => objLoopAttribute.TotalValue.ToString());
                    objCost.CheapReplace(strCostExpression, objLoopAttribute.Abbrev + "Base", () => objLoopAttribute.TotalBase.ToString());
                }

                // This is first converted to a decimal and rounded up since some items have a multiplier that is not a whole number, such as 2.5.
                object objProcess = CommonFunctions.EvaluateInvariantXPath(objCost.ToString(), out bool blnIsSuccess);
                decimal decReturn = blnIsSuccess ? Convert.ToDecimal(objProcess, GlobalOptions.InvariantCultureInfo) : 0;

                if (DiscountCost)
                    decReturn *= 0.9m;

                return decReturn;
            }
        }

        /// <summary>
        /// Total cost of the just the Gear itself.
        /// </summary>
        public decimal CalculatedCost => (OwnCostPreMultipliers * Quantity) / CostFor;

        /// <summary>
        /// Total cost of the Gear and its accessories.
        /// </summary>
        public decimal TotalCost
        {
            get
            {
                decimal decReturn = OwnCostPreMultipliers;

                decimal decPlugin = 0;
                if (Children.Count > 0)
                {
                    // Add in the cost of all child components.
                    object decPluginLock = new object();
                    Parallel.ForEach(Children, objChild =>
                    {
                        decimal decLoop = objChild.TotalCost;
                        lock (decPluginLock)
                            decPlugin += decLoop;
                    });
                }

                // The number is divided at the end for ammo purposes. This is done since the cost is per "costfor" but is being multiplied by the actual number of rounds.
                int intParentMultiplier = (Parent as IHasChildrenAndCost<Gear>)?.ChildCostMultiplier ?? 1;

                decReturn = (decReturn * Quantity * intParentMultiplier) / CostFor;
                // Add in the cost of the plugins separate since their value is not based on the Cost For number (it is always cost x qty).
                decReturn += decPlugin * Quantity;

                return decReturn;
            }
        }

        /// <summary>
        /// The cost of just the Gear itself.
        /// </summary>
        public decimal OwnCost => (OwnCostPreMultipliers * (Parent as IHasChildrenAndCost<Gear>)?.ChildCostMultiplier ?? 1) / CostFor;

        /// <summary>
        /// The Gear's Capacity cost if used as a plugin.
        /// </summary>
        public decimal PluginCapacity
        {
            get
            {
                string strCapacity = CalculatedCapacity;
                // If this is a multiple-capacity item, use only the second half.
                int intPos = strCapacity.IndexOf("/[", StringComparison.Ordinal);
                if (intPos != -1)
                {
                    strCapacity = strCapacity.Substring(intPos + 1);
                }

                // Only items that contain square brackets should consume Capacity. Everything else is treated as [0].
                strCapacity = strCapacity.StartsWith('[') ? strCapacity.Substring(1, strCapacity.Length - 2) : "0";
                if (strCapacity == "*")
                    return 0;
                return Convert.ToDecimal(strCapacity, GlobalOptions.CultureInfo);
            }
        }

        /// <summary>
        /// The Gear's Capacity cost if used as an Armor plugin.
        /// </summary>
        public decimal PluginArmorCapacity
        {
            get
            {
                string strCapacity = CalculatedArmorCapacity;
                // If this is a multiple-capacity item, use only the second half.
                int intPos = strCapacity.IndexOf("/[", StringComparison.Ordinal);
                if (intPos != -1)
                {
                    strCapacity = strCapacity.Substring(intPos + 1);
                }

                // Only items that contain square brackets should consume Capacity. Everything else is treated as [0].
                strCapacity = strCapacity.StartsWith('[') ? strCapacity.Substring(1, strCapacity.Length - 2) : "0";
                if (strCapacity == "*")
                    return 0;
                return Convert.ToDecimal(strCapacity, GlobalOptions.CultureInfo);
            }
        }

        /// <summary>
        /// The amount of Capacity remaining in the Gear.
        /// </summary>
        public decimal CapacityRemaining
        {
            get
            {
                decimal decCapacity = 0;
                string strMyCapacity = CalculatedCapacity;
                int intPos = strMyCapacity.IndexOf("/[", StringComparison.Ordinal);
                if (intPos != -1 || !strMyCapacity.Contains('['))
                {
                    // Get the Gear base Capacity.
                    if (intPos != -1)
                    {
                        // If this is a multiple-capacity item, use only the first half.
                        strMyCapacity = strMyCapacity.Substring(0, intPos);
                        decCapacity = Convert.ToDecimal(strMyCapacity, GlobalOptions.CultureInfo);
                    }
                    else
                        decCapacity = Convert.ToDecimal(strMyCapacity, GlobalOptions.CultureInfo);

                    if (Children.Count > 0)
                    {
                        object decCapacityLock = new object();
                        // Run through its Children and deduct the Capacity costs.
                        Parallel.ForEach(Children, objChildGear =>
                        {
                            decimal decLoop = objChildGear.PluginCapacity * objChildGear.Quantity;
                            lock (decCapacityLock)
                                decCapacity -= decLoop;
                        });
                    }
                }

                return decCapacity;
            }
        }

        /// <summary>
        /// The name of the object as it should appear on printouts (translated name only).
        /// </summary>
        public string DisplayNameShort(string strLanguage)
        {
            if (strLanguage == GlobalOptions.DefaultLanguage)
                return Name;

            XmlNode xmlGearDataNode = GetNode(strLanguage);
            if (xmlGearDataNode?["name"]?.InnerText == "Custom Item")
            {
                return LanguageManager.TranslateExtra(Name, strLanguage);
            }

            return xmlGearDataNode?["translate"]?.InnerText ?? Name;
        }

        /// <summary>
        /// The name of the object as it should be displayed in lists. Qty Name (Rating) (Extra).
        /// </summary>
        public string DisplayName(CultureInfo objCulture, string strLanguage)
        {
            string strReturn = DisplayNameShort(strLanguage);
            string strSpaceCharacter = LanguageManager.GetString("String_Space", strLanguage);
            if (Quantity != 1.0m || Category == "Currency")
                strReturn = Quantity.ToString(Name.StartsWith("Nuyen") ? _objCharacter.Options.NuyenFormat : Category == "Currency" ? "#,0.00" : "#,0.##", objCulture) + strSpaceCharacter + strReturn;
            if (Rating > 0)
                strReturn += strSpaceCharacter + '(' + LanguageManager.GetString("String_Rating", strLanguage) + strSpaceCharacter + Rating.ToString(objCulture) + ')';
            if (!string.IsNullOrEmpty(Extra))
                strReturn += strSpaceCharacter + '(' + LanguageManager.TranslateExtra(Extra, strLanguage) + ')';

            if (!string.IsNullOrEmpty(GearName))
            {
                strReturn += strSpaceCharacter + "(\"" + GearName + "\")";
            }

            return strReturn;
        }

        public string CurrentDisplayName => DisplayName(GlobalOptions.CultureInfo, GlobalOptions.Language);

        /// <summary>
        /// Weapon Bonus Damage.
        /// </summary>
        public string WeaponBonusDamage(string strLanguage)
        {
            if (_nodWeaponBonus == null)
                return string.Empty;
            else
            {
                string strReturn = _nodWeaponBonus["damagereplace"]?.InnerText ?? "0";
                // Use the damagereplace value if applicable.
                if (strReturn == "0")
                {
                    // Use the damage bonus if available, otherwise use 0.
                    strReturn = _nodWeaponBonus["damage"]?.InnerText ?? "0";

                    // Attach the type if applicable.
                    strReturn += _nodWeaponBonus["damagetype"]?.InnerText ?? string.Empty;

                    // If this does not start with "-", add a "+" to the string.
                    if (!strReturn.StartsWith('-'))
                        strReturn = '+' + strReturn;
                }

                // Translate the Avail string.
                if (strLanguage != GlobalOptions.DefaultLanguage)
                {
                    strReturn = strReturn.CheapReplace("P", () => LanguageManager.GetString("String_DamagePhysical", strLanguage))
                        .CheapReplace("S", () => LanguageManager.GetString("String_DamageStun", strLanguage));
                }

                return strReturn;
            }
        }

        /// <summary>
        /// Weapon Bonus AP.
        /// </summary>
        public string WeaponBonusAP
        {
            get
            {
                if (_nodWeaponBonus == null)
                    return string.Empty;
                else
                {
                    // Use the apreplace value if applicable.
                    // Use the ap bonus if available, otherwise use 0.
                    string strReturn = _nodWeaponBonus["apreplace"]?.InnerText ?? _nodWeaponBonus["ap"]?.InnerText ?? "0";

                    // If this does not start with "-", add a "+" to the string.
                    if (!strReturn.StartsWith('-'))
                        strReturn = '+' + strReturn;

                    return strReturn;
                }
            }
        }

        /// <summary>
        /// Weapon Bonus Range.
        /// </summary>
        public int WeaponBonusRange => Convert.ToInt32(_nodWeaponBonus?["rangebonus"]?.InnerText);


        /// <summary>
        /// Base Matrix Boxes.
        /// </summary>
        public int BaseMatrixBoxes => 8;

        /// <summary>
        /// Bonus Matrix Boxes.
        /// </summary>
        public int BonusMatrixBoxes
        {
            get => _intMatrixCMBonus;
            set => _intMatrixCMBonus = value;
        }

        /// <summary>
        /// Total Bonus Matrix Boxes (including all children).
        /// </summary>
        public int TotalBonusMatrixBoxes
        {
            get
            {
                int intReturn = BonusMatrixBoxes;
                if (Name == "Living Persona")
                {
                    string strExpression = string.Concat(CharacterObject.Improvements.Where(x => x.ImproveType == Improvement.ImprovementType.LivingPersonaMatrixCM && x.Enabled).Select(x => x.ImprovedName));
                    if (strExpression.IndexOfAny('{', '+', '-', '*', ',') != -1 || strExpression.Contains("div"))
                    {
                        StringBuilder objValue = new StringBuilder(strExpression);
                        objValue.Replace("{Rating}", Rating.ToString(GlobalOptions.InvariantCultureInfo));
                        objValue.CheapReplace(strExpression, "{Parent Rating}", () => (Parent as IHasRating)?.Rating.ToString(GlobalOptions.InvariantCultureInfo));
                        foreach (string strMatrixAttribute in MatrixAttributes.MatrixAttributeStrings)
                        {
                            objValue.CheapReplace(strExpression, "{Gear " + strMatrixAttribute + '}', () => ((Parent as IHasMatrixAttributes)?.GetBaseMatrixAttribute(strMatrixAttribute) ?? 0).ToString(GlobalOptions.InvariantCultureInfo));
                            objValue.CheapReplace(strExpression, "{Parent " + strMatrixAttribute + '}', () => (Parent as IHasMatrixAttributes).GetMatrixAttributeString(strMatrixAttribute) ?? "0");
                            if (Children.Count > 0 && strExpression.Contains("{Children " + strMatrixAttribute + '}'))
                            {
                                int intTotalChildrenValue = 0;
                                foreach (Gear loopGear in Children)
                                {
                                    if (loopGear.Equipped)
                                    {
                                        intTotalChildrenValue += loopGear.GetBaseMatrixAttribute(strMatrixAttribute);
                                    }
                                }
                                objValue.Replace("{Children " + strMatrixAttribute + '}', intTotalChildrenValue.ToString(GlobalOptions.InvariantCultureInfo));
                            }
                        }
                        foreach (string strCharAttributeName in AttributeSection.AttributeStrings)
                        {
                            objValue.CheapReplace(strExpression, '{' + strCharAttributeName + '}', () => CharacterObject.GetAttribute(strCharAttributeName).TotalValue.ToString());
                            objValue.CheapReplace(strExpression, '{' + strCharAttributeName + "Base}", () => CharacterObject.GetAttribute(strCharAttributeName).TotalBase.ToString());
                        }
                        // This is first converted to a decimal and rounded up since some items have a multiplier that is not a whole number, such as 2.5.
                        object objProcess = CommonFunctions.EvaluateInvariantXPath(objValue.ToString(), out bool blnIsSuccess);
                        if (blnIsSuccess)
                            intReturn += Convert.ToInt32(Math.Ceiling((double) objProcess));
                    }
                }
                foreach (Gear objGear in Children)
                {
                    if (objGear.Equipped)
                    {
                        intReturn += objGear.TotalBonusMatrixBoxes;
                    }
                }
                return intReturn;
            }
        }

        /// <summary>
        /// Matrix Condition Monitor boxes.
        /// </summary>
        public int MatrixCM => BaseMatrixBoxes + (this.GetTotalMatrixAttribute("Device Rating") + 1) / 2 + TotalBonusMatrixBoxes;

        /// <summary>
        /// Matrix Condition Monitor boxes filled.
        /// </summary>
        public int MatrixCMFilled
        {
            get => _intMatrixCMFilled;
            set => _intMatrixCMFilled = value;
        }
        #endregion

        #region Methods
        public bool IsIdenticalToOtherGear(Gear objOtherGear)
        {
            if (Name == objOtherGear.Name &&
                Category == objOtherGear.Category &&
                Rating == objOtherGear.Rating &&
                Extra == objOtherGear.Extra &&
                GearName == objOtherGear.GearName &&
                Notes == objOtherGear.Notes)
            {
                if (Children.DeepMatch(objOtherGear.Children, x => x.Children, (x, y) => x.Quantity == y.Quantity && x.IsIdenticalToOtherGear(y)))
                {
                    return true;
                }
            }
            return false;
        }

        /// <summary>
        /// Change the Equipped status of a piece of Gear and all of its children.
        /// </summary>
        /// <param name="blnEquipped">Whether or not the Gear should be marked as Equipped.</param>
        public void ChangeEquippedStatus(bool blnEquipped)
        {
            if (blnEquipped)
            {
                // Add any Improvements from the Gear.
                if (Category != "Stacked Focus")
                {
                    if (!Category.EndsWith("Foci") || Bonded)
                    {
                        ImprovementManager.EnableImprovements(_objCharacter, _objCharacter.Improvements.Where(x => x.ImproveSource == Improvement.ImprovementSource.Gear && x.SourceName == InternalId).ToList());
                    }
                }
                else
                {
                    // Stacked Foci need to be handled a little differently.
                    foreach (StackedFocus objStack in _objCharacter.StackedFoci)
                    {
                        if (objStack.GearId == InternalId && objStack.Bonded)
                        {
                            ImprovementManager.EnableImprovements(_objCharacter, _objCharacter.Improvements.Where(x => x.ImproveSource == Improvement.ImprovementSource.StackedFocus && x.SourceName == objStack.InternalId).ToList());
                        }
                    }
                }
            }
            else
            {
                // Remove any Improvements from the Gear.
                if (Category != "Stacked Focus")
                    ImprovementManager.DisableImprovements(_objCharacter, _objCharacter.Improvements.Where(x => x.ImproveSource == Improvement.ImprovementSource.Gear && x.SourceName == InternalId).ToList());
                else
                {
                    // Stacked Foci need to be handled a little differetnly.
                    foreach (StackedFocus objStack in _objCharacter.StackedFoci)
                    {
                        if (objStack.GearId == InternalId)
                        {
                            ImprovementManager.DisableImprovements(_objCharacter, _objCharacter.Improvements.Where(x => x.ImproveSource == Improvement.ImprovementSource.StackedFocus && x.SourceName == objStack.InternalId).ToList());
                        }
                    }
                }
            }

            if (Children.Count > 0)
                foreach (Gear objGear in Children)
                    objGear.ChangeEquippedStatus(blnEquipped);
        }

        /// <summary>
        /// Recursive method to delete a piece of Gear and its Improvements from the character. Returns total extra cost removed unrelated to children.
        /// </summary>
        public decimal DeleteGear()
        {
            decimal decReturn = 0;
            // Remove any children the Gear may have.
            foreach (Gear objChild in Children)
                decReturn += objChild.DeleteGear();

            // Remove the Gear Weapon created by the Gear if applicable.
            if (!WeaponID.IsEmptyGuid())
            {
                List<Tuple<Weapon, Vehicle, VehicleMod, WeaponMount>> lstWeaponsToDelete = new List<Tuple<Weapon, Vehicle, VehicleMod, WeaponMount>>();
                foreach (Weapon objWeapon in _objCharacter.Weapons.DeepWhere(x => x.Children, x => x.ParentID == InternalId))
                {
                    lstWeaponsToDelete.Add(new Tuple<Weapon, Vehicle, VehicleMod, WeaponMount>(objWeapon, null, null, null));
                }
                foreach (Vehicle objVehicle in _objCharacter.Vehicles)
                {
                    foreach (Weapon objWeapon in objVehicle.Weapons.DeepWhere(x => x.Children, x => x.ParentID == InternalId))
                    {
                        lstWeaponsToDelete.Add(new Tuple<Weapon, Vehicle, VehicleMod, WeaponMount>(objWeapon, objVehicle, null, null));
                    }

                    foreach (VehicleMod objMod in objVehicle.Mods)
                    {
                        foreach (Weapon objWeapon in objMod.Weapons.DeepWhere(x => x.Children, x => x.ParentID == InternalId))
                        {
                            lstWeaponsToDelete.Add(new Tuple<Weapon, Vehicle, VehicleMod, WeaponMount>(objWeapon, objVehicle, objMod, null));
                        }
                    }

                    foreach (WeaponMount objMount in objVehicle.WeaponMounts)
                    {
                        foreach (Weapon objWeapon in objMount.Weapons.DeepWhere(x => x.Children, x => x.ParentID == InternalId))
                        {
                            lstWeaponsToDelete.Add(new Tuple<Weapon, Vehicle, VehicleMod, WeaponMount>(objWeapon, objVehicle, null, objMount));
                        }
                    }
                }
                // We need this list separate because weapons to remove can contain gear that add more weapons in need of removing
                foreach (Tuple<Weapon, Vehicle, VehicleMod, WeaponMount> objLoopTuple in lstWeaponsToDelete)
                {
                    Weapon objWeapon = objLoopTuple.Item1;
                    decReturn += objWeapon.TotalCost + objWeapon.DeleteWeapon();
                    if (objWeapon.Parent != null)
                        objWeapon.Parent.Children.Remove(objWeapon);
                    else if (objLoopTuple.Item4 != null)
                        objLoopTuple.Item4.Weapons.Remove(objWeapon);
                    else if (objLoopTuple.Item3 != null)
                        objLoopTuple.Item3.Weapons.Remove(objWeapon);
                    else if (objLoopTuple.Item2 != null)
                        objLoopTuple.Item2.Weapons.Remove(objWeapon);
                    else
                        _objCharacter.Weapons.Remove(objWeapon);
                }
            }

            decReturn += ImprovementManager.RemoveImprovements(_objCharacter, Improvement.ImprovementSource.Gear, InternalId);

            // If a Focus is being removed, make sure the actual Focus is being removed from the character as well.
            if (Category == "Foci" || Category == "Metamagic Foci")
            {
                HashSet<Focus> lstRemoveFoci = new HashSet<Focus>();
                foreach (Focus objFocus in _objCharacter.Foci)
                {
                    if (objFocus.GearObject == this)
                        lstRemoveFoci.Add(objFocus);
                }
                foreach (Focus objFocus in lstRemoveFoci)
                {
                    /*
                    foreach (Power objPower in objCharacter.Powers)
                    {
                        if (objPower.BonusSource == objFocus.GearId)
                        {
                            //objPower.FreeLevels -= (objFocus.Rating / 4);
                        }
                    }
                    */
                    _objCharacter.Foci.Remove(objFocus);
                }
            }
            // If a Stacked Focus is being removed, make sure the Stacked Foci and its bonuses are being removed.
            else if (Category == "Stacked Focus")
            {
                StackedFocus objStack = _objCharacter.StackedFoci.FirstOrDefault(x => x.GearId == InternalId);
                if (objStack != null)
                {
                    decReturn += ImprovementManager.RemoveImprovements(_objCharacter, Improvement.ImprovementSource.StackedFocus, objStack.InternalId);
                    _objCharacter.StackedFoci.Remove(objStack);
                }
            }

            this.SetActiveCommlink(_objCharacter, false);
            return decReturn;
        }

        public void ReaddImprovements(TreeView treGears, StringBuilder strOutdatedItems, ICollection<string> lstInternalIdFilter, Improvement.ImprovementSource eSource = Improvement.ImprovementSource.Gear, bool blnStackEquipped = true)
        {
            // We're only re-apply improvements a list of items, not all of them
            if (lstInternalIdFilter == null || lstInternalIdFilter.Contains(InternalId))
            {
                XmlNode objNode = GetNode();
                if (objNode != null)
                {
                    if (Category == "Stacked Focus")
                    {
                        StackedFocus objStack = _objCharacter.StackedFoci.FirstOrDefault(x => x.GearId == InternalId);
                        if (objStack != null)
                        {
                            foreach (Gear objFociGear in objStack.Gear)
                            {
                                objFociGear.ReaddImprovements(treGears, strOutdatedItems, lstInternalIdFilter, Improvement.ImprovementSource.StackedFocus, blnStackEquipped);
                            }
                        }
                    }
                    Bonus = objNode["bonus"];
                    WirelessBonus = objNode["wirelessbonus"];
                    if (blnStackEquipped && Equipped)
                    {
                        if (Bonus != null)
                        {
                            ImprovementManager.ForcedValue = Extra;
                            ImprovementManager.CreateImprovements(_objCharacter, eSource, InternalId, Bonus, false, Rating, DisplayNameShort(GlobalOptions.Language));
                            if (!string.IsNullOrEmpty(ImprovementManager.SelectedValue))
                            {
                                Extra = ImprovementManager.SelectedValue;
                                TreeNode objGearNode = treGears.FindNode(InternalId);
                                if (objGearNode != null)
                                    objGearNode.Text = DisplayName(GlobalOptions.CultureInfo, GlobalOptions.Language);
                            }
                        }
                        if (WirelessOn && WirelessBonus != null)
                        {
                            ImprovementManager.ForcedValue = Extra;
                            ImprovementManager.CreateImprovements(_objCharacter, eSource, InternalId, WirelessBonus, false, Rating, DisplayNameShort(GlobalOptions.Language));
                            if (!string.IsNullOrEmpty(ImprovementManager.SelectedValue))
                            {
                                Extra = ImprovementManager.SelectedValue;
                                TreeNode objGearNode = treGears.FindNode(InternalId);
                                if (objGearNode != null)
                                    objGearNode.Text = DisplayName(GlobalOptions.CultureInfo, GlobalOptions.Language);
                            }
                        }
                    }

                }
                else
                {
                    strOutdatedItems.AppendLine(DisplayName(GlobalOptions.CultureInfo, GlobalOptions.Language));
                }
            }
            foreach (Gear objChild in Children)
                objChild.ReaddImprovements(treGears, strOutdatedItems, lstInternalIdFilter, eSource, blnStackEquipped);
        }

        #region UI Methods
        /// <summary>
        /// Collection of TreeNodes to update when a relevant property is changed
        /// </summary>
        public ICollection<TreeNode> LinkedTreeNodes { get; } = new HashSet<TreeNode>();

        /// <summary>
        /// Build up the Tree for the current piece of Gear and all of its children.
        /// </summary>
        /// <param name="cmsGear">ContextMenuStrip for the Gear to use.</param>
        public TreeNode CreateTreeNode(ContextMenuStrip cmsGear)
        {
            if (!string.IsNullOrEmpty(ParentID) && !string.IsNullOrEmpty(Source) && !_objCharacter.Options.BookEnabled(Source))
                return null;

            TreeNode objNode = new TreeNode
            {
                Name = InternalId,
                Text = CurrentDisplayName,
                Tag = this,
                ContextMenuStrip = cmsGear,
                ForeColor = PreferredColor,
                ToolTipText = Notes.WordWrap(100)
            };

            BuildChildrenGearTree(objNode, cmsGear);

            return objNode;
        }

        public Color PreferredColor
        {
            get
            {
                if (!string.IsNullOrEmpty(Notes))
                {
                    return Color.SaddleBrown;
                }
                if (!string.IsNullOrEmpty(ParentID))
                {
                    return SystemColors.GrayText;
                }

                return SystemColors.WindowText;
            }
        }

        /// <summary>
        /// Build up the Tree for the current piece of Gear's children.
        /// </summary>
        /// <param name="objParentNode">Parent node to which to append children gear.</param>
        /// <param name="cmsGear">ContextMenuStrip for the Gear's children to use to use.</param>
        public void BuildChildrenGearTree(TreeNode objParentNode, ContextMenuStrip cmsGear)
        {
            bool blnExpandNode = false;
            foreach (Gear objChild in Children)
            {
                TreeNode objChildNode = objChild.CreateTreeNode(cmsGear);
                if (objChildNode != null)
                {
                    objParentNode.Nodes.Add(objChildNode);
                    if (objChild.ParentID != InternalId || (GetNode()?.SelectSingleNode("gears/@startcollapsed")?.InnerText != bool.TrueString))
                        blnExpandNode = true;
                }
            }
            if (blnExpandNode)
                objParentNode.Expand();
        }

        public void SetupChildrenGearsCollectionChanged(bool blnAdd, TreeView treGear, ContextMenuStrip cmsGear = null)
        {
            if (blnAdd)
            {
                Children.AddTaggedCollectionChanged(treGear, (x, y) => this.RefreshChildrenGears(treGear, cmsGear, null, y));
                foreach (Gear objChild in Children)
                {
                    objChild.SetupChildrenGearsCollectionChanged(true, treGear, cmsGear);
                }
            }
            else
            {
                Children.RemoveTaggedCollectionChanged(treGear);
                foreach (Gear objChild in Children)
                {
                    objChild.SetupChildrenGearsCollectionChanged(false, treGear);
                }
            }
        }

        /// <summary>
        /// Refreshes a single focus' rating (for changing ratings in create mode)
        /// </summary>
        /// <param name="treFoci">TreeView of foci.</param>
        /// <param name="intNewRating">New rating that the focus is supposed to have.</param>
        /// <returns>True if the new rating complies by focus limits or the gear is not bonded, false otherwise</returns>
        public bool RefreshSingleFocusRating(TreeView treFoci, int intNewRating)
        {
            if (Bonded)
            {
                int intMaxFocusTotal = _objCharacter.MAG.TotalValue * 5;
                if (_objCharacter.Options.MysAdeptSecondMAGAttribute && _objCharacter.IsMysticAdept)
                    intMaxFocusTotal = Math.Min(intMaxFocusTotal, _objCharacter.MAGAdept.TotalValue * 5);

                int intFociTotal = _objCharacter.Foci.Where(x => x.GearObject != this).Sum(x => x.Rating);

                if (intFociTotal + intNewRating > intMaxFocusTotal && !_objCharacter.IgnoreRules)
                {
                    MessageBox.Show(LanguageManager.GetString("Message_FocusMaximumForce", GlobalOptions.Language), LanguageManager.GetString("MessageTitle_FocusMaximum", GlobalOptions.Language), MessageBoxButtons.OK, MessageBoxIcon.Information);
                    return false;
                }
            }

            Rating = intNewRating;

            switch (Category)
            {
                case "Foci":
                case "Metamagic Foci":
                    {
                        TreeNode nodFocus = treFoci.FindNodeByTag(this);
                        if (nodFocus != null)
                        {
                            nodFocus.Text = DisplayName(GlobalOptions.CultureInfo, GlobalOptions.Language).Replace(LanguageManager.GetString("String_Rating", GlobalOptions.Language), LanguageManager.GetString("String_Force", GlobalOptions.Language));
                        }
                    }
                    break;
                case "Stacked Focus":
                    {
                        for (int i = _objCharacter.StackedFoci.Count - 1; i >= 0; --i)
                        {
                            if (i < _objCharacter.StackedFoci.Count)
                            {
                                StackedFocus objStack = _objCharacter.StackedFoci[i];
                                if (objStack.GearId == InternalId)
                                {
                                    TreeNode nodFocus = treFoci.FindNode(objStack.InternalId);
                                    if (nodFocus != null)
                                    {
                                        nodFocus.Text = DisplayName(GlobalOptions.CultureInfo, GlobalOptions.Language).Replace(LanguageManager.GetString("String_Rating", GlobalOptions.Language), LanguageManager.GetString("String_Force", GlobalOptions.Language));
                                    }
                                    break;
                                }
                            }
                        }
                    }
                    break;
            }

            return true;
        }
        #endregion

        #region Hero Lab Importing Methods
        public bool ImportHeroLabGear(XmlNode xmlGearImportNode, XmlNode xmlParentGearNode, IList<Weapon> lstWeapons)
        {
            if (xmlGearImportNode == null)
                return false;
            string strOriginalName = xmlGearImportNode.Attributes?["name"]?.InnerText ?? string.Empty;
            if (!string.IsNullOrEmpty(strOriginalName))
            {
                XmlDocument xmlGearDocument = XmlManager.Load("gear.xml");
                string strForceValue = string.Empty;
                XmlNode xmlGearDataNode = null;
                using (XmlNodeList xmlGearDataList = xmlGearDocument.SelectNodes("/chummer/gears/gear[contains(name, \"" + strOriginalName + "\")]"))
                {
                    if (xmlGearDataList?.Count > 0)
                    {
                        foreach (XmlNode xmlLoopNode in xmlGearDataList)
                        {
                            XmlNode xmlTestNode = xmlLoopNode.SelectSingleNode("forbidden/parentdetails");
                            if (xmlTestNode != null)
                            {
                                // Assumes topmost parent is an AND node
                                if (xmlParentGearNode.ProcessFilterOperationNode(xmlTestNode, false))
                                {
                                    continue;
                                }
                            }

                            xmlTestNode = xmlLoopNode.SelectSingleNode("required/parentdetails");
                            if (xmlTestNode != null)
                            {
                                // Assumes topmost parent is an AND node
                                if (!xmlParentGearNode.ProcessFilterOperationNode(xmlTestNode, false))
                                {
                                    continue;
                                }
                            }

                            xmlTestNode = xmlLoopNode.SelectSingleNode("forbidden/geardetails");
                            if (xmlTestNode != null)
                            {
                                // Assumes topmost parent is an AND node
                                if (xmlParentGearNode.ProcessFilterOperationNode(xmlTestNode, false))
                                {
                                    continue;
                                }
                            }

                            xmlTestNode = xmlLoopNode.SelectSingleNode("required/geardetails");
                            if (xmlTestNode != null)
                            {
                                // Assumes topmost parent is an AND node
                                if (!xmlParentGearNode.ProcessFilterOperationNode(xmlTestNode, false))
                                {
                                    continue;
                                }
                            }

                            xmlGearDataNode = xmlLoopNode;
                            break;
                        }
                    }
                }

                if (xmlGearDataNode == null)
                {
                    string[] astrOriginalNameSplit = strOriginalName.Split(':');
                    if (astrOriginalNameSplit.Length > 1)
                    {
                        string strName = astrOriginalNameSplit[0].Trim();
                        using (XmlNodeList xmlGearDataList = xmlGearDocument.SelectNodes("/chummer/gears/gear[contains(name, \"" + strName + "\")]"))
                        {
                            if (xmlGearDataList?.Count > 0)
                            {
                                foreach (XmlNode xmlLoopNode in xmlGearDataList)
                                {
                                    XmlNode xmlTestNode = xmlLoopNode.SelectSingleNode("forbidden/parentdetails");
                                    if (xmlTestNode != null)
                                    {
                                        // Assumes topmost parent is an AND node
                                        if (xmlParentGearNode.ProcessFilterOperationNode(xmlTestNode, false))
                                        {
                                            continue;
                                        }
                                    }

                                    xmlTestNode = xmlLoopNode.SelectSingleNode("required/parentdetails");
                                    if (xmlTestNode != null)
                                    {
                                        // Assumes topmost parent is an AND node
                                        if (!xmlParentGearNode.ProcessFilterOperationNode(xmlTestNode, false))
                                        {
                                            continue;
                                        }
                                    }

                                    xmlTestNode = xmlLoopNode.SelectSingleNode("forbidden/geardetails");
                                    if (xmlTestNode != null)
                                    {
                                        // Assumes topmost parent is an AND node
                                        if (xmlParentGearNode.ProcessFilterOperationNode(xmlTestNode, false))
                                        {
                                            continue;
                                        }
                                    }

                                    xmlTestNode = xmlLoopNode.SelectSingleNode("required/geardetails");
                                    if (xmlTestNode != null)
                                    {
                                        // Assumes topmost parent is an AND node
                                        if (!xmlParentGearNode.ProcessFilterOperationNode(xmlTestNode, false))
                                        {
                                            continue;
                                        }
                                    }

                                    xmlGearDataNode = xmlLoopNode;
                                    break;
                                }
                            }
                        }

                        if (xmlGearDataNode != null)
                            strForceValue = astrOriginalNameSplit[1].Trim();
                    }
                    if (xmlGearDataNode == null)
                    {
                        astrOriginalNameSplit = strOriginalName.Split(',');
                        if (astrOriginalNameSplit.Length > 1)
                        {
                            string strName = astrOriginalNameSplit[0].Trim();
                            using (XmlNodeList xmlGearDataList = xmlGearDocument.SelectNodes("/chummer/gears/gear[contains(name, \"" + strName + "\")]"))
                            {
                                if (xmlGearDataList?.Count > 0)
                                {
                                    foreach (XmlNode xmlLoopNode in xmlGearDataList)
                                    {
                                        XmlNode xmlTestNode = xmlLoopNode.SelectSingleNode("forbidden/parentdetails");
                                        if (xmlTestNode != null)
                                        {
                                            // Assumes topmost parent is an AND node
                                            if (xmlParentGearNode.ProcessFilterOperationNode(xmlTestNode, false))
                                            {
                                                continue;
                                            }
                                        }

                                        xmlTestNode = xmlLoopNode.SelectSingleNode("required/parentdetails");
                                        if (xmlTestNode != null)
                                        {
                                            // Assumes topmost parent is an AND node
                                            if (!xmlParentGearNode.ProcessFilterOperationNode(xmlTestNode, false))
                                            {
                                                continue;
                                            }
                                        }

                                        xmlTestNode = xmlLoopNode.SelectSingleNode("forbidden/geardetails");
                                        if (xmlTestNode != null)
                                        {
                                            // Assumes topmost parent is an AND node
                                            if (xmlParentGearNode.ProcessFilterOperationNode(xmlTestNode, false))
                                            {
                                                continue;
                                            }
                                        }

                                        xmlTestNode = xmlLoopNode.SelectSingleNode("required/geardetails");
                                        if (xmlTestNode != null)
                                        {
                                            // Assumes topmost parent is an AND node
                                            if (!xmlParentGearNode.ProcessFilterOperationNode(xmlTestNode, false))
                                            {
                                                continue;
                                            }
                                        }

                                        xmlGearDataNode = xmlLoopNode;
                                        break;
                                    }
                                }
                            }

                            if (xmlGearDataNode != null)
                                strForceValue = astrOriginalNameSplit[1].Trim();
                        }
                    }
                }
                if (xmlGearDataNode != null)
                {
                    Create(xmlGearDataNode, Convert.ToInt32(xmlGearImportNode.Attributes?["rating"]?.InnerText), lstWeapons, strForceValue);
                }
                else
                {
                    XmlNode xmlCustomGearDataNode = xmlGearDocument.SelectSingleNode("/chummer/gears/gear[name = 'Custom Item']");
                    if (xmlCustomGearDataNode != null)
                    {
                        Create(xmlCustomGearDataNode, Convert.ToInt32(xmlGearImportNode.Attributes?["rating"]?.InnerText), lstWeapons, strOriginalName);
                        Cost = xmlGearImportNode.SelectSingleNode("gearcost/@value")?.InnerText;
                    }
                    else
                        return false;
                }

                if (InternalId.IsEmptyGuid())
                    return false;

                Quantity = Convert.ToDecimal(xmlGearImportNode.Attributes?["quantity"]?.InnerText ?? "1", GlobalOptions.InvariantCultureInfo);
                Notes = xmlGearImportNode["description"]?.InnerText;

                ProcessHeroLabGearPlugins(xmlGearImportNode, lstWeapons);

                return true;
            }
            return false;
        }

        public void ProcessHeroLabGearPlugins(XmlNode xmlGearImportNode, IList<Weapon> lstWeapons)
        {
            if (xmlGearImportNode == null)
                return;
            foreach (string strPluginNodeName in Character.HeroLabPluginNodeNames)
            {
                using (XmlNodeList xmlPluginsList = xmlGearImportNode.SelectNodes(strPluginNodeName + "/item[@useradded != \"no\"]"))
                {
                    if (xmlPluginsList?.Count > 0)
                    {
                        foreach (XmlNode xmlPluginToAdd in xmlPluginsList)
                        {
                            Gear objPlugin = new Gear(_objCharacter);
                            if (objPlugin.ImportHeroLabGear(xmlPluginToAdd, GetNode(), lstWeapons))
                            {
                                objPlugin.Parent = this;
                                Children.Add(objPlugin);
                            }
                        }
                    }
                }

                using (XmlNodeList xmlPluginsList = xmlGearImportNode.SelectNodes(strPluginNodeName + "/item[@useradded = \"no\"]"))
                {
                    if (xmlPluginsList?.Count > 0)
                    {
                        foreach (XmlNode xmlPluginToAdd in xmlPluginsList)
                        {
                            string strName = xmlPluginToAdd.Attributes?["name"]?.InnerText ?? string.Empty;
                            if (!string.IsNullOrEmpty(strName))
                            {
                                Gear objPlugin = Children.FirstOrDefault(x => x.IncludedInParent && (x.Name.Contains(strName) || strName.Contains(x.Name)));
                                if (objPlugin != null)
                                {
                                    objPlugin.Quantity = Convert.ToDecimal(xmlPluginToAdd.Attributes?["quantity"]?.InnerText ?? "1", GlobalOptions.InvariantCultureInfo);
                                    objPlugin.Notes = xmlPluginToAdd["description"]?.InnerText;
                                    objPlugin.ProcessHeroLabGearPlugins(xmlPluginToAdd, lstWeapons);
                                }
                            }
                        }
                    }
                }
            }
            this.RefreshMatrixAttributeArray();
        }
        #endregion
        #endregion

        #region static
        //A tree of dependencies. Once some of the properties are changed,
        //anything they depend on, also needs to raise OnChanged
        //This tree keeps track of dependencies
        private static readonly DependancyGraph<string> GearDependancyGraph =
            new DependancyGraph<string>(
                new DependancyGraphNode<string>(nameof(CurrentDisplayName),
                    new DependancyGraphNode<string>(nameof(DisplayName),
                        new DependancyGraphNode<string>(nameof(DisplayNameShort),
                            new DependancyGraphNode<string>(nameof(Name))
                        ),
                        new DependancyGraphNode<string>(nameof(Quantity)),
                        new DependancyGraphNode<string>(nameof(Rating)),
                        new DependancyGraphNode<string>(nameof(Extra)),
                        new DependancyGraphNode<string>(nameof(GearName))
                    )
                ),
                new DependancyGraphNode<string>(nameof(PreferredColor),
                    new DependancyGraphNode<string>(nameof(Notes)),
                    new DependancyGraphNode<string>(nameof(ParentID))
                )
            );
        #endregion

        /// <summary>
        /// Recursive method to add a Gear's Improvements to a character when moving them from a Vehicle.
        /// </summary>
        /// <param name="objGear">Gear to create Improvements for.
        /// </param>
        public void AddGearImprovements()
        {
            string strForce = string.Empty;
            if (Bonus != null || (WirelessOn && WirelessBonus != null))
            {
                if (!string.IsNullOrEmpty(Extra))
                    strForce = Extra;
                ImprovementManager.ForcedValue = strForce;
                if (Bonus != null)
                    ImprovementManager.CreateImprovements(CharacterObject, Improvement.ImprovementSource.Gear, InternalId, Bonus, true, Rating, DisplayNameShort(GlobalOptions.Language));
                if (WirelessOn && WirelessBonus != null)
                    ImprovementManager.CreateImprovements(CharacterObject, Improvement.ImprovementSource.Gear, InternalId, WirelessBonus, true, Rating, DisplayNameShort(GlobalOptions.Language));
            }
            foreach (Gear objChild in Children)
                objChild.AddGearImprovements();
        }

        public bool Remove(Character characterObject, bool blnConfirmDelete = true)
        {
            if (blnConfirmDelete)
            {
                if (!characterObject.ConfirmDelete(LanguageManager.GetString("Message_DeleteGear",
                    GlobalOptions.Language)))
                    return false;
            }

            if (Parent is IHasGear objHasChildren)
            {
                DeleteGear();
                objHasChildren.Gear.Remove(this);
            }
            else
            {
                DeleteGear();
                characterObject.Gear.Remove(this);
            }

            return true;
        }

        public void Sell(Character characterObject, decimal percentage)
        {
            decimal decOriginal = 0;
            decimal decNewCost = 0;
            if (CharacterObject.Gear.Any(gear => gear == this))
            {
                decOriginal = TotalCost;
                CharacterObject.Gear.Remove(this);
            }
            else if (Parent != null && Parent is IHasChildrenAndCost<Gear> parentObject)
            {
                decOriginal = parentObject.TotalCost;
                parentObject.Children.Remove(this);
                decNewCost = parentObject.TotalCost;
            }

            // Create the Expense Log Entry for the sale.
            decimal decAmount = (decOriginal - decNewCost) * percentage;
            decAmount += DeleteGear() * percentage;
            ExpenseLogEntry objExpense = new ExpenseLogEntry(CharacterObject);
            string strEntry = LanguageManager.GetString("String_ExpenseSoldCyberwareGear", GlobalOptions.Language);
            objExpense.Create(decAmount, strEntry + ' ' + DisplayNameShort(GlobalOptions.Language), ExpenseType.Nuyen,
                DateTime.Now);
            CharacterObject.ExpenseEntries.AddWithSort(objExpense);
            CharacterObject.Nuyen += decAmount;
        }
        
        public void SetSourceDetail(Control sourceControl)
        {
            if (_objCachedSourceDetail?.Language != GlobalOptions.Language)
                _objCachedSourceDetail = null;
            SourceDetail.SetControl(sourceControl);
        }

        [NotifyPropertyChangedInvocator]
        public void OnPropertyChanged([CallerMemberName] string strPropertyName = null)
        {
            OnMultiplePropertyChanged(strPropertyName);
        }

        public void OnMultiplePropertyChanged(params string[] lstPropertyNames)
        {
            ICollection<string> lstNamesOfChangedProperties = null;
            foreach (string strPropertyName in lstPropertyNames)
            {
                if (lstNamesOfChangedProperties == null)
                    lstNamesOfChangedProperties = GearDependancyGraph.GetWithAllDependants(strPropertyName);
                else
                {
                    foreach (string strLoopChangedProperty in GearDependancyGraph.GetWithAllDependants(strPropertyName))
                        lstNamesOfChangedProperties.Add(strLoopChangedProperty);
                }
            }

            if ((lstNamesOfChangedProperties?.Count > 0) != true)
                return;

            foreach (string strPropertyToChange in lstNamesOfChangedProperties)
            {
                PropertyChanged?.Invoke(this, new PropertyChangedEventArgs(strPropertyToChange));
            }
        }
    }
}<|MERGE_RESOLUTION|>--- conflicted
+++ resolved
@@ -39,12 +39,8 @@
     /// Standard Character Gear.
     /// </summary>
     [DebuggerDisplay("{DisplayName(GlobalOptions.InvariantCultureInfo, GlobalOptions.DefaultLanguage)}")]
-<<<<<<< HEAD
     [HubClassTag("SourceID", true, "Name")]
-    public class Gear : IHasChildrenAndCost<Gear>, IHasName, IHasInternalId, IHasXmlNode, IHasMatrixAttributes, IHasNotes, ICanSell, IHasLocation, ICanEquip, IHasSource, IHasRating, INotifyMultiplePropertyChanged
-=======
     public class Gear : IHasChildrenAndCost<Gear>, IHasName, IHasInternalId, IHasXmlNode, IHasMatrixAttributes, IHasNotes, ICanSell, IHasLocation, ICanEquip, IHasSource, IHasRating, INotifyMultiplePropertyChanged, ICanSort
->>>>>>> d019e9ca
     {
         private Guid _guiID;
         private string _SourceGuid;
