/*  This file is part of Chummer5a.
 *
 *  Chummer5a is free software: you can redistribute it and/or modify
 *  it under the terms of the GNU General Public License as published by
 *  the Free Software Foundation, either version 3 of the License, or
 *  (at your option) any later version.
 *
 *  Chummer5a is distributed in the hope that it will be useful,
 *  but WITHOUT ANY WARRANTY; without even the implied warranty of
 *  MERCHANTABILITY or FITNESS FOR A PARTICULAR PURPOSE.  See the
 *  GNU General Public License for more details.
 *
 *  You should have received a copy of the GNU General Public License
 *  along with Chummer5a.  If not, see <http://www.gnu.org/licenses/>.
 *
 *  You can obtain the full source code for Chummer5a at
 *  https://github.com/chummer5a/chummer5a
 */

using System;
using System.Collections.Generic;
using System.Diagnostics;
using System.Drawing;
using System.Globalization;
using System.Linq;
using System.Windows.Forms;
using System.Xml;
using NLog;

namespace Chummer.Backend.Equipment
{
    [DebuggerDisplay("{DisplayName(GlobalOptions.DefaultLanguage)}")]
    public class LifestyleQuality : IHasInternalId, IHasName, IHasXmlNode, IHasNotes, IHasSource
    {
        private readonly Logger Log = LogManager.GetCurrentClassLogger();
        private Guid _guiID;
        private Guid _guiSourceID;
        private string _strName = string.Empty;
        private string _strCategory = string.Empty;
        private string _strExtra = string.Empty;
        private string _strSource = string.Empty;
        private string _strPage = string.Empty;
        private string _strNotes = string.Empty;
        private bool _blnContributeToLP = true;
        private bool _blnPrint = true;
        private int _intLP;
        private string _strCost = string.Empty;
        private int _intMultiplier;
        private int _intBaseMultiplier;
        private XmlNode _objCachedMyXmlNode;
        private string _strCachedXmlNodeLanguage = string.Empty;
        private int _intAreaMaximum;
        private int _intArea;
        private int _intSecurity;
        private int _intSecurityMaximum;
        private int _intComfortMaximum;
        private int _intComfort;
        private List<string> _lstAllowedFreeLifestyles = new List<string>();
        private readonly Character _objCharacter;
        private bool _blnFree;

        #region Helper Methods

        /// <summary>
        ///     Convert a string to a LifestyleQualityType.
        /// </summary>
        /// <param name="strValue">String value to convert.</param>
        public static QualityType ConvertToLifestyleQualityType(string strValue)
        {
            switch (strValue)
            {
                case "Negative":
                    return QualityType.Negative;
                case "Positive":
                    return QualityType.Positive;
                case "Contracts":
                    return QualityType.Contracts;
                default:
                    return QualityType.Entertainment;
            }
        }

        /// <summary>
        /// Convert a string to a LifestyleQualitySource.
        /// </summary>
#if DEBUG
        /// <param name="strValue">String value to convert.</param>
        public static QualitySource ConvertToLifestyleQualitySource(string strValue)
        {
            switch (strValue)
            {
                default:
                    return QualitySource.Selected;
            }
#else
        public QualitySource ConvertToLifestyleQualitySource()
        {
            return QualitySource.Selected;
#endif
        }

        #endregion

        #region Constructor, Create, Save, Load, and Print Methods

        public LifestyleQuality(Character objCharacter)
        {
            // Create the GUID for the new LifestyleQuality.
            _guiID = Guid.NewGuid();
            _objCharacter = objCharacter;
        }

        /// <summary>
        ///     Create a LifestyleQuality from an XmlNode.
        /// </summary>
        /// <param name="objXmlLifestyleQuality">XmlNode to create the object from.</param>
        /// <param name="objCharacter">Character object the LifestyleQuality will be added to.</param>
        /// <param name="objParentLifestyle">Lifestyle object to which the LifestyleQuality will be added.</param>
        /// <param name="objLifestyleQualitySource">Source of the LifestyleQuality.</param>
        /// <param name="strExtra">Forced value for the LifestyleQuality's Extra string (also used by its bonus node).</param>
        public void Create(XmlNode objXmlLifestyleQuality, Lifestyle objParentLifestyle, Character objCharacter,
            QualitySource objLifestyleQualitySource, string strExtra = "")
        {
            ParentLifestyle = objParentLifestyle;
            if (!objXmlLifestyleQuality.TryGetField("id", Guid.TryParse, out _guiSourceID))
            {
                Log.Warn(new object[] {"Missing id field for xmlnode", objXmlLifestyleQuality});
                Utils.BreakIfDebug();
            }
            else
            {
                _objCachedMyXmlNode = null;
            }

            if (objXmlLifestyleQuality.TryGetStringFieldQuickly("name", ref _strName))
                _objCachedMyXmlNode = null;
            objXmlLifestyleQuality.TryGetInt32FieldQuickly("lp", ref _intLP);
            objXmlLifestyleQuality.TryGetStringFieldQuickly("cost", ref _strCost);
            objXmlLifestyleQuality.TryGetInt32FieldQuickly("multiplier", ref _intMultiplier);
            objXmlLifestyleQuality.TryGetInt32FieldQuickly("multiplierbaseonly", ref _intBaseMultiplier);
            if (objXmlLifestyleQuality.TryGetStringFieldQuickly("category", ref _strCategory))
                Type = ConvertToLifestyleQualityType(_strCategory);
            OriginSource = objLifestyleQualitySource;
            objXmlLifestyleQuality.TryGetInt32FieldQuickly("areamaximum", ref _intAreaMaximum);
            objXmlLifestyleQuality.TryGetInt32FieldQuickly("comfortsmaximum", ref _intComfortMaximum);
            objXmlLifestyleQuality.TryGetInt32FieldQuickly("securitymaximum", ref _intSecurityMaximum);
            objXmlLifestyleQuality.TryGetInt32FieldQuickly("area", ref _intArea);
            objXmlLifestyleQuality.TryGetInt32FieldQuickly("comforts", ref _intComfort);
            objXmlLifestyleQuality.TryGetInt32FieldQuickly("security", ref _intSecurity);
            objXmlLifestyleQuality.TryGetBoolFieldQuickly("print", ref _blnPrint);
            objXmlLifestyleQuality.TryGetBoolFieldQuickly("contributetolimit", ref _blnContributeToLP);
            if (!objXmlLifestyleQuality.TryGetStringFieldQuickly("altnotes", ref _strNotes))
                objXmlLifestyleQuality.TryGetStringFieldQuickly("notes", ref _strNotes);
            objXmlLifestyleQuality.TryGetStringFieldQuickly("source", ref _strSource);
            objXmlLifestyleQuality.TryGetStringFieldQuickly("page", ref _strPage);
            var strAllowedFreeLifestyles = string.Empty;
            if (objXmlLifestyleQuality.TryGetStringFieldQuickly("allowed", ref strAllowedFreeLifestyles))
                _lstAllowedFreeLifestyles = strAllowedFreeLifestyles.Split(',').ToList();
            _strExtra = strExtra;
            var intParenthesesIndex = _strExtra.IndexOf('(');
            if (intParenthesesIndex != -1)
                _strExtra = intParenthesesIndex + 1 < strExtra.Length
                    ? strExtra.Substring(intParenthesesIndex + 1).TrimEndOnce(')')
                    : string.Empty;

            // If the item grants a bonus, pass the information to the Improvement Manager.
            XmlNode xmlBonus = objXmlLifestyleQuality["bonus"];
            if (xmlBonus != null)
            {
                var strOldForced = ImprovementManager.ForcedValue;
                if (!string.IsNullOrEmpty(_strExtra))
                    ImprovementManager.ForcedValue = _strExtra;
                if (!ImprovementManager.CreateImprovements(objCharacter, Improvement.ImprovementSource.Quality,
                    InternalId, xmlBonus, false, 1, DisplayNameShort(GlobalOptions.Language)))
                {
                    _guiID = Guid.Empty;
                    ImprovementManager.ForcedValue = strOldForced;
                    return;
                }

                if (!string.IsNullOrEmpty(ImprovementManager.SelectedValue))
                    _strExtra = ImprovementManager.SelectedValue;
                ImprovementManager.ForcedValue = strOldForced;
            }

            // Built-In Qualities appear as grey text to show that they cannot be removed.
            if (objLifestyleQualitySource == QualitySource.BuiltIn) Free = true;
        }

        private SourceString _objCachedSourceDetail;

        public SourceString SourceDetail => _objCachedSourceDetail ?? (_objCachedSourceDetail =
                                                new SourceString(Source, DisplayPage(GlobalOptions.Language),
                                                    GlobalOptions.Language));

        /// <summary>
        ///     Save the object's XML to the XmlWriter.
        /// </summary>
        /// <param name="objWriter">XmlTextWriter to write with.</param>
        public void Save(XmlTextWriter objWriter)
        {
            objWriter.WriteStartElement("lifestylequality");
            objWriter.WriteElementString("sourceid", SourceIDString);
            objWriter.WriteElementString("guid", InternalId);
            objWriter.WriteElementString("name", _strName);
            objWriter.WriteElementString("category", _strCategory);
            objWriter.WriteElementString("extra", _strExtra);
            objWriter.WriteElementString("cost", _strCost);
            objWriter.WriteElementString("multiplier", _intMultiplier.ToString(GlobalOptions.Instance.InvariantCultureInfo));
            objWriter.WriteElementString("basemultiplier",
                _intBaseMultiplier.ToString(GlobalOptions.Instance.InvariantCultureInfo));
            objWriter.WriteElementString("lp", _intLP.ToString());
            objWriter.WriteElementString("areamaximum", _intAreaMaximum.ToString());
            objWriter.WriteElementString("comfortsmaximum", _intComfortMaximum.ToString());
            objWriter.WriteElementString("securitymaximum", _intSecurityMaximum.ToString());
            objWriter.WriteElementString("area", _intArea.ToString());
            objWriter.WriteElementString("comforts", _intComfort.ToString());
            objWriter.WriteElementString("security", _intSecurity.ToString());
            objWriter.WriteElementString("contributetolimit", _blnContributeToLP.ToString());
            objWriter.WriteElementString("print", _blnPrint.ToString());
            objWriter.WriteElementString("lifestylequalitytype", Type.ToString());
            objWriter.WriteElementString("lifestylequalitysource", OriginSource.ToString());
            objWriter.WriteElementString("source", _strSource);
            objWriter.WriteElementString("page", _strPage);
            objWriter.WriteElementString("allowed", string.Join(",", _lstAllowedFreeLifestyles));
            if (Bonus != null)
                objWriter.WriteRaw("<bonus>" + Bonus.InnerXml + "</bonus>");
            else
                objWriter.WriteElementString("bonus", string.Empty);
            objWriter.WriteElementString("notes", _strNotes);
            objWriter.WriteEndElement();

            if (OriginSource != QualitySource.BuiltIn)
                _objCharacter.SourceProcess(_strSource);
        }

        /// <summary>
        ///     Load the CharacterAttribute from the XmlNode.
        /// </summary>
        /// <param name="objNode">XmlNode to load.</param>
        /// <param name="objParentLifestyle">Lifestyle object to which this LifestyleQuality belongs.</param>
        public void Load(XmlNode objNode, Lifestyle objParentLifestyle)
        {
            ParentLifestyle = objParentLifestyle;
            if (!objNode.TryGetField("guid", Guid.TryParse, out _guiID)) _guiID = Guid.NewGuid();
            if (!objNode.TryGetGuidFieldQuickly("sourceid", ref _guiSourceID))
            {
                var node = GetNode(GlobalOptions.Language);
                node?.TryGetGuidFieldQuickly("id", ref _guiSourceID);
            }

            if (objNode.TryGetStringFieldQuickly("name", ref _strName))
                _objCachedMyXmlNode = null;
            objNode.TryGetStringFieldQuickly("extra", ref _strExtra);
            objNode.TryGetInt32FieldQuickly("lp", ref _intLP);
            objNode.TryGetStringFieldQuickly("cost", ref _strCost);
            objNode.TryGetInt32FieldQuickly("multiplier", ref _intMultiplier);
            objNode.TryGetInt32FieldQuickly("basemultiplier", ref _intBaseMultiplier);
            objNode.TryGetBoolFieldQuickly("contributetolimit", ref _blnContributeToLP);
            if (!objNode.TryGetInt32FieldQuickly("areamaximum", ref _intAreaMaximum))
                _objCachedMyXmlNode.TryGetInt32FieldQuickly("areamaximum", ref _intAreaMaximum);
            if (!objNode.TryGetInt32FieldQuickly("area", ref _intArea))
                _objCachedMyXmlNode.TryGetInt32FieldQuickly("area", ref _intArea);
            if (!objNode.TryGetInt32FieldQuickly("securitymaximum", ref _intSecurityMaximum))
                _objCachedMyXmlNode.TryGetInt32FieldQuickly("securitymaximum", ref _intSecurityMaximum);
            if (!objNode.TryGetInt32FieldQuickly("security", ref _intSecurity))
                _objCachedMyXmlNode.TryGetInt32FieldQuickly("security", ref _intSecurity);
            if (!objNode.TryGetInt32FieldQuickly("comforts", ref _intComfort))
                _objCachedMyXmlNode.TryGetInt32FieldQuickly("comforts", ref _intComfort);
            if (!objNode.TryGetInt32FieldQuickly("comfortsmaximum", ref _intComfortMaximum))
                _objCachedMyXmlNode.TryGetInt32FieldQuickly("comfortsmaximum", ref _intComfortMaximum);
            objNode.TryGetBoolFieldQuickly("print", ref _blnPrint);
            if (objNode["lifestylequalitytype"] != null)
                Type = ConvertToLifestyleQualityType(objNode["lifestylequalitytype"].InnerText);
#if DEBUG
            if (objNode["lifestylequalitysource"] != null)
                OriginSource = ConvertToLifestyleQualitySource(objNode["lifestylequalitysource"].InnerText);
#else
            OriginSource = QualitySource.Selected;
#endif
            if (!objNode.TryGetStringFieldQuickly("category", ref _strCategory))
                _strCategory = GetNode()?["category"]?.InnerText ?? string.Empty;
            objNode.TryGetStringFieldQuickly("source", ref _strSource);
            objNode.TryGetStringFieldQuickly("page", ref _strPage);
            var strAllowedFreeLifestyles = string.Empty;
            if (!objNode.TryGetStringFieldQuickly("allowed", ref strAllowedFreeLifestyles))
                strAllowedFreeLifestyles = GetNode()?["allowed"]?.InnerText ?? string.Empty;
            _lstAllowedFreeLifestyles = strAllowedFreeLifestyles.Split(',').ToList();
            Bonus = objNode["bonus"];
            objNode.TryGetStringFieldQuickly("notes", ref _strNotes);

            LegacyShim();
        }

        /// <summary>
        ///     Performs actions based on the character's last loaded AppVersion attribute.
        /// </summary>
        private void LegacyShim()
        {
            //Unstored Cost and LP values prior to 5.190.2 nightlies.
            if (_objCharacter.LastSavedVersion > new Version("5.190.0")) return;
            var objXmlDocument = XmlManager.Load("lifestyles.xml");
            var objLifestyleQualityNode = GetNode() ??
                                          objXmlDocument.SelectSingleNode(
                                              "/chummer/qualities/quality[name = \"" + _strName + "\"]");
            if (objLifestyleQualityNode == null)
            {
                var lstQualities = new List<ListItem>();
                using (var xmlQualityList = objXmlDocument.SelectNodes("/chummer/qualities/quality"))
                {
                    if (xmlQualityList != null)
                        foreach (XmlNode xmlNode in xmlQualityList)
                            lstQualities.Add(new ListItem(xmlNode["id"]?.InnerText,
                                xmlNode["translate"]?.InnerText ?? xmlNode["name"]?.InnerText));
                }

                var frmSelect = new frmSelectItem
                {
                    GeneralItems = lstQualities,
                    Description =
                        string.Format(
                            LanguageManager.GetString("String_intCannotFindLifestyleQuality",
                                GlobalOptions.Language), _strName)
                };
                frmSelect.ShowDialog();
                if (frmSelect.DialogResult == DialogResult.Cancel)
                    return;

                objLifestyleQualityNode =
                    objXmlDocument.SelectSingleNode("/chummer/qualities/quality[id = \"" + frmSelect.SelectedItem +
                                                    "\"]");
            }

            var intTemp = 0;
            var strTemp = string.Empty;
            if (objLifestyleQualityNode.TryGetStringFieldQuickly("cost", ref strTemp))
                CostString = strTemp;
            if (objLifestyleQualityNode.TryGetInt32FieldQuickly("lp", ref intTemp))
                LP = intTemp;
            if (objLifestyleQualityNode.TryGetInt32FieldQuickly("areamaximum", ref intTemp))
                AreaMaximum = intTemp;
            if (objLifestyleQualityNode.TryGetInt32FieldQuickly("comfortsmaximum", ref intTemp))
                ComfortMaximum = intTemp;
            if (objLifestyleQualityNode.TryGetInt32FieldQuickly("securitymaximum", ref intTemp))
                SecurityMaximum = intTemp;
            if (objLifestyleQualityNode.TryGetInt32FieldQuickly("area", ref intTemp))
                Area = intTemp;
            if (objLifestyleQualityNode.TryGetInt32FieldQuickly("comforts", ref intTemp))
                Comfort = intTemp;
            if (objLifestyleQualityNode.TryGetInt32FieldQuickly("security", ref intTemp))
                Security = intTemp;
            if (objLifestyleQualityNode.TryGetInt32FieldQuickly("multiplier", ref intTemp))
                Multiplier = intTemp;
            if (objLifestyleQualityNode.TryGetInt32FieldQuickly("multiplierbaseonly", ref intTemp))
                BaseMultiplier = intTemp;
        }

        /// <summary>
        ///     Print the object's XML to the XmlWriter.
        /// </summary>
        /// <param name="objWriter">XmlTextWriter to write with.</param>
        /// <param name="objCulture">Culture in which to print.</param>
        /// <param name="strLanguageToPrint">Language in which to print</param>
        public void Print(XmlTextWriter objWriter, CultureInfo objCulture, string strLanguageToPrint)
        {
            if (!AllowPrint)
                return;
            objWriter.WriteStartElement("quality");
            objWriter.WriteElementString("name", DisplayNameShort(strLanguageToPrint));
            objWriter.WriteElementString("fullname", DisplayName(strLanguageToPrint));
            objWriter.WriteElementString("formattedname", FormattedDisplayName(objCulture, strLanguageToPrint));
            objWriter.WriteElementString("extra", LanguageManager.TranslateExtra(Extra, strLanguageToPrint));
            objWriter.WriteElementString("lp", LP.ToString(objCulture));
            objWriter.WriteElementString("cost", Cost.ToString(_objCharacter.Options.NuyenFormat, objCulture));
            var strLifestyleQualityType = Type.ToString();
            if (strLanguageToPrint != GlobalOptions.DefaultLanguage)
            {
                var objNode = XmlManager.Load("lifestyles.xml", strLanguageToPrint)
                    .SelectSingleNode("/chummer/categories/category[. = \"" + strLifestyleQualityType + "\"]");
                strLifestyleQualityType = objNode?.Attributes?["translate"]?.InnerText ?? strLifestyleQualityType;
            }

            objWriter.WriteElementString("lifestylequalitytype", strLifestyleQualityType);
            objWriter.WriteElementString("lifestylequalitytype_english", Type.ToString());
            objWriter.WriteElementString("lifestylequalitysource", OriginSource.ToString());
            objWriter.WriteElementString("source", CommonFunctions.LanguageBookShort(Source, strLanguageToPrint));
            objWriter.WriteElementString("page", DisplayPage(strLanguageToPrint));
            if (_objCharacter.Options.PrintNotes)
                objWriter.WriteElementString("notes", Notes);
            objWriter.WriteEndElement();
        }

        #endregion

        #region Properties

        /// <summary>
        ///     Internal identifier which will be used to identify this LifestyleQuality in the Improvement system.
        /// </summary>
        public string InternalId => _guiID.ToString("D");

        /// <summary>
        ///     Identifier of the object within data files.
        /// </summary>
        public Guid SourceID => _guiSourceID;

        /// <summary>
        ///     String-formatted identifier of the <inheritdoc cref="SourceID" /> from the data files.
        /// </summary>
        public string SourceIDString => _guiSourceID.ToString("D");

        /// <summary>
        ///     LifestyleQuality's name.
        /// </summary>
        public string Name
        {
            get => _strName;
            set
            {
                if (_strName != value)
                    _objCachedMyXmlNode = null;
                _strName = value;
            }
        }

        /// <summary>
        ///     LifestyleQuality's parent lifestyle.
        /// </summary>
        public Lifestyle ParentLifestyle { get; set; }

        /// <summary>
        ///     Extra information that should be applied to the name, like a linked CharacterAttribute.
        /// </summary>
        public string Extra
        {
            get => _strExtra;
            set => _strExtra = value;
        }

        /// <summary>
        ///     Sourcebook.
        /// </summary>
        public string Source
        {
            get => _strSource;
            set => _strSource = value;
        }


        /// <summary>
        /// Sourcebook Page Number.
        /// </summary>
        public string Page
        {
            get => _strPage;
            set => _strPage = value;
        }

        /// <summary>
        /// Sourcebook Page Number using a given language file.
        /// Returns Page if not found or the string is empty.
        /// </summary>
        /// <param name="strLanguage">Language file keyword to use.</param>
        /// <returns></returns>
        public string DisplayPage(string strLanguage)
        {
            if (strLanguage == GlobalOptions.DefaultLanguage)
                return Page;
            string s = GetNode(strLanguage)?["altpage"]?.InnerText ?? Page;
            return !string.IsNullOrWhiteSpace(s) ? s : Page;
        }

        /// <summary>
        ///     Bonus node from the XML file.
        /// </summary>
        public XmlNode Bonus { get; set; }

        /// <summary>
        ///     LifestyleQuality Type.
        /// </summary>
        public QualityType Type { get; private set; } = QualityType.Positive;

        /// <summary>
        ///     Source of the LifestyleQuality.
        /// </summary>
        public QualitySource OriginSource { get; set; } = QualitySource.Selected;

        /// <summary>
        ///     Number of Build Points the LifestyleQuality costs.
        /// </summary>
        public int LP
        {
            get => Free || !ContributesLP ? 0 : _intLP;
            set => _intLP = value;
        }

        /// <summary>
        ///     The name of the object as it should be displayed on printouts (translated name only).
        /// </summary>
        public string DisplayNameShort(string strLanguage)
        {
            if (strLanguage == GlobalOptions.DefaultLanguage)
                return Name;

            return GetNode(strLanguage)?["translate"]?.InnerText ?? Name;
        }

        /// <summary>
        ///     The name of the object as it should be displayed in lists. Name (Extra).
        /// </summary>
        public string DisplayName(string strLanguage)
        {
            var strReturn = DisplayNameShort(strLanguage);

            if (!string.IsNullOrEmpty(Extra))
                // Attempt to retrieve the CharacterAttribute name.
                strReturn += LanguageManager.GetString("String_Space", strLanguage) + '(' +
                             LanguageManager.TranslateExtra(Extra, strLanguage) + ')';
            return strReturn;
        }

        public string FormattedDisplayName(CultureInfo objCulture, string strLanguage)
        {
            var strReturn = DisplayName(strLanguage);

            if (Multiplier > 0)
                strReturn += $" [+{Multiplier}%]";
            else if (Multiplier < 0) strReturn += $" [{Multiplier}%]";

            if (Cost > 0)
                strReturn += " [+" + Cost.ToString(_objCharacter.Options.NuyenFormat, objCulture) + "¥]";
            else if (Cost < 0) strReturn += " [" + Cost.ToString(_objCharacter.Options.NuyenFormat, objCulture) + "¥]";
            return strReturn;
        }

        /// <summary>
        ///     Whether or not the LifestyleQuality appears on the printouts.
        /// </summary>
        public bool AllowPrint
        {
            get => _blnPrint;
            set => _blnPrint = value;
        }

        /// <summary>
        ///     Notes.
        /// </summary>
        public string Notes
        {
            get => _strNotes;
            set => _strNotes = value;
        }

        /// <summary>
        ///     Nuyen cost of the Quality.
        /// </summary>
        public decimal Cost
        {
            get
            {
                if (Free || FreeByLifestyle)
                    return 0;
                if (!decimal.TryParse(CostString, NumberStyles.Any, GlobalOptions.Instance.InvariantCultureInfo,
                    out var decReturn))
                {
                    var objProcess = CommonFunctions.EvaluateInvariantXPath(CostString, out var blnIsSuccess);
                    if (blnIsSuccess)
                        return Convert.ToDecimal(objProcess);
                }

                return decReturn;
            }
        }

        /// <summary>
        ///     String for the nuyen cost of the Quality.
        /// </summary>
        public string CostString
        {
            get => string.IsNullOrWhiteSpace(_strCost) ? "0" : _strCost;
            set => _strCost = value;
        }

        /// <summary>
        ///     Does the Quality have a Nuyen or LP cost?
        /// </summary>
        public bool Free
        {
            get => _blnFree || OriginSource == QualitySource.BuiltIn;
            set => _blnFree = value;
        }

        public bool ContributesLP
        {
            get => _blnContributeToLP;
            set => _blnContributeToLP = value;
        }

        /// <summary>
        ///     Are the costs of this Quality included in base lifestyle costs?
        /// </summary>
        public bool FreeByLifestyle
        {
            get
            {
                if (Type == QualityType.Entertainment || Type == QualityType.Contracts)
                {
                    var strLifestyleEquivalent = Lifestyle.GetEquivalentLifestyle(ParentLifestyle.BaseLifestyle);
                    if (!string.IsNullOrEmpty(ParentLifestyle?.BaseLifestyle) &&
                        _lstAllowedFreeLifestyles.Any(strLifestyle =>
                            strLifestyle == strLifestyleEquivalent || strLifestyle == ParentLifestyle.BaseLifestyle))
                        return true;
                }

                return false;
            }
        }

        /// <summary>
        ///     Comfort LP is increased/reduced by this Quality.
        /// </summary>
        public int Comfort
        {
            get => _intComfort;
            set => _intComfort = value;
        }

        /// <summary>
        ///     Comfort LP maximum is increased/reduced by this Quality.
        /// </summary>
        public int ComfortMaximum
        {
            get => _intComfortMaximum;
            set => _intComfortMaximum = value;
        }

        /// <summary>
        ///     Security LP value is increased/reduced by this Quality.
        /// </summary>
        public int SecurityMaximum
        {
            get => _intSecurityMaximum;
            set => _intSecurityMaximum = value;
        }

        /// <summary>
        ///     Security LP value is increased/reduced by this Quality.
        /// </summary>
        public int Security
        {
            get => _intSecurity;
            set => _intSecurity = value;
        }

        /// <summary>
        ///     Percentage by which the quality increases the overall Lifestyle Cost.
        /// </summary>
        public int Multiplier
        {
            get => Free || FreeByLifestyle ? 0 : _intMultiplier;
            set => _intMultiplier = value;
        }

        /// <summary>
        ///     Percentage by which the quality increases the Lifestyle Cost ONLY, without affecting other qualities.
        /// </summary>
        public int BaseMultiplier
        {
            get => Free || FreeByLifestyle ? 0 : _intBaseMultiplier;
            set => _intBaseMultiplier = value;
        }

        /// <summary>
        ///     Category of the Quality.
        /// </summary>
        public string Category
        {
            get => _strCategory;
            set => _strCategory = value;
        }

        /// <summary>
        ///     Area/Neighborhood LP Cost/Benefit of the Quality.
        /// </summary>
        public int AreaMaximum
        {
            get => _intAreaMaximum;
            set => _intAreaMaximum = value;
        }

        /// <summary>
        ///     Area/Neighborhood minimum is increased/reduced by this Quality.
        /// </summary>
        public int Area
        {
            get => _intArea;
            set => _intArea = value;
        }

        public XmlNode GetNode()
        {
            return GetNode(GlobalOptions.Language);
        }

        public XmlNode GetNode(string strLanguage)
        {
<<<<<<< HEAD
            if (_objCachedMyXmlNode == null || strLanguage != _strCachedXmlNodeLanguage || GlobalOptions.Instance.LiveCustomData)
            {

                if (_objCachedMyXmlNode != null && strLanguage == _strCachedXmlNodeLanguage && !GlobalOptions.Instance.LiveCustomData) return _objCachedMyXmlNode;
=======
            if (_objCachedMyXmlNode == null || strLanguage != _strCachedXmlNodeLanguage ||
                GlobalOptions.Instance.LiveCustomData)
            {
                if (_objCachedMyXmlNode != null && strLanguage == _strCachedXmlNodeLanguage &&
                    !GlobalOptions.Instance.LiveCustomData) return _objCachedMyXmlNode;
>>>>>>> 34005183
                _objCachedMyXmlNode = SourceID == Guid.Empty
                    ? XmlManager.Load("lifestyles.xml", strLanguage)
                        .SelectSingleNode($"/chummer/qualities/quality[name = \"{Name}\"]")
                    : XmlManager.Load("lifestyles.xml", strLanguage)
                        .SelectSingleNode(
                            $"/chummer/qualities/quality[id = \"{SourceIDString}\" or id = \"{SourceIDString.ToUpperInvariant()}\"]");
                _strCachedXmlNodeLanguage = strLanguage;
                return _objCachedMyXmlNode;
            }

            return _objCachedMyXmlNode;
        }

        #endregion

        #region UI Methods

        public TreeNode CreateTreeNode()
        {
            if (OriginSource == QualitySource.BuiltIn && !string.IsNullOrEmpty(Source) &&
                !_objCharacter.Options.BookEnabled(Source))
                return null;

            var objNode = new TreeNode
            {
                Name = InternalId,
                Text = FormattedDisplayName(GlobalOptions.Instance.CultureInfo, GlobalOptions.Language),
                Tag = this,
                ForeColor = PreferredColor,
                ToolTipText = Notes.WordWrap(100)
            };
            return objNode;
        }

        public Color PreferredColor
        {
            get
            {
                if (!string.IsNullOrEmpty(Notes)) return Color.SaddleBrown;
                if (OriginSource == QualitySource.BuiltIn) return SystemColors.GrayText;
                return SystemColors.WindowText;
            }
        }

        #endregion

        public void SetSourceDetail(Control sourceControl)
        {
            if (_objCachedSourceDetail?.Language != GlobalOptions.Language)
                _objCachedSourceDetail = null;
            SourceDetail.SetControl(sourceControl);
        }
    }
}<|MERGE_RESOLUTION|>--- conflicted
+++ resolved
@@ -704,18 +704,11 @@
 
         public XmlNode GetNode(string strLanguage)
         {
-<<<<<<< HEAD
-            if (_objCachedMyXmlNode == null || strLanguage != _strCachedXmlNodeLanguage || GlobalOptions.Instance.LiveCustomData)
-            {
-
-                if (_objCachedMyXmlNode != null && strLanguage == _strCachedXmlNodeLanguage && !GlobalOptions.Instance.LiveCustomData) return _objCachedMyXmlNode;
-=======
             if (_objCachedMyXmlNode == null || strLanguage != _strCachedXmlNodeLanguage ||
                 GlobalOptions.Instance.LiveCustomData)
             {
                 if (_objCachedMyXmlNode != null && strLanguage == _strCachedXmlNodeLanguage &&
                     !GlobalOptions.Instance.LiveCustomData) return _objCachedMyXmlNode;
->>>>>>> 34005183
                 _objCachedMyXmlNode = SourceID == Guid.Empty
                     ? XmlManager.Load("lifestyles.xml", strLanguage)
                         .SelectSingleNode($"/chummer/qualities/quality[name = \"{Name}\"]")
