/*  This file is part of Chummer5a.
 *
 *  Chummer5a is free software: you can redistribute it and/or modify
 *  it under the terms of the GNU General Public License as published by
 *  the Free Software Foundation, either version 3 of the License, or
 *  (at your option) any later version.
 *
 *  Chummer5a is distributed in the hope that it will be useful,
 *  but WITHOUT ANY WARRANTY; without even the implied warranty of
 *  MERCHANTABILITY or FITNESS FOR A PARTICULAR PURPOSE.  See the
 *  GNU General Public License for more details.
 *
 *  You should have received a copy of the GNU General Public License
 *  along with Chummer5a.  If not, see <http://www.gnu.org/licenses/>.
 *
 *  You can obtain the full source code for Chummer5a at
 *  https://github.com/chummer5a/chummer5a
 */
using System;
using System.Collections.Generic;
using System.Globalization;
using System.Linq;
using System.Windows.Forms;
using System.Xml;
using Chummer.Backend.Skills;
using System.Drawing;
using Chummer.Backend.Attributes;
using System.Text;
using System.Collections.Specialized;
using System.Diagnostics;

namespace Chummer.Backend.Equipment
{
    /// <summary>
    /// A Weapon.
    /// </summary>
    [DebuggerDisplay("{DisplayName(GlobalOptions.DefaultLanguage)}")]
<<<<<<< HEAD
    public class Weapon : IHasChildren<Weapon>, IHasName, IHasInternalId, IHasXmlNode, IHasMatrixAttributes, IHasNotes, ICanSell, IHasCustomName, IHasLocation, ICanEquip, IHasSource, IHasWirelessBonus
=======
    public class Weapon : IHasChildren<Weapon>, IHasName, IHasInternalId, IHasXmlNode, IHasMatrixAttributes, IHasNotes, ICanSell, IHasCustomName, IHasLocation, ICanEquip, IHasSource, ICanSort
>>>>>>> 7d646117
    {
        private Guid _sourceID = Guid.Empty;
        private Guid _guiID;
        private string _strName = string.Empty;
        private string _strCategory = string.Empty;
        private string _strType = string.Empty;
        private int _intReach;
        private string _strDamage = string.Empty;
        private string _strAP = "0";
        private string _strMode = string.Empty;
        private string _strRC = string.Empty;
        private string _strAmmo = string.Empty;
        private string _strAmmoCategory = string.Empty;
        private string _strAmmoName = string.Empty;
        private int _intConceal;
        private List<Clip> _lstAmmo = new List<Clip>();
        //private int _intAmmoRemaining = 0;
        //private int _intAmmoRemaining2 = 0;
        //private int _intAmmoRemaining3 = 0;
        //private int _intAmmoRemaining4 = 0;
        //private Guid _guiAmmoLoaded = Guid.Empty;
        //private Guid _guiAmmoLoaded2 = Guid.Empty;
        //private Guid _guiAmmoLoaded3 = Guid.Empty;
        //private Guid _guiAmmoLoaded4 = Guid.Empty;
        private int _intActiveAmmoSlot = 1;
        private string _strAvail = string.Empty;
        private string _strCost = string.Empty;
        private string _strRange = string.Empty;
        private string _strAlternateRange = string.Empty;
        private decimal _decRangeMultiplier = 1;
        private string _strSource = string.Empty;
        private string _strPage = string.Empty;
        private string _strWeaponName = string.Empty;
        private int _intFullBurst = 10;
        private int _intSuppressive = 20;
        private readonly TaggedObservableCollection<WeaponAccessory> _lstAccessories = new TaggedObservableCollection<WeaponAccessory>();
        private readonly TaggedObservableCollection<Weapon> _lstUnderbarrel = new TaggedObservableCollection<Weapon>();
        private Vehicle _objMountedVehicle;
        private WeaponMount _objWeaponMount;
        private string _strNotes = string.Empty;
        private string _strUseSkill = string.Empty;
        private Location _objLocation;
        private string _strSpec = string.Empty;
        private string _strSpec2 = string.Empty;
        private bool _blnIncludedInWeapon;
        private bool _blnEquipped = true;
        private bool _blnDiscountCost;
        private bool _blnRequireAmmo = true;
        private string _strAccuracy = string.Empty;
        private string _strRCTip = string.Empty;
        private string _strWeaponSlots = string.Empty;
        private bool _blnCyberware;
        private string _strParentID = string.Empty;
        private bool _blnAllowAccessory = true;
        private Weapon _objParent;
        private string _strSizeCategory;

        private XmlNode _nodWirelessBonus;
        private XmlNode _objCachedMyXmlNode;
        private string _strCachedXmlNodeLanguage = string.Empty;
        private FiringMode _eFiringMode;

        private string _strDeviceRating = string.Empty;
        private string _strAttack = string.Empty;
        private string _strSleaze = string.Empty;
        private string _strDataProcessing = string.Empty;
        private string _strFirewall = string.Empty;
        private string _strAttributeArray = string.Empty;
        private string _strModAttack = string.Empty;
        private string _strModSleaze = string.Empty;
        private string _strModDataProcessing = string.Empty;
        private string _strModFirewall = string.Empty;
        private string _strModAttributeArray = string.Empty;
        private string _strProgramLimit = string.Empty;
        private string _strOverclocked = "None";
        private bool _blnCanSwapAttributes;
        private bool _blnWirelessOn;
        private int _intMatrixCMFilled;
        private int _intSortOrder;

        private readonly Character _objCharacter;
        private string _strMount;
        private string _strExtraMount;

        #region Constructor, Create, Save, Load, and Print Methods
        public Weapon(Character objCharacter)
        {
            // Create the GUID for the new Weapon.
            _guiID = Guid.NewGuid();
            _objCharacter = objCharacter;

            _lstUnderbarrel.CollectionChanged += ChildrenOnCollectionChanged;
        }

        private void ChildrenOnCollectionChanged(object sender, NotifyCollectionChangedEventArgs e)
        {
            switch (e.Action)
            {
                case NotifyCollectionChangedAction.Add:
                    foreach (Weapon objNewItem in e.NewItems)
                        objNewItem.Parent = this;
                    this.RefreshMatrixAttributeArray();
                    break;
                case NotifyCollectionChangedAction.Remove:
                    foreach (Weapon objOldItem in e.OldItems)
                        objOldItem.Parent = null;
                    this.RefreshMatrixAttributeArray();
                    break;
                case NotifyCollectionChangedAction.Replace:
                    foreach (Weapon objOldItem in e.OldItems)
                        objOldItem.Parent = null;
                    foreach (Weapon objNewItem in e.NewItems)
                        objNewItem.Parent = this;
                    this.RefreshMatrixAttributeArray();
                    break;
                case NotifyCollectionChangedAction.Reset:
                    this.RefreshMatrixAttributeArray();
                    break;
            }
        }

        /// Create a Weapon from an XmlNode and return the TreeNodes for it.
        /// <param name="objXmlWeapon">XmlNode to create the object from.</param>
        /// <param name="lstWeapons">List of child Weapons to generate.</param>
        /// <param name="blnCreateChildren">Whether or not child items should be created.</param>
        /// <param name="blnCreateImprovements">Whether or not bonuses should be created.</param>
        /// <param name="blnSkipCost">Whether or not forms asking to determine variable costs should be displayed.</param>
        public void Create(XmlNode objXmlWeapon, IList<Weapon> lstWeapons, bool blnCreateChildren = true, bool blnCreateImprovements = true, bool blnSkipCost = false)
        {
            if (objXmlWeapon.TryGetField("id", Guid.TryParse, out _sourceID))
                _objCachedMyXmlNode = null;
            objXmlWeapon.TryGetStringFieldQuickly("name", ref _strName);
            objXmlWeapon.TryGetStringFieldQuickly("category", ref _strCategory);
            objXmlWeapon.TryGetStringFieldQuickly("type", ref _strType);
            objXmlWeapon.TryGetInt32FieldQuickly("reach", ref _intReach);
            objXmlWeapon.TryGetStringFieldQuickly("accuracy", ref _strAccuracy);
            objXmlWeapon.TryGetStringFieldQuickly("damage", ref _strDamage);
            objXmlWeapon.TryGetStringFieldQuickly("ap", ref _strAP);
            objXmlWeapon.TryGetStringFieldQuickly("mode", ref _strMode);
            objXmlWeapon.TryGetStringFieldQuickly("ammo", ref _strAmmo);
            objXmlWeapon.TryGetStringFieldQuickly("mount", ref _strMount);
            objXmlWeapon.TryGetStringFieldQuickly("extramount", ref _strExtraMount);
            if (objXmlWeapon["accessorymounts"] != null)
            {
                XmlNodeList objXmlMountList = objXmlWeapon.SelectNodes("accessorymounts/mount");
                if (objXmlMountList?.Count > 0)
                {
                    StringBuilder strMounts = new StringBuilder();
                    foreach (XmlNode objXmlMount in objXmlMountList)
                    {
                        strMounts.Append(objXmlMount.InnerText);
                        strMounts.Append('/');
                    }
                    if (strMounts.Length > 0)
                        strMounts.Length -= 1;
                    _strWeaponSlots = strMounts.ToString();
                }
            }
            if (!objXmlWeapon.TryGetStringFieldQuickly("altnotes", ref _strNotes))
                objXmlWeapon.TryGetStringFieldQuickly("notes", ref _strNotes);
            _nodWirelessBonus = objXmlWeapon["wirelessbonus"];
            objXmlWeapon.TryGetBoolFieldQuickly("wirelesson", ref _blnWirelessOn);
            objXmlWeapon.TryGetStringFieldQuickly("ammocategory", ref _strAmmoCategory);
            objXmlWeapon.TryGetStringFieldQuickly("ammoname", ref _strAmmoName);
            objXmlWeapon.TryGetStringFieldQuickly("rc", ref _strRC);
            objXmlWeapon.TryGetInt32FieldQuickly("conceal", ref _intConceal);
            objXmlWeapon.TryGetStringFieldQuickly("avail", ref _strAvail);
            objXmlWeapon.TryGetStringFieldQuickly("cost", ref _strCost);

            // Check for a Variable Cost.
            if (!blnSkipCost && _strCost.StartsWith("Variable("))
            {
                string strFirstHalf = _strCost.TrimStartOnce("Variable(", true).TrimEndOnce(')');
                string strSecondHalf = string.Empty;
                int intHyphenIndex = strFirstHalf.IndexOf('-');
                if (intHyphenIndex != -1)
                {
                    if (intHyphenIndex + 1 < strFirstHalf.Length)
                        strSecondHalf = strFirstHalf.Substring(intHyphenIndex + 1);
                    strFirstHalf = strFirstHalf.Substring(0, intHyphenIndex);
                }

                if (blnCreateImprovements)
                {
                    decimal decMin;
                    decimal decMax = decimal.MaxValue;
                    if (intHyphenIndex != -1)
                    {
                        decMin = Convert.ToDecimal(strFirstHalf, GlobalOptions.InvariantCultureInfo);
                        decMax = Convert.ToDecimal(strSecondHalf, GlobalOptions.InvariantCultureInfo);
                    }
                    else
                        decMin = Convert.ToDecimal(strFirstHalf.FastEscape('+'), GlobalOptions.InvariantCultureInfo);

                    if (decMin != decimal.MinValue || decMax != decimal.MaxValue)
                    {
                        frmSelectNumber frmPickNumber = new frmSelectNumber(_objCharacter.Options.NuyenDecimals);
                        if (decMax > 1000000)
                            decMax = 1000000;
                        frmPickNumber.Minimum = decMin;
                        frmPickNumber.Maximum = decMax;
                        frmPickNumber.Description = string.Format(LanguageManager.GetString("String_SelectVariableCost", GlobalOptions.Language), DisplayNameShort(GlobalOptions.Language));
                        frmPickNumber.AllowCancel = false;
                        frmPickNumber.ShowDialog();
                        _strCost = frmPickNumber.SelectedValue.ToString(GlobalOptions.InvariantCultureInfo);
                    }
                    else
                        _strCost = strFirstHalf;
                }
                else
                    _strCost = strFirstHalf;
            }
            objXmlWeapon.TryGetStringFieldQuickly("sizecategory", ref _strSizeCategory);
            objXmlWeapon.TryGetBoolFieldQuickly("cyberware", ref _blnCyberware);
            objXmlWeapon.TryGetStringFieldQuickly("source", ref _strSource);
            objXmlWeapon.TryGetStringFieldQuickly("page", ref _strPage);

            XmlDocument objXmlDocument = XmlManager.Load("weapons.xml");

            // Populate the Range if it differs from the Weapon's Category.
            XmlNode objRangeNode = objXmlWeapon["range"];
            if (objRangeNode != null)
            {
                _strRange = objRangeNode.InnerText;
                string strMultiply = objRangeNode.Attributes?["multiply"]?.InnerText;
                if (!string.IsNullOrEmpty(strMultiply))
                    _decRangeMultiplier = Convert.ToDecimal(strMultiply, GlobalOptions.InvariantCultureInfo);
            }
            objXmlWeapon.TryGetStringFieldQuickly("alternaterange", ref _strAlternateRange);

            objXmlWeapon.TryGetInt32FieldQuickly("fullburst", ref _intFullBurst);
            objXmlWeapon.TryGetInt32FieldQuickly("suppressive", ref _intSuppressive);

            objXmlWeapon.TryGetStringFieldQuickly("useskill", ref _strUseSkill);
            objXmlWeapon.TryGetBoolFieldQuickly("requireammo", ref _blnRequireAmmo);
            objXmlWeapon.TryGetStringFieldQuickly("spec", ref _strSpec);
            objXmlWeapon.TryGetStringFieldQuickly("spec2", ref _strSpec2);
            objXmlWeapon.TryGetBoolFieldQuickly("allowaccessory", ref _blnAllowAccessory);

            // If the Weapon comes with an Underbarrel Weapon, add it.
            if (blnCreateChildren)
            {
                XmlNodeList xmlUnderbarrelsList = objXmlWeapon["underbarrels"]?.ChildNodes;
                if (xmlUnderbarrelsList?.Count > 0)
                {
                    foreach (XmlNode objXmlUnderbarrel in xmlUnderbarrelsList)
                    {
                        Weapon objUnderbarrelWeapon = new Weapon(_objCharacter);
                        XmlNode objXmlWeaponNode = objXmlDocument.SelectSingleNode("/chummer/weapons/weapon[name = \"" + objXmlUnderbarrel.InnerText + "\"]");
                        objUnderbarrelWeapon.Create(objXmlWeaponNode, lstWeapons, true, blnCreateImprovements, blnSkipCost);
                        if (!AllowAccessory)
                            objUnderbarrelWeapon.AllowAccessory = false;
                        objUnderbarrelWeapon.ParentID = InternalId;
                        objUnderbarrelWeapon.Cost = "0";
                        objUnderbarrelWeapon.IncludedInWeapon = true;
                        _lstUnderbarrel.Add(objUnderbarrelWeapon);
                    }
                }
            }

            //#1544 Ammunition not loading or available.
            if (_strUseSkill == "Throwing Weapons"
                && _strAmmo != "1")
            {
                _strAmmo = "1";
            }

            objXmlWeapon.TryGetStringFieldQuickly("devicerating", ref _strDeviceRating);
            if (!objXmlWeapon.TryGetStringFieldQuickly("attributearray", ref _strAttributeArray))
            {
                objXmlWeapon.TryGetStringFieldQuickly("attack", ref _strAttack);
                objXmlWeapon.TryGetStringFieldQuickly("sleaze", ref _strSleaze);
                objXmlWeapon.TryGetStringFieldQuickly("dataprocessing", ref _strDataProcessing);
                objXmlWeapon.TryGetStringFieldQuickly("firewall", ref _strFirewall);
            }
            else
            {
                _blnCanSwapAttributes = true;
                string[] strArray = _strAttributeArray.Split(',');
                _strAttack = strArray[0];
                _strSleaze = strArray[1];
                _strDataProcessing = strArray[2];
                _strFirewall = strArray[3];
            }
            objXmlWeapon.TryGetStringFieldQuickly("modattack", ref _strModAttack);
            objXmlWeapon.TryGetStringFieldQuickly("modsleaze", ref _strModSleaze);
            objXmlWeapon.TryGetStringFieldQuickly("moddataprocessing", ref _strModDataProcessing);
            objXmlWeapon.TryGetStringFieldQuickly("modfirewall", ref _strModFirewall);
            objXmlWeapon.TryGetStringFieldQuickly("modattributearray", ref _strModAttributeArray);

            objXmlWeapon.TryGetStringFieldQuickly("programs", ref _strProgramLimit);

            // If there are any Accessories that come with the Weapon, add them.
            if (blnCreateChildren)
            {
                XmlNodeList objXmlAccessoryList = objXmlWeapon.SelectNodes("accessories/accessory");
                if (objXmlAccessoryList?.Count > 0)
                {
                    foreach (XmlNode objXmlWeaponAccessory in objXmlAccessoryList)
                    {
                        XmlNode objXmlAccessory = objXmlDocument.SelectSingleNode("/chummer/accessories/accessory[name = \"" + objXmlWeaponAccessory["name"].InnerText + "\"]");
                        WeaponAccessory objAccessory = new WeaponAccessory(_objCharacter);
                        int intAccessoryRating = 0;
                        if (objXmlWeaponAccessory["rating"] != null)
                        {
                            intAccessoryRating = Convert.ToInt32(objXmlWeaponAccessory["rating"].InnerText);
                        }

                        if (objXmlWeaponAccessory.InnerXml.Contains("mount"))
                        {
                            objAccessory.Create(objXmlAccessory,
                                objXmlWeaponAccessory.InnerXml.Contains("<extramount>")
                                    ? new Tuple<string, string>(objXmlAccessory["mount"].InnerText, objXmlAccessory["extramount"].InnerText)
                                    : new Tuple<string, string>(objXmlAccessory["mount"].InnerText, "None"), intAccessoryRating, false, blnCreateChildren, blnCreateImprovements);
                        }
                        else
                        {
                            objAccessory.Create(objXmlAccessory, new Tuple<string, string>("Internal", "None"), intAccessoryRating, false, blnCreateChildren, blnCreateImprovements);
                        }

                        // Add any extra Gear that comes with the Weapon Accessory.
                        XmlNode xmlGearsNode = objXmlWeaponAccessory["gears"];
                        if (xmlGearsNode != null)
                        {
                            XmlDocument objXmlGearDocument = XmlManager.Load("gear.xml");
                            foreach (XmlNode objXmlAccessoryGear in xmlGearsNode.SelectNodes("usegear"))
                            {
                                XmlNode objXmlAccessoryGearName = objXmlAccessoryGear["name"];
                                XmlAttributeCollection objXmlAccessoryGearNameAttributes = objXmlAccessoryGearName.Attributes;
                                int intGearRating = 0;
                                decimal decGearQty = 1;
                                string strChildForceSource = objXmlAccessoryGear["source"]?.InnerText ?? string.Empty;
                                string strChildForcePage = objXmlAccessoryGear["page"]?.InnerText ?? string.Empty;
                                string strChildForceValue = objXmlAccessoryGearNameAttributes?["select"]?.InnerText ?? string.Empty;
                                bool blnChildCreateChildren = objXmlAccessoryGearNameAttributes?["createchildren"]?.InnerText != bool.FalseString;
                                bool blnAddChildImprovements = objXmlAccessoryGearNameAttributes?["addimprovements"]?.InnerText != bool.FalseString;
                                if (objXmlAccessoryGear["rating"] != null)
                                    intGearRating = Convert.ToInt32(objXmlAccessoryGear["rating"].InnerText);
                                if (objXmlAccessoryGearNameAttributes?["qty"] != null)
                                    decGearQty = Convert.ToDecimal(objXmlAccessoryGearNameAttributes["qty"].InnerText, GlobalOptions.InvariantCultureInfo);

                                XmlNode objXmlGear = objXmlGearDocument.SelectSingleNode("/chummer/gears/gear[name = " + objXmlAccessoryGearName.InnerText.CleanXPath() + " and category = " +
                                                                                         objXmlAccessoryGear["category"].InnerText.CleanXPath() + "]");
                                Gear objGear = new Gear(_objCharacter);

                                objGear.Create(objXmlGear, intGearRating, lstWeapons, strChildForceValue, blnAddChildImprovements, blnChildCreateChildren);

                                objGear.Quantity = decGearQty;
                                objGear.Cost = "0";
                                objGear.ParentID = InternalId;

                                if (!string.IsNullOrEmpty(strChildForceSource))
                                    objGear.Source = strChildForceSource;
                                if (!string.IsNullOrEmpty(strChildForcePage))
                                    objGear.Page = strChildForcePage;
                                objAccessory.Gear.Add(objGear);

                                // Change the Capacity of the child if necessary.
                                if (objXmlAccessoryGear["capacity"] != null)
                                    objGear.Capacity = '[' + objXmlAccessoryGear["capacity"].InnerText + ']';
                            }
                        }

                        objAccessory.IncludedInWeapon = true;
                        objAccessory.Parent = this;
                        _lstAccessories.Add(objAccessory);
                    }
                }
            }

            // Add Subweapons (not underbarrels) if applicable.
            if (lstWeapons == null)
                return;
            // More than one Weapon can be added, so loop through all occurrences.
            foreach (XmlNode objXmlAddWeapon in objXmlWeapon.SelectNodes("addweapon"))
            {
                string strLoopID = objXmlAddWeapon.InnerText;
                XmlNode objXmlSubWeapon = strLoopID.IsGuid()
                    ? objXmlDocument.SelectSingleNode("/chummer/weapons/weapon[id = \"" + strLoopID + "\"]")
                    : objXmlDocument.SelectSingleNode("/chummer/weapons/weapon[name = \"" + strLoopID + "\"]");

                Weapon objSubWeapon = new Weapon(_objCharacter)
                {
                    ParentVehicle = ParentVehicle
                };
                objSubWeapon.Create(objXmlSubWeapon, lstWeapons, blnCreateChildren, blnCreateImprovements, blnSkipCost);
                objSubWeapon.ParentID = InternalId;
                objSubWeapon.Cost = "0";
                lstWeapons.Add(objSubWeapon);
            }
            foreach (Weapon objLoopWeapon in lstWeapons)
                objLoopWeapon.ParentVehicle = ParentVehicle;
			
            ToggleWirelessBonuses(WirelessOn);
        }

        private SourceString _objCachedSourceDetail;
        public SourceString SourceDetail
        {
            get
            {
                if (_objCachedSourceDetail == null)
                {
                    string strSource = Source;
                    string strPage = DisplayPage(GlobalOptions.Language);
                    if (!string.IsNullOrEmpty(strSource) && !string.IsNullOrEmpty(strPage))
                    {
                        _objCachedSourceDetail = new SourceString(strSource, strPage, GlobalOptions.Language);
                    }
                    else
                    {
                        Utils.BreakIfDebug();
                    }
                }

                return _objCachedSourceDetail;
            }
        }

        /// <summary>
        /// Save the object's XML to the XmlWriter.
        /// </summary>
        /// <param name="objWriter">XmlTextWriter to write with.</param>
        public void Save(XmlTextWriter objWriter)
        {
            objWriter.WriteStartElement("weapon");
            objWriter.WriteElementString("sourceid", _sourceID.ToString("D"));
            objWriter.WriteElementString("guid", _guiID.ToString("D"));
            objWriter.WriteElementString("name", _strName);
            objWriter.WriteElementString("category", _strCategory);
            objWriter.WriteElementString("type", _strType);
            objWriter.WriteElementString("spec", _strSpec);
            objWriter.WriteElementString("spec2", _strSpec2);
            objWriter.WriteElementString("reach", _intReach.ToString(GlobalOptions.InvariantCultureInfo));
            objWriter.WriteElementString("damage", _strDamage);
            objWriter.WriteElementString("ap", _strAP);
            objWriter.WriteElementString("mode", _strMode);
            objWriter.WriteElementString("rc", _strRC);
            objWriter.WriteElementString("ammo", _strAmmo);
            objWriter.WriteElementString("cyberware", _blnCyberware.ToString());
            objWriter.WriteElementString("ammocategory", _strAmmoCategory);
            objWriter.WriteElementString("ammoname", _strAmmoName);
            objWriter.WriteElementString("sizecategory", _strSizeCategory);
            objWriter.WriteElementString("firingmode",_eFiringMode.ToString());
            objWriter.WriteStartElement("clips");
            foreach (Clip clip in _lstAmmo)
            {
                if (string.IsNullOrWhiteSpace(clip.AmmoName))
                {
                    clip.AmmoName = GetAmmoName(clip.Guid, GlobalOptions.DefaultLanguage);
                }
                clip.Save(objWriter);
            }
            objWriter.WriteEndElement();

            objWriter.WriteElementString("conceal", _intConceal.ToString(GlobalOptions.InvariantCultureInfo));
            objWriter.WriteElementString("avail", _strAvail);
            objWriter.WriteElementString("cost", _strCost);
            objWriter.WriteElementString("useskill", _strUseSkill);
            objWriter.WriteElementString("range", _strRange);
            objWriter.WriteElementString("alternaterange", _strAlternateRange);
            objWriter.WriteElementString("rangemultiply", _decRangeMultiplier.ToString(GlobalOptions.InvariantCultureInfo));
            objWriter.WriteElementString("fullburst", _intFullBurst.ToString(GlobalOptions.InvariantCultureInfo));
            objWriter.WriteElementString("suppressive", _intSuppressive.ToString(GlobalOptions.InvariantCultureInfo));
            objWriter.WriteElementString("source", _strSource);
            objWriter.WriteElementString("page", _strPage);
            objWriter.WriteElementString("parentid", _strParentID);
            objWriter.WriteElementString("allowaccessory", _blnAllowAccessory.ToString());
            objWriter.WriteElementString("weaponname", _strWeaponName);
            objWriter.WriteElementString("included", _blnIncludedInWeapon.ToString());
            objWriter.WriteElementString("equipped", _blnEquipped.ToString());
            objWriter.WriteElementString("requireammo", _blnRequireAmmo.ToString());
            objWriter.WriteElementString("accuracy", _strAccuracy);
            objWriter.WriteElementString("mount", _strMount);
            objWriter.WriteElementString("extramount", _strExtraMount);
            if (_lstAccessories.Count > 0)
            {
                objWriter.WriteStartElement("accessories");
                foreach (WeaponAccessory objAccessory in _lstAccessories)
                    objAccessory.Save(objWriter);
                objWriter.WriteEndElement();
            }
            if (_lstUnderbarrel.Count > 0)
            {
                foreach (Weapon objUnderbarrel in _lstUnderbarrel)
                {
                    objWriter.WriteStartElement("underbarrel");
                    objUnderbarrel.Save(objWriter);
                    objWriter.WriteEndElement();
                }
            }
            objWriter.WriteElementString("location", Location?.InternalId ?? string.Empty);
            objWriter.WriteElementString("notes", _strNotes);
            objWriter.WriteElementString("discountedcost", _blnDiscountCost.ToString());

            objWriter.WriteElementString("active", this.IsActiveCommlink(_objCharacter).ToString());
            objWriter.WriteElementString("homenode", this.IsHomeNode(_objCharacter).ToString());
            objWriter.WriteElementString("devicerating", _strDeviceRating);
            objWriter.WriteElementString("programlimit", _strProgramLimit);
            objWriter.WriteElementString("overclocked", _strOverclocked);
            objWriter.WriteElementString("attack", _strAttack);
            objWriter.WriteElementString("sleaze", _strSleaze);
            objWriter.WriteElementString("dataprocessing", _strDataProcessing);
            objWriter.WriteElementString("firewall", _strFirewall);
            objWriter.WriteElementString("attributearray", _strAttributeArray);
            objWriter.WriteElementString("modattack", _strModAttack);
            objWriter.WriteElementString("modsleaze", _strModSleaze);
            objWriter.WriteElementString("moddataprocessing", _strModDataProcessing);
            objWriter.WriteElementString("modfirewall", _strModFirewall);
            objWriter.WriteElementString("modattributearray", _strModAttributeArray);
            objWriter.WriteElementString("canswapattributes", _blnCanSwapAttributes.ToString());
            objWriter.WriteElementString("matrixcmfilled", _intMatrixCMFilled.ToString(GlobalOptions.InvariantCultureInfo));
<<<<<<< HEAD
            if (_nodWirelessBonus != null)
                objWriter.WriteRaw(_nodWirelessBonus.OuterXml);
            else
                objWriter.WriteElementString("wirelessbonus", string.Empty);
            objWriter.WriteElementString("wirelesson", _blnWirelessOn.ToString());
=======
            objWriter.WriteElementString("sortorder", _intSortOrder.ToString());
>>>>>>> 7d646117
            objWriter.WriteEndElement();

            if (!IncludedInWeapon)
                _objCharacter.SourceProcess(_strSource);
        }

        /// <summary>
        /// Load the CharacterAttribute from the XmlNode.
        /// </summary>
        /// <param name="objNode">XmlNode to load.</param>
        /// <param name="blnCopy">Are we loading a copy of an existing weapon?</param>
        public void Load(XmlNode objNode, bool blnCopy = false)
        {
            if (blnCopy)
            {
                _guiID = Guid.NewGuid();
                _lstAmmo = new List<Clip>();
                _intActiveAmmoSlot = 1;
            }
            else
            {
                objNode.TryGetField("guid", Guid.TryParse, out _guiID);
                _lstAmmo.Clear();
                if (objNode["clips"] != null)
                {
                    XmlNode clipNode = objNode["clips"];

                    foreach (XmlNode node in clipNode.ChildNodes)
                    {
                        Clip LoopClip = Clip.Load(node);
                        if (string.IsNullOrWhiteSpace(LoopClip.AmmoName))
                        {
                            LoopClip.AmmoName = GetAmmoName(LoopClip.Guid, GlobalOptions.DefaultLanguage);
                        }
                        _lstAmmo.Add(LoopClip);
                    }
                }
                else //Load old clips
                {
                    foreach (string s in new[] { string.Empty, "2", "3", "4" })
                    {
                        int ammo = 0;
                        if (objNode.TryGetInt32FieldQuickly("ammoremaining" + s, ref ammo) &&
                            objNode.TryGetField("ammoloaded" + s, Guid.TryParse, out Guid guid) &&
                            ammo > 0 && guid != Guid.Empty)
                        {
                            _lstAmmo.Add(new Clip(guid, ammo));
                        }
                    }
                }
            }

            objNode.TryGetStringFieldQuickly("name", ref _strName);
            XmlDocument objXmlDocument = XmlManager.Load("weapons.xml");
            if (!objNode.TryGetField("sourceid", Guid.TryParse, out _sourceID) || _sourceID.Equals(Guid.Empty))
            {
                XmlNode objWeaponNode = objXmlDocument.SelectSingleNode("/chummer/weapons/weapon[name = \"" + _strName + "\"]");
                if (objWeaponNode?.TryGetField("id", Guid.TryParse, out _sourceID) == true)
                    _objCachedMyXmlNode = null;
            }
            else
                _objCachedMyXmlNode = null;
            objNode.TryGetStringFieldQuickly("category", ref _strCategory);
            if (_strCategory == "Hold-Outs")
                _strCategory = "Holdouts";
            else if (_strCategory == "Cyberware Hold-Outs")
                _strCategory = "Cyberware Holdouts";
            objNode.TryGetStringFieldQuickly("type", ref _strType);
            objNode.TryGetStringFieldQuickly("spec", ref _strSpec);
            objNode.TryGetStringFieldQuickly("spec2", ref _strSpec2);
            objNode.TryGetInt32FieldQuickly("reach", ref _intReach);
            objNode.TryGetStringFieldQuickly("accuracy", ref _strAccuracy);
            objNode.TryGetStringFieldQuickly("damage", ref _strDamage);
            if (objNode["firingmode"] != null)
                _eFiringMode = ConvertToFiringMode(objNode["firingmode"].InnerText);
            // Legacy shim
            if (Name.Contains("Osmium Mace (STR"))
            {
                XmlNode objNewOsmiumMaceNode = XmlManager.Load("weapons.xml").SelectSingleNode("/chummer/weapons/weapon[name = \"Osmium Mace\"]");
                if (objNewOsmiumMaceNode != null)
                {
                    objNewOsmiumMaceNode.TryGetStringFieldQuickly("name", ref _strName);
                    objNewOsmiumMaceNode.TryGetField("id", Guid.TryParse, out _sourceID);
                    _objCachedMyXmlNode = objNewOsmiumMaceNode;
                    objNewOsmiumMaceNode.TryGetStringFieldQuickly("accuracy", ref _strAccuracy);
                    objNewOsmiumMaceNode.TryGetStringFieldQuickly("damage", ref _strDamage);
                }
            }
            objNode.TryGetStringFieldQuickly("ap", ref _strAP);
            objNode.TryGetStringFieldQuickly("mode", ref _strMode);
            objNode.TryGetStringFieldQuickly("rc", ref _strRC);
            objNode.TryGetStringFieldQuickly("ammo", ref _strAmmo);
            objNode.TryGetBoolFieldQuickly("cyberware", ref _blnCyberware);
            objNode.TryGetStringFieldQuickly("ammocategory", ref _strAmmoCategory);
            objNode.TryGetStringFieldQuickly("ammoname", ref _strAmmoName);
            objNode.TryGetStringFieldQuickly("sizecategory", ref _strSizeCategory);
            objNode.TryGetInt32FieldQuickly("conceal", ref _intConceal);
            objNode.TryGetStringFieldQuickly("avail", ref _strAvail);
            objNode.TryGetStringFieldQuickly("cost", ref _strCost);
            objNode.TryGetInt32FieldQuickly("sortorder", ref _intSortOrder);
            objNode.TryGetInt32FieldQuickly("fullburst", ref _intFullBurst);
            objNode.TryGetInt32FieldQuickly("suppressive", ref _intSuppressive);
            objNode.TryGetStringFieldQuickly("page", ref _strPage);
            objNode.TryGetStringFieldQuickly("parentid", ref _strParentID);
            if (!objNode.TryGetBoolFieldQuickly("allowaccessory", ref _blnAllowAccessory))
                _blnAllowAccessory = GetNode()?["allowaccessory"]?.InnerText != bool.FalseString;
            objNode.TryGetInt32FieldQuickly("fullburst", ref _intFullBurst);
            objNode.TryGetStringFieldQuickly("source", ref _strSource);
            objNode.TryGetStringFieldQuickly("weaponname", ref _strWeaponName);
            objNode.TryGetStringFieldQuickly("range", ref _strRange);
            objNode.TryGetStringFieldQuickly("mount", ref _strMount);
            objNode.TryGetStringFieldQuickly("extramount", ref _strExtraMount);
            if (_strRange == "Hold-Outs")
            {
                _strRange = "Holdouts";
            }
            if (!objNode.TryGetStringFieldQuickly("alternaterange", ref _strAlternateRange))
            {
                string strAlternateRange = GetNode()?["alternaterange"]?.InnerText;
                if (!string.IsNullOrEmpty(strAlternateRange))
                {
                    _strAlternateRange = strAlternateRange;
                }
            }
            objNode.TryGetStringFieldQuickly("useskill", ref _strUseSkill);
            objNode.TryGetDecFieldQuickly("rangemultiply", ref _decRangeMultiplier);
            objNode.TryGetBoolFieldQuickly("included", ref _blnIncludedInWeapon);
            if (Name == "Unarmed Attack")
                _blnIncludedInWeapon = true; // Unarmed Attack can never be removed
            objNode.TryGetBoolFieldQuickly("equipped", ref _blnEquipped);
            if (!_blnEquipped)
            {
                objNode.TryGetBoolFieldQuickly("installed", ref _blnEquipped);
            }
            objNode.TryGetBoolFieldQuickly("requireammo", ref _blnRequireAmmo);

            _nodWirelessBonus = objNode["wirelessbonus"];
            objNode.TryGetBoolFieldQuickly("wirelesson", ref _blnWirelessOn);

            //#1544 Ammunition not loading or available.
            if (_strUseSkill == "Throwing Weapons"
                && _strAmmo != "1")
            {
                _strAmmo = "1";
            }

            XmlNode xmlAccessoriesNode = objNode["accessories"];
            if (xmlAccessoriesNode != null)
            {
                using (XmlNodeList nodChildren = xmlAccessoriesNode.SelectNodes("accessory"))
                    if (nodChildren != null)
                        foreach (XmlNode nodChild in nodChildren)
                        {
                            WeaponAccessory objAccessory = new WeaponAccessory(_objCharacter);
                            objAccessory.Load(nodChild, blnCopy);
                            objAccessory.Parent = this;
                            _lstAccessories.Add(objAccessory);
                        }
            }

            XmlNode xmlUnderbarrelNode = objNode["underbarrel"];
            if (xmlUnderbarrelNode != null)
            {
                using (XmlNodeList nodChildren = xmlUnderbarrelNode.SelectNodes("weapon"))
                    if (nodChildren != null)
                        foreach (XmlNode nodWeapon in nodChildren)
                        {
                            Weapon objUnderbarrel = new Weapon(_objCharacter)
                            {
                                ParentVehicle = ParentVehicle
                            };
                            objUnderbarrel.Load(nodWeapon, blnCopy);
                            _lstUnderbarrel.Add(objUnderbarrel);
                        }
            }

            objNode.TryGetStringFieldQuickly("notes", ref _strNotes);

            string strLocation = objNode["location"]?.InnerText;
            if (!string.IsNullOrEmpty(strLocation))
            {
                if (Guid.TryParse(strLocation, out Guid temp))
                {
                    // Location is an object. Look for it based on the InternalId. Requires that locations have been loaded already!
                    _objLocation =
                        _objCharacter.WeaponLocations.FirstOrDefault(location =>
                            location.InternalId == temp.ToString());
                }
                else
                {
                    //Legacy. Location is a string. 
                    _objLocation =
                        _objCharacter.WeaponLocations.FirstOrDefault(location =>
                            location.Name == strLocation);
                }
            }
            _objLocation?.Children.Add(this);
            objNode.TryGetBoolFieldQuickly("discountedcost", ref _blnDiscountCost);

            bool blnIsActive = false;
            if (objNode.TryGetBoolFieldQuickly("active", ref blnIsActive) && blnIsActive)
                this.SetActiveCommlink(_objCharacter, true);
            if (blnCopy)
            {
                this.SetHomeNode(_objCharacter, false);
            }
            else
            {
                bool blnIsHomeNode = false;
                if (objNode.TryGetBoolFieldQuickly("homenode", ref blnIsHomeNode) && blnIsHomeNode)
                {
                    this.SetHomeNode(_objCharacter, true);
                }
            }

            if (!objNode.TryGetStringFieldQuickly("devicerating", ref _strDeviceRating))
                GetNode()?.TryGetStringFieldQuickly("devicerating", ref _strDeviceRating);
            if (!objNode.TryGetStringFieldQuickly("programlimit", ref _strProgramLimit))
                GetNode()?.TryGetStringFieldQuickly("programs", ref _strProgramLimit);
            objNode.TryGetStringFieldQuickly("overclocked", ref _strOverclocked);
            if (!objNode.TryGetStringFieldQuickly("attack", ref _strAttack))
                GetNode()?.TryGetStringFieldQuickly("attack", ref _strAttack);
            if (!objNode.TryGetStringFieldQuickly("sleaze", ref _strSleaze))
                GetNode()?.TryGetStringFieldQuickly("sleaze", ref _strSleaze);
            if (!objNode.TryGetStringFieldQuickly("dataprocessing", ref _strDataProcessing))
                GetNode()?.TryGetStringFieldQuickly("dataprocessing", ref _strDataProcessing);
            if (!objNode.TryGetStringFieldQuickly("firewall", ref _strFirewall))
                GetNode()?.TryGetStringFieldQuickly("firewall", ref _strFirewall);
            if (!objNode.TryGetStringFieldQuickly("attributearray", ref _strAttributeArray))
                GetNode()?.TryGetStringFieldQuickly("attributearray", ref _strAttributeArray);
            if (!objNode.TryGetStringFieldQuickly("modattack", ref _strModAttack))
                GetNode()?.TryGetStringFieldQuickly("modattack", ref _strModAttack);
            if (!objNode.TryGetStringFieldQuickly("modsleaze", ref _strModSleaze))
                GetNode()?.TryGetStringFieldQuickly("modsleaze", ref _strModSleaze);
            if (!objNode.TryGetStringFieldQuickly("moddataprocessing", ref _strModDataProcessing))
                GetNode()?.TryGetStringFieldQuickly("moddataprocessing", ref _strModDataProcessing);
            if (!objNode.TryGetStringFieldQuickly("modfirewall", ref _strModFirewall))
                GetNode()?.TryGetStringFieldQuickly("modfirewall", ref _strModFirewall);
            if (!objNode.TryGetStringFieldQuickly("modattributearray", ref _strModAttributeArray))
                GetNode()?.TryGetStringFieldQuickly("modattributearray", ref _strModAttributeArray);
            objNode.TryGetInt32FieldQuickly("matrixcmfilled", ref _intMatrixCMFilled);
        }

        /// <summary>
        /// Print the object's XML to the XmlWriter.
        /// </summary>
        /// <param name="objWriter">XmlTextWriter to write with.</param>
        /// <param name="objCulture">Culture in which to print.</param>
        /// <param name="strLanguageToPrint">Language in which to print</param>
        public void Print(XmlTextWriter objWriter, CultureInfo objCulture, string strLanguageToPrint)
        {
            // Find the piece of Gear that created this item if applicable
            List<Gear> lstGearToSearch = new List<Gear>(_objCharacter.Gear);
            foreach (Cyberware objCyberware in _objCharacter.Cyberware.DeepWhere(x => x.Children, x => x.Gear.Count > 0))
            {
                lstGearToSearch.AddRange(objCyberware.Gear);
            }
            foreach (Weapon objWeapon in _objCharacter.Weapons.DeepWhere(x => x.Children, x => x.WeaponAccessories.Any(y => y.Gear.Count > 0)))
            {
                foreach (WeaponAccessory objAccessory in objWeapon.WeaponAccessories)
                {
                    lstGearToSearch.AddRange(objAccessory.Gear);
                }
            }
            foreach (Armor objArmor in _objCharacter.Armor)
            {
                lstGearToSearch.AddRange(objArmor.Gear);
            }
            foreach (Vehicle objVehicle in _objCharacter.Vehicles)
            {
                lstGearToSearch.AddRange(objVehicle.Gear);
                foreach (Weapon objWeapon in objVehicle.Weapons.DeepWhere(x => x.Children, x => x.WeaponAccessories.Any(y => y.Gear.Count > 0)))
                {
                    foreach (WeaponAccessory objAccessory in objWeapon.WeaponAccessories)
                    {
                        lstGearToSearch.AddRange(objAccessory.Gear);
                    }
                }
                foreach (VehicleMod objVehicleMod in objVehicle.Mods.Where(x => x.Cyberware.Count > 0 || x.Weapons.Count > 0))
                {
                    foreach (Cyberware objCyberware in objVehicleMod.Cyberware.DeepWhere(x => x.Children, x => x.Gear.Count > 0))
                    {
                        lstGearToSearch.AddRange(objCyberware.Gear);
                    }
                    foreach (Weapon objWeapon in objVehicleMod.Weapons.DeepWhere(x => x.Children, x => x.WeaponAccessories.Any(y => y.Gear.Count > 0)))
                    {
                        foreach (WeaponAccessory objAccessory in objWeapon.WeaponAccessories)
                        {
                            lstGearToSearch.AddRange(objAccessory.Gear);
                        }
                    }
                }
            }
            Gear objGear = lstGearToSearch.DeepFindById(ParentID);

            objWriter.WriteStartElement("weapon");
            objWriter.WriteElementString("name", DisplayNameShort(strLanguageToPrint));
            objWriter.WriteElementString("fullname", DisplayName(strLanguageToPrint));
            objWriter.WriteElementString("name_english", Name);
            objWriter.WriteElementString("category", DisplayCategory(strLanguageToPrint));
            objWriter.WriteElementString("category_english", Category);
            objWriter.WriteElementString("type", WeaponType);
            objWriter.WriteElementString("reach", TotalReach.ToString(objCulture));
            objWriter.WriteElementString("accuracy", DisplayAccuracy(objCulture, strLanguageToPrint));
            objWriter.WriteElementString("damage", CalculatedDamage(objCulture, strLanguageToPrint));
            objWriter.WriteElementString("damage_english", CalculatedDamage(objCulture, GlobalOptions.DefaultLanguage));
            objWriter.WriteElementString("rawdamage", Damage);
            objWriter.WriteElementString("ap", TotalAP(strLanguageToPrint));
            objWriter.WriteElementString("mode", CalculatedMode(strLanguageToPrint));
            objWriter.WriteElementString("rc", TotalRC(objCulture, strLanguageToPrint));
            objWriter.WriteElementString("ammo", CalculatedAmmo(objCulture, strLanguageToPrint));
            objWriter.WriteElementString("ammo_english", CalculatedAmmo(objCulture, GlobalOptions.DefaultLanguage));
            objWriter.WriteElementString("conceal", CalculatedConcealability(objCulture));
            if (objGear != null)
            {
                objWriter.WriteElementString("avail", objGear.TotalAvail(objCulture, strLanguageToPrint));
                objWriter.WriteElementString("cost", objGear.TotalCost.ToString(_objCharacter.Options.NuyenFormat, objCulture));
                objWriter.WriteElementString("owncost", objGear.OwnCost.ToString(_objCharacter.Options.NuyenFormat, objCulture));
            }
            else
            {
                objWriter.WriteElementString("avail", TotalAvail(objCulture, strLanguageToPrint));
                objWriter.WriteElementString("cost", TotalCost.ToString(_objCharacter.Options.NuyenFormat, objCulture));
                objWriter.WriteElementString("owncost", OwnCost.ToString(_objCharacter.Options.NuyenFormat, objCulture));
            }
            objWriter.WriteElementString("source", CommonFunctions.LanguageBookShort(Source, strLanguageToPrint));
            objWriter.WriteElementString("page", DisplayPage(strLanguageToPrint));
            objWriter.WriteElementString("weaponname", CustomName);
            objWriter.WriteElementString("location", Location?.DisplayName(GlobalOptions.Language));
            if (_lstAccessories.Count > 0)
            {
                objWriter.WriteStartElement("accessories");
                foreach (WeaponAccessory objAccessory in WeaponAccessories)
                    objAccessory.Print(objWriter, objCulture, strLanguageToPrint);
                objWriter.WriteEndElement();
            }

            IDictionary<string, string> dictionaryRanges = GetRangeStrings(objCulture);
            // <ranges>
            objWriter.WriteStartElement("ranges");
            objWriter.WriteElementString("name", DisplayRange(strLanguageToPrint));
            objWriter.WriteElementString("short", dictionaryRanges["short"]);
            objWriter.WriteElementString("medium", dictionaryRanges["medium"]);
            objWriter.WriteElementString("long", dictionaryRanges["long"]);
            objWriter.WriteElementString("extreme", dictionaryRanges["extreme"]);
            // </ranges>
            objWriter.WriteEndElement();

            // <alternateranges>
            objWriter.WriteStartElement("alternateranges");
            objWriter.WriteElementString("name", DisplayAlternateRange(strLanguageToPrint));
            objWriter.WriteElementString("short", dictionaryRanges["alternateshort"]);
            objWriter.WriteElementString("medium", dictionaryRanges["alternatemedium"]);
            objWriter.WriteElementString("long", dictionaryRanges["alternatelong"]);
            objWriter.WriteElementString("extreme", dictionaryRanges["alternateextreme"]);
            // </alternateranges>
            objWriter.WriteEndElement();

            foreach (Weapon objUnderbarrel in Children)
            {
                objWriter.WriteStartElement("underbarrel");
                objUnderbarrel.Print(objWriter, objCulture, strLanguageToPrint);
                objWriter.WriteEndElement();
            }

            // Currently loaded Ammo.
            Guid guiAmmo = GetClip(_intActiveAmmoSlot).Guid;

            objWriter.WriteElementString("currentammo", GetAmmoName(guiAmmo, strLanguageToPrint));
            objWriter.WriteStartElement("clips");
            foreach (Clip objClip in _lstAmmo)
            {
                if (string.IsNullOrWhiteSpace(objClip.AmmoName))
                {
                    objClip.AmmoName = GetAmmoName(objClip.Guid, strLanguageToPrint);
                }
                objClip.Save(objWriter);
            }
            objWriter.WriteEndElement();

            //Don't seem to be used
            //objWriter.WriteElementString("ammoslot1", GetAmmoName(_guiAmmoLoaded));
            //objWriter.WriteElementString("ammoslot2", GetAmmoName(_guiAmmoLoaded2));
            //objWriter.WriteElementString("ammoslot3", GetAmmoName(_guiAmmoLoaded3));
            //objWriter.WriteElementString("ammoslot4", GetAmmoName(_guiAmmoLoaded4));

            objWriter.WriteElementString("dicepool", GetDicePool(objCulture, strLanguageToPrint));
            objWriter.WriteElementString("skill", Skill?.Name);

            objWriter.WriteElementString("wirelesson", WirelessOn.ToString());
            if (_objCharacter.Options.PrintNotes)
                objWriter.WriteElementString("notes", Notes);

            objWriter.WriteEndElement();
        }

        /// <summary>
        /// Get the name of Ammo from the character or Vehicle.
        /// </summary>
        /// <param name="guiAmmo">InternalId of the Ammo to find.</param>
        /// <param name="strLanguage">Language in which to display ammo name.</param>
        private string GetAmmoName(Guid guiAmmo, string strLanguage)
        {
            if (guiAmmo == Guid.Empty)
                return string.Empty;
            else
            {
                string strAmmoGuid = guiAmmo.ToString("D");
                Gear objAmmo = _objCharacter.Gear.DeepFindById(strAmmoGuid) ?? _objCharacter.Vehicles.FindVehicleGear(strAmmoGuid);

                if (objAmmo != null)
                    return objAmmo.DisplayNameShort(strLanguage);
                else
                    return string.Empty;
            }
        }
        #endregion

        #region Properties
        /// <summary>
        /// Weapon Accessories.
        /// </summary>
        public TaggedObservableCollection<WeaponAccessory> WeaponAccessories => _lstAccessories;

        /// <summary>
        /// Underbarrel Weapon.
        /// </summary>
        public TaggedObservableCollection<Weapon> UnderbarrelWeapons => _lstUnderbarrel;

        /// <summary>
        /// Children as Underbarrel Weapon.
        /// </summary>
        public TaggedObservableCollection<Weapon> Children => UnderbarrelWeapons;
        /// <summary>
        /// Whether or not this Weapon is an Underbarrel Weapon.
        /// </summary>
        public bool IsUnderbarrelWeapon => Parent != null;

        /// <summary>
        /// Internal identifier which will be used to identify this Weapon.
        /// </summary>
        public string InternalId => _guiID.ToString("D");

        public string DisplayNameShort(string strLanguage)
        {
            if (strLanguage == GlobalOptions.DefaultLanguage)
                return Name;

            return GetNode(strLanguage)?["translate"]?.InnerText ?? Name;
        }

        /// <summary>
        /// Display name.
        /// </summary>
        public string DisplayName(string strLanguage)
        {
            string strReturn = DisplayNameShort(strLanguage);

            if (!string.IsNullOrEmpty(_strWeaponName))
            {
                strReturn += " (\"" + _strWeaponName + "\")";
            }

            return strReturn;
        }

        /// <summary>
        /// Name.
        /// </summary>
        public string Name
        {
            get => _strName;
            set => _strName = value;
        }

        /// <summary>
        /// A custom name for the Weapon assigned by the player.
        /// </summary>
        public string CustomName
        {
            get => _strWeaponName;
            set => _strWeaponName = value;
        }

        /// <summary>
        /// Translated Category.
        /// </summary>
        public string DisplayCategory(string strLanguage)
        {
            // If Categories are actually the name of object types, so pull them from the language file.
            if (Category == "Gear")
            {
                return LanguageManager.GetString("String_SelectPACKSKit_Gear", strLanguage);
            }
            else if (Category == "Cyberware")
            {
                return LanguageManager.GetString("String_SelectPACKSKit_Cyberware", strLanguage);
            }
            else if (Category == "Bioware")
            {
                return LanguageManager.GetString("String_SelectPACKSKit_Bioware", strLanguage);
            }

            if (strLanguage == GlobalOptions.DefaultLanguage)
                return Category;

            return XmlManager.Load("weapons.xml", strLanguage).SelectSingleNode("/chummer/categories/category[. = \"" + Category + "\"]/@translate")?.InnerText ?? Category;
        }

        /// <summary>
        /// Translated Ammo Category.
        /// </summary>
        public string DisplayAmmoCategory(string strLanguage)
        {
            // Get the translated name if applicable.
            if (strLanguage == GlobalOptions.DefaultLanguage)
                return AmmoCategory;

            return XmlManager.Load("weapons.xml", strLanguage).SelectSingleNode("/chummer/categories/category[. = \"" + AmmoCategory + "\"]/@translate")?.InnerText ?? AmmoCategory;
        }

        /// <summary>
        /// Translated Ammo Category.
        /// </summary>
        public string DisplayAmmoName(string strLanguage)
        {
            // Get the translated name if applicable.
            if (strLanguage == GlobalOptions.DefaultLanguage)
                return AmmoName;

            return XmlManager.Load("gear.xml", strLanguage).SelectSingleNode("/chummer/gears/gear[name = " + AmmoName.CleanXPath() + "]/@translate")?.InnerText ?? AmmoName;
        }

        /// <summary>
        /// Category.
        /// </summary>
        public string Category
        {
            get => _strCategory;
            set => _strCategory = value;
        }

        /// <summary>
        /// Effective size of the weapon for mounting purposes. 
        /// </summary>
        public string SizeCategory => string.IsNullOrWhiteSpace(_strSizeCategory) ? Category : _strSizeCategory;

        /// <summary>
        /// Type of Weapon (either Melee or Ranged).
        /// </summary>
        public string WeaponType
        {
            get => _strType;
            set => _strType = value;
        }

        /// <summary>
        /// Is this weapon cyberware?
        /// </summary>
        public bool Cyberware => _blnCyberware;

        /// <summary>
        /// Reach.
        /// </summary>
        public int Reach
        {
            get => _intReach;
            set => _intReach = value;
        }

        /// <summary>
        /// Accuracy.
        /// </summary>
        public string Accuracy
        {
            get => _strAccuracy;
            set => _strAccuracy = value;
        }

        /// <summary>
        /// Damage.
        /// </summary>
        public string Damage
        {
            get => _strDamage;
            set => _strDamage = value;
        }

        /// <summary>
        /// Armor Penetration.
        /// </summary>
        public string AP
        {
            get => _strAP;
            set => _strAP = value;
        }

        /// <summary>
        /// Firing Mode.
        /// </summary>
        public string Mode
        {
            get => _strMode;
            set => _strMode = value;
        }

        /// <summary>
        /// Recoil.
        /// </summary>
        public string RC
        {
            get => _strRC;
            set => _strRC = value;
        }

        /// <summary>
        /// Ammo.
        /// </summary>
        public string Ammo
        {
            get => _strAmmo;
            set => _strAmmo = value;
        }

        /// <summary>
        /// Category of Ammo the Weapon uses.
        /// </summary>
        public string AmmoCategory
        {
            get
            {
                if (!string.IsNullOrEmpty(_strAmmoCategory))
                    return _strAmmoCategory;

                return Category;
            }
        }

        /// <summary>
        /// Category of Ammo the Weapon uses.
        /// </summary>
        public string AmmoName => _strAmmoName;

        /// <summary>
        /// What names can gear begin with to count as ammunition for this weapon
        /// </summary>
        public string[] AmmoPrefixStrings
        {
            get
            {
                if (Spec == "Flare Launcher" && Name == "Micro Flare Launcher")
                    return new[] {"Micro Flares"};
                if (Name.Contains("Net Gun XL"))
                    return new[] {"XL Net Gun"};
                if (Name.Contains("Net Gun"))
                    return new[] {"Net Gun"};
                if (Name == "Pepper Punch Pen")
                    return new[] { "Pepper Punch" };
                if (Name == "Ares S-III Super Squirt")
                    return new[] { "Ammo: DMSO Rounds" };
                switch (AmmoCategory)
                {
                    case "Grenade Launchers":
                        return new[] {"Minigrenade:"};
                    case "Missile Launchers":
                        return new[] {"Missile:", "Rocket:"};
                    case "Mortar Launchers":
                        return new[] {"Mortar Round:"};
                    case "Bows":
                        return new[] {"Arrow:"};
                    case "Crossbows":
                        if (Name.Contains("Harpoon"))
                            return new[] {"Harpoon", "Bolt:"};
                        return new[] {"Bolt:"};
                    case "Flamethrowers":
                        return new[] {"Ammo: Fuel"};
                    case "Gear":
                    {
                        string strGearName = Name;
                        if (!string.IsNullOrEmpty(ParentID))
                        {
                            Gear objParent = (_objCharacter.Gear.DeepFindById(ParentID) ??
                                         _objCharacter.Vehicles.FindVehicleGear(ParentID) ??
                                         _objCharacter.Weapons.FindWeaponGear(ParentID) ??
                                         _objCharacter.Armor.FindArmorGear(ParentID) ??
                                         _objCharacter.Cyberware.FindCyberwareGear(ParentID));
                            if (objParent != null)
                                strGearName = objParent.Name;
                        }

                        return new[] {strGearName};
                    }
                }

                return new[] {"Ammo:"};
            }
        }

        /// <summary>
        /// The number of rounds remaining in the Weapon.
        /// </summary>
        public int AmmoRemaining
        {
            get => GetClip(_intActiveAmmoSlot).Ammo;
            set => GetClip(_intActiveAmmoSlot).Ammo = value;
        }

        /// <summary>
        /// The type of Ammuniation loaded in the Weapon.
        /// </summary>
        public string AmmoLoaded
        {
            get => GetClip(_intActiveAmmoSlot).Guid.ToString("D");
            set
            {
                if (Guid.TryParse(value, out Guid guiTemp))
                    GetClip(_intActiveAmmoSlot).Guid = guiTemp;
            }
        }

        /// <summary>
        /// Active Ammo slot number.
        /// </summary>
        public int ActiveAmmoSlot
        {
            get => _intActiveAmmoSlot;
            set => _intActiveAmmoSlot = value;
        }

        /// <summary>
        /// Number of Ammo slots the Weapon has.
        /// </summary>
        public int AmmoSlots
        {
            get
            {
                return 1 + WeaponAccessories.Sum(objAccessory => objAccessory.AmmoSlots);
            }
        }

        /// <summary>
        /// Concealability.
        /// </summary>
        public int Concealability
        {
            get => _intConceal;
            set => _intConceal = value;
        }

        /// <summary>
        /// Avail.
        /// </summary>
        public string Avail
        {
            get => _strAvail;
            set => _strAvail = value;
        }

        /// <summary>
        /// Cost.
        /// </summary>
        public string Cost
        {
            get => _strCost;
            set => _strCost = value;
        }

        public string DisplayCost(out decimal decItemCost, decimal decMarkup = 0.0m)
        {
            decItemCost = 0;
            string strReturn = Cost;
            if (strReturn.StartsWith("Variable("))
            {
                strReturn = strReturn.TrimStartOnce("Variable(", true).TrimEndOnce(')');
                decimal decMin;
                decimal decMax = decimal.MaxValue;
                if (strReturn.Contains('-'))
                {
                    string[] strValues = strReturn.Split('-');
                    decMin = Convert.ToDecimal(strValues[0], GlobalOptions.InvariantCultureInfo);
                    decMax = Convert.ToDecimal(strValues[1], GlobalOptions.InvariantCultureInfo);
                }
                else
                    decMin = Convert.ToDecimal(strReturn.FastEscape('+'), GlobalOptions.InvariantCultureInfo);

                if (decMax == decimal.MaxValue)
                    strReturn = decMin.ToString(_objCharacter.Options.NuyenFormat, GlobalOptions.CultureInfo) + "¥+";
                else
                    strReturn = decMin.ToString(_objCharacter.Options.NuyenFormat, GlobalOptions.CultureInfo) + " - " + decMax.ToString(_objCharacter.Options.NuyenFormat, GlobalOptions.CultureInfo) + '¥';

                decItemCost = decMin;
                return strReturn;
            }

            decimal decTotalCost = Convert.ToDecimal(strReturn, GlobalOptions.InvariantCultureInfo);

            decTotalCost *= 1.0m + decMarkup;

            if (DiscountCost)
                decTotalCost *= 0.9m;

            decItemCost = decTotalCost;

            return decTotalCost.ToString(_objCharacter.Options.NuyenFormat, GlobalOptions.CultureInfo) + '¥';
        }

        /// <summary>
        /// Sourcebook.
        /// </summary>
        public string Source
        {
            get => _strSource;
            set => _strSource = value;
        }

        /// <summary>
        /// Sourcebook Page Number.
        /// </summary>
        public string Page
        {
            get => _strPage;
            set => _strPage = value;
        }

        /// <summary>
        /// Sourcebook Page Number using a given language file.
        /// Returns Page if not found or the string is empty. 
        /// </summary>
        /// <param name="strLanguage">Language file keyword to use.</param>
        /// <returns></returns>
        public string DisplayPage(string strLanguage)
        {
            if (strLanguage == GlobalOptions.DefaultLanguage)
                return Page;
            string s = GetNode(strLanguage)?["altpage"]?.InnerText ?? Page;
            return !string.IsNullOrWhiteSpace(s) ? s : Page;
        }

        public Weapon Parent
        {
            get => _objParent;
            set
            {
                if (_objParent != value)
                {
                    _objParent = value;
                    // Includes ParentVehicle setter
                    ParentMount = value?.ParentMount;
                }
            }
        }

        /// <summary>
        /// ID of the object that added this weapon (if any).
        /// </summary>
        public string ParentID
        {
            get => _strParentID;
            set => _strParentID = value;
        }

        /// <summary>
        /// Whether the object allows accessories.
        /// </summary>
        public bool AllowAccessory
        {
            get => _blnAllowAccessory;
            set
            {
                if (value)
                    _blnAllowAccessory = true;
                else if (_blnAllowAccessory)
                {
                    _blnAllowAccessory = false;
                    foreach (Weapon objChild in UnderbarrelWeapons)
                        objChild.AllowAccessory = false;
                }
            }
        }

        /// <summary>
        /// Location.
        /// </summary>
        public Location Location
        {
            get; set;
        }

        /// <summary>
        /// Notes.
        /// </summary>
        public string Notes
        {
            get => _strNotes;
            set => _strNotes = value;
        }

        /// <summary>
        /// Vehicle to which the weapon is mounted (if none, returns null)
        /// </summary>
        public Vehicle ParentVehicle
        {
            get => _objMountedVehicle;
            set
            {
                if (_objMountedVehicle != value)
                {
                    _objMountedVehicle = value;
                    foreach (WeaponAccessory objAccessory in WeaponAccessories)
                    {
                        foreach (Gear objGear in objAccessory.Gear)
                        {
                            if (value != null)
                                objGear.ChangeEquippedStatus(false);
                            else if (Equipped && objGear.Equipped)
                                objGear.ChangeEquippedStatus(true);
                        }
                    }
                }

                foreach (Weapon objChild in Children)
                    objChild.ParentVehicle = value;
            }
        }

        /// <summary>
        /// WeaponMount to which the weapon is mounted (if none, returns null)
        /// </summary>
        public WeaponMount ParentMount
        {
            get => _objWeaponMount;
            set
            {
                if (_objWeaponMount != value)
                {
                    _objWeaponMount = value;
                    ParentVehicle = value?.Parent;
                }
                foreach (Weapon objChild in Children)
                    objChild.ParentMount = value;
            }
        }

        /// <summary>
        /// Whether or not the Underbarrel Weapon is part of the parent Weapon by default.
        /// </summary>
        public bool IncludedInWeapon
        {
            get => _blnIncludedInWeapon;
            set => _blnIncludedInWeapon = value;
        }

        /// <summary>
        /// Whether or not the Underbarrel Weapon is installed.
        /// </summary>
        public bool Equipped
        {
            get => _blnEquipped;
            set => _blnEquipped = value;
        }

        /// <summary>
        /// Active Skill that should be used with this Weapon instead of the default one.
        /// </summary>
        public string UseSkill
        {
            get => _strUseSkill;
            set => _strUseSkill = value;
        }

        /// <summary>
        /// Whether or not the Armor's cost should be discounted by 10% through the Black Market Pipeline Quality.
        /// </summary>
        public bool DiscountCost
        {
            get => _blnDiscountCost && _objCharacter.BlackMarketDiscount;
            set => _blnDiscountCost = value;
        }

        /// <summary>
        /// Whether or not the Weapon requires Ammo to be reloaded.
        /// </summary>
        public bool RequireAmmo
        {
            get => _blnRequireAmmo;
            set => _blnRequireAmmo = value;
        }

        /// <summary>
        /// The Active Skill Specialization that this Weapon uses, in addition to any others it would normally use.
        /// </summary>
        public string Spec => _strSpec;

        /// <summary>
        /// The second Active Skill Specialization that this Weapon uses, in addition to any others it would normally use.
        /// </summary>
        public string Spec2 => _strSpec2;

        /// <summary>
        /// Used by our sorting algorithm to remember which order the user moves things to
        /// </summary>
        public int SortOrder
        {
            get => _intSortOrder;
            set => _intSortOrder = value;
        }


        public Guid SourceID => _sourceID;

        public XmlNode GetNode()
        {
            return GetNode(GlobalOptions.Language);
        }

        public XmlNode GetNode(string strLanguage)
        {
            if (_objCachedMyXmlNode == null || strLanguage != _strCachedXmlNodeLanguage || GlobalOptions.LiveCustomData)
            {
                _objCachedMyXmlNode = XmlManager.Load("weapons.xml", strLanguage).SelectSingleNode("/chummer/weapons/weapon[id = \"" + _sourceID.ToString("D") + "\"]");
                _strCachedXmlNodeLanguage = strLanguage;
            }
            return _objCachedMyXmlNode;
        }

        /// <summary>
        /// Wireless Bonus node from the XML file.
        /// </summary>
        public XmlNode WirelessBonus
        {
            get => _nodWirelessBonus;
            set => _nodWirelessBonus = value;
        }

        /// <summary>
        /// Whether or not the Weapon's wireless bonus is enabled
        /// </summary>
        public bool WirelessOn
        {
            get => _blnWirelessOn;
            set
            {
                if (value == _blnWirelessOn)
                    return;
                ToggleWirelessBonuses(value);
                _blnWirelessOn = value;
            }
        }
        #endregion

        #region Complex Properties
        /// <summary>
        /// Weapon's total Concealability including all Accessories and Modifications.
        /// </summary>
        public string CalculatedConcealability(CultureInfo objCulture)
        {
            int intReturn = Concealability;

            foreach (WeaponAccessory objAccessory in WeaponAccessories)
            {
                if (objAccessory.Equipped)
                    intReturn += objAccessory.TotalConcealability;
            }

            /* Commented out because there's no reference to this in RAW
            // Add +4 for each Underbarrel Weapon installed.
            if (_lstUnderbarrel.Count > 0)
            {
                foreach (Weapon objUnderbarrelWeapon in _lstUnderbarrel)
                {
                    if (objUnderbarrelWeapon.Installed)
                        intReturn += 4;
                }
            }
            */

            // Factor in the character's Concealability modifiers.
            intReturn += ImprovementManager.ValueOf(_objCharacter, Improvement.ImprovementType.Concealability);

            string strReturn;
            if (intReturn >= 0)
                strReturn = '+' + intReturn.ToString(objCulture);
            else
                strReturn = intReturn.ToString(objCulture);

            return strReturn;
        }

        /// <summary>
        /// Weapon's Damage including all Accessories, Modifications, Attributes, and Ammunition.
        /// </summary>
        public string CalculatedDamage(CultureInfo objCulture, string strLanguage)
        {
            // If the cost is determined by the Rating, evaluate the expression.
            string strDamage = Damage;
            string strDamageType = string.Empty;
            string strDamageExtra = string.Empty;

            int intUseSTR = 0;
            int intUseAGI = 0;
            if (strDamage.Contains("STR") || strDamage.Contains("AGI"))
            {
                if (Cyberware)
                {
                    if (ParentVehicle != null)
                    {
                        intUseSTR = ParentVehicle.TotalBody;
                        intUseAGI = ParentVehicle.Pilot;
                        if (!string.IsNullOrEmpty(ParentID))
                        {
                            // Look to see if this is attached to a Cyberlimb and use its STR instead.
                            Cyberware objWeaponParent = _objCharacter.Vehicles.FindVehicleCyberware(x => x.InternalId == ParentID, out VehicleMod objVehicleMod);
                            if (objWeaponParent != null)
                            {
                                Cyberware objAttributeSource = objWeaponParent;
                                int intSTR = objAttributeSource.TotalStrength;
                                int intAGI = objAttributeSource.TotalStrength;
                                while (objAttributeSource != null)
                                {
                                    if (intSTR != 0 || intAGI != 0)
                                        break;
                                    objAttributeSource = objAttributeSource.Parent;
                                    if (objAttributeSource == null) continue;
                                    intSTR = objAttributeSource.TotalStrength;
                                    intAGI = objAttributeSource.TotalStrength;
                                }

                                intUseSTR = intSTR;
                                intUseAGI = intAGI;

                                if (intUseSTR == 0)
                                    intUseSTR = objVehicleMod.TotalStrength;
                                if (intUseAGI == 0)
                                    intUseAGI = objVehicleMod.TotalAgility;
                            }
                        }
                    }
                    else if (!string.IsNullOrEmpty(ParentID))
                    {
                        // Look to see if this is attached to a Cyberlimb and use its STR instead.
                        Cyberware objWeaponParent = _objCharacter.Cyberware.DeepFirstOrDefault(x => x.Children, x => x.InternalId == ParentID);
                        if (objWeaponParent != null)
                        {
                            Cyberware objAttributeSource = objWeaponParent;
                            int intSTR = objAttributeSource.TotalStrength;
                            int intAGI = objAttributeSource.TotalStrength;
                            while (objAttributeSource != null)
                            {
                                if (intSTR != 0 || intAGI != 0)
                                    break;
                                objAttributeSource = objAttributeSource.Parent;
                                if (objAttributeSource == null) continue;
                                intSTR = objAttributeSource.TotalStrength;
                                intAGI = objAttributeSource.TotalStrength;
                            }

                            intUseSTR = intSTR;
                            intUseAGI = intAGI;
                        }
                        if (intUseSTR == 0)
                            intUseSTR = _objCharacter.STR.TotalValue;
                        if (intUseAGI == 0)
                            intUseAGI = _objCharacter.AGI.TotalValue;
                    }
                }
                else if (ParentVehicle == null)
                {
                    if (intUseSTR == 0)
                        intUseSTR = _objCharacter.STR.TotalValue;
                    if (intUseAGI == 0)
                        intUseAGI = _objCharacter.AGI.TotalValue;
                }

                if (Category == "Throwing Weapons" || UseSkill == "Throwing Weapons")
                    intUseSTR += ImprovementManager.ValueOf(_objCharacter, Improvement.ImprovementType.ThrowSTR);
            }
            
            foreach (CharacterAttrib objLoopAttribute in _objCharacter.AttributeSection.AttributeList)
            {
                if (objLoopAttribute.Abbrev == "STR")
                    strDamage = strDamage.Replace("STR", intUseSTR.ToString());
                else if (objLoopAttribute.Abbrev == "AGI")
                    strDamage = strDamage.Replace("AGI", intUseAGI.ToString());
                else
                    strDamage = strDamage.CheapReplace(objLoopAttribute.Abbrev, () => objLoopAttribute.TotalValue.ToString());
            }
            foreach (CharacterAttrib objLoopAttribute in _objCharacter.AttributeSection.SpecialAttributeList)
            {
                if (objLoopAttribute.Abbrev == "STR")
                    strDamage = strDamage.Replace("STR", intUseSTR.ToString());
                else if (objLoopAttribute.Abbrev == "AGI")
                    strDamage = strDamage.Replace("AGI", intUseAGI.ToString());
                else
                    strDamage = strDamage.CheapReplace(objLoopAttribute.Abbrev, () => objLoopAttribute.TotalValue.ToString());
            }

            // Evaluate the min expression if there is one.
            int intStart = strDamage.IndexOf("min(", StringComparison.Ordinal);
            if (intStart != -1)
            {
                int intEnd = strDamage.IndexOf(')', intStart);
                string strMin = strDamage.Substring(intStart, intEnd - intStart + 1);

                string[] strValue = strMin.TrimStartOnce("min(", true).TrimEndOnce(')').Split(',');
                int intMinValue = Convert.ToInt32(strValue[0]);
                for (int i = 1; i < strValue.Length; ++i)
                {
                    intMinValue = Math.Min(intMinValue,Convert.ToInt32(strValue[i]));
                }

                strDamage = strDamage.Replace(strMin, intMinValue.ToString());
            }

            // Place the Damage Type (P or S) into a string and remove it from the expression.
            if (strDamage.Contains("P or S"))
            {
                strDamageType = "P or S";
                strDamage = strDamage.FastEscape("P or S");
            }
            else if (strDamage.Contains('P'))
            {
                strDamageType = "P";
                strDamage = strDamage.FastEscape('P');
            }
            else if (strDamage.Contains('S'))
            {
                strDamageType = "S";
                strDamage = strDamage.FastEscape('S');
            }
            else if (strDamage.Contains("(M)"))
            {
                strDamageType = "M";
                strDamage = strDamage.FastEscape("(M)");
            }
            // Place any extra text like (e) and (f) in a string and remove it from the expression.
            if (strDamage.Contains("(e)"))
            {
                strDamageExtra = "(e)";
                strDamage = strDamage.FastEscape("(e)");
            }
            else if (strDamage.Contains("(f)"))
            {
                strDamageExtra = "(f)";
                strDamage = strDamage.FastEscape("(f)");
            }

            // Look for splash damage info.
            if (strDamage.Contains("/m)") || strDamage.Contains(" Radius)"))
            {
                int intPos = strDamage.IndexOf('(');
                string strSplash = strDamage.Substring(intPos, strDamage.IndexOf(')') - intPos + 1);
                strDamageExtra += ' ' + strSplash;
                strDamage = strDamage.FastEscape(strSplash).Trim();
            }

            // Include WeaponCategoryDV Improvements.
            int intImprove = 0;
            if (_objCharacter != null)
            {
                string strCategory = Category;
                if (strCategory == "Unarmed")
                {
                    strCategory = "Unarmed Combat";
                }

                string strUseSkill = Skill?.Name;

                foreach (Improvement objImprovement in _objCharacter.Improvements)
                {
                    if (objImprovement.ImproveType == Improvement.ImprovementType.WeaponCategoryDV && objImprovement.Enabled &&
                        (objImprovement.ImprovedName == strCategory ||
                         objImprovement.ImprovedName == strUseSkill ||
                         Skill?.IsExoticSkill == true && objImprovement.ImprovedName == $"Exotic Melee Weapon ({Name})" ||
                         Skill?.IsExoticSkill == true && objImprovement.ImprovedName == $"Exotic Ranged Weapon ({Name})" ||
                         "Cyberware " + objImprovement.ImprovedName == strCategory))
                    {
                        intImprove += objImprovement.Value;
                    }
                }
            }

            // If this is the Unarmed Attack Weapon and the character has the UnarmedDVPhysical Improvement, change the type to Physical.
            // This should also add any UnarmedDV bonus which only applies to Unarmed Combat, not Unarmed Weapons.
            if (Name == "Unarmed Attack")
            {
                foreach (Improvement objImprovement in _objCharacter.Improvements)
                {
                    if (strDamageType == "S" && objImprovement.ImproveType == Improvement.ImprovementType.UnarmedDVPhysical && objImprovement.Enabled)
                        strDamageType = "P";
                    if (objImprovement.ImproveType == Improvement.ImprovementType.UnarmedDV && objImprovement.Enabled)
                        intImprove += objImprovement.Value;
                }
            }

            // This should also add any UnarmedDV bonus to Unarmed physical weapons if the option is enabled.
            else if (Skill?.Name == "Unarmed Combat" && _objCharacter.Options.UnarmedImprovementsApplyToWeapons)
            {
                intImprove += ImprovementManager.ValueOf(_objCharacter, Improvement.ImprovementType.UnarmedDV);
            }
            bool blnDamageReplaced = false;

            // Add in the DV bonus from any Weapon Mods.
            foreach (WeaponAccessory objAccessory in WeaponAccessories)
            {
                if (objAccessory.Equipped)
                {
                    if (!string.IsNullOrEmpty(objAccessory.DamageType))
                    {
                        strDamageType = string.Empty;
                        strDamageExtra = objAccessory.DamageType;
                    }
                    // Adjust the Weapon's Damage.
                    if (!string.IsNullOrEmpty(objAccessory.Damage))
                    {
                        strDamage += " + " + objAccessory.Damage;
                    }
                    if (!string.IsNullOrEmpty(objAccessory.DamageReplacement))
                    {
                        blnDamageReplaced = true;
                        strDamage = objAccessory.DamageReplacement;
                    }
                }
            }
            if (intImprove != 0)
                strDamage += " + " + intImprove.ToString();
            
            int intBonus = _objCharacter.Options.MoreLethalGameplay ? 2 : 0;

            // Check if the Weapon has Ammunition loaded and look for any Damage bonus/replacement.
            if (!string.IsNullOrEmpty(AmmoLoaded))
            {
                // Look for Ammo on the character.
                Gear objGear = _objCharacter.Gear.DeepFindById(AmmoLoaded) ?? _objCharacter.Vehicles.FindVehicleGear(AmmoLoaded);
                if (objGear != null)
                {
                    if (objGear.WeaponBonus != null)
                    {
                        // Change the Weapon's Damage Type. (flechette rounds cannot affect weapons that have flechette included in their damage)
                        if (!(objGear.WeaponBonus.InnerXml.Contains("(f)") && Damage.Contains("(f)")))
                        {
                            if (objGear.WeaponBonus["damagetype"] != null)
                            {
                                strDamageType = string.Empty;
                                strDamageExtra = objGear.WeaponBonus["damagetype"].InnerText;
                            }
                            // Adjust the Weapon's Damage.
                            if (objGear.WeaponBonus["damage"] != null)
                                strDamage += " + " + objGear.WeaponBonus["damage"].InnerText;
                            if (objGear.WeaponBonus["damagereplace"] != null)
                            {
                                blnDamageReplaced = true;
                                strDamage = objGear.WeaponBonus["damagereplace"].InnerText;
                            }
                        }
                    }

                    // Do the same for any plugins.
                    foreach (Gear objChild in objGear.Children)
                    {
                        if (objChild.WeaponBonus != null)
                        {
                            // Change the Weapon's Damage Type. (flechette rounds cannot affect weapons that have flechette included in their damage)
                            if (!(objChild.WeaponBonus.InnerXml.Contains("(f)") && Damage.Contains("(f)")))
                            {
                                if (objChild.WeaponBonus["damagetype"] != null)
                                {
                                    strDamageType = string.Empty;
                                    strDamageExtra = objChild.WeaponBonus["damagetype"].InnerText;
                                }
                                // Adjust the Weapon's Damage.
                                if (objChild.WeaponBonus["damage"] != null)
                                    strDamage += " + " + objChild.WeaponBonus["damage"].InnerText;
                                if (objChild.WeaponBonus["damagereplace"] != null)
                                {
                                    blnDamageReplaced = true;
                                    strDamage = objChild.WeaponBonus["damagereplace"].InnerText;
                                }
                            }
                            break;
                        }
                    }
                }
            }

            string strReturn;
            if (!blnDamageReplaced)
            {
                if (string.IsNullOrEmpty(strDamage))
                    strReturn = strDamageType + strDamageExtra;
                else
                {
                    // Replace the division sign with "div" since we're using XPath.
                    strDamage = strDamage.Replace("/", " div ");
                    try
                    {
                        object objProcess = CommonFunctions.EvaluateInvariantXPath(strDamage, out bool blnIsSuccess);
                        if (blnIsSuccess)
                        {
                            int intDamage = Convert.ToInt32(Math.Ceiling((double) objProcess));
                            intDamage += intBonus;
                            if (Name == "Unarmed Attack (Smashing Blow)")
                                intDamage *= 2;
                            strDamage = intDamage.ToString(objCulture);
                            strReturn = strDamage + strDamageType + strDamageExtra;
                        }
                        else
                        {
                            strReturn = "NaN";
                        }
                    }
                    catch (OverflowException)
                    {
                        strReturn = "NaN";
                    } // Result is text and not a double
                    catch (InvalidCastException)
                    {
                        strReturn = "NaN";
                    } // Result is text and not a double
                }
            }
            else
            {
                string strOriginalDamage = strDamage;
                // Place the Damage Type (P or S) into a string and remove it from the expression.
                if (strDamage.Contains("P or S"))
                {
                    strDamageType = "P or S";
                    strDamage = strDamage.FastEscape("P or S");
                }
                else if (strDamage.Contains('P'))
                {
                    strDamageType = "P";
                    strDamage = strDamage.FastEscape('P');
                }
                else if (strDamage.Contains('S'))
                {
                    strDamageType = "S";
                    strDamage = strDamage.FastEscape('S');
                }
                else if (strDamage.Contains("(M)"))
                {
                    strDamageType = "M";
                    strDamage = strDamage.FastEscape("(M)");
                }
                // Place any extra text like (e) and (f) in a string and remove it from the expression.
                if (strDamage.Contains("(e)"))
                {
                    strDamageExtra = "(e)";
                    strDamage = strDamage.FastEscape("(e)");
                }
                else if (strDamage.Contains("(f)"))
                {
                    strDamageExtra = "(f)";
                    strDamage = strDamage.FastEscape("(f)");
                }

                if (string.IsNullOrEmpty(strDamage))
                    strReturn = strDamageType + strDamageExtra;
                else
                {
                    // Replace the division sign with "div" since we're using XPath.
                    strDamage = strDamage.Replace("/", " div ");
                    try
                    {
                        object objProcess = CommonFunctions.EvaluateInvariantXPath(strDamage, out bool blnIsSuccess);
                        if (blnIsSuccess)
                        {
                            int intDamage = Convert.ToInt32(Math.Ceiling((double)objProcess));
                            intDamage += intBonus;
                            if (Name == "Unarmed Attack (Smashing Blow)")
                                intDamage *= 2;
                            strDamage = intDamage.ToString(objCulture);
                            strReturn = strDamage + strDamageType + strDamageExtra;
                        }
                        else
                        {
                            strReturn = strOriginalDamage;
                        }
                    }
                    catch (OverflowException)
                    {
                        strReturn = strOriginalDamage;
                    } // Result is text and not a double
                    catch (InvalidCastException)
                    {
                        strReturn = strOriginalDamage;
                    } // Result is text and not a double
                }
            }

            // If the string couldn't be parsed (resulting in NaN which will happen if it is a special string like "Grenade", "Chemical", etc.), return the Weapon's Damage string.
            if (strReturn.StartsWith("NaN"))
                strReturn = Damage;

            // Translate the Damage Code.
            if (strLanguage != GlobalOptions.DefaultLanguage)
            {
                strReturn = strReturn.CheapReplace("Special", () => LanguageManager.GetString("String_DamageSpecial", strLanguage))
                    .CheapReplace("P or S", () => LanguageManager.GetString("String_DamagePOrS", strLanguage))
                    .CheapReplace("Chemical", () => LanguageManager.GetString("String_DamageChemical", strLanguage))
                    .CheapReplace("(e)", () => LanguageManager.GetString("String_DamageElectric", strLanguage))
                    .CheapReplace("(f)", () => LanguageManager.GetString("String_DamageFlechette", strLanguage))
                    .CheapReplace("Grenade", () => LanguageManager.GetString("String_DamageGrenade", strLanguage))
                    .CheapReplace("Missile", () => LanguageManager.GetString("String_DamageMissile", strLanguage))
                    .CheapReplace("Mortar", () => LanguageManager.GetString("String_DamageMortar", strLanguage))
                    .CheapReplace("Rocket", () => LanguageManager.GetString("String_DamageRocket", strLanguage))
                    .CheapReplace("Radius", () => LanguageManager.GetString("String_DamageRadius", strLanguage))
                    .CheapReplace("As Drug/Toxin", () => LanguageManager.GetString("String_DamageAsDrugToxin", strLanguage))
                    .CheapReplace("as round", () => LanguageManager.GetString("String_DamageAsRound", strLanguage))
                    .CheapReplace("/m", () => '/' + LanguageManager.GetString("String_DamageMeter", strLanguage))
                    .CheapReplace("(M)", () => LanguageManager.GetString("String_DamageMatrix", strLanguage));
                strReturn = strReturn
                    .CheapReplace("0S", () => '0' + LanguageManager.GetString("String_DamageStun", strLanguage))
                    .CheapReplace("1S", () => '1' + LanguageManager.GetString("String_DamageStun", strLanguage))
                    .CheapReplace("2S", () => '2' + LanguageManager.GetString("String_DamageStun", strLanguage))
                    .CheapReplace("3S", () => '3' + LanguageManager.GetString("String_DamageStun", strLanguage))
                    .CheapReplace("4S", () => '4' + LanguageManager.GetString("String_DamageStun", strLanguage))
                    .CheapReplace("5S", () => '5' + LanguageManager.GetString("String_DamageStun", strLanguage))
                    .CheapReplace("6S", () => '6' + LanguageManager.GetString("String_DamageStun", strLanguage))
                    .CheapReplace("7S", () => '7' + LanguageManager.GetString("String_DamageStun", strLanguage))
                    .CheapReplace("8S", () => '8' + LanguageManager.GetString("String_DamageStun", strLanguage))
                    .CheapReplace("9S", () => '9' + LanguageManager.GetString("String_DamageStun", strLanguage))
                    .CheapReplace("0P", () => '0' + LanguageManager.GetString("String_DamagePhysical", strLanguage))
                    .CheapReplace("1P", () => '1' + LanguageManager.GetString("String_DamagePhysical", strLanguage))
                    .CheapReplace("2P", () => '2' + LanguageManager.GetString("String_DamagePhysical", strLanguage))
                    .CheapReplace("3P", () => '3' + LanguageManager.GetString("String_DamagePhysical", strLanguage))
                    .CheapReplace("4P", () => '4' + LanguageManager.GetString("String_DamagePhysical", strLanguage))
                    .CheapReplace("5P", () => '5' + LanguageManager.GetString("String_DamagePhysical", strLanguage))
                    .CheapReplace("6P", () => '6' + LanguageManager.GetString("String_DamagePhysical", strLanguage))
                    .CheapReplace("7P", () => '7' + LanguageManager.GetString("String_DamagePhysical", strLanguage))
                    .CheapReplace("8P", () => '8' + LanguageManager.GetString("String_DamagePhysical", strLanguage))
                    .CheapReplace("9P", () => '9' + LanguageManager.GetString("String_DamagePhysical", strLanguage));
            }

            return strReturn;
        }

        /// <summary>
        /// Calculated Ammo capacity.
        /// </summary>
        public string CalculatedAmmo(CultureInfo objCulture, string strLanguage)
        {
            string[] strAmmos = Ammo.Split(' ');
            string strReturn = string.Empty;
            int intAmmoBonus = 0;

            int intExtendedMax = 0;
            if (WeaponAccessories.Count != 0)
            {
                intExtendedMax =  WeaponAccessories.Max(x => (x.Name.Contains("Extended Clip") ? 1 : 0) * x.Rating);

                foreach (WeaponAccessory objAccessory in WeaponAccessories)
                {
                    if (objAccessory.Equipped)
                    {
                        // Replace the Ammo value.
                        if (!string.IsNullOrEmpty(objAccessory.AmmoReplace))
                        {
                            strAmmos = new[] {objAccessory.AmmoReplace};
                            break;
                        }

                        intAmmoBonus += objAccessory.AmmoBonus;
                    }
                }
            }
            if (ParentMount != null)
            {
                foreach (VehicleMod objMod in ParentMount.Mods)
                {
                    if (!string.IsNullOrEmpty(objMod.AmmoReplace))
                    {
                        strAmmos = new[] { objMod.AmmoReplace };
                        break;
                    }
                    intAmmoBonus += objMod.AmmoBonus;
                }
            }
            string strSpaceCharacter = LanguageManager.GetString("String_Space", strLanguage);
            foreach (string strAmmo in strAmmos)
            {
                string strThisAmmo = strAmmo;
                int intPos = strThisAmmo.IndexOf('(');
                if (intPos != -1)
                {
                    string strPrepend = string.Empty;
                    strThisAmmo = strThisAmmo.Substring(0, intPos);
                    intPos = strThisAmmo.IndexOf('x');
                    if (intPos != -1)
                    {
                        strPrepend = strThisAmmo.Substring(0, intPos + 1);
                        strThisAmmo = strThisAmmo.Substring(intPos + 1, strThisAmmo.Length - (intPos + 1));
                    }
                    if (WeaponAccessories.Count != 0)
                    {
                        foreach (WeaponAccessory objAccessory in WeaponAccessories)
                        {
                            if (objAccessory.Equipped)
                            {
                                string strModifyAmmoCapacity = objAccessory.ModifyAmmoCapacity;
                                if (!string.IsNullOrEmpty(strModifyAmmoCapacity))
                                {
                                    strThisAmmo = '(' + strThisAmmo + strModifyAmmoCapacity + ')';
                                    int AddParenthesesCount = strModifyAmmoCapacity.Count(x => x == ')') - strModifyAmmoCapacity.Count(x => x == '(');
                                    for (int i = 0; i < AddParenthesesCount; ++i)
                                        strThisAmmo = '(' + strThisAmmo;
                                    for (int i = 0; i < -AddParenthesesCount; ++i)
                                        strThisAmmo += ')';
                                }
                            }
                        }
                    }
                    strThisAmmo = strThisAmmo.CheapReplace("Weapon", () => Ammo);
                    // Replace the division sign with "div" since we're using XPath.
                    strThisAmmo = strThisAmmo.Replace("/", " div ");
                    // If this is an Underbarrel Weapons that has been added, cut the Ammo capacity in half.
                    object objProcess = CommonFunctions.EvaluateInvariantXPath(strThisAmmo, out bool blnIsSuccess);
                    if (blnIsSuccess)
                    {
                        int intAmmo = IsUnderbarrelWeapon && !IncludedInWeapon ? Convert.ToInt32(Math.Ceiling((double)objProcess)) / 2 : Convert.ToInt32(Math.Ceiling((double)objProcess));

                        intAmmo += (intAmmo * intAmmoBonus + 99) / 100;

                        if (intExtendedMax > 0 && strAmmo.Contains("(c)"))
                        {
                            //Multiply by 2-4 and divide by 2 to get 1, 1.5 or 2 times orginal result
                            intAmmo = (intAmmo * (2 + intExtendedMax)) / 2;
                        }

                        strThisAmmo = intAmmo.ToString(objCulture) + strAmmo.Substring(strAmmo.IndexOf('('), strAmmo.Length - strAmmo.IndexOf('('));
                    }

                    if (!string.IsNullOrEmpty(strPrepend))
                        strThisAmmo = strPrepend + strThisAmmo;
                }
                strReturn += strThisAmmo + strSpaceCharacter;
            }
            strReturn = strReturn.Trim();

            if (strLanguage != GlobalOptions.DefaultLanguage)
            {
                // Translate the Ammo string.
                strReturn = strReturn.CheapReplace(" or ", () => strSpaceCharacter + LanguageManager.GetString("String_Or", strLanguage) + strSpaceCharacter)
                    .CheapReplace(" belt", () => LanguageManager.GetString("String_AmmoBelt", strLanguage))
                    .CheapReplace(" Energy", () => LanguageManager.GetString("String_AmmoEnergy", strLanguage))
                    .CheapReplace(" external source", () => LanguageManager.GetString("String_AmmoExternalSource", strLanguage))
                    .CheapReplace(" Special", () => LanguageManager.GetString("String_AmmoSpecial", strLanguage))
                    .CheapReplace("(b)", () => '(' + LanguageManager.GetString("String_AmmoBreakAction", strLanguage) + ')')
                    .CheapReplace("(belt)", () => '(' + LanguageManager.GetString("String_AmmoBelt", strLanguage) + ')')
                    .CheapReplace("(box)", () => '(' + LanguageManager.GetString("String_AmmoBox", strLanguage) + ')')
                    .CheapReplace("(c)", () => '(' + LanguageManager.GetString("String_AmmoClip", strLanguage) + ')')
                    .CheapReplace("(cy)", () => '(' + LanguageManager.GetString("String_AmmoCylinder", strLanguage) + ')')
                    .CheapReplace("(d)", () => '(' + LanguageManager.GetString("String_AmmoDrum", strLanguage) + ')')
                    .CheapReplace("(m)", () => '(' + LanguageManager.GetString("String_AmmoMagazine", strLanguage) + ')')
                    .CheapReplace("(ml)", () => '(' + LanguageManager.GetString("String_AmmoMuzzleLoad", strLanguage) + ')');
            }

            return strReturn;
        }

        /// <summary>
        /// The Weapon's Firing Mode including Modifications.
        /// </summary>
        public string CalculatedMode(string strLanguage)
        {
            List<string> lstModes = new List<string>();
            string[] strModes = _strMode.Split('/');
            // Move the contents of the array to a list so it's easier to work with.
            foreach (string strMode in strModes)
                lstModes.Add(strMode);

            // Check if the Weapon has Ammunition loaded and look for any Damage bonus/replacement.
            if (!string.IsNullOrEmpty(AmmoLoaded))
            {
                // Look for Ammo on the character.
                Gear objGear = _objCharacter.Gear.DeepFindById(AmmoLoaded) ?? _objCharacter.Vehicles.FindVehicleGear(AmmoLoaded);
                if (objGear != null)
                {
                    if (objGear.WeaponBonus != null)
                    {
                        string strFireMode = objGear.WeaponBonus["firemode"]?.InnerText;
                        if (!string.IsNullOrEmpty(strFireMode))
                        {
                            if (strFireMode.Contains('/'))
                            {
                                strModes = strFireMode.Split('/');

                                // Move the contents of the array to a list so it's easier to work with.
                                foreach (string strMode in strModes)
                                    lstModes.Add(strMode);
                            }
                            else
                            {
                                lstModes.Add(strFireMode);
                            }
                        }
                        strFireMode = objGear.WeaponBonus["modereplace"]?.InnerText;
                        if (!string.IsNullOrEmpty(strFireMode))
                        {
                            lstModes.Clear();
                            if (strFireMode.Contains('/'))
                            {
                                strModes = strFireMode.Split('/');
                                // Move the contents of the array to a list so it's easier to work with.
                                foreach (string strMode in strModes)
                                    lstModes.Add(strMode);
                            }
                            else
                            {
                                lstModes.Add(strFireMode);
                            }
                        }
                    }

                    // Do the same for any plugins.
                    foreach (Gear objChild in objGear.Children.GetAllDescendants(x => x.Children))
                    {
                        if (objChild.WeaponBonus != null)
                        {
                            string strFireMode = objChild.WeaponBonus["firemode"]?.InnerText;
                            if (!string.IsNullOrEmpty(strFireMode))
                            {
                                if (strFireMode.Contains('/'))
                                {
                                    strModes = strFireMode.Split('/');

                                    // Move the contents of the array to a list so it's easier to work with.
                                    foreach (string strMode in strModes)
                                        lstModes.Add(strMode);
                                }
                                else
                                {
                                    lstModes.Add(strFireMode);
                                }
                            }
                            strFireMode = objChild.WeaponBonus["modereplace"]?.InnerText;
                            if (!string.IsNullOrEmpty(strFireMode))
                            {
                                lstModes.Clear();
                                if (strFireMode.Contains('/'))
                                {
                                    strModes = strFireMode.Split('/');
                                    // Move the contents of the array to a list so it's easier to work with.
                                    foreach (string strMode in strModes)
                                        lstModes.Add(strMode);
                                }
                                else
                                {
                                    lstModes.Add(strFireMode);
                                }
                                break;
                            }
                        }
                    }

                    // Do the same for any accessories/modifications.
                    foreach (WeaponAccessory objAccessory in WeaponAccessories)
                    {
                        if (objAccessory.Equipped)
                        {
                            if (!string.IsNullOrEmpty(objAccessory.FireMode))
                            {
                                if (objAccessory.FireMode.Contains('/'))
                                {
                                    strModes = objAccessory.FireMode.Split('/');

                                    // Move the contents of the array to a list so it's easier to work with.
                                    foreach (string strMode in strModes)
                                        lstModes.Add(strMode);
                                }
                                else
                                {
                                    lstModes.Add(objAccessory.FireMode);
                                }
                            }

                            if (!string.IsNullOrEmpty(objAccessory.FireModeReplacement))
                            {
                                lstModes.Clear();
                                if (objAccessory.FireModeReplacement.Contains('/'))
                                {
                                    strModes = objAccessory.FireModeReplacement.Split('/');

                                    // Move the contents of the array to a list so it's easier to work with.
                                    foreach (string strMode in strModes)
                                        lstModes.Add(strMode);
                                }
                                else
                                {
                                    lstModes.Add(objAccessory.FireModeReplacement);
                                }

                                break;
                            }
                        }
                    }
                }
            }

            foreach (WeaponAccessory objAccessory in WeaponAccessories)
            {
                if (objAccessory.Equipped && string.IsNullOrEmpty(objAccessory.AddMode))
                    lstModes.Add(objAccessory.AddMode);
            }

            string strReturn = string.Empty;
            if (lstModes.Contains("SS"))
                strReturn += LanguageManager.GetString("String_ModeSingleShot", strLanguage) + "/";
            if (lstModes.Contains("SA"))
                strReturn += LanguageManager.GetString("String_ModeSemiAutomatic", strLanguage) + "/";
            if (lstModes.Contains("BF"))
                strReturn += LanguageManager.GetString("String_ModeBurstFire", strLanguage) + "/";
            if (lstModes.Contains("FA"))
                strReturn += LanguageManager.GetString("String_ModeFullAutomatic", strLanguage) + "/";
            if (lstModes.Contains("Special"))
                strReturn += LanguageManager.GetString("String_ModeSpecial", strLanguage) + "/";

            // Remove the trailing "/".
            if (!string.IsNullOrEmpty(strReturn))
                strReturn = strReturn.Substring(0, strReturn.Length - 1);

            return strReturn;
        }

        /// <summary>
        /// Determine if the Weapon is capable of firing in a particular mode.
        /// </summary>
        /// <param name="strFindMode">Firing mode to find.</param>
        public bool AllowMode(string strFindMode)
        {
            string[] strModes = CalculatedMode(GlobalOptions.Language).Split('/');
            return strModes.Any(strMode => strMode == strFindMode);
        }

        /// <summary>
        /// Weapon Cost to use when working with Total Cost price modifiers for Weapon Mods.
        /// </summary>
        public decimal MultipliableCost(WeaponAccessory objExcludeAccessory)
        {
            decimal decReturn = OwnCost;

            // Run through the list of Weapon Mods.
            foreach (WeaponAccessory objAccessory in WeaponAccessories)
            {
                if (objExcludeAccessory != objAccessory && objAccessory.Equipped && !objAccessory.IncludedInWeapon)
                {
                    decReturn += objAccessory.TotalCost;
                }
            }

            return decReturn;
        }

        public string AccessoryMounts
        {
            get
            {
                XmlNodeList objXmlMountList = GetNode()?.SelectNodes("accessorymounts/mount");

                if (objXmlMountList == null)
                    return string.Empty;

                StringBuilder strMounts = new StringBuilder();
                foreach (XmlNode xmlMount in objXmlMountList)
                {
                    if (WeaponAccessories.All(objAccessory => objAccessory.Mount != xmlMount.InnerText && objAccessory.ExtraMount != xmlMount.InnerText) && UnderbarrelWeapons.All(weapon => weapon.Mount != xmlMount.InnerText && weapon.ExtraMount != xmlMount.InnerText))
                    {
                        strMounts.Append(xmlMount.InnerText);
                        strMounts.Append('/');
                    }
                }

                // Remove the trailing /
                if (strMounts.Length > 0)
                    strMounts.Length -= 1;

                return strMounts.ToString();
            }
        }

        /// <summary>
        /// The Weapon's total cost including Accessories and Modifications.
        /// </summary>
        public decimal TotalCost
        {
            get
            {
                decimal decReturn = OwnCost;

                // Run through the Accessories and add in their cost. If the cost is "Weapon Cost", the Weapon's base cost is added in again.
                decReturn += WeaponAccessories.AsParallel().Sum(objAccessory => objAccessory.TotalCost);

                // Include the cost of any Underbarrel Weapon.
                if (Children.Count > 0)
                {
                    decReturn += Children.AsParallel().Sum(objUnderbarrel => objUnderbarrel.TotalCost);
                }

                return decReturn;
            }
        }

        /// <summary>
        /// The cost of just the Weapon itself.
        /// </summary>
        public decimal OwnCost
        {
            get
            {
                // If this is a Cyberware or Gear Weapon, remove the Weapon Cost from this since it has already been paid for through the parent item (but is needed to calculate Mod price).
                if (Cyberware || Category == "Gear")
                    return 0;
                else
                {
                    string strCostExpression = Cost;

                    StringBuilder objCost = new StringBuilder(strCostExpression.TrimStart('+'));

                    foreach (CharacterAttrib objLoopAttribute in _objCharacter.AttributeSection.AttributeList.Concat(_objCharacter.AttributeSection.SpecialAttributeList))
                    {
                        objCost.CheapReplace(strCostExpression, objLoopAttribute.Abbrev, () => objLoopAttribute.TotalValue.ToString());
                        objCost.CheapReplace(strCostExpression, objLoopAttribute.Abbrev + "Base", () => objLoopAttribute.TotalBase.ToString());
                    }

                    // Replace the division sign with "div" since we're using XPath.
                    objCost.Replace("/", " div ");
                    object objProcess = CommonFunctions.EvaluateInvariantXPath(objCost.ToString(), out bool blnIsSuccess);
                    decimal decReturn = blnIsSuccess ? Convert.ToDecimal(objProcess, GlobalOptions.InvariantCultureInfo) : 0;

                    if (DiscountCost)
                        decReturn *= 0.9m;
                    return decReturn;
                }
            }
        }

        /// <summary>
        /// The Weapon's total AP including Ammunition.
        /// </summary>
        public string TotalAP(string strLanguage)
        {
            string strAP = AP;

            int bonusAP = 0;
            // Check if the Weapon has Ammunition loaded and look for any Damage bonus/replacement.
            if (!string.IsNullOrEmpty(AmmoLoaded))
            {
                // Look for Ammo on the character.
                Gear objGear = _objCharacter.Gear.DeepFindById(AmmoLoaded) ?? _objCharacter.Vehicles.FindVehicleGear(AmmoLoaded);
                if (objGear?.WeaponBonus != null)
                {
                    // Change the Weapon's Damage Type. (flechette rounds cannot affect weapons that have flechette included in their damage)
                    if (!(objGear.WeaponBonus.InnerXml.Contains("(f)") && Damage.Contains("(f)")))
                    {
                        // Armor-Piercing Flechettes (and any other that might come along that does not explicitly add +5 AP) should instead reduce
                        // the AP for Flechette-only Weapons which have the standard Flechette +5 AP built into their stats.
                        if (Damage.Contains("(f)") && objGear.Name.Contains("Flechette"))
                        {
                            bonusAP -= 5;
                        }
                        else
                        {
                            // Change the Weapon's Damage Type.
                            string strAPReplace = objGear.WeaponBonus["apreplace"]?.InnerText;
                            if (!string.IsNullOrEmpty(strAPReplace))
                                strAP = strAPReplace;
                            // Adjust the Weapon's Damage.
                            string strAPAdd = objGear.WeaponBonus["ap"]?.InnerText;
                            if (!string.IsNullOrEmpty(strAPAdd))
                                bonusAP += Convert.ToInt32(strAPAdd);
                        }
                    }
                }

                if (_objCharacter != null)
                {
                    // Add any UnarmedAP bonus for the Unarmed Attack item.
                    if (Name == "Unarmed Attack" || Skill != null && Skill.Name == "Unarmed Combat" && _objCharacter.Options.UnarmedImprovementsApplyToWeapons)
                    {
                        bonusAP += ImprovementManager.ValueOf(_objCharacter, Improvement.ImprovementType.UnarmedAP);
                    }
                }
            }

            foreach (WeaponAccessory objAccessory in WeaponAccessories.Where(objAccessory => objAccessory.Equipped))
            {
                // Change the Weapon's Damage Type. (flechette rounds cannot affect weapons that have flechette included in their damage)
                if (!(objAccessory.DamageType.Contains("(f)") && Damage.Contains("(f)")))
                {
                    // Armor-Piercing Flechettes (and any other that might come along that does not explicitly add +5 AP) should instead reduce
                    // the AP for Flechette-only Weapons which have the standard Flechette +5 AP built into their stats.
                    if (Damage.Contains("(f)") && objAccessory.Name.Contains("Flechette"))
                    {
                        bonusAP -= 5;
                    }
                    else
                    {
                        // Change the Weapon's AP value.
                        if (!string.IsNullOrEmpty(objAccessory.APReplacement))
                            strAP = objAccessory.APReplacement;
                        // Adjust the Weapon's AP value.
                        if (!string.IsNullOrEmpty(objAccessory.AP))
                            bonusAP += Convert.ToInt32(objAccessory.AP);
                    }
                }
            }

            if (strAP == "-")
                strAP = "0";

            StringBuilder objAP = new StringBuilder(strAP);

            int intUseSTR = 0;
            int intUseAGI = 0;
            int intUseSTRBase = 0;
            int intUseAGIBase = 0;
            if (strAP.Contains("{STR") || strAP.Contains("{AGI"))
            {
                if (Cyberware)
                {
                    if (ParentVehicle != null)
                    {
                        intUseSTR = ParentVehicle.TotalBody;
                        intUseSTRBase = intUseSTR;
                        intUseAGI = ParentVehicle.Pilot;
                        intUseAGIBase = intUseAGI;
                        if (!string.IsNullOrEmpty(ParentID))
                        {
                            // Look to see if this is attached to a Cyberlimb and use its STR instead.
                            Cyberware objWeaponParent = _objCharacter.Vehicles.FindVehicleCyberware(x => x.InternalId == ParentID, out VehicleMod objVehicleMod);
                            if (objWeaponParent != null)
                            {
                                Cyberware objAttributeSource = objWeaponParent;
                                int intSTR = objAttributeSource.TotalStrength;
                                int intSTRBase = objAttributeSource.BaseStrength;
                                int intAGI = objAttributeSource.TotalAgility;
                                int intAGIBase = objAttributeSource.BaseAgility;
                                while (objAttributeSource != null)
                                {
                                    if (intSTR != 0 || intAGI != 0 || intSTRBase != 0 || intAGIBase != 0)
                                        break;
                                    objAttributeSource = objAttributeSource.Parent;
                                    if (objAttributeSource == null) continue;
                                    intSTR = objAttributeSource.TotalStrength;
                                    intSTRBase = objAttributeSource.BaseStrength;
                                    intAGI = objAttributeSource.TotalAgility;
                                    intAGIBase = objAttributeSource.BaseAgility;
                                }

                                intUseSTR = intSTR;
                                intUseAGI = intAGI;
                                intUseSTRBase = intSTRBase;
                                intUseAGIBase = intAGIBase;

                                if (intUseSTR == 0)
                                    intUseSTR = objVehicleMod.TotalStrength;
                                if (intUseAGI == 0)
                                    intUseAGI = objVehicleMod.TotalAgility;
                                if (intUseSTRBase == 0)
                                    intUseSTRBase = ParentVehicle.TotalBody;
                                if (intUseAGIBase == 0)
                                    intUseAGIBase = ParentVehicle.Pilot;
                            }
                        }
                    }
                    else if (!string.IsNullOrEmpty(ParentID))
                    {
                        // Look to see if this is attached to a Cyberlimb and use its STR instead.
                        Cyberware objWeaponParent = _objCharacter.Cyberware.DeepFirstOrDefault(x => x.Children, x => x.InternalId == ParentID);
                        if (objWeaponParent != null)
                        {
                            Cyberware objAttributeSource = objWeaponParent;
                            int intSTR = objAttributeSource.TotalStrength;
                            int intSTRBase = objAttributeSource.BaseStrength;
                            int intAGI = objAttributeSource.TotalAgility;
                            int intAGIBase = objAttributeSource.BaseAgility;
                            while (objAttributeSource != null)
                            {
                                if (intSTR != 0 || intAGI != 0 || intSTRBase != 0 || intAGIBase != 0)
                                    break;
                                objAttributeSource = objAttributeSource.Parent;
                                if (objAttributeSource == null) continue;
                                intSTR = objAttributeSource.TotalStrength;
                                intSTRBase = objAttributeSource.BaseStrength;
                                intAGI = objAttributeSource.TotalAgility;
                                intAGIBase = objAttributeSource.BaseAgility;
                            }

                            intUseSTR = intSTR;
                            intUseAGI = intAGI;
                            intUseSTRBase = intSTRBase;
                            intUseAGIBase = intAGIBase;
                        }
                        if (intUseSTR == 0)
                            intUseSTR = _objCharacter.STR.TotalValue;
                        if (intUseAGI == 0)
                            intUseAGI = _objCharacter.AGI.TotalValue;
                        if (intUseSTRBase == 0)
                            intUseSTRBase = _objCharacter.STR.TotalBase;
                        if (intUseAGIBase == 0)
                            intUseAGIBase = _objCharacter.AGI.TotalBase;
                    }
                }
                else if (ParentVehicle == null)
                {
                    if (intUseSTR == 0)
                        intUseSTR = _objCharacter.STR.TotalValue;
                    if (intUseAGI == 0)
                        intUseAGI = _objCharacter.AGI.TotalValue;
                }

                if (Category == "Throwing Weapons" || UseSkill == "Throwing Weapons")
                    intUseSTR += ImprovementManager.ValueOf(_objCharacter, Improvement.ImprovementType.ThrowSTR);
            }

            foreach (string strAttribute in AttributeSection.AttributeStrings)
            {
                CharacterAttrib objLoopAttribute = _objCharacter.GetAttribute(strAttribute);
                if (strAttribute == "STR")
                {
                    objAP.Replace("{" + strAttribute + "}", intUseSTR.ToString());
                    objAP.Replace("{" + strAttribute + "Base}", intUseSTRBase.ToString());
                }
                else if (strAttribute == "AGI")
                {
                    objAP.Replace("{" + strAttribute + "}", intUseAGI.ToString());
                    objAP.Replace("{" + strAttribute + "Base}", intUseAGIBase.ToString());
                }
                else
                {
                    objAP.CheapReplace(strAP, "{" + strAttribute + "}", () => objLoopAttribute.TotalValue.ToString());
                    objAP.CheapReplace(strAP, "{" + strAttribute + "Base}", () => objLoopAttribute.TotalBase.ToString());
                }
            }

            int intAP;
            try
            {
                // Replace the division sign with "div" since we're using XPath.
                objAP.Replace("/", " div ");
                object objProcess = CommonFunctions.EvaluateInvariantXPath(objAP.ToString(), out bool blnIsSuccess);
                if (blnIsSuccess)
                    intAP = Convert.ToInt32(objProcess);
                else
                    return strLanguage == GlobalOptions.DefaultLanguage ? strAP : strAP.CheapReplace("-half", () => LanguageManager.GetString("String_APHalf", strLanguage));
            }
            catch (FormatException)
            {
                // If AP is not numeric (for example "-half"), do do anything and just return the weapon's AP.
                return strLanguage == GlobalOptions.DefaultLanguage ? strAP : strAP.CheapReplace("-half", () => LanguageManager.GetString("String_APHalf", strLanguage));
            }
            catch (OverflowException)
            {
                // If AP is not numeric (for example "-half"), do do anything and just return the weapon's AP.
                return strLanguage == GlobalOptions.DefaultLanguage ? strAP : strAP.CheapReplace("-half", () => LanguageManager.GetString("String_APHalf", strLanguage));
            }
            catch (InvalidCastException)
            {
                // If AP is not numeric (for example "-half"), do do anything and just return the weapon's AP.
                return strLanguage == GlobalOptions.DefaultLanguage ? strAP : strAP.CheapReplace("-half", () => LanguageManager.GetString("String_APHalf", strLanguage));
            }
            intAP += bonusAP;
            if (intAP == 0)
                return "-";
            if (intAP > 0)
                return '+' + intAP.ToString();
            else
                return intAP.ToString();
        }
        
        /// <summary>
        /// The Weapon's total RC including Accessories and Modifications.
        /// </summary>
        public string TotalRC(CultureInfo objCulture, string strLanguage, bool blnRefreshRCToolTip = false)
        {
            string strSpaceCharacter = LanguageManager.GetString("String_Space", strLanguage);
            string strRCBase = "0";
            string strRCFull;
            string strRC = RC;

            List<Tuple<string, int>> lstRCGroups = new List<Tuple<string, int>>(5);
            List<Tuple<string, int>> lstRCDeployGroups = new List<Tuple<string, int>>(5);

            int intPos = strRC.IndexOf('(');
            if (intPos != -1)
            {
                if (intPos == 0)
                {
                    // The string contains only RC from pieces that can be removed - "(x)" only.
                    strRCFull = strRC;
                }
                // The string contains a mix of both fixed and removable RC. "x(y)".
                else
                {
                    strRCBase = strRC.Substring(0, intPos);
                    strRCFull = strRC.Substring(intPos, strRC.Length - intPos);
                }
            }
            else
            {
                // The string contains only RC from fixed pieces - "x" only.
                strRCBase = strRC;
                strRCFull = strRC;
            }

            string strRCTip = "1" + strSpaceCharacter;
            if (blnRefreshRCToolTip && strRCBase != "0")
            {
                strRCTip += '+' + strSpaceCharacter + LanguageManager.GetString("Label_Base", GlobalOptions.Language) + '(' + strRCBase + ')';
            }

            int.TryParse(strRCBase, out int intRCBase);
            int.TryParse(strRCFull.Trim('(', ')'), out int intRCFull);

            // Check if the Weapon has Ammunition loaded and look for any Recoil bonus.
            if (!string.IsNullOrEmpty(AmmoLoaded) && AmmoLoaded != "00000000-0000-0000-0000-000000000000")
            {
                Gear objGear = _objCharacter.Gear.DeepFindById(AmmoLoaded) ?? _objCharacter.Vehicles.FindVehicleGear(AmmoLoaded);

                // Change the Weapon's Damage Type.
                string strRCBonus = objGear?.WeaponBonus?["rc"]?.InnerText;
                if (!string.IsNullOrEmpty(strRCBonus) && int.TryParse(strRCBonus, out int intLoopRCBonus))
                {
                    intRCBase += intLoopRCBonus;
                    intRCFull += intLoopRCBonus;

                    if (blnRefreshRCToolTip)
                        strRCTip += strSpaceCharacter + '+' + strSpaceCharacter + objGear.DisplayName(GlobalOptions.CultureInfo, GlobalOptions.Language) + strSpaceCharacter + '(' + strRCBonus + ')';
                }
            }

            // Now that we know the Weapon's RC values, run through all of the Accessories and add theirs to the mix.
            // Only add in the values for items that do not come with the weapon.
            foreach (WeaponAccessory objAccessory in WeaponAccessories.Where(objAccessory => !string.IsNullOrEmpty(objAccessory.RC) && objAccessory.Equipped))
            {
                if (_objCharacter.Options.RestrictRecoil && objAccessory.RCGroup != 0)
                {
                    int intItemRC = Convert.ToInt32(objAccessory.RC);
                    List<Tuple<string, int>> lstLoopRCGroup = lstRCGroups;
                    if (objAccessory.RCDeployable)
                    {
                        lstLoopRCGroup = lstRCDeployGroups;
                    }
                    while (lstLoopRCGroup.Count < objAccessory.RCGroup)
                    {
                        lstLoopRCGroup.Add(new Tuple<string, int>(string.Empty, 0));
                    }
                    if (lstLoopRCGroup[objAccessory.RCGroup - 1].Item2 < intItemRC)
                    {
                        lstLoopRCGroup[objAccessory.RCGroup - 1] = new Tuple<string, int>(objAccessory.DisplayName(GlobalOptions.Language), intItemRC);
                    }
                    if (objAccessory.RCDeployable)
                    {
                        lstRCDeployGroups = lstLoopRCGroup;
                    }
                    else
                    {
                        lstRCGroups = lstLoopRCGroup;
                    }
                }
                else if (!string.IsNullOrEmpty(objAccessory.RC) && int.TryParse(objAccessory.RC, out int intLoopRCBonus))
                {
                    intRCFull += intLoopRCBonus;
                    if (!objAccessory.RCDeployable)
                    {
                        intRCBase += intLoopRCBonus;
                    }
                    if (blnRefreshRCToolTip)
                        strRCTip += strSpaceCharacter + '+' + strSpaceCharacter + objAccessory.DisplayName(GlobalOptions.Language) + strSpaceCharacter + '(' + objAccessory.RC + ')';
                }
            }

            foreach (Tuple<string, int> objRCGroup in lstRCGroups)
            {
                if (!string.IsNullOrEmpty(objRCGroup.Item1))
                {
                    // Add in the Recoil Group bonuses.
                    intRCBase += objRCGroup.Item2;
                    intRCFull += objRCGroup.Item2;
                    if (blnRefreshRCToolTip)
                        strRCTip += strSpaceCharacter + '+' + strSpaceCharacter + objRCGroup.Item1 + strSpaceCharacter + '(' + objRCGroup.Item2.ToString(GlobalOptions.CultureInfo) + ')';
                }
            }

            foreach (Tuple<string, int> objRCGroup in lstRCDeployGroups)
            {
                if (!string.IsNullOrEmpty(objRCGroup.Item1))
                {
                    // Add in the Recoil Group bonuses.
                    intRCFull += objRCGroup.Item2;
                    if (blnRefreshRCToolTip)
                        strRCTip += strSpaceCharacter + '+' + strSpaceCharacter
                                    + string.Format(LanguageManager.GetString("Tip_RecoilAccessories", GlobalOptions.Language), objRCGroup.Item1, objRCGroup.Item2.ToString(GlobalOptions.CultureInfo));
                }
            }

            int intUseSTR = 0;
            if (Cyberware)
            {
                if (ParentVehicle != null)
                {
                    intUseSTR = ParentVehicle.TotalBody;
                    if (!string.IsNullOrEmpty(ParentID))
                    {
                        // Look to see if this is attached to a Cyberlimb and use its STR instead.
                        Cyberware objWeaponParent = _objCharacter.Vehicles.FindVehicleCyberware(x => x.InternalId == ParentID, out VehicleMod objVehicleMod);
                        if (objWeaponParent != null)
                        {
                            Cyberware objAttributeSource = objWeaponParent;
                            int intSTR = objAttributeSource.TotalStrength;
                            int intAGI = objAttributeSource.TotalStrength;
                            while (objAttributeSource != null)
                            {
                                if (intSTR != 0 || intAGI != 0)
                                    break;
                                objAttributeSource = objAttributeSource.Parent;
                                if (objAttributeSource == null) continue;
                                intSTR = objAttributeSource.TotalStrength;
                                intAGI = objAttributeSource.TotalStrength;
                            }

                            intUseSTR = intSTR;

                            if (intUseSTR == 0)
                                intUseSTR = objVehicleMod.TotalStrength;
                        }
                    }
                }
                else if (!string.IsNullOrEmpty(ParentID))
                {
                    // Look to see if this is attached to a Cyberlimb and use its STR instead.
                    Cyberware objWeaponParent = _objCharacter.Cyberware.DeepFirstOrDefault(x => x.Children, x => x.InternalId == ParentID);
                    if (objWeaponParent != null)
                    {
                        Cyberware objAttributeSource = objWeaponParent;
                        int intSTR = objAttributeSource.TotalStrength;
                        int intAGI = objAttributeSource.TotalStrength;
                        while (objAttributeSource != null)
                        {
                            if (intSTR != 0 || intAGI != 0)
                                break;
                            objAttributeSource = objAttributeSource.Parent;
                            if (objAttributeSource == null) continue;
                            intSTR = objAttributeSource.TotalStrength;
                        }

                        intUseSTR = intSTR;
                    }
                    if (intUseSTR == 0)
                        intUseSTR = _objCharacter.STR.TotalValue;
                }
            }
            else if (ParentVehicle == null)
            {
                if (intUseSTR == 0)
                    intUseSTR = _objCharacter.STR.TotalValue;
            }

            if (Category == "Throwing Weapons" || UseSkill == "Throwing Weapons")
                intUseSTR += ImprovementManager.ValueOf(_objCharacter, Improvement.ImprovementType.ThrowSTR);

            int intStrRC = (intUseSTR + 2) / 3;

            intRCBase += intStrRC + 1;
            intRCFull += intStrRC + 1;
            if (blnRefreshRCToolTip)
                strRCTip += strSpaceCharacter + '+' + strSpaceCharacter + _objCharacter.STR.DisplayAbbrev + strSpaceCharacter +
                    '[' + intUseSTR.ToString() + strSpaceCharacter + '/' + strSpaceCharacter + 3.ToString() + strSpaceCharacter + '=' + strSpaceCharacter + intStrRC.ToString() + ']';
            // If the full RC is not higher than the base, only the base value is shown.
            strRC = intRCBase.ToString(objCulture);
            if (intRCFull > intRCBase)
            {
                strRC += $"{strSpaceCharacter}({intRCFull.ToString(objCulture)})";
            }

            if (blnRefreshRCToolTip)
                _strRCTip = strRCTip;

            return strRC;
        }

        /// <summary>
        /// The tooltip showing the sources of RC bonuses
        /// </summary>
        public string RCToolTip => _strRCTip;

        /// <summary>
        /// The full Reach of the Weapons including the Character's Reach.
        /// </summary>
        public int TotalReach
        {
            get
            {
                int intReach = Reach;

                if (WeaponType == "Melee")
                {
                    // Run through the Character's Improvements and add any Reach Improvements.
                    intReach += _objCharacter.Improvements.Where(objImprovement => objImprovement.ImproveType == Improvement.ImprovementType.Reach && objImprovement.Enabled).Sum(objImprovement => objImprovement.Value);
                }
                if (Name == "Unarmed Attack")
                {
                    intReach += _objCharacter.Improvements.Where(objImprovement => objImprovement.ImproveType == Improvement.ImprovementType.UnarmedReach && objImprovement.Enabled).Sum(objImprovement => objImprovement.Value);
                }

                return intReach;
            }
        }

        /// <summary>
        /// The full Accuracy of the Weapon including modifiers from accessories.
        /// </summary>
        public int TotalAccuracy
        {
            get
            {
                string strAccuracy = Accuracy;
                StringBuilder objAccuracy = new StringBuilder(strAccuracy);
                int intAccuracy = 0;

                int intUseSTR = 0;
                int intUseAGI = 0;
                int intUseSTRBase = 0;
                int intUseAGIBase = 0;
                if (strAccuracy.Contains("{STR") || strAccuracy.Contains("{AGI"))
                {
                    if (Cyberware)
                    {
                        if (ParentVehicle != null)
                        {
                            intUseSTR = ParentVehicle.TotalBody;
                            intUseSTRBase = intUseSTR;
                            intUseAGI = ParentVehicle.Pilot;
                            intUseAGIBase = intUseAGI;
                            if (!string.IsNullOrEmpty(ParentID))
                            {
                                // Look to see if this is attached to a Cyberlimb and use its STR instead.
                                Cyberware objWeaponParent = _objCharacter.Vehicles.FindVehicleCyberware(x => x.InternalId == ParentID, out VehicleMod objVehicleMod);
                                if (objWeaponParent != null)
                                {
                                    Cyberware objAttributeSource = objWeaponParent;
                                    int intSTR = objAttributeSource.TotalStrength;
                                    int intSTRBase = objAttributeSource.BaseStrength;
                                    int intAGI = objAttributeSource.TotalAgility;
                                    int intAGIBase = objAttributeSource.BaseAgility;
                                    while (objAttributeSource != null)
                                    {
                                        if (intSTR != 0 || intAGI != 0 || intSTRBase != 0 || intAGIBase != 0)
                                            break;
                                        objAttributeSource = objAttributeSource.Parent;
                                        if (objAttributeSource == null) continue;
                                        intSTR = objAttributeSource.TotalStrength;
                                        intSTRBase = objAttributeSource.BaseStrength;
                                        intAGI = objAttributeSource.TotalAgility;
                                        intAGIBase = objAttributeSource.BaseAgility;
                                    }

                                    intUseSTR = intSTR;
                                    intUseAGI = intAGI;
                                    intUseSTRBase = intSTRBase;
                                    intUseAGIBase = intAGIBase;

                                    if (intUseSTR == 0)
                                        intUseSTR = objVehicleMod.TotalStrength;
                                    if (intUseAGI == 0)
                                        intUseAGI = objVehicleMod.TotalAgility;
                                    if (intUseSTRBase == 0)
                                        intUseSTRBase = ParentVehicle.TotalBody;
                                    if (intUseAGIBase == 0)
                                        intUseAGIBase = ParentVehicle.Pilot;
                                }
                            }
                        }
                        else if (!string.IsNullOrEmpty(ParentID))
                        {
                            // Look to see if this is attached to a Cyberlimb and use its STR instead.
                            Cyberware objWeaponParent = _objCharacter.Cyberware.DeepFirstOrDefault(x => x.Children, x => x.InternalId == ParentID);
                            if (objWeaponParent != null)
                            {
                                Cyberware objAttributeSource = objWeaponParent;
                                int intSTR = objAttributeSource.TotalStrength;
                                int intSTRBase = objAttributeSource.BaseStrength;
                                int intAGI = objAttributeSource.TotalAgility;
                                int intAGIBase = objAttributeSource.BaseAgility;
                                while (objAttributeSource != null)
                                {
                                    if (intSTR != 0 || intAGI != 0 || intSTRBase != 0 || intAGIBase != 0)
                                        break;
                                    objAttributeSource = objAttributeSource.Parent;
                                    if (objAttributeSource == null) continue;
                                    intSTR = objAttributeSource.TotalStrength;
                                    intSTRBase = objAttributeSource.BaseStrength;
                                    intAGI = objAttributeSource.TotalAgility;
                                    intAGIBase = objAttributeSource.BaseAgility;
                                }

                                intUseSTR = intSTR;
                                intUseAGI = intAGI;
                                intUseSTRBase = intSTRBase;
                                intUseAGIBase = intAGIBase;
                            }
                            if (intUseSTR == 0)
                                intUseSTR = _objCharacter.STR.TotalValue;
                            if (intUseAGI == 0)
                                intUseAGI = _objCharacter.AGI.TotalValue;
                            if (intUseSTRBase == 0)
                                intUseSTRBase = _objCharacter.STR.TotalBase;
                            if (intUseAGIBase == 0)
                                intUseAGIBase = _objCharacter.AGI.TotalBase;
                        }
                    }
                    else if (ParentVehicle == null)
                    {
                        if (intUseSTR == 0)
                            intUseSTR = _objCharacter.STR.TotalValue;
                        if (intUseAGI == 0)
                            intUseAGI = _objCharacter.AGI.TotalValue;
                    }

                    if (Category == "Throwing Weapons" || UseSkill == "Throwing Weapons")
                        intUseSTR += ImprovementManager.ValueOf(_objCharacter, Improvement.ImprovementType.ThrowSTR);
                }

                Func<string> funcPhysicalLimitString = () => _objCharacter.LimitPhysical.ToString();
                if (ParentVehicle != null)
                {
                    funcPhysicalLimitString = () =>
                    {
                        string strHandling = ParentVehicle.TotalHandling;
                        int intSlashIndex = strHandling.IndexOf('/');
                        if (intSlashIndex != -1)
                            strHandling = strHandling.Substring(0, intSlashIndex);
                        return strHandling;
                    };
                }
                objAccuracy.CheapReplace(strAccuracy, "Physical", funcPhysicalLimitString);
                objAccuracy.CheapReplace(strAccuracy, "Missile", funcPhysicalLimitString);
                foreach (string strAttribute in AttributeSection.AttributeStrings)
                {
                    CharacterAttrib objLoopAttribute = _objCharacter.GetAttribute(strAttribute);
                    if (strAttribute == "STR")
                    {
                        objAccuracy.Replace("{" + strAttribute + "}", intUseSTR.ToString());
                        objAccuracy.Replace("{" + strAttribute + "Base}", intUseSTRBase.ToString());
                    }
                    else if (strAttribute == "AGI")
                    {
                        objAccuracy.Replace("{" + strAttribute + "}", intUseAGI.ToString());
                        objAccuracy.Replace("{" + strAttribute + "Base}", intUseAGIBase.ToString());
                    }
                    else
                    {
                        objAccuracy.CheapReplace(strAccuracy, "{" + strAttribute + "}", () => objLoopAttribute.TotalValue.ToString());
                        objAccuracy.CheapReplace(strAccuracy, "{" + strAttribute + "Base}", () => objLoopAttribute.TotalBase.ToString());
                    }
                }

                // Replace the division sign with "div" since we're using XPath.
                objAccuracy.Replace("/", " div ");
                object objProcess = CommonFunctions.EvaluateInvariantXPath(objAccuracy.ToString(), out bool blnIsSuccess);
                if (blnIsSuccess)
                    intAccuracy = Convert.ToInt32(objProcess);

                int intBonusAccuracyFromAccessories = 0;
                int intBonusAccuracyFromNonStackingAccessories = 0;
                foreach (WeaponAccessory objWeaponAccessory in WeaponAccessories)
                {
                    if (objWeaponAccessory.Equipped)
                    {
                        int intLoopAccuracy = objWeaponAccessory.Accuracy;
                        if (intLoopAccuracy != 0)
                        {
                            if (!objWeaponAccessory.Name.StartsWith("Smartgun") && !objWeaponAccessory.Name.Contains("Sight"))
                                intBonusAccuracyFromAccessories += intLoopAccuracy;
                            else if (intLoopAccuracy > intBonusAccuracyFromNonStackingAccessories)
                                intBonusAccuracyFromNonStackingAccessories = intLoopAccuracy;
                        }
                    }
                }

                intAccuracy += intBonusAccuracyFromAccessories + intBonusAccuracyFromNonStackingAccessories;

                string strNameLower = Name.ToLower();

                foreach (Improvement objImprovement in _objCharacter.Improvements)
                {
                    if (objImprovement.ImproveType == Improvement.ImprovementType.WeaponAccuracy && objImprovement.Enabled)
                    {
                        string strImprovedName = objImprovement.ImprovedName;
                        if (string.IsNullOrEmpty(strImprovedName) || strImprovedName == Name ||
                            (strImprovedName.StartsWith("[contains]") && strNameLower.Contains(strImprovedName.TrimStartOnce("[contains]", true).ToLower())))
                        {
                            intAccuracy += objImprovement.Value;
                        }
                    }
                }

                string strSkill = UseSkill;
                string strSpec = Spec;
                // Use the Skill defined by the Weapon if one is present.
                if (string.IsNullOrEmpty(strSkill))
                {
                    // Exotic Skills require a matching Specialization.
                    switch (Category)
                    {
                        case "Bows":
                        case "Crossbows":
                            strSkill = "Archery";
                            break;
                        case "Assault Rifles":
                        case "Carbines":
                        case "Machine Pistols":
                        case "Submachine Guns":
                            strSkill = "Automatics";
                            break;
                        case "Blades":
                            strSkill = "Blades";
                            break;
                        case "Clubs":
                        case "Improvised Weapons":
                            strSkill = "Clubs";
                            break;
                        case "Exotic Melee Weapons":
                            strSkill = "Exotic Melee Weapon";
                            if (string.IsNullOrEmpty(strSpec))
                                strSpec = Name;
                            break;
                        case "Exotic Ranged Weapons":
                        case "Special Weapons":
                            strSkill = "Exotic Ranged Weapon";
                            if (string.IsNullOrEmpty(strSpec))
                                strSpec = Name;
                            break;
                        case "Flamethrowers":
                            strSkill = "Exotic Ranged Weapon";
                            strSpec = "Flamethrowers";
                            break;
                        case "Laser Weapons":
                            strSkill = "Exotic Ranged Weapon";
                            strSpec = "Laser Weapons";
                            break;
                        case "Assault Cannons":
                        case "Grenade Launchers":
                        case "Missile Launchers":
                        case "Light Machine Guns":
                        case "Medium Machine Guns":
                        case "Heavy Machine Guns":
                            strSkill = "Heavy Weapons";
                            break;
                        case "Shotguns":
                        case "Sniper Rifles":
                        case "Sporting Rifles":
                            strSkill = "Longarms";
                            break;
                        case "Throwing Weapons":
                            strSkill = "Throwing Weapons";
                            break;
                        case "Unarmed":
                            strSkill = "Unarmed Combat";
                            break;
                        default:
                            strSkill = "Pistols";
                            break;
                    }
                }

                if (strSkill.StartsWith("Exotic"))
                {
                    if (!string.IsNullOrEmpty(strSpec))
                        strSkill += $" ({strSpec})";
                    else
                        strSkill += $" ({Name})";
                }
                intAccuracy += ImprovementManager.ValueOf(_objCharacter, Improvement.ImprovementType.WeaponSkillAccuracy, false, strSkill);

                return intAccuracy;
            }
        }

        /// <summary>
        /// Displays the base and Total Accuracy of the weapon in the same format as it appears in rulebooks.
        /// TODO: Databindable?
        /// </summary>
        public string DisplayAccuracy(CultureInfo objCulture, string strLanguage)
        {
            int intTotalAccuracy = TotalAccuracy;
            if (int.TryParse(Accuracy, out int intAccuracy) && intAccuracy != intTotalAccuracy)
                return intAccuracy.ToString(objCulture) + LanguageManager.GetString("String_Space", strLanguage) + '(' + intTotalAccuracy.ToString(objCulture) + ')';
            return intTotalAccuracy.ToString(objCulture);
        }
        /// <summary>
        /// The slots the weapon has for modifications.
        /// </summary>
        public string ModificationSlots => _strWeaponSlots;

        public string Range
        {
            get => _strRange;
            set => _strRange = value;
        }

        public string AlternateRange
        {
            get => _strAlternateRange;
            set => _strAlternateRange = value;
        }

        /// <summary>
        /// The string for the Weapon's Range category
        /// </summary>
        public string DisplayRange(string strLanguage)
        {
            string strRange = Range;
            if (string.IsNullOrWhiteSpace(strRange))
                strRange = Category;
            if (!string.IsNullOrWhiteSpace(strRange) && strLanguage != GlobalOptions.DefaultLanguage)
            {
                XmlDocument objXmlDocument = XmlManager.Load("ranges.xml", strLanguage);
                XmlNode objXmlCategoryNode = objXmlDocument.SelectSingleNode("/chummer/ranges/range[name = \"" + strRange + "\"]");
                XmlNode xmlTranslateNode = objXmlCategoryNode?["translate"];
                if (xmlTranslateNode != null)
                {
                    strRange = xmlTranslateNode.InnerText;
                }
                else
                {
                    objXmlDocument = XmlManager.Load("weapons.xml", strLanguage);
                    objXmlCategoryNode = objXmlDocument.SelectSingleNode("/chummer/categories/category[. = \"" + strRange + "\"]");
                    xmlTranslateNode = objXmlCategoryNode?.Attributes?["translate"];
                    if (xmlTranslateNode != null)
                        strRange = xmlTranslateNode.InnerText;
                }
            }
            return strRange;
        }

        /// <summary>
        /// The string for the Weapon's Range category (setter is English-only).
        /// </summary>
        public string DisplayAlternateRange(string strLanguage)
        {
            string strRange = AlternateRange.Trim();
            if (!string.IsNullOrEmpty(strRange) && strLanguage != GlobalOptions.DefaultLanguage)
            {
                XmlDocument objXmlDocument = XmlManager.Load("ranges.xml", strLanguage);
                XmlNode objXmlCategoryNode = objXmlDocument.SelectSingleNode("/chummer/ranges/range[name = \"" + strRange + "\"]");
                XmlNode xmlTranslateNode = objXmlCategoryNode?["translate"];
                if (xmlTranslateNode != null)
                {
                    strRange = xmlTranslateNode.InnerText;
                }
                else
                {
                    objXmlDocument = XmlManager.Load("weapons.xml", strLanguage);
                    objXmlCategoryNode = objXmlDocument.SelectSingleNode("/chummer/categories/category[. = \"" + strRange + "\"]");
                    xmlTranslateNode = objXmlCategoryNode?.Attributes?["translate"];
                    if (xmlTranslateNode != null)
                        strRange = xmlTranslateNode.InnerText;
                }
            }
            return strRange;
        }

        /// <summary>
        /// Evalulate and return the requested Range for the Weapon.
        /// </summary>
        /// <param name="strFindRange">Range node to use.</param>
        /// <param name="blnUseAlternateRange">Use alternate range instead of the weapon's main range.</param>
        private int GetRange(string strFindRange, bool blnUseAlternateRange)
        {
            string strRangeCategory = Category;
            if (blnUseAlternateRange)
            {
                strRangeCategory = AlternateRange;
                if (string.IsNullOrWhiteSpace(strRangeCategory))
                    return -1;
            }
            else if (!string.IsNullOrEmpty(Range))
                strRangeCategory = Range;


            XmlDocument objXmlDocument = XmlManager.Load("ranges.xml");
            XmlNode objXmlCategoryNode = objXmlDocument.SelectSingleNode("/chummer/ranges/range[name = \"" + strRangeCategory + "\"]");
            if (objXmlCategoryNode?[strFindRange] == null)
            {
                return -1;
            }
            string strRange = objXmlCategoryNode[strFindRange].InnerText;
            StringBuilder objRange = new StringBuilder(strRange);

            int intUseSTR = 0;
            int intUseAGI = 0;
            if (strRange.Contains("STR") || strRange.Contains("AGI"))
            {
                if (Cyberware)
                {
                    if (ParentVehicle != null)
                    {
                        intUseSTR = ParentVehicle.TotalBody;
                        intUseAGI = ParentVehicle.Pilot;
                        if (!string.IsNullOrEmpty(ParentID))
                        {
                            // Look to see if this is attached to a Cyberlimb and use its STR instead.
                            Cyberware objWeaponParent = _objCharacter.Vehicles.FindVehicleCyberware(x => x.InternalId == ParentID, out VehicleMod objVehicleMod);
                            if (objWeaponParent != null)
                            {
                                Cyberware objAttributeSource = objWeaponParent;
                                int intSTR = objAttributeSource.TotalStrength;
                                int intAGI = objAttributeSource.TotalStrength;
                                while (objAttributeSource != null)
                                {
                                    if (intSTR != 0 || intAGI != 0)
                                        break;
                                    objAttributeSource = objAttributeSource.Parent;
                                    if (objAttributeSource == null) continue;
                                    intSTR = objAttributeSource.TotalStrength;
                                    intAGI = objAttributeSource.TotalStrength;
                                }

                                intUseSTR = intSTR;
                                intUseAGI = intAGI;

                                if (intUseSTR == 0)
                                    intUseSTR = objVehicleMod.TotalStrength;
                                if (intUseAGI == 0)
                                    intUseAGI = objVehicleMod.TotalAgility;
                            }
                        }
                    }
                    else if (!string.IsNullOrEmpty(ParentID))
                    {
                        // Look to see if this is attached to a Cyberlimb and use its STR instead.
                        Cyberware objWeaponParent = _objCharacter.Cyberware.DeepFirstOrDefault(x => x.Children, x => x.InternalId == ParentID);
                        if (objWeaponParent != null)
                        {
                            Cyberware objAttributeSource = objWeaponParent;
                            int intSTR = objAttributeSource.TotalStrength;
                            int intAGI = objAttributeSource.TotalStrength;
                            while (objAttributeSource != null)
                            {
                                if (intSTR != 0 || intAGI != 0)
                                    break;
                                objAttributeSource = objAttributeSource.Parent;
                                if (objAttributeSource == null) continue;
                                intSTR = objAttributeSource.TotalStrength;
                                intAGI = objAttributeSource.TotalStrength;
                            }

                            intUseSTR = intSTR;
                            intUseAGI = intAGI;
                        }
                        if (intUseSTR == 0)
                            intUseSTR = _objCharacter.STR.TotalValue;
                        if (intUseAGI == 0)
                            intUseAGI = _objCharacter.AGI.TotalValue;
                    }
                }
                else if (ParentVehicle == null)
                {
                    if (intUseSTR == 0)
                        intUseSTR = _objCharacter.STR.TotalValue;
                    if (intUseAGI == 0)
                        intUseAGI = _objCharacter.AGI.TotalValue;
                }

                if (Category == "Throwing Weapons" || UseSkill == "Throwing Weapons")
                {
                    intUseSTR += ImprovementManager.ValueOf(_objCharacter, Improvement.ImprovementType.ThrowSTR);
                    intUseSTR += ImprovementManager.ValueOf(_objCharacter, Improvement.ImprovementType.ThrowRangeSTR);
                }
            }

            foreach (string strAttribute in AttributeSection.AttributeStrings)
            {
                CharacterAttrib objLoopAttribute = _objCharacter.GetAttribute(strAttribute);
                if (strAttribute == "STR")
                {
                    objRange.Replace("STR", intUseSTR.ToString());
                }
                else if (strAttribute == "AGI")
                {
                    objRange.Replace("AGI", intUseAGI.ToString());
                }
                else
                {
                    objRange.CheapReplace(strRange, strAttribute, () => objLoopAttribute.TotalValue.ToString());
                }
            }

            if (Category == "Throwing Weapons" || UseSkill == "Throwing Weapons")
                objRange.Append($" + {ImprovementManager.ValueOf(_objCharacter, Improvement.ImprovementType.ThrowRange)}");

            // Replace the division sign with "div" since we're using XPath.
            objRange.Replace("/", " div ");

            object objProcess = CommonFunctions.EvaluateInvariantXPath(objRange.ToString(), out bool blnIsSuccess);
            
            return blnIsSuccess ? decimal.ToInt32(decimal.Ceiling(Convert.ToDecimal(objProcess, GlobalOptions.InvariantCultureInfo) * _decRangeMultiplier)) : -1;
        }

        /// <summary>
        /// Weapon's total Range bonus from Accessories.
        /// </summary>
        public int RangeBonus
        {
            get
            {
                int intRangeBonus = 0;

                // Weapon Mods.
                foreach (WeaponAccessory objAccessory in WeaponAccessories)
                    if (objAccessory.Equipped)
                        intRangeBonus += objAccessory.RangeBonus;

                // Check if the Weapon has Ammunition loaded and look for any Range bonus.
                if (!string.IsNullOrEmpty(AmmoLoaded))
                {
                    Gear objGear = _objCharacter.Gear.DeepFindById(AmmoLoaded) ?? _objCharacter.Vehicles.FindVehicleGear(AmmoLoaded);

                    if (objGear?.WeaponBonus != null)
                    {
                        intRangeBonus += objGear.WeaponBonusRange;
                    }
                }

                return intRangeBonus;
            }
        }

        /// <summary>
        /// Dictionary where keys are range categories (short, medium, long, extreme, alternateshort, etc.), values are strings depicting range values for the category.
        /// </summary>
        public IDictionary<string, string> GetRangeStrings(CultureInfo objCulture)
        {
            int intRangeModifier = RangeBonus + 100;
            int intMin = GetRange("min", false);
            int intShort = GetRange("short", false);
            int intMedium = GetRange("medium", false);
            int intLong = GetRange("long", false);
            int intExtreme = GetRange("extreme", false);
            int intAlternateMin = GetRange("min", true);
            int intAlternateShort = GetRange("short", true);
            int intAlternateMedium = GetRange("medium", true);
            int intAlternateLong = GetRange("long", true);
            int intAlternateExtreme = GetRange("extreme", true);
            if (intMin > 0)
                intMin = (intMin * (intRangeModifier) + 99) / 100;
            if (intShort > 0)
                intShort = (intShort * (intRangeModifier) + 99) / 100;
            if (intMedium > 0)
                intMedium = (intMedium * (intRangeModifier) + 99) / 100;
            if (intLong > 0)
                intLong = (intLong * (intRangeModifier) + 99) / 100;
            if (intExtreme > 0)
                intExtreme = (intExtreme * (intRangeModifier) + 99) / 100;
            if (intAlternateMin > 0)
                intAlternateMin = (intAlternateMin * (intRangeModifier) + 99) / 100;
            if (intAlternateShort > 0)
                intAlternateShort = (intAlternateShort * (intRangeModifier) + 99) / 100;
            if (intAlternateMedium > 0)
                intAlternateMedium = (intAlternateMedium * (intRangeModifier) + 99) / 100;
            if (intAlternateLong > 0)
                intAlternateLong = (intAlternateLong * (intRangeModifier) + 99) / 100;
            if (intAlternateExtreme > 0)
                intAlternateExtreme = (intAlternateExtreme * (intRangeModifier) + 99) / 100;

            Dictionary<string, string> retDictionary = new Dictionary<string, string>(8)
                {
                    { "short", (intMin < 0 || intShort < 0) ? string.Empty : (intMin).ToString(objCulture) + '-' + intShort.ToString(objCulture) },
                    { "medium", (intShort < 0 || intMedium < 0) ? string.Empty : (intShort + 1).ToString(objCulture) + '-' + intMedium.ToString(objCulture) },
                    { "long", (intMedium < 0 || intLong < 0) ? string.Empty : (intMedium + 1).ToString(objCulture) + '-' + intLong.ToString(objCulture) },
                    { "extreme", (intLong < 0 || intExtreme < 0) ? string.Empty : (intLong + 1).ToString(objCulture) + '-' + intExtreme.ToString(objCulture) },
                    { "alternateshort", (intAlternateMin < 0 || intAlternateShort < 0) ? string.Empty : (intAlternateMin).ToString(objCulture) + '-' + intAlternateShort.ToString(objCulture) },
                    { "alternatemedium", (intAlternateShort < 0 || intAlternateMedium < 0) ? string.Empty : (intAlternateShort + 1).ToString(objCulture) + '-' + intAlternateMedium.ToString(objCulture) },
                    { "alternatelong", (intAlternateMedium < 0 || intAlternateLong < 0) ? string.Empty : (intAlternateMedium + 1).ToString(objCulture) + '-' + intAlternateLong.ToString(objCulture) },
                    { "alternateextreme", (intAlternateLong < 0 || intAlternateExtreme < 0) ? string.Empty : (intAlternateLong + 1).ToString(objCulture) + '-' + intAlternateExtreme.ToString(objCulture) }
                };

            return retDictionary;
        }

        /// <summary>
        /// Number of rounds consumed by Full Burst.
        /// </summary>
        public int FullBurst
        {
            get
            {
                int intReturn = _intFullBurst;

                // Check to see if any of the Mods replace this value.
                foreach (WeaponAccessory objAccessory in WeaponAccessories)
                {
                    if (objAccessory.Equipped && objAccessory.FullBurst > intReturn)
                        intReturn = objAccessory.FullBurst;
                }

                return intReturn;
            }
        }

        /// <summary>
        /// Number of rounds consumed by Suppressive Fire.
        /// </summary>
        public int Suppressive
        {
            get
            {
                int intReturn = _intSuppressive;

                // Check to see if any of the Mods replace this value.
                foreach (WeaponAccessory objAccessory in WeaponAccessories)
                {
                    if (objAccessory.Equipped && objAccessory.Suppressive > intReturn)
                        intReturn = objAccessory.Suppressive;
                }

                return intReturn;
            }
        }

        /// <summary>
        /// Total Accessory Cost multiplier for the Weapon.
        /// </summary>
        public int AccessoryMultiplier
        {
            get
            {
                int intReturn = 0;
                foreach (WeaponAccessory objAccessory in WeaponAccessories)
                {
                    if (objAccessory.Equipped && objAccessory.AccessoryCostMultiplier != 1)
                        intReturn += objAccessory.AccessoryCostMultiplier;
                }

                if (intReturn == 0)
                    intReturn = 1;

                return intReturn;
            }
        }

        /// <summary>
        /// The Dice Pool size for the Active Skill required to use the Weapon.
        /// </summary>
        public string GetDicePool(CultureInfo objCulture, string strLanguage)
        {
            string strExtra = string.Empty;
            int intDicePool = 0;
            int intDicePoolModifier = WeaponAccessories.Where(a => a.Equipped).Sum(a => a.DicePool);
            switch (FireMode)
            {
                //TODO: Gunnery specialisations (Dear god why is Ballistic a specialisation)
                case FiringMode.DogBrain:
                    {
                        Gear objAutosoft = ParentVehicle.Gear.DeepFirstOrDefault(x => x.Children, x => x.Name == "[Weapon] Targeting Autosoft" && (x.Extra == Name || x.Extra == DisplayName(GlobalOptions.Language)));

                        if (objAutosoft != null)
                        {
                            intDicePool = objAutosoft.Rating + ParentVehicle.Pilot;
                        }

                        if (WeaponAccessories.FirstOrDefault(accessory => accessory.Name.StartsWith("Smartgun") && accessory.WirelessOn) != null)
                        {
                            Gear objSmartlink =
                                ParentVehicle.Gear.DeepFirstOrDefault(x => x.Children, x => x.Name == "Smartsoft");

                            if (objSmartlink != null)
                            {
                                intDicePoolModifier++;
                            }
                        }

                        string strWeaponBonusPool = ParentVehicle.Gear.DeepFindById(AmmoLoaded)?.WeaponBonus?["pool"]?.InnerText;
                        if (!string.IsNullOrEmpty(strWeaponBonusPool))
                            intDicePoolModifier += Convert.ToInt32(strWeaponBonusPool);
                        break;
                    }
                case FiringMode.GunneryCommandDevice:
                    {
                        intDicePool = _objCharacter.SkillsSection.GetActiveSkill("Gunnery").PoolOtherAttribute(_objCharacter.LOG.TotalValue, "LOG");
                        string strWeaponBonusPool = ParentVehicle.Gear.DeepFindById(AmmoLoaded)?.WeaponBonus?["pool"]?.InnerText;
                        if (!string.IsNullOrEmpty(strWeaponBonusPool))
                            intDicePoolModifier += Convert.ToInt32(strWeaponBonusPool);

                        if (WeaponAccessories.FirstOrDefault(accessory => accessory.Name.StartsWith("Smartgun") && accessory.WirelessOn) != null)
                        {
                            intDicePoolModifier +=
                                ImprovementManager.ValueOf(_objCharacter, Improvement.ImprovementType.Smartlink);
                        }

                        intDicePoolModifier += ImprovementManager.ValueOf(_objCharacter, Improvement.ImprovementType.WeaponCategoryDice, false, Category);
                        break;
                    }
                case FiringMode.RemoteOperated:
                    {
                        intDicePool = _objCharacter.SkillsSection.GetActiveSkill("Gunnery").PoolOtherAttribute(_objCharacter.LOG.TotalValue, "LOG");
                        string strWeaponBonusPool = ParentVehicle.Gear.DeepFindById(AmmoLoaded)?.WeaponBonus?["pool"]?.InnerText;
                        if (!string.IsNullOrEmpty(strWeaponBonusPool))
                            intDicePoolModifier += Convert.ToInt32(strWeaponBonusPool);

                        if (WeaponAccessories.FirstOrDefault(accessory => accessory.Name.StartsWith("Smartgun") && accessory.WirelessOn) != null)
                        {
                            intDicePoolModifier +=
                                ImprovementManager.ValueOf(_objCharacter, Improvement.ImprovementType.Smartlink);
                        }

                        intDicePoolModifier += ImprovementManager.ValueOf(_objCharacter, Improvement.ImprovementType.WeaponCategoryDice, false, Category);
                        break;
                    }
                case FiringMode.ManualOperation:
                    {
                        intDicePool = _objCharacter.SkillsSection.GetActiveSkill("Gunnery").Pool;
                        string strWeaponBonusPool = ParentVehicle.Gear.DeepFindById(AmmoLoaded)?.WeaponBonus?["pool"]?.InnerText;
                        if (!string.IsNullOrEmpty(strWeaponBonusPool))
                            intDicePoolModifier += Convert.ToInt32(strWeaponBonusPool);

                        if (WeaponAccessories.FirstOrDefault(accessory => accessory.Name.StartsWith("Smartgun") && accessory.WirelessOn) != null)
                        {
                            intDicePoolModifier +=
                                ImprovementManager.ValueOf(_objCharacter, Improvement.ImprovementType.Smartlink);
                        }

                        intDicePoolModifier += ImprovementManager.ValueOf(_objCharacter, Improvement.ImprovementType.WeaponCategoryDice, false, Category);
                        break;
                    }
                case FiringMode.Skill:
                    {
                        Skill objSkill = Skill;
                        if (objSkill != null)
                        {
                            intDicePool = objSkill.Pool;
                            // If the character has a Specialization, include it in the Dice Pool string.
                            if (objSkill.Specializations.Count > 0 && !objSkill.IsExoticSkill)
                            {
                                if (objSkill.HasSpecialization(DisplayNameShort(GlobalOptions.Language)) || objSkill.HasSpecialization(Name) || objSkill.HasSpecialization(DisplayCategory(GlobalOptions.DefaultLanguage)) || objSkill.HasSpecialization(Category) || (!string.IsNullOrEmpty(objSkill.Specialization) && (objSkill.HasSpecialization(Spec) || objSkill.HasSpecialization(Spec2))))
                                    strExtra = LanguageManager.GetString("String_Space", strLanguage) + '(' + (intDicePool + intDicePoolModifier + 2).ToString(objCulture) + ')';
                            }
                        }

                        string strWeaponBonusPool = _objCharacter.Gear.DeepFindById(AmmoLoaded)?.WeaponBonus?["pool"]?.InnerText;
                        if (!string.IsNullOrEmpty(strWeaponBonusPool))
                            intDicePoolModifier += Convert.ToInt32(strWeaponBonusPool);

                        if (WeaponAccessories.FirstOrDefault(accessory => accessory.Name.StartsWith("Smartgun") && accessory.WirelessOn) != null)
                        {
                            intDicePoolModifier +=
                                ImprovementManager.ValueOf(_objCharacter, Improvement.ImprovementType.Smartlink);
                        }

                        intDicePoolModifier += ImprovementManager.ValueOf(_objCharacter, Improvement.ImprovementType.WeaponCategoryDice, false, Category);
                        break;
                    }
                default:
                    throw new ArgumentOutOfRangeException(nameof(FireMode));
            }

            return (intDicePool + intDicePoolModifier).ToString(objCulture) + strExtra;
        }

        private Skill Skill
        {
            get
            {
                string strCategory = Category;
                string strSpec = string.Empty;

                // If this is a Special Weapon, use the Range to determine the required Active Skill (if present).
                if (strCategory == "Special Weapons" && !string.IsNullOrEmpty(Range))
                    strCategory = Range;

                // Exotic Skills require a matching Specialization.
                string strSkill = GetSkillName(strCategory, ref strSpec);

                // Use the Skill defined by the Weapon if one is present.
                if (!string.IsNullOrEmpty(UseSkill))
                {
                    strSkill = UseSkill;
                    strSpec = string.Empty;

                    if (UseSkill.Contains("Exotic"))
                        strSpec = Name;
                }

                // Locate the Active Skill to be used.
                Skill objSkill = null;
                foreach (Skill objCharacterSkill in _objCharacter.SkillsSection.Skills)
                {
                    if (objCharacterSkill.Name == strSkill)
                    {
                        if (string.IsNullOrEmpty(strSpec) || (objCharacterSkill.HasSpecialization(strSpec)))
                        {
                            objSkill = objCharacterSkill;
                            break;
                        }
                        if (string.IsNullOrEmpty(Spec2) || objCharacterSkill.HasSpecialization(Spec2))
                        {
                            objSkill = objCharacterSkill;
                            break;
                        }
                    }
                }
                return objSkill;
            }
        }

        private string GetSkillName(string strCategory, ref string strSpec)
        {
            string strSkill;
            switch (strCategory)
            {
                case "Bows":
                case "Crossbows":
                    strSkill = "Archery";
                    break;
                case "Assault Rifles":
                case "Carbines":
                case "Machine Pistols":
                case "Submachine Guns":
                    strSkill = "Automatics";
                    break;
                case "Blades":
                    strSkill = "Blades";
                    break;
                case "Clubs":
                case "Improvised Weapons":
                    strSkill = "Clubs";
                    break;
                case "Exotic Melee Weapons":
                    strSkill = "Exotic Melee Weapon";
                    strSpec = Name;
                    break;
                case "Exotic Ranged Weapons":
                case "Special Weapons":
                    strSkill = "Exotic Ranged Weapon";
                    strSpec = Name;
                    break;
                case "Flamethrowers":
                    strSkill = "Exotic Ranged Weapon";
                    strSpec = "Flamethrowers";
                    break;
                case "Laser Weapons":
                    strSkill = "Exotic Ranged Weapon";
                    strSpec = "Laser Weapons";
                    break;
                case "Assault Cannons":
                case "Grenade Launchers":
                case "Missile Launchers":
                case "Light Machine Guns":
                case "Medium Machine Guns":
                case "Heavy Machine Guns":
                    strSkill = "Heavy Weapons";
                    break;
                case "Shotguns":
                case "Sniper Rifles":
                case "Sporting Rifles":
                    strSkill = "Longarms";
                    break;
                case "Throwing Weapons":
                    strSkill = "Throwing Weapons";
                    break;
                case "Unarmed":
                    strSkill = "Unarmed Combat";
                    break;
                default:
                    strSkill = "Pistols";
                    break;
            }
            return strSkill;
        }

        /// <summary>
        /// Tooltip information for the Dice Pool.
        /// </summary>
        public string DicePoolTooltip
        {
            get
            {
                string strCategory = Category;
                string strSkill = UseSkill;
                string strSpec = string.Empty;

                // If this is a Special Weapon, use the Range to determine the required Active Skill (if present).
                if (strCategory == "Special Weapons" && !string.IsNullOrEmpty(Range))
                    strCategory = Range;

                // Exotic Skills require a matching Specialization.
                if (string.IsNullOrEmpty(strSkill))
                {
                    switch (strCategory)
                    {
                        case "Bows":
                        case "Crossbows":
                            strSkill = "Archery";
                            break;
                        case "Assault Rifles":
                        case "Carbines":
                        case "Machine Pistols":
                        case "Submachine Guns":
                            strSkill = "Automatics";
                            break;
                        case "Blades":
                            strSkill = "Blades";
                            break;
                        case "Clubs":
                        case "Improvised Weapons":
                            strSkill = "Clubs";
                            break;
                        case "Exotic Melee Weapons":
                            strSkill = "Exotic Melee Weapon";
                            strSpec = Name;
                            break;
                        case "Exotic Ranged Weapons":
                        case "Special Weapons":
                            strSkill = "Exotic Ranged Weapon";
                            strSpec = Name;
                            break;
                        case "Flamethrowers":
                            strSkill = "Exotic Ranged Weapon";
                            strSpec = "Flamethrowers";
                            break;
                        case "Laser Weapons":
                            strSkill = "Exotic Ranged Weapon";
                            strSpec = "Laser Weapons";
                            break;
                        case "Assault Cannons":
                        case "Grenade Launchers":
                        case "Missile Launchers":
                        case "Light Machine Guns":
                        case "Medium Machine Guns":
                        case "Heavy Machine Guns":
                            strSkill = "Heavy Weapons";
                            break;
                        case "Shotguns":
                        case "Sniper Rifles":
                        case "Sporting Rifles":
                            strSkill = "Longarms";
                            break;
                        case "Throwing Weapons":
                            strSkill = "Throwing Weapons";
                            break;
                        case "Unarmed":
                            strSkill = "Unarmed Combat";
                            break;
                        default:
                            strSkill = "Pistols";
                            break;
                    }
                }

                string strSpaceCharacter = LanguageManager.GetString("String_Space", GlobalOptions.Language);
                // Locate the Active Skill to be used.
                string strKey = strSkill;
                if (!string.IsNullOrEmpty(strSpec))
                    strKey += strSpaceCharacter + '(' + strSpec + ')';
                Skill objSkill = _objCharacter.SkillsSection.GetActiveSkill(strKey);
                int intDicePool = 0;
                if (objSkill != null)
                {
                    intDicePool = objSkill.Pool;
                }

                string strReturn = objSkill?.DisplayName ?? strKey + strSpaceCharacter + '(' + intDicePool.ToString(GlobalOptions.CultureInfo) + ')';

                if (!string.IsNullOrEmpty(objSkill?.Specialization) && !objSkill.IsExoticSkill)
                {
                    if (objSkill.HasSpecialization(DisplayNameShort(GlobalOptions.Language)) || objSkill.HasSpecialization(Name) || objSkill.HasSpecialization(DisplayCategory(GlobalOptions.DefaultLanguage)) || objSkill.HasSpecialization(Category) || (!string.IsNullOrEmpty(objSkill.Specialization) && (objSkill.HasSpecialization(Spec) || objSkill.HasSpecialization(Spec2))))
                        strReturn += strSpaceCharacter + '+' + strSpaceCharacter + LanguageManager.GetString("String_ExpenseSpecialization", GlobalOptions.Language) + strSpaceCharacter + '(' + 2.ToString(GlobalOptions.CultureInfo) + ')';
                }

                return strReturn;
            }
        }

        /// <summary>
        /// Total Availability.
        /// </summary>
        public string TotalAvail(CultureInfo objCulture, string strLanguage)
        {
            return TotalAvailTuple().ToString(objCulture, strLanguage);
        }

        /// <summary>
        /// Total Availability as a triple.
        /// </summary>
        public AvailabilityValue TotalAvailTuple(bool blnCheckChildren = true)
        {
            bool blnModifyParentAvail = false;
            string strAvail = Avail;
            char chrLastAvailChar = ' ';
            int intAvail = 0;
            bool blnCheckUnderbarrels = blnCheckChildren;
            if (strAvail.Length > 0)
            {
                chrLastAvailChar = strAvail[strAvail.Length - 1];
                if (chrLastAvailChar == 'F' || chrLastAvailChar == 'R')
                {
                    strAvail = strAvail.Substring(0, strAvail.Length - 1);
                }

                blnModifyParentAvail = strAvail.StartsWith('+', '-');
                StringBuilder objAvail = new StringBuilder(strAvail.TrimStart('+'));

                if (blnCheckUnderbarrels && strAvail.Contains("{Children Avail}"))
                {
                    blnCheckUnderbarrels = false;
                    int intMaxChildAvail = 0;
                    foreach (Weapon objUnderbarrel in UnderbarrelWeapons)
                    {
                        if (objUnderbarrel.ParentID != InternalId)
                        {
                            AvailabilityValue objLoopAvail = objUnderbarrel.TotalAvailTuple();
                            if (!objLoopAvail.AddToParent)
                                intAvail += objLoopAvail.Value;
                            else if (objLoopAvail.Value > intMaxChildAvail)
                                intMaxChildAvail = objLoopAvail.Value;
                            if (objLoopAvail.Suffix == 'F')
                                chrLastAvailChar = 'F';
                            else if (chrLastAvailChar != 'F' && objLoopAvail.Suffix == 'R')
                                chrLastAvailChar = 'R';
                        }
                    }
                    objAvail.Replace("{Children Avail}", intMaxChildAvail.ToString());
                }

                foreach (CharacterAttrib objLoopAttribute in _objCharacter.AttributeSection.AttributeList.Concat(_objCharacter.AttributeSection.SpecialAttributeList))
                {
                    objAvail.CheapReplace(strAvail, objLoopAttribute.Abbrev, () => objLoopAttribute.TotalValue.ToString());
                    objAvail.CheapReplace(strAvail, objLoopAttribute.Abbrev + "Base", () => objLoopAttribute.TotalBase.ToString());
                }

                // Replace the division sign with "div" since we're using XPath.
                objAvail.Replace("/", " div ");
                object objProcess = CommonFunctions.EvaluateInvariantXPath(objAvail.ToString(), out bool blnIsSuccess);
                if (blnIsSuccess)
                    intAvail += Convert.ToInt32(objProcess);
            }

            if (blnCheckUnderbarrels)
            {
                foreach (Weapon objUnderbarrel in UnderbarrelWeapons)
                {
                    if (objUnderbarrel.ParentID != InternalId)
                    {
                        AvailabilityValue objLoopAvail = objUnderbarrel.TotalAvailTuple();
                        if (objLoopAvail.AddToParent)
                            intAvail += objLoopAvail.Value;
                        if (objLoopAvail.Suffix == 'F')
                            chrLastAvailChar = 'F';
                        else if (chrLastAvailChar != 'F' && objLoopAvail.Suffix == 'R')
                            chrLastAvailChar = 'R';
                    }
                }
            }

            if (blnCheckChildren)
            {
                // Run through the Accessories and add in their availability.
                foreach (WeaponAccessory objAccessory in WeaponAccessories)
                {
                    if (!objAccessory.IncludedInWeapon && objAccessory.Equipped)
                    {
                        AvailabilityValue objLoopAvail = objAccessory.TotalAvailTuple();
                        if (objLoopAvail.AddToParent)
                            intAvail += objLoopAvail.Value;
                        if (objLoopAvail.Suffix == 'F')
                            chrLastAvailChar = 'F';
                        else if (chrLastAvailChar != 'F' && objLoopAvail.Suffix == 'R')
                            chrLastAvailChar = 'R';
                    }
                }
            }

            if (intAvail < 0)
                intAvail = 0;

            return new AvailabilityValue(intAvail, chrLastAvailChar, blnModifyParentAvail);
        }

        // Run through the Weapon Mods and see if anything changes the cost multiplier (Vintage mod).
        public int CostMultiplier
        {
            get
            {
                int intReturn = 1;
                foreach (WeaponAccessory objAccessory in WeaponAccessories)
                {
                    if (objAccessory.Equipped && objAccessory.AccessoryCostMultiplier > 1)
                        intReturn = objAccessory.AccessoryCostMultiplier;
                }

                return intReturn;
            }
        }

        /// <summary>
        /// Mount slot that is used when mounting this weapon to another weapon.
        /// </summary>
        public string Mount => _strMount;

        /// <summary>
        /// Additional Mount slot that is used when mounting this weapon to another weapon.
        /// </summary>
        public string ExtraMount => _strExtraMount;

        /// <summary>
        /// Method used to fire the Weapon. If not vehicle mounted, always returns Skill.
        /// </summary>
        public FiringMode FireMode
        {
            get => ParentVehicle == null ? FiringMode.Skill : _eFiringMode;
            set => _eFiringMode = value;
        }

        public bool IsProgram
        {
            get
            {
                IHasMatrixAttributes objThis = GetMatrixAttributesOverride;
                if (objThis != null)
                    return objThis.IsProgram;
                return false;
            }
        }

        /// <summary>
        /// Device rating string for Cyberware. If it's empty, then GetBaseMatrixAttribute for Device Rating will fetch the grade's DR.
        /// </summary>
        public string DeviceRating
        {
            get
            {
                IHasMatrixAttributes objThis = GetMatrixAttributesOverride;
                if (objThis != null)
                    return objThis.DeviceRating;
                return _strDeviceRating;
            }
            set
            {
                IHasMatrixAttributes objThis = GetMatrixAttributesOverride;
                if (objThis != null)
                    objThis.DeviceRating = value;
                else
                    _strDeviceRating = value;
            }
        }

        /// <summary>
        /// Attack string (if one is explicitly specified for this 'ware).
        /// </summary>
        public string Attack
        {
            get
            {
                IHasMatrixAttributes objThis = GetMatrixAttributesOverride;
                if (objThis != null)
                    return objThis.Attack;
                return _strAttack;
            }
            set
            {
                IHasMatrixAttributes objThis = GetMatrixAttributesOverride;
                if (objThis != null)
                    objThis.Attack = value;
                else
                    _strAttack = value;
            }
        }

        /// <summary>
        /// Sleaze string (if one is explicitly specified for this 'ware).
        /// </summary>
        public string Sleaze
        {
            get
            {
                IHasMatrixAttributes objThis = GetMatrixAttributesOverride;
                if (objThis != null)
                    return objThis.Sleaze;
                return _strSleaze;
            }
            set
            {
                IHasMatrixAttributes objThis = GetMatrixAttributesOverride;
                if (objThis != null)
                    objThis.Sleaze = value;
                else
                    _strSleaze = value;
            }
        }

        /// <summary>
        /// Data Processing string (if one is explicitly specified for this 'ware).
        /// </summary>
        public string DataProcessing
        {
            get
            {
                IHasMatrixAttributes objThis = GetMatrixAttributesOverride;
                if (objThis != null)
                    return objThis.DataProcessing;
                return _strDataProcessing;
            }
            set
            {
                IHasMatrixAttributes objThis = GetMatrixAttributesOverride;
                if (objThis != null)
                    objThis.DataProcessing = value;
                else
                    _strDataProcessing = value;
            }
        }

        /// <summary>
        /// Firewall string (if one is explicitly specified for this 'ware).
        /// </summary>
        public string Firewall
        {
            get
            {
                IHasMatrixAttributes objThis = GetMatrixAttributesOverride;
                if (objThis != null)
                    return objThis.Firewall;
                return _strFirewall;
            }
            set
            {
                IHasMatrixAttributes objThis = GetMatrixAttributesOverride;
                if (objThis != null)
                    objThis.Firewall = value;
                else
                    _strFirewall = value;
            }
        }

        /// <summary>
        /// Modify Parent's Attack by this.
        /// </summary>
        public string ModAttack
        {
            get
            {
                IHasMatrixAttributes objThis = GetMatrixAttributesOverride;
                if (objThis != null)
                    return objThis.ModAttack;
                return _strModAttack;
            }
            set
            {
                IHasMatrixAttributes objThis = GetMatrixAttributesOverride;
                if (objThis != null)
                    objThis.ModAttack = value;
                else
                    _strModAttack = value;
            }
        }

        /// <summary>
        /// Modify Parent's Sleaze by this.
        /// </summary>
        public string ModSleaze
        {
            get
            {
                IHasMatrixAttributes objThis = GetMatrixAttributesOverride;
                if (objThis != null)
                    return objThis.ModSleaze;
                return _strModSleaze;
            }
            set
            {
                IHasMatrixAttributes objThis = GetMatrixAttributesOverride;
                if (objThis != null)
                    objThis.ModSleaze = value;
                else
                    _strModSleaze = value;
            }
        }

        /// <summary>
        /// Modify Parent's Data Processing by this.
        /// </summary>
        public string ModDataProcessing
        {
            get
            {
                IHasMatrixAttributes objThis = GetMatrixAttributesOverride;
                if (objThis != null)
                    return objThis.ModDataProcessing;
                return _strModDataProcessing;
            }
            set
            {
                IHasMatrixAttributes objThis = GetMatrixAttributesOverride;
                if (objThis != null)
                    objThis.ModDataProcessing = value;
                else
                    _strModDataProcessing = value;
            }
        }

        /// <summary>
        /// Modify Parent's Firewall by this.
        /// </summary>
        public string ModFirewall
        {
            get
            {
                IHasMatrixAttributes objThis = GetMatrixAttributesOverride;
                if (objThis != null)
                    return objThis.ModFirewall;
                return _strModFirewall;
            }
            set
            {
                IHasMatrixAttributes objThis = GetMatrixAttributesOverride;
                if (objThis != null)
                    objThis.ModFirewall = value;
                else
                    _strModFirewall = value;
            }
        }

        /// <summary>
        /// Cyberdeck's Attribute Array string.
        /// </summary>
        public string AttributeArray
        {
            get
            {
                IHasMatrixAttributes objThis = GetMatrixAttributesOverride;
                if (objThis != null)
                    return objThis.AttributeArray;
                return _strAttributeArray;
            }
            set
            {
                IHasMatrixAttributes objThis = GetMatrixAttributesOverride;
                if (objThis != null)
                    objThis.AttributeArray = value;
                else
                    _strAttributeArray = value;
            }
        }

        /// <summary>
        /// Modify Parent's Attribute Array by this.
        /// </summary>
        public string ModAttributeArray
        {
            get
            {
                IHasMatrixAttributes objThis = GetMatrixAttributesOverride;
                if (objThis != null)
                    return objThis.ModAttributeArray;
                return _strModAttributeArray;
            }
            set
            {
                IHasMatrixAttributes objThis = GetMatrixAttributesOverride;
                if (objThis != null)
                    objThis.ModAttributeArray = value;
                else
                    _strModAttributeArray = value;
            }
        }

        /// <summary>
        /// ASDF attribute boosted by Overclocker.
        /// </summary>
        public string Overclocked
        {
            get
            {
                IHasMatrixAttributes objThis = GetMatrixAttributesOverride;
                if (objThis != null)
                    return objThis.Overclocked;
                return _strOverclocked;
            }
            set
            {
                IHasMatrixAttributes objThis = GetMatrixAttributesOverride;
                if (objThis != null)
                    objThis.Overclocked = value;
                else
                    _strOverclocked = value;
            }
        }

        /// <summary>
        /// Empty for Weapons.
        /// </summary>
        public string CanFormPersona
        {
            get
            {
                IHasMatrixAttributes objThis = GetMatrixAttributesOverride;
                if (objThis != null)
                    return objThis.CanFormPersona;
                return string.Empty;
            }
            set
            {
                IHasMatrixAttributes objThis = GetMatrixAttributesOverride;
                if (objThis != null)
                    objThis.CanFormPersona = value;
            }
        }

        public bool IsCommlink
        {
            get
            {
                IHasMatrixAttributes objThis = GetMatrixAttributesOverride;
                if (objThis != null)
                    return objThis.IsCommlink;
                return false;
            }
        }

        /// <summary>
        /// 0 for Cyberware.
        /// </summary>
        public int BonusMatrixBoxes
        {
            get
            {
                IHasMatrixAttributes objThis = GetMatrixAttributesOverride;
                if (objThis != null)
                    return objThis.BonusMatrixBoxes;
                return 0;
            }
            set
            {
                IHasMatrixAttributes objThis = GetMatrixAttributesOverride;
                if (objThis != null)
                    objThis.BonusMatrixBoxes = value;
            }
        }

        public int TotalBonusMatrixBoxes
        {
            get
            {
                IHasMatrixAttributes objThis = GetMatrixAttributesOverride;
                if (objThis != null)
                    return objThis.TotalBonusMatrixBoxes;
                return 0;
            }
        }

        /// <summary>
        /// Commlink's Limit for how many Programs they can run.
        /// </summary>
        public string ProgramLimit
        {
            get
            {
                IHasMatrixAttributes objThis = GetMatrixAttributesOverride;
                if (objThis != null)
                    return objThis.ProgramLimit;
                return _strProgramLimit;
            }
            set
            {
                IHasMatrixAttributes objThis = GetMatrixAttributesOverride;
                if (objThis != null)
                    objThis.ProgramLimit = value;
                else
                    _strProgramLimit = value;
            }
        }

        /// <summary>
        /// Returns true if this is a cyberdeck whose attributes we could swap around.
        /// </summary>
        public bool CanSwapAttributes
        {
            get
            {
                IHasMatrixAttributes objThis = GetMatrixAttributesOverride;
                if (objThis != null)
                    return objThis.CanSwapAttributes;
                return _blnCanSwapAttributes;
            }
            set
            {
                IHasMatrixAttributes objThis = GetMatrixAttributesOverride;
                if (objThis != null)
                    objThis.CanSwapAttributes = value;
                else
                    _blnCanSwapAttributes = value;
            }
        }

        public IList<IHasMatrixAttributes> ChildrenWithMatrixAttributes
        {
            get
            {
                IHasMatrixAttributes objThis = GetMatrixAttributesOverride;
                if (objThis != null)
                    return objThis.ChildrenWithMatrixAttributes;
                return Children.Cast<IHasMatrixAttributes>().ToList();
            }
        }

        /// <summary>
        /// Base Physical Boxes. 12 for vehicles, 6 for Drones.
        /// </summary>
        public int BaseMatrixBoxes
        {
            get
            {
                IHasMatrixAttributes objThis = GetMatrixAttributesOverride;
                if (objThis != null)
                    return objThis.BaseMatrixBoxes;
                int baseMatrixBoxes = 8;
                return baseMatrixBoxes;
            }
        }

        /// <summary>
        /// Matrix Condition Monitor boxes.
        /// </summary>
        public int MatrixCM
        {
            get
            {
                IHasMatrixAttributes objThis = GetMatrixAttributesOverride;
                if (objThis != null)
                    return objThis.MatrixCM;
                return BaseMatrixBoxes + (this.GetTotalMatrixAttribute("Device Rating") + 1) / 2 + TotalBonusMatrixBoxes;
            }
        }

        /// <summary>
        /// Matrix Condition Monitor boxes filled.
        /// </summary>
        public int MatrixCMFilled
        {
            get
            {
                IHasMatrixAttributes objThis = GetMatrixAttributesOverride;
                if (objThis != null)
                    return objThis.MatrixCMFilled;
                return _intMatrixCMFilled;
            }
            set
            {
                IHasMatrixAttributes objThis = GetMatrixAttributesOverride;
                if (objThis != null)
                    objThis.MatrixCMFilled = value;
                else
                    _intMatrixCMFilled = value;
            }
        }

        public enum FiringMode
        {
            Skill,
            GunneryCommandDevice,
            RemoteOperated,
            DogBrain,
            ManualOperation,
            NumFiringModes // 🡐 This one should always be the last defined enum
        }

        #endregion

        #region Helper Methods

        /// <summary>
        /// Convert a string to a Firing Mode.
        /// </summary>
        /// <param name="strValue">String value to convert.</param>
        public static FiringMode ConvertToFiringMode(string strValue)
        {
            switch (strValue)
            {
                case "DogBrain":
                    return FiringMode.DogBrain;
                case "GunneryCommandDevice":
                    return FiringMode.GunneryCommandDevice;
                case "RemoteOperated":
                    return FiringMode.RemoteOperated;
                case "ManualOperation":
                    return FiringMode.ManualOperation;
                default:
                    return FiringMode.Skill;
            }
        }
        #endregion

        #region Methods
        /// <summary>
        /// Toggle the Wireless Bonus for this armor. 
        /// </summary>
        /// <param name="enable"></param>
        public void ToggleWirelessBonuses(bool enable)
        {
            if (enable)
            {
                if (WirelessBonus?.Attributes?.Count > 0)
                {
                    if (WirelessBonus.Attributes["mode"].InnerText == "replace")
                    {
                        ImprovementManager.DisableImprovements(_objCharacter, _objCharacter.Improvements.Where(x => x.ImproveSource == Improvement.ImprovementSource.ArmorMod && x.SourceName == InternalId).ToList());
                    }
                }
                if (WirelessBonus?.InnerText != null)
                {
                    ImprovementManager.CreateImprovements(_objCharacter, Improvement.ImprovementSource.ArmorMod,
                        _guiID.ToString("D") + "Wireless", WirelessBonus, false, 1,
                        DisplayNameShort(GlobalOptions.Language));
                }
            }
            else
            {
                if (WirelessBonus?.Attributes?.Count > 0)
                {
                    if (WirelessBonus.Attributes?["mode"].InnerText == "replace")
                    {
                        ImprovementManager.EnableImprovements(_objCharacter, _objCharacter.Improvements.Where(x => x.ImproveSource == Improvement.ImprovementSource.ArmorMod && x.SourceName == InternalId).ToList());
                    }
                }
                ImprovementManager.DisableImprovements(_objCharacter, _objCharacter.Improvements.Where(x => x.ImproveSource == Improvement.ImprovementSource.ArmorMod && x.SourceName == InternalId + "Wireless").ToList());
            }
        }

        /// <summary>
        /// Recursive method to delete a piece of 'ware and its Improvements from the character. Returns total extra cost removed unrelated to children.
        /// </summary>
        public decimal DeleteWeapon()
        {
            decimal decReturn = 0;
            // Remove any children the Gear may have.
            foreach (Weapon objChild in Children)
                decReturn += objChild.DeleteWeapon();

            foreach (WeaponAccessory objLoopAccessory in WeaponAccessories)
                decReturn += objLoopAccessory.DeleteWeaponAccessory();

            List<Tuple<Weapon, Vehicle, VehicleMod, WeaponMount>> lstWeaponsToDelete = new List<Tuple<Weapon, Vehicle, VehicleMod, WeaponMount>>();
            foreach (Weapon objDeleteWeapon in _objCharacter.Weapons.DeepWhere(x => x.Children, x => x.ParentID == InternalId))
            {
                lstWeaponsToDelete.Add(new Tuple<Weapon, Vehicle, VehicleMod, WeaponMount>(objDeleteWeapon, null, null, null));
            }
            foreach (Vehicle objVehicle in _objCharacter.Vehicles)
            {
                foreach (Weapon objDeleteWeapon in objVehicle.Weapons.DeepWhere(x => x.Children, x => x.ParentID == InternalId))
                {
                    lstWeaponsToDelete.Add(new Tuple<Weapon, Vehicle, VehicleMod, WeaponMount>(objDeleteWeapon, objVehicle, null, null));
                }

                foreach (VehicleMod objMod in objVehicle.Mods)
                {
                    foreach (Weapon objDeleteWeapon in objMod.Weapons.DeepWhere(x => x.Children, x => x.ParentID == InternalId))
                    {
                        lstWeaponsToDelete.Add(new Tuple<Weapon, Vehicle, VehicleMod, WeaponMount>(objDeleteWeapon, objVehicle, objMod, null));
                    }
                }

                foreach (WeaponMount objMount in objVehicle.WeaponMounts)
                {
                    foreach (Weapon objDeleteWeapon in objMount.Weapons.DeepWhere(x => x.Children, x => x.ParentID == InternalId))
                    {
                        lstWeaponsToDelete.Add(new Tuple<Weapon, Vehicle, VehicleMod, WeaponMount>(objDeleteWeapon, objVehicle, null, objMount));
                    }
                }
            }
            // We need this list separate because weapons to remove can contain gear that add more weapons in need of removing
            foreach (Tuple<Weapon, Vehicle, VehicleMod, WeaponMount> objLoopTuple in lstWeaponsToDelete)
            {
                Weapon objDeleteWeapon = objLoopTuple.Item1;
                decReturn += objDeleteWeapon.TotalCost + objDeleteWeapon.DeleteWeapon();
                if (objDeleteWeapon.Parent != null)
                    objDeleteWeapon.Parent.Children.Remove(objDeleteWeapon);
                else if (objLoopTuple.Item4 != null)
                    objLoopTuple.Item4.Weapons.Remove(objDeleteWeapon);
                else if (objLoopTuple.Item3 != null)
                    objLoopTuple.Item3.Weapons.Remove(objDeleteWeapon);
                else if (objLoopTuple.Item2 != null)
                    objLoopTuple.Item2.Weapons.Remove(objDeleteWeapon);
                else
                    _objCharacter.Weapons.Remove(objDeleteWeapon);
            }

            decReturn += ImprovementManager.RemoveImprovements(_objCharacter, Improvement.ImprovementSource.Weapon, InternalId + "Wireless");

            return decReturn;
        }

        public void Reload(IList<Gear> lstGears, TreeView treGearView)
        {
            List<Gear> lstAmmo = new List<Gear>();
            List<string> lstCount = new List<string>();
            bool blnExternalSource = false;
            Gear objExternalSource = new Gear(_objCharacter)
            {
                Name = "External Source"
            };

            string ammoString = CalculatedAmmo(GlobalOptions.CultureInfo, GlobalOptions.DefaultLanguage);
            // Determine which loading methods are available to the Weapon.
            if (ammoString.IndexOfAny('x', '+') != -1 || ammoString.Contains(" or ") || ammoString.Contains("Special"))
            {
                string strWeaponAmmo = ammoString.ToLower();
                if (strWeaponAmmo.Contains("external source"))
                    blnExternalSource = true;
                // Get rid of external source, special, or belt, and + energy.
                strWeaponAmmo = strWeaponAmmo.Replace("external source", "100")
                    .Replace("special", "100")
                    .FastEscapeOnceFromEnd(" + energy")
                    .Replace(" or belt", " or 250(belt)");

                string[] strAmmos = strWeaponAmmo.Split(new[] { " or " }, StringSplitOptions.RemoveEmptyEntries);

                foreach (string strAmmo in strAmmos)
                {
                    string strThisAmmo = strAmmo.TrimStartOnce("2x", "3x", "4x").TrimEndOnce("x2", "x3", "x4");

                    int intPos = strThisAmmo.IndexOf('(');
                    if (intPos != -1)
                        strThisAmmo = strThisAmmo.Substring(0, intPos);

                    lstCount.Add(strThisAmmo);
                }
            }
            else
            {
                // Nothing weird in the ammo string, so just use the number given.
                string strAmmo = ammoString;
                int intPos = strAmmo.IndexOf('(');
                if (intPos != -1)
                    strAmmo = strAmmo.Substring(0, intPos);
                lstCount.Add(strAmmo);
            }

            if (!RequireAmmo)
            {
                // If the Weapon does not require Ammo, just use External Source.
                lstAmmo.Add(objExternalSource);
            }
            else
            {
                // Find all of the Ammo for the current Weapon that the character is carrying.
                HashSet<string> setAmmoPrefixStringSet = new HashSet<string>(AmmoPrefixStrings);
                // This is a standard Weapon, so consume traditional Ammunition.
                lstAmmo.AddRange(lstGears.DeepWhere(x => x.Children, x =>
                    x.Quantity > 0 && (x.Category == "Ammunition" && x.Extra == AmmoCategory ||
                                       !string.IsNullOrWhiteSpace(AmmoName) && x.Name == AmmoName ||
                                       string.IsNullOrEmpty(x.Extra) && setAmmoPrefixStringSet.Any(y => x.Name.StartsWith(y)) ||
                                       UseSkill == "Throwing Weapons" && Name == x.Name)));

                // If the Weapon is allowed to use an External Source, put in an External Source item.
                if (blnExternalSource)
                {
                    lstAmmo.Add(objExternalSource);
                }

                // Make sure the character has some form of Ammunition for this Weapon.
                if (lstAmmo.Count == 0)
                {
                    MessageBox.Show(string.Format(LanguageManager.GetString("Message_OutOfAmmoType", GlobalOptions.Language), DisplayAmmoCategory(GlobalOptions.Language)),
                        LanguageManager.GetString("MessageTitle_OutOfAmmo", GlobalOptions.Language), MessageBoxButtons.OK,
                        MessageBoxIcon.Exclamation);
                    return;
                }
            }

            // Show the Ammunition Selection window.
            frmReload frmReloadWeapon = new frmReload
            {
                Ammo = lstAmmo,
                Count = lstCount
            };
            frmReloadWeapon.ShowDialog();

            if (frmReloadWeapon.DialogResult == DialogResult.Cancel)
                return;

            // Return any unspent rounds to the Ammo.
            if (AmmoRemaining > 0)
            {
                foreach (Gear objAmmo in lstGears)
                {
                    if (objAmmo.InternalId == AmmoLoaded)
                    {
                        objAmmo.Quantity += AmmoRemaining;

                        // Refresh the Gear tree.
                        TreeNode objNode = treGearView.FindNode(objAmmo.InternalId);
                        if (objNode != null)
                        {
                            objNode.Text = objAmmo.DisplayName(GlobalOptions.CultureInfo, GlobalOptions.Language);
                        }

                        break;
                    }

                    foreach (Gear objChild in objAmmo.Children.GetAllDescendants(x => x.Children))
                    {
                        if (objChild.InternalId == AmmoLoaded)
                        {
                            // If this is a plugin for a Spare Clip, move any extra rounds to the character instead of messing with the Clip amount.
                            if (objChild.Parent is Gear parent &&
                                (parent.Name.StartsWith("Spare Clip") || parent.Name.StartsWith("Speed Loader")))
                            {
                                Gear objNewGear = new Gear(_objCharacter);
                                objNewGear.Copy(objChild);
                                objNewGear.Quantity = AmmoRemaining;
                                lstGears.Add(objNewGear);

                                goto EndLoop;
                            }

                            objChild.Quantity += AmmoRemaining;

                            // Refresh the Gear tree.
                            TreeNode objNode = treGearView.FindNode(objChild.InternalId);
                            if (objNode != null)
                            {
                                objNode.Text = objAmmo.DisplayName(GlobalOptions.CultureInfo, GlobalOptions.Language);
                            }

                            break;
                        }
                    }
                }

                EndLoop:;
            }

            Gear objSelectedAmmo;
            decimal decQty = frmReloadWeapon.SelectedCount;
            // If an External Source is not being used, consume ammo.
            if (frmReloadWeapon.SelectedAmmo != objExternalSource.InternalId)
            {
                objSelectedAmmo = lstGears.DeepFindById(frmReloadWeapon.SelectedAmmo);

                if (objSelectedAmmo.Quantity == decQty && objSelectedAmmo.Parent != null)
                {
                    // If the Ammo is coming from a Spare Clip, reduce the container quantity instead of the plugin quantity.
                    if (objSelectedAmmo.Parent is Gear objParent &&
                        (objParent.Name.StartsWith("Spare Clip") || objParent.Name.StartsWith("Speed Loader")))
                    {
                        if (objParent.Quantity > 0)
                            objParent.Quantity -= 1;
                        TreeNode objNode = treGearView.FindNode(objParent.InternalId);
                        objNode.Text = objParent.DisplayName(GlobalOptions.CultureInfo, GlobalOptions.Language);
                    }
                }
                else
                {
                    // Deduct the ammo qty from the ammo. If there isn't enough remaining, use whatever is left.
                    if (objSelectedAmmo.Quantity > decQty)
                        objSelectedAmmo.Quantity -= decQty;
                    else
                    {
                        decQty = objSelectedAmmo.Quantity;
                        objSelectedAmmo.Quantity = 0;
                    }
                }

                // Refresh the Gear tree.
                TreeNode objSelectedNode = treGearView.FindNode(objSelectedAmmo.InternalId);
                if (objSelectedNode != null)
                    objSelectedNode.Text = objSelectedAmmo.DisplayName(GlobalOptions.CultureInfo, GlobalOptions.Language);
            }
            else
            {
                objSelectedAmmo = objExternalSource;
            }

            AmmoRemaining = decimal.ToInt32(decQty);
            AmmoLoaded = objSelectedAmmo.InternalId;
        }

        #region UI Methods
        /// <summary>
        /// Add a Weapon to the TreeView.
        /// </summary>
        /// <param name="cmsWeapon">ContextMenuStrip for the Weapon Node.</param>
        /// <param name="cmsWeaponAccessory">ContextMenuStrip for Vehicle Accessory Nodes.</param>
        /// <param name="cmsWeaponAccessoryGear">ContextMenuStrip for Vehicle Weapon Accessory Gear Nodes.</param>
        public TreeNode CreateTreeNode(ContextMenuStrip cmsWeapon, ContextMenuStrip cmsWeaponAccessory, ContextMenuStrip cmsWeaponAccessoryGear)
        {
            if ((Cyberware || Category == "Gear" || Category.StartsWith("Quality") || !string.IsNullOrEmpty(ParentID)) && !string.IsNullOrEmpty(Source) && !_objCharacter.Options.BookEnabled(Source))
                return null;

            TreeNode objNode = new TreeNode
            {
                Name = InternalId,
                Text = DisplayName(GlobalOptions.Language),
                Tag = this,
                ContextMenuStrip = cmsWeapon,
                ForeColor = PreferredColor,
                ToolTipText = Notes.WordWrap(100)
            };

            TreeNodeCollection lstChildNodes = objNode.Nodes;
            // Add Underbarrel Weapons.
            foreach (Weapon objUnderbarrelWeapon in UnderbarrelWeapons)
            {
                TreeNode objLoopNode = objUnderbarrelWeapon.CreateTreeNode(cmsWeapon, cmsWeaponAccessory, cmsWeaponAccessoryGear);
                if (objLoopNode != null)
                    lstChildNodes.Add(objLoopNode);
            }
            // Add attached Weapon Accessories.
            foreach (WeaponAccessory objAccessory in WeaponAccessories)
            {
                TreeNode objLoopNode = objAccessory.CreateTreeNode(cmsWeaponAccessory, cmsWeaponAccessoryGear);
                if (objLoopNode != null)
                    lstChildNodes.Add(objLoopNode);
            }

            if (lstChildNodes.Count > 0)
                objNode.Expand();

            return objNode;
        }

        public Color PreferredColor
        {
            get
            {
                if (!string.IsNullOrEmpty(Notes))
                {
                    return Color.SaddleBrown;
                }
                if (Cyberware || Category == "Gear" || Category.StartsWith("Quality") || !string.IsNullOrEmpty(ParentID))
                {
                    return SystemColors.GrayText;
                }

                return SystemColors.WindowText;
            }
        }

        public void SetupChildrenWeaponsCollectionChanged(bool blnAdd, TreeView treWeapons, ContextMenuStrip cmsWeapon = null, ContextMenuStrip cmsWeaponAccessory = null, ContextMenuStrip cmsWeaponAccessoryGear = null)
        {
            if (blnAdd)
            {
                UnderbarrelWeapons.AddTaggedCollectionChanged(treWeapons, (x, y) => this.RefreshChildrenWeapons(treWeapons, cmsWeapon, cmsWeaponAccessory, cmsWeaponAccessoryGear, null, y));
                WeaponAccessories.AddTaggedCollectionChanged(treWeapons, (x, y) => this.RefreshWeaponAccessories(treWeapons, cmsWeaponAccessory, cmsWeaponAccessoryGear, () => UnderbarrelWeapons.Count, y));
                foreach (Weapon objChild in UnderbarrelWeapons)
                {
                    objChild.SetupChildrenWeaponsCollectionChanged(true, treWeapons, cmsWeapon, cmsWeaponAccessory, cmsWeaponAccessoryGear);
                }

                foreach (WeaponAccessory objChild in WeaponAccessories)
                {
                    foreach (Gear objGear in objChild.Gear)
                        objGear.SetupChildrenGearsCollectionChanged(true, treWeapons, cmsWeaponAccessoryGear);
                }
            }
            else
            {
                UnderbarrelWeapons.RemoveTaggedCollectionChanged(treWeapons);
                WeaponAccessories.RemoveTaggedCollectionChanged(treWeapons);
                foreach (Weapon objChild in UnderbarrelWeapons)
                {
                    objChild.SetupChildrenWeaponsCollectionChanged(false, treWeapons);
                }
                foreach (WeaponAccessory objChild in WeaponAccessories)
                {
                    foreach (Gear objGear in objChild.Gear)
                        objGear.SetupChildrenGearsCollectionChanged(false, treWeapons);
                }
            }
        }
        #endregion

        #region Hero Lab Importing
        public bool ImportHeroLabWeapon(XmlNode xmlWeaponImportNode, IList<Weapon> lstWeapons)
        {
            if (xmlWeaponImportNode == null)
                return false;
            string strOriginalName = xmlWeaponImportNode.Attributes?["name"]?.InnerText ?? string.Empty;
            if (!string.IsNullOrEmpty(strOriginalName))
            {
                XmlDocument xmlWeaponDocument = XmlManager.Load("weapons.xml");
                XmlNode xmlWeaponDataNode = xmlWeaponDocument.SelectSingleNode("/chummer/weapons/weapon[name = \"" + strOriginalName + "\"]");
                if (xmlWeaponDataNode == null)
                {
                    string[] astrOriginalNameSplit = strOriginalName.Split(':');
                    if (astrOriginalNameSplit.Length > 1)
                    {
                        string strName = astrOriginalNameSplit[0].Trim();
                        xmlWeaponDataNode = xmlWeaponDocument.SelectSingleNode("/chummer/weapons/weapon[name = \"" + strName + "\"]");
                    }
                    if (xmlWeaponDataNode == null)
                    {
                        astrOriginalNameSplit = strOriginalName.Split(',');
                        if (astrOriginalNameSplit.Length > 1)
                        {
                            string strName = astrOriginalNameSplit[0].Trim();
                            xmlWeaponDataNode = xmlWeaponDocument.SelectSingleNode("/chummer/weapons/weapon[name = \"" + strName + "\"]");
                        }
                    }
                }
                if (xmlWeaponDataNode != null)
                {
                    Create(xmlWeaponDataNode, lstWeapons, true, true, true);
                    if (Cost.Contains("Variable"))
                    {
                        Cost = xmlWeaponImportNode.SelectSingleNode("gearcost/@value")?.InnerText;
                    }
                    Notes = xmlWeaponImportNode["description"]?.InnerText;

                    ProcessHeroLabWeaponPlugins(xmlWeaponImportNode, lstWeapons);

                    return true;
                }
            }
            return false;
        }

        public void ProcessHeroLabWeaponPlugins(XmlNode xmlWeaponImportNode, IList<Weapon> lstWeapons)
        {
            XmlNode xmlWeaponDataNode = GetNode();
            foreach (string strName in Character.HeroLabPluginNodeNames)
            {
                foreach (XmlNode xmlWeaponAccessoryToImport in xmlWeaponImportNode.SelectNodes(strName + "/item[@useradded != \"no\"]"))
                {
                    Weapon objUnderbarrel = new Weapon(_objCharacter);
                    if (objUnderbarrel.ImportHeroLabWeapon(xmlWeaponAccessoryToImport, lstWeapons))
                    {
                        objUnderbarrel.Parent = this;
                        UnderbarrelWeapons.Add(objUnderbarrel);
                    }
                    else
                    {
                        string strWeaponAccessoryName = xmlWeaponImportNode.Attributes["name"]?.InnerText;
                        if (!string.IsNullOrEmpty(strWeaponAccessoryName))
                        {
                            XmlDocument xmlWeaponDocument = XmlManager.Load("weapons.xml");
                            XmlNode xmlWeaponAccessoryData = null;
                            foreach (XmlNode xmlLoopNode in xmlWeaponDocument.SelectNodes("chummer/accessories/accessory[contains(name, \"" + strWeaponAccessoryName + "\")]"))
                            {
                                XmlNode xmlTestNode = xmlLoopNode.SelectSingleNode("forbidden/weapondetails");
                                if (xmlTestNode != null)
                                {
                                    // Assumes topmost parent is an AND node
                                    if (xmlWeaponDataNode.ProcessFilterOperationNode(xmlTestNode, false))
                                    {
                                        continue;
                                    }
                                }
                                xmlTestNode = xmlLoopNode.SelectSingleNode("required/weapondetails");
                                if (xmlTestNode != null)
                                {
                                    // Assumes topmost parent is an AND node
                                    if (!xmlWeaponDataNode.ProcessFilterOperationNode(xmlTestNode, false))
                                    {
                                        continue;
                                    }
                                }

                                xmlTestNode = xmlLoopNode.SelectSingleNode("forbidden/oneof");
                                if (xmlTestNode != null)
                                {
                                    XmlNodeList objXmlForbiddenList = xmlTestNode.SelectNodes("accessory");
                                    //Add to set for O(N log M) runtime instead of O(N * M)

                                    HashSet<string> objForbiddenAccessory = new HashSet<string>();
                                    foreach (XmlNode node in objXmlForbiddenList)
                                    {
                                        objForbiddenAccessory.Add(node.InnerText);
                                    }

                                    if (WeaponAccessories.Any(objAccessory => objForbiddenAccessory.Contains(objAccessory.Name)))
                                    {
                                        continue;
                                    }
                                }

                                xmlTestNode = xmlLoopNode.SelectSingleNode("required/oneof");
                                if (xmlTestNode != null)
                                {
                                    XmlNodeList objXmlRequiredList = xmlTestNode.SelectNodes("accessory");
                                    //Add to set for O(N log M) runtime instead of O(N * M)

                                    HashSet<string> objRequiredAccessory = new HashSet<string>();
                                    foreach (XmlNode node in objXmlRequiredList)
                                    {
                                        objRequiredAccessory.Add(node.InnerText);
                                    }

                                    if (!WeaponAccessories.Any(objAccessory => objRequiredAccessory.Contains(objAccessory.Name)))
                                    {
                                        continue;
                                    }
                                }
                                xmlWeaponAccessoryData = xmlLoopNode;
                                break;
                            }
                            if (xmlWeaponAccessoryData != null)
                            {
                                WeaponAccessory objWeaponAccessory = new WeaponAccessory(_objCharacter);
                                string strMainMount = xmlWeaponAccessoryData["mount"]?.InnerText.Split('/').FirstOrDefault() ?? string.Empty;
                                string strExtraMount = xmlWeaponAccessoryData["extramount"]?.InnerText.Split('/').FirstOrDefault(x => x != strMainMount) ?? string.Empty;

                                objWeaponAccessory.Create(xmlWeaponAccessoryData, new Tuple<string, string>(strMainMount, strExtraMount), Convert.ToInt32(xmlWeaponAccessoryToImport.Attributes["rating"]?.InnerText));
                                objWeaponAccessory.Notes = xmlWeaponAccessoryToImport["description"]?.InnerText;
                                objWeaponAccessory.Parent = this;
                                WeaponAccessories.Add(objWeaponAccessory);

                                foreach (string strPluginName in Character.HeroLabPluginNodeNames)
                                {
                                    foreach (XmlNode xmlPluginToAdd in xmlWeaponAccessoryToImport.SelectNodes(strPluginName + "/item[@useradded != \"no\"]"))
                                    {
                                        Gear objPlugin = new Gear(_objCharacter);
                                        if (objPlugin.ImportHeroLabGear(xmlPluginToAdd, xmlWeaponAccessoryData, lstWeapons))
                                            objWeaponAccessory.Gear.Add(objPlugin);
                                    }
                                    foreach (XmlNode xmlPluginToAdd in xmlWeaponAccessoryToImport.SelectNodes(strPluginName + "/item[@useradded = \"no\"]"))
                                    {
                                        string strGearName = xmlPluginToAdd.Attributes["name"]?.InnerText;
                                        if (!string.IsNullOrEmpty(strGearName))
                                        {
                                            Gear objPlugin = objWeaponAccessory.Gear.FirstOrDefault(x => x.IncludedInParent && !string.IsNullOrEmpty(x.Name) && (x.Name.Contains(strGearName) || strGearName.Contains(x.Name)));
                                            if (objPlugin != null)
                                            {
                                                objPlugin.Quantity = Convert.ToDecimal(xmlPluginToAdd.Attributes["quantity"]?.InnerText ?? "1", GlobalOptions.InvariantCultureInfo);
                                                objPlugin.Notes = xmlPluginToAdd["description"]?.InnerText;
                                                objPlugin.ProcessHeroLabGearPlugins(xmlPluginToAdd, lstWeapons);
                                            }
                                        }
                                    }
                                }
                            }
                            else
                            {
                                Gear objPlugin = new Gear(_objCharacter);
                                if (objPlugin.ImportHeroLabGear(xmlWeaponAccessoryToImport, null, lstWeapons))
                                    _objCharacter.Gear.Add(objPlugin);
                            }
                        }
                    }
                }
                foreach (XmlNode xmlPluginToAdd in xmlWeaponImportNode.SelectNodes(strName + "/item[@useradded = \"no\"]"))
                {
                    string strPluginName = xmlWeaponImportNode.Attributes["name"]?.InnerText;
                    if (!string.IsNullOrEmpty(strPluginName))
                    {
                        Weapon objUnderbarrel = UnderbarrelWeapons.FirstOrDefault(x => x.IncludedInWeapon && (x.Name.Contains(strPluginName) || strPluginName.Contains(x.Name)));
                        if (objUnderbarrel != null)
                        {
                            objUnderbarrel.Notes = xmlPluginToAdd["description"]?.InnerText;
                            objUnderbarrel.ProcessHeroLabWeaponPlugins(xmlPluginToAdd, lstWeapons);
                        }
                        else
                        {
                            WeaponAccessory objWeaponAccessory = WeaponAccessories.FirstOrDefault(x => x.IncludedInWeapon && (x.Name.Contains(strPluginName) || strPluginName.Contains(x.Name)));
                            if (objWeaponAccessory != null)
                            {
                                objWeaponAccessory.Notes = xmlPluginToAdd["description"]?.InnerText;

                                foreach (string strPluginNodeName in Character.HeroLabPluginNodeNames)
                                {
                                    foreach (XmlNode xmlSubPluginToAdd in xmlPluginToAdd.SelectNodes(strPluginNodeName + "/item[@useradded != \"no\"]"))
                                    {
                                        Gear objPlugin = new Gear(_objCharacter);
                                        if (objPlugin.ImportHeroLabGear(xmlSubPluginToAdd, objWeaponAccessory.GetNode(), lstWeapons))
                                            objWeaponAccessory.Gear.Add(objPlugin);
                                    }
                                    foreach (XmlNode xmlSubPluginToAdd in xmlPluginToAdd.SelectNodes(strPluginNodeName + "/item[@useradded = \"no\"]"))
                                    {
                                        string strGearName = xmlSubPluginToAdd.Attributes["name"]?.InnerText;
                                        if (!string.IsNullOrEmpty(strGearName))
                                        {
                                            Gear objPlugin = objWeaponAccessory.Gear.FirstOrDefault(x => x.IncludedInParent && !string.IsNullOrEmpty(x.Name) && (x.Name.Contains(strGearName) || strGearName.Contains(x.Name)));
                                            if (objPlugin != null)
                                            {
                                                objPlugin.Quantity = Convert.ToDecimal(xmlSubPluginToAdd.Attributes["quantity"]?.InnerText ?? "1", GlobalOptions.InvariantCultureInfo);
                                                objPlugin.Notes = xmlSubPluginToAdd["description"]?.InnerText;
                                                objPlugin.ProcessHeroLabGearPlugins(xmlSubPluginToAdd, lstWeapons);
                                            }
                                        }
                                    }
                                }
                            }
                            else if (!string.IsNullOrEmpty(strName))
                            {
                                Gear objPlugin = objWeaponAccessory.Gear.FirstOrDefault(x => x.IncludedInParent && !string.IsNullOrEmpty(x.Name) && (x.Name.Contains(strName) || strName.Contains(x.Name)));
                                if (objPlugin != null)
                                {
                                    objPlugin.Quantity = Convert.ToDecimal(xmlPluginToAdd.Attributes["quantity"]?.InnerText ?? "1", GlobalOptions.InvariantCultureInfo);
                                    objPlugin.Notes = xmlPluginToAdd["description"]?.InnerText;
                                    objPlugin.ProcessHeroLabGearPlugins(xmlPluginToAdd, lstWeapons);
                                }
                            }
                        }
                    }
                }
            }
            this.RefreshMatrixAttributeArray();
        }
        #endregion
        #endregion

        private Clip GetClip(int clip)
        {
            //1 indexed due legacy
            clip--;

            for (int i = _lstAmmo.Count; i <= clip; i++)
            {
                _lstAmmo.Add(new Clip(Guid.Empty, 0));
            }


            return _lstAmmo[clip];
        }

        IHasMatrixAttributes GetMatrixAttributesOverride
        {
            get
            {
                IHasMatrixAttributes objReturn = null;
                if (!string.IsNullOrEmpty(ParentID))
                {
                    objReturn = (_objCharacter.Gear.DeepFindById(ParentID) ??
                                 _objCharacter.Vehicles.FindVehicleGear(ParentID) ??
                                 _objCharacter.Weapons.FindWeaponGear(ParentID) ??
                                 _objCharacter.Armor.FindArmorGear(ParentID) ??
                                 _objCharacter.Cyberware.FindCyberwareGear(ParentID)) ??
                                ((_objCharacter.Cyberware.DeepFindById(ParentID) ??
                                  _objCharacter.Vehicles.FindVehicleCyberware(x => x.InternalId == ParentID)) ??
                                 ((_objCharacter.Weapons.DeepFindById(ParentID) ??
                                   _objCharacter.Vehicles.FindVehicleWeapon(ParentID)) ?? (IHasMatrixAttributes) _objCharacter.Vehicles.FirstOrDefault(x => x.InternalId == ParentID)));
                }
                return objReturn;
            }
        }

        public int GetBaseMatrixAttribute(string strAttributeName)
        {
            IHasMatrixAttributes objThis = GetMatrixAttributesOverride;
            if (objThis != null)
                return objThis.GetBaseMatrixAttribute(strAttributeName);
            string strExpression = this.GetMatrixAttributeString(strAttributeName);
            if (string.IsNullOrEmpty(strExpression))
            {
                switch (strAttributeName)
                {
                    case "Device Rating":
                        strExpression = "2";
                        break;
                    case "Program Limit":
                        if (IsCommlink)
                        {
                            strExpression = this.GetMatrixAttributeString("Device Rating");
                            if (string.IsNullOrEmpty(strExpression))
                                strExpression = "2";
                        }
                        else
                            strExpression = "0";
                        break;
                    case "Data Processing":
                    case "Firewall":
                        strExpression = this.GetMatrixAttributeString("Device Rating");
                        if (string.IsNullOrEmpty(strExpression))
                            strExpression = "2";
                        break;
                    default:
                        strExpression = "0";
                        break;
                }
            }

            if (strExpression.IndexOfAny('{', '+', '-', '*', ',') != -1 || strExpression.Contains("div"))
            {
                StringBuilder objValue = new StringBuilder(strExpression);
                foreach (string strMatrixAttribute in MatrixAttributes.MatrixAttributeStrings)
                {
                    objValue.CheapReplace(strExpression, "{Gear " + strMatrixAttribute + "}", () => (Parent?.GetBaseMatrixAttribute(strMatrixAttribute) ?? 0).ToString(GlobalOptions.InvariantCultureInfo));
                    objValue.CheapReplace(strExpression, "{Parent " + strMatrixAttribute + "}", () => (Parent?.GetMatrixAttributeString(strMatrixAttribute) ?? "0"));
                    if (Children.Count > 0 && strExpression.Contains("{Children " + strMatrixAttribute + "}"))
                    {
                        int intTotalChildrenValue = 0;
                        foreach (Weapon objLoopWeapon in Children)
                        {
                            if (objLoopWeapon.Equipped)
                            {
                                intTotalChildrenValue += objLoopWeapon.GetBaseMatrixAttribute(strMatrixAttribute);
                            }
                        }
                        objValue.Replace("{Children " + strMatrixAttribute + "}", intTotalChildrenValue.ToString(GlobalOptions.InvariantCultureInfo));
                    }
                }
                foreach (string strCharAttributeName in AttributeSection.AttributeStrings)
                {
                    objValue.CheapReplace(strExpression, "{" + strCharAttributeName + "}", () => _objCharacter.GetAttribute(strCharAttributeName).TotalValue.ToString());
                    objValue.CheapReplace(strExpression, "{" + strCharAttributeName + "Base}", () => _objCharacter.GetAttribute(strCharAttributeName).TotalBase.ToString());
                }
                // Replace the division sign with "div" since we're using XPath.
                objValue.Replace("/", " div ");
                // This is first converted to a decimal and rounded up since some items have a multiplier that is not a whole number, such as 2.5.
                object objProcess = CommonFunctions.EvaluateInvariantXPath(objValue.ToString(), out bool blnIsSuccess);
                return blnIsSuccess ? Convert.ToInt32(Math.Ceiling((double)objProcess)) : 0;
            }
            int.TryParse(strExpression, out int intReturn);
            return intReturn;
        }

        public int GetBonusMatrixAttribute(string strAttributeName)
        {
            IHasMatrixAttributes objThis = GetMatrixAttributesOverride;
            if (objThis != null)
                return objThis.GetBonusMatrixAttribute(strAttributeName);
            int intReturn = 0;

            if (Overclocked == strAttributeName)
            {
                intReturn += 1;
            }

            if (!strAttributeName.StartsWith("Mod "))
                strAttributeName = "Mod " + strAttributeName;

            foreach (Weapon objLoopWeapon in Children)
            {
                if (objLoopWeapon.Equipped && objLoopWeapon.ParentID != InternalId)
                {
                    intReturn += objLoopWeapon.GetTotalMatrixAttribute(strAttributeName);
                }
            }

            return intReturn;
        }

        private sealed class Clip
        {
            internal Guid Guid { get; set; }
            internal int Ammo { get; set; }
            public string AmmoName { get; internal set; }

            internal static Clip Load(XmlNode node)
            {
                if (node != null)
                {
                    string strId = node["id"]?.InnerText;
                    string strCount = node["count"]?.InnerText;
                    if (!string.IsNullOrEmpty(strId) && !string.IsNullOrEmpty(strCount) && Guid.TryParse(strId, out Guid guiClipId) && int.TryParse(strCount, out int intCount))
                    {
                        return new Clip(guiClipId, intCount);
                    }
                }
                return null;
            }

            internal void Save(XmlTextWriter writer)
            {
                if (Guid != Guid.Empty || Ammo != 0) //Don't save empty clips, we are recreating them anyway. Save those kb
                {
                    writer.WriteStartElement("clip");
                    writer.WriteElementString("name", AmmoName);
                    writer.WriteElementString("id", Guid.ToString("D"));
                    writer.WriteElementString("count", Ammo.ToString());
                    writer.WriteEndElement();
                }
            }

            internal Clip(Guid guid, int ammo)
            {
                Guid = guid;
                Ammo = ammo;
            }
        }

        public bool Remove(Character characterObject, bool blnConfirmDelete = true)
        {
            if (!CanBeRemoved()) return false;
            if (blnConfirmDelete)
            {
                if (!_objCharacter.ConfirmDelete(LanguageManager.GetString("Message_DeleteWeapon",
                    GlobalOptions.Language)))
                    return false;
            }

            DeleteWeapon();
            if (characterObject.Weapons.Any(weapon => weapon == this))
            {
                return characterObject.Weapons.Remove(this);
            }
            if (Parent != null)
                return Parent.Children.Remove(this);
            return ParentMount?.Weapons.Remove(this) ?? ParentVehicle.Weapons.Remove(this);
            //else if (objWeapon.parent != null)
            //    objWeaponMount.Weapons.Remove(objWeapon);
            // This bit here should never be reached, but I'm adding it for future-proofing in case we want people to be able to remove weapons attached directly to vehicles
        }

        /// <summary>
        /// Check whether the weapon is not removeable due to various restrictions. 
        /// </summary>
        /// <returns></returns>
        private bool CanBeRemoved()
        {
            // Cyberweapons cannot be removed through here and must be done by removing the piece of Cyberware.
            if (Cyberware)
            {
                MessageBox.Show(
                    LanguageManager.GetString("Message_CannotRemoveCyberweapon", GlobalOptions.Language),
                    LanguageManager.GetString("MessageTitle_CannotRemoveCyberweapon", GlobalOptions.Language),
                    MessageBoxButtons.OK, MessageBoxIcon.Information);
                return false;
            }

            // Qualities cannot be removed through here and must be done by removing the piece of Cyberware.
            if (Category.StartsWith("Quality"))
            {
                MessageBox.Show(
                    LanguageManager.GetString("Message_CannotRemoveQualityWeapon", GlobalOptions.Language),
                    LanguageManager.GetString("MessageTitle_CannotRemoveQualityWeapon", GlobalOptions.Language),
                    MessageBoxButtons.OK, MessageBoxIcon.Information);
                return false;
            }

            if (Category == "Gear")
            {
                string message = LanguageManager.GetString(
                    ParentVehicle != null ? "Message_CannotRemoveGearWeaponVehicle" : "Message_CannotRemoveGearWeapon",
                    GlobalOptions.Language);
                MessageBox.Show(message,
                    LanguageManager.GetString("MessageTitle_CannotRemoveGearWeapon", GlobalOptions.Language),
                    MessageBoxButtons.OK, MessageBoxIcon.Information);
                return false;
            }

            return true;
        }

        public void Sell(Character characterObject, decimal percentage)
        {
            decimal decAmount = TotalCost * percentage;
            string expense = ParentVehicle != null ? "String_ExpenseSoldVehicleWeapon" : "String_ExpenseSoldWeapon";
            if (!Remove(characterObject)) return;

            // Create the Expense Log Entry for the sale.
            ExpenseLogEntry objExpense = new ExpenseLogEntry(characterObject);
            objExpense.Create(decAmount, LanguageManager.GetString(expense, GlobalOptions.Language) + ' ' + DisplayNameShort(GlobalOptions.Language), ExpenseType.Nuyen, DateTime.Now);
            characterObject.ExpenseEntries.AddWithSort(objExpense);
            characterObject.Nuyen += decAmount;
        }

        public void SetSourceDetail(Control sourceControl)
        {
            if (_objCachedSourceDetail?.Language != GlobalOptions.Language)
                _objCachedSourceDetail = null;
            SourceDetail.SetControl(sourceControl);
        }
    }
}<|MERGE_RESOLUTION|>--- conflicted
+++ resolved
@@ -35,12 +35,8 @@
     /// A Weapon.
     /// </summary>
     [DebuggerDisplay("{DisplayName(GlobalOptions.DefaultLanguage)}")]
-<<<<<<< HEAD
-    public class Weapon : IHasChildren<Weapon>, IHasName, IHasInternalId, IHasXmlNode, IHasMatrixAttributes, IHasNotes, ICanSell, IHasCustomName, IHasLocation, ICanEquip, IHasSource, IHasWirelessBonus
-=======
-    public class Weapon : IHasChildren<Weapon>, IHasName, IHasInternalId, IHasXmlNode, IHasMatrixAttributes, IHasNotes, ICanSell, IHasCustomName, IHasLocation, ICanEquip, IHasSource, ICanSort
->>>>>>> 7d646117
-    {
+    public class Weapon : IHasChildren<Weapon>, IHasName, IHasInternalId, IHasXmlNode, IHasMatrixAttributes, IHasNotes, ICanSell, IHasCustomName, IHasLocation, ICanEquip, IHasSource, ICanSort, IHasWirelessBonus
+	{
         private Guid _sourceID = Guid.Empty;
         private Guid _guiID;
         private string _strName = string.Empty;
@@ -552,15 +548,12 @@
             objWriter.WriteElementString("modattributearray", _strModAttributeArray);
             objWriter.WriteElementString("canswapattributes", _blnCanSwapAttributes.ToString());
             objWriter.WriteElementString("matrixcmfilled", _intMatrixCMFilled.ToString(GlobalOptions.InvariantCultureInfo));
-<<<<<<< HEAD
             if (_nodWirelessBonus != null)
                 objWriter.WriteRaw(_nodWirelessBonus.OuterXml);
             else
                 objWriter.WriteElementString("wirelessbonus", string.Empty);
             objWriter.WriteElementString("wirelesson", _blnWirelessOn.ToString());
-=======
             objWriter.WriteElementString("sortorder", _intSortOrder.ToString());
->>>>>>> 7d646117
             objWriter.WriteEndElement();
 
             if (!IncludedInWeapon)
