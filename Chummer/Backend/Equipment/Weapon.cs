--- conflicted
+++ resolved
@@ -36,12 +36,8 @@
     /// A Weapon.
     /// </summary>
     [DebuggerDisplay("{DisplayName(GlobalOptions.DefaultLanguage)}")]
-<<<<<<< HEAD
     [HubClassTag("SourceID", true, "Name")]
-    public class Weapon : IHasChildren<Weapon>, IHasName, IHasInternalId, IHasXmlNode, IHasMatrixAttributes, IHasNotes, ICanSell, IHasCustomName, IHasLocation, ICanEquip, IHasSource
-=======
     public class Weapon : IHasChildren<Weapon>, IHasName, IHasInternalId, IHasXmlNode, IHasMatrixAttributes, IHasNotes, ICanSell, IHasCustomName, IHasLocation, ICanEquip, IHasSource, ICanSort
->>>>>>> d019e9ca
     {
         private Guid _sourceID = Guid.Empty;
         private Guid _guiID;
