/*  This file is part of Chummer5a.
 *
 *  Chummer5a is free software: you can redistribute it and/or modify
 *  it under the terms of the GNU General Public License as published by
 *  the Free Software Foundation, either version 3 of the License, or
 *  (at your option) any later version.
 *
 *  Chummer5a is distributed in the hope that it will be useful,
 *  but WITHOUT ANY WARRANTY; without even the implied warranty of
 *  MERCHANTABILITY or FITNESS FOR A PARTICULAR PURPOSE.  See the
 *  GNU General Public License for more details.
 *
 *  You should have received a copy of the GNU General Public License
 *  along with Chummer5a.  If not, see <http://www.gnu.org/licenses/>.
 *
 *  You can obtain the full source code for Chummer5a at
 *  https://github.com/chummer5a/chummer5a
 */
using System;
using System.Collections.Generic;
using System.Globalization;
using System.Linq;
using System.Windows.Forms;
using System.Xml;
using Chummer.Backend.Skills;
using System.Drawing;
using Chummer.Backend.Attributes;
using System.Text;
using System.Collections.Specialized;
using System.Diagnostics;
using System.Text.RegularExpressions;
using System.Xml.XPath;
using NLog;

namespace Chummer.Backend.Equipment
{
    /// <summary>
    /// A Weapon.
    /// </summary>
<<<<<<< HEAD
    [DebuggerDisplay("{DisplayName(GlobalOptions.DefaultLanguage)}")]
    public class Weapon : IHasChildren<Weapon>, IHasName, IHasInternalId, IHasXmlNode, IHasMatrixAttributes, IHasNotes, ICanSell, IHasCustomName, IHasLocation, ICanEquip, IHasSource, IHasDicePool
=======
    [HubClassTag("SourceID", true, "Name", null)]
    [DebuggerDisplay("{DisplayName(GlobalOptions.InvariantCultureInfo, GlobalOptions.DefaultLanguage)}")]
    public class Weapon : IHasChildren<Weapon>, IHasName, IHasInternalId, IHasXmlNode, IHasMatrixAttributes, IHasNotes, ICanSell, IHasCustomName, IHasLocation, ICanEquip, IHasSource, ICanSort, IHasWirelessBonus, IHasStolenProperty, ICanPaste, IHasRating
>>>>>>> 4d997dd7
    {
        private static readonly Logger Log = LogManager.GetCurrentClassLogger();
        private Guid _guiSourceID = Guid.Empty;
        private Guid _guiID;
        private string _strName = string.Empty;
        private string _strCategory = string.Empty;
        private string _strType = string.Empty;
        private int _intReach;
        private int _intAmmoSlots = 1;
        private string _strDamage = string.Empty;
        private string _strAP = "0";
        private string _strMode = string.Empty;
        private string _strRC = string.Empty;
        private string _strAmmo = string.Empty;
        private string _strAmmoCategory = string.Empty;
        private string _strAmmoName = string.Empty;
        private int _intConceal;
        private List<Clip> _lstAmmo = new List<Clip>();
        //private int _intAmmoRemaining = 0;
        //private int _intAmmoRemaining2 = 0;
        //private int _intAmmoRemaining3 = 0;
        //private int _intAmmoRemaining4 = 0;
        //private Guid _guiAmmoLoaded = Guid.Empty;
        //private Guid _guiAmmoLoaded2 = Guid.Empty;
        //private Guid _guiAmmoLoaded3 = Guid.Empty;
        //private Guid _guiAmmoLoaded4 = Guid.Empty;
        private int _intActiveAmmoSlot = 1;
        private string _strAvail = string.Empty;
        private string _strCost = string.Empty;
        private string _strRange = string.Empty;
        private string _strAlternateRange = string.Empty;
        private decimal _decRangeMultiplier = 1;
        private string _strSource = string.Empty;
        private string _strPage = string.Empty;
        private string _strWeaponName = string.Empty;
        private int _intSingleShot = 1;
        private int _intShortBurst = 3;
        private int _intLongBurst = 6;
        private int _intFullBurst = 10;
        private int _intSuppressive = 20;
        private readonly TaggedObservableCollection<WeaponAccessory> _lstAccessories = new TaggedObservableCollection<WeaponAccessory>();
        private readonly TaggedObservableCollection<Weapon> _lstUnderbarrel = new TaggedObservableCollection<Weapon>();
        private Vehicle _objMountedVehicle;
        private WeaponMount _objWeaponMount;
        private string _strNotes = string.Empty;
        private string _strUseSkill = string.Empty;
        private string _strUseSkillSpec = string.Empty;
        private Location _objLocation;
        private string _strSpec = string.Empty;
        private string _strSpec2 = string.Empty;
        private bool _blnIncludedInWeapon;
        private bool _blnEquipped = true;
        private bool _blnDiscountCost;
        private bool _blnRequireAmmo = true;
        private string _strAccuracy = string.Empty;
        private string _strRCTip = string.Empty;
        private string _strWeaponSlots = string.Empty;
        private string _strDoubledCostWeaponSlots = string.Empty;
        private bool _blnCyberware;
        private string _strParentID = string.Empty;
        private bool _blnAllowAccessory = true;
        private Weapon _objParent;
        private string _strSizeCategory;
        private int _intRating;
        private string _strMinRating;
        private string _strMaxRating;
        private string _strRatingLabel = "String_Rating";

        private XmlNode _nodWirelessBonus;
        private XmlNode _objCachedMyXmlNode;
        private string _strCachedXmlNodeLanguage = string.Empty;
        private FiringMode _eFiringMode;

        private string _strDeviceRating = string.Empty;
        private string _strAttack = string.Empty;
        private string _strSleaze = string.Empty;
        private string _strDataProcessing = string.Empty;
        private string _strFirewall = string.Empty;
        private string _strAttributeArray = string.Empty;
        private string _strModAttack = string.Empty;
        private string _strModSleaze = string.Empty;
        private string _strModDataProcessing = string.Empty;
        private string _strModFirewall = string.Empty;
        private string _strModAttributeArray = string.Empty;
        private string _strProgramLimit = string.Empty;
        private string _strOverclocked = "None";
        private bool _blnCanSwapAttributes;
        private bool _blnWirelessOn;
        private int _intMatrixCMFilled;
        private int _intSortOrder;
        private bool _blnStolen;
        private readonly Character _objCharacter;
        private string _strMount;
        private string _strExtraMount;

        private bool _blnAllowSingleShot  = true;
        private bool _blnAllowShortBurst  = true;
        private bool _blnAllowLongBurst   = true;
        private bool _blnAllowFullBurst   = true;
        private bool _blnAllowSuppressive = true;

        #region Constructor, Create, Save, Load, and Print Methods
        public Weapon(Character objCharacter)
        {
            // Create the GUID for the new Weapon.
            _guiID = Guid.NewGuid();
            _objCharacter = objCharacter;

            _lstUnderbarrel.CollectionChanged += ChildrenOnCollectionChanged;
        }

        private void ChildrenOnCollectionChanged(object sender, NotifyCollectionChangedEventArgs e)
        {
            switch (e.Action)
            {
                case NotifyCollectionChangedAction.Add:
                    foreach (Weapon objNewItem in e.NewItems)
                        objNewItem.Parent = this;
                    this.RefreshMatrixAttributeArray();
                    break;
                case NotifyCollectionChangedAction.Remove:
                    foreach (Weapon objOldItem in e.OldItems)
                        objOldItem.Parent = null;
                    this.RefreshMatrixAttributeArray();
                    break;
                case NotifyCollectionChangedAction.Replace:
                    foreach (Weapon objOldItem in e.OldItems)
                        objOldItem.Parent = null;
                    foreach (Weapon objNewItem in e.NewItems)
                        objNewItem.Parent = this;
                    this.RefreshMatrixAttributeArray();
                    break;
                case NotifyCollectionChangedAction.Reset:
                    this.RefreshMatrixAttributeArray();
                    break;
            }
        }

        /// Create a Weapon from an XmlNode and return the TreeNodes for it.
        /// <param name="objXmlWeapon">XmlNode to create the object from.</param>
        /// <param name="lstWeapons">List of child Weapons to generate.</param>
        /// <param name="blnCreateChildren">Whether or not child items should be created.</param>
        /// <param name="blnCreateImprovements">Whether or not bonuses should be created.</param>
        /// <param name="blnSkipCost">Whether or not forms asking to determine variable costs should be displayed.</param>
        /// <param name="intRating">Rating of the weapon</param>
        public void Create(XmlNode objXmlWeapon, IList<Weapon> lstWeapons, bool blnCreateChildren = true, bool blnCreateImprovements = true, bool blnSkipCost = false, int intRating = 0)
        {
            if (!objXmlWeapon.TryGetField("id", Guid.TryParse, out _guiSourceID))
            {
                Log.Warn(new object[] { "Missing id field for weapon xmlnode", objXmlWeapon });
                Utils.BreakIfDebug();
            }
            else
                _objCachedMyXmlNode = null;
            objXmlWeapon.TryGetStringFieldQuickly("name", ref _strName);
            objXmlWeapon.TryGetStringFieldQuickly("category", ref _strCategory);
            objXmlWeapon.TryGetStringFieldQuickly("type", ref _strType);
            objXmlWeapon.TryGetInt32FieldQuickly("reach", ref _intReach);
            objXmlWeapon.TryGetStringFieldQuickly("accuracy", ref _strAccuracy);
            objXmlWeapon.TryGetStringFieldQuickly("damage", ref _strDamage);
            objXmlWeapon.TryGetStringFieldQuickly("ap", ref _strAP);
            objXmlWeapon.TryGetStringFieldQuickly("mode", ref _strMode);
            objXmlWeapon.TryGetStringFieldQuickly("ammo", ref _strAmmo);
            objXmlWeapon.TryGetStringFieldQuickly("mount", ref _strMount);
            objXmlWeapon.TryGetStringFieldQuickly("extramount", ref _strExtraMount);
            objXmlWeapon.TryGetStringFieldQuickly("ratinglabel", ref _strRatingLabel);
            objXmlWeapon.TryGetStringFieldQuickly("rating", ref _strMaxRating);
            if (_strMaxRating == "0")
                _strMaxRating = string.Empty;
            objXmlWeapon.TryGetStringFieldQuickly("minrating", ref _strMinRating);
            if (!objXmlWeapon.TryGetStringFieldQuickly("altnotes", ref _strNotes))
                objXmlWeapon.TryGetStringFieldQuickly("notes", ref _strNotes);

            if (string.IsNullOrEmpty(Notes))
            {
                string strEnglishNameOnPage = Name;
                string strNameOnPage = string.Empty;
                // make sure we have something and not just an empty tag
                if (objXmlWeapon.TryGetStringFieldQuickly("nameonpage", ref strNameOnPage) &&
                    !string.IsNullOrEmpty(strNameOnPage))
                    strEnglishNameOnPage = strNameOnPage;

                string strGearNotes = CommonFunctions.GetTextFromPDF($"{Source} {Page}", strEnglishNameOnPage);

                if (string.IsNullOrEmpty(strGearNotes) && GlobalOptions.Language != GlobalOptions.DefaultLanguage)
                {
                    string strTranslatedNameOnPage = CurrentDisplayName;

                    // don't check again it is not translated
                    if (strTranslatedNameOnPage != _strName)
                    {
                        // if we found <altnameonpage>, and is not empty and not the same as english we must use that instead
                        if (objXmlWeapon.TryGetStringFieldQuickly("altnameonpage", ref strNameOnPage)
                            && !string.IsNullOrEmpty(strNameOnPage) && strNameOnPage != strEnglishNameOnPage)
                            strTranslatedNameOnPage = strNameOnPage;

                        Notes = CommonFunctions.GetTextFromPDF($"{Source} {DisplayPage(GlobalOptions.Language)}",
                            strTranslatedNameOnPage);
                    }
                }
                else
                    Notes = strGearNotes;
            }

            _intRating = Math.Max(Math.Min(intRating, MaxRatingValue), MinRatingValue);
            if (objXmlWeapon["accessorymounts"] != null)
            {
                XmlNodeList objXmlMountList = objXmlWeapon.SelectNodes("accessorymounts/mount");
                if (objXmlMountList?.Count > 0)
                {
                    StringBuilder strMounts = new StringBuilder();
                    foreach (XmlNode objXmlMount in objXmlMountList)
                    {
                        strMounts.Append(objXmlMount.InnerText);
                        strMounts.Append('/');
                    }
                    if (strMounts.Length > 0)
                        strMounts.Length -= 1;
                    _strWeaponSlots = strMounts.ToString();
                }
            }
            if (objXmlWeapon["doubledcostaccessorymounts"] != null)
            {
                XmlNodeList objXmlMountList = objXmlWeapon.SelectNodes("doubledcostaccessorymounts/mount");
                if (objXmlMountList?.Count > 0)
                {
                    StringBuilder strMounts = new StringBuilder();
                    foreach (XmlNode objXmlMount in objXmlMountList)
                    {
                        strMounts.Append(objXmlMount.InnerText);
                        strMounts.Append('/');
                    }
                    if (strMounts.Length > 0)
                        strMounts.Length -= 1;
                    _strDoubledCostWeaponSlots = strMounts.ToString();
                }
            }
            if (!objXmlWeapon.TryGetStringFieldQuickly("altnotes", ref _strNotes))
                objXmlWeapon.TryGetStringFieldQuickly("notes", ref _strNotes);
            _nodWirelessBonus = objXmlWeapon["wirelessbonus"];
            objXmlWeapon.TryGetBoolFieldQuickly("wirelesson", ref _blnWirelessOn);
            objXmlWeapon.TryGetStringFieldQuickly("ammocategory", ref _strAmmoCategory);
            objXmlWeapon.TryGetStringFieldQuickly("ammoname", ref _strAmmoName);
            if (!objXmlWeapon.TryGetInt32FieldQuickly("ammoslots", ref _intAmmoSlots))
                _intAmmoSlots = 1;
            objXmlWeapon.TryGetStringFieldQuickly("rc", ref _strRC);
            objXmlWeapon.TryGetInt32FieldQuickly("conceal", ref _intConceal);
            objXmlWeapon.TryGetStringFieldQuickly("avail", ref _strAvail);
            objXmlWeapon.TryGetStringFieldQuickly("cost", ref _strCost);
            objXmlWeapon.TryGetBoolFieldQuickly("stolen", ref _blnStolen);

            // Check for a Variable Cost.
            if (!blnSkipCost && _strCost.StartsWith("Variable(", StringComparison.Ordinal))
            {
                string strFirstHalf = _strCost.TrimStartOnce("Variable(", true).TrimEndOnce(')');
                string strSecondHalf = string.Empty;
                int intHyphenIndex = strFirstHalf.IndexOf('-');
                if (intHyphenIndex != -1)
                {
                    if (intHyphenIndex + 1 < strFirstHalf.Length)
                        strSecondHalf = strFirstHalf.Substring(intHyphenIndex + 1);
                    strFirstHalf = strFirstHalf.Substring(0, intHyphenIndex);
                }

                if (blnCreateImprovements)
                {
                    decimal decMin;
                    decimal decMax = decimal.MaxValue;
                    if (intHyphenIndex != -1)
                    {
                        decMin = Convert.ToDecimal(strFirstHalf, GlobalOptions.InvariantCultureInfo);
                        decMax = Convert.ToDecimal(strSecondHalf, GlobalOptions.InvariantCultureInfo);
                    }
                    else
                        decMin = Convert.ToDecimal(strFirstHalf.FastEscape('+'), GlobalOptions.InvariantCultureInfo);

                    if (decMin != decimal.MinValue || decMax != decimal.MaxValue)
                    {
                        if (decMax > 1000000)
                            decMax = 1000000;
                        using (frmSelectNumber frmPickNumber = new frmSelectNumber(_objCharacter.Options.NuyenDecimals)
                        {
                            Minimum = decMin,
                            Maximum = decMax,
                            Description = string.Format(GlobalOptions.CultureInfo, LanguageManager.GetString("String_SelectVariableCost"), DisplayNameShort(GlobalOptions.Language)),
                            AllowCancel = false
                        })
                        {
                            frmPickNumber.ShowDialog();
                            _strCost = frmPickNumber.SelectedValue.ToString(GlobalOptions.InvariantCultureInfo);
                        }
                    }
                    else
                        _strCost = strFirstHalf;
                }
                else
                    _strCost = strFirstHalf;
            }
            objXmlWeapon.TryGetStringFieldQuickly("sizecategory", ref _strSizeCategory);
            objXmlWeapon.TryGetBoolFieldQuickly("cyberware", ref _blnCyberware);
            objXmlWeapon.TryGetStringFieldQuickly("source", ref _strSource);
            objXmlWeapon.TryGetStringFieldQuickly("page", ref _strPage);

            XmlDocument objXmlDocument = XmlManager.Load("weapons.xml");

            // Populate the Range if it differs from the Weapon's Category.
            XmlNode objRangeNode = objXmlWeapon["range"];
            if (objRangeNode != null)
            {
                _strRange = objRangeNode.InnerText;
                string strMultiply = objRangeNode.Attributes?["multiply"]?.InnerText;
                if (!string.IsNullOrEmpty(strMultiply))
                    _decRangeMultiplier = Convert.ToDecimal(strMultiply, GlobalOptions.InvariantCultureInfo);
            }
            objXmlWeapon.TryGetStringFieldQuickly("alternaterange", ref _strAlternateRange);

            objXmlWeapon.TryGetInt32FieldQuickly("singleshot",      ref _intSingleShot);
            objXmlWeapon.TryGetInt32FieldQuickly("shortburst",      ref _intShortBurst);
            objXmlWeapon.TryGetInt32FieldQuickly("longburst",       ref _intLongBurst);
            objXmlWeapon.TryGetInt32FieldQuickly("fullburst",       ref _intFullBurst);
            objXmlWeapon.TryGetInt32FieldQuickly("suppressive",     ref _intSuppressive);
            objXmlWeapon.TryGetBoolFieldQuickly("allowfullburst",   ref _blnAllowFullBurst);
            objXmlWeapon.TryGetBoolFieldQuickly("allowlongburst",   ref _blnAllowLongBurst);
            objXmlWeapon.TryGetBoolFieldQuickly("allowshortburst",  ref _blnAllowShortBurst);
            objXmlWeapon.TryGetBoolFieldQuickly("allowsingleshot",  ref _blnAllowSingleShot);
            objXmlWeapon.TryGetBoolFieldQuickly("allowsuppressive", ref _blnAllowSuppressive);

            objXmlWeapon.TryGetStringFieldQuickly("useskill", ref _strUseSkill);
            objXmlWeapon.TryGetStringFieldQuickly("useskillspec", ref _strUseSkillSpec);
            objXmlWeapon.TryGetBoolFieldQuickly("requireammo", ref _blnRequireAmmo);
            objXmlWeapon.TryGetStringFieldQuickly("spec", ref _strSpec);
            objXmlWeapon.TryGetStringFieldQuickly("spec2", ref _strSpec2);
            objXmlWeapon.TryGetBoolFieldQuickly("allowaccessory", ref _blnAllowAccessory);

            // If the Weapon comes with an Underbarrel Weapon, add it.
            if (blnCreateChildren)
            {
                XmlNodeList xmlUnderbarrelsList = objXmlWeapon["underbarrels"]?.ChildNodes;
                if (xmlUnderbarrelsList?.Count > 0)
                {
                    foreach (XmlNode objXmlUnderbarrel in xmlUnderbarrelsList)
                    {
                        Weapon objUnderbarrelWeapon = new Weapon(_objCharacter);
                        XmlNode objXmlWeaponNode = objXmlDocument.SelectSingleNode("/chummer/weapons/weapon[name = \"" + objXmlUnderbarrel.InnerText + "\"]");
                        objUnderbarrelWeapon.Create(objXmlWeaponNode, lstWeapons, true, blnCreateImprovements, blnSkipCost);
                        if (!AllowAccessory)
                            objUnderbarrelWeapon.AllowAccessory = false;
                        objUnderbarrelWeapon.ParentID = InternalId;
                        objUnderbarrelWeapon.Cost = "0";
                        objUnderbarrelWeapon.IncludedInWeapon = true;
                        _lstUnderbarrel.Add(objUnderbarrelWeapon);
                    }
                }
            }

            //#1544 Ammunition not loading or available.
            if (_strUseSkill == "Throwing Weapons"
                && _strAmmo != "1")
            {
                _strAmmo = "1";
            }

            objXmlWeapon.TryGetStringFieldQuickly("devicerating", ref _strDeviceRating);
            if (!objXmlWeapon.TryGetStringFieldQuickly("attributearray", ref _strAttributeArray))
            {
                objXmlWeapon.TryGetStringFieldQuickly("attack", ref _strAttack);
                objXmlWeapon.TryGetStringFieldQuickly("sleaze", ref _strSleaze);
                objXmlWeapon.TryGetStringFieldQuickly("dataprocessing", ref _strDataProcessing);
                objXmlWeapon.TryGetStringFieldQuickly("firewall", ref _strFirewall);
            }
            else
            {
                _blnCanSwapAttributes = true;
                string[] strArray = _strAttributeArray.Split(',');
                _strAttack = strArray[0];
                _strSleaze = strArray[1];
                _strDataProcessing = strArray[2];
                _strFirewall = strArray[3];
            }
            objXmlWeapon.TryGetStringFieldQuickly("modattack", ref _strModAttack);
            objXmlWeapon.TryGetStringFieldQuickly("modsleaze", ref _strModSleaze);
            objXmlWeapon.TryGetStringFieldQuickly("moddataprocessing", ref _strModDataProcessing);
            objXmlWeapon.TryGetStringFieldQuickly("modfirewall", ref _strModFirewall);
            objXmlWeapon.TryGetStringFieldQuickly("modattributearray", ref _strModAttributeArray);

            objXmlWeapon.TryGetStringFieldQuickly("programs", ref _strProgramLimit);

            // If there are any Accessories that come with the Weapon, add them.
            if (blnCreateChildren)
            {
                XmlNodeList objXmlAccessoryList = objXmlWeapon.SelectNodes("accessories/accessory");
                if (objXmlAccessoryList?.Count > 0)
                {
                    foreach (XmlNode objXmlWeaponAccessory in objXmlAccessoryList)
                    {
                        XmlNode objXmlAccessory = objXmlDocument.SelectSingleNode("/chummer/accessories/accessory[name = \"" + objXmlWeaponAccessory["name"].InnerText + "\"]");
                        WeaponAccessory objAccessory = new WeaponAccessory(_objCharacter);
                        int intAccessoryRating = 0;
                        if (objXmlWeaponAccessory["rating"] != null)
                        {
                            intAccessoryRating = Convert.ToInt32(objXmlWeaponAccessory["rating"].InnerText, GlobalOptions.InvariantCultureInfo);
                        }

                        if (objXmlWeaponAccessory.InnerXml.Contains("mount"))
                        {
                            objAccessory.Create(objXmlAccessory,
                                objXmlWeaponAccessory.InnerXml.Contains("<extramount>")
                                    ? new Tuple<string, string>(objXmlAccessory["mount"].InnerText, objXmlAccessory["extramount"].InnerText)
                                    : new Tuple<string, string>(objXmlAccessory["mount"].InnerText, "None"), intAccessoryRating, false, blnCreateChildren, blnCreateImprovements);
                        }
                        else
                        {
                            objAccessory.Create(objXmlAccessory, new Tuple<string, string>("Internal", "None"), intAccessoryRating, false, blnCreateChildren, blnCreateImprovements);
                        }

                        // Add any extra Gear that comes with the Weapon Accessory.
                        XmlNode xmlGearsNode = objXmlWeaponAccessory["gears"];
                        if (xmlGearsNode != null)
                        {
                            XmlDocument objXmlGearDocument = XmlManager.Load("gear.xml");
                            foreach (XmlNode objXmlAccessoryGear in xmlGearsNode.SelectNodes("usegear"))
                            {
                                XmlNode objXmlAccessoryGearName = objXmlAccessoryGear["name"];
                                XmlAttributeCollection objXmlAccessoryGearNameAttributes = objXmlAccessoryGearName.Attributes;
                                int intGearRating = 0;
                                decimal decGearQty = 1;
                                string strChildForceSource = objXmlAccessoryGear["source"]?.InnerText ?? string.Empty;
                                string strChildForcePage = objXmlAccessoryGear["page"]?.InnerText ?? string.Empty;
                                string strChildForceValue = objXmlAccessoryGearNameAttributes?["select"]?.InnerText ?? string.Empty;
                                bool blnChildCreateChildren = objXmlAccessoryGearNameAttributes?["createchildren"]?.InnerText != bool.FalseString;
                                bool blnAddChildImprovements = objXmlAccessoryGearNameAttributes?["addimprovements"]?.InnerText != bool.FalseString;
                                if (objXmlAccessoryGear["rating"] != null)
                                    intGearRating = Convert.ToInt32(objXmlAccessoryGear["rating"].InnerText, GlobalOptions.InvariantCultureInfo);
                                if (objXmlAccessoryGearNameAttributes?["qty"] != null)
                                    decGearQty = Convert.ToDecimal(objXmlAccessoryGearNameAttributes["qty"].InnerText, GlobalOptions.InvariantCultureInfo);

                                XmlNode objXmlGear = objXmlGearDocument.SelectSingleNode("/chummer/gears/gear[name = " + objXmlAccessoryGearName.InnerText.CleanXPath() + " and category = " +
                                                                                         objXmlAccessoryGear["category"].InnerText.CleanXPath() + "]");
                                Gear objGear = new Gear(_objCharacter);

                                objGear.Create(objXmlGear, intGearRating, lstWeapons, strChildForceValue, blnAddChildImprovements, blnChildCreateChildren);

                                objGear.Quantity = decGearQty;
                                objGear.Cost = "0";
                                objGear.ParentID = InternalId;

                                if (!string.IsNullOrEmpty(strChildForceSource))
                                    objGear.Source = strChildForceSource;
                                if (!string.IsNullOrEmpty(strChildForcePage))
                                    objGear.Page = strChildForcePage;
                                objAccessory.Gear.Add(objGear);

                                // Change the Capacity of the child if necessary.
                                if (objXmlAccessoryGear["capacity"] != null)
                                    objGear.Capacity = '[' + objXmlAccessoryGear["capacity"].InnerText + ']';
                            }
                        }

                        objAccessory.IncludedInWeapon = true;
                        objAccessory.Parent = this;
                        _lstAccessories.Add(objAccessory);
                    }
                }
            }

            // Add Subweapons (not underbarrels) if applicable.
            if (lstWeapons == null)
                return;
            // More than one Weapon can be added, so loop through all occurrences.
            foreach (XmlNode objXmlAddWeapon in objXmlWeapon.SelectNodes("addweapon"))
            {
                string strLoopID = objXmlAddWeapon.InnerText;
                XmlNode objXmlSubWeapon = strLoopID.IsGuid()
                    ? objXmlDocument.SelectSingleNode("/chummer/weapons/weapon[id = \"" + strLoopID + "\"]")
                    : objXmlDocument.SelectSingleNode("/chummer/weapons/weapon[name = \"" + strLoopID + "\"]");

                Weapon objSubWeapon = new Weapon(_objCharacter)
                {
                    ParentVehicle = ParentVehicle
                };
                int intAddWeaponRating = 0;
                if (objXmlAddWeapon.Attributes["rating"]?.InnerText != null)
                {
                    intAddWeaponRating = Convert.ToInt32(objXmlAddWeapon.Attributes["rating"]?.InnerText
                        .CheapReplace("{Rating}", () => Rating.ToString(GlobalOptions.InvariantCultureInfo)), GlobalOptions.InvariantCultureInfo);
                }
                objSubWeapon.Create(objXmlSubWeapon, lstWeapons, blnCreateChildren, blnCreateImprovements, blnSkipCost, intAddWeaponRating);
                objSubWeapon.ParentID = InternalId;
                objSubWeapon.Cost = "0";
                lstWeapons.Add(objSubWeapon);
            }
            foreach (Weapon objLoopWeapon in lstWeapons)
                objLoopWeapon.ParentVehicle = ParentVehicle;

            ToggleWirelessBonuses(WirelessOn);
        }

        private SourceString _objCachedSourceDetail;
        public SourceString SourceDetail => _objCachedSourceDetail = _objCachedSourceDetail ?? new SourceString(Source, DisplayPage(GlobalOptions.Language), GlobalOptions.Language);

        /// <summary>
        /// Save the object's XML to the XmlWriter.
        /// </summary>
        /// <param name="objWriter">XmlTextWriter to write with.</param>
        public void Save(XmlTextWriter objWriter)
        {
            if (objWriter == null)
                return;
            objWriter.WriteStartElement("weapon");
            objWriter.WriteElementString("sourceid", SourceIDString);
            objWriter.WriteElementString("guid", InternalId);
            objWriter.WriteElementString("name", _strName);
            objWriter.WriteElementString("category", _strCategory);
            objWriter.WriteElementString("type", _strType);
            objWriter.WriteElementString("spec", _strSpec);
            objWriter.WriteElementString("spec2", _strSpec2);
            objWriter.WriteElementString("reach", _intReach.ToString(GlobalOptions.InvariantCultureInfo));
            objWriter.WriteElementString("damage", _strDamage);
            objWriter.WriteElementString("ap", _strAP);
            objWriter.WriteElementString("mode", _strMode);
            objWriter.WriteElementString("rc", _strRC);
            objWriter.WriteElementString("ammo", _strAmmo);
            objWriter.WriteElementString("cyberware", _blnCyberware.ToString(GlobalOptions.InvariantCultureInfo));
            objWriter.WriteElementString("ammocategory", _strAmmoCategory);
            objWriter.WriteElementString("ammoname", _strAmmoName);
            objWriter.WriteElementString("ammoslots", _intAmmoSlots.ToString(GlobalOptions.InvariantCultureInfo));
            objWriter.WriteElementString("sizecategory", _strSizeCategory);
            objWriter.WriteElementString("firingmode",_eFiringMode.ToString());
            objWriter.WriteElementString("minrating", _strMinRating);
            objWriter.WriteElementString("maxrating", _strMaxRating);
            objWriter.WriteElementString("rating", Rating.ToString(GlobalOptions.InvariantCultureInfo));
            objWriter.WriteStartElement("clips");
            foreach (Clip clip in _lstAmmo)
            {
                if (string.IsNullOrWhiteSpace(clip.AmmoName))
                {
                    clip.AmmoName = GetAmmoName(clip.Guid, GlobalOptions.DefaultLanguage);
                }
                clip.Save(objWriter);
            }
            objWriter.WriteEndElement();

            objWriter.WriteElementString("conceal", _intConceal.ToString(GlobalOptions.InvariantCultureInfo));
            objWriter.WriteElementString("avail", _strAvail);
            objWriter.WriteElementString("cost", _strCost);
            objWriter.WriteElementString("useskill", _strUseSkill);
            objWriter.WriteElementString("useskillspec", _strUseSkillSpec);
            objWriter.WriteElementString("range", _strRange);
            objWriter.WriteElementString("alternaterange", _strAlternateRange);
            objWriter.WriteElementString("rangemultiply", _decRangeMultiplier.ToString(GlobalOptions.InvariantCultureInfo));
            objWriter.WriteElementString("singleshot", _intSingleShot.ToString(GlobalOptions.InvariantCultureInfo));
            objWriter.WriteElementString("shortburst", _intShortBurst.ToString(GlobalOptions.InvariantCultureInfo));
            objWriter.WriteElementString("longburst", _intLongBurst.ToString(GlobalOptions.InvariantCultureInfo));
            objWriter.WriteElementString("fullburst", _intFullBurst.ToString(GlobalOptions.InvariantCultureInfo));
            objWriter.WriteElementString("suppressive", _intSuppressive.ToString(GlobalOptions.InvariantCultureInfo));
            objWriter.WriteElementString("allowsingleshot", _blnAllowSingleShot.ToString(GlobalOptions.InvariantCultureInfo));
            objWriter.WriteElementString("allowshortburst", _blnAllowShortBurst.ToString(GlobalOptions.InvariantCultureInfo));
            objWriter.WriteElementString("allowlongburst", _blnAllowLongBurst.ToString(GlobalOptions.InvariantCultureInfo));
            objWriter.WriteElementString("allowfullburst", _blnAllowFullBurst.ToString(GlobalOptions.InvariantCultureInfo));
            objWriter.WriteElementString("allowsuppressive", _blnAllowSuppressive.ToString(GlobalOptions.InvariantCultureInfo));
            objWriter.WriteElementString("source", _strSource);
            objWriter.WriteElementString("page", _strPage);
            objWriter.WriteElementString("parentid", _strParentID);
            objWriter.WriteElementString("allowaccessory", _blnAllowAccessory.ToString(GlobalOptions.InvariantCultureInfo));
            objWriter.WriteElementString("weaponname", _strWeaponName);
            objWriter.WriteElementString("included", _blnIncludedInWeapon.ToString(GlobalOptions.InvariantCultureInfo));
            objWriter.WriteElementString("equipped", _blnEquipped.ToString(GlobalOptions.InvariantCultureInfo));
            objWriter.WriteElementString("requireammo", _blnRequireAmmo.ToString(GlobalOptions.InvariantCultureInfo));
            objWriter.WriteElementString("accuracy", _strAccuracy);
            objWriter.WriteElementString("mount", _strMount);
            objWriter.WriteElementString("stolen", _blnStolen.ToString(GlobalOptions.InvariantCultureInfo));
            objWriter.WriteElementString("extramount", _strExtraMount);
            if (_lstAccessories.Count > 0)
            {
                objWriter.WriteStartElement("accessories");
                foreach (WeaponAccessory objAccessory in _lstAccessories)
                    objAccessory.Save(objWriter);
                objWriter.WriteEndElement();
            }
            if (_lstUnderbarrel.Count > 0)
            {
                foreach (Weapon objUnderbarrel in _lstUnderbarrel)
                {
                    objWriter.WriteStartElement("underbarrel");
                    objUnderbarrel.Save(objWriter);
                    objWriter.WriteEndElement();
                }
            }
            objWriter.WriteElementString("location", Location?.InternalId ?? string.Empty);
            objWriter.WriteElementString("notes", _strNotes);
            objWriter.WriteElementString("discountedcost", _blnDiscountCost.ToString(GlobalOptions.InvariantCultureInfo));
            objWriter.WriteElementString("weaponslots", _strWeaponSlots);
            objWriter.WriteElementString("doubledcostweaponslots", _strDoubledCostWeaponSlots);

            objWriter.WriteElementString("active", this.IsActiveCommlink(_objCharacter).ToString(GlobalOptions.InvariantCultureInfo));
            objWriter.WriteElementString("homenode", this.IsHomeNode(_objCharacter).ToString(GlobalOptions.InvariantCultureInfo));
            objWriter.WriteElementString("devicerating", _strDeviceRating);
            objWriter.WriteElementString("programlimit", _strProgramLimit);
            objWriter.WriteElementString("overclocked", _strOverclocked);
            objWriter.WriteElementString("attack", _strAttack);
            objWriter.WriteElementString("sleaze", _strSleaze);
            objWriter.WriteElementString("dataprocessing", _strDataProcessing);
            objWriter.WriteElementString("firewall", _strFirewall);
            objWriter.WriteElementString("attributearray", _strAttributeArray);
            objWriter.WriteElementString("modattack", _strModAttack);
            objWriter.WriteElementString("modsleaze", _strModSleaze);
            objWriter.WriteElementString("moddataprocessing", _strModDataProcessing);
            objWriter.WriteElementString("modfirewall", _strModFirewall);
            objWriter.WriteElementString("modattributearray", _strModAttributeArray);
            objWriter.WriteElementString("canswapattributes", _blnCanSwapAttributes.ToString(GlobalOptions.InvariantCultureInfo));
            objWriter.WriteElementString("matrixcmfilled", _intMatrixCMFilled.ToString(GlobalOptions.InvariantCultureInfo));
            if (_nodWirelessBonus != null)
                objWriter.WriteRaw(_nodWirelessBonus.OuterXml);
            else
                objWriter.WriteElementString("wirelessbonus", string.Empty);
            objWriter.WriteElementString("wirelesson", _blnWirelessOn.ToString(GlobalOptions.InvariantCultureInfo));
            objWriter.WriteElementString("sortorder", _intSortOrder.ToString(GlobalOptions.InvariantCultureInfo));
            objWriter.WriteEndElement();

            if (!IncludedInWeapon)
                _objCharacter.SourceProcess(_strSource);
        }

        /// <summary>
        /// Load the CharacterAttribute from the XmlNode.
        /// </summary>
        /// <param name="objNode">XmlNode to load.</param>
        /// <param name="blnCopy">Are we loading a copy of an existing weapon?</param>
        public void Load(XmlNode objNode, bool blnCopy = false)
        {
            if (blnCopy || !objNode.TryGetField("guid", Guid.TryParse, out _guiID))
            {
                _guiID = Guid.NewGuid();
            }
            objNode.TryGetStringFieldQuickly("name", ref _strName);
            if(!objNode.TryGetGuidFieldQuickly("sourceid", ref _guiSourceID))
            {
                XmlNode node = GetNode(GlobalOptions.Language);
                node?.TryGetGuidFieldQuickly("id", ref _guiSourceID);
            }

            if (blnCopy)
            {
                _lstAmmo = new List<Clip>();
                _intActiveAmmoSlot = 1;
            }
            else
            {
                _lstAmmo.Clear();
                if (objNode["clips"] != null)
                {
                    XmlNode clipNode = objNode["clips"];

                    foreach (XmlNode node in clipNode.ChildNodes)
                    {
                        Clip LoopClip = Clip.Load(node);
                        if (string.IsNullOrWhiteSpace(LoopClip.AmmoName))
                        {
                            LoopClip.AmmoName = GetAmmoName(LoopClip.Guid, GlobalOptions.DefaultLanguage);
                        }
                        _lstAmmo.Add(LoopClip);
                    }
                }
                else //Load old clips
                {
                    foreach (string s in new[] { string.Empty, "2", "3", "4" })
                    {
                        int ammo = 0;
                        if (objNode.TryGetInt32FieldQuickly("ammoremaining" + s, ref ammo) &&
                            objNode.TryGetField("ammoloaded" + s, Guid.TryParse, out Guid guid) &&
                            ammo > 0 && guid != Guid.Empty)
                        {
                            _lstAmmo.Add(new Clip(guid, ammo));
                        }
                    }
                }
            }

            objNode.TryGetStringFieldQuickly("category", ref _strCategory);
            if (_strCategory == "Hold-Outs")
                _strCategory = "Holdouts";
            else if (_strCategory == "Cyberware Hold-Outs")
                _strCategory = "Cyberware Holdouts";
            objNode.TryGetStringFieldQuickly("type", ref _strType);
            objNode.TryGetStringFieldQuickly("spec", ref _strSpec);
            objNode.TryGetStringFieldQuickly("spec2", ref _strSpec2);
            objNode.TryGetInt32FieldQuickly("reach", ref _intReach);
            objNode.TryGetStringFieldQuickly("accuracy", ref _strAccuracy);
            objNode.TryGetStringFieldQuickly("damage", ref _strDamage);
            objNode.TryGetStringFieldQuickly("ratinglabel", ref _strRatingLabel);
            objNode.TryGetStringFieldQuickly("rating", ref _strMaxRating);
            objNode.TryGetStringFieldQuickly("minrating", ref _strMinRating);
            if (objNode["firingmode"] != null)
                _eFiringMode = ConvertToFiringMode(objNode["firingmode"].InnerText);
            // Legacy shim
            if (Name.Contains("Osmium Mace (STR"))
            {
                XmlNode objNewOsmiumMaceNode = XmlManager.Load("weapons.xml").SelectSingleNode("/chummer/weapons/weapon[name = \"Osmium Mace\"]");
                if (objNewOsmiumMaceNode != null)
                {
                    objNewOsmiumMaceNode.TryGetStringFieldQuickly("name", ref _strName);
                    objNewOsmiumMaceNode.TryGetField("id", Guid.TryParse, out _guiSourceID);
                    _objCachedMyXmlNode = objNewOsmiumMaceNode;
                    objNewOsmiumMaceNode.TryGetStringFieldQuickly("accuracy", ref _strAccuracy);
                    objNewOsmiumMaceNode.TryGetStringFieldQuickly("damage", ref _strDamage);
                }
            }
            objNode.TryGetStringFieldQuickly("ap", ref _strAP);
            objNode.TryGetStringFieldQuickly("mode", ref _strMode);
            objNode.TryGetStringFieldQuickly("rc", ref _strRC);
            objNode.TryGetStringFieldQuickly("ammo", ref _strAmmo);
            objNode.TryGetBoolFieldQuickly("cyberware", ref _blnCyberware);
            objNode.TryGetStringFieldQuickly("ammocategory", ref _strAmmoCategory);
            objNode.TryGetStringFieldQuickly("ammoname", ref _strAmmoName);
            if (!objNode.TryGetInt32FieldQuickly("ammoslots", ref _intAmmoSlots))
                _intAmmoSlots = 1;
            objNode.TryGetStringFieldQuickly("sizecategory", ref _strSizeCategory);
            objNode.TryGetInt32FieldQuickly("conceal", ref _intConceal);
            objNode.TryGetStringFieldQuickly("avail", ref _strAvail);
            objNode.TryGetStringFieldQuickly("cost", ref _strCost);
            objNode.TryGetInt32FieldQuickly("sortorder", ref _intSortOrder);
            objNode.TryGetInt32FieldQuickly("singleshot", ref _intSingleShot);
            objNode.TryGetInt32FieldQuickly("shortburst", ref _intShortBurst);
            objNode.TryGetInt32FieldQuickly("longburst", ref _intLongBurst);
            objNode.TryGetInt32FieldQuickly("fullburst", ref _intFullBurst);
            objNode.TryGetInt32FieldQuickly("suppressive", ref _intSuppressive);
            objNode.TryGetStringFieldQuickly("page", ref _strPage);
            objNode.TryGetStringFieldQuickly("parentid", ref _strParentID);
            if (!objNode.TryGetBoolFieldQuickly("allowaccessory", ref _blnAllowAccessory))
                _blnAllowAccessory = GetNode()?["allowaccessory"]?.InnerText != bool.FalseString;
            objNode.TryGetStringFieldQuickly("source", ref _strSource);
            objNode.TryGetStringFieldQuickly("weaponname", ref _strWeaponName);
            objNode.TryGetBoolFieldQuickly("stolen", ref _blnStolen);
            objNode.TryGetStringFieldQuickly("range", ref _strRange);
            objNode.TryGetStringFieldQuickly("mount", ref _strMount);
            objNode.TryGetStringFieldQuickly("extramount", ref _strExtraMount);
            if (_strRange == "Hold-Outs")
            {
                _strRange = "Holdouts";
            }
            if (!objNode.TryGetStringFieldQuickly("alternaterange", ref _strAlternateRange))
            {
                string strAlternateRange = GetNode()?["alternaterange"]?.InnerText;
                if (!string.IsNullOrEmpty(strAlternateRange))
                {
                    _strAlternateRange = strAlternateRange;
                }
            }
            objNode.TryGetStringFieldQuickly("useskill", ref _strUseSkill);
            objNode.TryGetStringFieldQuickly("useskillspec", ref _strUseSkillSpec);
            objNode.TryGetDecFieldQuickly("rangemultiply", ref _decRangeMultiplier);
            objNode.TryGetBoolFieldQuickly("included", ref _blnIncludedInWeapon);
            if (Name == "Unarmed Attack")
                _blnIncludedInWeapon = true; // Unarmed Attack can never be removed
            objNode.TryGetBoolFieldQuickly("equipped", ref _blnEquipped);
            if (!_blnEquipped)
            {
                objNode.TryGetBoolFieldQuickly("installed", ref _blnEquipped);
            }
            objNode.TryGetBoolFieldQuickly("requireammo", ref _blnRequireAmmo);

            _nodWirelessBonus = objNode["wirelessbonus"];
            objNode.TryGetBoolFieldQuickly("wirelesson", ref _blnWirelessOn);

            //#1544 Ammunition not loading or available.
            if (_strUseSkill == "Throwing Weapons"
                && _strAmmo != "1")
            {
                _strAmmo = "1";
            }

            XmlNode xmlAccessoriesNode = objNode["accessories"];
            if (xmlAccessoriesNode != null)
            {
                using (XmlNodeList nodChildren = xmlAccessoriesNode.SelectNodes("accessory"))
                {
                    if (nodChildren != null)
                    {
                        foreach (XmlNode nodChild in nodChildren)
                        {
                            WeaponAccessory objAccessory = new WeaponAccessory(_objCharacter);
                            objAccessory.Load(nodChild, blnCopy);
                            objAccessory.Parent = this;
                            _lstAccessories.Add(objAccessory);
                        }
                    }
                }
            }

            XmlNode xmlUnderbarrelNode = objNode["underbarrel"];
            if (xmlUnderbarrelNode != null)
            {
                using (XmlNodeList nodChildren = xmlUnderbarrelNode.SelectNodes("weapon"))
                {
                    if (nodChildren != null)
                    {
                        foreach (XmlNode nodWeapon in nodChildren)
                        {
                            Weapon objUnderbarrel = new Weapon(_objCharacter)
                            {
                                ParentVehicle = ParentVehicle
                            };
                            objUnderbarrel.Load(nodWeapon, blnCopy);
                            _lstUnderbarrel.Add(objUnderbarrel);
                        }
                    }
                }
            }

            objNode.TryGetStringFieldQuickly("notes", ref _strNotes);

            string strLocation = objNode["location"]?.InnerText;
            if (!string.IsNullOrEmpty(strLocation))
            {
                if (Guid.TryParse(strLocation, out Guid temp))
                {
                    // Location is an object. Look for it based on the InternalId. Requires that locations have been loaded already!
                    _objLocation =
                        _objCharacter.WeaponLocations.FirstOrDefault(location =>
                            location.InternalId == temp.ToString());
                }
                else
                {
                    //Legacy. Location is a string.
                    _objLocation =
                        _objCharacter.WeaponLocations.FirstOrDefault(location =>
                            location.Name == strLocation);
                }
            }
            _objLocation?.Children.Add(this);
            objNode.TryGetBoolFieldQuickly("discountedcost", ref _blnDiscountCost);
            if (!objNode.TryGetStringFieldQuickly("weaponslots", ref _strWeaponSlots))
            {
                XmlNode objXmlWeapon = GetNode();
                if (objXmlWeapon?["accessorymounts"] != null)
                {
                    XmlNodeList objXmlMountList = objXmlWeapon.SelectNodes("accessorymounts/mount");
                    if (objXmlMountList?.Count > 0)
                    {
                        StringBuilder strMounts = new StringBuilder();
                        foreach (XmlNode objXmlMount in objXmlMountList)
                        {
                            strMounts.Append(objXmlMount.InnerText);
                            strMounts.Append('/');
                        }
                        if (strMounts.Length > 0)
                            strMounts.Length -= 1;
                        _strWeaponSlots = strMounts.ToString();
                    }
                }
            }
            if (!objNode.TryGetStringFieldQuickly("doubledcostweaponslots", ref _strDoubledCostWeaponSlots))
            {
                XmlNode objXmlWeapon = GetNode();
                if (objXmlWeapon?["doubledcostaccessorymounts"] != null)
                {
                    XmlNodeList objXmlMountList = objXmlWeapon.SelectNodes("doubledcostaccessorymounts/mount");
                    if (objXmlMountList?.Count > 0)
                    {
                        StringBuilder strMounts = new StringBuilder();
                        foreach (XmlNode objXmlMount in objXmlMountList)
                        {
                            strMounts.Append(objXmlMount.InnerText);
                            strMounts.Append('/');
                        }
                        if (strMounts.Length > 0)
                            strMounts.Length -= 1;
                        _strDoubledCostWeaponSlots = strMounts.ToString();
                    }
                }
            }

            bool blnIsActive = false;
            if (objNode.TryGetBoolFieldQuickly("active", ref blnIsActive) && blnIsActive)
                this.SetActiveCommlink(_objCharacter, true);
            if (blnCopy)
            {
                this.SetHomeNode(_objCharacter, false);
            }
            else
            {
                bool blnIsHomeNode = false;
                if (objNode.TryGetBoolFieldQuickly("homenode", ref blnIsHomeNode) && blnIsHomeNode)
                {
                    this.SetHomeNode(_objCharacter, true);
                }
            }

            if (!objNode.TryGetStringFieldQuickly("devicerating", ref _strDeviceRating))
                GetNode()?.TryGetStringFieldQuickly("devicerating", ref _strDeviceRating);
            if (!objNode.TryGetStringFieldQuickly("programlimit", ref _strProgramLimit))
                GetNode()?.TryGetStringFieldQuickly("programs", ref _strProgramLimit);
            objNode.TryGetStringFieldQuickly("overclocked", ref _strOverclocked);
            if (!objNode.TryGetStringFieldQuickly("attack", ref _strAttack))
                GetNode()?.TryGetStringFieldQuickly("attack", ref _strAttack);
            if (!objNode.TryGetStringFieldQuickly("sleaze", ref _strSleaze))
                GetNode()?.TryGetStringFieldQuickly("sleaze", ref _strSleaze);
            if (!objNode.TryGetStringFieldQuickly("dataprocessing", ref _strDataProcessing))
                GetNode()?.TryGetStringFieldQuickly("dataprocessing", ref _strDataProcessing);
            if (!objNode.TryGetStringFieldQuickly("firewall", ref _strFirewall))
                GetNode()?.TryGetStringFieldQuickly("firewall", ref _strFirewall);
            if (!objNode.TryGetStringFieldQuickly("attributearray", ref _strAttributeArray))
                GetNode()?.TryGetStringFieldQuickly("attributearray", ref _strAttributeArray);
            if (!objNode.TryGetStringFieldQuickly("modattack", ref _strModAttack))
                GetNode()?.TryGetStringFieldQuickly("modattack", ref _strModAttack);
            if (!objNode.TryGetStringFieldQuickly("modsleaze", ref _strModSleaze))
                GetNode()?.TryGetStringFieldQuickly("modsleaze", ref _strModSleaze);
            if (!objNode.TryGetStringFieldQuickly("moddataprocessing", ref _strModDataProcessing))
                GetNode()?.TryGetStringFieldQuickly("moddataprocessing", ref _strModDataProcessing);
            if (!objNode.TryGetStringFieldQuickly("modfirewall", ref _strModFirewall))
                GetNode()?.TryGetStringFieldQuickly("modfirewall", ref _strModFirewall);
            if (!objNode.TryGetStringFieldQuickly("modattributearray", ref _strModAttributeArray))
                GetNode()?.TryGetStringFieldQuickly("modattributearray", ref _strModAttributeArray);
            objNode.TryGetInt32FieldQuickly("matrixcmfilled", ref _intMatrixCMFilled);
        }

        /// <summary>
        /// Print the object's XML to the XmlWriter.
        /// </summary>
        /// <param name="objWriter">XmlTextWriter to write with.</param>
        /// <param name="objCulture">Culture in which to print.</param>
        /// <param name="strLanguageToPrint">Language in which to print</param>
        public void Print(XmlTextWriter objWriter, CultureInfo objCulture, string strLanguageToPrint)
        {
            // Find the piece of Gear that created this item if applicable
            List<Gear> lstGearToSearch = new List<Gear>(_objCharacter.Gear);
            foreach (Cyberware objCyberware in _objCharacter.Cyberware.DeepWhere(x => x.Children, x => x.Gear.Count > 0))
            {
                lstGearToSearch.AddRange(objCyberware.Gear);
            }
            foreach (Weapon objWeapon in _objCharacter.Weapons.DeepWhere(x => x.Children, x => x.WeaponAccessories.Any(y => y.Gear.Count > 0)))
            {
                foreach (WeaponAccessory objAccessory in objWeapon.WeaponAccessories)
                {
                    lstGearToSearch.AddRange(objAccessory.Gear);
                }
            }
            foreach (Armor objArmor in _objCharacter.Armor)
            {
                lstGearToSearch.AddRange(objArmor.Gear);
            }
            foreach (Vehicle objVehicle in _objCharacter.Vehicles)
            {
                lstGearToSearch.AddRange(objVehicle.Gear);
                foreach (Weapon objWeapon in objVehicle.Weapons.DeepWhere(x => x.Children, x => x.WeaponAccessories.Any(y => y.Gear.Count > 0)))
                {
                    foreach (WeaponAccessory objAccessory in objWeapon.WeaponAccessories)
                    {
                        lstGearToSearch.AddRange(objAccessory.Gear);
                    }
                }
                foreach (VehicleMod objVehicleMod in objVehicle.Mods.Where(x => x.Cyberware.Count > 0 || x.Weapons.Count > 0))
                {
                    foreach (Cyberware objCyberware in objVehicleMod.Cyberware.DeepWhere(x => x.Children, x => x.Gear.Count > 0))
                    {
                        lstGearToSearch.AddRange(objCyberware.Gear);
                    }
                    foreach (Weapon objWeapon in objVehicleMod.Weapons.DeepWhere(x => x.Children, x => x.WeaponAccessories.Any(y => y.Gear.Count > 0)))
                    {
                        foreach (WeaponAccessory objAccessory in objWeapon.WeaponAccessories)
                        {
                            lstGearToSearch.AddRange(objAccessory.Gear);
                        }
                    }
                }
            }
            Gear objGear = lstGearToSearch.DeepFindById(ParentID);

            objWriter.WriteStartElement("weapon");
            objWriter.WriteElementString("name", DisplayNameShort(strLanguageToPrint));
            objWriter.WriteElementString("fullname", DisplayName(objCulture, strLanguageToPrint));
            objWriter.WriteElementString("name_english", Name);
            objWriter.WriteElementString("category", DisplayCategory(strLanguageToPrint));
            objWriter.WriteElementString("category_english", Category);
            objWriter.WriteElementString("type", WeaponType);
            objWriter.WriteElementString("reach", TotalReach.ToString(objCulture));
            objWriter.WriteElementString("accuracy", GetAccuracy(objCulture, strLanguageToPrint));
            objWriter.WriteElementString("damage", CalculatedDamage(objCulture, strLanguageToPrint));
            objWriter.WriteElementString("damage_english", CalculatedDamage(GlobalOptions.InvariantCultureInfo, GlobalOptions.DefaultLanguage));
            objWriter.WriteElementString("rawdamage", Damage);
            objWriter.WriteElementString("ap", TotalAP(objCulture, strLanguageToPrint));
            objWriter.WriteElementString("mode", CalculatedMode(strLanguageToPrint));
            objWriter.WriteElementString("rc", TotalRC(objCulture, strLanguageToPrint));
            objWriter.WriteElementString("ammo", CalculatedAmmo(objCulture, strLanguageToPrint));
            objWriter.WriteElementString("ammo_english", CalculatedAmmo(GlobalOptions.InvariantCultureInfo, GlobalOptions.DefaultLanguage));
            objWriter.WriteElementString("conceal", CalculatedConcealability(objCulture));
            if (objGear != null)
            {
                objWriter.WriteElementString("avail", objGear.TotalAvail(objCulture, strLanguageToPrint));
                objWriter.WriteElementString("cost", objGear.TotalCost.ToString(_objCharacter.Options.NuyenFormat, objCulture));
                objWriter.WriteElementString("owncost", objGear.OwnCost.ToString(_objCharacter.Options.NuyenFormat, objCulture));
            }
            else
            {
                objWriter.WriteElementString("avail", TotalAvail(objCulture, strLanguageToPrint));
                objWriter.WriteElementString("cost", TotalCost.ToString(_objCharacter.Options.NuyenFormat, objCulture));
                objWriter.WriteElementString("owncost", OwnCost.ToString(_objCharacter.Options.NuyenFormat, objCulture));
            }
            objWriter.WriteElementString("source", CommonFunctions.LanguageBookShort(Source, strLanguageToPrint));
            objWriter.WriteElementString("page", DisplayPage(strLanguageToPrint));
            objWriter.WriteElementString("weaponname", CustomName);
            objWriter.WriteElementString("location", Location?.DisplayName());
            if (_lstAccessories.Count > 0)
            {
                objWriter.WriteStartElement("accessories");
                foreach (WeaponAccessory objAccessory in WeaponAccessories)
                    objAccessory.Print(objWriter, objCulture, strLanguageToPrint);
                objWriter.WriteEndElement();
            }

            IDictionary<string, string> dictionaryRanges = GetRangeStrings(objCulture);
            // <ranges>
            objWriter.WriteStartElement("ranges");
            objWriter.WriteElementString("name", DisplayRange(strLanguageToPrint));
            objWriter.WriteElementString("short", dictionaryRanges["short"]);
            objWriter.WriteElementString("medium", dictionaryRanges["medium"]);
            objWriter.WriteElementString("long", dictionaryRanges["long"]);
            objWriter.WriteElementString("extreme", dictionaryRanges["extreme"]);
            // </ranges>
            objWriter.WriteEndElement();

            // <alternateranges>
            objWriter.WriteStartElement("alternateranges");
            objWriter.WriteElementString("name", DisplayAlternateRange(strLanguageToPrint));
            objWriter.WriteElementString("short", dictionaryRanges["alternateshort"]);
            objWriter.WriteElementString("medium", dictionaryRanges["alternatemedium"]);
            objWriter.WriteElementString("long", dictionaryRanges["alternatelong"]);
            objWriter.WriteElementString("extreme", dictionaryRanges["alternateextreme"]);
            // </alternateranges>
            objWriter.WriteEndElement();

            foreach (Weapon objUnderbarrel in Children)
            {
                objWriter.WriteStartElement("underbarrel");
                objUnderbarrel.Print(objWriter, objCulture, strLanguageToPrint);
                objWriter.WriteEndElement();
            }

            // Currently loaded Ammo.
            Guid guiAmmo = GetClip(_intActiveAmmoSlot).Guid;
            objWriter.WriteElementString("availableammo", GetAvailableAmmo.ToString(objCulture));
            objWriter.WriteElementString("currentammo", GetAmmoName(guiAmmo, strLanguageToPrint));
            objWriter.WriteStartElement("clips");
            foreach (Clip objClip in _lstAmmo)
            {
                objClip.AmmoName = GetAmmoName(objClip.Guid, strLanguageToPrint);
                objClip.Save(objWriter);
            }
            objWriter.WriteEndElement();

            //Don't seem to be used
            //objWriter.WriteElementString("ammoslot1", GetAmmoName(_guiAmmoLoaded));
            //objWriter.WriteElementString("ammoslot2", GetAmmoName(_guiAmmoLoaded2));
            //objWriter.WriteElementString("ammoslot3", GetAmmoName(_guiAmmoLoaded3));
            //objWriter.WriteElementString("ammoslot4", GetAmmoName(_guiAmmoLoaded4));

            objWriter.WriteElementString("dicepool", GetDicePool(objCulture, strLanguageToPrint));
            objWriter.WriteElementString("skill", Skill?.Name);

            objWriter.WriteElementString("wirelesson", WirelessOn.ToString(GlobalOptions.InvariantCultureInfo));
            if (_objCharacter.Options.PrintNotes)
                objWriter.WriteElementString("notes", Notes);

            objWriter.WriteEndElement();
        }

        /// <summary>
        /// Get the name of Ammo from the character or Vehicle.
        /// </summary>
        /// <param name="guiAmmo">InternalId of the Ammo to find.</param>
        /// <param name="strLanguage">Language in which to display ammo name.</param>
        public string GetAmmoName(Guid guiAmmo, string strLanguage)
        {
            if (guiAmmo == Guid.Empty)
                return string.Empty;
            string strAmmoGuid = guiAmmo.ToString("D", GlobalOptions.InvariantCultureInfo);
            Gear objAmmo = ParentVehicle != null
                ? _objCharacter.Vehicles.FindVehicleGear(strAmmoGuid)
                : _objCharacter.Gear.DeepFindById(strAmmoGuid);

            return objAmmo?.DisplayNameShort(strLanguage) ?? string.Empty;
        }

        /// <summary>
        /// Get the amount of available Ammo from the character or Vehicle.
        /// </summary>
        private decimal GetAvailableAmmo
        {
            get
            {
                if (!RequireAmmo)
                {
                    return 0;
                }
                HashSet<string> setAmmoPrefixStringSet = new HashSet<string>(AmmoPrefixStrings);
                IList<Gear> lstGear = ParentVehicle == null ? _objCharacter.Gear : ParentVehicle.Gear;
                return lstGear.DeepWhere(x => x.Children, x =>
                    x.Quantity > 0 && (x.Category == "Ammunition" && x.Extra == AmmoCategory ||
                                       !string.IsNullOrWhiteSpace(AmmoName) && x.Name == AmmoName ||
                                       string.IsNullOrEmpty(x.Extra) && setAmmoPrefixStringSet.Any(y => x.Name.StartsWith(y, StringComparison.Ordinal)) ||
                                       UseSkill == "Throwing Weapons" && Name == x.Name)).Sum(x => x.Quantity);
            }
        }
        #endregion

        #region Properties
        /// <summary>
        /// Weapon Accessories.
        /// </summary>
        public TaggedObservableCollection<WeaponAccessory> WeaponAccessories => _lstAccessories;

        /// <summary>
        /// Underbarrel Weapon.
        /// </summary>
        public TaggedObservableCollection<Weapon> UnderbarrelWeapons => _lstUnderbarrel;

        /// <summary>
        /// Children as Underbarrel Weapon.
        /// </summary>
        public TaggedObservableCollection<Weapon> Children => UnderbarrelWeapons;

        /// <summary>
        /// Internal identifier which will be used to identify this Weapon.
        /// </summary>
        public string InternalId => _guiID.ToString("D", GlobalOptions.InvariantCultureInfo);

        public string DisplayNameShort(string strLanguage)
        {
            if (strLanguage == GlobalOptions.DefaultLanguage)
                return Name;

            return GetNode(strLanguage)?["translate"]?.InnerText ?? Name;
        }

        public string CurrentDisplayName => DisplayName(GlobalOptions.CultureInfo, GlobalOptions.Language);

        /// <summary>
        /// Display name.
        /// </summary>
        public string DisplayName(CultureInfo objCulture, string strLanguage)
        {
            string strReturn = DisplayNameShort(strLanguage);
            string strSpace = LanguageManager.GetString("String_Space", strLanguage);
            if (Rating > 0)
            {
                strReturn += strSpace + '(' +
                             LanguageManager.GetString(RatingLabel, strLanguage) + strSpace +
                             Rating.ToString(objCulture) + ')';
            }

            if (!string.IsNullOrEmpty(_strWeaponName))
            {
                strReturn += strSpace + "(\"" + _strWeaponName + "\")";
            }

            return strReturn;
        }

        /// <summary>
        /// Name.
        /// </summary>
        public string Name
        {
            get => _strName;
            set => _strName = value;
        }

        /// <summary>
        /// A custom name for the Weapon assigned by the player.
        /// </summary>
        public string CustomName
        {
            get => _strWeaponName;
            set => _strWeaponName = value;
        }

        public int Rating
        {
            get => _intRating;
            set => _intRating = value;
        }

        public string RatingLabel
        {
            get => _strRatingLabel;
            set => _strRatingLabel = value;
        }

        /// <summary>
        /// Minimum Rating (string form).
        /// </summary>
        public string MinRating
        {
            get => _strMinRating;
            set => _strMinRating = value;
        }

        /// <summary>
        /// Maximum Rating (string form).
        /// </summary>
        public string MaxRating
        {
            get => _strMaxRating;
            set => _strMaxRating = value;
        }

        /// <summary>
        /// Minimum Rating (value form).
        /// </summary>
        public int MinRatingValue
        {
            get
            {
                string strExpression = MinRating;
                return string.IsNullOrEmpty(strExpression) ? 0 : ProcessRatingString(strExpression);
            }
            set => MinRating = value.ToString(GlobalOptions.InvariantCultureInfo);
        }

        /// <summary>
        /// Maximum Rating (string form).
        /// </summary>
        public int MaxRatingValue
        {
            get
            {
                string strExpression = MaxRating;
                return string.IsNullOrEmpty(strExpression) ? int.MaxValue : ProcessRatingString(strExpression);
            }
            set => MaxRating = value.ToString(GlobalOptions.InvariantCultureInfo);
        }

        /// <summary>
        /// Processes a string into an int based on logical processing.
        /// </summary>
        /// <param name="strExpression"></param>
        /// <returns></returns>
        private int ProcessRatingString(string strExpression)
        {
            if (strExpression.StartsWith("FixedValues(", StringComparison.Ordinal))
            {
                string[] strValues = strExpression.TrimStartOnce("FixedValues(", true).TrimEndOnce(')').Split(',');
                strExpression = strValues[Math.Max(Math.Min(Rating, strValues.Length) - 1, 0)].Trim('[', ']');
            }

            if (strExpression.IndexOfAny('{', '+', '-', '*', ',') != -1 || strExpression.Contains("div"))
            {
                StringBuilder objValue = new StringBuilder(strExpression);
                objValue.Replace("{Rating}", Rating.ToString(GlobalOptions.InvariantCultureInfo));
                foreach (string strCharAttributeName in AttributeSection.AttributeStrings)
                {
                    objValue.CheapReplace(strExpression, "{" + strCharAttributeName + "}",
                        () => _objCharacter.GetAttribute(strCharAttributeName).TotalValue.ToString(GlobalOptions.InvariantCultureInfo));
                    objValue.CheapReplace(strExpression, "{" + strCharAttributeName + "Base}",
                        () => _objCharacter.GetAttribute(strCharAttributeName).TotalBase.ToString(GlobalOptions.InvariantCultureInfo));
                }

                // This is first converted to a decimal and rounded up since some items have a multiplier that is not a whole number, such as 2.5.
                object objProcess = CommonFunctions.EvaluateInvariantXPath(objValue.ToString(), out bool blnIsSuccess);
                return blnIsSuccess ? Convert.ToInt32(Math.Ceiling((double)objProcess)) : 0;
            }

            int.TryParse(strExpression, NumberStyles.Any, GlobalOptions.InvariantCultureInfo, out int intReturn);

            return intReturn;
        }

        /// <summary>
        /// Translated Category.
        /// </summary>
        public string DisplayCategory(string strLanguage)
        {
            // If Categories are actually the name of object types, so pull them from the language file.
            if (Category == "Gear")
            {
                return LanguageManager.GetString("String_SelectPACKSKit_Gear", strLanguage);
            }

            if (Category == "Cyberware")
            {
                return LanguageManager.GetString("String_SelectPACKSKit_Cyberware", strLanguage);
            }
            if (Category == "Bioware")
            {
                return LanguageManager.GetString("String_SelectPACKSKit_Bioware", strLanguage);
            }

            if (strLanguage == GlobalOptions.DefaultLanguage)
                return Category;

            return XmlManager.Load("weapons.xml", strLanguage).SelectSingleNode("/chummer/categories/category[. = \"" + Category + "\"]/@translate")?.InnerText ?? Category;
        }

        /// <summary>
        /// Translated Ammo Category.
        /// </summary>
        public string DisplayAmmoCategory(string strLanguage)
        {
            if (!string.IsNullOrWhiteSpace(AmmoName))
                return DisplayAmmoName(strLanguage);
            // Get the translated name if applicable.
            if (strLanguage == GlobalOptions.DefaultLanguage)
                return AmmoCategory;

            return XmlManager.Load("weapons.xml", strLanguage).SelectSingleNode("/chummer/categories/category[. = \"" + AmmoCategory + "\"]/@translate")?.InnerText ?? AmmoCategory;
        }

        /// <summary>
        /// Translated Ammo Category.
        /// </summary>
        public string DisplayAmmoName(string strLanguage)
        {
            // Get the translated name if applicable.
            if (strLanguage == GlobalOptions.DefaultLanguage)
                return AmmoName;

            return XmlManager.Load("gear.xml", strLanguage).SelectSingleNode("/chummer/gears/gear[name = " + AmmoName.CleanXPath() + "]/@translate")?.InnerText ?? AmmoName;
        }

        /// <summary>
        /// Category.
        /// </summary>
        public string Category
        {
            get => _strCategory;
            set => _strCategory = value;
        }

        /// <summary>
        /// Effective size of the weapon for mounting purposes.
        /// </summary>
        public string SizeCategory => string.IsNullOrWhiteSpace(_strSizeCategory) ? Category : _strSizeCategory;

        /// <summary>
        /// Type of Weapon (either Melee or Ranged).
        /// </summary>
        public string WeaponType
        {
            get => _strType;
            set => _strType = value;
        }

        /// <summary>
        /// Is this weapon cyberware?
        /// </summary>
        public bool Cyberware => _blnCyberware;

        /// <summary>
        /// Reach.
        /// </summary>
        public int Reach
        {
            get => _intReach;
            set => _intReach = value;
        }

        /// <summary>
        /// Accuracy.
        /// </summary>
        public string Accuracy
        {
            get => _strAccuracy;
            set => _strAccuracy = value;
        }

        /// <summary>
        /// Damage.
        /// </summary>
        public string Damage
        {
            get => _strDamage;
            set => _strDamage = value;
        }

        /// <summary>
        /// Armor Penetration.
        /// </summary>
        public string AP
        {
            get => _strAP;
            set => _strAP = value;
        }

        /// <summary>
        /// Firing Mode.
        /// </summary>
        public string Mode
        {
            get => _strMode;
            set => _strMode = value;
        }

        /// <summary>
        /// Recoil.
        /// </summary>
        public string RC
        {
            get => _strRC;
            set => _strRC = value;
        }

        /// <summary>
        /// Ammo.
        /// </summary>
        public string Ammo
        {
            get => _strAmmo;
            set => _strAmmo = value;
        }

        /// <summary>
        /// Category of Ammo the Weapon uses.
        /// </summary>
        public string AmmoCategory
        {
            get
            {
                if (!string.IsNullOrEmpty(_strAmmoCategory))
                    return _strAmmoCategory;

                return Category;
            }
        }

        /// <summary>
        /// Category of Ammo the Weapon uses.
        /// </summary>
        public string AmmoName => _strAmmoName;

        /// <summary>
        /// What names can gear begin with to count as ammunition for this weapon
        /// </summary>
        public IEnumerable<string> AmmoPrefixStrings
        {
            get
            {
                if (Spec == "Flare Launcher" && Name == "Micro Flare Launcher")
                    yield return "Micro Flares";
                else if (Name.Contains("Net Gun XL"))
                    yield return "XL Net Gun";
                else if (Name.Contains("Net Gun"))
                    yield return "Net Gun";
                else if (Name == "Pepper Punch Pen")
                    yield return "Pepper Punch";
                else if (Name == "Ares S-III Super Squirt")
                    yield return "Ammo: DMSO Rounds";
                else
                {
                    switch (AmmoCategory)
                    {
                        case "Grenade Launchers":
                            yield return "Minigrenade:";
                            break;
                        case "Missile Launchers":
                            yield return "Missile:";
                            yield return "Rocket:";
                            break;
                        case "Mortar Launchers":
                            yield return "Mortar Round:";
                            break;
                        case "Bows":
                            yield return "Arrow:";
                            break;
                        case "Crossbows":
                            if (Name.Contains("Harpoon"))
                            {
                                yield return "Harpoon";
                                yield return "Bolt:";
                            }
                            else
                                yield return "Bolt:";
                            break;
                        case "Flamethrowers":
                            yield return "Ammo: Fuel";
                            break;
                        case "Gear":
                        {
                            string strGearName = Name;
                            if (!string.IsNullOrEmpty(ParentID))
                            {
                                Gear objParent = _objCharacter.Gear.DeepFindById(ParentID) ??
                                                 _objCharacter.Vehicles.FindVehicleGear(ParentID) ??
                                                 _objCharacter.Weapons.FindWeaponGear(ParentID) ??
                                                 _objCharacter.Armor.FindArmorGear(ParentID) ??
                                                 _objCharacter.Cyberware.FindCyberwareGear(ParentID);
                                if (objParent != null)
                                    strGearName = objParent.Name;
                            }

                            yield return strGearName;
                            break;
                        }
                        default:
                            yield return "Ammo:";
                            break;
                    }
                }
            }
        }

        /// <summary>
        /// The number of rounds remaining in the Weapon.
        /// </summary>
        public int AmmoRemaining
        {
            get => GetClip(_intActiveAmmoSlot).Ammo;
            set => GetClip(_intActiveAmmoSlot).Ammo = value;
        }

        /// <summary>
        /// The total number of rounds that the weapon can load.
        /// </summary>
        private static string AmmoCapacity(string ammoString)
        {
            // Determine which loading methods are available to the Weapon.
            if (ammoString.IndexOfAny('x', '+') != -1 || ammoString.Contains("Special"))
            {
                string strWeaponAmmo = ammoString.ToLowerInvariant();
                // Get rid of external source, special, or belt, and + energy.
                strWeaponAmmo = strWeaponAmmo.Replace("external source", "100")
                    .Replace("special", "100")
                    .FastEscapeOnceFromEnd(" + energy");

                // Assuming base text of 10(ml)x2
                // matches [2x]10(ml) or [10x]2(ml)
                foreach (Match m in Regex.Matches(strWeaponAmmo, "^[0-9]*[0-9]*x"))
                {
                    strWeaponAmmo = strWeaponAmmo.TrimStartOnce(m.Value);
                }

                // Matches 2(ml[)x10] (But does not capture the ')') or 10(ml)[x2]
                foreach (Match m in Regex.Matches(strWeaponAmmo, "(?<=\\))(x[0-9]*[0-9]*$)*"))
                {
                    strWeaponAmmo = strWeaponAmmo.TrimEndOnce(m.Value);
                }

                int intPos = strWeaponAmmo.IndexOf('(');
                if (intPos != -1)
                    strWeaponAmmo = strWeaponAmmo.Substring(0, intPos);
                return strWeaponAmmo;
            }
            else
            {
                // Nothing weird in the ammo string, so just use the number given.
                string strAmmo = ammoString;
                int intPos = strAmmo.IndexOf('(');
                if (intPos != -1)
                    strAmmo = strAmmo.Substring(0, intPos);
                return strAmmo;
            }
        }

        /// <summary>
        /// The type of Ammunition loaded in the Weapon.
        /// </summary>
        public string AmmoLoaded
        {
            get => GetClip(_intActiveAmmoSlot).Guid.ToString("D", GlobalOptions.InvariantCultureInfo);
            set
            {
                if (Guid.TryParse(value, out Guid guiTemp))
                    GetClip(_intActiveAmmoSlot).Guid = guiTemp;
            }
        }

        /// <summary>
        /// Active Ammo slot number.
        /// </summary>
        public int ActiveAmmoSlot
        {
            get => _intActiveAmmoSlot;
            set => _intActiveAmmoSlot = value;
        }

        /// <summary>
        /// Number of Ammo slots the Weapon has.
        /// </summary>
        public int AmmoSlots
        {
            get
            {
                return _intAmmoSlots + WeaponAccessories.Sum(objAccessory => objAccessory.AmmoSlots);
            }
        }

        /// <summary>
        /// Concealability.
        /// </summary>
        public int Concealability
        {
            get => _intConceal;
            set => _intConceal = value;
        }

        /// <summary>
        /// Avail.
        /// </summary>
        public string Avail
        {
            get => _strAvail;
            set => _strAvail = value;
        }

        /// <summary>
        /// Cost.
        /// </summary>
        public string Cost
        {
            get => _strCost;
            set => _strCost = value;
        }

        public string DisplayCost(out decimal decItemCost, decimal decMarkup = 0.0m)
        {
            string strReturn = Cost;
            if (strReturn.StartsWith("Variable(", StringComparison.Ordinal))
            {
                strReturn = strReturn.TrimStartOnce("Variable(", true).TrimEndOnce(')');
                decimal decMin;
                decimal decMax = decimal.MaxValue;
                if (strReturn.Contains('-'))
                {
                    string[] strValues = strReturn.Split('-');
                    decMin = Convert.ToDecimal(strValues[0], GlobalOptions.InvariantCultureInfo);
                    decMax = Convert.ToDecimal(strValues[1], GlobalOptions.InvariantCultureInfo);
                }
                else
                    decMin = Convert.ToDecimal(strReturn.FastEscape('+'), GlobalOptions.InvariantCultureInfo);

                if (decMax == decimal.MaxValue)
                    strReturn = decMin.ToString(_objCharacter.Options.NuyenFormat, GlobalOptions.CultureInfo) + "¥+";
                else
                    strReturn = decMin.ToString(_objCharacter.Options.NuyenFormat, GlobalOptions.CultureInfo) + " - " + decMax.ToString(_objCharacter.Options.NuyenFormat, GlobalOptions.CultureInfo) + '¥';

                decItemCost = decMin;
                return strReturn;
            }

            decimal decTotalCost = Convert.ToDecimal(strReturn, GlobalOptions.InvariantCultureInfo);

            decTotalCost *= 1.0m + decMarkup;

            if (DiscountCost)
                decTotalCost *= 0.9m;

            decItemCost = decTotalCost;

            return decTotalCost.ToString(_objCharacter.Options.NuyenFormat, GlobalOptions.CultureInfo) + '¥';
        }

        /// <summary>
        /// Sourcebook.
        /// </summary>
        public string Source
        {
            get => _strSource;
            set => _strSource = value;
        }

        /// <summary>
        /// Sourcebook Page Number.
        /// </summary>
        public string Page
        {
            get => _strPage;
            set => _strPage = value;
        }

        /// <summary>
        /// Sourcebook Page Number using a given language file.
        /// Returns Page if not found or the string is empty.
        /// </summary>
        /// <param name="strLanguage">Language file keyword to use.</param>
        /// <returns></returns>
        public string DisplayPage(string strLanguage)
        {
            if (strLanguage == GlobalOptions.DefaultLanguage)
                return Page;
            string s = GetNode(strLanguage)?["altpage"]?.InnerText ?? Page;
            return !string.IsNullOrWhiteSpace(s) ? s : Page;
        }

        public Weapon Parent
        {
            get => _objParent;
            set
            {
                if (_objParent != value)
                {
                    _objParent = value;
                    // Includes ParentVehicle setter
                    ParentMount = value?.ParentMount;
                }
            }
        }

        /// <summary>
        /// ID of the object that added this weapon (if any).
        /// </summary>
        public string ParentID
        {
            get => _strParentID;
            set => _strParentID = value;
        }

        /// <summary>
        /// Whether the object allows accessories.
        /// </summary>
        public bool AllowAccessory
        {
            get => _blnAllowAccessory;
            set
            {
                if (value)
                    _blnAllowAccessory = true;
                else if (_blnAllowAccessory)
                {
                    _blnAllowAccessory = false;
                    foreach (Weapon objChild in UnderbarrelWeapons)
                        objChild.AllowAccessory = false;
                }
            }
        }

        /// <summary>
        /// Location.
        /// </summary>
        public Location Location
        {
            get; set;
        }

        /// <summary>
        /// Notes.
        /// </summary>
        public string Notes
        {
            get => _strNotes;
            set => _strNotes = value;
        }

        /// <summary>
        /// Vehicle to which the weapon is mounted (if none, returns null)
        /// </summary>
        public Vehicle ParentVehicle
        {
            get => _objMountedVehicle;
            set
            {
                if (_objMountedVehicle != value)
                {
                    _objMountedVehicle = value;
                    foreach (WeaponAccessory objAccessory in WeaponAccessories)
                    {
                        foreach (Gear objGear in objAccessory.Gear)
                        {
                            if (value != null)
                                objGear.ChangeEquippedStatus(false);
                            else if (Equipped && objGear.Equipped)
                                objGear.ChangeEquippedStatus(true);
                        }
                    }
                }

                if (value == null)
                {
                    _objWeaponMount = null;
                }

                foreach (Weapon objChild in Children)
                    objChild.ParentVehicle = value;
            }
        }

        /// <summary>
        /// WeaponMount to which the weapon is mounted (if none, returns null)
        /// </summary>
        public WeaponMount ParentMount
        {
            get => _objWeaponMount;
            set
            {
                if (_objWeaponMount != value)
                {
                    _objWeaponMount = value;
                    ParentVehicle = value?.Parent;
                }
                foreach (Weapon objChild in Children)
                    objChild.ParentMount = value;
            }
        }

        /// <summary>
        /// Whether or not the Underbarrel Weapon is part of the parent Weapon by default.
        /// </summary>
        public bool IncludedInWeapon
        {
            get => _blnIncludedInWeapon;
            set => _blnIncludedInWeapon = value;
        }

        /// <summary>
        /// Whether or not the Underbarrel Weapon is installed.
        /// </summary>
        public bool Equipped
        {
            get => _blnEquipped;
            set => _blnEquipped = value;
        }

        /// <summary>
        /// Active Skill that should be used with this Weapon instead of the default one.
        /// </summary>
        public string UseSkill
        {
            get => _strUseSkill;
            set => _strUseSkill = value;
        }

        /// <summary>
        /// Active Skill Specialization that should be used with this Weapon instead of the default one.
        /// </summary>
        public string UseSkillSpec
        {
            get => string.IsNullOrWhiteSpace(_strUseSkillSpec) ? _strName : _strUseSkillSpec;
            set => _strUseSkillSpec = value;
        }

        /// <summary>
        /// Whether or not the Armor's cost should be discounted by 10% through the Black Market Pipeline Quality.
        /// </summary>
        public bool DiscountCost
        {
            get => _blnDiscountCost && _objCharacter.BlackMarketDiscount;
            set => _blnDiscountCost = value;
        }

        /// <summary>
        /// Whether or not the Weapon requires Ammo to be reloaded.
        /// </summary>
        public bool RequireAmmo
        {
            get => _blnRequireAmmo;
            set => _blnRequireAmmo = value;
        }

        /// <summary>
        /// The Active Skill Specialization that this Weapon uses, in addition to any others it would normally use.
        /// </summary>
        public string Spec => _strSpec;

        /// <summary>
        /// The second Active Skill Specialization that this Weapon uses, in addition to any others it would normally use.
        /// </summary>
        public string Spec2 => _strSpec2;

        /// <summary>
        /// Used by our sorting algorithm to remember which order the user moves things to
        /// </summary>
        public int SortOrder
        {
            get => _intSortOrder;
            set => _intSortOrder = value;
        }



        /// <summary>
        /// Identifier of the object within data files.
        /// </summary>
        public Guid SourceID => _guiSourceID;

        /// <summary>
        /// String-formatted identifier of the <inheritdoc cref="SourceID"/> from the data files.
        /// </summary>
        public string SourceIDString => _guiSourceID.ToString("D", GlobalOptions.InvariantCultureInfo);

        public XmlNode GetNode()
        {
            return GetNode(GlobalOptions.Language);
        }

        public XmlNode GetNode(string strLanguage)
        {
            if (_objCachedMyXmlNode == null || strLanguage != _strCachedXmlNodeLanguage || GlobalOptions.LiveCustomData)
            {
                _objCachedMyXmlNode = SourceID == Guid.Empty
                    ? XmlManager.Load("weapons.xml", strLanguage)
                        .SelectSingleNode($"/chummer/weapons/weapon[name = \"{Name}\"]")
                    : XmlManager.Load("weapons.xml", strLanguage)
                        .SelectSingleNode($"/chummer/weapons/weapon[id = \"{SourceIDString}\" or id = \"{SourceIDString.ToUpperInvariant()}\"]");
                _strCachedXmlNodeLanguage = strLanguage;
            }
            return _objCachedMyXmlNode;
        }

        /// <summary>
        /// Wireless Bonus node from the XML file.
        /// </summary>
        public XmlNode WirelessBonus
        {
            get => _nodWirelessBonus;
            set => _nodWirelessBonus = value;
        }

        /// <summary>
        /// Whether or not the Weapon's wireless bonus is enabled
        /// </summary>
        public bool WirelessOn
        {
            get => _blnWirelessOn;
            set
            {
                if (value == _blnWirelessOn)
                    return;
                ToggleWirelessBonuses(value);
                _blnWirelessOn = value;
            }
        }

        public bool Stolen
        {
            get => _blnStolen;
            set => _blnStolen = value;
        }
        #endregion

        #region Complex Properties
        /// <summary>
        /// Weapon's total Concealability including all Accessories and Modifications in the program's current language.
        /// </summary>
        public string DisplayConcealability => CalculatedConcealability(GlobalOptions.CultureInfo);

        /// <summary>
        /// Weapon's total Concealability including all Accessories and Modifications.
        /// </summary>
        public string CalculatedConcealability(CultureInfo objCulture)
        {
            int intReturn = Concealability;

            foreach (WeaponAccessory objAccessory in WeaponAccessories)
            {
                if (objAccessory.Equipped)
                    intReturn += objAccessory.TotalConcealability;
            }

            /* Commented out because there's no reference to this in RAW
            // Add +4 for each Underbarrel Weapon installed.
            if (_lstUnderbarrel.Count > 0)
            {
                foreach (Weapon objUnderbarrelWeapon in _lstUnderbarrel)
                {
                    if (objUnderbarrelWeapon.Installed)
                        intReturn += 4;
                }
            }
            */

            // Factor in the character's Concealability modifiers.
            intReturn += ImprovementManager.ValueOf(_objCharacter, Improvement.ImprovementType.Concealability);

            string strReturn;
            if (intReturn >= 0)
                strReturn = '+' + intReturn.ToString(objCulture);
            else
                strReturn = intReturn.ToString(objCulture);

            return strReturn;
        }

        /// <summary>
        /// Weapon's Damage including all Accessories, Modifications, Attributes, and Ammunition in the program's current language.
        /// </summary>
        public string DisplayDamage => CalculatedDamage(GlobalOptions.CultureInfo, GlobalOptions.Language);

        /// <summary>
        /// Weapon's Damage including all Accessories, Modifications, Attributes, and Ammunition.
        /// </summary>
        public string CalculatedDamage(CultureInfo objCulture, string strLanguage)
        {
            // If the cost is determined by the Rating, evaluate the expression.
            string strDamage = Damage;
            string strDamageType = string.Empty;
            string strDamageExtra = string.Empty;

            int intUseSTR = 0;
            int intUseAGI = 0;
            if (strDamage.Contains("STR") || strDamage.Contains("AGI"))
            {
                if (Cyberware)
                {
                    if (ParentVehicle != null)
                    {
                        intUseSTR = ParentVehicle.TotalBody;
                        intUseAGI = ParentVehicle.Pilot;
                        if (!string.IsNullOrEmpty(ParentID))
                        {
                            // Look to see if this is attached to a Cyberlimb and use its STR instead.
                            Cyberware objWeaponParent = _objCharacter.Vehicles.FindVehicleCyberware(x => x.InternalId == ParentID, out VehicleMod objVehicleMod);
                            if (objWeaponParent != null)
                            {
                                Cyberware objAttributeSource = objWeaponParent;
                                int intSTR = objAttributeSource.TotalStrength;
                                int intAGI = objAttributeSource.TotalStrength;
                                while (objAttributeSource != null)
                                {
                                    if (intSTR != 0 || intAGI != 0)
                                        break;
                                    objAttributeSource = objAttributeSource.Parent;
                                    if (objAttributeSource == null) continue;
                                    intSTR = objAttributeSource.TotalStrength;
                                    intAGI = objAttributeSource.TotalStrength;
                                }

                                intUseSTR = intSTR;
                                intUseAGI = intAGI;

                                if (intUseSTR == 0)
                                    intUseSTR = objVehicleMod.TotalStrength;
                                if (intUseAGI == 0)
                                    intUseAGI = objVehicleMod.TotalAgility;
                            }
                        }
                    }
                    else if (!string.IsNullOrEmpty(ParentID))
                    {
                        // Look to see if this is attached to a Cyberlimb and use its STR instead.
                        Cyberware objWeaponParent = _objCharacter.Cyberware.DeepFirstOrDefault(x => x.Children, x => x.InternalId == ParentID);
                        if (objWeaponParent != null)
                        {
                            Cyberware objAttributeSource = objWeaponParent;
                            int intSTR = objAttributeSource.TotalStrength;
                            int intAGI = objAttributeSource.TotalStrength;
                            while (objAttributeSource != null)
                            {
                                if (intSTR != 0 || intAGI != 0)
                                    break;
                                objAttributeSource = objAttributeSource.Parent;
                                if (objAttributeSource == null) continue;
                                intSTR = objAttributeSource.TotalStrength;
                                intAGI = objAttributeSource.TotalStrength;
                            }

                            intUseSTR = intSTR;
                            intUseAGI = intAGI;
                        }
                        if (intUseSTR == 0)
                            intUseSTR = _objCharacter.STR.TotalValue;
                        if (intUseAGI == 0)
                            intUseAGI = _objCharacter.AGI.TotalValue;
                    }
                }
                else if (ParentVehicle == null)
                {
                    intUseSTR = _objCharacter.STR.TotalValue;
                    intUseAGI = _objCharacter.AGI.TotalValue;
                }

                if (Category == "Throwing Weapons" || UseSkill == "Throwing Weapons")
                    intUseSTR += ImprovementManager.ValueOf(_objCharacter, Improvement.ImprovementType.ThrowSTR);
            }

            foreach (CharacterAttrib objLoopAttribute in _objCharacter.AttributeSection.AttributeList)
            {
                if (objLoopAttribute.Abbrev == "STR")
                    strDamage = strDamage.Replace("STR", intUseSTR.ToString(GlobalOptions.InvariantCultureInfo));
                else if (objLoopAttribute.Abbrev == "AGI")
                    strDamage = strDamage.Replace("AGI", intUseAGI.ToString(GlobalOptions.InvariantCultureInfo));
                else
                    strDamage = strDamage.CheapReplace(objLoopAttribute.Abbrev, () => objLoopAttribute.TotalValue.ToString(GlobalOptions.InvariantCultureInfo));
            }
            foreach (CharacterAttrib objLoopAttribute in _objCharacter.AttributeSection.SpecialAttributeList)
            {
                if (objLoopAttribute.Abbrev == "STR")
                    strDamage = strDamage.Replace("STR", intUseSTR.ToString(GlobalOptions.InvariantCultureInfo));
                else if (objLoopAttribute.Abbrev == "AGI")
                    strDamage = strDamage.Replace("AGI", intUseAGI.ToString(GlobalOptions.InvariantCultureInfo));
                else
                    strDamage = strDamage.CheapReplace(objLoopAttribute.Abbrev, () => objLoopAttribute.TotalValue.ToString(GlobalOptions.InvariantCultureInfo));
            }

            strDamage.CheapReplace("{Rating}", () => Rating.ToString(GlobalOptions.InvariantCultureInfo));
            // Evaluate the min expression if there is one.
            int intStart = strDamage.IndexOf("min(", StringComparison.Ordinal);
            if (intStart != -1)
            {
                int intEnd = strDamage.IndexOf(')', intStart);
                string strMin = strDamage.Substring(intStart, intEnd - intStart + 1);

                string[] strValue = strMin.TrimStartOnce("min(", true).TrimEndOnce(')').Split(',');
                int intMinValue = Convert.ToInt32(strValue[0], GlobalOptions.InvariantCultureInfo);
                for (int i = 1; i < strValue.Length; ++i)
                {
                    intMinValue = Math.Min(intMinValue, Convert.ToInt32(strValue[i], GlobalOptions.InvariantCultureInfo));
                }

                strDamage = strDamage.Replace(strMin, intMinValue.ToString(GlobalOptions.InvariantCultureInfo));
            }

            // Place the Damage Type (P or S) into a string and remove it from the expression.
            if (strDamage.Contains("P or S"))
            {
                strDamageType = "P or S";
                strDamage = strDamage.FastEscape("P or S");
            }
            else if (strDamage.Contains('P'))
            {
                strDamageType = "P";
                strDamage = strDamage.FastEscape('P');
            }
            else if (strDamage.Contains('S'))
            {
                strDamageType = "S";
                strDamage = strDamage.FastEscape('S');
            }
            else if (strDamage.Contains("(M)"))
            {
                strDamageType = "M";
                strDamage = strDamage.FastEscape("(M)");
            }
            // Place any extra text like (e) and (f) in a string and remove it from the expression.
            if (strDamage.Contains("(e)"))
            {
                strDamageExtra = "(e)";
                strDamage = strDamage.FastEscape("(e)");
            }
            else if (strDamage.Contains("(f)"))
            {
                strDamageExtra = "(f)";
                strDamage = strDamage.FastEscape("(f)");
            }

            // Look for splash damage info.
            if (strDamage.Contains("/m)") || strDamage.Contains(" Radius)"))
            {
                int intPos = strDamage.IndexOf('(');
                string strSplash = strDamage.Substring(intPos, strDamage.IndexOf(')') - intPos + 1);
                strDamageExtra += ' ' + strSplash;
                strDamage = strDamage.FastEscape(strSplash).Trim();
            }

            // Include WeaponCategoryDV Improvements.
            int intImprove = 0;
            if (_objCharacter != null)
            {
                string strCategory = Category;
                if (strCategory == "Unarmed")
                {
                    strCategory = "Unarmed Combat";
                }

                string strUseSkill = Skill?.Name;

                intImprove += _objCharacter.Improvements.Where(objImprovement =>
                        objImprovement.ImproveType == Improvement.ImprovementType.WeaponCategoryDV &&
                        objImprovement.Enabled && (objImprovement.ImprovedName == strCategory ||
                                                   objImprovement.ImprovedName == strUseSkill ||
                                                   Skill?.IsExoticSkill == true && objImprovement.ImprovedName ==
                                                   $"Exotic Melee Weapon ({UseSkillSpec})" ||
                                                   Skill?.IsExoticSkill == true && objImprovement.ImprovedName ==
                                                   $"Exotic Ranged Weapon ({UseSkillSpec})" ||
                                                   "Cyberware " + objImprovement.ImprovedName == strCategory))
                    .Sum(objImprovement => objImprovement.Value);
            }

            // If this is the Unarmed Attack Weapon and the character has the UnarmedDVPhysical Improvement, change the type to Physical.
            // This should also add any UnarmedDV bonus which only applies to Unarmed Combat, not Unarmed Weapons.
            if (Name == "Unarmed Attack")
            {
                foreach (Improvement objImprovement in _objCharacter.Improvements)
                {
                    if (strDamageType == "S" && objImprovement.ImproveType == Improvement.ImprovementType.UnarmedDVPhysical && objImprovement.Enabled)
                        strDamageType = "P";
                    if (objImprovement.ImproveType == Improvement.ImprovementType.UnarmedDV && objImprovement.Enabled)
                        intImprove += objImprovement.Value;
                }
            }

            // This should also add any UnarmedDV bonus to Unarmed physical weapons if the option is enabled.
            else if (Skill?.Name == "Unarmed Combat" && _objCharacter.Options.UnarmedImprovementsApplyToWeapons)
            {
                intImprove += ImprovementManager.ValueOf(_objCharacter, Improvement.ImprovementType.UnarmedDV);
            }
            bool blnDamageReplaced = false;

            // Add in the DV bonus from any Weapon Mods.
            foreach (WeaponAccessory objAccessory in WeaponAccessories)
            {
                if (objAccessory.Equipped)
                {
                    if (!string.IsNullOrEmpty(objAccessory.DamageType))
                    {
                        strDamageType = string.Empty;
                        strDamageExtra = objAccessory.DamageType;
                    }
                    // Adjust the Weapon's Damage.
                    if (!string.IsNullOrEmpty(objAccessory.Damage))
                    {
                        strDamage += " + " + objAccessory.Damage;
                    }
                    if (!string.IsNullOrEmpty(objAccessory.DamageReplacement))
                    {
                        blnDamageReplaced = true;
                        strDamage = objAccessory.DamageReplacement;
                    }
                }
            }
            if (intImprove != 0)
                strDamage += " + " + intImprove.ToString(GlobalOptions.InvariantCultureInfo);

            int intBonus = _objCharacter.Options.MoreLethalGameplay ? 2 : 0;

            // Check if the Weapon has Ammunition loaded and look for any Damage bonus/replacement.
            if (!string.IsNullOrEmpty(AmmoLoaded))
            {
                // Look for Ammo on the character.
                Gear objGear = _objCharacter.Gear.DeepFindById(AmmoLoaded) ?? _objCharacter.Vehicles.FindVehicleGear(AmmoLoaded);
                if (objGear != null)
                {
                    if (objGear.WeaponBonus != null)
                    {
                        // Change the Weapon's Damage Type. (flechette rounds cannot affect weapons that have flechette included in their damage)
                        if (!(objGear.WeaponBonus.InnerXml.Contains("(f)") && Damage.Contains("(f)")))
                        {
                            if (objGear.WeaponBonus["damagetype"] != null)
                            {
                                strDamageType = string.Empty;
                                strDamageExtra = objGear.WeaponBonus["damagetype"].InnerText;
                            }
                            // Adjust the Weapon's Damage.
                            if (objGear.WeaponBonus["damage"] != null)
                                strDamage += " + " + objGear.WeaponBonus["damage"].InnerText;
                            if (objGear.WeaponBonus["damagereplace"] != null)
                            {
                                blnDamageReplaced = true;
                                strDamage = objGear.WeaponBonus["damagereplace"].InnerText;
                            }
                        }
                    }

                    // Do the same for any plugins.
                    foreach (Gear objChild in objGear.Children)
                    {
                        if (objChild.WeaponBonus != null)
                        {
                            // Change the Weapon's Damage Type. (flechette rounds cannot affect weapons that have flechette included in their damage)
                            if (!(objChild.WeaponBonus.InnerXml.Contains("(f)") && Damage.Contains("(f)")))
                            {
                                if (objChild.WeaponBonus["damagetype"] != null)
                                {
                                    strDamageType = string.Empty;
                                    strDamageExtra = objChild.WeaponBonus["damagetype"].InnerText;
                                }
                                // Adjust the Weapon's Damage.
                                if (objChild.WeaponBonus["damage"] != null)
                                    strDamage += " + " + objChild.WeaponBonus["damage"].InnerText;
                                if (objChild.WeaponBonus["damagereplace"] != null)
                                {
                                    blnDamageReplaced = true;
                                    strDamage = objChild.WeaponBonus["damagereplace"].InnerText;
                                }
                            }
                            break;
                        }
                    }
                }
            }

            string strReturn;
            if (!blnDamageReplaced)
            {
                if (string.IsNullOrEmpty(strDamage))
                    strReturn = strDamageType + strDamageExtra;
                else
                {
                    // Replace the division sign with "div" since we're using XPath.
                    strDamage = strDamage.Replace("/", " div ");
                    try
                    {
                        object objProcess = CommonFunctions.EvaluateInvariantXPath(strDamage, out bool blnIsSuccess);
                        if (blnIsSuccess)
                        {
                            int intDamage = Convert.ToInt32(Math.Ceiling((double) objProcess));
                            intDamage += intBonus;
                            if (Name == "Unarmed Attack (Smashing Blow)")
                                intDamage *= 2;
                            strDamage = intDamage.ToString(objCulture);
                            strReturn = strDamage + strDamageType + strDamageExtra;
                        }
                        else
                        {
                            strReturn = "NaN";
                        }
                    }
                    catch (OverflowException)
                    {
                        strReturn = "NaN";
                    } // Result is text and not a double
                    catch (InvalidCastException)
                    {
                        strReturn = "NaN";
                    } // Result is text and not a double
                }
            }
            else
            {
                string strOriginalDamage = strDamage;
                // Place the Damage Type (P or S) into a string and remove it from the expression.
                if (strDamage.Contains("P or S"))
                {
                    strDamageType = "P or S";
                    strDamage = strDamage.FastEscape("P or S");
                }
                else if (strDamage.Contains('P'))
                {
                    strDamageType = "P";
                    strDamage = strDamage.FastEscape('P');
                }
                else if (strDamage.Contains('S'))
                {
                    strDamageType = "S";
                    strDamage = strDamage.FastEscape('S');
                }
                else if (strDamage.Contains("(M)"))
                {
                    strDamageType = "M";
                    strDamage = strDamage.FastEscape("(M)");
                }
                // Place any extra text like (e) and (f) in a string and remove it from the expression.
                if (strDamage.Contains("(e)"))
                {
                    strDamageExtra = "(e)";
                    strDamage = strDamage.FastEscape("(e)");
                }
                else if (strDamage.Contains("(f)"))
                {
                    strDamageExtra = "(f)";
                    strDamage = strDamage.FastEscape("(f)");
                }

                if (string.IsNullOrEmpty(strDamage))
                    strReturn = strDamageType + strDamageExtra;
                else
                {
                    // Replace the division sign with "div" since we're using XPath.
                    strDamage = strDamage.Replace("/", " div ");
                    try
                    {
                        object objProcess = CommonFunctions.EvaluateInvariantXPath(strDamage, out bool blnIsSuccess);
                        if (blnIsSuccess)
                        {
                            int intDamage = Convert.ToInt32(Math.Ceiling((double)objProcess));
                            intDamage += intBonus;
                            if (Name == "Unarmed Attack (Smashing Blow)")
                                intDamage *= 2;
                            strDamage = intDamage.ToString(objCulture);
                            strReturn = strDamage + strDamageType + strDamageExtra;
                        }
                        else
                        {
                            strReturn = strOriginalDamage;
                        }
                    }
                    catch (OverflowException)
                    {
                        strReturn = strOriginalDamage;
                    } // Result is text and not a double
                    catch (InvalidCastException)
                    {
                        strReturn = strOriginalDamage;
                    } // Result is text and not a double
                }
            }

            // If the string couldn't be parsed (resulting in NaN which will happen if it is a special string like "Grenade", "Chemical", etc.), return the Weapon's Damage string.
            if (strReturn.StartsWith("NaN", StringComparison.Ordinal))
                strReturn = Damage;

            // Translate the Damage Code.
            if (strLanguage != GlobalOptions.DefaultLanguage)
            {
                strReturn = strReturn.CheapReplace("Special", () => LanguageManager.GetString("String_DamageSpecial", strLanguage))
                    .CheapReplace("P or S", () => LanguageManager.GetString("String_DamagePOrS", strLanguage))
                    .CheapReplace("Chemical", () => LanguageManager.GetString("String_DamageChemical", strLanguage))
                    .CheapReplace("(e)", () => LanguageManager.GetString("String_DamageElectric", strLanguage))
                    .CheapReplace("(f)", () => LanguageManager.GetString("String_DamageFlechette", strLanguage))
                    .CheapReplace("Grenade", () => LanguageManager.GetString("String_DamageGrenade", strLanguage))
                    .CheapReplace("Missile", () => LanguageManager.GetString("String_DamageMissile", strLanguage))
                    .CheapReplace("Mortar", () => LanguageManager.GetString("String_DamageMortar", strLanguage))
                    .CheapReplace("Rocket", () => LanguageManager.GetString("String_DamageRocket", strLanguage))
                    .CheapReplace("Radius", () => LanguageManager.GetString("String_DamageRadius", strLanguage))
                    .CheapReplace("As Drug/Toxin", () => LanguageManager.GetString("String_DamageAsDrugToxin", strLanguage))
                    .CheapReplace("as round", () => LanguageManager.GetString("String_DamageAsRound", strLanguage))
                    .CheapReplace("/m", () => '/' + LanguageManager.GetString("String_DamageMeter", strLanguage))
                    .CheapReplace("(M)", () => LanguageManager.GetString("String_DamageMatrix", strLanguage));
                strReturn = strReturn
                    .CheapReplace("0S", () => '0' + LanguageManager.GetString("String_DamageStun", strLanguage))
                    .CheapReplace("1S", () => '1' + LanguageManager.GetString("String_DamageStun", strLanguage))
                    .CheapReplace("2S", () => '2' + LanguageManager.GetString("String_DamageStun", strLanguage))
                    .CheapReplace("3S", () => '3' + LanguageManager.GetString("String_DamageStun", strLanguage))
                    .CheapReplace("4S", () => '4' + LanguageManager.GetString("String_DamageStun", strLanguage))
                    .CheapReplace("5S", () => '5' + LanguageManager.GetString("String_DamageStun", strLanguage))
                    .CheapReplace("6S", () => '6' + LanguageManager.GetString("String_DamageStun", strLanguage))
                    .CheapReplace("7S", () => '7' + LanguageManager.GetString("String_DamageStun", strLanguage))
                    .CheapReplace("8S", () => '8' + LanguageManager.GetString("String_DamageStun", strLanguage))
                    .CheapReplace("9S", () => '9' + LanguageManager.GetString("String_DamageStun", strLanguage))
                    .CheapReplace("0P", () => '0' + LanguageManager.GetString("String_DamagePhysical", strLanguage))
                    .CheapReplace("1P", () => '1' + LanguageManager.GetString("String_DamagePhysical", strLanguage))
                    .CheapReplace("2P", () => '2' + LanguageManager.GetString("String_DamagePhysical", strLanguage))
                    .CheapReplace("3P", () => '3' + LanguageManager.GetString("String_DamagePhysical", strLanguage))
                    .CheapReplace("4P", () => '4' + LanguageManager.GetString("String_DamagePhysical", strLanguage))
                    .CheapReplace("5P", () => '5' + LanguageManager.GetString("String_DamagePhysical", strLanguage))
                    .CheapReplace("6P", () => '6' + LanguageManager.GetString("String_DamagePhysical", strLanguage))
                    .CheapReplace("7P", () => '7' + LanguageManager.GetString("String_DamagePhysical", strLanguage))
                    .CheapReplace("8P", () => '8' + LanguageManager.GetString("String_DamagePhysical", strLanguage))
                    .CheapReplace("9P", () => '9' + LanguageManager.GetString("String_DamagePhysical", strLanguage));
            }

            return strReturn;
        }

        /// <summary>
        /// Calculated Ammo capacity in the program's current language.
        /// </summary>
        public string DisplayAmmo => CalculatedAmmo(GlobalOptions.CultureInfo, GlobalOptions.Language);

        /// <summary>
        /// Calculated Ammo capacity.
        /// </summary>
        public string CalculatedAmmo(CultureInfo objCulture, string strLanguage)
        {
            string[] strAmmos = Ammo.Split(' ');
            string strReturn = string.Empty;
            int intAmmoBonus = 0;

            int intExtendedMax = 0;
            if (WeaponAccessories.Count != 0)
            {
                if (WeaponAccessories.Any(x => x.Name.Contains("Extended Clip")))
                    intExtendedMax = WeaponAccessories.Where(x => x.Name.Contains("Extended Clip")).Max(x => x.Rating);

                foreach (WeaponAccessory objAccessory in WeaponAccessories)
                {
                    if (objAccessory.Equipped)
                    {
                        // Replace the Ammo value.
                        if (!string.IsNullOrEmpty(objAccessory.AmmoReplace))
                        {
                            strAmmos = new[] {objAccessory.AmmoReplace};
                            break;
                        }

                        intAmmoBonus += objAccessory.AmmoBonus;
                    }
                }
            }

            decimal decAmmoBonusPercent = 1.0m;
            if (ParentMount != null)
            {
                foreach (VehicleMod objMod in ParentMount.Mods)
                {
                    if (!string.IsNullOrEmpty(objMod.AmmoReplace))
                    {
                        strAmmos = new[] { objMod.AmmoReplace };
                        break;
                    }
                    intAmmoBonus += objMod.AmmoBonus;
                    if (objMod.AmmoBonusPercent != 0)
                    {
                        decAmmoBonusPercent *= objMod.AmmoBonusPercent / 100.0m;
                    }
                }
            }
            string strSpace = LanguageManager.GetString("String_Space", strLanguage);
            foreach (string strAmmo in strAmmos)
            {
                string strThisAmmo = strAmmo;
                int intPos = strThisAmmo.IndexOf('(');
                if (intPos != -1)
                {
                    string strPrepend = string.Empty;
                    strThisAmmo = strThisAmmo.Substring(0, intPos);
                    intPos = strThisAmmo.IndexOf('x');
                    if (intPos != -1)
                    {
                        strPrepend = strThisAmmo.Substring(0, intPos + 1);
                        strThisAmmo = strThisAmmo.Substring(intPos + 1, strThisAmmo.Length - (intPos + 1));
                    }
                    if (WeaponAccessories.Count != 0)
                    {
                        foreach (WeaponAccessory objAccessory in WeaponAccessories)
                        {
                            if (objAccessory.Equipped)
                            {
                                string strModifyAmmoCapacity = objAccessory.ModifyAmmoCapacity;
                                if (!string.IsNullOrEmpty(strModifyAmmoCapacity))
                                {
                                    strThisAmmo = '(' + strThisAmmo + strModifyAmmoCapacity + ')';
                                    int AddParenthesesCount = strModifyAmmoCapacity.Count(x => x == ')') - strModifyAmmoCapacity.Count(x => x == '(');
                                    for (int i = 0; i < AddParenthesesCount; ++i)
                                        strThisAmmo = '(' + strThisAmmo;
                                    for (int i = 0; i < -AddParenthesesCount; ++i)
                                        strThisAmmo += ')';
                                }
                            }
                        }
                    }
                    strThisAmmo = strThisAmmo.CheapReplace("Weapon", () => AmmoCapacity(Ammo));
                    // Replace the division sign with "div" since we're using XPath.
                    strThisAmmo = strThisAmmo.Replace("/", " div ");
                    object objProcess = CommonFunctions.EvaluateInvariantXPath(strThisAmmo, out bool blnIsSuccess);
                    if (blnIsSuccess)
                    {
                        int intAmmo = Convert.ToInt32(Math.Ceiling((double)objProcess));

                        intAmmo += (intAmmo * intAmmoBonus + 99) / 100;

                        if (intExtendedMax > 0 && strAmmo.Contains("(c)"))
                        {
                            //Multiply by 2-4 and divide by 2 to get 1, 1.5 or 2 times original result
                            intAmmo = intAmmo * (2 + intExtendedMax) / 2;
                        }

                        if (decAmmoBonusPercent != 1.0m)
                        {
                            intAmmo = decimal.ToInt32(decimal.Ceiling(intAmmo * decAmmoBonusPercent));
                        }

                        strThisAmmo = intAmmo.ToString(objCulture) + strAmmo.Substring(strAmmo.IndexOf('('), strAmmo.Length - strAmmo.IndexOf('('));
                    }

                    if (!string.IsNullOrEmpty(strPrepend))
                        strThisAmmo = strPrepend + strThisAmmo;
                }
                strReturn += strThisAmmo + strSpace;
            }
            strReturn = strReturn.Trim();

            if (strLanguage != GlobalOptions.DefaultLanguage)
            {
                // Translate the Ammo string.
                strReturn = strReturn.CheapReplace(" or ", () => strSpace + LanguageManager.GetString("String_Or", strLanguage) + strSpace)
                    .CheapReplace(" belt", () => LanguageManager.GetString("String_AmmoBelt", strLanguage))
                    .CheapReplace(" Energy", () => LanguageManager.GetString("String_AmmoEnergy", strLanguage))
                    .CheapReplace(" external source", () => LanguageManager.GetString("String_AmmoExternalSource", strLanguage))
                    .CheapReplace(" Special", () => LanguageManager.GetString("String_AmmoSpecial", strLanguage))
                    .CheapReplace("(b)", () => '(' + LanguageManager.GetString("String_AmmoBreakAction", strLanguage) + ')')
                    .CheapReplace("(belt)", () => '(' + LanguageManager.GetString("String_AmmoBelt", strLanguage) + ')')
                    .CheapReplace("(box)", () => '(' + LanguageManager.GetString("String_AmmoBox", strLanguage) + ')')
                    .CheapReplace("(c)", () => '(' + LanguageManager.GetString("String_AmmoClip", strLanguage) + ')')
                    .CheapReplace("(cy)", () => '(' + LanguageManager.GetString("String_AmmoCylinder", strLanguage) + ')')
                    .CheapReplace("(d)", () => '(' + LanguageManager.GetString("String_AmmoDrum", strLanguage) + ')')
                    .CheapReplace("(m)", () => '(' + LanguageManager.GetString("String_AmmoMagazine", strLanguage) + ')')
                    .CheapReplace("(ml)", () => '(' + LanguageManager.GetString("String_AmmoMuzzleLoad", strLanguage) + ')');
            }

            return strReturn;
        }

        public bool AllowSingleShot =>
            WeaponType == "Melee" && Ammo != "0" || _blnAllowSingleShot && (AllowMode(LanguageManager.GetString("String_ModeSingleShot")) ||
                                                                            AllowMode(LanguageManager.GetString("String_ModeSemiAutomatic")));

        public bool AllowShortBurst => _blnAllowShortBurst && (
                                           AllowMode(LanguageManager.GetString("String_ModeBurstFire")) ||
                                           AllowMode(LanguageManager.GetString("String_ModeSemiAutomatic")) ||
                                           AllowMode(LanguageManager.GetString("String_ModeFullAutomatic")));

        public bool AllowLongBurst => _blnAllowLongBurst && (
                                          AllowMode(LanguageManager.GetString("String_ModeBurstFire")) ||
                                          AllowMode(LanguageManager.GetString("String_ModeFullAutomatic")));

        public bool AllowFullBurst =>
            _blnAllowFullBurst && AllowMode(LanguageManager.GetString("String_ModeFullAutomatic"));

        public bool AllowSuppressive =>
            _blnAllowSuppressive && AllowMode(LanguageManager.GetString("String_ModeFullAutomatic"));

        /// <summary>
        /// The Weapon's Firing Mode including Modifications in the program's current language.
        /// </summary>
        public string DisplayMode => CalculatedMode(GlobalOptions.Language);

        /// <summary>
        /// The Weapon's Firing Mode including Modifications.
        /// </summary>
        public string CalculatedMode(string strLanguage)
        {
            string[] strModes = _strMode.Split('/');
            // Move the contents of the array to a list so it's easier to work with.
            List<string> lstModes = strModes.ToList();

            // Check if the Weapon has Ammunition loaded and look for any Damage bonus/replacement.
            if (!string.IsNullOrEmpty(AmmoLoaded))
            {
                // Look for Ammo on the character.
                Gear objGear = _objCharacter.Gear.DeepFindById(AmmoLoaded) ?? _objCharacter.Vehicles.FindVehicleGear(AmmoLoaded);
                if (objGear != null)
                {
                    if (objGear.WeaponBonus != null)
                    {
                        string strFireMode = objGear.WeaponBonus["firemode"]?.InnerText;
                        if (!string.IsNullOrEmpty(strFireMode))
                        {
                            if (strFireMode.Contains('/'))
                            {
                                strModes = strFireMode.Split('/');

                                // Move the contents of the array to a list so it's easier to work with.
                                foreach (string strMode in strModes)
                                    lstModes.Add(strMode);
                            }
                            else
                            {
                                lstModes.Add(strFireMode);
                            }
                        }
                        strFireMode = objGear.WeaponBonus["modereplace"]?.InnerText;
                        if (!string.IsNullOrEmpty(strFireMode))
                        {
                            lstModes.Clear();
                            if (strFireMode.Contains('/'))
                            {
                                strModes = strFireMode.Split('/');
                                // Move the contents of the array to a list so it's easier to work with.
                                foreach (string strMode in strModes)
                                    lstModes.Add(strMode);
                            }
                            else
                            {
                                lstModes.Add(strFireMode);
                            }
                        }
                    }

                    // Do the same for any plugins.
                    foreach (Gear objChild in objGear.Children.GetAllDescendants(x => x.Children))
                    {
                        if (objChild.WeaponBonus == null) continue;
                        string strFireMode = objChild.WeaponBonus["firemode"]?.InnerText;
                        if (!string.IsNullOrEmpty(strFireMode))
                        {
                            if (strFireMode.Contains('/'))
                            {
                                strModes = strFireMode.Split('/');

                                // Move the contents of the array to a list so it's easier to work with.
                                foreach (string strMode in strModes)
                                    lstModes.Add(strMode);
                            }
                            else
                            {
                                lstModes.Add(strFireMode);
                            }
                        }
                        strFireMode = objChild.WeaponBonus["modereplace"]?.InnerText;
                        if (!string.IsNullOrEmpty(strFireMode))
                        {
                            lstModes.Clear();
                            if (strFireMode.Contains('/'))
                            {
                                strModes = strFireMode.Split('/');
                                // Move the contents of the array to a list so it's easier to work with.
                                foreach (string strMode in strModes)
                                    lstModes.Add(strMode);
                            }
                            else
                            {
                                lstModes.Add(strFireMode);
                            }
                            break;
                        }
                    }

                    // Do the same for any accessories/modifications.
                    foreach (WeaponAccessory objAccessory in WeaponAccessories)
                    {
                        if (!objAccessory.Equipped) continue;
                        if (!string.IsNullOrEmpty(objAccessory.FireMode))
                        {
                            if (objAccessory.FireMode.Contains('/'))
                            {
                                strModes = objAccessory.FireMode.Split('/');

                                // Move the contents of the array to a list so it's easier to work with.
                                foreach (string strMode in strModes)
                                    lstModes.Add(strMode);
                            }
                            else
                            {
                                lstModes.Add(objAccessory.FireMode);
                            }
                        }

                        if (!string.IsNullOrEmpty(objAccessory.FireModeReplacement))
                        {
                            lstModes.Clear();
                            if (objAccessory.FireModeReplacement.Contains('/'))
                            {
                                strModes = objAccessory.FireModeReplacement.Split('/');

                                // Move the contents of the array to a list so it's easier to work with.
                                foreach (string strMode in strModes)
                                    lstModes.Add(strMode);
                            }
                            else
                            {
                                lstModes.Add(objAccessory.FireModeReplacement);
                            }

                            break;
                        }
                    }
                }
            }

            lstModes.AddRange(from objAccessory in WeaponAccessories where objAccessory.Equipped && !string.IsNullOrEmpty(objAccessory.AddMode) select objAccessory.AddMode);

            string strReturn = string.Empty;
            if (lstModes.Contains("SS"))
                strReturn += LanguageManager.GetString("String_ModeSingleShot", strLanguage) + "/";
            if (lstModes.Contains("SA"))
                strReturn += LanguageManager.GetString("String_ModeSemiAutomatic", strLanguage) + "/";
            if (lstModes.Contains("BF"))
                strReturn += LanguageManager.GetString("String_ModeBurstFire", strLanguage) + "/";
            if (lstModes.Contains("FA"))
                strReturn += LanguageManager.GetString("String_ModeFullAutomatic", strLanguage) + "/";
            if (lstModes.Contains("Special"))
                strReturn += LanguageManager.GetString("String_ModeSpecial", strLanguage) + "/";

            // Remove the trailing "/".
            if (!string.IsNullOrEmpty(strReturn))
                strReturn = strReturn.Substring(0, strReturn.Length - 1);

            return strReturn;
        }

        /// <summary>
        /// Determine if the Weapon is capable of firing in a particular mode.
        /// </summary>
        /// <param name="strFindMode">Firing mode to find.</param>
        public bool AllowMode(string strFindMode)
        {
            string[] strModes = CalculatedMode(GlobalOptions.Language).Split('/');
            return strModes.Any(strMode => strMode == strFindMode);
        }

        /// <summary>
        /// Weapon Cost to use when working with Total Cost price modifiers for Weapon Mods.
        /// </summary>
        public decimal MultipliableCost(WeaponAccessory objExcludeAccessory)
        {
            decimal decReturn = OwnCost;

            // Run through the list of Weapon Mods.
            foreach (WeaponAccessory objAccessory in WeaponAccessories)
            {
                if (objExcludeAccessory != objAccessory && objAccessory.Equipped && !objAccessory.IncludedInWeapon)
                {
                    decReturn += objAccessory.TotalCost;
                }
            }

            return decReturn;
        }

        public string AccessoryMounts
        {
            get
            {
                string[] astrPossibleMounts = ModificationSlots.Split('/');

                if (astrPossibleMounts.Length <= 0)
                    return string.Empty;

                StringBuilder strMounts = new StringBuilder();
                foreach (string strMount in astrPossibleMounts)
                {
                    if (WeaponAccessories.All(objAccessory => !objAccessory.Equipped || objAccessory.Mount != strMount && objAccessory.ExtraMount != strMount) && UnderbarrelWeapons.All(weapon => !weapon.Equipped || weapon.Mount != strMount && weapon.ExtraMount != strMount))
                    {
                        strMounts.Append(strMount);
                        strMounts.Append('/');
                    }
                }

                strMounts.Append("Internal/None");

                return strMounts.ToString();
            }
        }

        /// <summary>
        /// The Weapon's total cost including Accessories and Modifications.
        /// </summary>
        public decimal TotalCost
        {
            get
            {
                decimal decReturn = OwnCost;

                // Run through the Accessories and add in their cost. If the cost is "Weapon Cost", the Weapon's base cost is added in again.
                decReturn += WeaponAccessories.AsParallel().Sum(objAccessory => objAccessory.TotalCost);

                // Include the cost of any Underbarrel Weapon.
                if (Children.Count > 0)
                {
                    decReturn += Children.AsParallel().Sum(objUnderbarrel => objUnderbarrel.TotalCost);
                }

                return decReturn;
            }
        }

        /// <summary>
        /// The cost of just the Weapon itself.
        /// </summary>
        public decimal OwnCost
        {
            get
            {
                // If this is a Cyberware or Gear Weapon, remove the Weapon Cost from this since it has already been paid for through the parent item (but is needed to calculate Mod price).
                if (Cyberware || Category == "Gear")
                    return 0;
                string strCostExpression = Cost;

                StringBuilder objCost = new StringBuilder(strCostExpression.TrimStart('+'));

                foreach (CharacterAttrib objLoopAttribute in _objCharacter.AttributeSection.AttributeList.Concat(_objCharacter.AttributeSection.SpecialAttributeList))
                {
                    objCost.CheapReplace(strCostExpression, objLoopAttribute.Abbrev, () => objLoopAttribute.TotalValue.ToString(GlobalOptions.InvariantCultureInfo));
                    objCost.CheapReplace(strCostExpression, objLoopAttribute.Abbrev + "Base", () => objLoopAttribute.TotalBase.ToString(GlobalOptions.InvariantCultureInfo));
                }
                objCost.CheapReplace("{Rating}", () => Rating.ToString(GlobalOptions.InvariantCultureInfo));

                // Replace the division sign with "div" since we're using XPath.
                objCost.Replace("/", " div ");
                object objProcess = CommonFunctions.EvaluateInvariantXPath(objCost.ToString(), out bool blnIsSuccess);
                decimal decReturn = blnIsSuccess ? Convert.ToDecimal(objProcess, GlobalOptions.InvariantCultureInfo) : 0;

                if (DiscountCost)
                    decReturn *= 0.9m;

                if (!string.IsNullOrEmpty(Parent?.DoubledCostModificationSlots))
                {
                    string[] astrParentDoubledCostModificationSlots = Parent.DoubledCostModificationSlots.Split('/');
                    if (astrParentDoubledCostModificationSlots.Contains(Mount) || astrParentDoubledCostModificationSlots.Contains(ExtraMount))
                    {
                        decReturn *= 2;
                    }
                }

                return decReturn;
            }
        }

        /// <summary>
        /// The Weapon's total AP including Ammunition in the program's current language.
        /// </summary>
        public string DisplayTotalAP => TotalAP(GlobalOptions.CultureInfo, GlobalOptions.Language);

        /// <summary>
        /// The Weapon's total AP including Ammunition.
        /// </summary>
        public string TotalAP(CultureInfo objCulture, string strLanguage)
        {
            string strAP = AP;

            int bonusAP = 0;
            // Check if the Weapon has Ammunition loaded and look for any Damage bonus/replacement.
            if (!string.IsNullOrEmpty(AmmoLoaded))
            {
                // Look for Ammo on the character.
                Gear objGear = _objCharacter.Gear.DeepFindById(AmmoLoaded) ?? _objCharacter.Vehicles.FindVehicleGear(AmmoLoaded);
                if (objGear?.WeaponBonus != null)
                {
                    // Change the Weapon's Damage Type. (flechette rounds cannot affect weapons that have flechette included in their damage)
                    if (!(objGear.WeaponBonus.InnerXml.Contains("(f)") && Damage.Contains("(f)")))
                    {
                        // Armor-Piercing Flechettes (and any other that might come along that does not explicitly add +5 AP) should instead reduce
                        // the AP for Flechette-only Weapons which have the standard Flechette +5 AP built into their stats.
                        if (Damage.Contains("(f)") && objGear.Name.Contains("Flechette"))
                        {
                            bonusAP -= 5;
                        }
                        else
                        {
                            // Change the Weapon's Damage Type.
                            string strAPReplace = objGear.WeaponBonus["apreplace"]?.InnerText;
                            if (!string.IsNullOrEmpty(strAPReplace))
                                strAP = strAPReplace;
                            // Adjust the Weapon's Damage.
                            string strAPAdd = objGear.WeaponBonus["ap"]?.InnerText;
                            if (!string.IsNullOrEmpty(strAPAdd))
                                bonusAP += Convert.ToInt32(strAPAdd, GlobalOptions.InvariantCultureInfo);
                        }
                    }
                }

                if (_objCharacter != null)
                {
                    // Add any UnarmedAP bonus for the Unarmed Attack item.
                    if (Name == "Unarmed Attack" || Skill?.Name == "Unarmed Combat" &&
                        _objCharacter.Options.UnarmedImprovementsApplyToWeapons)
                    {
                        bonusAP += ImprovementManager.ValueOf(_objCharacter, Improvement.ImprovementType.UnarmedAP);
                    }
                }
            }

            foreach (WeaponAccessory objAccessory in WeaponAccessories.Where(objAccessory => objAccessory.Equipped))
            {
                // Change the Weapon's Damage Type. (flechette rounds cannot affect weapons that have flechette included in their damage)
                if (!(objAccessory.DamageType.Contains("(f)") && Damage.Contains("(f)")))
                {
                    // Armor-Piercing Flechettes (and any other that might come along that does not explicitly add +5 AP) should instead reduce
                    // the AP for Flechette-only Weapons which have the standard Flechette +5 AP built into their stats.
                    if (Damage.Contains("(f)") && objAccessory.Name.Contains("Flechette"))
                    {
                        bonusAP -= 5;
                    }
                    else
                    {
                        // Change the Weapon's AP value.
                        if (!string.IsNullOrEmpty(objAccessory.APReplacement))
                            strAP = objAccessory.APReplacement;
                        // Adjust the Weapon's AP value.
                        if (!string.IsNullOrEmpty(objAccessory.AP))
                            bonusAP += Convert.ToInt32(objAccessory.AP, GlobalOptions.InvariantCultureInfo);
                    }
                }
            }

            if (strAP == "-")
                strAP = "0";

            StringBuilder objAP = new StringBuilder(strAP);
            objAP.CheapReplace("{Rating}", () => Rating.ToString(GlobalOptions.InvariantCultureInfo));
            int intUseSTR = 0;
            int intUseAGI = 0;
            int intUseSTRBase = 0;
            int intUseAGIBase = 0;
            if (strAP.Contains("{STR") || strAP.Contains("{AGI"))
            {
                if (Cyberware)
                {
                    if (ParentVehicle != null)
                    {
                        intUseSTR = ParentVehicle.TotalBody;
                        intUseSTRBase = intUseSTR;
                        intUseAGI = ParentVehicle.Pilot;
                        intUseAGIBase = intUseAGI;
                        if (!string.IsNullOrEmpty(ParentID))
                        {
                            // Look to see if this is attached to a Cyberlimb and use its STR instead.
                            Cyberware objWeaponParent = _objCharacter.Vehicles.FindVehicleCyberware(x => x.InternalId == ParentID, out VehicleMod objVehicleMod);
                            if (objWeaponParent != null)
                            {
                                Cyberware objAttributeSource = objWeaponParent;
                                int intSTR = objAttributeSource.TotalStrength;
                                int intSTRBase = objAttributeSource.BaseStrength;
                                int intAGI = objAttributeSource.TotalAgility;
                                int intAGIBase = objAttributeSource.BaseAgility;
                                while (objAttributeSource != null)
                                {
                                    if (intSTR != 0 || intAGI != 0 || intSTRBase != 0 || intAGIBase != 0)
                                        break;
                                    objAttributeSource = objAttributeSource.Parent;
                                    if (objAttributeSource == null) continue;
                                    intSTR = objAttributeSource.TotalStrength;
                                    intSTRBase = objAttributeSource.BaseStrength;
                                    intAGI = objAttributeSource.TotalAgility;
                                    intAGIBase = objAttributeSource.BaseAgility;
                                }

                                intUseSTR = intSTR;
                                intUseAGI = intAGI;
                                intUseSTRBase = intSTRBase;
                                intUseAGIBase = intAGIBase;

                                if (intUseSTR == 0)
                                    intUseSTR = objVehicleMod.TotalStrength;
                                if (intUseAGI == 0)
                                    intUseAGI = objVehicleMod.TotalAgility;
                                if (intUseSTRBase == 0)
                                    intUseSTRBase = ParentVehicle.TotalBody;
                                if (intUseAGIBase == 0)
                                    intUseAGIBase = ParentVehicle.Pilot;
                            }
                        }
                    }
                    else if (!string.IsNullOrEmpty(ParentID))
                    {
                        // Look to see if this is attached to a Cyberlimb and use its STR instead.
                        Cyberware objWeaponParent = _objCharacter.Cyberware.DeepFirstOrDefault(x => x.Children, x => x.InternalId == ParentID);
                        if (objWeaponParent != null)
                        {
                            Cyberware objAttributeSource = objWeaponParent;
                            int intSTR = objAttributeSource.TotalStrength;
                            int intSTRBase = objAttributeSource.BaseStrength;
                            int intAGI = objAttributeSource.TotalAgility;
                            int intAGIBase = objAttributeSource.BaseAgility;
                            while (objAttributeSource != null)
                            {
                                if (intSTR != 0 || intAGI != 0 || intSTRBase != 0 || intAGIBase != 0)
                                    break;
                                objAttributeSource = objAttributeSource.Parent;
                                if (objAttributeSource == null) continue;
                                intSTR = objAttributeSource.TotalStrength;
                                intSTRBase = objAttributeSource.BaseStrength;
                                intAGI = objAttributeSource.TotalAgility;
                                intAGIBase = objAttributeSource.BaseAgility;
                            }

                            intUseSTR = intSTR;
                            intUseAGI = intAGI;
                            intUseSTRBase = intSTRBase;
                            intUseAGIBase = intAGIBase;
                        }
                        if (intUseSTR == 0)
                            intUseSTR = _objCharacter.STR.TotalValue;
                        if (intUseAGI == 0)
                            intUseAGI = _objCharacter.AGI.TotalValue;
                        if (intUseSTRBase == 0)
                            intUseSTRBase = _objCharacter.STR.TotalBase;
                        if (intUseAGIBase == 0)
                            intUseAGIBase = _objCharacter.AGI.TotalBase;
                    }
                }
                else if (ParentVehicle == null)
                {
                    intUseSTR = _objCharacter.STR.TotalValue;
                    intUseAGI = _objCharacter.AGI.TotalValue;
                }

                if (Category == "Throwing Weapons" || UseSkill == "Throwing Weapons")
                    intUseSTR += ImprovementManager.ValueOf(_objCharacter, Improvement.ImprovementType.ThrowSTR);
            }

            foreach (string strAttribute in AttributeSection.AttributeStrings)
            {
                CharacterAttrib objLoopAttribute = _objCharacter.GetAttribute(strAttribute);
                if (strAttribute == "STR")
                {
                    objAP.Replace("{" + strAttribute + "}", intUseSTR.ToString(GlobalOptions.InvariantCultureInfo));
                    objAP.Replace("{" + strAttribute + "Base}", intUseSTRBase.ToString(GlobalOptions.InvariantCultureInfo));
                }
                else if (strAttribute == "AGI")
                {
                    objAP.Replace("{" + strAttribute + "}", intUseAGI.ToString(GlobalOptions.InvariantCultureInfo));
                    objAP.Replace("{" + strAttribute + "Base}", intUseAGIBase.ToString(GlobalOptions.InvariantCultureInfo));
                }
                else
                {
                    objAP.CheapReplace(strAP, "{" + strAttribute + "}", () => objLoopAttribute.TotalValue.ToString(GlobalOptions.InvariantCultureInfo));
                    objAP.CheapReplace(strAP, "{" + strAttribute + "Base}", () => objLoopAttribute.TotalBase.ToString(GlobalOptions.InvariantCultureInfo));
                }
            }

            int intAP;
            try
            {
                // Replace the division sign with "div" since we're using XPath.
                objAP.Replace("/", " div ");
                object objProcess = CommonFunctions.EvaluateInvariantXPath(objAP.ToString(), out bool blnIsSuccess);
                if (blnIsSuccess)
                    intAP = Convert.ToInt32(objProcess, GlobalOptions.InvariantCultureInfo);
                else
                    return strLanguage == GlobalOptions.DefaultLanguage ? strAP : strAP.CheapReplace("-half", () => LanguageManager.GetString("String_APHalf", strLanguage));
            }
            catch (FormatException)
            {
                // If AP is not numeric (for example "-half"), do do anything and just return the weapon's AP.
                return strLanguage == GlobalOptions.DefaultLanguage ? strAP : strAP.CheapReplace("-half", () => LanguageManager.GetString("String_APHalf", strLanguage));
            }
            catch (OverflowException)
            {
                // If AP is not numeric (for example "-half"), do do anything and just return the weapon's AP.
                return strLanguage == GlobalOptions.DefaultLanguage ? strAP : strAP.CheapReplace("-half", () => LanguageManager.GetString("String_APHalf", strLanguage));
            }
            catch (InvalidCastException)
            {
                // If AP is not numeric (for example "-half"), do do anything and just return the weapon's AP.
                return strLanguage == GlobalOptions.DefaultLanguage ? strAP : strAP.CheapReplace("-half", () => LanguageManager.GetString("String_APHalf", strLanguage));
            }
            intAP += bonusAP;
            if (intAP == 0)
                return "-";
            if (intAP > 0)
                return '+' + intAP.ToString(objCulture);
            return intAP.ToString(objCulture);
        }

        public string DisplayTotalRC => TotalRC(GlobalOptions.CultureInfo, GlobalOptions.Language, true);

        /// <summary>
        /// The Weapon's total RC including Accessories and Modifications.
        /// </summary>
        public string TotalRC(CultureInfo objCulture, string strLanguage, bool blnRefreshRCToolTip = false)
        {
            string strSpace = LanguageManager.GetString("String_Space", strLanguage);
            string strRCBase = "0";
            string strRCFull;
            string strRC = RC;

            List<Tuple<string, int>> lstRCGroups = new List<Tuple<string, int>>(5);
            List<Tuple<string, int>> lstRCDeployGroups = new List<Tuple<string, int>>(5);
            strRC = strRC.CheapReplace("{Rating}", () => Rating.ToString(GlobalOptions.InvariantCultureInfo));
            int intPos = strRC.IndexOf('(');
            if (intPos != -1)
            {
                if (intPos == 0)
                {
                    // The string contains only RC from pieces that can be removed - "(x)" only.
                    strRCFull = strRC;
                }
                // The string contains a mix of both fixed and removable RC. "x(y)".
                else
                {
                    strRCBase = strRC.Substring(0, intPos);
                    strRCFull = strRC.Substring(intPos, strRC.Length - intPos);
                }
            }
            else
            {
                // The string contains only RC from fixed pieces - "x" only.
                strRCBase = strRC;
                strRCFull = strRC;
            }

            string strRCTip = "1" + strSpace;
            if (blnRefreshRCToolTip && strRCBase != "0")
            {
                strRCTip += '+' + strSpace + LanguageManager.GetString("Label_Base", strLanguage) + '(' + strRCBase + ')';
            }

            int.TryParse(strRCBase, NumberStyles.Any, GlobalOptions.InvariantCultureInfo, out int intRCBase);
            int.TryParse(strRCFull.Trim('(', ')'), NumberStyles.Any, GlobalOptions.InvariantCultureInfo, out int intRCFull);

            // Check if the Weapon has Ammunition loaded and look for any Recoil bonus.
            if (!string.IsNullOrEmpty(AmmoLoaded) && AmmoLoaded != "00000000-0000-0000-0000-000000000000")
            {
                Gear objGear = _objCharacter.Gear.DeepFindById(AmmoLoaded) ?? _objCharacter.Vehicles.FindVehicleGear(AmmoLoaded);

                // Change the Weapon's Damage Type.
                string strRCBonus = objGear?.WeaponBonus?["rc"]?.InnerText;
                if (!string.IsNullOrEmpty(strRCBonus) && int.TryParse(strRCBonus, out int intLoopRCBonus))
                {
                    intRCBase += intLoopRCBonus;
                    intRCFull += intLoopRCBonus;

                    if (blnRefreshRCToolTip)
                        strRCTip += strSpace + '+' + strSpace + objGear.DisplayName(objCulture, strLanguage) + strSpace + '(' + strRCBonus + ')';
                }
            }

            // Now that we know the Weapon's RC values, run through all of the Accessories and add theirs to the mix.
            // Only add in the values for items that do not come with the weapon.
            foreach (WeaponAccessory objAccessory in WeaponAccessories.Where(objAccessory => !string.IsNullOrEmpty(objAccessory.RC) && objAccessory.Equipped))
            {
                if (_objCharacter.Options.RestrictRecoil && objAccessory.RCGroup != 0)
                {
                    int intItemRC = Convert.ToInt32(objAccessory.RC, GlobalOptions.InvariantCultureInfo);
                    List<Tuple<string, int>> lstLoopRCGroup = lstRCGroups;
                    if (objAccessory.RCDeployable)
                    {
                        lstLoopRCGroup = lstRCDeployGroups;
                    }
                    while (lstLoopRCGroup.Count < objAccessory.RCGroup)
                    {
                        lstLoopRCGroup.Add(new Tuple<string, int>(string.Empty, 0));
                    }
                    if (lstLoopRCGroup[objAccessory.RCGroup - 1].Item2 < intItemRC)
                    {
                        lstLoopRCGroup[objAccessory.RCGroup - 1] = new Tuple<string, int>(objAccessory.DisplayName(strLanguage), intItemRC);
                    }
                    if (objAccessory.RCDeployable)
                    {
                        lstRCDeployGroups = lstLoopRCGroup;
                    }
                    else
                    {
                        lstRCGroups = lstLoopRCGroup;
                    }
                }
                else if (!string.IsNullOrEmpty(objAccessory.RC) && int.TryParse(objAccessory.RC, out int intLoopRCBonus))
                {
                    intRCFull += intLoopRCBonus;
                    if (!objAccessory.RCDeployable)
                    {
                        intRCBase += intLoopRCBonus;
                    }
                    if (blnRefreshRCToolTip)
                        strRCTip += strSpace + '+' + strSpace + objAccessory.DisplayName(strLanguage) + strSpace + '(' + objAccessory.RC + ')';
                }
            }

            foreach (Tuple<string, int> objRCGroup in lstRCGroups)
            {
                if (!string.IsNullOrEmpty(objRCGroup.Item1))
                {
                    // Add in the Recoil Group bonuses.
                    intRCBase += objRCGroup.Item2;
                    intRCFull += objRCGroup.Item2;
                    if (blnRefreshRCToolTip)
                        strRCTip += strSpace + '+' + strSpace + objRCGroup.Item1 + strSpace + '(' + objRCGroup.Item2.ToString(objCulture) + ')';
                }
            }

            foreach (Tuple<string, int> objRCGroup in lstRCDeployGroups)
            {
                if (!string.IsNullOrEmpty(objRCGroup.Item1))
                {
                    // Add in the Recoil Group bonuses.
                    intRCFull += objRCGroup.Item2;
                    if (blnRefreshRCToolTip)
                        strRCTip += strSpace + '+' + strSpace
                                    + string.Format(objCulture, LanguageManager.GetString("Tip_RecoilAccessories", strLanguage), objRCGroup.Item1, objRCGroup.Item2.ToString(objCulture));
                }
            }

            int intUseSTR = 0;
            if (Cyberware)
            {
                if (ParentVehicle != null)
                {
                    intUseSTR = ParentVehicle.TotalBody;
                    if (!string.IsNullOrEmpty(ParentID))
                    {
                        // Look to see if this is attached to a Cyberlimb and use its STR instead.
                        Cyberware objWeaponParent = _objCharacter.Vehicles.FindVehicleCyberware(x => x.InternalId == ParentID, out VehicleMod objVehicleMod);
                        if (objWeaponParent != null)
                        {
                            Cyberware objAttributeSource = objWeaponParent;
                            int intSTR = objAttributeSource.TotalStrength;
                            int intAGI = objAttributeSource.TotalStrength;
                            while (objAttributeSource != null)
                            {
                                if (intSTR != 0 || intAGI != 0)
                                    break;
                                objAttributeSource = objAttributeSource.Parent;
                                if (objAttributeSource == null) continue;
                                intSTR = objAttributeSource.TotalStrength;
                                intAGI = objAttributeSource.TotalStrength;
                            }

                            intUseSTR = intSTR;

                            if (intUseSTR == 0)
                                intUseSTR = objVehicleMod.TotalStrength;
                        }
                    }
                }
                else if (!string.IsNullOrEmpty(ParentID))
                {
                    // Look to see if this is attached to a Cyberlimb and use its STR instead.
                    Cyberware objWeaponParent = _objCharacter.Cyberware.DeepFirstOrDefault(x => x.Children, x => x.InternalId == ParentID);
                    if (objWeaponParent != null)
                    {
                        Cyberware objAttributeSource = objWeaponParent;
                        int intSTR = objAttributeSource.TotalStrength;
                        int intAGI = objAttributeSource.TotalStrength;
                        while (objAttributeSource != null)
                        {
                            if (intSTR != 0 || intAGI != 0)
                                break;
                            objAttributeSource = objAttributeSource.Parent;
                            if (objAttributeSource == null) continue;
                            intSTR = objAttributeSource.TotalStrength;
                        }

                        intUseSTR = intSTR;
                    }
                    if (intUseSTR == 0)
                        intUseSTR = _objCharacter.STR.TotalValue;
                }
            }
            else if (ParentVehicle == null)
            {
                intUseSTR = _objCharacter.STR.TotalValue;
            }

            if (Category == "Throwing Weapons" || UseSkill == "Throwing Weapons")
                intUseSTR += ImprovementManager.ValueOf(_objCharacter, Improvement.ImprovementType.ThrowSTR);

            int intStrRC = (intUseSTR + 2) / 3;

            intRCBase += intStrRC + 1;
            intRCFull += intStrRC + 1;
            if (blnRefreshRCToolTip)
                strRCTip += strSpace + '+' + strSpace + _objCharacter.STR.GetDisplayAbbrev(strLanguage) + strSpace
                    + '[' + intUseSTR.ToString(objCulture) + strSpace + '/' + strSpace + 3.ToString(objCulture)
                    + strSpace + '=' + strSpace + intStrRC.ToString(objCulture) + ']';
            // If the full RC is not higher than the base, only the base value is shown.
            strRC = intRCBase.ToString(objCulture);
            if (intRCFull > intRCBase)
            {
                strRC += strSpace + '(' + intRCFull.ToString(objCulture) + ')';
            }

            if (blnRefreshRCToolTip)
                _strRCTip = strRCTip;

            return strRC;
        }

        /// <summary>
        /// The tooltip showing the sources of RC bonuses
        /// </summary>
        public string RCToolTip => _strRCTip;

        /// <summary>
        /// The full Reach of the Weapons including the Character's Reach.
        /// </summary>
        public int TotalReach
        {
            get
            {
                int intReach = Reach;
                if (WeaponType == "Melee")
                {
                    // Run through the Character's Improvements and add any Reach Improvements.
                    intReach += _objCharacter.Improvements
                        .Where(objImprovement =>
                            objImprovement.ImproveType == Improvement.ImprovementType.Reach &&
                            (objImprovement.ImprovedName == Name || string.IsNullOrEmpty(objImprovement.ImprovedName)) &&
                            objImprovement.Enabled)
                        .Sum(objImprovement => objImprovement.Value);
                }

                if (Name == "Unarmed Attack" || Skill?.Name == "Unarmed Combat" &&
                    _objCharacter.Options.UnarmedImprovementsApplyToWeapons)
                {
                    intReach += _objCharacter.Improvements
                        .Where(objImprovement =>
                            objImprovement.ImproveType == Improvement.ImprovementType.UnarmedReach &&
                            objImprovement.Enabled).Sum(objImprovement => objImprovement.Value);
                }

                return intReach;
            }
        }

        /// <summary>
        /// The full Accuracy of the Weapon including modifiers from accessories.
        /// </summary>
        public int TotalAccuracy
        {
            get
            {
                string strAccuracy = Accuracy;
                StringBuilder objAccuracy = new StringBuilder(strAccuracy);
                int intAccuracy = 0;
                objAccuracy.CheapReplace("{Rating}", () => Rating.ToString(GlobalOptions.InvariantCultureInfo));
                int intUseSTR = 0;
                int intUseAGI = 0;
                int intUseSTRBase = 0;
                int intUseAGIBase = 0;
                if (strAccuracy.Contains("{STR") || strAccuracy.Contains("{AGI"))
                {
                    if (Cyberware)
                    {
                        if (ParentVehicle != null)
                        {
                            intUseSTR = ParentVehicle.TotalBody;
                            intUseSTRBase = intUseSTR;
                            intUseAGI = ParentVehicle.Pilot;
                            intUseAGIBase = intUseAGI;
                            if (!string.IsNullOrEmpty(ParentID))
                            {
                                // Look to see if this is attached to a Cyberlimb and use its STR instead.
                                Cyberware objWeaponParent = _objCharacter.Vehicles.FindVehicleCyberware(x => x.InternalId == ParentID, out VehicleMod objVehicleMod);
                                if (objWeaponParent != null)
                                {
                                    Cyberware objAttributeSource = objWeaponParent;
                                    int intSTR = objAttributeSource.TotalStrength;
                                    int intSTRBase = objAttributeSource.BaseStrength;
                                    int intAGI = objAttributeSource.TotalAgility;
                                    int intAGIBase = objAttributeSource.BaseAgility;
                                    while (objAttributeSource != null)
                                    {
                                        if (intSTR != 0 || intAGI != 0 || intSTRBase != 0 || intAGIBase != 0)
                                            break;
                                        objAttributeSource = objAttributeSource.Parent;
                                        if (objAttributeSource == null) continue;
                                        intSTR = objAttributeSource.TotalStrength;
                                        intSTRBase = objAttributeSource.BaseStrength;
                                        intAGI = objAttributeSource.TotalAgility;
                                        intAGIBase = objAttributeSource.BaseAgility;
                                    }

                                    intUseSTR = intSTR;
                                    intUseAGI = intAGI;
                                    intUseSTRBase = intSTRBase;
                                    intUseAGIBase = intAGIBase;

                                    if (intUseSTR == 0)
                                        intUseSTR = objVehicleMod.TotalStrength;
                                    if (intUseAGI == 0)
                                        intUseAGI = objVehicleMod.TotalAgility;
                                    if (intUseSTRBase == 0)
                                        intUseSTRBase = ParentVehicle.TotalBody;
                                    if (intUseAGIBase == 0)
                                        intUseAGIBase = ParentVehicle.Pilot;
                                }
                            }
                        }
                        else if (!string.IsNullOrEmpty(ParentID))
                        {
                            // Look to see if this is attached to a Cyberlimb and use its STR instead.
                            Cyberware objWeaponParent = _objCharacter.Cyberware.DeepFirstOrDefault(x => x.Children, x => x.InternalId == ParentID);
                            if (objWeaponParent != null)
                            {
                                Cyberware objAttributeSource = objWeaponParent;
                                int intSTR = objAttributeSource.TotalStrength;
                                int intSTRBase = objAttributeSource.BaseStrength;
                                int intAGI = objAttributeSource.TotalAgility;
                                int intAGIBase = objAttributeSource.BaseAgility;
                                while (objAttributeSource != null)
                                {
                                    if (intSTR != 0 || intAGI != 0 || intSTRBase != 0 || intAGIBase != 0)
                                        break;
                                    objAttributeSource = objAttributeSource.Parent;
                                    if (objAttributeSource == null) continue;
                                    intSTR = objAttributeSource.TotalStrength;
                                    intSTRBase = objAttributeSource.BaseStrength;
                                    intAGI = objAttributeSource.TotalAgility;
                                    intAGIBase = objAttributeSource.BaseAgility;
                                }

                                intUseSTR = intSTR;
                                intUseAGI = intAGI;
                                intUseSTRBase = intSTRBase;
                                intUseAGIBase = intAGIBase;
                            }
                            if (intUseSTR == 0)
                                intUseSTR = _objCharacter.STR.TotalValue;
                            if (intUseAGI == 0)
                                intUseAGI = _objCharacter.AGI.TotalValue;
                            if (intUseSTRBase == 0)
                                intUseSTRBase = _objCharacter.STR.TotalBase;
                            if (intUseAGIBase == 0)
                                intUseAGIBase = _objCharacter.AGI.TotalBase;
                        }
                    }
                    else if (ParentVehicle == null)
                    {
                        intUseSTR = _objCharacter.STR.TotalValue;
                        intUseAGI = _objCharacter.AGI.TotalValue;
                    }

                    if (Category == "Throwing Weapons" || UseSkill == "Throwing Weapons")
                        intUseSTR += ImprovementManager.ValueOf(_objCharacter, Improvement.ImprovementType.ThrowSTR);
                }

                Func<string> funcPhysicalLimitString = () => _objCharacter.LimitPhysical.ToString(GlobalOptions.InvariantCultureInfo);
                if (ParentVehicle != null)
                {
                    funcPhysicalLimitString = () =>
                    {
                        string strHandling = ParentVehicle.TotalHandling;
                        int intSlashIndex = strHandling.IndexOf('/');
                        if (intSlashIndex != -1)
                            strHandling = strHandling.Substring(0, intSlashIndex);
                        return strHandling;
                    };
                }
                objAccuracy.CheapReplace(strAccuracy, "Physical", funcPhysicalLimitString);
                objAccuracy.CheapReplace(strAccuracy, "Missile", funcPhysicalLimitString);
                foreach (string strAttribute in AttributeSection.AttributeStrings)
                {
                    CharacterAttrib objLoopAttribute = _objCharacter.GetAttribute(strAttribute);
                    if (strAttribute == "STR")
                    {
                        objAccuracy.Replace("{" + strAttribute + "}", intUseSTR.ToString(GlobalOptions.InvariantCultureInfo));
                        objAccuracy.Replace("{" + strAttribute + "Base}", intUseSTRBase.ToString(GlobalOptions.InvariantCultureInfo));
                    }
                    else if (strAttribute == "AGI")
                    {
                        objAccuracy.Replace("{" + strAttribute + "}", intUseAGI.ToString(GlobalOptions.InvariantCultureInfo));
                        objAccuracy.Replace("{" + strAttribute + "Base}", intUseAGIBase.ToString(GlobalOptions.InvariantCultureInfo));
                    }
                    else
                    {
                        objAccuracy.CheapReplace(strAccuracy, "{" + strAttribute + "}", () => objLoopAttribute.TotalValue.ToString(GlobalOptions.InvariantCultureInfo));
                        objAccuracy.CheapReplace(strAccuracy, "{" + strAttribute + "Base}", () => objLoopAttribute.TotalBase.ToString(GlobalOptions.InvariantCultureInfo));
                    }
                }

                // Replace the division sign with "div" since we're using XPath.
                objAccuracy.Replace("/", " div ");
                object objProcess = CommonFunctions.EvaluateInvariantXPath(objAccuracy.ToString(), out bool blnIsSuccess);
                if (blnIsSuccess)
                    intAccuracy = Convert.ToInt32(objProcess, GlobalOptions.InvariantCultureInfo);

                int intBonusAccuracyFromAccessories = 0;
                int intBonusAccuracyFromNonStackingAccessories = 0;
                foreach (WeaponAccessory objWeaponAccessory in WeaponAccessories)
                {
                    if (objWeaponAccessory.Equipped)
                    {
                        int intLoopAccuracy = objWeaponAccessory.Accuracy;
                        if (intLoopAccuracy != 0)
                        {
                            if (!objWeaponAccessory.Name.StartsWith("Smartgun", StringComparison.Ordinal) && !objWeaponAccessory.Name.Contains("Sight"))
                                intBonusAccuracyFromAccessories += intLoopAccuracy;
                            else if (intLoopAccuracy > intBonusAccuracyFromNonStackingAccessories)
                                intBonusAccuracyFromNonStackingAccessories = intLoopAccuracy;
                        }
                    }
                }

                intAccuracy += intBonusAccuracyFromAccessories + intBonusAccuracyFromNonStackingAccessories;

                string strNameUpper = Name.ToUpperInvariant();

                foreach (Improvement objImprovement in _objCharacter.Improvements)
                {
                    if (objImprovement.ImproveType == Improvement.ImprovementType.WeaponAccuracy && objImprovement.Enabled)
                    {
                        string strImprovedName = objImprovement.ImprovedName;
                        if (string.IsNullOrEmpty(strImprovedName) || strImprovedName == Name
                            || strImprovedName.StartsWith("[contains]", StringComparison.Ordinal)
                            && strNameUpper.Contains(strImprovedName.TrimStartOnce("[contains]", true).ToUpperInvariant()))
                        {
                            intAccuracy += objImprovement.Value;
                        }
                    }
                }

                string strSkill = UseSkill;
                string strSpec = Spec;
                // Use the Skill defined by the Weapon if one is present.
                if (string.IsNullOrEmpty(strSkill))
                {
                    // Exotic Skills require a matching Specialization.
                    switch (Category)
                    {
                        case "Bows":
                        case "Crossbows":
                            strSkill = "Archery";
                            break;
                        case "Assault Rifles":
                        case "Carbines":
                        case "Machine Pistols":
                        case "Submachine Guns":
                            strSkill = "Automatics";
                            break;
                        case "Blades":
                            strSkill = "Blades";
                            break;
                        case "Clubs":
                        case "Improvised Weapons":
                            strSkill = "Clubs";
                            break;
                        case "Exotic Melee Weapons":
                            strSkill = "Exotic Melee Weapon";
                            if (string.IsNullOrEmpty(strSpec))
                                strSpec = UseSkillSpec;
                            break;
                        case "Exotic Ranged Weapons":
                        case "Special Weapons":
                            strSkill = "Exotic Ranged Weapon";
                            if (string.IsNullOrEmpty(strSpec))
                                strSpec = UseSkillSpec;
                            break;
                        case "Flamethrowers":
                            strSkill = "Exotic Ranged Weapon";
                            strSpec = "Flamethrowers";
                            break;
                        case "Laser Weapons":
                            strSkill = "Exotic Ranged Weapon";
                            strSpec = "Laser Weapons";
                            break;
                        case "Assault Cannons":
                        case "Grenade Launchers":
                        case "Missile Launchers":
                        case "Light Machine Guns":
                        case "Medium Machine Guns":
                        case "Heavy Machine Guns":
                            strSkill = "Heavy Weapons";
                            break;
                        case "Shotguns":
                        case "Sniper Rifles":
                        case "Sporting Rifles":
                            strSkill = "Longarms";
                            break;
                        case "Throwing Weapons":
                            strSkill = "Throwing Weapons";
                            break;
                        case "Unarmed":
                            strSkill = "Unarmed Combat";
                            break;
                        default:
                            strSkill = "Pistols";
                            break;
                    }
                }

                if (strSkill.StartsWith("Exotic", StringComparison.Ordinal))
                {
                    if (!string.IsNullOrEmpty(strSpec))
                        strSkill += $" ({strSpec})";
                    else
                        strSkill += $" ({UseSkillSpec})";
                }
                intAccuracy += ImprovementManager.ValueOf(_objCharacter, Improvement.ImprovementType.WeaponSkillAccuracy, false, strSkill);

                return intAccuracy;
            }
        }

        /// <summary>
        /// Displays the base and Total Accuracy of the weapon in the same format as it appears in rulebooks in the program's current language.
        /// </summary>
        public string DisplayAccuracy => GetAccuracy(GlobalOptions.CultureInfo, GlobalOptions.Language);

        /// <summary>
        /// Displays the base and Total Accuracy of the weapon in the same format as it appears in rulebooks.
        /// TODO: Databindable?
        /// </summary>
        public string GetAccuracy(CultureInfo objCulture, string strLanguage)
        {
            int intTotalAccuracy = TotalAccuracy;
            if (int.TryParse(Accuracy, out int intAccuracy) && intAccuracy != intTotalAccuracy)
                return intAccuracy.ToString(objCulture) + LanguageManager.GetString("String_Space", strLanguage) + '(' + intTotalAccuracy.ToString(objCulture) + ')';
            return intTotalAccuracy.ToString(objCulture);
        }
        /// <summary>
        /// The slots the weapon has for modifications.
        /// </summary>
        public string ModificationSlots => _strWeaponSlots;

        /// <summary>
        /// What modification slots have their costs doubled.
        /// </summary>
        public string DoubledCostModificationSlots => _strDoubledCostWeaponSlots;

        public string Range
        {
            get => _strRange;
            set => _strRange = value;
        }

        public string AlternateRange
        {
            get => _strAlternateRange;
            set => _strAlternateRange = value;
        }

        public string CurrentDisplayRange => DisplayRange(GlobalOptions.Language);

        /// <summary>
        /// The string for the Weapon's Range category
        /// </summary>
        public string DisplayRange(string strLanguage)
        {
            string strRange = Range;
            if (string.IsNullOrWhiteSpace(strRange))
                strRange = Category;
            if (!string.IsNullOrWhiteSpace(strRange) && strLanguage != GlobalOptions.DefaultLanguage)
            {
                XmlDocument objXmlDocument = XmlManager.Load("ranges.xml", strLanguage);
                XmlNode objXmlCategoryNode = objXmlDocument.SelectSingleNode("/chummer/ranges/range[name = \"" + strRange + "\"]");
                XmlNode xmlTranslateNode = objXmlCategoryNode?["translate"];
                if (xmlTranslateNode != null)
                {
                    strRange = xmlTranslateNode.InnerText;
                }
                else
                {
                    objXmlDocument = XmlManager.Load("weapons.xml", strLanguage);
                    objXmlCategoryNode = objXmlDocument.SelectSingleNode("/chummer/categories/category[. = \"" + strRange + "\"]");
                    xmlTranslateNode = objXmlCategoryNode?.Attributes?["translate"];
                    if (xmlTranslateNode != null)
                        strRange = xmlTranslateNode.InnerText;
                }
            }
            return strRange;
        }

        public string CurrentDisplayAlternateRange => DisplayAlternateRange(GlobalOptions.Language);

        /// <summary>
        /// The string for the Weapon's Range category (setter is English-only).
        /// </summary>
        public string DisplayAlternateRange(string strLanguage)
        {
            string strRange = AlternateRange.Trim();
            if (!string.IsNullOrEmpty(strRange) && strLanguage != GlobalOptions.DefaultLanguage)
            {
                XmlDocument objXmlDocument = XmlManager.Load("ranges.xml", strLanguage);
                XmlNode objXmlCategoryNode = objXmlDocument.SelectSingleNode("/chummer/ranges/range[name = \"" + strRange + "\"]");
                XmlNode xmlTranslateNode = objXmlCategoryNode?["translate"];
                if (xmlTranslateNode != null)
                {
                    strRange = xmlTranslateNode.InnerText;
                }
                else
                {
                    objXmlDocument = XmlManager.Load("weapons.xml", strLanguage);
                    objXmlCategoryNode = objXmlDocument.SelectSingleNode("/chummer/categories/category[. = \"" + strRange + "\"]");
                    xmlTranslateNode = objXmlCategoryNode?.Attributes?["translate"];
                    if (xmlTranslateNode != null)
                        strRange = xmlTranslateNode.InnerText;
                }
            }
            return strRange;
        }

        /// <summary>
        /// Evalulate and return the requested Range for the Weapon.
        /// </summary>
        /// <param name="strFindRange">Range node to use.</param>
        /// <param name="blnUseAlternateRange">Use alternate range instead of the weapon's main range.</param>
        private int GetRange(string strFindRange, bool blnUseAlternateRange)
        {
            string strRangeCategory = Category;
            if (blnUseAlternateRange)
            {
                strRangeCategory = AlternateRange;
                if (string.IsNullOrWhiteSpace(strRangeCategory))
                    return -1;
            }
            else if (!string.IsNullOrEmpty(Range))
                strRangeCategory = Range;


            XmlDocument objXmlDocument = XmlManager.Load("ranges.xml");
            XmlNode objXmlCategoryNode = objXmlDocument.SelectSingleNode("/chummer/ranges/range[name = \"" + strRangeCategory + "\"]");
            if (objXmlCategoryNode?[strFindRange] == null)
            {
                return -1;
            }
            string strRange = objXmlCategoryNode[strFindRange].InnerText;
            StringBuilder objRange = new StringBuilder(strRange);

            int intUseSTR = 0;
            int intUseAGI = 0;
            if (strRange.Contains("STR") || strRange.Contains("AGI"))
            {
                if (Cyberware)
                {
                    if (ParentVehicle != null)
                    {
                        intUseSTR = ParentVehicle.TotalBody;
                        intUseAGI = ParentVehicle.Pilot;
                        if (!string.IsNullOrEmpty(ParentID))
                        {
                            // Look to see if this is attached to a Cyberlimb and use its STR instead.
                            Cyberware objWeaponParent = _objCharacter.Vehicles.FindVehicleCyberware(x => x.InternalId == ParentID, out VehicleMod objVehicleMod);
                            if (objWeaponParent != null)
                            {
                                Cyberware objAttributeSource = objWeaponParent;
                                int intSTR = objAttributeSource.TotalStrength;
                                int intAGI = objAttributeSource.TotalStrength;
                                while (objAttributeSource != null)
                                {
                                    if (intSTR != 0 || intAGI != 0)
                                        break;
                                    objAttributeSource = objAttributeSource.Parent;
                                    if (objAttributeSource == null) continue;
                                    intSTR = objAttributeSource.TotalStrength;
                                    intAGI = objAttributeSource.TotalStrength;
                                }

                                intUseSTR = intSTR;
                                intUseAGI = intAGI;

                                if (intUseSTR == 0)
                                    intUseSTR = objVehicleMod.TotalStrength;
                                if (intUseAGI == 0)
                                    intUseAGI = objVehicleMod.TotalAgility;
                            }
                        }
                    }
                    else if (!string.IsNullOrEmpty(ParentID))
                    {
                        // Look to see if this is attached to a Cyberlimb and use its STR instead.
                        Cyberware objWeaponParent = _objCharacter.Cyberware.DeepFirstOrDefault(x => x.Children, x => x.InternalId == ParentID);
                        if (objWeaponParent != null)
                        {
                            Cyberware objAttributeSource = objWeaponParent;
                            int intSTR = objAttributeSource.TotalStrength;
                            int intAGI = objAttributeSource.TotalStrength;
                            while (objAttributeSource != null)
                            {
                                if (intSTR != 0 || intAGI != 0)
                                    break;
                                objAttributeSource = objAttributeSource.Parent;
                                if (objAttributeSource == null) continue;
                                intSTR = objAttributeSource.TotalStrength;
                                intAGI = objAttributeSource.TotalStrength;
                            }

                            intUseSTR = intSTR;
                            intUseAGI = intAGI;
                        }
                        if (intUseSTR == 0)
                            intUseSTR = _objCharacter.STR.TotalValue;
                        if (intUseAGI == 0)
                            intUseAGI = _objCharacter.AGI.TotalValue;
                    }
                }
                else if (ParentVehicle == null)
                {
                    intUseSTR = _objCharacter.STR.TotalValue;
                    intUseAGI = _objCharacter.AGI.TotalValue;
                }

                if (Category == "Throwing Weapons" || UseSkill == "Throwing Weapons")
                {
                    intUseSTR += ImprovementManager.ValueOf(_objCharacter, Improvement.ImprovementType.ThrowSTR);
                    intUseSTR += ImprovementManager.ValueOf(_objCharacter, Improvement.ImprovementType.ThrowRangeSTR);
                }
            }

            foreach (string strAttribute in AttributeSection.AttributeStrings)
            {
                CharacterAttrib objLoopAttribute = _objCharacter.GetAttribute(strAttribute);
                if (strAttribute == "STR")
                {
                    objRange.Replace("STR", intUseSTR.ToString(GlobalOptions.InvariantCultureInfo));
                }
                else if (strAttribute == "AGI")
                {
                    objRange.Replace("AGI", intUseAGI.ToString(GlobalOptions.InvariantCultureInfo));
                }
                else
                {
                    objRange.CheapReplace(strRange, strAttribute, () => objLoopAttribute.TotalValue.ToString(GlobalOptions.InvariantCultureInfo));
                }
            }

            if (Category == "Throwing Weapons" || UseSkill == "Throwing Weapons")
                objRange.Append($" + {ImprovementManager.ValueOf(_objCharacter, Improvement.ImprovementType.ThrowRange)}");

            // Replace the division sign with "div" since we're using XPath.
            objRange.Replace("/", " div ");

            object objProcess = CommonFunctions.EvaluateInvariantXPath(objRange.ToString(), out bool blnIsSuccess);

            return blnIsSuccess ? decimal.ToInt32(decimal.Ceiling(Convert.ToDecimal(objProcess, GlobalOptions.InvariantCultureInfo) * _decRangeMultiplier)) : -1;
        }

        /// <summary>
        /// Weapon's total Range bonus from Accessories.
        /// </summary>
        public int RangeBonus
        {
            get
            {
                int intRangeBonus = 0;

                // Weapon Mods.
                foreach (WeaponAccessory objAccessory in WeaponAccessories)
                    if (objAccessory.Equipped)
                        intRangeBonus += objAccessory.RangeBonus;

                // Check if the Weapon has Ammunition loaded and look for any Range bonus.
                if (!string.IsNullOrEmpty(AmmoLoaded))
                {
                    Gear objGear = _objCharacter.Gear.DeepFindById(AmmoLoaded) ?? _objCharacter.Vehicles.FindVehicleGear(AmmoLoaded);

                    if (objGear?.WeaponBonus != null)
                    {
                        intRangeBonus += objGear.WeaponBonusRange;
                    }
                }

                return intRangeBonus;
            }
        }

        public string RangeModifier(string range)
        {
            if (string.IsNullOrEmpty(range))
                return string.Empty;
            int i = Convert.ToInt32(XmlManager.Load("ranges.xml")
                .SelectSingleNode($"chummer/modifiers/{range.ToLowerInvariant()}")
                ?.InnerText, GlobalOptions.InvariantCultureInfo);
            i += WeaponAccessories.Sum(wa => wa.RangeModifier);
            i = Math.Min(0, i);
            string strReturn = LanguageManager.GetString($"Label_Range{range}")
                .Replace("{0}", i.ToString(GlobalOptions.InvariantCultureInfo));
            return strReturn;
        }

        /// <summary>
        /// Dictionary where keys are range categories (short, medium, long, extreme, alternateshort, etc.), values are strings depicting range values for the category.
        /// </summary>
        public IDictionary<string, string> GetRangeStrings(CultureInfo objCulture)
        {
            int intRangeModifier = RangeBonus + 100;
            int intMin = GetRange("min", false);
            int intShort = GetRange("short", false);
            int intMedium = GetRange("medium", false);
            int intLong = GetRange("long", false);
            int intExtreme = GetRange("extreme", false);
            int intAlternateMin = GetRange("min", true);
            int intAlternateShort = GetRange("short", true);
            int intAlternateMedium = GetRange("medium", true);
            int intAlternateLong = GetRange("long", true);
            int intAlternateExtreme = GetRange("extreme", true);
            if (intMin > 0)
                intMin = (intMin * intRangeModifier + 99) / 100;
            if (intShort > 0)
                intShort = (intShort * intRangeModifier + 99) / 100;
            if (intMedium > 0)
                intMedium = (intMedium * intRangeModifier + 99) / 100;
            if (intLong > 0)
                intLong = (intLong * intRangeModifier + 99) / 100;
            if (intExtreme > 0)
                intExtreme = (intExtreme * intRangeModifier + 99) / 100;
            if (intAlternateMin > 0)
                intAlternateMin = (intAlternateMin * intRangeModifier + 99) / 100;
            if (intAlternateShort > 0)
                intAlternateShort = (intAlternateShort * intRangeModifier + 99) / 100;
            if (intAlternateMedium > 0)
                intAlternateMedium = (intAlternateMedium * intRangeModifier + 99) / 100;
            if (intAlternateLong > 0)
                intAlternateLong = (intAlternateLong * intRangeModifier + 99) / 100;
            if (intAlternateExtreme > 0)
                intAlternateExtreme = (intAlternateExtreme * intRangeModifier + 99) / 100;

            Dictionary<string, string> retDictionary = new Dictionary<string, string>(8)
                {
                    { "short", intMin < 0 || intShort < 0 ? string.Empty : intMin.ToString(objCulture) + '-' + intShort.ToString(objCulture) },
                    { "medium", intShort < 0 || intMedium < 0 ? string.Empty : (intShort + 1).ToString(objCulture) + '-' + intMedium.ToString(objCulture) },
                    { "long", intMedium < 0 || intLong < 0 ? string.Empty : (intMedium + 1).ToString(objCulture) + '-' + intLong.ToString(objCulture) },
                    { "extreme", intLong < 0 || intExtreme < 0 ? string.Empty : (intLong + 1).ToString(objCulture) + '-' + intExtreme.ToString(objCulture) },
                    { "alternateshort", intAlternateMin < 0 || intAlternateShort < 0 ? string.Empty : intAlternateMin.ToString(objCulture) + '-' + intAlternateShort.ToString(objCulture) },
                    { "alternatemedium", intAlternateShort < 0 || intAlternateMedium < 0 ? string.Empty : (intAlternateShort + 1).ToString(objCulture) + '-' + intAlternateMedium.ToString(objCulture) },
                    { "alternatelong", intAlternateMedium < 0 || intAlternateLong < 0 ? string.Empty : (intAlternateMedium + 1).ToString(objCulture) + '-' + intAlternateLong.ToString(objCulture) },
                    { "alternateextreme", intAlternateLong < 0 || intAlternateExtreme < 0 ? string.Empty : (intAlternateLong + 1).ToString(objCulture) + '-' + intAlternateExtreme.ToString(objCulture) }
                };

            return retDictionary;
        }

        /// <summary>
        /// Number of rounds consumed by Single Shot.
        /// </summary>
        public int SingleShot
        {
            get
            {
                int intReturn = _intSingleShot;

                // Check to see if any of the Mods replace this value.
                foreach (WeaponAccessory objAccessory in WeaponAccessories)
                {
                    if (objAccessory.Equipped && objAccessory.SingleShot > intReturn)
                        intReturn = objAccessory.SingleShot;
                }

                return intReturn;
            }
        }

        /// <summary>
        /// Number of rounds consumed by Short Burst.
        /// </summary>
        public int ShortBurst
        {
            get
            {
                int intReturn = _intShortBurst;

                // Check to see if any of the Mods replace this value.
                foreach (WeaponAccessory objAccessory in WeaponAccessories)
                {
                    if (objAccessory.Equipped && objAccessory.ShortBurst > intReturn)
                        intReturn = objAccessory.ShortBurst;
                }

                return intReturn;
            }
        }

        /// <summary>
        /// Number of rounds consumed by Long Burst.
        /// </summary>
        public int LongBurst
        {
            get
            {
                int intReturn = _intLongBurst;

                // Check to see if any of the Mods replace this value.
                foreach (WeaponAccessory objAccessory in WeaponAccessories)
                {
                    if (objAccessory.Equipped && objAccessory.LongBurst > intReturn)
                        intReturn = objAccessory.LongBurst;
                }

                return intReturn;
            }
        }

        /// <summary>
        /// Number of rounds consumed by Full Burst.
        /// </summary>
        public int FullBurst
        {
            get
            {
                int intReturn = _intFullBurst;

                // Check to see if any of the Mods replace this value.
                foreach (WeaponAccessory objAccessory in WeaponAccessories)
                {
                    if (objAccessory.Equipped && objAccessory.FullBurst > intReturn)
                        intReturn = objAccessory.FullBurst;
                }

                return intReturn;
            }
        }

        /// <summary>
        /// Number of rounds consumed by Suppressive Fire.
        /// </summary>
        public int Suppressive
        {
            get
            {
                int intReturn = _intSuppressive;

                // Check to see if any of the Mods replace this value.
                foreach (WeaponAccessory objAccessory in WeaponAccessories)
                {
                    if (objAccessory.Equipped && objAccessory.Suppressive > intReturn)
                        intReturn = objAccessory.Suppressive;
                }

                return intReturn;
            }
        }

        /// <summary>
        /// Total Accessory Cost multiplier for the Weapon.
        /// </summary>
        public int AccessoryMultiplier
        {
            get
            {
                int intReturn = 0;
                foreach (WeaponAccessory objAccessory in WeaponAccessories)
                {
                    if (objAccessory.Equipped && objAccessory.AccessoryCostMultiplier != 1)
                        intReturn += objAccessory.AccessoryCostMultiplier;
                }

                if (intReturn == 0)
                    intReturn = 1;

                return intReturn;
            }
        }

<<<<<<< HEAD
        public int DicePool => Convert.ToInt32(GetDicePool(GlobalOptions.CultureInfo, GlobalOptions.Language));
=======
        public string DisplayDicePool => GetDicePool(GlobalOptions.CultureInfo, GlobalOptions.Language);
>>>>>>> 4d997dd7

        /// <summary>
        /// The Dice Pool size for the Active Skill required to use the Weapon.
        /// </summary>
        public string GetDicePool(CultureInfo objCulture, string strLanguage)
        {
            string strExtra = string.Empty;
            int intDicePool = 0;
            int intDicePoolModifier = WeaponAccessories.Where(a => a.Equipped).Sum(a => a.DicePool);
            switch (FireMode)
            {
                case FiringMode.DogBrain:
                    {
                        Gear objAutosoft = ParentVehicle.Gear.DeepFirstOrDefault(x => x.Children, x => x.Name == "[Weapon] Targeting Autosoft" && (x.Extra == Name || x.Extra == CurrentDisplayName));

                        if (objAutosoft != null)
                        {
                            intDicePool = objAutosoft.Rating + ParentVehicle.Pilot;
                        }

                        if (WeaponAccessories.Any(accessory => accessory.Name.StartsWith("Smartgun", StringComparison.Ordinal) && accessory.WirelessOn))
                        {
                            if (ParentVehicle.Gear.DeepAny(x => x.Children, x => x.Name == "Smartsoft"))
                            {
                                ++intDicePoolModifier;
                            }
                        }
                        break;
                    }
                case FiringMode.GunneryCommandDevice:
                    {
                        intDicePool = _objCharacter.SkillsSection.GetActiveSkill("Gunnery").PoolOtherAttribute(_objCharacter.LOG.TotalValue, "LOG");

                        if (WeaponAccessories.Any(accessory => accessory.Name.StartsWith("Smartgun", StringComparison.Ordinal) && accessory.WirelessOn))
                        {
                            intDicePoolModifier += ImprovementManager.ValueOf(_objCharacter, Improvement.ImprovementType.Smartlink);
                        }

                        intDicePoolModifier += ImprovementManager.ValueOf(_objCharacter, Improvement.ImprovementType.WeaponCategoryDice, false, Category);
                        break;
                    }
                case FiringMode.RemoteOperated:
                    {
                        intDicePool = _objCharacter.SkillsSection.GetActiveSkill("Gunnery").PoolOtherAttribute(_objCharacter.LOG.TotalValue, "LOG");

                        if (WeaponAccessories.Any(accessory => accessory.Name.StartsWith("Smartgun", StringComparison.Ordinal) && accessory.WirelessOn))
                        {
                            intDicePoolModifier += ImprovementManager.ValueOf(_objCharacter, Improvement.ImprovementType.Smartlink);
                        }

                        intDicePoolModifier += ImprovementManager.ValueOf(_objCharacter, Improvement.ImprovementType.WeaponCategoryDice, false, Category);
                        break;
                    }
                case FiringMode.ManualOperation:
                    {
                        intDicePool = _objCharacter.SkillsSection.GetActiveSkill("Gunnery").Pool;

                        if (WeaponAccessories.Any(accessory => accessory.Name.StartsWith("Smartgun", StringComparison.Ordinal) && accessory.WirelessOn))
                        {
                            intDicePoolModifier +=
                                ImprovementManager.ValueOf(_objCharacter, Improvement.ImprovementType.Smartlink);
                        }

                        intDicePoolModifier += ImprovementManager.ValueOf(_objCharacter, Improvement.ImprovementType.WeaponCategoryDice, false, Category);
                        break;
                    }
                case FiringMode.Skill:
                    {
                        Skill objSkill = Skill;
                        if (objSkill != null)
                        {
                            intDicePool = objSkill.Pool;

                            if (WeaponAccessories.Any(accessory => accessory.Name.StartsWith("Smartgun", StringComparison.Ordinal) && accessory.WirelessOn))
                            {
                                intDicePoolModifier += ImprovementManager.ValueOf(_objCharacter, Improvement.ImprovementType.Smartlink);
                            }

                            intDicePoolModifier += ImprovementManager.ValueOf(_objCharacter, Improvement.ImprovementType.WeaponCategoryDice, false, Category);
                            intDicePoolModifier += ImprovementManager.ValueOf(_objCharacter, Improvement.ImprovementType.WeaponSpecificDice, false, InternalId);

                            // If the character has a Specialization, include it in the Dice Pool string.
                            if (objSkill.Specializations.Count > 0 && !objSkill.IsExoticSkill)
                            {
                                if (objSkill.HasSpecialization(DisplayNameShort(GlobalOptions.Language)) ||
                                    objSkill.HasSpecialization(Name) ||
                                    objSkill.HasSpecialization(DisplayCategory(GlobalOptions.DefaultLanguage)) ||
                                    objSkill.HasSpecialization(Category) ||
                                    !string.IsNullOrEmpty(objSkill.Specialization) &&
                                    (objSkill.HasSpecialization(Spec) || objSkill.HasSpecialization(Spec2)))
                                {
                                    strExtra = LanguageManager.GetString("String_Space", strLanguage) + '(' +
                                               (intDicePool + intDicePoolModifier +
                                                _objCharacter.Options.SpecializationBonus).ToString(objCulture) + ')';
                                    //TODO: Should specializations just be folded into the main value? Why would we keep it separate like this?
                                    //intDicePoolModifier += _objCharacter.Options.SpecializationBonus;
                                }
                            }
                        }
                        break;
                    }
                default:
                    throw new ArgumentOutOfRangeException(nameof(FireMode));
            }

            if (FireMode == FiringMode.GunneryCommandDevice || FireMode == FiringMode.RemoteOperated ||
                FireMode == FiringMode.ManualOperation)
            {
                if (_objCharacter.SkillsSection.GetActiveSkill("Gunnery").Specializations.Count > 0 &&
                    RelevantSpecialization != "None")
                {
                    if (_objCharacter.SkillsSection.GetActiveSkill("Gunnery").Specializations
                        .Any(s => s.Name == RelevantSpecialization))
                    {
                        intDicePool += _objCharacter.Options.SpecializationBonus;
                    }
                }
            }

            string strWeaponBonusPool = ParentVehicle != null
                ? ParentVehicle.Gear.DeepFindById(AmmoLoaded)?.WeaponBonus?["pool"]?.InnerText
                : _objCharacter.Gear.DeepFindById(AmmoLoaded)?.WeaponBonus?["pool"]?.InnerText;

            if (!string.IsNullOrEmpty(strWeaponBonusPool))
                intDicePoolModifier += Convert.ToInt32(strWeaponBonusPool, GlobalOptions.InvariantCultureInfo);

            return (intDicePool + intDicePoolModifier).ToString(objCulture) + strExtra;
        }

        private string _strRelevantSpec = string.Empty;
        internal string RelevantSpecialization
        {
            get
            {
                if (!string.IsNullOrEmpty(_strRelevantSpec))
                {
                    return _strRelevantSpec;
                }

                string spec = GetNode()?["category"]?.Attributes["gunneryspec"]?.InnerText;
                if (string.IsNullOrEmpty(spec))
                {
                    spec = XmlManager.Load("weapons.xml")
                               .SelectSingleNode($"/chummer/categories/category[. = \"{Category}\"]")
                               ?.Attributes?["gunneryspec"]?.InnerText ?? "None";
                }

                _strRelevantSpec = spec;
                return _strRelevantSpec;
            }
        }

        private Skill Skill
        {
            get
            {
                string strCategory = Category;
                string strSpec = string.Empty;

                // If this is a Special Weapon, use the Range to determine the required Active Skill (if present).
                if (strCategory == "Special Weapons" && !string.IsNullOrEmpty(Range))
                    strCategory = Range;

                // Exotic Skills require a matching Specialization.
                string strSkill = GetSkillName(strCategory, ref strSpec);

                // Use the Skill defined by the Weapon if one is present.
                if (!string.IsNullOrEmpty(UseSkill))
                {
                    strSkill = UseSkill;
                    strSpec = string.Empty;

                    if (UseSkill.Contains("Exotic"))
                        strSpec = UseSkillSpec;
                }

                // Locate the Active Skill to be used.
                Skill objSkill = null;
                foreach (Skill objCharacterSkill in _objCharacter.SkillsSection.Skills)
                {
                    if (objCharacterSkill.Name != strSkill)
                        continue;
                    if (string.IsNullOrEmpty(strSpec) || objCharacterSkill.HasSpecialization(strSpec))
                    {
                        objSkill = objCharacterSkill;
                        break;
                    }
                    //If the weapon doesn't have a Spec2 or it doesn't match, move along. Mostly affects exotics.
                    if (string.IsNullOrEmpty(Spec2) || !objCharacterSkill.HasSpecialization(Spec2))
                        continue;
                    objSkill = objCharacterSkill;
                    break;
                }
                return objSkill;
            }
        }

        private string GetSkillName(string strCategory, ref string strSpec)
        {
            string strSkill;
            switch (strCategory)
            {
                case "Bows":
                case "Crossbows":
                    strSkill = "Archery";
                    break;
                case "Assault Rifles":
                case "Carbines":
                case "Machine Pistols":
                case "Submachine Guns":
                    strSkill = "Automatics";
                    break;
                case "Blades":
                    strSkill = "Blades";
                    break;
                case "Clubs":
                case "Improvised Weapons":
                    strSkill = "Clubs";
                    break;
                case "Exotic Melee Weapons":
                    strSkill = "Exotic Melee Weapon";
                    strSpec = UseSkillSpec;
                    break;
                case "Exotic Ranged Weapons":
                case "Special Weapons":
                    strSkill = "Exotic Ranged Weapon";
                    strSpec = UseSkillSpec;
                    break;
                case "Flamethrowers":
                    strSkill = "Exotic Ranged Weapon";
                    strSpec = "Flamethrowers";
                    break;
                case "Laser Weapons":
                    strSkill = "Exotic Ranged Weapon";
                    strSpec = "Laser Weapons";
                    break;
                case "Assault Cannons":
                case "Grenade Launchers":
                case "Missile Launchers":
                case "Light Machine Guns":
                case "Medium Machine Guns":
                case "Heavy Machine Guns":
                    strSkill = "Heavy Weapons";
                    break;
                case "Shotguns":
                case "Sniper Rifles":
                case "Sporting Rifles":
                    strSkill = "Longarms";
                    break;
                case "Throwing Weapons":
                    strSkill = "Throwing Weapons";
                    break;
                case "Unarmed":
                    strSkill = "Unarmed Combat";
                    break;
                default:
                    strSkill = "Pistols";
                    break;
            }
            return strSkill;
        }

        /// <summary>
        /// Tooltip information for the Dice Pool.
        /// </summary>
        public string DicePoolTooltip
        {
            get
            {
                StringBuilder strBld = new StringBuilder();
                string strSpace = LanguageManager.GetString("String_Space");
                switch (FireMode)
                {
                    case FiringMode.DogBrain:
                        {
                            Gear objAutosoft = ParentVehicle.Gear.DeepFirstOrDefault(x => x.Children,
                                x => x.Name == "[Weapon] Targeting Autosoft" &&
                                     (x.Extra == Name || x.Extra == CurrentDisplayName));

                            if (objAutosoft != null)
                            {
                                strBld.AppendFormat(GlobalOptions.CultureInfo, "{0}{1}({2}){1}+{1}{3}{1}({4})",
                                    LanguageManager.GetString("String_Pilot"), strSpace, ParentVehicle.Pilot, objAutosoft.CurrentDisplayName, objAutosoft.Rating);
                            }
                            else
                            {
                                return string.Empty;
                            }
                            break;
                        }
                    case FiringMode.RemoteOperated:
                        //TODO: how/why are these different?
                    case FiringMode.GunneryCommandDevice:
                        {
                            Skill objSkill = _objCharacter.SkillsSection.GetActiveSkill("Gunnery");
                            strBld.AppendFormat(GlobalOptions.CultureInfo, "{0}+{0}{1}[{2}]{0}({3})",
                                strSpace, objSkill.CurrentDisplayName, _objCharacter.LOG.DisplayAbbrev, objSkill.PoolOtherAttribute(_objCharacter.LOG.TotalValue, "LOG"));
                            break;
                        }
                    case FiringMode.ManualOperation:
                        {
                            Skill objSkill = _objCharacter.SkillsSection.GetActiveSkill("Gunnery");
                            strBld.AppendFormat(GlobalOptions.CultureInfo, "{0}+{0}{1}[{2}]{0}({3})",
                                strSpace, objSkill.CurrentDisplayName, objSkill.AttributeObject.DisplayAbbrev, objSkill.Pool);
                            break;
                        }
                    case FiringMode.Skill:
                        {
                            Skill objSkill = Skill;
                            if (objSkill != null)
                            {
                                strBld.AppendFormat(GlobalOptions.CultureInfo, "{0}[{1}]{2}({3})",
                                    objSkill.CurrentDisplayName, objSkill.AttributeObject.DisplayAbbrev, strSpace, objSkill.Pool);
                                // If the character has a Specialization, include it in the Dice Pool string.
                                if (objSkill.Specializations.Count > 0 && !objSkill.IsExoticSkill)
                                {
                                    SkillSpecialization spec =
                                        objSkill.GetSpecialization(DisplayNameShort(GlobalOptions.Language)) ??
                                        objSkill.GetSpecialization(Name) ??
                                        objSkill.GetSpecialization(DisplayCategory(GlobalOptions.DefaultLanguage)) ??
                                        objSkill.GetSpecialization(Category);

                                    if (spec == null && !string.IsNullOrWhiteSpace(objSkill.Specialization))
                                    {
                                        spec = objSkill.GetSpecialization(Spec) ?? objSkill.GetSpecialization(Spec2);
                                    }
                                    if (spec != null)
                                    {
                                        strBld.AppendFormat(GlobalOptions.CultureInfo, "{0}{1}{0}({2})",
                                            strSpace, spec.CurrentDisplayName, _objCharacter.Options.SpecializationBonus);
                                    }
                                }
                            }

                            break;
                        }
                    default:
                        throw new ArgumentOutOfRangeException(nameof(FireMode));
                }

                if (FireMode == FiringMode.GunneryCommandDevice || FireMode == FiringMode.RemoteOperated ||
                    FireMode == FiringMode.ManualOperation)
                {
                    Skill objSkill = _objCharacter.SkillsSection.GetActiveSkill("Gunnery");
                    if (objSkill != null && objSkill.Specializations.Count > 0 && RelevantSpecialization != "None")
                    {
                        SkillSpecialization spec = objSkill.GetSpecialization(RelevantSpecialization);
                        if (spec != null)
                        {
                            strBld.AppendFormat(GlobalOptions.CultureInfo, "{0}{1}{0}({2})",
                                strSpace, spec.CurrentDisplayName, _objCharacter.Options.SpecializationBonus);
                        }
                    }
                }

                foreach (WeaponAccessory wa in WeaponAccessories.Where(a => a.Equipped && a.DicePool != 0))
                {
                    strBld.AppendFormat(GlobalOptions.CultureInfo, "{0}+{0}{1}{0}({2})",
                        strSpace, wa.CurrentDisplayName, wa.DicePool);
                }

                Gear objLoadedAmmo = ParentVehicle != null
                    ? ParentVehicle.Gear.DeepFindById(AmmoLoaded)
                    : _objCharacter.Gear.DeepFindById(AmmoLoaded);
                if (!string.IsNullOrEmpty(objLoadedAmmo?.WeaponBonus?["pool"]?.InnerText))
                {
                    strBld.AppendFormat(GlobalOptions.CultureInfo, "{0}+{0}{1}{0}({2})",
                        strSpace, objLoadedAmmo.CurrentDisplayNameShort, objLoadedAmmo.WeaponBonus?["pool"]?.InnerText);
                }
                if (ParentVehicle == null)
                {
                    if (WeaponAccessories.Any(accessory => accessory.Name.StartsWith("Smartgun", StringComparison.Ordinal) && accessory.WirelessOn))
                    {
                        strBld.AppendFormat(GlobalOptions.CultureInfo, "{0}+{0}{1}{0}({2})",
                            strSpace, LanguageManager.GetString("Tip_Skill_Smartlink"), ImprovementManager.ValueOf(_objCharacter, Improvement.ImprovementType.Smartlink));
                    }

                    foreach (Improvement objImprovement in _objCharacter.Improvements
                        .Where(objImprovement => objImprovement.Enabled && (objImprovement.ImproveType == Improvement.ImprovementType.WeaponCategoryDice &&
                                                 objImprovement.ImprovedName == Category || objImprovement.ImproveType == Improvement.ImprovementType.WeaponSpecificDice &&
                                                 objImprovement.ImprovedName == InternalId)  && string.IsNullOrEmpty(objImprovement.Condition)))
                    {
                        strBld.AppendFormat(GlobalOptions.CultureInfo, "{0}+{0}{1}{0}({2})",
                            strSpace, _objCharacter.GetObjectName(objImprovement), objImprovement.Value);
                    }
                }
                else
                {
                    if (WeaponAccessories.Any(accessory => accessory.Name.StartsWith("Smartgun", StringComparison.Ordinal) && accessory.WirelessOn))
                    {
                        if (ParentVehicle.Gear.DeepAny(x => x.Children, x => x.Name == "Smartsoft"))
                        {
                            strBld.AppendFormat(GlobalOptions.CultureInfo, "{0}+{0}{1}{0}({2})",
                                strSpace, LanguageManager.GetString("Tip_Skill_Smartlink"), 1);
                        }
                    }
                }

                return strBld.ToString();
            }
        }

        /// <summary>
        /// Total Availability in the program's current language.
        /// </summary>
        public string DisplayTotalAvail => TotalAvail(GlobalOptions.CultureInfo, GlobalOptions.Language);

        /// <summary>
        /// Total Availability.
        /// </summary>
        public string TotalAvail(CultureInfo objCulture, string strLanguage)
        {
            return TotalAvailTuple().ToString(objCulture, strLanguage);
        }

        /// <summary>
        /// Total Availability as a triple.
        /// </summary>
        public AvailabilityValue TotalAvailTuple(bool blnCheckChildren = true)
        {
            bool blnModifyParentAvail = false;
            string strAvail = Avail;
            char chrLastAvailChar = ' ';
            int intAvail = 0;
            bool blnCheckUnderbarrels = blnCheckChildren;
            if (strAvail.Length > 0)
            {
                chrLastAvailChar = strAvail[strAvail.Length - 1];
                if (chrLastAvailChar == 'F' || chrLastAvailChar == 'R')
                {
                    strAvail = strAvail.Substring(0, strAvail.Length - 1);
                }

                blnModifyParentAvail = strAvail.StartsWith('+', '-');
                StringBuilder objAvail = new StringBuilder(strAvail.TrimStart('+'));
                objAvail.CheapReplace("{Rating}", () => Rating.ToString(GlobalOptions.InvariantCultureInfo));

                if (blnCheckUnderbarrels && strAvail.Contains("{Children Avail}"))
                {
                    blnCheckUnderbarrels = false;
                    int intMaxChildAvail = 0;
                    foreach (Weapon objUnderbarrel in UnderbarrelWeapons)
                    {
                        if (objUnderbarrel.ParentID != InternalId)
                        {
                            AvailabilityValue objLoopAvail = objUnderbarrel.TotalAvailTuple();
                            if (!objLoopAvail.AddToParent)
                                intAvail += objLoopAvail.Value;
                            else if (objLoopAvail.Value > intMaxChildAvail)
                                intMaxChildAvail = objLoopAvail.Value;
                            if (objLoopAvail.Suffix == 'F')
                                chrLastAvailChar = 'F';
                            else if (chrLastAvailChar != 'F' && objLoopAvail.Suffix == 'R')
                                chrLastAvailChar = 'R';
                        }
                    }
                    objAvail.Replace("{Children Avail}", intMaxChildAvail.ToString(GlobalOptions.InvariantCultureInfo));
                }

                foreach (CharacterAttrib objLoopAttribute in _objCharacter.AttributeSection.AttributeList.Concat(_objCharacter.AttributeSection.SpecialAttributeList))
                {
                    objAvail.CheapReplace(strAvail, objLoopAttribute.Abbrev, () => objLoopAttribute.TotalValue.ToString(GlobalOptions.InvariantCultureInfo));
                    objAvail.CheapReplace(strAvail, objLoopAttribute.Abbrev + "Base", () => objLoopAttribute.TotalBase.ToString(GlobalOptions.InvariantCultureInfo));
                }

                // Replace the division sign with "div" since we're using XPath.
                objAvail.Replace("/", " div ");
                object objProcess = CommonFunctions.EvaluateInvariantXPath(objAvail.ToString(), out bool blnIsSuccess);
                if (blnIsSuccess)
                    intAvail += Convert.ToInt32(objProcess, GlobalOptions.InvariantCultureInfo);
            }

            if (blnCheckUnderbarrels)
            {
                foreach (Weapon objUnderbarrel in UnderbarrelWeapons)
                {
                    if (objUnderbarrel.ParentID != InternalId)
                    {
                        AvailabilityValue objLoopAvail = objUnderbarrel.TotalAvailTuple();
                        if (objLoopAvail.AddToParent)
                            intAvail += objLoopAvail.Value;
                        if (objLoopAvail.Suffix == 'F')
                            chrLastAvailChar = 'F';
                        else if (chrLastAvailChar != 'F' && objLoopAvail.Suffix == 'R')
                            chrLastAvailChar = 'R';
                    }
                }
            }

            if (blnCheckChildren)
            {
                // Run through the Accessories and add in their availability.
                foreach (WeaponAccessory objAccessory in WeaponAccessories)
                {
                    if (!objAccessory.IncludedInWeapon && objAccessory.Equipped)
                    {
                        AvailabilityValue objLoopAvail = objAccessory.TotalAvailTuple();
                        if (objLoopAvail.AddToParent)
                            intAvail += objLoopAvail.Value;
                        if (objLoopAvail.Suffix == 'F')
                            chrLastAvailChar = 'F';
                        else if (chrLastAvailChar != 'F' && objLoopAvail.Suffix == 'R')
                            chrLastAvailChar = 'R';
                    }
                }
            }

            if (intAvail < 0)
                intAvail = 0;

            return new AvailabilityValue(intAvail, chrLastAvailChar, blnModifyParentAvail, IncludedInWeapon);
        }

        // Run through the Weapon Mods and see if anything changes the cost multiplier (Vintage mod).
        public int CostMultiplier
        {
            get
            {
                int intReturn = 1;
                foreach (WeaponAccessory objAccessory in WeaponAccessories)
                {
                    if (objAccessory.Equipped && objAccessory.AccessoryCostMultiplier > 1)
                        intReturn = objAccessory.AccessoryCostMultiplier;
                }

                return intReturn;
            }
        }

        /// <summary>
        /// Mount slot that is used when mounting this weapon to another weapon.
        /// </summary>
        public string Mount => _strMount;

        /// <summary>
        /// Additional Mount slot that is used when mounting this weapon to another weapon.
        /// </summary>
        public string ExtraMount => _strExtraMount;

        /// <summary>
        /// Method used to fire the Weapon. If not vehicle mounted, always returns Skill.
        /// </summary>
        public FiringMode FireMode
        {
            get => ParentVehicle == null ? FiringMode.Skill : _eFiringMode;
            set => _eFiringMode = value;
        }

        public bool IsProgram
        {
            get
            {
                IHasMatrixAttributes objThis = GetMatrixAttributesOverride;
                if (objThis != null)
                    return objThis.IsProgram;
                return false;
            }
        }

        /// <summary>
        /// Device rating string for Cyberware. If it's empty, then GetBaseMatrixAttribute for Device Rating will fetch the grade's DR.
        /// </summary>
        public string DeviceRating
        {
            get
            {
                IHasMatrixAttributes objThis = GetMatrixAttributesOverride;
                if (objThis != null)
                    return objThis.DeviceRating;
                return _strDeviceRating;
            }
            set
            {
                IHasMatrixAttributes objThis = GetMatrixAttributesOverride;
                if (objThis != null)
                    objThis.DeviceRating = value;
                else
                    _strDeviceRating = value;
            }
        }

        /// <summary>
        /// Attack string (if one is explicitly specified for this 'ware).
        /// </summary>
        public string Attack
        {
            get
            {
                IHasMatrixAttributes objThis = GetMatrixAttributesOverride;
                if (objThis != null)
                    return objThis.Attack;
                return _strAttack;
            }
            set
            {
                IHasMatrixAttributes objThis = GetMatrixAttributesOverride;
                if (objThis != null)
                    objThis.Attack = value;
                else
                    _strAttack = value;
            }
        }

        /// <summary>
        /// Sleaze string (if one is explicitly specified for this 'ware).
        /// </summary>
        public string Sleaze
        {
            get
            {
                IHasMatrixAttributes objThis = GetMatrixAttributesOverride;
                if (objThis != null)
                    return objThis.Sleaze;
                return _strSleaze;
            }
            set
            {
                IHasMatrixAttributes objThis = GetMatrixAttributesOverride;
                if (objThis != null)
                    objThis.Sleaze = value;
                else
                    _strSleaze = value;
            }
        }

        /// <summary>
        /// Data Processing string (if one is explicitly specified for this 'ware).
        /// </summary>
        public string DataProcessing
        {
            get
            {
                IHasMatrixAttributes objThis = GetMatrixAttributesOverride;
                if (objThis != null)
                    return objThis.DataProcessing;
                return _strDataProcessing;
            }
            set
            {
                IHasMatrixAttributes objThis = GetMatrixAttributesOverride;
                if (objThis != null)
                    objThis.DataProcessing = value;
                else
                    _strDataProcessing = value;
            }
        }

        /// <summary>
        /// Firewall string (if one is explicitly specified for this 'ware).
        /// </summary>
        public string Firewall
        {
            get
            {
                IHasMatrixAttributes objThis = GetMatrixAttributesOverride;
                if (objThis != null)
                    return objThis.Firewall;
                return _strFirewall;
            }
            set
            {
                IHasMatrixAttributes objThis = GetMatrixAttributesOverride;
                if (objThis != null)
                    objThis.Firewall = value;
                else
                    _strFirewall = value;
            }
        }

        /// <summary>
        /// Modify Parent's Attack by this.
        /// </summary>
        public string ModAttack
        {
            get
            {
                IHasMatrixAttributes objThis = GetMatrixAttributesOverride;
                if (objThis != null)
                    return objThis.ModAttack;
                return _strModAttack;
            }
            set
            {
                IHasMatrixAttributes objThis = GetMatrixAttributesOverride;
                if (objThis != null)
                    objThis.ModAttack = value;
                else
                    _strModAttack = value;
            }
        }

        /// <summary>
        /// Modify Parent's Sleaze by this.
        /// </summary>
        public string ModSleaze
        {
            get
            {
                IHasMatrixAttributes objThis = GetMatrixAttributesOverride;
                if (objThis != null)
                    return objThis.ModSleaze;
                return _strModSleaze;
            }
            set
            {
                IHasMatrixAttributes objThis = GetMatrixAttributesOverride;
                if (objThis != null)
                    objThis.ModSleaze = value;
                else
                    _strModSleaze = value;
            }
        }

        /// <summary>
        /// Modify Parent's Data Processing by this.
        /// </summary>
        public string ModDataProcessing
        {
            get
            {
                IHasMatrixAttributes objThis = GetMatrixAttributesOverride;
                if (objThis != null)
                    return objThis.ModDataProcessing;
                return _strModDataProcessing;
            }
            set
            {
                IHasMatrixAttributes objThis = GetMatrixAttributesOverride;
                if (objThis != null)
                    objThis.ModDataProcessing = value;
                else
                    _strModDataProcessing = value;
            }
        }

        /// <summary>
        /// Modify Parent's Firewall by this.
        /// </summary>
        public string ModFirewall
        {
            get
            {
                IHasMatrixAttributes objThis = GetMatrixAttributesOverride;
                if (objThis != null)
                    return objThis.ModFirewall;
                return _strModFirewall;
            }
            set
            {
                IHasMatrixAttributes objThis = GetMatrixAttributesOverride;
                if (objThis != null)
                    objThis.ModFirewall = value;
                else
                    _strModFirewall = value;
            }
        }

        /// <summary>
        /// Cyberdeck's Attribute Array string.
        /// </summary>
        public string AttributeArray
        {
            get
            {
                IHasMatrixAttributes objThis = GetMatrixAttributesOverride;
                if (objThis != null)
                    return objThis.AttributeArray;
                return _strAttributeArray;
            }
            set
            {
                IHasMatrixAttributes objThis = GetMatrixAttributesOverride;
                if (objThis != null)
                    objThis.AttributeArray = value;
                else
                    _strAttributeArray = value;
            }
        }

        /// <summary>
        /// Modify Parent's Attribute Array by this.
        /// </summary>
        public string ModAttributeArray
        {
            get
            {
                IHasMatrixAttributes objThis = GetMatrixAttributesOverride;
                if (objThis != null)
                    return objThis.ModAttributeArray;
                return _strModAttributeArray;
            }
            set
            {
                IHasMatrixAttributes objThis = GetMatrixAttributesOverride;
                if (objThis != null)
                    objThis.ModAttributeArray = value;
                else
                    _strModAttributeArray = value;
            }
        }

        /// <summary>
        /// ASDF attribute boosted by Overclocker.
        /// </summary>
        public string Overclocked
        {
            get
            {
                IHasMatrixAttributes objThis = GetMatrixAttributesOverride;
                if (objThis != null)
                    return objThis.Overclocked;
                return _strOverclocked;
            }
            set
            {
                IHasMatrixAttributes objThis = GetMatrixAttributesOverride;
                if (objThis != null)
                    objThis.Overclocked = value;
                else
                    _strOverclocked = value;
            }
        }

        /// <summary>
        /// Empty for Weapons.
        /// </summary>
        public string CanFormPersona
        {
            get
            {
                IHasMatrixAttributes objThis = GetMatrixAttributesOverride;
                if (objThis != null)
                    return objThis.CanFormPersona;
                return string.Empty;
            }
            set
            {
                IHasMatrixAttributes objThis = GetMatrixAttributesOverride;
                if (objThis != null)
                    objThis.CanFormPersona = value;
            }
        }

        public bool IsCommlink
        {
            get
            {
                IHasMatrixAttributes objThis = GetMatrixAttributesOverride;
                if (objThis != null)
                    return objThis.IsCommlink;
                return false;
            }
        }

        /// <summary>
        /// 0 for Cyberware.
        /// </summary>
        public int BonusMatrixBoxes
        {
            get
            {
                IHasMatrixAttributes objThis = GetMatrixAttributesOverride;
                if (objThis != null)
                    return objThis.BonusMatrixBoxes;
                return 0;
            }
            set
            {
                IHasMatrixAttributes objThis = GetMatrixAttributesOverride;
                if (objThis != null)
                    objThis.BonusMatrixBoxes = value;
            }
        }

        public int TotalBonusMatrixBoxes
        {
            get
            {
                IHasMatrixAttributes objThis = GetMatrixAttributesOverride;
                if (objThis != null)
                    return objThis.TotalBonusMatrixBoxes;
                return 0;
            }
        }

        /// <summary>
        /// Commlink's Limit for how many Programs they can run.
        /// </summary>
        public string ProgramLimit
        {
            get
            {
                IHasMatrixAttributes objThis = GetMatrixAttributesOverride;
                if (objThis != null)
                    return objThis.ProgramLimit;
                return _strProgramLimit;
            }
            set
            {
                IHasMatrixAttributes objThis = GetMatrixAttributesOverride;
                if (objThis != null)
                    objThis.ProgramLimit = value;
                else
                    _strProgramLimit = value;
            }
        }

        /// <summary>
        /// Returns true if this is a cyberdeck whose attributes we could swap around.
        /// </summary>
        public bool CanSwapAttributes
        {
            get
            {
                IHasMatrixAttributes objThis = GetMatrixAttributesOverride;
                if (objThis != null)
                    return objThis.CanSwapAttributes;
                return _blnCanSwapAttributes;
            }
            set
            {
                IHasMatrixAttributes objThis = GetMatrixAttributesOverride;
                if (objThis != null)
                    objThis.CanSwapAttributes = value;
                else
                    _blnCanSwapAttributes = value;
            }
        }

        public IList<IHasMatrixAttributes> ChildrenWithMatrixAttributes
        {
            get
            {
                IHasMatrixAttributes objThis = GetMatrixAttributesOverride;
                if (objThis != null)
                    return objThis.ChildrenWithMatrixAttributes;
                return Children.Cast<IHasMatrixAttributes>().ToList();
            }
        }

        /// <summary>
        /// Base Physical Boxes. 12 for vehicles, 6 for Drones.
        /// </summary>
        public int BaseMatrixBoxes
        {
            get
            {
                IHasMatrixAttributes objThis = GetMatrixAttributesOverride;
                if (objThis != null)
                    return objThis.BaseMatrixBoxes;
                int baseMatrixBoxes = 8;
                return baseMatrixBoxes;
            }
        }

        /// <summary>
        /// Matrix Condition Monitor boxes.
        /// </summary>
        public int MatrixCM
        {
            get
            {
                IHasMatrixAttributes objThis = GetMatrixAttributesOverride;
                if (objThis != null)
                    return objThis.MatrixCM;
                return BaseMatrixBoxes + (this.GetTotalMatrixAttribute("Device Rating") + 1) / 2 + TotalBonusMatrixBoxes;
            }
        }

        /// <summary>
        /// Matrix Condition Monitor boxes filled.
        /// </summary>
        public int MatrixCMFilled
        {
            get
            {
                IHasMatrixAttributes objThis = GetMatrixAttributesOverride;
                if (objThis != null)
                    return objThis.MatrixCMFilled;
                return _intMatrixCMFilled;
            }
            set
            {
                IHasMatrixAttributes objThis = GetMatrixAttributesOverride;
                if (objThis != null)
                    objThis.MatrixCMFilled = value;
                else
                    _intMatrixCMFilled = value;
            }
        }

        public enum FiringMode
        {
            Skill,
            GunneryCommandDevice,
            RemoteOperated,
            DogBrain,
            ManualOperation,
            NumFiringModes // 🡐 This one should always be the last defined enum
        }

        #endregion

        #region Helper Methods

        /// <summary>
        /// Convert a string to a Firing Mode.
        /// </summary>
        /// <param name="strValue">String value to convert.</param>
        public static FiringMode ConvertToFiringMode(string strValue)
        {
            switch (strValue)
            {
                case "DogBrain":
                    return FiringMode.DogBrain;
                case "GunneryCommandDevice":
                    return FiringMode.GunneryCommandDevice;
                case "RemoteOperated":
                    return FiringMode.RemoteOperated;
                case "ManualOperation":
                    return FiringMode.ManualOperation;
                default:
                    return FiringMode.Skill;
            }
        }
        #endregion

        #region Methods
        /// <summary>
        /// Toggle the Wireless Bonus for this armor.
        /// </summary>
        /// <param name="enable"></param>
        public void ToggleWirelessBonuses(bool enable)
        {
            if (enable)
            {
                if (WirelessBonus?.Attributes?.Count > 0)
                {
                    if (WirelessBonus.Attributes["mode"].InnerText == "replace")
                    {
                        ImprovementManager.DisableImprovements(_objCharacter, _objCharacter.Improvements.Where(x => x.ImproveSource == Improvement.ImprovementSource.ArmorMod && x.SourceName == InternalId).ToList());
                    }
                }
                if (WirelessBonus?.InnerText != null)
                {
                    ImprovementManager.CreateImprovements(_objCharacter, Improvement.ImprovementSource.ArmorMod,
                        _guiID.ToString("D", GlobalOptions.InvariantCultureInfo) + "Wireless", WirelessBonus, 1, DisplayNameShort(GlobalOptions.Language));
                }
            }
            else
            {
                if (WirelessBonus?.Attributes?.Count > 0)
                {
                    if (WirelessBonus.Attributes?["mode"].InnerText == "replace")
                    {
                        ImprovementManager.EnableImprovements(_objCharacter, _objCharacter.Improvements.Where(x => x.ImproveSource == Improvement.ImprovementSource.ArmorMod && x.SourceName == InternalId).ToList());
                    }
                }
                ImprovementManager.DisableImprovements(_objCharacter, _objCharacter.Improvements.Where(x => x.ImproveSource == Improvement.ImprovementSource.ArmorMod && x.SourceName == InternalId + "Wireless").ToList());
            }
        }

        /// <summary>
        /// Recursive method to delete a piece of 'ware and its Improvements from the character. Returns total extra cost removed unrelated to children.
        /// </summary>
        public decimal DeleteWeapon()
        {
            decimal decReturn = 0;
            // Remove any children the Gear may have.
            foreach (Weapon objChild in Children)
                decReturn += objChild.DeleteWeapon();

            foreach (WeaponAccessory objLoopAccessory in WeaponAccessories)
                decReturn += objLoopAccessory.DeleteWeaponAccessory();

            List<Tuple<Weapon, Vehicle, VehicleMod, WeaponMount>> lstWeaponsToDelete = new List<Tuple<Weapon, Vehicle, VehicleMod, WeaponMount>>();
            foreach (Weapon objDeleteWeapon in _objCharacter.Weapons.DeepWhere(x => x.Children, x => x.ParentID == InternalId))
            {
                lstWeaponsToDelete.Add(new Tuple<Weapon, Vehicle, VehicleMod, WeaponMount>(objDeleteWeapon, null, null, null));
            }
            foreach (Vehicle objVehicle in _objCharacter.Vehicles)
            {
                foreach (Weapon objDeleteWeapon in objVehicle.Weapons.DeepWhere(x => x.Children, x => x.ParentID == InternalId))
                {
                    lstWeaponsToDelete.Add(new Tuple<Weapon, Vehicle, VehicleMod, WeaponMount>(objDeleteWeapon, objVehicle, null, null));
                }

                foreach (VehicleMod objMod in objVehicle.Mods)
                {
                    foreach (Weapon objDeleteWeapon in objMod.Weapons.DeepWhere(x => x.Children, x => x.ParentID == InternalId))
                    {
                        lstWeaponsToDelete.Add(new Tuple<Weapon, Vehicle, VehicleMod, WeaponMount>(objDeleteWeapon, objVehicle, objMod, null));
                    }
                }

                foreach (WeaponMount objMount in objVehicle.WeaponMounts)
                {
                    foreach (Weapon objDeleteWeapon in objMount.Weapons.DeepWhere(x => x.Children, x => x.ParentID == InternalId))
                    {
                        lstWeaponsToDelete.Add(new Tuple<Weapon, Vehicle, VehicleMod, WeaponMount>(objDeleteWeapon, objVehicle, null, objMount));
                    }
                }
            }
            // We need this list separate because weapons to remove can contain gear that add more weapons in need of removing
            foreach (Tuple<Weapon, Vehicle, VehicleMod, WeaponMount> objLoopTuple in lstWeaponsToDelete)
            {
                Weapon objDeleteWeapon = objLoopTuple.Item1;
                decReturn += objDeleteWeapon.TotalCost + objDeleteWeapon.DeleteWeapon();
                if (objDeleteWeapon.Parent != null)
                    objDeleteWeapon.Parent.Children.Remove(objDeleteWeapon);
                else if (objLoopTuple.Item4 != null)
                    objLoopTuple.Item4.Weapons.Remove(objDeleteWeapon);
                else if (objLoopTuple.Item3 != null)
                    objLoopTuple.Item3.Weapons.Remove(objDeleteWeapon);
                else if (objLoopTuple.Item2 != null)
                    objLoopTuple.Item2.Weapons.Remove(objDeleteWeapon);
                else
                    _objCharacter.Weapons.Remove(objDeleteWeapon);
            }

            decReturn += ImprovementManager.RemoveImprovements(_objCharacter, Improvement.ImprovementSource.Weapon, InternalId + "Wireless");

            return decReturn;
        }


        /// <summary>
        /// Checks a nominated piece of gear for Availability requirements.
        /// </summary>
        /// <param name="blnRestrictedGearUsed">Whether Restricted Gear is already being used.</param>
        /// <param name="intRestrictedCount">Amount of gear that is currently over the availability limit.</param>
        /// <param name="strAvailItems">String used to list names of gear that are currently over the availability limit.</param>
        /// <param name="strRestrictedItem">Item that is being used for Restricted Gear.</param>
        /// <param name="blnOutRestrictedGearUsed">Whether Restricted Gear is already being used (tracked across gear children).</param>
        /// <param name="intOutRestrictedCount">Amount of gear that is currently over the availability limit (tracked across gear children).</param>
        /// <param name="strOutAvailItems">String used to list names of gear that are currently over the availability limit (tracked across gear children).</param>
        /// <param name="strOutRestrictedItem">Item that is being used for Restricted Gear (tracked across gear children).</param>
        public void CheckRestrictedGear(bool blnRestrictedGearUsed, int intRestrictedCount, string strAvailItems, string strRestrictedItem, out bool blnOutRestrictedGearUsed, out int intOutRestrictedCount, out string strOutAvailItems, out string strOutRestrictedItem)
        {
            if (!IncludedInWeapon)
            {
                AvailabilityValue objTotalAvail = TotalAvailTuple();
                if (!objTotalAvail.AddToParent)
                {
                    int intAvailInt = objTotalAvail.Value;
                    if (intAvailInt > _objCharacter.MaximumAvailability)
                    {
                        if (intAvailInt <= _objCharacter.RestrictedGear && !blnRestrictedGearUsed)
                        {
                            blnRestrictedGearUsed = true;
                            strRestrictedItem = Parent == null
                                ? CurrentDisplayName
                                : CurrentDisplayName + LanguageManager.GetString("String_Space") + '(' + Parent.CurrentDisplayName + ')';
                        }
                        else
                        {
                            intRestrictedCount++;
                            strAvailItems += Environment.NewLine + "\t\t" + DisplayNameShort(GlobalOptions.Language);
                        }
                    }
                }
            }

            foreach (WeaponAccessory objChild in WeaponAccessories)
            {
                objChild.CheckRestrictedGear(blnRestrictedGearUsed, intRestrictedCount, strAvailItems, strRestrictedItem, out blnRestrictedGearUsed, out intRestrictedCount, out strAvailItems, out strRestrictedItem);
            }

            foreach (Weapon objChild in UnderbarrelWeapons)
            {
                objChild.CheckRestrictedGear(blnRestrictedGearUsed, intRestrictedCount, strAvailItems, strRestrictedItem, out blnRestrictedGearUsed, out intRestrictedCount, out strAvailItems, out strRestrictedItem);
            }
            strOutAvailItems = strAvailItems;
            intOutRestrictedCount = intRestrictedCount;
            blnOutRestrictedGearUsed = blnRestrictedGearUsed;
            strOutRestrictedItem = strRestrictedItem;
        }

        public void Reload(IList<Gear> lstGears, TreeView treGearView)
        {
            List<Gear> lstAmmo = new List<Gear>();
            List<string> lstCount = new List<string>();
            bool blnExternalSource = false;
            Gear objExternalSource = new Gear(_objCharacter)
            {
                Name = "External Source"
            };

            string ammoString = CalculatedAmmo(GlobalOptions.CultureInfo, GlobalOptions.DefaultLanguage);
            // Determine which loading methods are available to the Weapon.
            if (ammoString.IndexOfAny('x', '+') != -1 || ammoString.Contains(" or ") || ammoString.Contains("Special"))
            {
                string strWeaponAmmo = ammoString.ToLowerInvariant();
                if (strWeaponAmmo.Contains("external source"))
                    blnExternalSource = true;
                // Get rid of external source, special, or belt, and + energy.
                strWeaponAmmo = strWeaponAmmo.Replace("external source", "100")
                    .Replace("special", "100")
                    .FastEscapeOnceFromEnd(" + energy")
                    .Replace(" or belt", " or 250(belt)");

                string[] strAmmos = strWeaponAmmo.Split(new[] { " or " }, StringSplitOptions.RemoveEmptyEntries);

                foreach (string strAmmo in strAmmos)
                {
                    lstCount.Add(AmmoCapacity(strAmmo));
                }
            }
            else
            {
                // Nothing weird in the ammo string, so just use the number given.
                string strAmmo = ammoString;
                int intPos = strAmmo.IndexOf('(');
                if (intPos != -1)
                    strAmmo = strAmmo.Substring(0, intPos);
                lstCount.Add(strAmmo);
            }

            if (!RequireAmmo)
            {
                // If the Weapon does not require Ammo, just use External Source.
                lstAmmo.Add(objExternalSource);
            }
            else
            {
                // Find all of the Ammo for the current Weapon that the character is carrying.
                HashSet<string> setAmmoPrefixStringSet = new HashSet<string>(AmmoPrefixStrings);
                // This is a standard Weapon, so consume traditional Ammunition.
                lstAmmo.AddRange(lstGears.DeepWhere(x => x.Children, x =>
                    x.Quantity > 0 && (x.Category == "Ammunition" && x.Extra == AmmoCategory ||
                                       !string.IsNullOrWhiteSpace(AmmoName) && x.Name == AmmoName ||
                                       string.IsNullOrEmpty(x.Extra) && setAmmoPrefixStringSet.Any(y => x.Name.StartsWith(y, StringComparison.Ordinal)) ||
                                       UseSkill == "Throwing Weapons" && Name == x.Name)));

                // If the Weapon is allowed to use an External Source, put in an External Source item.
                if (blnExternalSource)
                {
                    lstAmmo.Add(objExternalSource);
                }

                // Make sure the character has some form of Ammunition for this Weapon.
                if (lstAmmo.Count == 0)
                {
                    Program.MainForm.ShowMessageBox(string.Format(GlobalOptions.CultureInfo, LanguageManager.GetString("Message_OutOfAmmoType"), DisplayAmmoCategory(GlobalOptions.Language)),
                        LanguageManager.GetString("MessageTitle_OutOfAmmo"), MessageBoxButtons.OK,
                        MessageBoxIcon.Exclamation);
                    return;
                }
            }

            // Show the Ammunition Selection window.
            using (frmReload frmReloadWeapon = new frmReload
            {
                Ammo = lstAmmo,
                Count = lstCount
            })
            {
                frmReloadWeapon.ShowDialog();

                if (frmReloadWeapon.DialogResult == DialogResult.Cancel)
                    return;

                // Return any unspent rounds to the Ammo.
                if (AmmoRemaining > 0)
                {
                    foreach (Gear objAmmo in lstGears)
                    {
                        if (objAmmo.InternalId == AmmoLoaded)
                        {
                            objAmmo.Quantity += AmmoRemaining;

                            // Refresh the Gear tree.
                            TreeNode objNode = treGearView.FindNode(objAmmo.InternalId);
                            if (objNode != null)
                            {
                                objNode.Text = objAmmo.CurrentDisplayName;
                            }

                            break;
                        }

                        foreach (Gear objChild in objAmmo.Children.GetAllDescendants(x => x.Children))
                        {
                            if (objChild.InternalId == AmmoLoaded)
                            {
                                // If this is a plugin for a Spare Clip, move any extra rounds to the character instead of messing with the Clip amount.
                                if (objChild.Parent is Gear parent &&
                                    (parent.Name.StartsWith("Spare Clip", StringComparison.Ordinal) || parent.Name.StartsWith("Speed Loader", StringComparison.Ordinal)))
                                {
                                    Gear objNewGear = new Gear(_objCharacter);
                                    objNewGear.Copy(objChild);
                                    objNewGear.Quantity = AmmoRemaining;
                                    lstGears.Add(objNewGear);

                                    goto EndLoop;
                                }

                                objChild.Quantity += AmmoRemaining;

                                // Refresh the Gear tree.
                                TreeNode objNode = treGearView.FindNode(objChild.InternalId);
                                if (objNode != null)
                                {
                                    objNode.Text = objAmmo.CurrentDisplayName;
                                }

                                break;
                            }
                        }
                    }

                    EndLoop: ;
                }

                Gear objSelectedAmmo;
                decimal decQty = frmReloadWeapon.SelectedCount;
                // If an External Source is not being used, consume ammo.
                if (frmReloadWeapon.SelectedAmmo != objExternalSource.InternalId)
                {
                    objSelectedAmmo = lstGears.DeepFindById(frmReloadWeapon.SelectedAmmo);

                    if (objSelectedAmmo.Quantity == decQty && objSelectedAmmo.Parent != null)
                    {
                        // If the Ammo is coming from a Spare Clip, reduce the container quantity instead of the plugin quantity.
                        if (objSelectedAmmo.Parent is Gear objParent &&
                            (objParent.Name.StartsWith("Spare Clip", StringComparison.Ordinal) || objParent.Name.StartsWith("Speed Loader", StringComparison.Ordinal)))
                        {
                            if (objParent.Quantity > 0)
                                objParent.Quantity -= 1;
                            TreeNode objNode = treGearView.FindNode(objParent.InternalId);
                            objNode.Text = objParent.CurrentDisplayName;
                        }
                    }
                    else
                    {
                        // Deduct the ammo qty from the ammo. If there isn't enough remaining, use whatever is left.
                        if (objSelectedAmmo.Quantity > decQty)
                            objSelectedAmmo.Quantity -= decQty;
                        else
                        {
                            decQty = objSelectedAmmo.Quantity;
                            objSelectedAmmo.Quantity = 0;
                        }
                    }

                    // Refresh the Gear tree.
                    TreeNode objSelectedNode = treGearView.FindNode(objSelectedAmmo.InternalId);
                    if (objSelectedNode != null)
                        objSelectedNode.Text = objSelectedAmmo.CurrentDisplayName;
                }
                else
                {
                    objSelectedAmmo = objExternalSource;
                }

                AmmoRemaining = decimal.ToInt32(decQty);
                AmmoLoaded = objSelectedAmmo.InternalId;
            }
        }

        #region UI Methods
        /// <summary>
        /// Add a Weapon to the TreeView.
        /// </summary>
        /// <param name="cmsWeapon">ContextMenuStrip for the Weapon Node.</param>
        /// <param name="cmsWeaponAccessory">ContextMenuStrip for Vehicle Accessory Nodes.</param>
        /// <param name="cmsWeaponAccessoryGear">ContextMenuStrip for Vehicle Weapon Accessory Gear Nodes.</param>
        public TreeNode CreateTreeNode(ContextMenuStrip cmsWeapon, ContextMenuStrip cmsWeaponAccessory, ContextMenuStrip cmsWeaponAccessoryGear)
        {
            if ((Cyberware || Category == "Gear" || Category.StartsWith("Quality", StringComparison.Ordinal) || !string.IsNullOrEmpty(ParentID)) && !string.IsNullOrEmpty(Source) && !_objCharacter.Options.BookEnabled(Source))
                return null;

            TreeNode objNode = new TreeNode
            {
                Name = InternalId,
                Text = CurrentDisplayName,
                Tag = this,
                ContextMenuStrip = cmsWeapon,
                ForeColor = PreferredColor,
                ToolTipText = Notes.WordWrap(100)
            };

            TreeNodeCollection lstChildNodes = objNode.Nodes;
            // Add Underbarrel Weapons.
            foreach (Weapon objUnderbarrelWeapon in UnderbarrelWeapons)
            {
                TreeNode objLoopNode = objUnderbarrelWeapon.CreateTreeNode(cmsWeapon, cmsWeaponAccessory, cmsWeaponAccessoryGear);
                if (objLoopNode != null)
                    lstChildNodes.Add(objLoopNode);
            }
            // Add attached Weapon Accessories.
            foreach (WeaponAccessory objAccessory in WeaponAccessories)
            {
                TreeNode objLoopNode = objAccessory.CreateTreeNode(cmsWeaponAccessory, cmsWeaponAccessoryGear);
                if (objLoopNode != null)
                    lstChildNodes.Add(objLoopNode);
            }

            if (lstChildNodes.Count > 0)
                objNode.Expand();

            return objNode;
        }

        public Color PreferredColor
        {
            get
            {
                if (!string.IsNullOrEmpty(Notes))
                {
                    return Color.SaddleBrown;
                }
                if (Cyberware || Category == "Gear" || Category.StartsWith("Quality", StringComparison.Ordinal) || !string.IsNullOrEmpty(ParentID))
                {
                    return SystemColors.GrayText;
                }

                return SystemColors.WindowText;
            }
        }

        public void SetupChildrenWeaponsCollectionChanged(bool blnAdd, TreeView treWeapons, ContextMenuStrip cmsWeapon = null, ContextMenuStrip cmsWeaponAccessory = null, ContextMenuStrip cmsWeaponAccessoryGear = null)
        {
            if (blnAdd)
            {
                UnderbarrelWeapons.AddTaggedCollectionChanged(treWeapons, (x, y) => this.RefreshChildrenWeapons(treWeapons, cmsWeapon, cmsWeaponAccessory, cmsWeaponAccessoryGear, null, y));
                WeaponAccessories.AddTaggedCollectionChanged(treWeapons, (x, y) => this.RefreshWeaponAccessories(treWeapons, cmsWeaponAccessory, cmsWeaponAccessoryGear, () => UnderbarrelWeapons.Count, y));
                foreach (Weapon objChild in UnderbarrelWeapons)
                {
                    objChild.SetupChildrenWeaponsCollectionChanged(true, treWeapons, cmsWeapon, cmsWeaponAccessory, cmsWeaponAccessoryGear);
                }

                foreach (WeaponAccessory objChild in WeaponAccessories)
                {
                    objChild.Gear.AddTaggedCollectionChanged(treWeapons, (x, y) => objChild.RefreshChildrenGears(treWeapons, cmsWeaponAccessoryGear, null, y));
                    foreach (Gear objGear in objChild.Gear)
                        objGear.SetupChildrenGearsCollectionChanged(true, treWeapons, cmsWeaponAccessoryGear);
                }
            }
            else
            {
                UnderbarrelWeapons.RemoveTaggedCollectionChanged(treWeapons);
                WeaponAccessories.RemoveTaggedCollectionChanged(treWeapons);
                foreach (Weapon objChild in UnderbarrelWeapons)
                {
                    objChild.SetupChildrenWeaponsCollectionChanged(false, treWeapons);
                }
                foreach (WeaponAccessory objChild in WeaponAccessories)
                {
                    objChild.Gear.RemoveTaggedCollectionChanged(treWeapons);
                    foreach (Gear objGear in objChild.Gear)
                        objGear.SetupChildrenGearsCollectionChanged(false, treWeapons);
                }
            }
        }
        #endregion

        #region Hero Lab Importing
        public bool ImportHeroLabWeapon(XmlNode xmlWeaponImportNode, IList<Weapon> lstWeapons)
        {
            if (xmlWeaponImportNode == null)
                return false;
            string strOriginalName = xmlWeaponImportNode.Attributes?["name"]?.InnerText ?? string.Empty;
            if (!string.IsNullOrEmpty(strOriginalName))
            {
                XmlDocument xmlWeaponDocument = XmlManager.Load("weapons.xml");
                XmlNode xmlWeaponDataNode = xmlWeaponDocument.SelectSingleNode("/chummer/weapons/weapon[name = \"" + strOriginalName + "\"]");
                if (xmlWeaponDataNode == null)
                {
                    string[] astrOriginalNameSplit = strOriginalName.Split(':');
                    if (astrOriginalNameSplit.Length > 1)
                    {
                        string strName = astrOriginalNameSplit[0].Trim();
                        xmlWeaponDataNode = xmlWeaponDocument.SelectSingleNode("/chummer/weapons/weapon[name = \"" + strName + "\"]");
                    }
                    if (xmlWeaponDataNode == null)
                    {
                        astrOriginalNameSplit = strOriginalName.Split(',');
                        if (astrOriginalNameSplit.Length > 1)
                        {
                            string strName = astrOriginalNameSplit[0].Trim();
                            xmlWeaponDataNode = xmlWeaponDocument.SelectSingleNode("/chummer/weapons/weapon[name = \"" + strName + "\"]");
                        }
                    }
                }
                if (xmlWeaponDataNode != null)
                {
                    Create(xmlWeaponDataNode, lstWeapons, true, true, true);
                    if (Cost.Contains("Variable"))
                    {
                        Cost = xmlWeaponImportNode.SelectSingleNode("gearcost/@value")?.InnerText;
                    }
                    Notes = xmlWeaponImportNode["description"]?.InnerText;

                    ProcessHeroLabWeaponPlugins(xmlWeaponImportNode, lstWeapons);

                    return true;
                }
            }
            return false;
        }

        public void ProcessHeroLabWeaponPlugins(XmlNode xmlWeaponImportNode, IList<Weapon> lstWeapons)
        {
            if (xmlWeaponImportNode == null)
                return;
            XmlNode xmlWeaponDataNode = GetNode();
            foreach (string strName in Character.HeroLabPluginNodeNames)
            {
                foreach (XmlNode xmlWeaponAccessoryToImport in xmlWeaponImportNode.SelectNodes(strName + "/item[@useradded != \"no\"]"))
                {
                    Weapon objUnderbarrel = new Weapon(_objCharacter);
                    if (objUnderbarrel.ImportHeroLabWeapon(xmlWeaponAccessoryToImport, lstWeapons))
                    {
                        objUnderbarrel.Parent = this;
                        UnderbarrelWeapons.Add(objUnderbarrel);
                    }
                    else
                    {
                        string strWeaponAccessoryName = xmlWeaponImportNode.Attributes["name"]?.InnerText;
                        if (!string.IsNullOrEmpty(strWeaponAccessoryName))
                        {
                            XmlDocument xmlWeaponDocument = XmlManager.Load("weapons.xml");
                            XmlNode xmlWeaponAccessoryData = null;
                            foreach (XmlNode xmlLoopNode in xmlWeaponDocument.SelectNodes("chummer/accessories/accessory[contains(name, \"" + strWeaponAccessoryName + "\")]"))
                            {
                                XmlNode xmlTestNode = xmlLoopNode.SelectSingleNode("forbidden/weapondetails");
                                if (xmlTestNode != null)
                                {
                                    // Assumes topmost parent is an AND node
                                    if (xmlWeaponDataNode.ProcessFilterOperationNode(xmlTestNode, false))
                                    {
                                        continue;
                                    }
                                }
                                xmlTestNode = xmlLoopNode.SelectSingleNode("required/weapondetails");
                                if (xmlTestNode != null)
                                {
                                    // Assumes topmost parent is an AND node
                                    if (!xmlWeaponDataNode.ProcessFilterOperationNode(xmlTestNode, false))
                                    {
                                        continue;
                                    }
                                }

                                xmlTestNode = xmlLoopNode.SelectSingleNode("forbidden/oneof");
                                if (xmlTestNode != null)
                                {
                                    XmlNodeList objXmlForbiddenList = xmlTestNode.SelectNodes("accessory");
                                    //Add to set for O(N log M) runtime instead of O(N * M)

                                    HashSet<string> objForbiddenAccessory = new HashSet<string>();
                                    foreach (XmlNode node in objXmlForbiddenList)
                                    {
                                        objForbiddenAccessory.Add(node.InnerText);
                                    }

                                    if (WeaponAccessories.Any(objAccessory => objForbiddenAccessory.Contains(objAccessory.Name)))
                                    {
                                        continue;
                                    }
                                }

                                xmlTestNode = xmlLoopNode.SelectSingleNode("required/oneof");
                                if (xmlTestNode != null)
                                {
                                    XmlNodeList objXmlRequiredList = xmlTestNode.SelectNodes("accessory");
                                    //Add to set for O(N log M) runtime instead of O(N * M)

                                    HashSet<string> objRequiredAccessory = new HashSet<string>();
                                    foreach (XmlNode node in objXmlRequiredList)
                                    {
                                        objRequiredAccessory.Add(node.InnerText);
                                    }

                                    if (!WeaponAccessories.Any(objAccessory => objRequiredAccessory.Contains(objAccessory.Name)))
                                    {
                                        continue;
                                    }
                                }
                                xmlWeaponAccessoryData = xmlLoopNode;
                                break;
                            }
                            if (xmlWeaponAccessoryData != null)
                            {
                                WeaponAccessory objWeaponAccessory = new WeaponAccessory(_objCharacter);
                                string strMainMount = xmlWeaponAccessoryData["mount"]?.InnerText.Split('/').FirstOrDefault() ?? string.Empty;
                                string strExtraMount = xmlWeaponAccessoryData["extramount"]?.InnerText.Split('/').FirstOrDefault(x => x != strMainMount) ?? string.Empty;

                                objWeaponAccessory.Create(xmlWeaponAccessoryData, new Tuple<string, string>(strMainMount, strExtraMount), Convert.ToInt32(xmlWeaponAccessoryToImport.Attributes["rating"]?.InnerText, GlobalOptions.InvariantCultureInfo));
                                objWeaponAccessory.Notes = xmlWeaponAccessoryToImport["description"]?.InnerText;
                                objWeaponAccessory.Parent = this;
                                WeaponAccessories.Add(objWeaponAccessory);

                                foreach (string strPluginName in Character.HeroLabPluginNodeNames)
                                {
                                    foreach (XmlNode xmlPluginToAdd in xmlWeaponAccessoryToImport.SelectNodes(strPluginName + "/item[@useradded != \"no\"]"))
                                    {
                                        Gear objPlugin = new Gear(_objCharacter);
                                        if (objPlugin.ImportHeroLabGear(xmlPluginToAdd, xmlWeaponAccessoryData, lstWeapons))
                                            objWeaponAccessory.Gear.Add(objPlugin);
                                    }
                                    foreach (XmlNode xmlPluginToAdd in xmlWeaponAccessoryToImport.SelectNodes(strPluginName + "/item[@useradded = \"no\"]"))
                                    {
                                        string strGearName = xmlPluginToAdd.Attributes["name"]?.InnerText;
                                        if (!string.IsNullOrEmpty(strGearName))
                                        {
                                            Gear objPlugin = objWeaponAccessory.Gear.FirstOrDefault(x => x.IncludedInParent && !string.IsNullOrEmpty(x.Name) && (x.Name.Contains(strGearName) || strGearName.Contains(x.Name)));
                                            if (objPlugin != null)
                                            {
                                                objPlugin.Quantity = Convert.ToDecimal(xmlPluginToAdd.Attributes["quantity"]?.InnerText ?? "1", GlobalOptions.InvariantCultureInfo);
                                                objPlugin.Notes = xmlPluginToAdd["description"]?.InnerText;
                                                objPlugin.ProcessHeroLabGearPlugins(xmlPluginToAdd, lstWeapons);
                                            }
                                        }
                                    }
                                }
                            }
                            else
                            {
                                Gear objPlugin = new Gear(_objCharacter);
                                if (objPlugin.ImportHeroLabGear(xmlWeaponAccessoryToImport, null, lstWeapons))
                                    _objCharacter.Gear.Add(objPlugin);
                            }
                        }
                    }
                }
                foreach (XmlNode xmlPluginToAdd in xmlWeaponImportNode.SelectNodes(strName + "/item[@useradded = \"no\"]"))
                {
                    string strPluginName = xmlWeaponImportNode.Attributes["name"]?.InnerText;
                    if (!string.IsNullOrEmpty(strPluginName))
                    {
                        Weapon objUnderbarrel = UnderbarrelWeapons.FirstOrDefault(x => x.IncludedInWeapon && (x.Name.Contains(strPluginName) || strPluginName.Contains(x.Name)));
                        if (objUnderbarrel != null)
                        {
                            objUnderbarrel.Notes = xmlPluginToAdd["description"]?.InnerText;
                            objUnderbarrel.ProcessHeroLabWeaponPlugins(xmlPluginToAdd, lstWeapons);
                        }
                        else
                        {
                            WeaponAccessory objWeaponAccessory = WeaponAccessories.FirstOrDefault(x => x.IncludedInWeapon && (x.Name.Contains(strPluginName) || strPluginName.Contains(x.Name)));
                            if (objWeaponAccessory != null)
                            {
                                objWeaponAccessory.Notes = xmlPluginToAdd["description"]?.InnerText;

                                foreach (string strPluginNodeName in Character.HeroLabPluginNodeNames)
                                {
                                    foreach (XmlNode xmlSubPluginToAdd in xmlPluginToAdd.SelectNodes(strPluginNodeName + "/item[@useradded != \"no\"]"))
                                    {
                                        Gear objPlugin = new Gear(_objCharacter);
                                        if (objPlugin.ImportHeroLabGear(xmlSubPluginToAdd, objWeaponAccessory.GetNode(), lstWeapons))
                                            objWeaponAccessory.Gear.Add(objPlugin);
                                    }
                                    foreach (XmlNode xmlSubPluginToAdd in xmlPluginToAdd.SelectNodes(strPluginNodeName + "/item[@useradded = \"no\"]"))
                                    {
                                        string strGearName = xmlSubPluginToAdd.Attributes["name"]?.InnerText;
                                        if (!string.IsNullOrEmpty(strGearName))
                                        {
                                            Gear objPlugin = objWeaponAccessory.Gear.FirstOrDefault(x => x.IncludedInParent && !string.IsNullOrEmpty(x.Name) && (x.Name.Contains(strGearName) || strGearName.Contains(x.Name)));
                                            if (objPlugin != null)
                                            {
                                                objPlugin.Quantity = Convert.ToDecimal(xmlSubPluginToAdd.Attributes["quantity"]?.InnerText ?? "1", GlobalOptions.InvariantCultureInfo);
                                                objPlugin.Notes = xmlSubPluginToAdd["description"]?.InnerText;
                                                objPlugin.ProcessHeroLabGearPlugins(xmlSubPluginToAdd, lstWeapons);
                                            }
                                        }
                                    }
                                }
                            }
                            else if (!string.IsNullOrEmpty(strName))
                            {
                                Gear objPlugin = objWeaponAccessory.Gear.FirstOrDefault(x => x.IncludedInParent && !string.IsNullOrEmpty(x.Name) && (x.Name.Contains(strName) || strName.Contains(x.Name)));
                                if (objPlugin != null)
                                {
                                    objPlugin.Quantity = Convert.ToDecimal(xmlPluginToAdd.Attributes["quantity"]?.InnerText ?? "1", GlobalOptions.InvariantCultureInfo);
                                    objPlugin.Notes = xmlPluginToAdd["description"]?.InnerText;
                                    objPlugin.ProcessHeroLabGearPlugins(xmlPluginToAdd, lstWeapons);
                                }
                            }
                        }
                    }
                }
            }
            this.RefreshMatrixAttributeArray();
        }
        #endregion
        #endregion

        private Clip GetClip(int clip)
        {
            //1 indexed due legacy
            clip--;

            for (int i = _lstAmmo.Count; i <= clip; i++)
            {
                _lstAmmo.Add(new Clip(Guid.Empty, 0));
            }


            return _lstAmmo[clip];
        }

        IHasMatrixAttributes GetMatrixAttributesOverride
        {
            get
            {
                IHasMatrixAttributes objReturn = null;
                if (!string.IsNullOrEmpty(ParentID))
                {
                    objReturn = (_objCharacter.Gear.DeepFindById(ParentID) ??
                                 _objCharacter.Vehicles.FindVehicleGear(ParentID) ??
                                 _objCharacter.Weapons.FindWeaponGear(ParentID) ??
                                 _objCharacter.Armor.FindArmorGear(ParentID) ??
                                 _objCharacter.Cyberware.FindCyberwareGear(ParentID)) ??
                                ((_objCharacter.Cyberware.DeepFindById(ParentID) ??
                                  _objCharacter.Vehicles.FindVehicleCyberware(x => x.InternalId == ParentID)) ??
                                 ((_objCharacter.Weapons.DeepFindById(ParentID) ??
                                   _objCharacter.Vehicles.FindVehicleWeapon(ParentID)) ?? (IHasMatrixAttributes) _objCharacter.Vehicles.FirstOrDefault(x => x.InternalId == ParentID)));
                }
                return objReturn;
            }
        }

        public decimal StolenTotalCost
        {
            get
            {
                decimal decReturn = 0;
                if (Stolen)
                    decReturn += OwnCost;

                // Run through the Accessories and add in their cost. If the cost is "Weapon Cost", the Weapon's base cost is added in again.
                decReturn += WeaponAccessories.AsParallel().Sum(objAccessory => objAccessory.StolenTotalCost);

                // Include the cost of any Underbarrel Weapon.
                decReturn += Children.AsParallel().Sum(objUnderbarrel => objUnderbarrel.StolenTotalCost);

                return decReturn;
            }
        }

        public int GetBaseMatrixAttribute(string strAttributeName)
        {
            IHasMatrixAttributes objThis = GetMatrixAttributesOverride;
            if (objThis != null)
                return objThis.GetBaseMatrixAttribute(strAttributeName);
            string strExpression = this.GetMatrixAttributeString(strAttributeName);
            if (string.IsNullOrEmpty(strExpression))
            {
                switch (strAttributeName)
                {
                    case "Device Rating":
                        strExpression = "2";
                        break;
                    case "Program Limit":
                        if (IsCommlink)
                        {
                            strExpression = this.GetMatrixAttributeString("Device Rating");
                            if (string.IsNullOrEmpty(strExpression))
                                strExpression = "2";
                        }
                        else
                            strExpression = "0";
                        break;
                    case "Data Processing":
                    case "Firewall":
                        strExpression = this.GetMatrixAttributeString("Device Rating");
                        if (string.IsNullOrEmpty(strExpression))
                            strExpression = "2";
                        break;
                    default:
                        strExpression = "0";
                        break;
                }
            }

            if (strExpression.IndexOfAny('{', '+', '-', '*', ',') != -1 || strExpression.Contains("div"))
            {
                StringBuilder objValue = new StringBuilder(strExpression);
                foreach (string strMatrixAttribute in MatrixAttributes.MatrixAttributeStrings)
                {
                    objValue.CheapReplace(strExpression, "{Gear " + strMatrixAttribute + "}", () => (Parent?.GetBaseMatrixAttribute(strMatrixAttribute) ?? 0).ToString(GlobalOptions.InvariantCultureInfo));
                    objValue.CheapReplace(strExpression, "{Parent " + strMatrixAttribute + "}", () => Parent?.GetMatrixAttributeString(strMatrixAttribute) ?? "0");
                    if (Children.Count > 0 && strExpression.Contains("{Children " + strMatrixAttribute + "}"))
                    {
                        int intTotalChildrenValue = 0;
                        foreach (Weapon objLoopWeapon in Children)
                        {
                            if (objLoopWeapon.Equipped)
                            {
                                intTotalChildrenValue += objLoopWeapon.GetBaseMatrixAttribute(strMatrixAttribute);
                            }
                        }
                        objValue.Replace("{Children " + strMatrixAttribute + "}", intTotalChildrenValue.ToString(GlobalOptions.InvariantCultureInfo));
                    }
                }
                foreach (string strCharAttributeName in AttributeSection.AttributeStrings)
                {
                    objValue.CheapReplace(strExpression, "{" + strCharAttributeName + "}", () => _objCharacter.GetAttribute(strCharAttributeName).TotalValue.ToString(GlobalOptions.InvariantCultureInfo));
                    objValue.CheapReplace(strExpression, "{" + strCharAttributeName + "Base}", () => _objCharacter.GetAttribute(strCharAttributeName).TotalBase.ToString(GlobalOptions.InvariantCultureInfo));
                }
                // Replace the division sign with "div" since we're using XPath.
                objValue.Replace("/", " div ");
                // This is first converted to a decimal and rounded up since some items have a multiplier that is not a whole number, such as 2.5.
                object objProcess = CommonFunctions.EvaluateInvariantXPath(objValue.ToString(), out bool blnIsSuccess);
                return blnIsSuccess ? Convert.ToInt32(Math.Ceiling((double)objProcess)) : 0;
            }
            int.TryParse(strExpression, NumberStyles.Any, GlobalOptions.InvariantCultureInfo, out int intReturn);
            return intReturn;
        }

        public int GetBonusMatrixAttribute(string strAttributeName)
        {
            if (string.IsNullOrEmpty(strAttributeName))
                return 0;
            IHasMatrixAttributes objThis = GetMatrixAttributesOverride;
            if (objThis != null)
                return objThis.GetBonusMatrixAttribute(strAttributeName);
            int intReturn = 0;

            if (Overclocked == strAttributeName)
            {
                intReturn += 1;
            }

            if (!strAttributeName.StartsWith("Mod ", StringComparison.Ordinal))
                strAttributeName = "Mod " + strAttributeName;

            foreach (Weapon objLoopWeapon in Children)
            {
                if (objLoopWeapon.Equipped && objLoopWeapon.ParentID != InternalId)
                {
                    intReturn += objLoopWeapon.GetTotalMatrixAttribute(strAttributeName);
                }
            }

            return intReturn;
        }

        private sealed class Clip
        {
            internal Guid Guid { get; set; }
            internal int Ammo { get; set; }
            public string AmmoName { get; internal set; }

            internal static Clip Load(XmlNode node)
            {
                if (node != null)
                {
                    string strId = node["id"]?.InnerText;
                    string strCount = node["count"]?.InnerText;
                    if (!string.IsNullOrEmpty(strId) && !string.IsNullOrEmpty(strCount) && Guid.TryParse(strId, out Guid guiClipId) && int.TryParse(strCount, out int intCount))
                    {
                        return new Clip(guiClipId, intCount);
                    }
                }
                return null;
            }

            internal void Save(XmlTextWriter writer)
            {
                if (Guid != Guid.Empty || Ammo != 0) //Don't save empty clips, we are recreating them anyway. Save those kb
                {
                    writer.WriteStartElement("clip");
                    writer.WriteElementString("name", AmmoName);
                    writer.WriteElementString("id", Guid.ToString("D", GlobalOptions.InvariantCultureInfo));
                    writer.WriteElementString("count", Ammo.ToString(GlobalOptions.InvariantCultureInfo));
                    writer.WriteEndElement();
                }
            }

            internal Clip(Guid guid, int ammo)
            {
                Guid = guid;
                Ammo = ammo;
            }
        }

        public bool Remove(bool blnConfirmDelete = true)
        {
            if (!CanBeRemoved()) return false;
            if (blnConfirmDelete)
            {
                if (!_objCharacter.ConfirmDelete(LanguageManager.GetString("Message_DeleteWeapon",
                    GlobalOptions.Language)))
                    return false;
            }

            DeleteWeapon();
            if (_objCharacter.Weapons.Any(weapon => weapon == this))
            {
                return _objCharacter.Weapons.Remove(this);
            }
            if (Parent != null)
                return Parent.Children.Remove(this);
            return ParentMount?.Weapons.Remove(this) ?? ParentVehicle.Weapons.Remove(this);
            //else if (objWeapon.parent != null)
            //    objWeaponMount.Weapons.Remove(objWeapon);
            // This bit here should never be reached, but I'm adding it for future-proofing in case we want people to be able to remove weapons attached directly to vehicles
        }

        /// <summary>
        /// Check whether the weapon is not removable due to various restrictions.
        /// </summary>
        /// <returns></returns>
        private bool CanBeRemoved()
        {
            // Cyberweapons cannot be removed through here and must be done by removing the piece of Cyberware.
            if (Cyberware)
            {
                Program.MainForm.ShowMessageBox(
                    LanguageManager.GetString("Message_CannotRemoveCyberweapon"),
                    LanguageManager.GetString("MessageTitle_CannotRemoveCyberweapon"),
                    MessageBoxButtons.OK, MessageBoxIcon.Information);
                return false;
            }

            // Qualities cannot be removed through here and must be done by removing the piece of Cyberware.
            if (Category.StartsWith("Quality", StringComparison.Ordinal))
            {
                Program.MainForm.ShowMessageBox(
                    LanguageManager.GetString("Message_CannotRemoveQualityWeapon"),
                    LanguageManager.GetString("MessageTitle_CannotRemoveQualityWeapon"),
                    MessageBoxButtons.OK, MessageBoxIcon.Information);
                return false;
            }

            if (Category == "Gear")
            {
                string message = LanguageManager.GetString(
                    ParentVehicle != null ? "Message_CannotRemoveGearWeaponVehicle" : "Message_CannotRemoveGearWeapon",
                    GlobalOptions.Language);
                Program.MainForm.ShowMessageBox(message,
                    LanguageManager.GetString("MessageTitle_CannotRemoveGearWeapon"),
                    MessageBoxButtons.OK, MessageBoxIcon.Information);
                return false;
            }

            return true;
        }

        public void Sell(decimal percentage)
        {
            decimal decAmount = TotalCost * percentage;
            string expense = ParentVehicle != null ? "String_ExpenseSoldVehicleWeapon" : "String_ExpenseSoldWeapon";
            if (!Remove()) return;

            // Create the Expense Log Entry for the sale.
            ExpenseLogEntry objExpense = new ExpenseLogEntry(_objCharacter);
            objExpense.Create(decAmount, LanguageManager.GetString(expense) + ' ' + DisplayNameShort(GlobalOptions.Language), ExpenseType.Nuyen, DateTime.Now);
            _objCharacter.ExpenseEntries.AddWithSort(objExpense);
            _objCharacter.Nuyen += decAmount;
        }

        public void SetSourceDetail(Control sourceControl)
        {
            if (_objCachedSourceDetail?.Language != GlobalOptions.Language)
                _objCachedSourceDetail = null;
            SourceDetail.SetControl(sourceControl);
        }

        public bool AllowPasteXml
        {
            get
            {
                switch (GlobalOptions.ClipboardContentType)
                {
                    case ClipboardContentType.WeaponAccessory:
                        XPathNavigator checkNode = GlobalOptions.Clipboard.SelectSingleNode("/character/weaponaccessories/accessory")?.CreateNavigator();
                        if (CheckAccessoryRequirements(checkNode)) return true;
                        break;
                    default:
                        return false;
                }

                return false;
            }
        }

        public bool AllowPasteObject(object input)
        {
            throw new NotImplementedException();
        }

        /// <summary>
        /// Checks whether a given WeaponAccessory is allowed to be added to this weapon.
        /// </summary>
        public bool CheckAccessoryRequirements(XPathNavigator objXmlAccessory)
        {
            if (objXmlAccessory == null) return false;
            List<string> lstMounts = AccessoryMounts.Split('/').ToList();
            XPathNavigator xmlMountNode = objXmlAccessory.SelectSingleNode("mount");
            if (lstMounts.Count == 0 || xmlMountNode != null && xmlMountNode.Value.Split('/').All(strItem =>
                !string.IsNullOrEmpty(strItem) && lstMounts.All(strAllowedMount =>
                    strAllowedMount != strItem)))
            {
                return false;
            }
            xmlMountNode = objXmlAccessory.SelectSingleNode("extramount");
            if (lstMounts.Count == 0 || xmlMountNode != null && xmlMountNode.Value.Split('/').All(strItem =>
                !string.IsNullOrEmpty(strItem) && lstMounts.All(strAllowedMount =>
                    strAllowedMount != strItem)))
            {
                return false;
            }

            if (!objXmlAccessory.RequirementsMet(_objCharacter, this, string.Empty, string.Empty)) return false;

            XPathNavigator xmlTestNode = objXmlAccessory.SelectSingleNode("forbidden/weapondetails");
            if (xmlTestNode != null)
            {
                // Assumes topmost parent is an AND node
                if (GetNode().CreateNavigator().ProcessFilterOperationNode(xmlTestNode, false))
                {
                    return false;
                }
            }

            xmlTestNode = objXmlAccessory.SelectSingleNode("required/weapondetails");
            if (xmlTestNode != null)
            {
                // Assumes topmost parent is an AND node
                if (!GetNode().CreateNavigator().ProcessFilterOperationNode(xmlTestNode, false))
                {
                    return false;
                }
            }

            return true;
        }
    }
}<|MERGE_RESOLUTION|>--- conflicted
+++ resolved
@@ -37,14 +37,9 @@
     /// <summary>
     /// A Weapon.
     /// </summary>
-<<<<<<< HEAD
-    [DebuggerDisplay("{DisplayName(GlobalOptions.DefaultLanguage)}")]
-    public class Weapon : IHasChildren<Weapon>, IHasName, IHasInternalId, IHasXmlNode, IHasMatrixAttributes, IHasNotes, ICanSell, IHasCustomName, IHasLocation, ICanEquip, IHasSource, IHasDicePool
-=======
     [HubClassTag("SourceID", true, "Name", null)]
     [DebuggerDisplay("{DisplayName(GlobalOptions.InvariantCultureInfo, GlobalOptions.DefaultLanguage)}")]
-    public class Weapon : IHasChildren<Weapon>, IHasName, IHasInternalId, IHasXmlNode, IHasMatrixAttributes, IHasNotes, ICanSell, IHasCustomName, IHasLocation, ICanEquip, IHasSource, ICanSort, IHasWirelessBonus, IHasStolenProperty, ICanPaste, IHasRating
->>>>>>> 4d997dd7
+    public class Weapon : IHasChildren<Weapon>, IHasName, IHasInternalId, IHasXmlNode, IHasMatrixAttributes, IHasNotes, ICanSell, IHasCustomName, IHasLocation, ICanEquip, IHasSource, ICanSort, IHasWirelessBonus, IHasStolenProperty, ICanPaste, IHasRating, IHasDicePool
     {
         private static readonly Logger Log = LogManager.GetCurrentClassLogger();
         private Guid _guiSourceID = Guid.Empty;
@@ -4106,11 +4101,8 @@
             }
         }
 
-<<<<<<< HEAD
+        public string DisplayDicePool => GetDicePool(GlobalOptions.CultureInfo, GlobalOptions.Language);
         public int DicePool => Convert.ToInt32(GetDicePool(GlobalOptions.CultureInfo, GlobalOptions.Language));
-=======
-        public string DisplayDicePool => GetDicePool(GlobalOptions.CultureInfo, GlobalOptions.Language);
->>>>>>> 4d997dd7
 
         /// <summary>
         /// The Dice Pool size for the Active Skill required to use the Weapon.
