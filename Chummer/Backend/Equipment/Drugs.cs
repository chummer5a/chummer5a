--- conflicted
+++ resolved
@@ -27,11 +27,8 @@
 using System.Windows.Forms;
 using System.Xml;
 using Chummer.Backend.Attributes;
-<<<<<<< HEAD
+using NLog;
 using Chummer.Classes;
-=======
-using NLog;
->>>>>>> d3ae9d0c
 
 namespace Chummer.Backend.Equipment
 {
@@ -542,18 +539,14 @@
         private int _intCachedSpeed = int.MinValue;
         /// <summary>
         /// How quickly the Drug takes effect, in seconds. A Combat Turn is considered
-        /// to be 6 seconds, so anything with a Speed below 6 is considered to be Immediate. 
+        /// to be 3 seconds, so anything with a Speed below 3 is considered to be Immediate. 
         /// </summary>
         public int Speed
         {
             get
             {
                 if (_intCachedSpeed != int.MinValue) return _intCachedSpeed;
-<<<<<<< HEAD
                 _intCachedSpeed = Components.Sum(d => d.ActiveDrugEffect.Speed) + _intSpeed;
-=======
-                _intCachedSpeed = Components.Sum(d => d.ActiveDrugEffect?.Speed ?? 0);
->>>>>>> d3ae9d0c
                 return _intCachedSpeed;
             }
         }
@@ -564,7 +557,6 @@
             get
             {
                 if (_intCachedDuration != int.MinValue) return _intCachedDuration;
-<<<<<<< HEAD
                 if (!string.IsNullOrWhiteSpace(_strDuration))
                 {
                     StringBuilder strbldDrain = new StringBuilder(_strDuration);
@@ -594,9 +586,6 @@
                     .Where(objImprovement => objImprovement.ImproveType == Improvement.ImprovementType.DrugDurationMultiplier && objImprovement.Enabled)
                     .Aggregate(decMultiplier, (current, objImprovement) => current - (1m - Convert.ToDecimal(objImprovement.Value, GlobalOptions.InvariantCultureInfo) / 100m));
                 _intCachedDuration *= Convert.ToInt32(1.0m - decMultiplier);
-=======
-                _intCachedDuration = Components.Sum(d => d.ActiveDrugEffect?.Duration ?? 0);
->>>>>>> d3ae9d0c
                 return _intCachedDuration;
             }
         }
@@ -627,7 +616,6 @@
         public int DurationDice { get; set; }
 
         private int _intCachedCrashDamage = int.MinValue;
-
         public int CrashDamage
         {
             get
@@ -1037,7 +1025,7 @@
 	public class DrugComponent : IHasName, IHasInternalId, IHasXmlNode
 	{
         private Logger Log = NLog.LogManager.GetCurrentClassLogger();
-        private Guid _guidId;
+	    private Guid _guidId;
 	    private Guid _guiSourceID;
         private string _strName;
 		private string _strCategory;
