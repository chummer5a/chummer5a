/*  This file is part of Chummer5a.
 *
 *  Chummer5a is free software: you can redistribute it and/or modify
 *  it under the terms of the GNU General Public License as published by
 *  the Free Software Foundation, either version 3 of the License, or
 *  (at your option) any later version.
 *
 *  Chummer5a is distributed in the hope that it will be useful,
 *  but WITHOUT ANY WARRANTY; without even the implied warranty of
 *  MERCHANTABILITY or FITNESS FOR A PARTICULAR PURPOSE.  See the
 *  GNU General Public License for more details.
 *
 *  You should have received a copy of the GNU General Public License
 *  along with Chummer5a.  If not, see <http://www.gnu.org/licenses/>.
 *
 *  You can obtain the full source code for Chummer5a at
 *  https://github.com/chummer5a/chummer5a
 */
using System;
using System.Collections.Generic;
using System.Collections.ObjectModel;
using System.Collections.Specialized;
using System.Drawing;
using System.Globalization;
using System.Linq;
using System.Text;
using System.Windows.Forms;
using System.Xml;
using System.Xml.XPath;
using Chummer.Backend.Attributes;
using NLog;
using Chummer.Classes;

namespace Chummer.Backend.Equipment
{
    public class Drug : IHasName, IHasXmlNode, ICanSort, IHasStolenProperty, ICanRemove
    {
        private static readonly Logger Log = LogManager.GetCurrentClassLogger();
        private Guid _guiSourceID = Guid.Empty;
        private Guid _guiID;
        private string _strName = string.Empty;
        private string _strCategory = string.Empty;
        private string _strAvailability = "0";
        private string _strDuration;
        private string _strDescription = string.Empty;
        private string _strEffectDescription = string.Empty;
        private Dictionary<string, int> _dicCachedAttributes = new Dictionary<string, int>();
        private List<string> _lstCachedInfos = new List<string>();
        private Dictionary<string, int> _dicCachedLimits = new Dictionary<string, int>();
        private List<XmlNode> _lstCachedQualities = new List<XmlNode>();
        private string _strGrade = string.Empty;
        private decimal _decCost;
        private int _intAddictionThreshold;
        private int _intAddictionRating;
        private readonly int _intSpeed = 9;
        private decimal _decQty;
        private int _intSortOrder;
        private readonly Character _objCharacter;
        private bool _blnStolen;
        private bool _blnCachedAttributeFlag;
        private XmlNode _objCachedMyXmlNode;
        private string _strCachedXmlNodeLanguage;
        private string _strSource;
        private string _strPage;
        private int _intDurationDice;

        #region Constructor, Create, Save, Load, and Print Methods

        public Drug(Character objCharacter)
        {
            _objCharacter = objCharacter;
            // Create the GUID for the new Drug.
            _guiID = Guid.NewGuid();
            Components.CollectionChanged += ComponentsChanged;
        }

        private void ComponentsChanged(object sender, NotifyCollectionChangedEventArgs e)
        {
            _intCachedCrashDamage = int.MinValue;
            _intCachedDuration = int.MinValue;
            _intCachedInitiative = int.MinValue;
            _intCachedInitiativeDice = int.MinValue;
            _intCachedSpeed = int.MinValue;
            _blnCachedQualityFlag = false;
            _blnCachedLimitFlag = false;
            _blnCachedAttributeFlag = false;
            _strDescription = string.Empty;
        }

        public void Create(XmlNode objXmlData)
        {
            objXmlData.TryGetField("guid", Guid.TryParse, out _guiID);
            objXmlData.TryGetStringFieldQuickly("name", ref _strName);
            objXmlData.TryGetStringFieldQuickly("category", ref _strCategory);
            if (objXmlData["sourceid"] == null || !objXmlData.TryGetField("sourceid", Guid.TryParse, out _guiSourceID))
            {
                XmlNode node = GetNode(GlobalOptions.Language);
                node?.TryGetField("id", Guid.TryParse, out _guiSourceID);
            }
            objXmlData.TryGetStringFieldQuickly("availability", ref _strAvailability);
            objXmlData.TryGetDecFieldQuickly("cost", ref _decCost);
            objXmlData.TryGetDecFieldQuickly("quantity", ref _decQty);
            objXmlData.TryGetInt32FieldQuickly("rating", ref _intAddictionRating);
            objXmlData.TryGetInt32FieldQuickly("threshold", ref _intAddictionThreshold);
            objXmlData.TryGetStringFieldQuickly("grade", ref _strGrade);
            objXmlData.TryGetInt32FieldQuickly("sortorder", ref _intSortOrder);
            objXmlData.TryGetBoolFieldQuickly("stolen", ref _blnStolen);
            objXmlData.TryGetStringFieldQuickly("duration", ref _strDuration);
            objXmlData.TryGetInt32FieldQuickly("durationdice", ref _intDurationDice);
            DurationTimescale = CommonFunctions.ConvertStringToTimescale(objXmlData["timescale"]?.InnerText);

            objXmlData.TryGetField("source", out _strSource);
            objXmlData.TryGetField("page", out _strPage);

        }

        public void Load(XmlNode objXmlData)
        {
            objXmlData.TryGetStringFieldQuickly("name", ref _strName);
            if (!objXmlData.TryGetGuidFieldQuickly("sourceid", ref _guiSourceID))
            {
                XmlNode node = GetNode(GlobalOptions.Language);
                node?.TryGetGuidFieldQuickly("id", ref _guiSourceID);
            }
            objXmlData.TryGetStringFieldQuickly("category", ref _strCategory);
            Grade = Grade.ConvertToCyberwareGrade(objXmlData["grade"]?.InnerText, Improvement.ImprovementSource.Drug, _objCharacter);

            XmlNodeList xmlComponentsNodeList = objXmlData.SelectNodes("drugcomponents/drugcomponent");
            if (xmlComponentsNodeList?.Count > 0)
            {
                foreach (XmlNode objXmlLevel in xmlComponentsNodeList)
                {
                    DrugComponent c = new DrugComponent(_objCharacter);
                    c.Load(objXmlLevel);
                    Components.Add(c);
                }
            }

            if (!objXmlData.TryGetGuidFieldQuickly("sourceid", ref _guiSourceID))
            {
                XmlNode node = GetNode(GlobalOptions.Language);
                node?.TryGetGuidFieldQuickly("id", ref _guiSourceID);
            }
            objXmlData.TryGetStringFieldQuickly("availability", ref _strAvailability);
            objXmlData.TryGetDecFieldQuickly("cost", ref _decCost);
            objXmlData.TryGetDecFieldQuickly("quantity", ref _decQty);
            objXmlData.TryGetInt32FieldQuickly("rating", ref _intAddictionRating);
            objXmlData.TryGetInt32FieldQuickly("threshold", ref _intAddictionThreshold);
            objXmlData.TryGetStringFieldQuickly("grade", ref _strGrade);
            objXmlData.TryGetInt32FieldQuickly("sortorder", ref _intSortOrder);
            objXmlData.TryGetBoolFieldQuickly("stolen", ref _blnStolen);
            objXmlData.TryGetField("source", out _strSource);
            objXmlData.TryGetField("page", out _strPage);
        }

        public void Save(XmlWriter objXmlWriter)
        {
            if (objXmlWriter == null)
                return;
            objXmlWriter.WriteStartElement("drug");
            objXmlWriter.WriteElementString("sourceid", SourceIDString);
            objXmlWriter.WriteElementString("guid", InternalId);
            objXmlWriter.WriteElementString("name", _strName);
            objXmlWriter.WriteElementString("category", _strCategory);
            objXmlWriter.WriteElementString("quantity", _decQty.ToString(GlobalOptions.InvariantCultureInfo));
            objXmlWriter.WriteStartElement("drugcomponents");
            foreach (DrugComponent objDrugComponent in Components)
            {
                objXmlWriter.WriteStartElement("drugcomponent");
                objDrugComponent.Save(objXmlWriter);
                objXmlWriter.WriteEndElement();
            }
            objXmlWriter.WriteEndElement();
            objXmlWriter.WriteElementString("availability", _strAvailability);
            if (_decCost != 0)
                objXmlWriter.WriteElementString("cost", _decCost.ToString(GlobalOptions.InvariantCultureInfo));
            if (_intAddictionRating != 0)
                objXmlWriter.WriteElementString("rating", _intAddictionRating.ToString(GlobalOptions.InvariantCultureInfo));
            if (_intAddictionThreshold != 0)
                objXmlWriter.WriteElementString("threshold", _intAddictionThreshold.ToString(GlobalOptions.InvariantCultureInfo));
            objXmlWriter.WriteElementString("grade", Grade.Name);
            objXmlWriter.WriteElementString("sortorder", _intSortOrder.ToString(GlobalOptions.InvariantCultureInfo));
            objXmlWriter.WriteElementString("stolen", _blnStolen.ToString(GlobalOptions.InvariantCultureInfo));
            objXmlWriter.WriteElementString("source", _strSource);
            objXmlWriter.WriteElementString("page", _strPage);
            objXmlWriter.WriteEndElement();
        }

        /// <summary>
        /// Print the object's XML to the XmlWriter.
        /// </summary>
        /// <param name="objWriter">XmlTextWriter to write with.</param>
        /// <param name="objCulture">Culture in which to print.</param>
        /// <param name="strLanguageToPrint">Language in which to print</param>
        public void Print(XmlTextWriter objWriter, CultureInfo objCulture, string strLanguageToPrint)
        {
            if (objWriter == null)
                return;
            objWriter.WriteStartElement("drug");
            objWriter.WriteElementString("guid", InternalId);
            objWriter.WriteElementString("sourceid", SourceIDString);
            objWriter.WriteElementString("name", DisplayNameShort(strLanguageToPrint));
            objWriter.WriteElementString("name_english", Name);
            objWriter.WriteElementString("category", DisplayCategory(strLanguageToPrint));
            objWriter.WriteElementString("category_english", Category);
            objWriter.WriteElementString("grade", Grade.DisplayName(strLanguageToPrint));
            objWriter.WriteElementString("qty", Quantity.ToString( "#,0.##", objCulture));
            objWriter.WriteElementString("addictionthreshold", AddictionThreshold.ToString(objCulture));
            objWriter.WriteElementString("addictionrating", AddictionRating.ToString(objCulture));
            objWriter.WriteElementString("initiative", Initiative.ToString(objCulture));
            objWriter.WriteElementString("initiativedice", InitiativeDice.ToString(objCulture));
            objWriter.WriteElementString("speed", Speed.ToString(objCulture));
            objWriter.WriteElementString("duration", Duration.ToString(objCulture));
            objWriter.WriteElementString("crashdamage", CrashDamage.ToString(objCulture));
            objWriter.WriteElementString("avail", TotalAvail(GlobalOptions.CultureInfo, strLanguageToPrint));
            objWriter.WriteElementString("avail_english", TotalAvail(GlobalOptions.CultureInfo, GlobalOptions.DefaultLanguage));
            objWriter.WriteElementString("cost", TotalCost.ToString(_objCharacter.Options.NuyenFormat, objCulture));

            objWriter.WriteStartElement("attributes");
            foreach (KeyValuePair<string, int> objAttribute in Attributes)
            {
                if (objAttribute.Value != 0)
                {
                    objWriter.WriteStartElement("attribute");
                    objWriter.WriteElementString("name", LanguageManager.GetString("String_Attribute" + objAttribute.Key + "Short", strLanguageToPrint));
                    objWriter.WriteElementString("name_english", objAttribute.Key);
                    objWriter.WriteElementString("value", objAttribute.Value.ToString("+#;-#", objCulture));
                    objWriter.WriteEndElement();
                }
            }
            objWriter.WriteEndElement();

            objWriter.WriteStartElement("limits");
            foreach (KeyValuePair<string, int> objLimit in Limits)
            {
                if (objLimit.Value != 0)
                {
                    objWriter.WriteStartElement("limit");
                    objWriter.WriteElementString("name", LanguageManager.GetString("Node_" + objLimit.Key, strLanguageToPrint));
                    objWriter.WriteElementString("name_english", objLimit.Key);
                    objWriter.WriteElementString("value", objLimit.Value.ToString("+#;-#", objCulture));
                    objWriter.WriteEndElement();
                }
            }
            objWriter.WriteEndElement();

            objWriter.WriteStartElement("qualities");
            foreach (XmlNode nodQuality in Qualities)
            {
                objWriter.WriteStartElement("quality");
                objWriter.WriteElementString("name", _objCharacter.TranslateExtra(nodQuality.InnerText, strLanguageToPrint));
                objWriter.WriteElementString("name_english", nodQuality.InnerText);
                objWriter.WriteEndElement();
            }
            objWriter.WriteEndElement();

            objWriter.WriteStartElement("infos");
            foreach (string strInfo in Infos)
            {
                objWriter.WriteStartElement("info");
                objWriter.WriteElementString("name", _objCharacter.TranslateExtra(strInfo, strLanguageToPrint));
                objWriter.WriteElementString("name_english", strInfo);
                objWriter.WriteEndElement();
            }
            objWriter.WriteEndElement();

            if (_objCharacter.Options.PrintNotes)
                objWriter.WriteElementString("notes", Notes);

            objWriter.WriteEndElement();
        }
        #endregion
        #region Properties
        /// <summary>
        /// Internal identifier which will be used to identify this item.
        /// </summary>
        public string InternalId => _guiID.ToString();

        /// <summary>
        /// Grade level of the Cyberware.
        /// </summary>
        public Grade Grade { get; set; }

        /// <summary>
        /// Compiled description of the drug.
        /// </summary>
        public string Description
        {
            get
            {
                if (string.IsNullOrEmpty(_strDescription))
                    _strDescription = GenerateDescription(0);
                return _strDescription;
            }
            set => _strDescription = value;
        }

        /// <summary>
        /// Compiled description of the drug's Effects.
        /// </summary>
        public string EffectDescription
        {
            get
            {
                if (string.IsNullOrEmpty(_strEffectDescription))
                    _strEffectDescription = GenerateDescription(0, true);
                return _strEffectDescription;
            }
            set => _strEffectDescription = value;
        }

        /// <summary>
        /// Components of the Drug.
        /// </summary>
        public ObservableCollection<DrugComponent> Components { get; } = new ObservableCollection<DrugComponent>();

        /// <summary>
        /// Name of the Drug.
        /// </summary>
        public string Name
        {
            get => _strName;
            set => _strName = _objCharacter.ReverseTranslateExtra(value);
        }

        /// <summary>
        /// Translated Category.
        /// </summary>
        public string DisplayCategory(string strLanguage)
        {
            if (strLanguage == GlobalOptions.DefaultLanguage)
                return Category;

            return _objCharacter.LoadData("gear.xml").SelectSingleNode("/chummer/categories/category[. = \"" + Category + "\"]/@translate")?.InnerText ?? Category;
        }

        /// <summary>
        /// Category of the Drug.
        /// </summary>
        public string Category
        {
            get => _strCategory;
            set => _strCategory = value;
        }

        private decimal _decCachedCost = decimal.MinValue;

        /// <summary>
        /// Base cost of the Drug.
        /// </summary>
        public decimal Cost
        {
            get
            {
                if (_decCachedCost != decimal.MinValue) return _decCachedCost;
                _decCachedCost = Components.Where(d => d.ActiveDrugEffect != null).Sum(d => d.CostPerLevel);
                return _decCachedCost;
            }
        }

        /// <summary>
        /// Total cost of the Drug.
        /// </summary>
        public decimal TotalCost => Cost * Quantity;

        /// <summary>
        /// Total cost of the Drug.
        /// </summary>
        public decimal StolenTotalCost => Stolen ? TotalCost : 0;

        /// <summary>
        /// Total amount of the Drug held by the character.
        /// </summary>
        public decimal Quantity
        {
            get => _decQty;
            set => _decQty = value;
        }

        /// <summary>
        /// Availability of the Drug.
        /// </summary>
        public string Availability => _strAvailability;

        /// <summary>
        /// Total Availability in the program's current language.
        /// </summary>
        public string DisplayTotalAvail => TotalAvail(GlobalOptions.CultureInfo, GlobalOptions.Language);

        /// <summary>
        /// Total Availability.
        /// </summary>
        public string TotalAvail(CultureInfo objCulture, string strLanguage)
        {
            return TotalAvailTuple().ToString(objCulture, strLanguage);
        }

        /// <summary>
        /// Total Availability as a triple.
        /// </summary>
        public AvailabilityValue TotalAvailTuple(bool blnCheckChildren = true)
        {
            bool blnModifyParentAvail = false;
            string strAvail = Availability;
            char chrLastAvailChar = ' ';
            int intAvail = 0;
            if (strAvail.Length > 0)
            {
                chrLastAvailChar = strAvail[strAvail.Length - 1];
                if (chrLastAvailChar == 'F' || chrLastAvailChar == 'R')
                {
                    strAvail = strAvail.Substring(0, strAvail.Length - 1);
                }

                blnModifyParentAvail = strAvail.StartsWith('+', '-');
                StringBuilder objAvail = new StringBuilder(strAvail.TrimStart('+'));
                /*
                foreach (CharacterAttrib objLoopAttribute in _objCharacter.AttributeSection.AttributeList.Concat(_objCharacter.AttributeSection.SpecialAttributeList))
                {
                    objAvail.CheapReplace(strAvail, objLoopAttribute.Abbrev, () => objLoopAttribute.TotalValue.ToString());
                    objAvail.CheapReplace(strAvail, objLoopAttribute.Abbrev + "Base", () => objLoopAttribute.TotalBase.ToString());
                }
                */

                object objProcess = CommonFunctions.EvaluateInvariantXPath(objAvail.ToString(), out bool blnIsSuccess);
                if (blnIsSuccess)
                    intAvail += Convert.ToInt32(objProcess, GlobalOptions.InvariantCultureInfo);
            }
            if (blnCheckChildren)
            {
                // Run through the Accessories and add in their availability.
                foreach (DrugComponent objComponent in Components)
                {
                    AvailabilityValue objLoopAvail = objComponent.TotalAvailTuple;
                    if (objLoopAvail.AddToParent)
                        intAvail += objLoopAvail.Value;
                    if (objLoopAvail.Suffix == 'F')
                        chrLastAvailChar = 'F';
                    else if (chrLastAvailChar != 'F' && objLoopAvail.Suffix == 'R')
                        chrLastAvailChar = 'R';
                }
            }

            if (intAvail < 0)
                intAvail = 0;

            return new AvailabilityValue(intAvail, chrLastAvailChar, blnModifyParentAvail);
        }

        private int _intCachedAddictionThreshold = int.MinValue;

        /// <summary>
        /// Addiction Threshold of the Drug.
        /// </summary>
        public int AddictionThreshold
        {
            get
            {
                if (_intCachedAddictionThreshold != int.MinValue) return _intCachedAddictionThreshold;
                _intCachedAddictionThreshold = Components.Where(d => d.ActiveDrugEffect != null).Sum(d => d.AddictionThreshold);
                return _intCachedAddictionThreshold;
            }
        }

        private int _intCachedAddictionRating = int.MinValue;
        /// <summary>
        /// Addiction Rating of the Drug.
        /// </summary>
        public int AddictionRating
        {
            get
            {
                if (_intCachedAddictionRating != int.MinValue) return _intCachedAddictionRating;
                _intCachedAddictionRating = Components.Where(d => d.ActiveDrugEffect != null).Sum(d => d.AddictionRating);
                return _intCachedAddictionRating;
            }
        }

        private bool _blnCachedLimitFlag;
        public Dictionary<string, int> Limits
        {
            get
            {
                if (_blnCachedLimitFlag) return _dicCachedLimits;
                _dicCachedLimits = Components.Where(d => d.ActiveDrugEffect?.Limits.Count > 0)
                    .SelectMany(d => d.ActiveDrugEffect.Limits)
                    .GroupBy(x => x.Key).ToDictionary(x => x.Key, x => x.Sum(y => y.Value));
                _blnCachedLimitFlag = true;
                return _dicCachedLimits;

            }
        }

        private bool _blnCachedQualityFlag;
        public List<XmlNode> Qualities
        {
            get
            {
                if (_blnCachedQualityFlag) return _lstCachedQualities;
                foreach (DrugComponent d in Components.Where(d => d.ActiveDrugEffect != null))
                {
                    _lstCachedQualities.AddRange(d.ActiveDrugEffect.Qualities);
                }

                _lstCachedQualities = _lstCachedQualities.Distinct().ToList();
                _blnCachedQualityFlag = true;
                return _lstCachedQualities;
            }
        }

        private bool _blnCachedInfoFlag;
        public List<string> Infos
        {
            get
            {
                if (_blnCachedInfoFlag) return _lstCachedInfos;
                foreach (DrugComponent d in Components.Where(d => d.ActiveDrugEffect != null))
                {
                    _lstCachedInfos.AddRange(d.ActiveDrugEffect.Infos);
                }

                _lstCachedInfos = _lstCachedInfos.Distinct().ToList();
                _blnCachedInfoFlag = true;
                return _lstCachedInfos;
            }
        }

        private int _intCachedInitiative = int.MinValue;

        public int Initiative
        {
            get
            {
                if (_intCachedInitiative != int.MinValue) return _intCachedInitiative;
                _intCachedInitiative = Components.Where(d => d.ActiveDrugEffect != null).Sum(d => d.ActiveDrugEffect.Initiative);
                return _intCachedInitiative;
            }
        }

        private int _intCachedInitiativeDice = int.MinValue;
        public int InitiativeDice
        {
            get
            {
                if (_intCachedInitiativeDice != int.MinValue) return _intCachedInitiativeDice;
                _intCachedInitiativeDice = Components.Where(d => d.ActiveDrugEffect != null).Sum(d => d.ActiveDrugEffect.InitiativeDice);
                return _intCachedInitiativeDice;
            }
        }

        private int _intCachedSpeed = int.MinValue;
        /// <summary>
        /// How quickly the Drug takes effect, in seconds. A Combat Turn is considered
        /// to be 3 seconds, so anything with a Speed below 3 is considered to be Immediate.
        /// </summary>
        public int Speed
        {
            get
            {
                if (_intCachedSpeed != int.MinValue) return _intCachedSpeed;
                _intCachedSpeed = Components.Where(d => d.ActiveDrugEffect != null).Sum(d => d.ActiveDrugEffect.Speed) + _intSpeed;
                return _intCachedSpeed;
            }
        }

        private int _intCachedDuration = int.MinValue;
        public int Duration
        {
            get
            {
                if (_intCachedDuration != int.MinValue) return _intCachedDuration;
                if (!string.IsNullOrWhiteSpace(_strDuration))
                {
                    StringBuilder sbdDrain = new StringBuilder(_strDuration);
                    foreach (string strAttribute in AttributeSection.AttributeStrings)
                    {
                        CharacterAttrib objAttrib = _objCharacter.GetAttribute(strAttribute);
                        sbdDrain.CheapReplace(_strDuration, objAttrib.Abbrev,
                            () => objAttrib.TotalValue.ToString(GlobalOptions.InvariantCultureInfo));
                    }

                    string strDuration = sbdDrain.ToString();
                    if (!int.TryParse(strDuration, out int intDuration))
                    {
                        object objProcess = CommonFunctions.EvaluateInvariantXPath(strDuration, out bool blnIsSuccess);
                        if (blnIsSuccess)
                            intDuration = Convert.ToInt32(objProcess, GlobalOptions.InvariantCultureInfo);
                    }

                    _intCachedDuration = intDuration;
                }
                else
                {
                    _intCachedDuration = 0;
                }

                _intCachedDuration += Components.Where(d => d.ActiveDrugEffect != null).Sum(d => d.ActiveDrugEffect.Duration) + ImprovementManager.ValueOf(_objCharacter, Improvement.ImprovementType.DrugDuration);
                if (ImprovementManager.ValueOf(_objCharacter, Improvement.ImprovementType.DrugDurationMultiplier) == 0)
                    return _intCachedDuration;
                decimal decMultiplier = 1;
                decMultiplier = _objCharacter.Improvements
                    .Where(objImprovement => objImprovement.ImproveType == Improvement.ImprovementType.DrugDurationMultiplier && objImprovement.Enabled)
                    .Aggregate(decMultiplier, (current, objImprovement) => current - (1m - objImprovement.Value / 100m));
                _intCachedDuration *= Convert.ToInt32(1.0m - decMultiplier);
                return _intCachedDuration;
            }
        }

        public CommonFunctions.Timescale DurationTimescale { get; private set; }

        private string _strCachedDisplayDuration;
        public string DisplayDuration
        {
            get
            {
                if (!string.IsNullOrWhiteSpace(_strCachedDisplayDuration))
                    return _strCachedDisplayDuration;
                string strSpace = LanguageManager.GetString("String_Space");
                StringBuilder sb = new StringBuilder();
                if (Duration > 0)
                {
                    sb.Append(Duration.ToString(GlobalOptions.CultureInfo)).Append(strSpace);
                    if (DurationDice > 0)
                    {
                        sb.Append('x').Append(strSpace).Append(DurationDice.ToString(GlobalOptions.CultureInfo))
                            .Append(LanguageManager.GetString("String_D6")).Append(strSpace);
                    }
                }

                sb.Append(CommonFunctions.GetTimescaleString(DurationTimescale, Duration > 1));
                _strCachedDisplayDuration = sb.ToString();

                return _strCachedDisplayDuration;
            }
        }

        public int DurationDice { get; set; }

        private int _intCachedCrashDamage = int.MinValue;
        public int CrashDamage
        {
            get
            {
                if (_intCachedCrashDamage != int.MinValue) return _intCachedCrashDamage;
                _intCachedCrashDamage = Components.Sum(d => d.ActiveDrugEffect?.CrashDamage ?? 0);
                return _intCachedCrashDamage;
            }
        }

        /// <summary>
        /// Used by our sorting algorithm to remember which order the user moves things to
        /// </summary>
        public int SortOrder
        {
            get => _intSortOrder;
            set => _intSortOrder = value;
        }

        public string Notes { get; internal set; }

        /// <summary>
        /// The name of the object as it should appear on printouts (translated name only).
        /// </summary>
        public string DisplayNameShort(string strLanguage)
        {
            if (strLanguage == GlobalOptions.DefaultLanguage)
                return Name;

            return _objCharacter.TranslateExtra(Name, strLanguage);
        }

        public string CurrentDisplayNameShort => DisplayNameShort(GlobalOptions.Language);

        /// <summary>
        /// The name of the object as it should be displayed in lists. Qty Name (Rating) (Extra).
        /// </summary>
        public string DisplayName(CultureInfo objCulture, string strLanguage)
        {
            string strReturn = DisplayNameShort(strLanguage);
            string strSpace = LanguageManager.GetString("String_Space", strLanguage);
            if (Quantity != 1)
                strReturn = Quantity.ToString("#,0.##", objCulture) + strSpace + strReturn;
            return strReturn;
        }

        public string CurrentDisplayName => DisplayName(GlobalOptions.CultureInfo, GlobalOptions.Language);

        public Dictionary<string, int> Attributes
        {
            get
            {
                if (_blnCachedAttributeFlag)
                    return _dicCachedAttributes;
                _dicCachedAttributes = new Dictionary<string, int>();
                foreach (DrugComponent objComponent in Components)
                {
                    foreach (DrugEffect objDrugEffect in objComponent.DrugEffects)
                    {
                        if (objDrugEffect.Level == objComponent.Level && objDrugEffect.Attributes.Count > 0)
                        {
                            foreach (KeyValuePair<string, int> objAttributeEntry in objDrugEffect.Attributes)
                            {
                                if (_dicCachedAttributes.ContainsKey(objAttributeEntry.Key))
                                    _dicCachedAttributes[objAttributeEntry.Key] += objAttributeEntry.Value;
                                else
                                    _dicCachedAttributes.Add(objAttributeEntry.Key, objAttributeEntry.Value);
                            }
                        }
                    }
                }
                _blnCachedAttributeFlag = true;
                return _dicCachedAttributes;
            }
        }
        public Color PreferredColor
        {
            get
            {
                if (!string.IsNullOrEmpty(Notes))
                {
                    return Color.SaddleBrown;
                }

                return SystemColors.WindowText;
            }
        }


        /// <summary>
        /// Identifier of the object within data files.
        /// </summary>
        public Guid SourceID => _guiSourceID;

        /// <summary>
        /// String-formatted identifier of the <inheritdoc cref="SourceID"/> from the data files.
        /// </summary>
        public string SourceIDString => _guiSourceID.ToString("D", GlobalOptions.InvariantCultureInfo);

        public bool Stolen
        {
            get => _blnStolen;
            set => _blnStolen = value;
        }

        #endregion
        #region UI Methods
        /// <summary>
        /// Add a piece of Armor to the Armor TreeView.
        /// </summary>
        public TreeNode CreateTreeNode()
        {
            //if (!string.IsNullOrEmpty(ParentID) && !string.IsNullOrEmpty(Source) && !_objCharacter.Options.BookEnabled(Source))
            //return null;

            TreeNode objNode = new TreeNode
            {
                Name = InternalId,
                Text = CurrentDisplayName,
                Tag = this,
                ForeColor = PreferredColor,
                ToolTipText = Notes.WordWrap()
            };

            TreeNodeCollection lstChildNodes = objNode.Nodes;

            if (lstChildNodes.Count > 0)
                objNode.Expand();

            return objNode;
        }
        #endregion
        #region Methods
        public string GenerateDescription(int intLevel = -1, bool blnEffectsOnly = false, string strLanguage = "", CultureInfo objCulture = null, bool blnDoCache = true)
        {
            if (string.IsNullOrEmpty(strLanguage))
                strLanguage = GlobalOptions.Language;
            if (objCulture == null)
                objCulture = GlobalOptions.CultureInfo;
            StringBuilder sbdDescription = new StringBuilder();
            bool blnNewLineFlag = false;
            string strSpaceString = LanguageManager.GetString("String_Space", strLanguage);
            string strColonString = LanguageManager.GetString("String_Colon", strLanguage);
            if (!blnEffectsOnly)
            {
                string strName = DisplayNameShort(strLanguage);
                if (!string.IsNullOrWhiteSpace(strName))
                    sbdDescription.AppendLine(strName);
            }

            if (intLevel != -1)
            {
                foreach (KeyValuePair<string, int> objAttribute in Attributes)
                {
                    if (objAttribute.Value != 0)
                    {
                        if (blnNewLineFlag)
                        {
                            sbdDescription.Append(',').Append(strSpaceString);
                        }

                        sbdDescription.Append(LanguageManager.GetString("String_Attribute" + objAttribute.Key + "Short", strLanguage))
                            .Append(strSpaceString).Append(objAttribute.Value.ToString("+#;-#", GlobalOptions.CultureInfo));
                        blnNewLineFlag = true;
                    }
                }
                if (blnNewLineFlag)
                {
                    blnNewLineFlag = false;
                    sbdDescription.AppendLine();
                }

                foreach (KeyValuePair<string, int> objLimit in Limits)
                {
                    if (objLimit.Value != 0)
                    {
                        if (blnNewLineFlag)
                        {
                            sbdDescription.Append(',').Append(strSpaceString);
                        }

                        sbdDescription.Append(LanguageManager.GetString("Node_" + objLimit.Key, strLanguage)).Append(strSpaceString).Append(LanguageManager.GetString("String_Limit", strLanguage)).Append(strSpaceString)
                            .Append(objLimit.Value.ToString(" +#;-#", GlobalOptions.CultureInfo));
                        blnNewLineFlag = true;
                    }
                }
                if (blnNewLineFlag)
                {
                    sbdDescription.AppendLine();
                }

                if (Initiative != 0 || InitiativeDice != 0)
                {
                    sbdDescription.Append(LanguageManager.GetString("String_AttributeINILong", strLanguage)).Append(strSpaceString);
                    if (Initiative != 0)
                    {
                        sbdDescription.Append(Initiative.ToString("+#;-#", GlobalOptions.CultureInfo));
                        if (InitiativeDice != 0)
                            sbdDescription.Append(InitiativeDice.ToString("+#;-#", GlobalOptions.CultureInfo)).Append(LanguageManager.GetString("String_D6", strLanguage));
                    }
                    else if (InitiativeDice != 0)
                        sbdDescription.Append(InitiativeDice.ToString("+#;-#", GlobalOptions.CultureInfo)).Append(LanguageManager.GetString("String_D6", strLanguage));
                    sbdDescription.AppendLine();
                }

                foreach (XmlNode nodQuality in Qualities)
                    sbdDescription.Append(_objCharacter.TranslateExtra(nodQuality.InnerText, strLanguage)).Append(strSpaceString).AppendLine(LanguageManager.GetString("String_Quality", strLanguage));
                foreach (string strInfo in Infos)
                    sbdDescription.AppendLine(_objCharacter.TranslateExtra(strInfo, strLanguage));

                if (Category == "Custom Drug" || Duration != 0)
                    sbdDescription.Append(LanguageManager.GetString("Label_Duration", strLanguage)).AppendLine(DisplayDuration);

                if (Category == "Custom Drug" || Speed != 0)
                {
                    sbdDescription.Append(LanguageManager.GetString("Label_Speed")).Append(strColonString).Append(strSpaceString);
                    if (Speed <= 0)
                        sbdDescription.AppendLine(LanguageManager.GetString("String_Immediate"));
                    else if (Speed <= 60)
                        sbdDescription.AppendLine((Speed / 3).ToString(GlobalOptions.CultureInfo) + strSpaceString + LanguageManager.GetString("String_CombatTurns"));
                    else
                        sbdDescription.AppendLine((Speed).ToString(GlobalOptions.CultureInfo) + LanguageManager.GetString("String_Seconds"));
                }

                if (CrashDamage != 0)
                    sbdDescription.Append(LanguageManager.GetString("Label_CrashEffect", strLanguage)).Append(strSpaceString)
                        .Append(CrashDamage.ToString(objCulture)).Append(LanguageManager.GetString("String_DamageStun", strLanguage)).Append(strSpaceString)
                        .AppendLine(LanguageManager.GetString("String_DamageUnresisted", strLanguage));
                if (!blnEffectsOnly)
                {
                    sbdDescription.Append(LanguageManager.GetString("Label_AddictionRating", strLanguage)).Append(strSpaceString).AppendLine((AddictionRating * (intLevel + 1)).ToString(objCulture));
                    sbdDescription.Append(LanguageManager.GetString("Label_AddictionThreshold", strLanguage)).Append(strSpaceString).AppendLine((AddictionThreshold * (intLevel + 1)).ToString(objCulture));
                    sbdDescription.Append(LanguageManager.GetString("Label_Cost", strLanguage)).Append(strSpaceString).Append((Cost * (intLevel + 1)).ToString(_objCharacter.Options.NuyenFormat, objCulture)).AppendLine("¥");
                    sbdDescription.Append(LanguageManager.GetString("Label_Avail", strLanguage)).Append(strSpaceString).AppendLine(TotalAvail(objCulture, strLanguage));
                }
            }
            else if (!blnEffectsOnly)
            {
                sbdDescription.Append(LanguageManager.GetString("Label_AddictionRating", strLanguage)).Append(strSpaceString).AppendLine(0.ToString(objCulture));
                sbdDescription.Append(LanguageManager.GetString("Label_AddictionThreshold", strLanguage)).Append(strSpaceString).AppendLine(0.ToString(objCulture));
                sbdDescription.Append(LanguageManager.GetString("Label_Cost", strLanguage)).Append(strSpaceString).Append((Cost * (intLevel + 1)).ToString(_objCharacter.Options.NuyenFormat, objCulture)).AppendLine("¥");
                sbdDescription.Append(LanguageManager.GetString("Label_Avail", strLanguage)).Append(strSpaceString).AppendLine(TotalAvail(objCulture, strLanguage));
            }

            string strReturn = sbdDescription.ToString();
            if (blnDoCache)
                _strDescription = strReturn;
            return strReturn;
        }

        /// <summary>
        /// Creates the improvements necessary to to 'activate' a given drug.
        /// TODO: I'm really not happy with the lack of extensibility on this.
        /// TODO: Refactor drug effects to just use XML nodes, which can then be passed to Improvement Manager?
        /// TODO: Refactor Improvement Manager to automatically collapse improvements of the same type into a single improvement?
        /// </summary>
        public void GenerateImprovement()
        {
            if (_objCharacter.Improvements.Any(ig => ig.SourceName == InternalId)) return;
            _objCharacter.ImprovementGroups.Add(Name);
            string strSpace = LanguageManager.GetString("String_Space");
            string strNamePrefix = CurrentDisplayNameShort + strSpace + '-' + strSpace;
            List<Improvement> lstImprovements = Attributes.Where(objAttribute => objAttribute.Value != 0)
                .Select(objAttribute => new Improvement(_objCharacter)
                {
                    ImproveSource = Improvement.ImprovementSource.Drug,
                    ImproveType = Improvement.ImprovementType.Attribute,
                    SourceName = InternalId,
                    Augmented = objAttribute.Value,
                    ImprovedName = objAttribute.Key,
                    CustomName = strNamePrefix + LanguageManager.GetString("String_Attribute" + objAttribute.Key + "Short")
                                               + strSpace + objAttribute.Value.ToString("+#,0;-#,0;0", GlobalOptions.CultureInfo)
                }).ToList();

            foreach (KeyValuePair<string, int> objLimit in Limits)
            {
                if (objLimit.Value == 0) continue;
                var i = new Improvement(_objCharacter)
                {
                    ImproveSource = Improvement.ImprovementSource.Drug,
                    SourceName = InternalId,
                    Value = objLimit.Value,
                    CustomName = strNamePrefix + LanguageManager.GetString("Node_" + objLimit.Key)
                                               + strSpace + objLimit.Value.ToString("+#,0;-#,0;0", GlobalOptions.CultureInfo)
                };
                switch (objLimit.Key)
                {
                    case "Physical":
                        i.ImproveType = Improvement.ImprovementType.PhysicalLimit;
                        break;
                    case "Mental":
                        i.ImproveType = Improvement.ImprovementType.MentalLimit;
                        break;
                    case "Social":
                        i.ImproveType = Improvement.ImprovementType.SocialLimit;
                        break;
                }
                lstImprovements.Add(i);
            }

            if (Initiative != 0)
            {
                var i = new Improvement(_objCharacter)
                {
                    ImproveSource = Improvement.ImprovementSource.Drug,
                    SourceName = InternalId,
                    ImproveType = Improvement.ImprovementType.Initiative,
                    Value = Initiative,
                    CustomName = strNamePrefix + LanguageManager.GetString("String_Initiative")
                                               + strSpace + Initiative.ToString("+#,0;-#,0;0", GlobalOptions.CultureInfo)
                };
                lstImprovements.Add(i);
            }

            if (InitiativeDice != 0)
            {
                var i = new Improvement(_objCharacter)
                {
                    ImproveSource = Improvement.ImprovementSource.Drug,
                    SourceName = InternalId,
                    ImproveType = Improvement.ImprovementType.InitiativeDice,
                    Value = InitiativeDice,
                    CustomName = strNamePrefix + LanguageManager.GetString("String_InitiativeDice")
                                               + strSpace + InitiativeDice.ToString("+#,0;-#,0;0", GlobalOptions.CultureInfo)
                };
                lstImprovements.Add(i);
            }

            if (Qualities.Count > 0)
            {
                XmlDocument objXmlDocument = _objCharacter.LoadData("qualities.xml");
                foreach (XmlNode objXmlAddQuality in Qualities)
                {
                    XmlNode objXmlSelectedQuality = objXmlDocument.SelectSingleNode("/chummer/qualities/quality[name = \"" + objXmlAddQuality.InnerText + "\"]");
                    if (objXmlSelectedQuality == null)
                        continue;
                    XPathNavigator xpnSelectedQuality = objXmlSelectedQuality.CreateNavigator();
                    string strForceValue = objXmlAddQuality.Attributes?["select"]?.InnerText ?? string.Empty;

                    string strRating = objXmlAddQuality.Attributes?["rating"]?.InnerText;
                    int intCount = string.IsNullOrEmpty(strRating) ? 1 : ImprovementManager.ValueToInt(_objCharacter, strRating, 1);
                    bool blnDoesNotContributeToBP = !string.Equals(objXmlAddQuality.Attributes?["contributetobp"]?.InnerText, bool.TrueString, StringComparison.CurrentCultureIgnoreCase);

                    for (int i = 0; i < intCount; ++i)
                    {
                        // Makes sure we aren't over our limits for this particular quality from this overall source
                        if (objXmlAddQuality.Attributes?["forced"]?.InnerText == bool.TrueString ||
                            xpnSelectedQuality.RequirementsMet(_objCharacter, LanguageManager.GetString("String_Quality"), string.Empty, Name))
                        {
                            List<Weapon> lstWeapons = new List<Weapon>();
                            Quality objAddQuality = new Quality(_objCharacter);
                            objAddQuality.Create(objXmlSelectedQuality, QualitySource.Improvement, lstWeapons, strForceValue, Name);

                            if (blnDoesNotContributeToBP)
                            {
                                objAddQuality.BP = 0;
                                objAddQuality.ContributeToLimit = false;
                            }

                            _objCharacter.Qualities.Add(objAddQuality);
                            foreach (Weapon objWeapon in lstWeapons)
                                _objCharacter.Weapons.Add(objWeapon);
                            var objImprovement = new Improvement(_objCharacter)
                            {
                                ImprovedName = objAddQuality.InternalId,
                                ImproveSource = Improvement.ImprovementSource.Drug,
                                SourceName = InternalId,
                                ImproveType = Improvement.ImprovementType.SpecificQuality,
                                CustomName = strNamePrefix + LanguageManager.GetString("String_InitiativeDice")
                                                           + strSpace + objAddQuality.Name
                            };
                            lstImprovements.Add(objImprovement);
                        }
                        else
                        {
                            throw new AbortedException();
                        }
                    }
                }
            }
            foreach (Improvement i in lstImprovements)
            {
                i.CustomGroup = Name;
                i.Custom = true;
                i.Enabled = false;
            }
            _objCharacter.Improvements.AddRange(lstImprovements);
        }
        public XmlNode GetNode()
        {
            return GetNode(GlobalOptions.Language);
        }

        public XmlNode GetNode(string strLanguage)
        {
            if (_objCachedMyXmlNode == null || strLanguage != _strCachedXmlNodeLanguage || GlobalOptions.LiveCustomData)
            {
<<<<<<< HEAD
                _objCachedMyXmlNode = _objCharacter.LoadData("drugcomponents.xml", strLanguage)
                        .SelectSingleNode(SourceID == Guid.Empty
                            ? $"/chummer/drugcomponents/drugcomponent[name = \"{Name}\"]"
                            : $"/chummer/drugcomponents/drugcomponent[id = \"{SourceIDString}\" or id = \"{SourceIDString}\"]");

=======
                _objCachedMyXmlNode = XmlManager.Load("drugcomponents.xml", strLanguage)
                    .SelectSingleNode(SourceID == Guid.Empty
                        ? "/chummer/drugcomponents/drugcomponent[name = " + Name.CleanXPath() + ']'
                        : string.Format(GlobalOptions.InvariantCultureInfo,
                            "/chummer/drugcomponents/drugcomponent[id = \"{0}\" or id = \"{1}\"]",
                            SourceIDString, SourceIDString.ToUpperInvariant()));
>>>>>>> a3a7ffc6
                _strCachedXmlNodeLanguage = strLanguage;
            }
            return _objCachedMyXmlNode;
        }

        public bool Remove(bool blnConfirmDelete)
        {
            if (blnConfirmDelete && !CommonFunctions.ConfirmDelete(LanguageManager.GetString("Message_DeleteDrug")))
            {
                return false;
            }
            _objCharacter.Drugs.Remove(this);
            ImprovementManager.RemoveImprovements(_objCharacter, Improvement.ImprovementSource.Drug, InternalId);
            return true;
        }
        #endregion

    }
    /// <summary>
    /// Drug Component.
    /// </summary>
    public class DrugComponent : IHasName, IHasInternalId, IHasXmlNode
    {
        private static readonly Logger Log = LogManager.GetCurrentClassLogger();
        private Guid _guidId;
        private Guid _guiSourceID;
        private string _strName;
        private string _strCategory;
        private string _strAvailability = "0";
        private int _intLevel;
        private int _intLimit = 1;
        private string _strSource;
        private string _strPage;
        private string _strCost;
        private int _intAddictionThreshold;
        private int _intAddictionRating;
        private XmlNode _objCachedMyXmlNode;
        private string _strCachedXmlNodeLanguage;
        private readonly Character _objCharacter;

        public DrugComponent(Character objCharacter)
        {
            _guidId = new Guid();
            _objCharacter = objCharacter;
        }

        #region Constructor, Create, Save, Load, and Print Methods
        public void Load(XmlNode objXmlData)
        {
            objXmlData.TryGetStringFieldQuickly("name", ref _strName);
            if (!objXmlData.TryGetGuidFieldQuickly("sourceid", ref _guiSourceID))
            {
                XmlNode node = GetNode(GlobalOptions.Language);
                node?.TryGetGuidFieldQuickly("id", ref _guiSourceID);
            }
            objXmlData.TryGetField("internalid", Guid.TryParse, out _guidId);
            objXmlData.TryGetStringFieldQuickly("category", ref _strCategory);
            XmlNodeList xmlEffectsList = objXmlData.SelectNodes("effects/effect");
            if (xmlEffectsList?.Count > 0)
            {
                foreach (XmlNode objXmlLevel in xmlEffectsList)
                {
                    DrugEffect objDrugEffect = new DrugEffect();
                    objXmlLevel.TryGetField("level", out int effectLevel);
                    objDrugEffect.Level = effectLevel;
                    XmlNodeList xmlEffectChildNodeList = objXmlLevel.SelectNodes("*");
                    if (xmlEffectChildNodeList?.Count > 0)
                    {
                        foreach (XmlNode objXmlEffect in xmlEffectChildNodeList)
                        {
                            string strEffectName = string.Empty;
                            objXmlEffect.TryGetStringFieldQuickly("name", ref strEffectName);
                            switch (objXmlEffect.Name)
                            {
                                case "attribute":
                                {
                                    int intEffectValue = 0;
                                    if (!string.IsNullOrEmpty(strEffectName) && objXmlEffect.TryGetInt32FieldQuickly("value", ref intEffectValue))
                                        objDrugEffect.Attributes[strEffectName] = intEffectValue;
                                }
                                    break;
                                case "limit":
                                {
                                    int intEffectValue = 0;
                                    if (!string.IsNullOrEmpty(strEffectName) && objXmlEffect.TryGetInt32FieldQuickly("value", ref intEffectValue))
                                        objDrugEffect.Limits[strEffectName] = intEffectValue;
                                    break;
                                }
                                case "quality":
                                    objDrugEffect.Qualities.Add(objXmlEffect);
                                    break;
                                case "info":
                                    objDrugEffect.Infos.Add(objXmlEffect.InnerText);
                                    break;
                                case "initiative":
                                {
                                    if (int.TryParse(objXmlEffect.InnerText, out int intInnerText))
                                        objDrugEffect.Initiative = intInnerText;
                                    break;
                                }
                                case "initiativedice":
                                {
                                    if (int.TryParse(objXmlEffect.InnerText, out int intInnerText))
                                        objDrugEffect.InitiativeDice = intInnerText;
                                    break;
                                }
                                case "crashdamage":
                                {
                                    if (int.TryParse(objXmlEffect.InnerText, out int intInnerText))
                                        objDrugEffect.CrashDamage = intInnerText;
                                    break;
                                }
                                case "speed":
                                {
                                    if (int.TryParse(objXmlEffect.InnerText, out int intInnerText))
                                        objDrugEffect.Speed = intInnerText;
                                    break;
                                }
                                case "duration":
                                {
                                    if (int.TryParse(objXmlEffect.InnerText, out int intInnerText))
                                        objDrugEffect.Duration = intInnerText;
                                    break;
                                }
                                default:
                                    Log.Warn("Unknown drug effect " + objXmlEffect.Name + " in component " + strEffectName);
                                    break;
                            }
                        }
                    }

                    DrugEffects.Add(objDrugEffect);
                }
            }

            objXmlData.TryGetStringFieldQuickly("availability", ref _strAvailability);
            objXmlData.TryGetStringFieldQuickly("cost", ref _strCost);
            objXmlData.TryGetInt32FieldQuickly("level", ref _intLevel);
            objXmlData.TryGetInt32FieldQuickly("limit", ref _intLimit);
            objXmlData.TryGetInt32FieldQuickly("rating", ref _intAddictionRating);
            objXmlData.TryGetInt32FieldQuickly("threshold", ref _intAddictionThreshold);
            objXmlData.TryGetStringFieldQuickly("source", ref _strSource);
            objXmlData.TryGetStringFieldQuickly("page", ref _strPage);
        }

        public void Save(XmlWriter objXmlWriter)
        {
            if (objXmlWriter == null)
                return;
            objXmlWriter.WriteElementString("sourceid", SourceIDString);
            objXmlWriter.WriteElementString("guid", InternalId);
            objXmlWriter.WriteElementString("name", _strName);
            objXmlWriter.WriteElementString("category", _strCategory);

            objXmlWriter.WriteStartElement("effects");
            foreach (DrugEffect objDrugEffect in DrugEffects)
            {
                objXmlWriter.WriteStartElement("effect");
                foreach (KeyValuePair<string, int> objAttribute in objDrugEffect.Attributes)
                {
                    objXmlWriter.WriteStartElement("attribute");
                    objXmlWriter.WriteElementString("name", objAttribute.Key);
                    objXmlWriter.WriteElementString("value", objAttribute.Value.ToString(GlobalOptions.InvariantCultureInfo));
                    objXmlWriter.WriteEndElement();
                }
                foreach (KeyValuePair<string, int> objLimit in objDrugEffect.Limits)
                {
                    objXmlWriter.WriteStartElement("limit");
                    objXmlWriter.WriteElementString("name", objLimit.Key);
                    objXmlWriter.WriteElementString("value", objLimit.Value.ToString(GlobalOptions.InvariantCultureInfo));
                    objXmlWriter.WriteEndElement();
                }
                foreach (XmlNode nodQuality in objDrugEffect.Qualities)
                {
                    objXmlWriter.WriteRaw("<quality>" + nodQuality.InnerXml + "</quality>");
                }
                foreach (string strInfo in objDrugEffect.Infos)
                {
                    objXmlWriter.WriteElementString("info", strInfo);
                }
                if (objDrugEffect.Initiative != 0)
                    objXmlWriter.WriteElementString("initiative", objDrugEffect.Initiative.ToString(GlobalOptions.InvariantCultureInfo));
                if (objDrugEffect.InitiativeDice != 0)
                    objXmlWriter.WriteElementString("initiativedice", objDrugEffect.InitiativeDice.ToString(GlobalOptions.InvariantCultureInfo));
                if (objDrugEffect.Duration != 0)
                    objXmlWriter.WriteElementString("duration", objDrugEffect.Duration.ToString(GlobalOptions.InvariantCultureInfo));
                if (objDrugEffect.Speed != 0)
                    objXmlWriter.WriteElementString("speed", objDrugEffect.Speed.ToString(GlobalOptions.InvariantCultureInfo));
                if (objDrugEffect.CrashDamage != 0)
                    objXmlWriter.WriteElementString("crashdamage", objDrugEffect.CrashDamage.ToString(GlobalOptions.InvariantCultureInfo));
                objXmlWriter.WriteEndElement();
            }
            objXmlWriter.WriteEndElement();

            objXmlWriter.WriteElementString("availability", _strAvailability);
            objXmlWriter.WriteElementString("cost", _strCost);
            objXmlWriter.WriteElementString("level", _intLevel.ToString(GlobalOptions.InvariantCultureInfo));
            objXmlWriter.WriteElementString("limit", _intLimit.ToString(GlobalOptions.InvariantCultureInfo));
            if (_intAddictionRating != 0)
                objXmlWriter.WriteElementString("rating", _intAddictionRating.ToString(GlobalOptions.InvariantCultureInfo));
            if (_intAddictionThreshold != 0)
                objXmlWriter.WriteElementString("threshold", _intAddictionThreshold.ToString(GlobalOptions.InvariantCultureInfo));
            objXmlWriter.WriteElementString("source", _strSource);
            objXmlWriter.WriteElementString("page", _strPage);
        }
        #endregion
        #region Properties
        /// <summary>
        /// Drug Component's English Name
        /// </summary>
        public string Name
        {
            get => _strName;
            set => _strName = value;
        }

        /// <summary>
        /// The name of the object as it should appear on printouts (translated name only).
        /// </summary>
        public string DisplayNameShort(string strLanguage)
        {
            if (strLanguage == GlobalOptions.DefaultLanguage)
                return Name;

            XmlNode xmlGearDataNode = GetNode(strLanguage);
            if (xmlGearDataNode?["name"]?.InnerText == "Custom Item")
            {
                return _objCharacter.TranslateExtra(Name, strLanguage);
            }

            return xmlGearDataNode?["translate"]?.InnerText ?? Name;
        }

        /// <summary>
        /// The name of the object as it should be displayed in lists. Name (Level X).
        /// </summary>
        public string DisplayName(CultureInfo objCulture, string strLanguage)
        {
            StringBuilder sbdReturn = new StringBuilder(DisplayNameShort(strLanguage));
            if (Level != 0)
            {
                string strSpace = LanguageManager.GetString("String_Space", strLanguage);
                sbdReturn.Append(strSpace).Append('(').Append(LanguageManager.GetString("String_Level", strLanguage))
                    .Append(strSpace).Append(Level.ToString(objCulture)).Append(')');
            }

            return sbdReturn.ToString();
        }

        public string CurrentDisplayName => DisplayName(GlobalOptions.CultureInfo, GlobalOptions.Language);

        /// <summary>
        /// Translated Category.
        /// </summary>
        public string DisplayCategory(string strLanguage)
        {
            if (strLanguage == GlobalOptions.DefaultLanguage)
                return Category;

            return _objCharacter.LoadData("drugcomponents.xml", strLanguage).SelectSingleNode("/chummer/categories/category[. = \"" + Category + "\"]/@translate")?.InnerText ?? Category;
        }

        /// <summary>
        /// Category
        /// </summary>
        public string Category
        {
            get => _strCategory;
            set => _strCategory = value;
        }

        /// <summary>
        /// Sourcebook.
        /// </summary>
        public string Source
        {
            get => _strSource;
            set => _strSource = value;
        }


        /// <summary>
        /// Sourcebook Page Number.
        /// </summary>
        public string Page
        {
            get => _strPage;
            set => _strPage = value;
        }

        /// <summary>
        /// Sourcebook Page Number using a given language file.
        /// Returns Page if not found or the string is empty.
        /// </summary>
        /// <param name="strLanguage">Language file keyword to use.</param>
        /// <returns></returns>
        public string DisplayPage(string strLanguage)
        {
            if (strLanguage == GlobalOptions.DefaultLanguage)
                return Page;
            string s = GetNode(strLanguage)?["altpage"]?.InnerText ?? Page;
            return !string.IsNullOrWhiteSpace(s) ? s : Page;
        }

        public List<DrugEffect> DrugEffects { get; } = new List<DrugEffect>();

        public DrugEffect ActiveDrugEffect => DrugEffects.FirstOrDefault(effect => effect.Level == Level);

        public string Cost
        {
            get => _strCost;
            set => _strCost = value;
        }

        /// <summary>
        /// Cost of the drug component per level
        /// </summary>
        public decimal CostPerLevel
        {
            get
            {
                string strCostExpression = Cost;
                if (string.IsNullOrEmpty(strCostExpression))
                    return 0;

                if (strCostExpression.StartsWith("FixedValues(", StringComparison.Ordinal))
                {
                    string[] strValues = strCostExpression.TrimStartOnce("FixedValues(", true).TrimEndOnce(')').Split(',', StringSplitOptions.RemoveEmptyEntries);
                    strCostExpression = strValues[Math.Max(Math.Min(Level, strValues.Length) - 1, 0)].Trim('[', ']');
                }

                if (string.IsNullOrEmpty(strCostExpression))
                    return 0;

                StringBuilder objCost = new StringBuilder(strCostExpression.TrimStart('+'));
                objCost.Replace("Level", Level.ToString(GlobalOptions.InvariantCultureInfo));
                foreach (CharacterAttrib objLoopAttribute in _objCharacter.AttributeSection.AttributeList.Concat(_objCharacter.AttributeSection.SpecialAttributeList))
                {
                    objCost.CheapReplace(strCostExpression, objLoopAttribute.Abbrev, () => objLoopAttribute.TotalValue.ToString(GlobalOptions.InvariantCultureInfo));
                    objCost.CheapReplace(strCostExpression, objLoopAttribute.Abbrev + "Base", () => objLoopAttribute.TotalBase.ToString(GlobalOptions.InvariantCultureInfo));
                }
                object objProcess = CommonFunctions.EvaluateInvariantXPath(objCost.ToString(), out bool blnIsSuccess);
                return blnIsSuccess ? Convert.ToDecimal(objProcess, GlobalOptions.InvariantCultureInfo) : 0;
            }
        }

        public string Availability
        {
            get => _strAvailability;
            set => _strAvailability = value;
        }

        /// <summary>
        /// Total Availability in the program's current language.
        /// </summary>
        public string DisplayTotalAvail => TotalAvail(GlobalOptions.CultureInfo, GlobalOptions.Language);

        /// <summary>
        /// Total Availability.
        /// </summary>
        public string TotalAvail(CultureInfo objCulture, string strLanguage)
        {
            return TotalAvailTuple.ToString(objCulture, strLanguage);
        }

        /// <summary>
        /// Total Availability as a triple.
        /// </summary>
        public AvailabilityValue TotalAvailTuple
        {
            get
            {
                bool blnModifyParentAvail = false;
                string strAvail = Availability;
                char chrLastAvailChar = ' ';
                int intAvail = 0;
                if (strAvail.Length > 0)
                {
                    chrLastAvailChar = strAvail[strAvail.Length - 1];
                    if (chrLastAvailChar == 'F' || chrLastAvailChar == 'R')
                    {
                        strAvail = strAvail.Substring(0, strAvail.Length - 1);
                    }

                    blnModifyParentAvail = strAvail.StartsWith('+', '-');
                    StringBuilder objAvail = new StringBuilder(strAvail.TrimStart('+'));
                    /*
                    foreach (CharacterAttrib objLoopAttribute in _objCharacter.AttributeSection.AttributeList.Concat(_objCharacter.AttributeSection.SpecialAttributeList))
                    {
                        objAvail.CheapReplace(strAvail, objLoopAttribute.Abbrev, () => objLoopAttribute.TotalValue.ToString());
                        objAvail.CheapReplace(strAvail, objLoopAttribute.Abbrev + "Base", () => objLoopAttribute.TotalBase.ToString());
                    }
                    */

                    object objProcess = CommonFunctions.EvaluateInvariantXPath(objAvail.ToString(), out bool blnIsSuccess);
                    if (blnIsSuccess)
                        intAvail += Convert.ToInt32(objProcess, GlobalOptions.InvariantCultureInfo);
                }

                if (intAvail < 0)
                    intAvail = 0;

                return new AvailabilityValue(intAvail, chrLastAvailChar, blnModifyParentAvail);
            }
        }

        public int AddictionThreshold
        {
            get => _intAddictionThreshold;
            set => _intAddictionThreshold = value;
        }

        public int AddictionRating
        {
            get => _intAddictionRating;
            set => _intAddictionRating = value;
        }

        public int Level
        {
            get => _intLevel;
            set => _intLevel = value;
        }

        /// <summary>
        /// Amount of this drug component that is allowed to be in a complete drug recipe. If 0, assume unlimited.
        /// </summary>
        public int Limit
        {
            get => _intLimit;
            set => _intLimit = value;
        }


        /// <summary>
        /// Identifier of the object within data files.
        /// </summary>
        public Guid SourceID => _guiSourceID;

        /// <summary>
        /// String-formatted identifier of the <inheritdoc cref="SourceID"/> from the data files.
        /// </summary>
        public string SourceIDString => _guiSourceID.ToString("D", GlobalOptions.InvariantCultureInfo);

        public string InternalId => _guidId.ToString("D", GlobalOptions.InvariantCultureInfo);
        #endregion
        #region Methods
        public string GenerateDescription(int intLevel = -1)
        {
            if (intLevel >= DrugEffects.Count)
                return null;

            StringBuilder sbdDescription = new StringBuilder();
            bool blnNewLineFlag = false;
            string strSpaceString = LanguageManager.GetString("String_Space");
            string strColonString = LanguageManager.GetString("String_Colon");
            sbdDescription.Append(DisplayCategory(GlobalOptions.Language)).Append(strColonString).Append(strSpaceString).Append(CurrentDisplayName).AppendLine();

            if (intLevel != -1)
            {
                DrugEffect objDrugEffect = DrugEffects[intLevel];

                foreach (KeyValuePair<string, int> objAttribute in objDrugEffect.Attributes)
                {
                    if (objAttribute.Value != 0)
                    {
                        if (blnNewLineFlag)
                        {
                            sbdDescription.Append(',').Append(strSpaceString);
                        }

                        sbdDescription.Append(LanguageManager.GetString("String_Attribute" + objAttribute.Key + "Short"))
                            .Append(strSpaceString).Append(objAttribute.Value.ToString("+#;-#", GlobalOptions.CultureInfo));
                        blnNewLineFlag = true;
                    }
                }
                if (blnNewLineFlag)
                {
                    blnNewLineFlag = false;
                    sbdDescription.AppendLine();
                }

                foreach (KeyValuePair<string, int> objLimit in objDrugEffect.Limits)
                {
                    if (objLimit.Value != 0)
                    {
                        if (blnNewLineFlag)
                        {
                            sbdDescription.Append(',').Append(strSpaceString);
                        }

                        sbdDescription.Append(LanguageManager.GetString("Node_" + objLimit.Key)).Append(strSpaceString).Append(LanguageManager.GetString("String_Limit")).Append(strSpaceString)
                            .Append(objLimit.Value.ToString("+#;-#", GlobalOptions.CultureInfo));
                        blnNewLineFlag = true;
                    }
                }
                if (blnNewLineFlag)
                {
                    sbdDescription.AppendLine();
                }

                if (objDrugEffect.Initiative != 0 || objDrugEffect.InitiativeDice != 0)
                {
                    sbdDescription.Append(LanguageManager.GetString("String_AttributeINILong")).Append(strSpaceString);
                    if (objDrugEffect.Initiative != 0)
                    {
                        sbdDescription.Append(objDrugEffect.Initiative.ToString("+#;-#", GlobalOptions.CultureInfo));
                        if (objDrugEffect.InitiativeDice != 0)
                            sbdDescription.Append(objDrugEffect.InitiativeDice.ToString("+#;-#", GlobalOptions.CultureInfo)).Append(LanguageManager.GetString("String_D6"));
                    }
                    else if (objDrugEffect.InitiativeDice != 0)
                        sbdDescription.Append(objDrugEffect.InitiativeDice.ToString("+#;-#", GlobalOptions.CultureInfo)).Append(LanguageManager.GetString("String_D6"));
                    sbdDescription.AppendLine();
                }

                foreach (XmlNode strQuality in objDrugEffect.Qualities)
                    sbdDescription.Append(_objCharacter.TranslateExtra(strQuality.InnerText)).Append(strSpaceString).AppendLine(LanguageManager.GetString("String_Quality"));
                foreach (string strInfo in objDrugEffect.Infos)
                    sbdDescription.AppendLine(_objCharacter.TranslateExtra(strInfo));

                if (Category == "Custom Drug" || objDrugEffect.Duration != 0)
                    sbdDescription.Append(LanguageManager.GetString("Label_Duration")).Append(strColonString).Append(strSpaceString)
                        .Append("10 ⨯ ").Append((objDrugEffect.Duration + 1).ToString(GlobalOptions.CultureInfo)).Append(LanguageManager.GetString("String_D6")).Append(strSpaceString).AppendLine(LanguageManager.GetString("String_Minutes"));

                if (Category == "Custom Drug" || objDrugEffect.Speed != 0)
                {
                    sbdDescription.Append(LanguageManager.GetString("Label_Speed")).Append(strColonString).Append(strSpaceString);
                    if (objDrugEffect.Speed <= 0)
                        sbdDescription.AppendLine(LanguageManager.GetString("String_Immediate"));
                    else if (objDrugEffect.Speed <= 60)
                        sbdDescription.AppendLine((objDrugEffect.Speed / 3).ToString(GlobalOptions.CultureInfo) + strSpaceString + LanguageManager.GetString("String_CombatTurns"));
                    else
                        sbdDescription.AppendLine((objDrugEffect.Speed).ToString(GlobalOptions.CultureInfo) + LanguageManager.GetString("String_Seconds"));
                }

                if (objDrugEffect.CrashDamage != 0)
                    sbdDescription.Append(LanguageManager.GetString("Label_CrashEffect")).Append(strSpaceString)
                        .Append(objDrugEffect.CrashDamage.ToString(GlobalOptions.CultureInfo)).Append(LanguageManager.GetString("String_DamageStun")).Append(strSpaceString)
                        .AppendLine(LanguageManager.GetString("String_DamageUnresisted"));

                sbdDescription.Append(LanguageManager.GetString("Label_AddictionRating")).Append(strSpaceString).AppendLine((AddictionRating * (intLevel + 1)).ToString(GlobalOptions.CultureInfo));
                sbdDescription.Append(LanguageManager.GetString("Label_AddictionThreshold")).Append(strSpaceString).AppendLine((AddictionThreshold * (intLevel + 1)).ToString(GlobalOptions.CultureInfo));
                sbdDescription.Append(LanguageManager.GetString("Label_Cost")).Append(strSpaceString).Append((CostPerLevel * (intLevel + 1)).ToString(_objCharacter.Options.NuyenFormat, GlobalOptions.CultureInfo)).AppendLine("¥");
                sbdDescription.Append(LanguageManager.GetString("Label_Avail")).Append(strSpaceString).AppendLine(DisplayTotalAvail);
            }
            else
            {
                string strPerLevel = LanguageManager.GetString("String_PerLevel");
                sbdDescription.Append(LanguageManager.GetString("Label_AddictionRating")).Append(strSpaceString).Append(0.ToString(GlobalOptions.CultureInfo))
                    .Append(strSpaceString).AppendLine(strPerLevel);
                sbdDescription.Append(LanguageManager.GetString("Label_AddictionThreshold")).Append(strSpaceString).Append(0.ToString(GlobalOptions.CultureInfo))
                    .Append(strSpaceString).AppendLine(strPerLevel);
                sbdDescription.Append(LanguageManager.GetString("Label_Cost")).Append(strSpaceString).Append((CostPerLevel * (intLevel + 1)).ToString(_objCharacter.Options.NuyenFormat, GlobalOptions.CultureInfo))
                    .Append("¥").Append(strSpaceString).AppendLine(strPerLevel);
                sbdDescription.Append(LanguageManager.GetString("Label_Avail")).Append(strSpaceString).AppendLine(DisplayTotalAvail);
            }

            return sbdDescription.ToString();
        }

        public XmlNode GetNode()
        {
            return GetNode(GlobalOptions.Language);
        }

        public XmlNode GetNode(string strLanguage)
        {
            if (_objCachedMyXmlNode == null || strLanguage != _strCachedXmlNodeLanguage || GlobalOptions.LiveCustomData)
            {
<<<<<<< HEAD
                _objCachedMyXmlNode = _objCharacter.LoadData("drugcomponents.xml", strLanguage)
                        .SelectSingleNode(SourceID == Guid.Empty
                            ? $"/chummer/drugcomponents/drugcomponent[name = \"{Name}\"]"
                            : $"/chummer/drugcomponents/drugcomponent[id = \"{SourceIDString}\" or id = \"{SourceIDString}\"]");
=======
                _objCachedMyXmlNode = XmlManager.Load("drugcomponents.xml", strLanguage)
                    .SelectSingleNode(SourceID == Guid.Empty
                        ? "/chummer/drugcomponents/drugcomponent[name = " + Name.CleanXPath() + ']'
                        : string.Format(GlobalOptions.InvariantCultureInfo,
                            "/chummer/drugcomponents/drugcomponent[id = \"{0}\" or id = \"{1}\"]",
                            SourceIDString, SourceIDString.ToUpperInvariant()));
>>>>>>> a3a7ffc6
                _strCachedXmlNodeLanguage = strLanguage;
            }
            return _objCachedMyXmlNode;
        }
        #endregion
    }
    /// <summary>
    /// Drug Effect
    /// </summary>
    public class DrugEffect : object
    {
        public DrugEffect()
        {
            Attributes = new Dictionary<string, int>();
            Limits = new Dictionary<string, int>();
            Qualities = new List<XmlNode>();
            Infos = new List<string>();
        }

        public Dictionary<string, int> Attributes { get; }

        public Dictionary<string, int> Limits { get; }

        public List<XmlNode> Qualities { get; }

        public List<string> Infos { get; }

        public int Initiative { get; set; }

        public int InitiativeDice { get; set; }

        public int CrashDamage { get; set; }

        public int Speed { get; set; }

        public int Duration { get; set; }

        public int Level { get; set; }
    }
}<|MERGE_RESOLUTION|>--- conflicted
+++ resolved
@@ -1034,20 +1034,12 @@
         {
             if (_objCachedMyXmlNode == null || strLanguage != _strCachedXmlNodeLanguage || GlobalOptions.LiveCustomData)
             {
-<<<<<<< HEAD
                 _objCachedMyXmlNode = _objCharacter.LoadData("drugcomponents.xml", strLanguage)
-                        .SelectSingleNode(SourceID == Guid.Empty
-                            ? $"/chummer/drugcomponents/drugcomponent[name = \"{Name}\"]"
-                            : $"/chummer/drugcomponents/drugcomponent[id = \"{SourceIDString}\" or id = \"{SourceIDString}\"]");
-
-=======
-                _objCachedMyXmlNode = XmlManager.Load("drugcomponents.xml", strLanguage)
                     .SelectSingleNode(SourceID == Guid.Empty
                         ? "/chummer/drugcomponents/drugcomponent[name = " + Name.CleanXPath() + ']'
                         : string.Format(GlobalOptions.InvariantCultureInfo,
                             "/chummer/drugcomponents/drugcomponent[id = \"{0}\" or id = \"{1}\"]",
                             SourceIDString, SourceIDString.ToUpperInvariant()));
->>>>>>> a3a7ffc6
                 _strCachedXmlNodeLanguage = strLanguage;
             }
             return _objCachedMyXmlNode;
@@ -1617,19 +1609,12 @@
         {
             if (_objCachedMyXmlNode == null || strLanguage != _strCachedXmlNodeLanguage || GlobalOptions.LiveCustomData)
             {
-<<<<<<< HEAD
                 _objCachedMyXmlNode = _objCharacter.LoadData("drugcomponents.xml", strLanguage)
-                        .SelectSingleNode(SourceID == Guid.Empty
-                            ? $"/chummer/drugcomponents/drugcomponent[name = \"{Name}\"]"
-                            : $"/chummer/drugcomponents/drugcomponent[id = \"{SourceIDString}\" or id = \"{SourceIDString}\"]");
-=======
-                _objCachedMyXmlNode = XmlManager.Load("drugcomponents.xml", strLanguage)
                     .SelectSingleNode(SourceID == Guid.Empty
                         ? "/chummer/drugcomponents/drugcomponent[name = " + Name.CleanXPath() + ']'
                         : string.Format(GlobalOptions.InvariantCultureInfo,
                             "/chummer/drugcomponents/drugcomponent[id = \"{0}\" or id = \"{1}\"]",
                             SourceIDString, SourceIDString.ToUpperInvariant()));
->>>>>>> a3a7ffc6
                 _strCachedXmlNodeLanguage = strLanguage;
             }
             return _objCachedMyXmlNode;
