/*  This file is part of Chummer5a.
 *
 *  Chummer5a is free software: you can redistribute it and/or modify
 *  it under the terms of the GNU General Public License as published by
 *  the Free Software Foundation, either version 3 of the License, or
 *  (at your option) any later version.
 *
 *  Chummer5a is distributed in the hope that it will be useful,
 *  but WITHOUT ANY WARRANTY; without even the implied warranty of
 *  MERCHANTABILITY or FITNESS FOR A PARTICULAR PURPOSE.  See the
 *  GNU General Public License for more details.
 *
 *  You should have received a copy of the GNU General Public License
 *  along with Chummer5a.  If not, see <http://www.gnu.org/licenses/>.
 *
 *  You can obtain the full source code for Chummer5a at
 *  https://github.com/chummer5a/chummer5a
 */
using System;
using System.Collections.Generic;
using System.Collections.ObjectModel;
using System.Collections.Specialized;
using System.Diagnostics;
using System.Drawing;
using System.Globalization;
using System.Linq;
using System.Text;
using System.Windows.Forms;
using System.Xml;
using Chummer.Backend.Attributes;
using Chummer.helpers;

namespace Chummer.Backend.Equipment
{
    /// <summary>
    /// A piece of Cyberware.
    /// </summary>
    [DebuggerDisplay("{DisplayName(GlobalOptions.DefaultLanguage)}")]
<<<<<<< HEAD
    [HubClassTag("SourceID", true, "Name")]
    public class Cyberware : IHasChildren<Cyberware>, IHasName, IHasInternalId, IHasXmlNode, IHasMatrixAttributes, IHasNotes, ICanSell, IHasRating, IHasSource
=======
    public class Cyberware : IHasChildren<Cyberware>, IHasGear, IHasName, IHasInternalId, IHasXmlNode, IHasMatrixAttributes, IHasNotes, ICanSell, IHasRating, IHasSource, ICanSort
>>>>>>> d019e9ca
    {
        private Guid _guiSourceID = Guid.Empty;
        private Guid _guiID;
        private string _strName = string.Empty;
        private string _strCategory = string.Empty;
        private string _strLimbSlot = string.Empty;
        private string _strLimbSlotCount = "1";
        private bool _blnInheritAttributes;
        private string _strESS = string.Empty;
        private decimal _decExtraESSAdditiveMultiplier;
        private decimal _decExtraESSMultiplicativeMultiplier = 1.0m;
        private string _strCapacity = string.Empty;
        private string _strAvail = string.Empty;
        private string _strCost = string.Empty;
        private string _strSource = string.Empty;
        private string _strPage = string.Empty;
        private int _intMatrixCMFilled;
        private int _intRating;
        private string _strMinRating = string.Empty;
        private string _strMaxRating = string.Empty;
        private string _strAllowSubsystems = string.Empty;
        private bool _blnSuite;
        private string _strLocation = string.Empty;
        private string _strExtra = string.Empty;
        private Guid _guiWeaponID = Guid.Empty;
        private Guid _guiVehicleID = Guid.Empty;
        private Grade _objGrade;
        private readonly TaggedObservableCollection<Cyberware> _lstChildren = new TaggedObservableCollection<Cyberware>();
        private readonly TaggedObservableCollection<Gear> _lstGear = new TaggedObservableCollection<Gear>();
        private XmlNode _nodBonus;
        private XmlNode _nodPairBonus;
        private XmlNode _nodWirelessBonus;
        private readonly HashSet<string> _lstIncludeInPairBonus = new HashSet<string>();
        private bool _blnWirelessOn = true;
        private XmlNode _nodAllowGear;
        private Improvement.ImprovementSource _objImprovementSource = Improvement.ImprovementSource.Cyberware;
        private string _strNotes = string.Empty;
        private int _intEssenceDiscount;
        private string _strForceGrade = string.Empty;
        private bool _blnDiscountCost;
        private Vehicle _objParentVehicle;
        private bool _blnPrototypeTranshuman;
        private Cyberware _objParent;
        private bool _blnAddToParentESS;
        private bool _blnAddToParentCapacity;
        private string _strParentID = string.Empty;
        private string _strHasModularMount = string.Empty;
        private string _strPlugsIntoModularMount = string.Empty;
        private string _strBlocksMounts = string.Empty;
        private string _strForced = string.Empty;

        private string _strDeviceRating = string.Empty;
        private string _strAttack = string.Empty;
        private string _strSleaze = string.Empty;
        private string _strDataProcessing = string.Empty;
        private string _strFirewall = string.Empty;
        private string _strAttributeArray = string.Empty;
        private string _strModAttack = string.Empty;
        private string _strModSleaze = string.Empty;
        private string _strModDataProcessing = string.Empty;
        private string _strModFirewall = string.Empty;
        private string _strModAttributeArray = string.Empty;
        private string _strProgramLimit = string.Empty;
        private string _strOverclocked = "None";
        private bool _blnCanSwapAttributes;
        private int _intSortOrder;

        private readonly Character _objCharacter;

        #region Helper Methods
        /// <summary>
        /// Convert a string to a Grade.
        /// </summary>
        /// <param name="strValue">String value to convert.</param>
        /// <param name="objSource">Source representing whether this is a cyberware or bioware grade.</param>
        /// <param name="objCharacter">Character from which to fetch a grade list</param>
        public static Grade ConvertToCyberwareGrade(string strValue, Improvement.ImprovementSource objSource, Character objCharacter)
        {
            IList<Grade> lstGrades = objCharacter.GetGradeList(objSource, true);
            foreach (Grade objGrade in lstGrades)
            {
                if (objGrade.Name == strValue)
                    return objGrade;
            }

            return lstGrades.FirstOrDefault(x => x.Name == "Standard");
        }
        #endregion

        #region Constructor, Create, Save, Load, and Print Methods
        public Cyberware(Character objCharacter)
        {
            // Create the GUID for the new piece of Cyberware.
            _guiID = Guid.NewGuid();
            _objCharacter = objCharacter;

            _lstChildren.CollectionChanged += CyberwareChildrenOnCollectionChanged;
            _lstGear.CollectionChanged += GearChildrenOnCollectionChanged;
        }

        private void CyberwareChildrenOnCollectionChanged(object sender, NotifyCollectionChangedEventArgs e)
        {
            bool blnDoCyberlimbAGIRefresh = false;
            bool blnDoCyberlimbSTRRefresh = false;
            bool blnDoEssenceImprovementsRefresh = false;
            bool blnDoRedlinerRefresh = false;
            switch (e.Action)
            {
                case NotifyCollectionChangedAction.Add:
                    foreach (Cyberware objNewItem in e.NewItems)
                    {
                        objNewItem.Parent = this;
                        if ((!blnDoCyberlimbAGIRefresh || !blnDoCyberlimbSTRRefresh) &&
                            Category == "Cyberlimb" && Parent?.InheritAttributes != false && ParentVehicle == null && !_objCharacter.Options.DontUseCyberlimbCalculation &&
                            !string.IsNullOrWhiteSpace(LimbSlot) && !_objCharacter.Options.ExcludeLimbSlot.Contains(LimbSlot))
                        {
                            if (InheritAttributes)
                            {
                                blnDoCyberlimbAGIRefresh = true;
                                blnDoCyberlimbSTRRefresh = true;
                            }
                            else
                            {
                                if (!blnDoCyberlimbAGIRefresh && (objNewItem.Name == "Enhanced Agility" || objNewItem.Name == "Customized Agility"))
                                {
                                    blnDoCyberlimbAGIRefresh = true;
                                }
                                if (!blnDoCyberlimbSTRRefresh && (objNewItem.Name == "Enhanced Strength" || objNewItem.Name == "Customized Strength"))
                                {
                                    blnDoCyberlimbSTRRefresh = true;
                                }
                            }
                        }

                        if (!blnDoEssenceImprovementsRefresh && (Parent == null || AddToParentESS) && string.IsNullOrEmpty(PlugsIntoModularMount) && ParentVehicle == null)
                            blnDoEssenceImprovementsRefresh = true;
                    }

                    this.RefreshMatrixAttributeArray();
                    blnDoRedlinerRefresh = true;
                    break;
                case NotifyCollectionChangedAction.Remove:
                    foreach (Cyberware objOldItem in e.OldItems)
                    {
                        objOldItem.Parent = null;
                        if ((!blnDoCyberlimbAGIRefresh || !blnDoCyberlimbSTRRefresh) &&
                            Category == "Cyberlimb" && Parent?.InheritAttributes != false && ParentVehicle == null && !_objCharacter.Options.DontUseCyberlimbCalculation &&
                            !string.IsNullOrWhiteSpace(LimbSlot) && !_objCharacter.Options.ExcludeLimbSlot.Contains(LimbSlot))
                        {
                            if (InheritAttributes)
                            {
                                blnDoCyberlimbAGIRefresh = true;
                                blnDoCyberlimbSTRRefresh = true;
                            }
                            else
                            {
                                if (!blnDoCyberlimbAGIRefresh && (objOldItem.Name == "Enhanced Agility" || objOldItem.Name == "Customized Agility"))
                                {
                                    blnDoCyberlimbAGIRefresh = true;
                                }
                                if (!blnDoCyberlimbSTRRefresh && (objOldItem.Name == "Enhanced Strength" || objOldItem.Name == "Customized Strength"))
                                {
                                    blnDoCyberlimbSTRRefresh = true;
                                }
                            }
                        }

                        if (!blnDoEssenceImprovementsRefresh && (Parent == null || AddToParentESS) && string.IsNullOrEmpty(PlugsIntoModularMount) && ParentVehicle == null)
                            blnDoEssenceImprovementsRefresh = true;
                    }
                    this.RefreshMatrixAttributeArray();
                    blnDoRedlinerRefresh = true;
                    break;
                case NotifyCollectionChangedAction.Replace:
                    foreach (Cyberware objOldItem in e.OldItems)
                    {
                        objOldItem.Parent = null;
                        if ((!blnDoCyberlimbAGIRefresh || !blnDoCyberlimbSTRRefresh) &&
                            Category == "Cyberlimb" && Parent?.InheritAttributes != false && ParentVehicle == null && !_objCharacter.Options.DontUseCyberlimbCalculation &&
                            !string.IsNullOrWhiteSpace(LimbSlot) && !_objCharacter.Options.ExcludeLimbSlot.Contains(LimbSlot))
                        {
                            if (InheritAttributes)
                            {
                                blnDoCyberlimbAGIRefresh = true;
                                blnDoCyberlimbSTRRefresh = true;
                            }
                            else
                            {
                                if (!blnDoCyberlimbAGIRefresh && (objOldItem.Name == "Enhanced Agility" || objOldItem.Name == "Customized Agility"))
                                {
                                    blnDoCyberlimbAGIRefresh = true;
                                }
                                if (!blnDoCyberlimbSTRRefresh && (objOldItem.Name == "Enhanced Strength" || objOldItem.Name == "Customized Strength"))
                                {
                                    blnDoCyberlimbSTRRefresh = true;
                                }
                            }
                        }

                        if (!blnDoEssenceImprovementsRefresh && (Parent == null || AddToParentESS) && string.IsNullOrEmpty(PlugsIntoModularMount) && ParentVehicle == null)
                            blnDoEssenceImprovementsRefresh = true;
                    }

                    foreach (Cyberware objNewItem in e.NewItems)
                    {
                        objNewItem.Parent = this;
                        if ((!blnDoCyberlimbAGIRefresh || !blnDoCyberlimbSTRRefresh) &&
                            Category == "Cyberlimb" && Parent?.InheritAttributes != false && ParentVehicle == null && !_objCharacter.Options.DontUseCyberlimbCalculation &&
                            !string.IsNullOrWhiteSpace(LimbSlot) && !_objCharacter.Options.ExcludeLimbSlot.Contains(LimbSlot))
                        {
                            if (InheritAttributes)
                            {
                                blnDoCyberlimbAGIRefresh = true;
                                blnDoCyberlimbSTRRefresh = true;
                            }
                            else
                            {
                                if (!blnDoCyberlimbAGIRefresh && (objNewItem.Name == "Enhanced Agility" || objNewItem.Name == "Customized Agility"))
                                {
                                    blnDoCyberlimbAGIRefresh = true;
                                }
                                if (!blnDoCyberlimbSTRRefresh && (objNewItem.Name == "Enhanced Strength" || objNewItem.Name == "Customized Strength"))
                                {
                                    blnDoCyberlimbSTRRefresh = true;
                                }
                            }
                        }

                        if (!blnDoEssenceImprovementsRefresh && (Parent == null || AddToParentESS) && string.IsNullOrEmpty(PlugsIntoModularMount) && ParentVehicle == null)
                            blnDoEssenceImprovementsRefresh = true;
                    }
                    this.RefreshMatrixAttributeArray();
                    blnDoRedlinerRefresh = true;
                    break;
                case NotifyCollectionChangedAction.Reset:
                    blnDoEssenceImprovementsRefresh = true;
                    if (Category == "Cyberlimb" && Parent?.InheritAttributes != false && ParentVehicle == null && !_objCharacter.Options.DontUseCyberlimbCalculation &&
                        !string.IsNullOrWhiteSpace(LimbSlot) && !_objCharacter.Options.ExcludeLimbSlot.Contains(LimbSlot))
                    {
                        blnDoCyberlimbAGIRefresh = true;
                        blnDoCyberlimbSTRRefresh = true;
                    }
                    this.RefreshMatrixAttributeArray();
                    blnDoRedlinerRefresh = true;
                    break;
            }

            bool blnDoMovementUpdate = false;
            if (blnDoCyberlimbAGIRefresh || blnDoCyberlimbSTRRefresh)
            {
                foreach (CharacterAttrib objCharacterAttrib in _objCharacter.AttributeSection.AttributeList.Concat(_objCharacter.AttributeSection.SpecialAttributeList))
                {
                    if ((blnDoCyberlimbAGIRefresh && objCharacterAttrib.Abbrev == "AGI") || (blnDoCyberlimbSTRRefresh && objCharacterAttrib.Abbrev == "STR"))
                    {
                        objCharacterAttrib.OnPropertyChanged(nameof(CharacterAttrib.TotalValue));
                    }
                }
                blnDoMovementUpdate = _objCharacter.Options.CyberlegMovement && LimbSlot == "leg";
            }
            if (_objCharacter != null)
            {
                List<string> lstPropertiesToChange = new List<string>();
                if (blnDoRedlinerRefresh)
                    lstPropertiesToChange.Add(nameof(Character.RedlinerBonus));
                if (blnDoEssenceImprovementsRefresh)
                    lstPropertiesToChange.Add(EssencePropertyName);
                if (blnDoMovementUpdate)
                    lstPropertiesToChange.Add(nameof(Character.GetMovement));
                if (lstPropertiesToChange.Count > 0)
                    _objCharacter.OnMultiplePropertyChanged(lstPropertiesToChange.ToArray());
            }
        }

        private void GearChildrenOnCollectionChanged(object sender, NotifyCollectionChangedEventArgs e)
        {
            switch (e.Action)
            {
                case NotifyCollectionChangedAction.Add:
                case NotifyCollectionChangedAction.Replace:
                    foreach (Gear objNewItem in e.NewItems)
                    {
                        objNewItem.Parent = this;
                        objNewItem.ChangeEquippedStatus(IsModularCurrentlyEquipped);
                    }
                    this.RefreshMatrixAttributeArray();
                    break;
                case NotifyCollectionChangedAction.Remove:
                case NotifyCollectionChangedAction.Reset:
                    this.RefreshMatrixAttributeArray();
                    break;
            }
        }

        /// Create a Cyberware from an XmlNode.
        /// <param name="objXmlCyberware">XmlNode to create the object from.</param>
        /// <param name="objGrade">Grade of the selected piece.</param>
        /// <param name="objSource">Source of the piece.</param>
        /// <param name="intRating">Selected Rating of the piece of Cyberware.</param>
        /// <param name="lstWeapons">List of Weapons that should be added to the Character.</param>
        /// <param name="lstVehicles">List of Vehicles that should be added to the Character.</param>
        /// <param name="blnCreateImprovements">Whether or not Improvements should be created.</param>
        /// <param name="blnCreateChildren">Whether or not child items should be created.</param>
        /// <param name="strForced">Force a particular value to be selected by an Improvement prompts.</param>
        /// <param name="objParent">Cyberware to which this new cyberware should be added (needed in creation method for selecting a side).</param>
        /// <param name="objParentVehicle">Vehicle to which this new cyberware will be added (needed in creation method for selecting a side and improvements).</param>
        public void Create(XmlNode objXmlCyberware, Grade objGrade, Improvement.ImprovementSource objSource, int intRating, IList<Weapon> lstWeapons, IList<Vehicle> lstVehicles, bool blnCreateImprovements = true, bool blnCreateChildren = true, string strForced = "", Cyberware objParent = null, Vehicle objParentVehicle = null)
        {
            Parent = objParent;
            _strForced = strForced;
            _objParentVehicle = objParentVehicle;
            objXmlCyberware.TryGetStringFieldQuickly("name", ref _strName);
            objXmlCyberware.TryGetStringFieldQuickly("category", ref _strCategory);
            objXmlCyberware.TryGetStringFieldQuickly("limbslot", ref _strLimbSlot);
            objXmlCyberware.TryGetStringFieldQuickly("limbslotcount", ref _strLimbSlotCount);
            if (!objXmlCyberware.TryGetStringFieldQuickly("altnotes", ref _strNotes))
                objXmlCyberware.TryGetStringFieldQuickly("notes", ref _strNotes);
            _blnInheritAttributes = objXmlCyberware["inheritattributes"] != null;
            _objGrade = objGrade;
            objXmlCyberware.TryGetStringFieldQuickly("ess", ref _strESS);
            objXmlCyberware.TryGetStringFieldQuickly("capacity", ref _strCapacity);
            objXmlCyberware.TryGetStringFieldQuickly("avail", ref _strAvail);
            objXmlCyberware.TryGetStringFieldQuickly("source", ref _strSource);
            objXmlCyberware.TryGetStringFieldQuickly("page", ref _strPage);
            _blnAddToParentESS = objXmlCyberware["addtoparentess"] != null;
            _blnAddToParentCapacity = objXmlCyberware["addtoparentcapacity"] != null;
            _nodBonus = objXmlCyberware["bonus"];
            _nodPairBonus = objXmlCyberware["pairbonus"];
            _nodWirelessBonus = objXmlCyberware["wirelessbonus"];
            _blnWirelessOn = _nodWirelessBonus != null;
            _nodAllowGear = objXmlCyberware["allowgear"];
            if (objXmlCyberware.TryGetField("id", Guid.TryParse, out _guiSourceID))
                _objCachedMyXmlNode = null;
            objXmlCyberware.TryGetStringFieldQuickly("mountsto", ref _strPlugsIntoModularMount);
            objXmlCyberware.TryGetStringFieldQuickly("modularmount", ref _strHasModularMount);
            objXmlCyberware.TryGetStringFieldQuickly("blocksmounts", ref _strBlocksMounts);

            _objImprovementSource = objSource;
            _objCachedMyXmlNode = null;
            objXmlCyberware.TryGetStringFieldQuickly("rating", ref _strMaxRating);
            objXmlCyberware.TryGetStringFieldQuickly("minrating", ref _strMinRating);

            _intRating = Math.Min(Math.Max(intRating, MinRating), MaxRating);

            objXmlCyberware.TryGetStringFieldQuickly("devicerating", ref _strDeviceRating);
            if (!objXmlCyberware.TryGetStringFieldQuickly("attributearray", ref _strAttributeArray))
            {
                objXmlCyberware.TryGetStringFieldQuickly("attack", ref _strAttack);
                objXmlCyberware.TryGetStringFieldQuickly("sleaze", ref _strSleaze);
                objXmlCyberware.TryGetStringFieldQuickly("dataprocessing", ref _strDataProcessing);
                objXmlCyberware.TryGetStringFieldQuickly("firewall", ref _strFirewall);
            }
            else
            {
                _blnCanSwapAttributes = true;
                string[] strArray = _strAttributeArray.Split(',');
                _strAttack = strArray[0];
                _strSleaze = strArray[1];
                _strDataProcessing = strArray[2];
                _strFirewall = strArray[3];
            }
            objXmlCyberware.TryGetStringFieldQuickly("modattack", ref _strModAttack);
            objXmlCyberware.TryGetStringFieldQuickly("modsleaze", ref _strModSleaze);
            objXmlCyberware.TryGetStringFieldQuickly("moddataprocessing", ref _strModDataProcessing);
            objXmlCyberware.TryGetStringFieldQuickly("modfirewall", ref _strModFirewall);
            objXmlCyberware.TryGetStringFieldQuickly("modattributearray", ref _strModAttributeArray);

            objXmlCyberware.TryGetStringFieldQuickly("programs", ref _strProgramLimit);

            objXmlCyberware.TryGetStringFieldQuickly("forcegrade", ref _strForceGrade);

            // Add Subsytem information if applicable.
            if (objXmlCyberware.InnerXml.Contains("allowsubsystems"))
            {
                string strSubsystem = string.Empty;
                XmlNodeList lstSubSystems = objXmlCyberware.SelectNodes("allowsubsystems/category");
                for (int i = 0; i < lstSubSystems?.Count; i++)
                {
                    strSubsystem += lstSubSystems[i].InnerText;
                    if (i != lstSubSystems.Count - 1)
                    {
                        strSubsystem += ",";
                    }
                }
                _strAllowSubsystems = strSubsystem;
            }

            _lstIncludeInPairBonus.Add(Name);
            foreach (XmlNode objPairNameNode in objXmlCyberware.SelectNodes("pairinclude/name"))
            {
                _lstIncludeInPairBonus.Add(objPairNameNode.InnerText);
            }

            _strCost = objXmlCyberware["cost"]?.InnerText ?? "0";
            // Check for a Variable Cost.
            if (_strCost.StartsWith("Variable("))
            {
                decimal decMin;
                decimal decMax = decimal.MaxValue;
                string strCost = _strCost.TrimStartOnce("Variable(", true).TrimEndOnce(')');
                if (strCost.Contains('-'))
                {
                    string[] strValues = strCost.Split('-');
                    decMin = Convert.ToDecimal(strValues[0], GlobalOptions.InvariantCultureInfo);
                    decMax = Convert.ToDecimal(strValues[1], GlobalOptions.InvariantCultureInfo);
                }
                else
                    decMin = Convert.ToDecimal(strCost.FastEscape('+'), GlobalOptions.InvariantCultureInfo);

                if (decMin != 0 || decMax != decimal.MaxValue)
                {
                    frmSelectNumber frmPickNumber = new frmSelectNumber(_objCharacter.Options.NuyenDecimals);
                    if (decMax > 1000000)
                        decMax = 1000000;
                    frmPickNumber.Minimum = decMin;
                    frmPickNumber.Maximum = decMax;
                    frmPickNumber.Description = string.Format(LanguageManager.GetString("String_SelectVariableCost", GlobalOptions.Language), DisplayNameShort(GlobalOptions.Language));
                    frmPickNumber.AllowCancel = false;
                    frmPickNumber.ShowDialog();
                    _strCost = frmPickNumber.SelectedValue.ToString(GlobalOptions.InvariantCultureInfo);
                }
            }

            // Add Cyberweapons if applicable.
            XmlDocument objXmlWeaponDocument = XmlManager.Load("weapons.xml");

            // More than one Weapon can be added, so loop through all occurrences.
            foreach (XmlNode objXmlAddWeapon in objXmlCyberware.SelectNodes("addweapon"))
            {
                string strLoopID = objXmlAddWeapon.InnerText;
                XmlNode objXmlWeapon = strLoopID.IsGuid()
                    ? objXmlWeaponDocument.SelectSingleNode("/chummer/weapons/weapon[id = \"" + strLoopID + "\"]")
                    : objXmlWeaponDocument.SelectSingleNode("/chummer/weapons/weapon[name = \"" + strLoopID + "\"]");

                if (objXmlWeapon != null)
                {
                    Weapon objGearWeapon = new Weapon(_objCharacter)
                    {
                        ParentVehicle = ParentVehicle
                    };
                    objGearWeapon.Create(objXmlWeapon, lstWeapons);
                    objGearWeapon.ParentID = InternalId;
                    objGearWeapon.Cost = "0";
                    lstWeapons.Add(objGearWeapon);

                    Guid.TryParse(objGearWeapon.InternalId, out _guiWeaponID);
                }
            }

            // Add Drone Bodyparts if applicable.
            XmlDocument objXmlVehicleDocument = XmlManager.Load("vehicles.xml");

            // More than one Weapon can be added, so loop through all occurrences.
            foreach (XmlNode xmlAddVehicle in objXmlCyberware.SelectNodes("addvehicle"))
            {
                string strLoopID = xmlAddVehicle.InnerText;
                XmlNode xmlVehicle = strLoopID.IsGuid()
                    ? objXmlVehicleDocument.SelectSingleNode("/chummer/vehicles/vehicle[id = \"" + strLoopID + "\"]")
                    : objXmlVehicleDocument.SelectSingleNode("/chummer/vehicles/vehicle[name = \"" + strLoopID + "\"]");

                if (xmlVehicle != null)
                {
                    Vehicle objVehicle = new Vehicle(_objCharacter);
                    objVehicle.Create(xmlVehicle);
                    objVehicle.ParentID = InternalId;
                    lstVehicles.Add(objVehicle);

                    Guid.TryParse(objVehicle.InternalId, out _guiVehicleID);
                }
            }

            /*
             * This needs to be handled separately from usual bonus nodes because:
             * - Children must always inherit the side of their parent(s)
             * - In case of numerical limits, we must be able to apply them separately to each side
             * - Modular cyberlimbs need a constant side regardless of their equip status
             * - In cases where modular mounts might get blocked, we must force the 'ware to the unblocked side
             */
            if (objXmlCyberware["selectside"] != null)
            {
                string strParentSide = Parent?.Location;
                if (!string.IsNullOrEmpty(strParentSide))
                {
                    _strLocation = strParentSide;
                }
                else
                {
                    frmSelectSide frmPickSide = new frmSelectSide
                    {
                        Description = string.Format(LanguageManager.GetString("Label_SelectSide", GlobalOptions.Language), DisplayNameShort(GlobalOptions.Language))
                    };
                    string strForcedSide = string.Empty;
                    if (_strForced == "Right" || _strForced == "Left")
                        strForcedSide = _strForced;
                    // TODO: Fix for modular mounts / banned mounts if someone has an amount of limbs different from the default amount
                    if (string.IsNullOrEmpty(strForcedSide) && ParentVehicle == null)
                    {
                        ObservableCollection<Cyberware> lstCyberwareToCheck = Parent == null ? _objCharacter.Cyberware : Parent.Children;
                        if (!objXmlCyberware.RequirementsMet(_objCharacter, string.Empty, string.Empty, string.Empty, "Left") ||
                            (!string.IsNullOrEmpty(BlocksMounts) && lstCyberwareToCheck.Any(x => !string.IsNullOrEmpty(x.HasModularMount) && x.Location == "Left" && BlocksMounts.Split(',').Contains(x.HasModularMount))) ||
                            (!string.IsNullOrEmpty(HasModularMount) && lstCyberwareToCheck.Any(x => !string.IsNullOrEmpty(x.BlocksMounts) && x.Location == "Left" && x.BlocksMounts.Split(',').Contains(HasModularMount))))
                            strForcedSide = "Right";
                        else if (!objXmlCyberware.RequirementsMet(_objCharacter, string.Empty, string.Empty, string.Empty, "Right") ||
                            (!string.IsNullOrEmpty(BlocksMounts) && lstCyberwareToCheck.Any(x => !string.IsNullOrEmpty(x.HasModularMount) && x.Location == "Right" && BlocksMounts.Split(',').Contains(x.HasModularMount))) ||
                            (!string.IsNullOrEmpty(HasModularMount) && lstCyberwareToCheck.Any(x => !string.IsNullOrEmpty(x.BlocksMounts) && x.Location == "Right" && x.BlocksMounts.Split(',').Contains(HasModularMount))))
                            strForcedSide = "Left";
                    }
                    if (!string.IsNullOrEmpty(strForcedSide))
                        frmPickSide.ForceValue(strForcedSide);
                    else
                        frmPickSide.ShowDialog();

                    // Make sure the dialogue window was not canceled.
                    if (frmPickSide.DialogResult == DialogResult.Cancel)
                    {
                        _guiID = Guid.Empty;
                        return;
                    }

                    _strLocation = frmPickSide.SelectedSide;
                }
            }

            // If the piece grants a bonus, pass the information to the Improvement Manager.
            // Modular cyberlimbs only get their bonuses applied when they are equipped onto a limb, so we're skipping those here
            if (blnCreateImprovements)
            {
                if (Bonus != null || WirelessBonus != null || PairBonus != null)
                {
                    if (!string.IsNullOrEmpty(_strForced) && _strForced != "Left" && _strForced != "Right")
                        ImprovementManager.ForcedValue = _strForced;

                    if (Bonus != null && !ImprovementManager.CreateImprovements(_objCharacter, objSource, _guiID.ToString("D"), Bonus, false, Rating, DisplayNameShort(GlobalOptions.Language)))
                    {
                        _guiID = Guid.Empty;
                        return;
                    }
                    if (!string.IsNullOrEmpty(ImprovementManager.SelectedValue) && string.IsNullOrEmpty(_strExtra))
                        _strExtra = ImprovementManager.SelectedValue;

                    if (WirelessBonus != null && WirelessOn && !ImprovementManager.CreateImprovements(_objCharacter, objSource, _guiID.ToString("D"), WirelessBonus, false, Rating, DisplayNameShort(GlobalOptions.Language)))
                    {
                        _guiID = Guid.Empty;
                        return;
                    }
                    if (!string.IsNullOrEmpty(ImprovementManager.SelectedValue) && string.IsNullOrEmpty(_strExtra))
                        _strExtra = ImprovementManager.SelectedValue;

                    if (PairBonus != null)
                    {
                        // This cyberware should not be included in the count to make things easier.
                        List<Cyberware> lstPairableCyberwares = _objCharacter.Cyberware.DeepWhere(x => x.Children, x => x != this && IncludePair.Contains(x.Name) && x.Extra == Extra && x.IsModularCurrentlyEquipped).ToList();
                        int intCount = lstPairableCyberwares.Count;
                        // Need to use slightly different logic if this cyberware has a location (Left or Right) and only pairs with itself because Lefts can only be paired with Rights and Rights only with Lefts
                        if (!string.IsNullOrEmpty(Location) && IncludePair.All(x => x == Name))
                        {
                            intCount = 0;
                            foreach (Cyberware objPairableCyberware in lstPairableCyberwares)
                            {
                                if (objPairableCyberware.Location != Location)
                                    // We have found a cyberware with which this one could be paired, so increase count by 1
                                    intCount += 1;
                                else
                                    // We have found a cyberware that would serve as a pair to another cyberware instead of this one, so decrease count by 1
                                    intCount -= 1;
                            }

                            // If we have at least one cyberware with which we could pair, set count to 1 so that it passes the modulus to add the PairBonus. Otherwise, set to 0 so it doesn't pass.
                            intCount = intCount > 0 ? 1 : 0;
                        }
                        if ((intCount & 1) == 1 && !ImprovementManager.CreateImprovements(_objCharacter, objSource, _guiID.ToString("D") + "Pair", PairBonus, false, Rating, DisplayNameShort(GlobalOptions.Language)))
                        {
                            _guiID = Guid.Empty;
                            return;
                        }
                    }
                }
            }

            // Retrieve the Bioware or Cyberware ESS Cost Multiplier. Bioware Modifiers do not apply to Genetech.
            if (GetNode()?["forcegrade"]?.InnerText != "None")
            {
                // Apply the character's Cyberware Essence cost multiplier if applicable.
                if (_objImprovementSource == Improvement.ImprovementSource.Cyberware)
                {
                    if (ImprovementManager.ValueOf(_objCharacter, Improvement.ImprovementType.CyberwareEssCostNonRetroactive) != 0)
                    {
                        decimal decMultiplier = 1;
                        decMultiplier = _objCharacter.Improvements
                            .Where(objImprovement => objImprovement.ImproveType == Improvement.ImprovementType.CyberwareEssCostNonRetroactive && objImprovement.Enabled)
                            .Aggregate(decMultiplier, (current, objImprovement) => current - (1m - Convert.ToDecimal(objImprovement.Value, GlobalOptions.InvariantCultureInfo) / 100m));
                        _decExtraESSAdditiveMultiplier -= 1.0m - decMultiplier;
                    }
                    if (ImprovementManager.ValueOf(_objCharacter, Improvement.ImprovementType.CyberwareTotalEssMultiplierNonRetroactive) != 0)
                    {
                        foreach (Improvement objImprovement in _objCharacter.Improvements.Where(x => x.Enabled && x.ImproveType == Improvement.ImprovementType.CyberwareTotalEssMultiplierNonRetroactive))
                        {
                            _decExtraESSMultiplicativeMultiplier *= (Convert.ToDecimal(objImprovement.Value, GlobalOptions.InvariantCultureInfo) / 100m);
                        }
                    }
                }

                // Apply the character's Bioware Essence cost multiplier if applicable.
                else if (_objImprovementSource == Improvement.ImprovementSource.Bioware)
                {
                    if (ImprovementManager.ValueOf(_objCharacter, Improvement.ImprovementType.BiowareEssCostNonRetroactive) != 0)
                    {
                        decimal decMultiplier = 1;
                        decMultiplier = _objCharacter.Improvements
                            .Where(objImprovement => objImprovement.ImproveType == Improvement.ImprovementType.BiowareEssCostNonRetroactive && objImprovement.Enabled)
                            .Aggregate(decMultiplier, (current, objImprovement) => current - (1m - Convert.ToDecimal(objImprovement.Value, GlobalOptions.InvariantCultureInfo) / 100m));
                        _decExtraESSAdditiveMultiplier -= 1.0m - decMultiplier;
                    }
                    if (ImprovementManager.ValueOf(_objCharacter, Improvement.ImprovementType.BiowareTotalEssMultiplierNonRetroactive) != 0)
                    {
                        foreach (Improvement objImprovement in _objCharacter.Improvements.Where(x => x.Enabled && x.ImproveType == Improvement.ImprovementType.BiowareTotalEssMultiplierNonRetroactive))
                        {
                            _decExtraESSMultiplicativeMultiplier *= (Convert.ToDecimal(objImprovement.Value, GlobalOptions.InvariantCultureInfo) / 100m);
                        }
                    }
                }
            }

            if (blnCreateChildren)
                CreateChildren(objXmlCyberware, objGrade, lstWeapons, lstVehicles, blnCreateImprovements);

            if (!string.IsNullOrEmpty(_strPlugsIntoModularMount))
                ChangeModularEquip(false);
        }

        private void CreateChildren(XmlNode objParentNode, Grade objGrade, IList<Weapon> lstWeapons, IList<Vehicle> objVehicles, bool blnCreateImprovements = true)
        {
            // If we've just added a new base item, see if there are any subsystems that should automatically be added.
            XmlNode xmlSubsystemsNode = objParentNode["subsystems"];
            if (xmlSubsystemsNode != null)
            {
                // Load Cyberware subsystems first
                using (XmlNodeList objXmlSubSystemNameList = xmlSubsystemsNode.SelectNodes("cyberware"))
                    if (objXmlSubSystemNameList?.Count > 0)
                    {
                        XmlDocument objXmlDocument = XmlManager.Load("cyberware.xml");
                        foreach (XmlNode objXmlSubsystemNode in objXmlSubSystemNameList)
                        {
                            XmlNode objXmlSubsystem = objXmlDocument.SelectSingleNode("/chummer/cyberwares/cyberware[name = \"" + objXmlSubsystemNode["name"]?.InnerText + "\"]");

                            if (objXmlSubsystem != null)
                            {
                                Cyberware objSubsystem = new Cyberware(_objCharacter);
                                int intSubSystemRating = Convert.ToInt32(objXmlSubsystemNode["rating"]?.InnerText);
                                objSubsystem.Create(objXmlSubsystem, objGrade, Improvement.ImprovementSource.Cyberware, intSubSystemRating, lstWeapons, objVehicles, blnCreateImprovements, true,
                                    objXmlSubsystemNode["forced"]?.InnerText ?? string.Empty, this);
                                objSubsystem.ParentID = InternalId;
                                objSubsystem.Cost = "0";
                                // If the <subsystem> tag itself contains extra children, add those, too
                                objSubsystem.CreateChildren(objXmlSubsystemNode, objGrade, lstWeapons, objVehicles, blnCreateImprovements);

                                _lstChildren.Add(objSubsystem);
                            }
                        }
                    }

                // Load bioware subsystems next
                using (XmlNodeList objXmlSubSystemNameList = xmlSubsystemsNode.SelectNodes("bioware"))
                    if (objXmlSubSystemNameList?.Count > 0)
                    {
                        XmlDocument objXmlDocument = XmlManager.Load("bioware.xml");
                        foreach (XmlNode objXmlSubsystemNode in objXmlSubSystemNameList)
                        {
                            XmlNode objXmlSubsystem = objXmlDocument.SelectSingleNode("/chummer/biowares/bioware[name = \"" + objXmlSubsystemNode["name"]?.InnerText + "\"]");

                            if (objXmlSubsystem != null)
                            {
                                Cyberware objSubsystem = new Cyberware(_objCharacter);
                                int intSubSystemRating = Convert.ToInt32(objXmlSubsystemNode["rating"]?.InnerText);
                                objSubsystem.Create(objXmlSubsystem, objGrade, Improvement.ImprovementSource.Bioware, intSubSystemRating, lstWeapons, objVehicles, blnCreateImprovements, true,
                                    objXmlSubsystemNode["forced"]?.InnerText ?? string.Empty, this);
                                objSubsystem.ParentID = InternalId;
                                objSubsystem.Cost = "0";
                                // If the <subsystem> tag itself contains extra children, add those, too
                                objSubsystem.CreateChildren(objXmlSubsystemNode, objGrade, lstWeapons, objVehicles, blnCreateImprovements);

                                _lstChildren.Add(objSubsystem);
                            }
                        }
                    }
            }

            // Check to see if there are any child elements.
            if (objParentNode["gears"] != null)
            {
                XmlDocument objXmlGearDocument = XmlManager.Load("gear.xml");

                XmlNodeList objXmlGearList = objParentNode["gears"].SelectNodes("usegear");
                if (objXmlGearList?.Count > 0)
                {
                    IList<Weapon> lstChildWeapons = new List<Weapon>();
                    foreach (XmlNode objXmlVehicleGear in objXmlGearList)
                    {
                        Gear objGear = new Gear(_objCharacter);
                        if (!objGear.CreateFromNode(objXmlGearDocument, objXmlVehicleGear, lstChildWeapons, blnCreateImprovements))
                            continue;
                        foreach (Weapon objWeapon in lstChildWeapons)
                        {
                            objWeapon.ParentID = InternalId;
                        }

                        objGear.Parent = this;
                        objGear.ParentID = InternalId;
                        Gear.Add(objGear);
                        lstChildWeapons.AddRange(lstWeapons);
                    }

                    lstWeapons.AddRange(lstChildWeapons);
                }
            }
        }

        /// <summary>
        /// Save the object's XML to the XmlWriter.
        /// </summary>
        /// <param name="objWriter">XmlTextWriter to write with.</param>
        public void Save(XmlTextWriter objWriter)
        {
            objWriter.WriteStartElement("cyberware");
            objWriter.WriteElementString("sourceid", _guiSourceID.ToString("D"));
            objWriter.WriteElementString("guid", _guiID.ToString("D"));
            objWriter.WriteElementString("name", _strName);
            objWriter.WriteElementString("category", _strCategory);
            objWriter.WriteElementString("limbslot", _strLimbSlot);
            objWriter.WriteElementString("limbslotcount", _strLimbSlotCount);
            objWriter.WriteElementString("inheritattributes", _blnInheritAttributes.ToString());
            objWriter.WriteElementString("ess", _strESS);
            objWriter.WriteElementString("capacity", _strCapacity);
            objWriter.WriteElementString("avail", _strAvail);
            objWriter.WriteElementString("cost", _strCost);
            objWriter.WriteElementString("source", _strSource);
            objWriter.WriteElementString("page", _strPage);
            objWriter.WriteElementString("parentid", _strParentID);
            objWriter.WriteElementString("hasmodularmount", _strHasModularMount);
            objWriter.WriteElementString("plugsintomodularmount", _strPlugsIntoModularMount);
            objWriter.WriteElementString("blocksmounts", _strBlocksMounts);
            objWriter.WriteElementString("forced", _strForced);
            objWriter.WriteElementString("rating", _intRating.ToString(GlobalOptions.InvariantCultureInfo));
            objWriter.WriteElementString("minrating", _strMinRating);
            objWriter.WriteElementString("maxrating", _strMaxRating);
            objWriter.WriteElementString("subsystems", _strAllowSubsystems);
            objWriter.WriteElementString("grade", _objGrade.Name);
            objWriter.WriteElementString("location", _strLocation);
            objWriter.WriteElementString("extra", _strExtra);
            objWriter.WriteElementString("suite", _blnSuite.ToString());
            objWriter.WriteElementString("essdiscount", _intEssenceDiscount.ToString(GlobalOptions.InvariantCultureInfo));
            objWriter.WriteElementString("extraessadditivemultiplier", _decExtraESSAdditiveMultiplier.ToString(GlobalOptions.InvariantCultureInfo));
            objWriter.WriteElementString("extraessmultiplicativemultiplier", _decExtraESSMultiplicativeMultiplier.ToString(GlobalOptions.InvariantCultureInfo));
            objWriter.WriteElementString("forcegrade", _strForceGrade);
            objWriter.WriteElementString("matrixcmfilled", _intMatrixCMFilled.ToString(GlobalOptions.InvariantCultureInfo));
            objWriter.WriteElementString("prototypetranshuman", _blnPrototypeTranshuman.ToString());
            if (_nodBonus != null)
                objWriter.WriteRaw(_nodBonus.OuterXml);
            else
                objWriter.WriteElementString("bonus", string.Empty);
            if (_nodPairBonus != null)
                objWriter.WriteRaw(_nodPairBonus.OuterXml);
            else
                objWriter.WriteElementString("pairbonus", string.Empty);
            if (_nodWirelessBonus != null)
                objWriter.WriteRaw(_nodWirelessBonus.OuterXml);
            else
                objWriter.WriteElementString("wirelessbonus", string.Empty);
            if (_nodAllowGear != null)
                objWriter.WriteRaw(_nodAllowGear.OuterXml);
            objWriter.WriteElementString("improvementsource", _objImprovementSource.ToString());
            if (_guiWeaponID != Guid.Empty)
                objWriter.WriteElementString("weaponguid", _guiWeaponID.ToString("D"));
            if (_guiVehicleID != Guid.Empty)
                objWriter.WriteElementString("vehicleguid", _guiVehicleID.ToString("D"));
            objWriter.WriteStartElement("pairinclude");
            foreach (string strName in _lstIncludeInPairBonus)
                objWriter.WriteElementString("name", strName);
            objWriter.WriteEndElement();
            objWriter.WriteStartElement("children");
            foreach (Cyberware objChild in _lstChildren)
            {
                objChild.Save(objWriter);
            }
            objWriter.WriteEndElement();
            if (_lstGear.Count > 0)
            {
                objWriter.WriteStartElement("gears");
                foreach (Gear objGear in _lstGear)
                {
                    objGear.Save(objWriter);
                }
                objWriter.WriteEndElement();
            }
            objWriter.WriteElementString("notes", _strNotes);
            objWriter.WriteElementString("discountedcost", _blnDiscountCost.ToString());
            objWriter.WriteElementString("addtoparentess", _blnAddToParentESS.ToString());
            objWriter.WriteElementString("addtoparentcapacity", _blnAddToParentCapacity.ToString());

            objWriter.WriteElementString("active", this.IsActiveCommlink(_objCharacter).ToString());
            objWriter.WriteElementString("homenode", this.IsHomeNode(_objCharacter).ToString());
            objWriter.WriteElementString("devicerating", _strDeviceRating);
            objWriter.WriteElementString("programlimit", _strProgramLimit);
            objWriter.WriteElementString("overclocked", _strOverclocked);
            objWriter.WriteElementString("attack", _strAttack);
            objWriter.WriteElementString("sleaze", _strSleaze);
            objWriter.WriteElementString("dataprocessing", _strDataProcessing);
            objWriter.WriteElementString("firewall", _strFirewall);
            objWriter.WriteElementString("attributearray", _strAttributeArray);
            objWriter.WriteElementString("modattack", _strModAttack);
            objWriter.WriteElementString("modsleaze", _strModSleaze);
            objWriter.WriteElementString("moddataprocessing", _strModDataProcessing);
            objWriter.WriteElementString("modfirewall", _strModFirewall);
            objWriter.WriteElementString("modattributearray", _strModAttributeArray);
            objWriter.WriteElementString("canswapattributes", _blnCanSwapAttributes.ToString());
            objWriter.WriteElementString("sortorder", _intSortOrder.ToString());
            objWriter.WriteEndElement();

            if (string.IsNullOrEmpty(ParentID))
                _objCharacter.SourceProcess(_strSource);
        }

        /// <summary>
        /// Load the CharacterAttribute from the XmlNode.
        /// </summary>
        /// <param name="objNode">XmlNode to load.</param>
        /// <param name="blnCopy">Whether this is a copy of an existing cyberware being loaded.</param>
        public void Load(XmlNode objNode, bool blnCopy = false)
        {
            if (objNode.TryGetField("sourceid", Guid.TryParse, out _guiSourceID))
                _objCachedMyXmlNode = null;
            if (blnCopy)
            {
                _guiID = Guid.NewGuid();
            }
            else
                objNode.TryGetField("guid", Guid.TryParse, out _guiID);

            objNode.TryGetStringFieldQuickly("name", ref _strName);
            objNode.TryGetStringFieldQuickly("category", ref _strCategory);
            if (objNode["improvementsource"] != null)
            {
                _objImprovementSource = Improvement.ConvertToImprovementSource(objNode["improvementsource"].InnerText);
                _objCachedMyXmlNode = null;
            }
            // Legacy shim for misformatted name of Reflex Recorder
            if (_strName == "Reflex Recorder (Skill)" && _objCharacter.LastSavedVersion <= new Version("5.198.31"))
            {
                // This step is needed in case there's a custom data file that has the name "Reflex Recorder (Skill)", in which case we wouldn't want to rename the 'ware
                XmlNode xmlReflexRecorderNode = _objImprovementSource == Improvement.ImprovementSource.Bioware
                    ? XmlManager.Load("bioware.xml").SelectSingleNode("/chummer/biowares/bioware[name = \"Reflex Recorder (Skill)\"]")
                    : XmlManager.Load("cyberware.xml").SelectSingleNode("/chummer/cyberwares/cyberware[name = \"Reflex Recorder (Skill)\"]");
                if (xmlReflexRecorderNode == null)
                    _strName = "Reflex Recorder";
            }
            objNode.TryGetInt32FieldQuickly("matrixcmfilled", ref _intMatrixCMFilled);
            objNode.TryGetStringFieldQuickly("limbslot", ref _strLimbSlot);
            objNode.TryGetStringFieldQuickly("limbslotcount", ref _strLimbSlotCount);
            objNode.TryGetBoolFieldQuickly("inheritattributes", ref _blnInheritAttributes);
            objNode.TryGetStringFieldQuickly("ess", ref _strESS);
            objNode.TryGetStringFieldQuickly("capacity", ref _strCapacity);
            objNode.TryGetStringFieldQuickly("avail", ref _strAvail);
            objNode.TryGetStringFieldQuickly("cost", ref _strCost);
            objNode.TryGetStringFieldQuickly("source", ref _strSource);
            objNode.TryGetStringFieldQuickly("page", ref _strPage);
            objNode.TryGetStringFieldQuickly("parentid", ref _strParentID);
            if (!objNode.TryGetStringFieldQuickly("hasmodularmount", ref _strHasModularMount))
                _strHasModularMount = GetNode()?["hasmodularmount"]?.InnerText ?? string.Empty;
            if (!objNode.TryGetStringFieldQuickly("plugsintomodularmount", ref _strPlugsIntoModularMount))
                _strPlugsIntoModularMount = GetNode()?["plugsintomodularmount"]?.InnerText ?? string.Empty;
            if (!objNode.TryGetStringFieldQuickly("blocksmounts", ref _strBlocksMounts))
                _strBlocksMounts = GetNode()?["blocksmounts"]?. InnerText ?? string.Empty;
            objNode.TryGetStringFieldQuickly("forced", ref _strForced);
            objNode.TryGetInt32FieldQuickly("rating", ref _intRating);
            objNode.TryGetStringFieldQuickly("minrating", ref _strMinRating);
            objNode.TryGetStringFieldQuickly("maxrating", ref _strMaxRating);
            objNode.TryGetInt32FieldQuickly("sortorder", ref _intSortOrder);
            // Legacy shim for old-form customized attribute
            if ((Name == "Customized Agility" || Name == "Customized Strength" || Name == "Cyberlimb Customization, Agility (2050)" || Name == "Cyberlimb Customization, Strength (2050)") &&
                int.TryParse(MaxRatingString, out int _))
            {
                XmlNode objMyXmlNode = GetNode();
                if (objMyXmlNode != null)
                {
                    objMyXmlNode.TryGetStringFieldQuickly("minrating", ref _strMinRating);
                    objMyXmlNode.TryGetStringFieldQuickly("rating", ref _strMaxRating);
                    objMyXmlNode.TryGetStringFieldQuickly("avail", ref _strAvail);
                    objMyXmlNode.TryGetStringFieldQuickly("cost", ref _strCost);
                }
            }
            objNode.TryGetStringFieldQuickly("subsystems", ref _strAllowSubsystems);
            if (objNode["grade"] != null)
                _objGrade = ConvertToCyberwareGrade(objNode["grade"].InnerText, _objImprovementSource, _objCharacter);
            objNode.TryGetStringFieldQuickly("location", ref _strLocation);
            if (!objNode.TryGetStringFieldQuickly("extra", ref _strExtra) && _strLocation != "Left" && _strLocation != "Right")
            {
                _strExtra = _strLocation;
                _strLocation = string.Empty;
            }
            objNode.TryGetBoolFieldQuickly("suite", ref _blnSuite);
            objNode.TryGetInt32FieldQuickly("essdiscount", ref _intEssenceDiscount);
            objNode.TryGetDecFieldQuickly("extraessadditivemultiplier", ref _decExtraESSAdditiveMultiplier);
            objNode.TryGetDecFieldQuickly("extraessmultiplicativemultiplier", ref _decExtraESSMultiplicativeMultiplier);
            objNode.TryGetStringFieldQuickly("forcegrade", ref _strForceGrade);
            if (_objCharacter.PrototypeTranshuman > 0)
                objNode.TryGetBoolFieldQuickly("prototypetranshuman", ref _blnPrototypeTranshuman);
            _nodBonus = objNode["bonus"];
            _nodPairBonus = objNode["pairbonus"];
            XmlNode xmlPairIncludeNode = objNode["pairinclude"];
            if (xmlPairIncludeNode == null)
            {
                xmlPairIncludeNode = GetNode()?["pairinclude"];
                _lstIncludeInPairBonus.Add(Name);
            }
            if (xmlPairIncludeNode != null)
            {
                using (XmlNodeList xmlNameList = xmlPairIncludeNode.SelectNodes("name"))
                    if (xmlNameList != null)
                        foreach (XmlNode xmlNameNode in xmlNameList)
                            _lstIncludeInPairBonus.Add(xmlNameNode.InnerText);
            }
            _nodWirelessBonus = objNode["wirelessbonus"];
            if (!objNode.TryGetBoolFieldQuickly("wirelesson", ref _blnWirelessOn))
            {
                _blnWirelessOn = _nodWirelessBonus != null;
            }
            _nodAllowGear = objNode["allowgear"];
            // Legacy Sweep
            if (_strForceGrade != "None" && (_strCategory.StartsWith("Genetech") || _strCategory.StartsWith("Genetic Infusions") || _strCategory.StartsWith("Genemods")))
            {
                _strForceGrade = GetNode()?["forcegrade"]?.InnerText;
                if (!string.IsNullOrEmpty(_strForceGrade))
                    _objGrade = ConvertToCyberwareGrade(_strForceGrade, _objImprovementSource, _objCharacter);
            }
            if (objNode["weaponguid"] != null)
            {
                Guid.TryParse(objNode["weaponguid"].InnerText, out _guiWeaponID);
            }
            if (objNode["vehicleguid"] != null)
            {
                Guid.TryParse(objNode["vehicleguid"].InnerText, out _guiVehicleID);
            }

            if (objNode.InnerXml.Contains("<cyberware>"))
            {
                XmlNodeList nodChildren = objNode.SelectNodes("children/cyberware");
                foreach (XmlNode nodChild in nodChildren)
                {
                    Cyberware objChild = new Cyberware(_objCharacter);
                    objChild.Load(nodChild, blnCopy);
                    _lstChildren.Add(objChild);
                }
            }

            if (objNode.InnerXml.Contains("<gears>"))
            {
                XmlNodeList nodChildren = objNode.SelectNodes("gears/gear");
                foreach (XmlNode nodChild in nodChildren)
                {
                    Gear objGear = new Gear(_objCharacter);
                    objGear.Load(nodChild, blnCopy);
                    _lstGear.Add(objGear);
                }
            }

            objNode.TryGetStringFieldQuickly("notes", ref _strNotes);
            objNode.TryGetBoolFieldQuickly("discountedcost", ref _blnDiscountCost);
            if (objNode["addtoparentess"] != null)
            {
                if (bool.TryParse(objNode["addtoparentess"].InnerText, out bool blnTmp))
                {
                    _blnAddToParentESS = blnTmp;
                }
            }
            else
                _blnAddToParentESS = GetNode()?["addtoparentess"] != null;

            if (objNode["addtoparentcapacity"] != null)
            {
                if (bool.TryParse(objNode["addtoparentcapacity"].InnerText, out bool blnTmp))
                {
                    _blnAddToParentCapacity = blnTmp;
                }
            }
            else
                _blnAddToParentCapacity = GetNode()?["addtoparentcapacity"] != null;

            bool blnIsActive = false;
            if (objNode.TryGetBoolFieldQuickly("active", ref blnIsActive) && blnIsActive)
                this.SetActiveCommlink(_objCharacter, true);
            if (blnCopy)
            {
                this.SetHomeNode(_objCharacter, false);
            }
            else
            {
                bool blnIsHomeNode = false;
                if (objNode.TryGetBoolFieldQuickly("homenode", ref blnIsHomeNode) && blnIsHomeNode)
                {
                    this.SetHomeNode(_objCharacter, true);
                }
            }

            if (!objNode.TryGetStringFieldQuickly("devicerating", ref _strDeviceRating))
                GetNode()?.TryGetStringFieldQuickly("devicerating", ref _strDeviceRating);
            if (!objNode.TryGetStringFieldQuickly("programlimit", ref _strProgramLimit))
                GetNode()?.TryGetStringFieldQuickly("programs", ref _strProgramLimit);
            objNode.TryGetStringFieldQuickly("overclocked", ref _strOverclocked);
            if (!objNode.TryGetStringFieldQuickly("attack", ref _strAttack))
                GetNode()?.TryGetStringFieldQuickly("attack", ref _strAttack);
            if (!objNode.TryGetStringFieldQuickly("sleaze", ref _strSleaze))
                GetNode()?.TryGetStringFieldQuickly("sleaze", ref _strSleaze);
            if (!objNode.TryGetStringFieldQuickly("dataprocessing", ref _strDataProcessing))
                GetNode()?.TryGetStringFieldQuickly("dataprocessing", ref _strDataProcessing);
            if (!objNode.TryGetStringFieldQuickly("firewall", ref _strFirewall))
                GetNode()?.TryGetStringFieldQuickly("firewall", ref _strFirewall);
            if (!objNode.TryGetStringFieldQuickly("attributearray", ref _strAttributeArray))
                GetNode()?.TryGetStringFieldQuickly("attributearray", ref _strAttributeArray);
            if (!objNode.TryGetStringFieldQuickly("modattack", ref _strModAttack))
                GetNode()?.TryGetStringFieldQuickly("modattack", ref _strModAttack);
            if (!objNode.TryGetStringFieldQuickly("modsleaze", ref _strModSleaze))
                GetNode()?.TryGetStringFieldQuickly("modsleaze", ref _strModSleaze);
            if (!objNode.TryGetStringFieldQuickly("moddataprocessing", ref _strModDataProcessing))
                GetNode()?.TryGetStringFieldQuickly("moddataprocessing", ref _strModDataProcessing);
            if (!objNode.TryGetStringFieldQuickly("modfirewall", ref _strModFirewall))
                GetNode()?.TryGetStringFieldQuickly("modfirewall", ref _strModFirewall);
            if (!objNode.TryGetStringFieldQuickly("modattributearray", ref _strModAttributeArray))
                GetNode()?.TryGetStringFieldQuickly("modattributearray", ref _strModAttributeArray);
            
            if (blnCopy)
            {
                if (Bonus != null || WirelessBonus != null || PairBonus != null)
                {
                    if (!string.IsNullOrEmpty(_strForced) && _strForced != "Left" && _strForced != "Right")
                        ImprovementManager.ForcedValue = _strForced;

                    if (Bonus != null)
                    {
                        ImprovementManager.CreateImprovements(_objCharacter, _objImprovementSource, _guiID.ToString("D"), Bonus, false, Rating, DisplayNameShort(GlobalOptions.Language));
                    }
                    if (!string.IsNullOrEmpty(ImprovementManager.SelectedValue) && string.IsNullOrEmpty(_strExtra))
                        _strExtra = ImprovementManager.SelectedValue;

                    if (WirelessBonus != null)
                    {
                        ImprovementManager.CreateImprovements(_objCharacter, _objImprovementSource, _guiID.ToString("D"), WirelessBonus, false, Rating, DisplayNameShort(GlobalOptions.Language));
                    }
                    if (!string.IsNullOrEmpty(ImprovementManager.SelectedValue) && string.IsNullOrEmpty(_strExtra))
                        _strExtra = ImprovementManager.SelectedValue;

                    if (PairBonus != null)
                    {
                        // This cyberware should not be included in the count to make things easier.
                        List<Cyberware> lstPairableCyberwares = _objCharacter.Cyberware.DeepWhere(x => x.Children, x => x != this && IncludePair.Contains(x.Name) && x.Extra == Extra && x.IsModularCurrentlyEquipped).ToList();
                        int intCount = lstPairableCyberwares.Count;
                        // Need to use slightly different logic if this cyberware has a location (Left or Right) and only pairs with itself because Lefts can only be paired with Rights and Rights only with Lefts
                        if (!string.IsNullOrEmpty(Location) && IncludePair.All(x => x == Name))
                        {
                            intCount = 0;
                            foreach (Cyberware objPairableCyberware in lstPairableCyberwares)
                            {
                                if (objPairableCyberware.Location != Location)
                                    // We have found a cyberware with which this one could be paired, so increase count by 1
                                    intCount += 1;
                                else
                                    // We have found a cyberware that would serve as a pair to another cyberware instead of this one, so decrease count by 1
                                    intCount -= 1;
                            }

                            // If we have at least one cyberware with which we could pair, set count to 1 so that it passes the modulus to add the PairBonus. Otherwise, set to 0 so it doesn't pass.
                            intCount = intCount > 0 ? 1 : 0;
                        }
                        if ((intCount & 1) == 1)
                        {
                            ImprovementManager.CreateImprovements(_objCharacter, SourceType, InternalId + "Pair", PairBonus, false, Rating, DisplayNameShort(GlobalOptions.Language));
                        }
                    }
                }

                if (!IsModularCurrentlyEquipped)
                {
                    ChangeModularEquip(false);
                }
            }
        }

        /// <summary>
        /// Print the object's XML to the XmlWriter.
        /// </summary>obv
        /// <param name="objWriter">XmlTextWriter to write with.</param>
        /// <param name="objCulture">Culture in which to print.</param>
        /// <param name="strLanguageToPrint">Language in which to print</param>
        public void Print(XmlTextWriter objWriter, CultureInfo objCulture, string strLanguageToPrint)
        {
            objWriter.WriteStartElement("cyberware");
            if (string.IsNullOrWhiteSpace(LimbSlot) && _strCategory != "Cyberlimb")
                objWriter.WriteElementString("name", DisplayNameShort(strLanguageToPrint));
            else
            {
                string strSpaceCharacter = LanguageManager.GetString("String_Space", strLanguageToPrint);
                int intLimit = (TotalStrength * 2 + _objCharacter.BOD.TotalValue + _objCharacter.REA.TotalValue + 2) / 3;
                objWriter.WriteElementString("name", DisplayNameShort(strLanguageToPrint) + strSpaceCharacter + '(' + _objCharacter.AGI.GetDisplayAbbrev(strLanguageToPrint) + strSpaceCharacter + TotalAgility.ToString(objCulture) + ',' + strSpaceCharacter + _objCharacter.STR.GetDisplayAbbrev(strLanguageToPrint) + strSpaceCharacter + TotalStrength.ToString(objCulture) + ',' + strSpaceCharacter + LanguageManager.GetString("String_LimitPhysicalShort", strLanguageToPrint) + strSpaceCharacter + intLimit.ToString(objCulture) + ')');
            }
            objWriter.WriteElementString("category", DisplayCategory(strLanguageToPrint));

            objWriter.WriteElementString("ess", CalculatedESS().ToString(_objCharacter.Options.EssenceFormat, objCulture));
            objWriter.WriteElementString("capacity", Capacity);
            objWriter.WriteElementString("avail", TotalAvail(objCulture, strLanguageToPrint));
            objWriter.WriteElementString("cost", TotalCost.ToString(_objCharacter.Options.NuyenFormat, objCulture));
            objWriter.WriteElementString("owncost", OwnCost.ToString(_objCharacter.Options.NuyenFormat, objCulture));
            objWriter.WriteElementString("source", CommonFunctions.LanguageBookShort(Source, strLanguageToPrint));
            objWriter.WriteElementString("page", Page(strLanguageToPrint));
            objWriter.WriteElementString("rating", Rating.ToString(objCulture));
            objWriter.WriteElementString("minrating", MinRating.ToString(objCulture));
            objWriter.WriteElementString("maxrating", MaxRating.ToString(objCulture));
            objWriter.WriteElementString("allowsubsystems", AllowedSubsystems);
            objWriter.WriteElementString("wirelesson", WirelessOn.ToString());
            objWriter.WriteElementString("grade", Grade.DisplayName(strLanguageToPrint));
            objWriter.WriteElementString("location", Location);
            objWriter.WriteElementString("extra", Extra);
            objWriter.WriteElementString("improvementsource", SourceType.ToString());
            if (Gear.Count > 0)
            {
                objWriter.WriteStartElement("gears");
                foreach (Gear objGear in Gear)
                {
                    objGear.Print(objWriter, objCulture, strLanguageToPrint);
                }
                objWriter.WriteEndElement();
            }
            objWriter.WriteStartElement("children");
            foreach (Cyberware objChild in Children)
            {
                objChild.Print(objWriter, objCulture, strLanguageToPrint);
            }
            objWriter.WriteEndElement();
            if (_objCharacter.Options.PrintNotes)
                objWriter.WriteElementString("notes", Notes);
            objWriter.WriteElementString("iscommlink", IsCommlink.ToString());
            objWriter.WriteElementString("active", this.IsActiveCommlink(_objCharacter).ToString());
            objWriter.WriteElementString("homenode", this.IsHomeNode(_objCharacter).ToString());
            objWriter.WriteElementString("attack", this.GetTotalMatrixAttribute("Attack").ToString(objCulture));
            objWriter.WriteElementString("sleaze", this.GetTotalMatrixAttribute("Sleaze").ToString(objCulture));
            objWriter.WriteElementString("dataprocessing", this.GetTotalMatrixAttribute("Data Processing").ToString(objCulture));
            objWriter.WriteElementString("firewall", this.GetTotalMatrixAttribute("Firewall").ToString(objCulture));
            objWriter.WriteElementString("devicerating", this.GetTotalMatrixAttribute("Device Rating").ToString(objCulture));
            objWriter.WriteElementString("programlimit", this.GetTotalMatrixAttribute("Program Limit").ToString(objCulture));
            objWriter.WriteEndElement();
        }
        #endregion

        #region Properties
        /// <summary>
        /// Internal identifier which will be used to identify this piece of Cyberware in the Improvement system.
        /// </summary>
        public string InternalId => _guiID.ToString("D");

        /// <summary>
        /// Guid of a Cyberware Weapon.
        /// </summary>
        public string WeaponID
        {
            get => _guiWeaponID.ToString("D");
            set
            {
                if (Guid.TryParse(value, out Guid guiTemp))
                    _guiWeaponID = guiTemp;
            }
        }

        /// <summary>
        /// Guid of a Cyberware Drone/Vehicle.
        /// </summary>
        public string VehicleID
        {
            get => _guiVehicleID.ToString("D");
            set
            {
                if (Guid.TryParse(value, out Guid guiTemp))
                    _guiVehicleID = guiTemp;
            }
        }

        /// <summary>
        /// Bonus node from the XML file.
        /// </summary>
        public XmlNode Bonus
        {
            get => _nodBonus;
            set => _nodBonus = value;
        }

        /// <summary>
        /// Bonus node from the XML file that only activates for each pair of 'ware.
        /// </summary>
        public XmlNode PairBonus
        {
            get => _nodPairBonus;
            set => _nodPairBonus = value;
        }

        /// <summary>
        /// Wireless bonus node from the XML file.
        /// </summary>
        public XmlNode WirelessBonus
        {
            get => _nodWirelessBonus;
            set => _nodWirelessBonus = value;
        }

        /// <summary>
        /// Whether the Cyberware's Wireless is enabled
        /// </summary>
        public bool WirelessOn
        {
            get => _blnWirelessOn;
            set => _blnWirelessOn = value;
        }

        /// <summary>
        /// AllowGear node from the XML file.
        /// </summary>
        public XmlNode AllowGear
        {
            get => _nodAllowGear;
            set => _nodAllowGear = value;
        }

        /// <summary>
        /// ImprovementSource Type.
        /// </summary>
        public Improvement.ImprovementSource SourceType
        {
            get => _objImprovementSource;
            set
            {
                if (_objImprovementSource != value)
                    _objCachedMyXmlNode = null;
                _objImprovementSource = value;
            }
        }

        /// <summary>
        /// Cyberware name.
        /// </summary>
        public string Name
        {
            get => _strName;
            set
            {
                if (_strName != value)
                {
                    string strOldValue = _strName;
                    _lstIncludeInPairBonus.Remove(_strName);
                    _lstIncludeInPairBonus.Add(value);
                    _strName = value;
                    if (_objParent?.Category == "Cyberlimb" && _objParent.Parent?.InheritAttributes != false && _objParent.ParentVehicle == null && !_objCharacter.Options.DontUseCyberlimbCalculation &&
                        !string.IsNullOrWhiteSpace(_objParent.LimbSlot) && !_objCharacter.Options.ExcludeLimbSlot.Contains(_objParent.LimbSlot))
                    {
                        bool blnDoMovementUpdate = false;
                        if (value == "Enhanced Agility" || value == "Customized Agility" || strOldValue == "Enhanced Agility" || strOldValue == "Customized Agility")
                        {
                            blnDoMovementUpdate = true;
                            foreach (CharacterAttrib objCharacterAttrib in _objCharacter.AttributeSection.AttributeList.Concat(_objCharacter.AttributeSection.SpecialAttributeList))
                            {
                                if (objCharacterAttrib.Abbrev == "AGI")
                                {
                                    objCharacterAttrib.OnPropertyChanged(nameof(CharacterAttrib.TotalValue));
                                }
                            }
                        }
                        if (value == "Enhanced Strength" || value == "Customized Strength" || strOldValue == "Enhanced Strength" || strOldValue == "Customized Strength")
                        {
                            blnDoMovementUpdate = true;
                            foreach (CharacterAttrib objCharacterAttrib in _objCharacter.AttributeSection.AttributeList.Concat(_objCharacter.AttributeSection.SpecialAttributeList))
                            {
                                if (objCharacterAttrib.Abbrev == "STR")
                                {
                                    objCharacterAttrib.OnPropertyChanged(nameof(CharacterAttrib.TotalValue));
                                }
                            }
                        }

                        if (blnDoMovementUpdate && _objCharacter.Options.CyberlegMovement && LimbSlot == "leg")
                            _objCharacter.OnPropertyChanged(nameof(Character.GetMovement));
                    }
                }
            }
        }

        public bool InheritAttributes => _blnInheritAttributes;

        public Guid SourceID => _guiSourceID;

        /// <summary>
        /// The name of the object as it should be displayed on printouts (translated name only).
        /// </summary>
        public string DisplayNameShort(string strLanguage)
        {
            if (strLanguage == GlobalOptions.DefaultLanguage)
                return Name;

            return GetNode(strLanguage)?["translate"]?.InnerText ?? Name;
        }

        public static Guid EssenceHoleGUID { get; } = new Guid("b57eadaa-7c3b-4b80-8d79-cbbd922c1196");
        public static Guid EssenceAntiHoleGUID { get; } = new Guid("961eac53-0c43-4b19-8741-2872177a3a4c");

        /// <summary>
        /// The name of the object as it should be displayed in lists. Qty Name (Rating) (Extra).
        /// </summary>
        public string DisplayName(string strLanguage)
        {
            string strReturn = DisplayNameShort(strLanguage);
            string strSpaceCharacter = LanguageManager.GetString("String_Space", strLanguage);
            if (Rating > 0 && SourceID != EssenceHoleGUID && SourceID != EssenceAntiHoleGUID)
            {
                strReturn += strSpaceCharacter + '(' + LanguageManager.GetString("String_Rating", strLanguage) + strSpaceCharacter + Rating.ToString(GlobalOptions.CultureInfo) + ')';
            }

            if (!string.IsNullOrEmpty(Extra))
            {
                // Attempt to retrieve the CharacterAttribute name.
                strReturn += strSpaceCharacter + '(' + LanguageManager.TranslateExtra(Extra, strLanguage) + ')';
            }

            if (!string.IsNullOrEmpty(Location))
            {
                string strSide = string.Empty;
                if (Location == "Left")
                    strSide = LanguageManager.GetString("String_Improvement_SideLeft", strLanguage);
                else if (Location == "Right")
                    strSide = LanguageManager.GetString("String_Improvement_SideRight", strLanguage);
                if (!string.IsNullOrEmpty(strSide))
                    strReturn += strSpaceCharacter + '(' + strSide + ')';
            }
            return strReturn;
        }

        /// <summary>
        /// Translated Category.
        /// </summary>
        public string DisplayCategory(string strLanguage)
        {
            if (strLanguage == GlobalOptions.DefaultLanguage)
                return Category;

            return XmlManager.Load(SourceType == Improvement.ImprovementSource.Cyberware ? "cyberware.xml" : "bioware.xml", strLanguage).SelectSingleNode("/chummer/categories/category[. = \"" + Category + "\"]/@translate")?.InnerText ?? Category;
        }

        /// <summary>
        /// Cyberware category.
        /// </summary>
        public string Category
        {
            get => _strCategory;
            set
            {
                if (_strCategory != value)
                {
                    string strOldValue = _strCategory;
                    _strCategory = value;
                    if ((value == "Cyberlimb" || strOldValue == "Cyberlimb") && Parent?.InheritAttributes != false && ParentVehicle == null && !_objCharacter.Options.DontUseCyberlimbCalculation &&
                        !string.IsNullOrWhiteSpace(LimbSlot) && !_objCharacter.Options.ExcludeLimbSlot.Contains(LimbSlot))
                    {
                        foreach (CharacterAttrib objCharacterAttrib in _objCharacter.AttributeSection.AttributeList.Concat(_objCharacter.AttributeSection.SpecialAttributeList))
                        {
                            if (objCharacterAttrib.Abbrev == "AGI" || objCharacterAttrib.Abbrev == "STR")
                            {
                                objCharacterAttrib.OnPropertyChanged(nameof(CharacterAttrib.TotalValue));
                            }
                        }

                        if (_objCharacter.Options.CyberlegMovement && LimbSlot == "leg")
                            _objCharacter.OnPropertyChanged(nameof(Character.GetMovement));
                    }
                }
            }
        }

        /// <summary>
        /// The type of body "slot" a Cyberlimb occupies.
        /// </summary>
        public string LimbSlot
        {
            get => _strLimbSlot;
            set
            {
                if (_strLimbSlot != value)
                {
                    string strOldValue = _strLimbSlot;
                    _strLimbSlot = value;
                    if (Category == "Cyberlimb" && Parent?.InheritAttributes != false && ParentVehicle == null && !_objCharacter.Options.DontUseCyberlimbCalculation &&
                        (!string.IsNullOrWhiteSpace(value) && !_objCharacter.Options.ExcludeLimbSlot.Contains(value)) || (!string.IsNullOrWhiteSpace(strOldValue) && !_objCharacter.Options.ExcludeLimbSlot.Contains(strOldValue)))
                    {
                        foreach (CharacterAttrib objCharacterAttrib in _objCharacter.AttributeSection.AttributeList.Concat(_objCharacter.AttributeSection.SpecialAttributeList))
                        {
                            if (objCharacterAttrib.Abbrev == "AGI" || objCharacterAttrib.Abbrev == "STR")
                            {
                                objCharacterAttrib.OnPropertyChanged(nameof(CharacterAttrib.TotalValue));
                            }
                        }

                        if (_objCharacter.Options.CyberlegMovement && (value == "leg" || strOldValue == "leg"))
                            _objCharacter.OnPropertyChanged(nameof(Character.GetMovement));
                    }
                }
            }
        }

        /// <summary>
        /// The amount of body "slots" a Cyberlimb occupies.
        /// </summary>
        public int LimbSlotCount
        {
            get
            {
                if (_strLimbSlotCount == "all")
                {
                    return _objCharacter.LimbCount(LimbSlot);
                }
                int.TryParse(_strLimbSlotCount, out int intReturn);
                return intReturn;
            }
            set
            {
                string strNewValue = value.ToString(GlobalOptions.InvariantCultureInfo);
                if (_strLimbSlotCount != strNewValue)
                {
                    _strLimbSlotCount = strNewValue;
                    if (Category == "Cyberlimb" && Parent?.InheritAttributes != false && ParentVehicle == null && !_objCharacter.Options.DontUseCyberlimbCalculation &&
                        !string.IsNullOrWhiteSpace(LimbSlot) && !_objCharacter.Options.ExcludeLimbSlot.Contains(LimbSlot))
                    {
                        foreach (CharacterAttrib objCharacterAttrib in _objCharacter.AttributeSection.AttributeList.Concat(_objCharacter.AttributeSection.SpecialAttributeList))
                        {
                            if (objCharacterAttrib.Abbrev == "AGI" || objCharacterAttrib.Abbrev == "STR")
                            {
                                objCharacterAttrib.OnPropertyChanged(nameof(CharacterAttrib.TotalValue));
                            }
                        }

                        if (_objCharacter.Options.CyberlegMovement && LimbSlot == "leg")
                            _objCharacter.OnPropertyChanged(nameof(Character.GetMovement));
                    }
                }
            }
        }

        /// <summary>
        /// How many cyberlimbs does this cyberware have?
        /// </summary>
        public int GetCyberlimbCount(params string[] lstExcludeLimbs)
        {
            int intCount = 0;

            if (!string.IsNullOrEmpty(LimbSlot) && !lstExcludeLimbs.Contains(LimbSlot))
            {
                intCount += LimbSlotCount;
            }
            else
            {
                foreach (Cyberware objCyberwareChild in Children)
                {
                    intCount += objCyberwareChild.GetCyberlimbCount(lstExcludeLimbs);
                }
            }

            return intCount;
        }

        /// <summary>
        /// The location of a Cyberlimb (Left or Right).
        /// </summary>
        public string Location
        {
            get => _strLocation;
            set => _strLocation = value;
        }

        /// <summary>
        /// Original Forced Extra string associted with the 'ware.
        /// </summary>
        public string Forced
        {
            get => _strForced;
            set => _strForced = value;
        }

        /// <summary>
        /// Extra string associted with the 'ware.
        /// </summary>
        [HubTag(true)]
        public string Extra
        {
            get => _strExtra;
            set => _strExtra = value;
        }

        /// <summary>
        /// Essence cost of the Cyberware.
        /// </summary>
        public string ESS
        {
            get => _strESS;
            set => _strESS = value;
        }

        /// <summary>
        /// Cyberware capacity.
        /// </summary>
        public string Capacity
        {
            get => _strCapacity;
            set => _strCapacity = value;
        }

        /// <summary>
        /// Availability.
        /// </summary>
        public string Avail
        {
            get => _strAvail;
            set => _strAvail = value;
        }

        /// <summary>
        /// Cost.
        /// </summary>
        public string Cost
        {
            get => _strCost;
            set => _strCost = value;
        }

        /// <summary>
        /// Sourcebook.
        /// </summary>
        public string Source
        {
            get => _strSource;
            set => _strSource = value;
        }

        /// <summary>
        /// Sourcebook Page Number.
        /// </summary>
        public string Page(string strLanguage)
        {
            if (strLanguage == GlobalOptions.DefaultLanguage)
                return _strPage;

            return GetNode(strLanguage)?["altpage"]?.InnerText ?? _strPage;
        }

        private SourceString _objCachedSourceDetail;
        public SourceString SourceDetail
        {
            get
            {
                if (_objCachedSourceDetail == null)
                {
                    string strSource = Source;
                    string strPage = Page(GlobalOptions.Language);
                    if (!string.IsNullOrEmpty(strSource) && !string.IsNullOrEmpty(strPage))
                    {
                        _objCachedSourceDetail = new SourceString(strSource, strPage, GlobalOptions.Language);
                    }
                    else
                    {
                        Utils.BreakIfDebug();
                    }
                }

                return _objCachedSourceDetail;
            }
        }

        /// <summary>
        /// ID of the object that added this cyberware (if any).
        /// </summary>
        public string ParentID
        {
            get => _strParentID;
            set => _strParentID = value;
        }

        /// <summary>
        /// The modular mount this cyberware contains. Returns string.Empty if it contains no mount.
        /// </summary>
        public string HasModularMount
        {
            get => _strHasModularMount;
            set => _strHasModularMount = value;
        }

        /// <summary>
        /// What modular mount this cyberware plugs into. Returns string.Empty if it doesn't plug into a modular mount.
        /// </summary>
        public string PlugsIntoModularMount
        {
            get => _strPlugsIntoModularMount;
            set => _strPlugsIntoModularMount = value;
        }

        /// <summary>
        /// Returns whether the 'ware is currently equipped (with improvements applied) or not.
        /// </summary>
        public bool IsModularCurrentlyEquipped
        {
            get
            {
                // Cyberware always equipped if it's not a modular one
                bool blnReturn = string.IsNullOrEmpty(PlugsIntoModularMount);
                Cyberware objCurrentParent = Parent;
                // If top-level parent is one that has a modular mount but also does not plug into another modular mount itself, then return true, otherwise return false
                while (objCurrentParent != null)
                {
                    if (!string.IsNullOrEmpty(objCurrentParent.HasModularMount))
                        blnReturn = true;
                    if (!string.IsNullOrEmpty(objCurrentParent.PlugsIntoModularMount))
                        blnReturn = false;
                    objCurrentParent = objCurrentParent.Parent;
                }
                return blnReturn;
            }
        }

        /// <summary>
        /// Used by our sorting algorithm to remember which order the user moves things to
        /// </summary>
        public int SortOrder
        {
            get => _intSortOrder;
            set => _intSortOrder = value;
        }

        /// <summary>
        /// Equips a piece of modular cyberware, activating the improvements of it and its children. Call after attaching onto objCharacter.Cyberware or a parent
        /// </summary>
        public void ChangeModularEquip(bool blnEquip)
        {
            if (blnEquip)
            {
                ImprovementManager.EnableImprovements(_objCharacter, _objCharacter.Improvements.Where(x => x.ImproveSource == SourceType && x.SourceName == InternalId).ToList());

                /*
                // If the piece grants a bonus, pass the information to the Improvement Manager.
                if (Bonus != null || WirelessBonus != null || PairBonus != null)
                {
                    if (!string.IsNullOrEmpty(_strForced) && _strForced != "Right" && _strForced != "Left")
                        ImprovementManager.ForcedValue = _strForced;

                    if (Bonus != null)
                        ImprovementManager.CreateImprovements(_objCharacter, SourceType, InternalId, Bonus, false, Rating, DisplayNameShort(GlobalOptions.Language));
                    if (!string.IsNullOrEmpty(ImprovementManager.SelectedValue) && string.IsNullOrEmpty(_strExtra))
                        _strExtra = ImprovementManager.SelectedValue;

                    if (WirelessBonus != null && WirelessOn)
                        ImprovementManager.CreateImprovements(_objCharacter, SourceType, InternalId, WirelessBonus, false, Rating, DisplayNameShort(GlobalOptions.Language));
                    if (!string.IsNullOrEmpty(ImprovementManager.SelectedValue) && string.IsNullOrEmpty(_strExtra))
                        _strExtra = ImprovementManager.SelectedValue;
                }
                */

                if (PairBonus != null)
                {
                    // This cyberware should not be included in the count to make things easier.
                    List<Cyberware> lstPairableCyberwares = _objCharacter.Cyberware.DeepWhere(x => x.Children, x => x != this && IncludePair.Contains(x.Name) && x.Extra == Extra && x.IsModularCurrentlyEquipped).ToList();
                    int intCount = lstPairableCyberwares.Count;
                    // Need to use slightly different logic if this cyberware has a location (Left or Right) and only pairs with itself because Lefts can only be paired with Rights and Rights only with Lefts
                    if (!string.IsNullOrEmpty(Location) && IncludePair.All(x => x == Name))
                    {
                        intCount = 0;
                        foreach (Cyberware objPairableCyberware in lstPairableCyberwares)
                        {
                            if (objPairableCyberware.Location != Location)
                                // We have found a cyberware with which this one could be paired, so increase count by 1
                                intCount += 1;
                            else
                                // We have found a cyberware that would serve as a pair to another cyberware instead of this one, so decrease count by 1
                                intCount -= 1;
                        }

                        // If we have at least one cyberware with which we could pair, set count to 1 so that it passes the modulus to add the PairBonus. Otherwise, set to 0 so it doesn't pass.
                        intCount = intCount > 0 ? 1 : 0;
                    }
                    if ((intCount & 1) == 1)
                    {
                        ImprovementManager.CreateImprovements(_objCharacter, SourceType, InternalId + "Pair", PairBonus, false, Rating, DisplayNameShort(GlobalOptions.Language));
                    }
                }
            }
            else
            {
                ImprovementManager.DisableImprovements(_objCharacter, _objCharacter.Improvements.Where(x => x.ImproveSource == SourceType && x.SourceName == InternalId).ToList());
                if (PairBonus != null)
                {
                    ImprovementManager.RemoveImprovements(_objCharacter, SourceType, InternalId + "Pair");
                    // This cyberware should not be included in the count to make things easier (we want to get the same number regardless of whether we call this before or after the actual equipping).
                    List<Cyberware> lstPairableCyberwares = _objCharacter.Cyberware.DeepWhere(x => x.Children, x => x != this && IncludePair.Contains(x.Name) && x.Extra == Extra && x.IsModularCurrentlyEquipped).ToList();
                    int intCount = lstPairableCyberwares.Count;
                    // Need to use slightly different logic if this cyberware has a location (Left or Right) and only pairs with itself because Lefts can only be paired with Rights and Rights only with Lefts
                    if (!string.IsNullOrEmpty(Location) && IncludePair.All(x => x == Name))
                    {
                        int intMatchLocationCount = 0;
                        int intNotMatchLocationCount = 0;
                        foreach (Cyberware objPairableCyberware in lstPairableCyberwares)
                        {
                            if (objPairableCyberware.Location != Location)
                                intNotMatchLocationCount += 1;
                            else
                                intMatchLocationCount += 1;
                        }

                        // Set the count to the total number of cyberwares in matching pairs, which would mean 2x the number of whichever location contains the fewest members (since every single one of theirs would have a pair)
                        intCount = Math.Min(intMatchLocationCount, intNotMatchLocationCount) * 2;
                    }
                    foreach (Cyberware objLoopCyberware in lstPairableCyberwares)
                    {
                        ImprovementManager.RemoveImprovements(_objCharacter, objLoopCyberware.SourceType, objLoopCyberware.InternalId + "Pair");
                        // Go down the list and create pair bonuses for every second item
                        if (intCount > 0 && (intCount & 1) == 0)
                        {
                            ImprovementManager.CreateImprovements(_objCharacter, objLoopCyberware.SourceType, objLoopCyberware.InternalId + "Pair", objLoopCyberware.PairBonus, false, objLoopCyberware.Rating, objLoopCyberware.DisplayNameShort(GlobalOptions.Language));
                        }
                        intCount -= 1;
                    }
                }
            }

            foreach (Gear objChildGear in Gear)
                objChildGear.ChangeEquippedStatus(blnEquip);

            foreach (Cyberware objChild in Children)
                objChild.ChangeModularEquip(blnEquip);
        }

        public bool CanRemoveThroughImprovements
        {
            get
            {
                Cyberware objParent = this;
                bool blnNoParentIsModular = string.IsNullOrEmpty(objParent.PlugsIntoModularMount);
                while (objParent.Parent != null && blnNoParentIsModular)
                {
                    objParent = objParent.Parent;
                    blnNoParentIsModular = string.IsNullOrEmpty(objParent.PlugsIntoModularMount);
                }

                return blnNoParentIsModular;
            }
        }

        /// <summary>
        /// Comma-separated list of mount locations with which this 'ware is mutually exclusive.
        /// </summary>
        public string BlocksMounts
        {
            get => _strBlocksMounts;
            set => _strBlocksMounts = value;
        }

        /// <summary>
        /// Rating.
        /// </summary>
        [HubTag]
        public int Rating
        {
            get => Math.Max(Math.Min(_intRating, MaxRating), MinRating);
            set
            {
                int intNewValue = Math.Max(Math.Min(value, MaxRating), MinRating);
                if (_intRating != intNewValue)
                {
                    _intRating = intNewValue;
                    bool blnDoMovementUpdate = false;
                    if (_objParent?.Category == "Cyberlimb" && _objParent.Parent?.InheritAttributes != false && _objParent.ParentVehicle == null && !_objCharacter.Options.DontUseCyberlimbCalculation &&
                        !string.IsNullOrWhiteSpace(_objParent.LimbSlot) && !_objCharacter.Options.ExcludeLimbSlot.Contains(_objParent.LimbSlot))
                    {
                        if (Name == "Enhanced Agility" || Name == "Customized Agility")
                        {
                            foreach (CharacterAttrib objCharacterAttrib in _objCharacter.AttributeSection.AttributeList.Concat(_objCharacter.AttributeSection.SpecialAttributeList))
                            {
                                if (objCharacterAttrib.Abbrev == "AGI")
                                {
                                    objCharacterAttrib.OnPropertyChanged(nameof(CharacterAttrib.TotalValue));
                                }
                            }

                            blnDoMovementUpdate = true;
                        }
                        else if (Name == "Enhanced Strength" || Name == "Customized Strength")
                        {
                            foreach (CharacterAttrib objCharacterAttrib in _objCharacter.AttributeSection.AttributeList.Concat(_objCharacter.AttributeSection.SpecialAttributeList))
                            {
                                if (objCharacterAttrib.Abbrev == "STR")
                                {
                                    objCharacterAttrib.OnPropertyChanged(nameof(CharacterAttrib.TotalValue));
                                }
                            }

                            blnDoMovementUpdate = true;
                        }
                    }

                    blnDoMovementUpdate = blnDoMovementUpdate && _objCharacter.Options.CyberlegMovement && LimbSlot == "leg";
                    bool blnDoEssenceUpdate = ESS.Contains("Rating") && (Parent == null || AddToParentESS) && string.IsNullOrEmpty(PlugsIntoModularMount) && ParentVehicle == null;
                    if (blnDoMovementUpdate && blnDoEssenceUpdate)
                        _objCharacter.OnMultiplePropertyChanged(nameof(Character.GetMovement), EssencePropertyName);
                    else if (blnDoMovementUpdate)
                        _objCharacter.OnPropertyChanged(nameof(Character.GetMovement));
                    else if (blnDoEssenceUpdate)
                        _objCharacter.OnPropertyChanged(EssencePropertyName);

                    if (Gear.Count > 0)
                    {
                        foreach (Gear objChild in Gear.Where(x => x.MaxRating.Contains("Parent") || x.MinRating.Contains("Parent")))
                        {
                            // This will update a child's rating if it would become out of bounds due to its parent's rating changing
                            objChild.Rating = objChild.Rating;
                        }
                    }
                }
            }
        }

        /// <summary>
        /// Total Minimum Rating.
        /// </summary>
        public int MinRating
        {
            get
            {
                int intReturn = 0;
                string strRating = MinRatingString;

                // Not a simple integer, so we need to start mucking around with strings
                if (!string.IsNullOrEmpty(strRating) && !int.TryParse(strRating, out intReturn))
                {
                    strRating = strRating.CheapReplace("MaximumSTR", () => (ParentVehicle != null ? Math.Max(1, ParentVehicle.TotalBody * 2) : _objCharacter.STR.TotalMaximum).ToString())
                        .CheapReplace("MaximumAGI", () => (ParentVehicle != null ? Math.Max(1, ParentVehicle.Pilot * 2) : _objCharacter.AGI.TotalMaximum).ToString())
                        .CheapReplace("MinimumSTR", () => (ParentVehicle?.TotalBody ?? 3).ToString())
                        .CheapReplace("MinimumAGI", () => (ParentVehicle?.Pilot ?? 3).ToString());

                    object objProcess = CommonFunctions.EvaluateInvariantXPath(strRating, out bool blnIsSuccess);
                    if (blnIsSuccess)
                        intReturn = Convert.ToInt32(objProcess);
                }

                return intReturn;
            }
        }

        /// <summary>
        /// String representing minimum rating before it would be computed.
        /// </summary>
        public string MinRatingString
        {
            get => _strMinRating;
            set => _strMinRating = value;
        }

        /// <summary>
        /// Total Maximum Rating.
        /// </summary>
        public int MaxRating
        {
            get
            {
                int intReturn = 0;
                string strRating = MaxRatingString;

                // Not a simple integer, so we need to start mucking around with strings
                if (!string.IsNullOrEmpty(strRating) && !int.TryParse(strRating, out intReturn))
                {
                    strRating = strRating.CheapReplace("MaximumSTR", () => (ParentVehicle != null ? Math.Max(1, ParentVehicle.TotalBody * 2) : _objCharacter.STR.TotalMaximum).ToString())
                        .CheapReplace("MaximumAGI", () => (ParentVehicle != null ? Math.Max(1, ParentVehicle.Pilot * 2) : _objCharacter.AGI.TotalMaximum).ToString())
                        .CheapReplace("MinimumSTR", () => (ParentVehicle?.TotalBody ?? 3).ToString())
                        .CheapReplace("MinimumAGI", () => (ParentVehicle?.Pilot ?? 3).ToString());

                    object objProcess = CommonFunctions.EvaluateInvariantXPath(strRating, out bool blnIsSuccess);
                    if (blnIsSuccess)
                        intReturn = Convert.ToInt32(objProcess);
                }

                return intReturn;
            }
        }

        /// <summary>
        /// String representing maximum rating before it would be computed.
        /// </summary>
        public string MaxRatingString
        {
            get => _strMaxRating;
            set => _strMaxRating = value;
        }

        /// <summary>
        /// Grade level of the Cyberware.
        /// </summary>
        public Grade Grade
        {
            get
            {
                if (!string.IsNullOrWhiteSpace(ForceGrade) && ForceGrade != _objGrade.Name)
                {
                    return ConvertToCyberwareGrade(ForceGrade, SourceType, _objCharacter);
                }
                return _objGrade;
            }
            set
            {
                if (_objGrade != value)
                {
                    bool blnGradeEssenceChanged = _objGrade.Essence != value.Essence;
                    _objGrade = value;
                    if (blnGradeEssenceChanged && (Parent == null || AddToParentESS) && string.IsNullOrEmpty(PlugsIntoModularMount) && ParentVehicle == null)
                        _objCharacter.OnPropertyChanged(EssencePropertyName);
                    // Run through all of the child pieces and make sure their Grade matches.
                    foreach (Cyberware objChild in Children)
                    {
                        objChild.Grade = value;
                    }
                }
            }
        }

        /// <summary>
        /// The Categories of allowable Subsystems.
        /// </summary>
        public string AllowedSubsystems
        {
            get => _strAllowSubsystems;
            set => _strAllowSubsystems = value;
        }

        /// <summary>
        /// Whether or not the piece of Cyberware is part of a Cyberware Suite.
        /// </summary>
        public bool Suite
        {
            get => _blnSuite;
            set => _blnSuite = value;
        }

        /// <summary>
        /// Essence cost discount.
        /// </summary>
        public int ESSDiscount
        {
            get => _intEssenceDiscount;
            set
            {
                if (_intEssenceDiscount != value)
                {
                    _intEssenceDiscount = value;
                    if ((Parent == null || AddToParentESS) && string.IsNullOrEmpty(PlugsIntoModularMount) && ParentVehicle == null)
                        _objCharacter.OnPropertyChanged(EssencePropertyName);
                }
            }
        }

        /// <summary>
        /// Extra Essence cost multiplier (additively stacking, starts at 0).
        /// </summary>
        public decimal ExtraESSAdditiveMultiplier
        {
            get => _decExtraESSAdditiveMultiplier;
            set
            {
                if (_decExtraESSAdditiveMultiplier != value)
                {
                    _decExtraESSAdditiveMultiplier = value;
                    if ((Parent == null || AddToParentESS) && string.IsNullOrEmpty(PlugsIntoModularMount) && ParentVehicle == null)
                        _objCharacter.OnPropertyChanged(EssencePropertyName);
                }
            }
        }

        /// <summary>
        /// Extra Essence cost multiplier (multiplicatively stacking, starts at 1).
        /// </summary>
        public decimal ExtraESSMultiplicativeMultiplier
        {
            get => _decExtraESSMultiplicativeMultiplier;
            set
            {
                if (_decExtraESSMultiplicativeMultiplier != value)
                {
                    _decExtraESSMultiplicativeMultiplier = value;
                    if ((Parent == null || AddToParentESS) && string.IsNullOrEmpty(PlugsIntoModularMount) && ParentVehicle == null)
                        _objCharacter.OnPropertyChanged(EssencePropertyName);
                }
            }
        }

        /// <summary>
        /// Base Physical Boxes. 12 for vehicles, 6 for Drones.
        /// </summary>
        public int BaseMatrixBoxes
        {
            get
            {
                int baseMatrixBoxes = 8;
                return baseMatrixBoxes;
            }
        }

        /// <summary>
        /// Matrix Condition Monitor boxes.
        /// </summary>
        public int MatrixCM => BaseMatrixBoxes + (this.GetTotalMatrixAttribute("Device Rating") + 1) / 2 + TotalBonusMatrixBoxes;

        /// <summary>
        /// Matrix Condition Monitor boxes filled.
        /// </summary>
        public int MatrixCMFilled
        {
            get => _intMatrixCMFilled;
            set => _intMatrixCMFilled = value;
        }

        /// <summary>
        /// A List of child pieces of Cyberware.
        /// </summary>
        public TaggedObservableCollection<Cyberware> Children => _lstChildren;

        /// <summary>
        /// A List of the Gear attached to the Cyberware.
        /// </summary>
        public TaggedObservableCollection<Gear> Gear => _lstGear;

        /// <summary>
        /// List of names to include in pair bonus
        /// </summary>
        public ICollection<string> IncludePair => _lstIncludeInPairBonus;

        /// <summary>
        /// Notes.
        /// </summary>
        public string Notes
        {
            get => _strNotes;
            set => _strNotes = value;
        }

        /// <summary>
        /// Whether or not the Cyberware's cost should be discounted by 10% through the Black Market Pipeline Quality.
        /// </summary>
        public bool DiscountCost
        {
            get => _blnDiscountCost && _objCharacter.BlackMarketDiscount;
            set => _blnDiscountCost = value;
        }

        /// <summary>
        /// Whether or not the Cyberware's ESS cost increases that of its parent when added as a subsystem (usually no).
        /// </summary>
        public bool AddToParentESS
        {
            get => _blnAddToParentESS;
            set
            {
                if (_blnAddToParentESS != value)
                {
                    bool blnOldValue = _blnAddToParentESS;
                    _blnAddToParentESS = value;
                    if ((Parent == null || AddToParentESS || blnOldValue) && string.IsNullOrEmpty(PlugsIntoModularMount) && ParentVehicle == null)
                        _objCharacter.OnPropertyChanged(EssencePropertyName);
                }
            }
        }

        /// <summary>
        /// Whether or not the Cyberware's ESS cost increases that of its parent when added as a subsystem (usually no).
        /// </summary>
        public bool AddToParentCapacity
        {
            get => _blnAddToParentCapacity;
            set
            {
                if (_blnAddToParentCapacity != value)
                {
                    bool blnOldValue = _blnAddToParentCapacity;
                    _blnAddToParentCapacity = value;
                    if ((Parent == null || AddToParentCapacity || blnOldValue) && string.IsNullOrEmpty(PlugsIntoModularMount) && ParentVehicle == null)
                        _objCharacter.OnPropertyChanged(Capacity);
                }
            }
        }

        /// <summary>
        /// Parent Cyberware.
        /// </summary>
        public Cyberware Parent
        {
            get => _objParent;
            set
            {
                if (_objParent != value)
                {
                    bool blnOldEquipped = IsModularCurrentlyEquipped;
                    _objParent = value;
                    ParentVehicle = value?.ParentVehicle;
                    if (IsModularCurrentlyEquipped != blnOldEquipped)
                    {
                        foreach (Gear objGear in Gear)
                        {
                            if (blnOldEquipped)
                                objGear.ChangeEquippedStatus(false);
                            else if (objGear.Equipped)
                                objGear.ChangeEquippedStatus(true);
                        }
                    }
                }
            }
        }

        /// <summary>
        /// Topmost Parent Cyberware.
        /// </summary>
        public Cyberware TopMostParent
        {
            get
            {
                Cyberware objReturn = this;
                while (objReturn.Parent != null)
                    objReturn = objReturn.Parent;
                return objReturn;
            }
        }

        /// <summary>
        /// Vehicle to which this cyberware is attached (if any)
        /// </summary>
        public Vehicle ParentVehicle
        {
            get => _objParentVehicle;
            set
            {
                if (_objParentVehicle != value)
                {
                    _objParentVehicle = value;
                    bool blnEquipped = IsModularCurrentlyEquipped;
                    foreach (Gear objGear in Gear)
                    {
                        if (value != null)
                            objGear.ChangeEquippedStatus(false);
                        else if (objGear.Equipped && blnEquipped)
                            objGear.ChangeEquippedStatus(true);
                    }
                }
                foreach (Cyberware objChild in Children)
                    objChild.ParentVehicle = value;
            }
        }

        /// <summary>
        /// Grade that the Cyberware should be forced to use, if applicable.
        /// </summary>
        public string ForceGrade => _strForceGrade;

        /// <summary>
        /// Is the bioware's cost affected by Prototype Transhuman?
        /// </summary>
        public bool PrototypeTranshuman
        {
            get => _blnPrototypeTranshuman;
            set
            {
                if (_blnPrototypeTranshuman != value)
                {
                    _blnPrototypeTranshuman = value;
                    if ((Parent == null || AddToParentESS) && string.IsNullOrEmpty(PlugsIntoModularMount) && ParentVehicle == null)
                        _objCharacter.OnPropertyChanged(EssencePropertyName);
                }

                foreach (Cyberware objCyberware in Children)
                    objCyberware.PrototypeTranshuman = value;
            }
        }

        public string EssencePropertyName
        {
            get
            {
                if (PrototypeTranshuman)
                    return nameof(Character.PrototypeTranshumanEssenceUsed);
                if (SourceID.Equals(EssenceHoleGUID) || SourceID.Equals(EssenceAntiHoleGUID))
                    return nameof(Character.EssenceHole);
                if (SourceType == Improvement.ImprovementSource.Bioware)
                    return nameof(Character.BiowareEssence);
                if (SourceType == Improvement.ImprovementSource.Cyberware)
                    return nameof(Character.CyberwareEssence);
                return nameof(Character.Essence);
            }
        }

        private XmlNode _objCachedMyXmlNode;
        private string _strCachedXmlNodeLanguage = string.Empty;

        public XmlNode GetNode()
        {
            return GetNode(GlobalOptions.Language);
        }

        public XmlNode GetNode(string strLanguage)
        {
            if (_objCachedMyXmlNode != null && strLanguage == _strCachedXmlNodeLanguage && !GlobalOptions.LiveCustomData)
                return _objCachedMyXmlNode;
            string strGuid = SourceID.ToString("D");
            XmlDocument objDoc;
            if (_objImprovementSource == Improvement.ImprovementSource.Bioware)
            {
                objDoc = XmlManager.Load("bioware.xml", strLanguage);
                _objCachedMyXmlNode = objDoc.SelectSingleNode("/chummer/biowares/bioware[id = \"" + strGuid + "\" or id = \"" + strGuid.ToUpperInvariant() + "\"]");
                if (_objCachedMyXmlNode == null)
                {
                    _objCachedMyXmlNode = objDoc.SelectSingleNode("/chummer/biowares/bioware[name = \"" + Name + "\"]");
                    _objCachedMyXmlNode?.TryGetField("id", Guid.TryParse, out _guiSourceID);
                }
            }
            else
            {
                objDoc = XmlManager.Load("cyberware.xml", strLanguage);
                _objCachedMyXmlNode = objDoc.SelectSingleNode("/chummer/cyberwares/cyberware[id = \"" + strGuid + "\" or id = \"" + strGuid.ToUpperInvariant() + "\"]");
                if (_objCachedMyXmlNode == null)
                {
                    _objCachedMyXmlNode = objDoc.SelectSingleNode("/chummer/cyberwares/cyberware[name = \"" + Name + "\"]");
                    _objCachedMyXmlNode?.TryGetField("id", Guid.TryParse, out _guiSourceID);
                }
            }
            _strCachedXmlNodeLanguage = strLanguage;
            return _objCachedMyXmlNode;
        }
        #endregion

        #region Complex Properties
        /// <summary>
        /// Total Availablility of the Cyberware and its plugins.
        /// </summary>
        public string TotalAvail(CultureInfo objCulture, string strLanguage)
        {
            return TotalAvailTuple().ToString(objCulture, strLanguage);
        }

        /// <summary>
        /// Total Availability as a triple.
        /// </summary>
        public AvailabilityValue TotalAvailTuple(bool blnCheckChildren = true)
        {
            bool blnModifyParentAvail = false;
            string strAvail = Avail;
            char chrLastAvailChar = ' ';
            int intAvail = Grade.Avail;
            bool blnOrGear = false;
            if (strAvail.Length > 0)
            {
                if (strAvail.StartsWith("FixedValues("))
                {
                    string[] strValues = strAvail.TrimStartOnce("FixedValues(", true).TrimEndOnce(')').Split(',');
                    strAvail = strValues[Math.Max(Math.Min(Rating, strValues.Length) - 1, 0)];
                }

                blnOrGear = strAvail.EndsWith(" or Gear");
                if (blnOrGear)
                    strAvail = strAvail.TrimEndOnce(" or Gear", true);

                chrLastAvailChar = strAvail[strAvail.Length - 1];
                if (chrLastAvailChar == 'F' || chrLastAvailChar == 'R')
                {
                    strAvail = strAvail.Substring(0, strAvail.Length - 1);
                }

                blnModifyParentAvail = strAvail.StartsWith('+', '-');
                if (blnModifyParentAvail)
                    intAvail = 0;
                StringBuilder objAvail = new StringBuilder(strAvail.TrimStart('+'));
                objAvail.CheapReplace(strAvail, "MinRating", () => MinRating.ToString());
                objAvail.CheapReplace(strAvail, "Rating", () => Rating.ToString());

                foreach (CharacterAttrib objLoopAttribute in _objCharacter.AttributeSection.AttributeList.Concat(_objCharacter.AttributeSection.SpecialAttributeList))
                {
                    objAvail.CheapReplace(strAvail, objLoopAttribute.Abbrev, () => objLoopAttribute.TotalValue.ToString());
                    objAvail.CheapReplace(strAvail, objLoopAttribute.Abbrev + "Base", () => objLoopAttribute.TotalBase.ToString());
                }

                object objProcess = CommonFunctions.EvaluateInvariantXPath(objAvail.ToString(), out bool blnIsSuccess);
                if (blnIsSuccess)
                    intAvail += Convert.ToInt32(objProcess);
            }

            if (blnCheckChildren)
            {
                // Run through cyberware children and increase the Avail by any installed Mod whose Avail starts with "+" or "-".
                foreach (Cyberware objChild in Children)
                {
                    if (objChild.ParentID == InternalId ||
                        !objChild.IsModularCurrentlyEquipped &&
                         !string.IsNullOrEmpty(objChild.PlugsIntoModularMount))
                        continue;
                    AvailabilityValue objLoopAvailTuple = objChild.TotalAvailTuple();
                    if (objLoopAvailTuple.AddToParent)
                        intAvail += objLoopAvailTuple.Value;
                    if (objLoopAvailTuple.Suffix == 'F')
                        chrLastAvailChar = 'F';
                    else if (chrLastAvailChar != 'F' && objLoopAvailTuple.Suffix == 'R')
                        chrLastAvailChar = 'R';
                }
            }

            int intLoopAvail = 0;
            // Run through gear children and increase the Avail by any Mod whose Avail starts with "+" or "-".
            foreach (Gear objChild in Gear)
            {
                if (objChild.ParentID != InternalId)
                {
                    AvailabilityValue objLoopAvailTuple = objChild.TotalAvailTuple();
                    if (!objLoopAvailTuple.AddToParent)
                        intLoopAvail = Math.Max(intLoopAvail, objLoopAvailTuple.Value);
                    if (blnCheckChildren)
                    {
                        if (objLoopAvailTuple.AddToParent)
                            intAvail += objLoopAvailTuple.Value;
                        if (objLoopAvailTuple.Suffix == 'F')
                            chrLastAvailChar = 'F';
                        else if (chrLastAvailChar != 'F' && objLoopAvailTuple.Suffix == 'R')
                            chrLastAvailChar = 'R';
                    }
                    else if (blnOrGear)
                    {
                        if (objLoopAvailTuple.Suffix == 'F')
                            chrLastAvailChar = 'F';
                        else if (chrLastAvailChar != 'F' && objLoopAvailTuple.Suffix == 'R')
                            chrLastAvailChar = 'R';
                    }
                }
            }

            // Avail cannot go below 0. This typically happens when an item with Avail 0 is given the Second Hand category.
            if (intAvail < 0)
                intAvail = 0;

            if (blnOrGear && intLoopAvail > intAvail)
                intAvail = intLoopAvail;

            return new AvailabilityValue(intAvail, chrLastAvailChar, blnModifyParentAvail);
        }

        /// <summary>
        /// Caculated Capacity of the Cyberware.
        /// </summary>
        public string CalculatedCapacity
        {
            get
            {
                string strCapacity = Capacity;
                if (strCapacity.StartsWith("FixedValues("))
                {
                    string[] strValues = strCapacity.TrimStartOnce("FixedValues(", true).TrimEndOnce(')').Split(',');
                    strCapacity = strValues[Math.Max(Math.Min(Rating, strValues.Length) - 1, 0)];
                }
                if (string.IsNullOrEmpty(strCapacity))
                    return (0.0m).ToString("#,0.##", GlobalOptions.CultureInfo);
                if (strCapacity == "[*]")
                    return "*";
                string strReturn;
                int intPos = strCapacity.IndexOf("/[", StringComparison.Ordinal);
                if (intPos != -1)
                {
                    string strFirstHalf = strCapacity.Substring(0, intPos);
                    string strSecondHalf = strCapacity.Substring(intPos + 1, strCapacity.Length - intPos - 1);
                    bool blnSquareBrackets = strFirstHalf.StartsWith('[');

                    if (blnSquareBrackets && strFirstHalf.Length > 2)
                        strFirstHalf = strFirstHalf.Substring(1, strFirstHalf.Length - 2);

                    try
                    {
                        object objProcess = CommonFunctions.EvaluateInvariantXPath(strFirstHalf.Replace("Rating", Rating.ToString()), out bool blnIsSuccess);
                        strReturn = blnIsSuccess ? ((double)objProcess).ToString("#,0.##", GlobalOptions.CultureInfo) : strFirstHalf;
                    }
                    catch (OverflowException) // Result is text and not a double
                    {
                        strReturn = strFirstHalf;
                    }
                    catch (InvalidCastException) // Result is text and not a double
                    {
                        strReturn = strFirstHalf;
                    }
                    if (blnSquareBrackets)
                        strReturn = '[' + strCapacity + ']';

                    strSecondHalf = strSecondHalf.Trim('[', ']');
                    if (Children.Any(x => x.AddToParentCapacity))
                    {
                        // Run through its Children and deduct the Capacity costs.
                        foreach (Cyberware objChildCyberware in Children.Where(objChild => objChild.AddToParentCapacity))
                        {
                            if (objChildCyberware.ParentID == InternalId)
                            {
                                continue;
                            }
                            string strLoopCapacity = objChildCyberware.CalculatedCapacity;
                            int intLoopPos = strLoopCapacity.IndexOf("/[", StringComparison.Ordinal);
                            if (intLoopPos != -1)
                                strLoopCapacity = strLoopCapacity.Substring(intLoopPos + 2, strLoopCapacity.LastIndexOf(']') - intLoopPos - 2);
                            else if (strLoopCapacity.StartsWith('['))
                                strLoopCapacity = strLoopCapacity.Substring(1, strLoopCapacity.Length - 2);
                            if (strLoopCapacity == "*")
                                strLoopCapacity = "0";
                            strSecondHalf += "+(" + strLoopCapacity + ')';
                        }
                    }
                    try
                    {
                        object objProcess = CommonFunctions.EvaluateInvariantXPath(strSecondHalf.Replace("Rating", Rating.ToString()), out bool blnIsSuccess);
                        strSecondHalf = '[' + (blnIsSuccess ? ((double)objProcess).ToString("#,0.##", GlobalOptions.CultureInfo) : strSecondHalf) + ']';
                    }
                    catch (OverflowException) // Result is text and not a double
                    {
                        strSecondHalf = '[' + strSecondHalf + ']';
                    }
                    catch (InvalidCastException) // Result is text and not a double
                    {
                        strSecondHalf = '[' + strSecondHalf + ']';
                    }

                    strReturn += "/" + strSecondHalf;
                }
                else if (strCapacity.Contains("Rating") || (strCapacity.StartsWith('[') && Children.Any(x => x.AddToParentCapacity)))
                {
                    // If the Capaicty is determined by the Rating, evaluate the expression.
                    // XPathExpression cannot evaluate while there are square brackets, so remove them if necessary.
                    bool blnSquareBrackets = strCapacity.StartsWith('[');
                    if (blnSquareBrackets)
                    {
                        strCapacity = strCapacity.Substring(1, strCapacity.Length - 2);
                        if (Children.Any(x => x.AddToParentCapacity))
                        {
                            // Run through its Children and deduct the Capacity costs.
                            foreach (Cyberware objChildCyberware in Children.Where(objChild => objChild.AddToParentCapacity))
                            {
                                if (objChildCyberware.ParentID == InternalId)
                                {
                                    continue;
                                }

                                string strLoopCapacity = objChildCyberware.CalculatedCapacity;
                                int intLoopPos = strLoopCapacity.IndexOf("/[", StringComparison.Ordinal);
                                if (intLoopPos != -1)
                                    strLoopCapacity = strLoopCapacity.Substring(intLoopPos + 2, strLoopCapacity.LastIndexOf(']') - intLoopPos - 2);
                                else if (strLoopCapacity.StartsWith('['))
                                    strLoopCapacity = strLoopCapacity.Substring(1, strLoopCapacity.Length - 2);
                                if (strLoopCapacity == "*")
                                    strLoopCapacity = "0";
                                strCapacity += "+(" + strLoopCapacity + ')';
                            }
                        }
                    }

                    object objProcess = CommonFunctions.EvaluateInvariantXPath(strCapacity.Replace("Rating", Rating.ToString()), out bool blnIsSuccess);
                    strReturn = blnIsSuccess ? ((double)objProcess).ToString("#,0.##", GlobalOptions.CultureInfo) : strCapacity;
                    if (blnSquareBrackets)
                        strReturn = '[' + strReturn + ']';
                }
                else if (decimal.TryParse(strCapacity, NumberStyles.Any, GlobalOptions.InvariantCultureInfo, out decimal decReturn))
                    return decReturn.ToString("#,0.##", GlobalOptions.CultureInfo);
                else
                {
                    // Just a straight Capacity, so return the value.
                    return strCapacity;
                }

                return strReturn;
            }
        }

        /// <summary>
        /// Calculated Essence cost of the Cyberware.
        /// </summary>
        public decimal CalculatedESS(bool blnReturnPrototype = true)
        {
            if (PrototypeTranshuman && blnReturnPrototype)
                return 0;
            if (Parent != null)
                return 0;
            if (SourceID == EssenceHoleGUID || SourceID == EssenceAntiHoleGUID) // Essence hole or antihole
            {
                return Convert.ToDecimal(Rating, GlobalOptions.InvariantCultureInfo) / 100m;
            }

            decimal decReturn;

            string strESS = ESS;
            if (strESS.StartsWith("FixedValues("))
            {
                string[] strValues = strESS.TrimStartOnce("FixedValues(", true).TrimEndOnce(')').Split(',');
                strESS = strValues[Math.Max(Math.Min(Rating, strValues.Length) - 1, 0)];
            }
            if (strESS.Contains("Rating"))
            {
                // If the cost is determined by the Rating, evaluate the expression.
                object objProcess = CommonFunctions.EvaluateInvariantXPath(strESS.Replace("Rating", Rating.ToString()), out bool blnIsSuccess);
                decReturn = blnIsSuccess ? Convert.ToDecimal(objProcess, GlobalOptions.InvariantCultureInfo) : 0;
            }
            else
            {
                // Just a straight cost, so return the value.
                decimal.TryParse(strESS, NumberStyles.Any, GlobalOptions.InvariantCultureInfo, out decReturn);
            }

            // Factor in the Essence multiplier of the selected CyberwareGrade.
            decimal decESSMultiplier = Grade.Essence + ExtraESSAdditiveMultiplier;
            decimal decTotalESSMultiplier = 1.0m * ExtraESSMultiplicativeMultiplier;

            if (_blnSuite)
                decESSMultiplier -= 0.1m;

            if (ESSDiscount != 0)
            {
                decimal decDiscount = Convert.ToDecimal(ESSDiscount, GlobalOptions.InvariantCultureInfo) * 0.01m;
                decTotalESSMultiplier *= 1.0m - decDiscount;
            }


            // Retrieve the Bioware or Cyberware ESS Cost Multiplier. Bioware Modifiers do not apply to Genetech.
            if (ForceGrade == "None")
            {
                decESSMultiplier = 1.0m;
                decTotalESSMultiplier = 1.0m;
            }
            else
            {
                decimal decMultiplier = 1;
                // Apply the character's Cyberware Essence cost multiplier if applicable.
                if (_objImprovementSource == Improvement.ImprovementSource.Cyberware)
                {
                    if (ImprovementManager.ValueOf(_objCharacter, Improvement.ImprovementType.CyberwareEssCost) != 0)
                    {
                        decMultiplier = _objCharacter.Improvements
                            .Where(objImprovement => objImprovement.ImproveType == Improvement.ImprovementType.CyberwareEssCost && objImprovement.Enabled)
                            .Aggregate(decMultiplier, (current, objImprovement) => current - (1m - Convert.ToDecimal(objImprovement.Value, GlobalOptions.InvariantCultureInfo) / 100m));
                        decESSMultiplier -= 1.0m - decMultiplier;
                    }
                    if (ImprovementManager.ValueOf(_objCharacter, Improvement.ImprovementType.CyberwareTotalEssMultiplier) != 0)
                    {
                        foreach (Improvement objImprovement in _objCharacter.Improvements.Where(x => x.Enabled && x.ImproveType == Improvement.ImprovementType.CyberwareTotalEssMultiplier))
                        {
                            decTotalESSMultiplier *= (Convert.ToDecimal(objImprovement.Value, GlobalOptions.InvariantCultureInfo) / 100m);
                        }
                    }
                }

                // Apply the character's Bioware Essence cost multiplier if applicable.
                else if (_objImprovementSource == Improvement.ImprovementSource.Bioware)
                {
                    if (ImprovementManager.ValueOf(_objCharacter, Improvement.ImprovementType.BiowareEssCost) != 0)
                    {
                        decMultiplier = _objCharacter.Improvements
                            .Where(objImprovement => objImprovement.ImproveType == Improvement.ImprovementType.BiowareEssCost && objImprovement.Enabled)
                            .Aggregate(decMultiplier, (current, objImprovement) => current - (1m - Convert.ToDecimal(objImprovement.Value, GlobalOptions.InvariantCultureInfo) / 100m));
                        decESSMultiplier -= 1.0m - decMultiplier;
                    }
                    if (ImprovementManager.ValueOf(_objCharacter, Improvement.ImprovementType.BiowareTotalEssMultiplier) != 0)
                    {
                        foreach (Improvement objImprovement in _objCharacter.Improvements.Where(x => x.Enabled && x.ImproveType == Improvement.ImprovementType.BiowareTotalEssMultiplier))
                        {
                            decTotalESSMultiplier *= (Convert.ToDecimal(objImprovement.Value, GlobalOptions.InvariantCultureInfo) / 100m);
                        }
                    }
                }
                // Apply the character's Basic Bioware Essence cost multiplier if applicable.
                if (_strCategory == "Basic" && _objImprovementSource == Improvement.ImprovementSource.Bioware && ImprovementManager.ValueOf(_objCharacter, Improvement.ImprovementType.BasicBiowareEssCost) != 0)
                {
                    decimal decBasicMultiplier = _objCharacter.Improvements
                        .Where(objImprovement => objImprovement.ImproveType == Improvement.ImprovementType.BasicBiowareEssCost && objImprovement.Enabled)
                        .Aggregate<Improvement, decimal>(1, (current, objImprovement) => current - (1m - Convert.ToDecimal(objImprovement.Value, GlobalOptions.InvariantCultureInfo) / 100m));
                    decESSMultiplier -= 1.0m - decBasicMultiplier;
                }
            }
            decReturn = decReturn * decESSMultiplier * decTotalESSMultiplier;

            if (_objCharacter != null && !_objCharacter.Options.DontRoundEssenceInternally)
                decReturn = decimal.Round(decReturn, _objCharacter.Options.EssenceDecimals, MidpointRounding.AwayFromZero);
            decReturn += Children.Where(objChild => objChild.AddToParentESS).AsParallel().Sum(objChild => objChild.CalculatedESS());
            return decReturn;
        }

        public int GetBaseMatrixAttribute(string strAttributeName)
        {
            string strExpression = this.GetMatrixAttributeString(strAttributeName);
            if (string.IsNullOrEmpty(strExpression))
            {
                switch (strAttributeName)
                {
                    case "Device Rating":
                        return _objGrade.DeviceRating;
                    case "Program Limit":
                        if (IsCommlink)
                        {
                            strExpression = this.GetMatrixAttributeString("Device Rating");
                            if (string.IsNullOrEmpty(strExpression))
                                return _objGrade.DeviceRating;
                        }
                        else
                            return _objGrade.DeviceRating;
                        break;
                    case "Data Processing":
                    case "Firewall":
                        strExpression = this.GetMatrixAttributeString("Device Rating");
                        if (string.IsNullOrEmpty(strExpression))
                            return _objGrade.DeviceRating;
                        break;
                    default:
                        return 0;
                }
            }

            if (strExpression.StartsWith("FixedValues("))
            {
                string[] strValues = strExpression.TrimStartOnce("FixedValues(", true).TrimEndOnce(')').Split(',');
                strExpression = strValues[Math.Max(0, Math.Min(Rating, strValues.Length) - 1)].Trim('[', ']');
            }
            if (strExpression.IndexOfAny('{', '+', '-', '*', ',') != -1 || strExpression.Contains("div"))
            {
                StringBuilder objValue = new StringBuilder(strExpression);
                objValue.Replace("{Rating}", Rating.ToString(GlobalOptions.InvariantCultureInfo));
                foreach (string strMatrixAttribute in MatrixAttributes.MatrixAttributeStrings)
                {
                    objValue.CheapReplace(strExpression, "{Gear " + strMatrixAttribute + "}", () => (Parent?.GetBaseMatrixAttribute(strMatrixAttribute) ?? 0).ToString(GlobalOptions.InvariantCultureInfo));
                    objValue.CheapReplace(strExpression, "{Parent " + strMatrixAttribute + "}", () => (Parent?.GetMatrixAttributeString(strMatrixAttribute) ?? "0"));
                    if (Children.Count + Gear.Count > 0 && strExpression.Contains("{Children " + strMatrixAttribute + "}"))
                    {
                        int intTotalChildrenValue = 0;
                        foreach (Cyberware objLoopCyberware in Children)
                        {
                            if (objLoopCyberware.IsModularCurrentlyEquipped)
                            {
                                intTotalChildrenValue += objLoopCyberware.GetBaseMatrixAttribute(strMatrixAttribute);
                            }
                        }
                        foreach (Gear objLoopGear in Gear)
                        {
                            if (objLoopGear.Equipped)
                            {
                                intTotalChildrenValue += objLoopGear.GetBaseMatrixAttribute(strMatrixAttribute);
                            }
                        }
                        objValue.Replace("{Children " + strMatrixAttribute + "}", intTotalChildrenValue.ToString(GlobalOptions.InvariantCultureInfo));
                    }
                }
                foreach (string strCharAttributeName in AttributeSection.AttributeStrings)
                {
                    objValue.CheapReplace(strExpression, "{" + strCharAttributeName + "}", () => _objCharacter.GetAttribute(strCharAttributeName).TotalValue.ToString());
                    objValue.CheapReplace(strExpression, "{" + strCharAttributeName + "Base}", () => _objCharacter.GetAttribute(strCharAttributeName).TotalBase.ToString());
                }
                // This is first converted to a decimal and rounded up since some items have a multiplier that is not a whole number, such as 2.5.
                object objProcess = CommonFunctions.EvaluateInvariantXPath(objValue.ToString(), out bool blnIsSuccess);
                return blnIsSuccess ? Convert.ToInt32(Math.Ceiling((double)objProcess)) : 0;
            }
            int.TryParse(strExpression, out int intReturn);
            return intReturn;
        }

        public int GetBonusMatrixAttribute(string strAttributeName)
        {
            int intReturn = 0;

            if (Overclocked == strAttributeName)
            {
                intReturn += 1;
            }

            if (!strAttributeName.StartsWith("Mod "))
                strAttributeName = "Mod " + strAttributeName;

            foreach (Cyberware objLoopCyberware in Children)
            {
                if (objLoopCyberware.IsModularCurrentlyEquipped)
                {
                    intReturn += objLoopCyberware.GetTotalMatrixAttribute(strAttributeName);
                }
            }
            foreach (Gear objLoopGear in Gear)
            {
                if (objLoopGear.Equipped)
                {
                    intReturn += objLoopGear.GetTotalMatrixAttribute(strAttributeName);
                }
            }

            return intReturn;
        }

        /// <summary>
        /// Total cost of the just the Cyberware itself before we factor in any multipliers.
        /// </summary>
        public decimal OwnCostPreMultipliers
        {
            get
            {
                string strCostExpression = Cost;

                if (strCostExpression.StartsWith("FixedValues("))
                {
                    string[] strValues = strCostExpression.TrimStartOnce("FixedValues(", true).TrimEndOnce(')').Split(',');
                    strCostExpression = strValues[Math.Max(Math.Min(Rating, strValues.Length) - 1, 0)].Trim('[', ']');
                }

                string strParentCost = "0";
                decimal decTotalParentGearCost = 0;
                if (_objParent != null)
                {
                    if (strCostExpression.Contains("Parent Cost"))
                        strParentCost = _objParent.Cost;
                    if (strCostExpression.Contains("Parent Gear Cost"))
                        foreach (Gear loopGear in _objParent.Gear)
                        {
                            decTotalParentGearCost += loopGear.CalculatedCost;
                        }
                }
                decimal decTotalGearCost = 0;
                if (Gear.Count > 0 && strCostExpression.Contains("Gear Cost"))
                {
                    foreach (Gear loopGear in Gear)
                    {
                        decTotalGearCost += loopGear.CalculatedCost;
                    }
                }
                decimal decTotalChildrenCost = 0;
                if (Children.Count > 0 && strCostExpression.Contains("Children Cost"))
                {
                    foreach (Cyberware loopWare in Children)
                    {
                        decTotalChildrenCost += loopWare.TotalCost;
                    }
                }

                if (string.IsNullOrEmpty(strCostExpression))
                    return 0;

                StringBuilder objCost = new StringBuilder(strCostExpression.TrimStart('+'));
                objCost.Replace("Parent Cost", strParentCost);
                objCost.Replace("Parent Gear Cost", decTotalParentGearCost.ToString(GlobalOptions.InvariantCultureInfo));
                objCost.Replace("Gear Cost", decTotalGearCost.ToString(GlobalOptions.InvariantCultureInfo));
                objCost.Replace("Children Cost", decTotalChildrenCost.ToString(GlobalOptions.InvariantCultureInfo));
                objCost.CheapReplace(strCostExpression, "MinRating", () => MinRating.ToString());
                objCost.Replace("Rating", Rating.ToString());

                foreach (CharacterAttrib objLoopAttribute in _objCharacter.AttributeSection.AttributeList.Concat(_objCharacter.AttributeSection.SpecialAttributeList))
                {
                    objCost.CheapReplace(strCostExpression, objLoopAttribute.Abbrev, () => objLoopAttribute.TotalValue.ToString());
                    objCost.CheapReplace(strCostExpression, objLoopAttribute.Abbrev + "Base", () => objLoopAttribute.TotalBase.ToString());
                }
                object objProcess = CommonFunctions.EvaluateInvariantXPath(objCost.ToString(), out bool blnIsSuccess);
                return blnIsSuccess ? Convert.ToDecimal(objProcess, GlobalOptions.InvariantCultureInfo) : 0;
            }
        }

        /// <summary>
        /// Total cost of the Cyberware and its plugins.
        /// </summary>
        public decimal TotalCost
        {
            get
            {
                decimal decReturn = TotalCostWithoutModifiers;

                if (_blnSuite)
                    decReturn *= 0.9m;

                return decReturn;
            }
        }

        /// <summary>
        /// Identical to TotalCost, but without the Improvement and Suite multpliers which would otherwise be doubled.
        /// </summary>
        private decimal TotalCostWithoutModifiers
        {
            get
            {
                decimal decCost = OwnCostPreMultipliers;
                decimal decReturn = decCost;

                // Factor in the Cost multiplier of the selected CyberwareGrade.
                decReturn *= Grade.Cost;

                if (DiscountCost)
                    decReturn *= 0.9m;

                // Add in the cost of all child components.
                foreach (Cyberware objChild in Children)
                {
                    if (objChild.Capacity != "[*]")
                    {
                        // If the child cost starts with "*", multiply the item's base cost.
                        if (objChild.Cost.StartsWith('*'))
                        {
                            decimal decPluginCost = decCost * (Convert.ToDecimal(objChild.Cost.TrimStart('*'), GlobalOptions.InvariantCultureInfo) - 1);

                            if (objChild.DiscountCost)
                                decPluginCost *= 0.9m;

                            decReturn += decPluginCost;
                        }
                        else
                            decReturn += objChild.TotalCostWithoutModifiers;
                    }
                }

                // Add in the cost of all Gear plugins.
                foreach (Gear objGear in Gear)
                {
                    decReturn += objGear.TotalCost;
                }

                return decReturn;
            }
        }

        /// <summary>
        /// Cost of just the Cyberware itself.
        /// </summary>
        public decimal OwnCost
        {
            get
            {
                decimal decReturn = OwnCostPreMultipliers;

                // Factor in the Cost multiplier of the selected CyberwareGrade.
                decReturn *= Grade.Cost;

                if (DiscountCost)
                    decReturn *= 0.9m;

                if (_blnSuite)
                    decReturn *= 0.9m;

                return decReturn;
            }
        }

        /// <summary>
        /// The amount of Capacity remaining in the Cyberware.
        /// </summary>
        public decimal CapacityRemaining
        {
            get
            {
                decimal decCapacity = 0;
                if (Capacity.Contains("/["))
                {
                    // Get the Cyberware base Capacity.
                    string strBaseCapacity = CalculatedCapacity;
                    strBaseCapacity = strBaseCapacity.Substring(0, strBaseCapacity.IndexOf('/'));
                    decCapacity = Convert.ToDecimal(strBaseCapacity, GlobalOptions.CultureInfo);

                    // Run through its Children and deduct the Capacity costs.
                    foreach (Cyberware objChildCyberware in Children)
                    {
                        if (objChildCyberware.ParentID == InternalId)
                        {
                            continue;
                        }
                        string strCapacity = objChildCyberware.CalculatedCapacity;
                        int intPos = strCapacity.IndexOf("/[", StringComparison.Ordinal);
                        if (intPos != -1)
                            strCapacity = strCapacity.Substring(intPos + 2, strCapacity.LastIndexOf(']') - intPos - 2);
                        else if (strCapacity.StartsWith('['))
                            strCapacity = strCapacity.Substring(1, strCapacity.Length - 2);
                        if (strCapacity == "*")
                            strCapacity = "0";
                        decCapacity -= Convert.ToDecimal(strCapacity, GlobalOptions.CultureInfo);
                    }

                    // Run through its Children and deduct the Capacity costs.
                    foreach (Gear objChildGear in Gear)
                    {
                        if (objChildGear.IncludedInParent)
                        {
                            continue;
                        }
                        string strCapacity = objChildGear.CalculatedCapacity;
                        int intPos = strCapacity.IndexOf("/[", StringComparison.Ordinal);
                        if (intPos != -1)
                            strCapacity = strCapacity.Substring(intPos + 2, strCapacity.LastIndexOf(']') - intPos - 2);
                        else if (strCapacity.StartsWith('['))
                            strCapacity = strCapacity.Substring(1, strCapacity.Length - 2);
                        if (strCapacity == "*")
                            strCapacity = "0";
                        decCapacity -= Convert.ToDecimal(strCapacity, GlobalOptions.CultureInfo);
                    }

                }
                else if (!Capacity.Contains('['))
                {
                    // Get the Cyberware base Capacity.
                    decCapacity = Convert.ToDecimal(CalculatedCapacity, GlobalOptions.CultureInfo);

                    // Run through its Children and deduct the Capacity costs.
                    foreach (Cyberware objChildCyberware in Children)
                    {
                        if (objChildCyberware.ParentID == InternalId)
                        {
                            continue;
                        }
                        string strCapacity = objChildCyberware.CalculatedCapacity;
                        int intPos = strCapacity.IndexOf("/[", StringComparison.Ordinal);
                        if (intPos != -1)
                            strCapacity = strCapacity.Substring(intPos + 2, strCapacity.LastIndexOf(']') - intPos - 2);
                        else if (strCapacity.StartsWith('['))
                            strCapacity = strCapacity.Substring(1, strCapacity.Length - 2);
                        if (strCapacity == "*")
                            strCapacity = "0";
                        decCapacity -= Convert.ToDecimal(strCapacity, GlobalOptions.CultureInfo);
                    }

                    // Run through its Children and deduct the Capacity costs.
                    foreach (Gear objChildGear in Gear)
                    {
                        if (objChildGear.IncludedInParent)
                        {
                            continue;
                        }
                        string strCapacity = objChildGear.CalculatedCapacity;
                        int intPos = strCapacity.IndexOf("/[", StringComparison.Ordinal);
                        if (intPos != -1)
                            strCapacity = strCapacity.Substring(intPos + 2, strCapacity.LastIndexOf(']') - intPos - 2);
                        else if (strCapacity.StartsWith('['))
                            strCapacity = strCapacity.Substring(1, strCapacity.Length - 2);
                        if (strCapacity == "*")
                            strCapacity = "0";
                        decCapacity -= Convert.ToDecimal(strCapacity, GlobalOptions.CultureInfo);
                    }
                }

                return decCapacity;
            }
        }

        /// <summary>
        /// Base Cyberlimb Strength (before modifiers and customization).
        /// </summary>
        public int BaseStrength
        {
            get
            {
                if (_strCategory != "Cyberlimb")
                    return 0;
                if (ParentVehicle != null)
                    return Math.Max(ParentVehicle.TotalBody, 0);
                // Base Strength for any limb is 3.
                return 3;
            }
        }

        /// <summary>
        /// Cyberlimb Strength.
        /// </summary>
        public int TotalStrength
        {
            get
            {
                if (InheritAttributes)
                {
                    int intAverageAttribute = 0;
                    int intCyberlimbChildrenNumber = 0;
                    foreach (Cyberware objChild in Children)
                    {
                        if (objChild.TotalStrength <= 0) continue;
                        intCyberlimbChildrenNumber += 1;
                        intAverageAttribute += objChild.TotalStrength;
                    }
                    if (intCyberlimbChildrenNumber == 0)
                        intCyberlimbChildrenNumber = 1;

                    return intAverageAttribute / intCyberlimbChildrenNumber;
                }

                if (_strCategory != "Cyberlimb")
                {
                    return 0;
                }

                int intAttribute = BaseStrength;
                int intBonus = 0;

                foreach (Cyberware objChild in Children)
                {
                    // If the limb has Customized Strength, this is its new base value.
                    if (objChild.Name == "Customized Strength")
                        intAttribute = objChild.Rating;
                    // If the limb has Enhanced Strength, this adds to the limb's value.
                    if (objChild.Name == "Enhanced Strength")
                        intBonus = objChild.Rating;
                }
                if (ParentVehicle == null)
                {
                    return Math.Min(intAttribute + intBonus + _objCharacter.RedlinerBonus, _objCharacter.STR.TotalAugmentedMaximum);
                }
                else
                {
                    return Math.Min(intAttribute + intBonus, Math.Max(ParentVehicle.TotalBody * 2, 1));
                }
            }
        }

        /// <summary>
        /// Cyberlimb Body.
        /// </summary>
        public int TotalBody
        {
            get
            {
                if (InheritAttributes)
                {
                    int intAverageAttribute = 0;
                    int intCyberlimbChildrenNumber = 0;
                    foreach (Cyberware objChild in Children)
                    {
                        if (objChild.TotalBody <= 0) continue;
                        intCyberlimbChildrenNumber += 1;
                        intAverageAttribute += objChild.TotalBody;
                    }
                    if (intCyberlimbChildrenNumber == 0)
                        intCyberlimbChildrenNumber = 1;

                    return intAverageAttribute / intCyberlimbChildrenNumber;
                }

                if (_strCategory != "Cyberlimb")
                {
                    return 0;
                }

                // Base Strength for any limb is 3.
                int intAttribute = 3;
                int intBonus = 0;

                foreach (Cyberware objChild in Children)
                {
                    // If the limb has Customized Body, this is its new base value.
                    if (objChild.Name == "Customized Body")
                        intAttribute = objChild.Rating;
                    // If the limb has Enhanced Body, this adds to the limb's value.
                    if (objChild.Name == "Enhanced Body")
                        intBonus = objChild.Rating;
                }

                return intAttribute + intBonus;
            }
        }

        /// <summary>
        /// Base Cyberlimb Agility (before modifiers and customization).
        /// </summary>
        public int BaseAgility
        {
            get
            {
                if (_strCategory != "Cyberlimb")
                    return 0;
                if (ParentVehicle != null)
                    return Math.Max(ParentVehicle.Pilot, 0);
                // Base Agility for any limb is 3.
                return 3;
            }
        }

        /// <summary>
        /// Cyberlimb Agility.
        /// </summary>
        public int TotalAgility
        {
            get
            {
                if (InheritAttributes)
                {
                    int intAverageAttribute = 0;
                    int intCyberlimbChildrenNumber = 0;
                    foreach (Cyberware objChild in Children)
                    {
                        if (objChild.TotalAgility <= 0) continue;
                        intCyberlimbChildrenNumber += 1;
                        intAverageAttribute += objChild.TotalAgility;
                    }
                    if (intCyberlimbChildrenNumber == 0)
                        intCyberlimbChildrenNumber = 1;

                    return intAverageAttribute / intCyberlimbChildrenNumber;
                }

                if (_strCategory != "Cyberlimb")
                {
                    return 0;
                }

                int intAttribute = BaseAgility;
                int intBonus = 0;

                foreach (Cyberware objChild in Children)
                {
                    // If the limb has Customized Agility, this is its new base value.
                    if (objChild.Name == "Customized Agility")
                        intAttribute = objChild.Rating;
                    // If the limb has Enhanced Agility, this adds to the limb's value.
                    if (objChild.Name == "Enhanced Agility")
                        intBonus = objChild.Rating;
                }

                if (ParentVehicle == null)
                {
                    return Math.Min(intAttribute + intBonus + _objCharacter.RedlinerBonus, _objCharacter.AGI.TotalAugmentedMaximum);
                }

                return Math.Min(intAttribute + intBonus, Math.Max(ParentVehicle.Pilot * 2, 1));
            }
        }

        public bool IsProgram => false;

        /// <summary>
        /// Device rating string for Cyberware. If it's empty, then GetBaseMatrixAttribute for Device Rating will fetch the grade's DR.
        /// </summary>
        public string DeviceRating
        {
            get => _strDeviceRating;
            set => _strDeviceRating = value;
        }

        /// <summary>
        /// Attack string (if one is explicitly specified for this 'ware).
        /// </summary>
        public string Attack
        {
            get => _strAttack;
            set => _strAttack = value;
        }

        /// <summary>
        /// Sleaze string (if one is explicitly specified for this 'ware).
        /// </summary>
        public string Sleaze
        {
            get => _strSleaze;
            set => _strSleaze = value;
        }

        /// <summary>
        /// Data Processing string (if one is explicitly specified for this 'ware).
        /// </summary>
        public string DataProcessing
        {
            get => _strDataProcessing;
            set => _strDataProcessing = value;
        }

        /// <summary>
        /// Firewall string (if one is explicitly specified for this 'ware).
        /// </summary>
        public string Firewall
        {
            get => _strFirewall;
            set => _strFirewall = value;
        }

        /// <summary>
        /// Modify Parent's Attack by this.
        /// </summary>
        public string ModAttack
        {
            get => _strModAttack;
            set => _strModAttack = value;
        }

        /// <summary>
        /// Modify Parent's Sleaze by this.
        /// </summary>
        public string ModSleaze
        {
            get => _strModSleaze;
            set => _strModSleaze = value;
        }

        /// <summary>
        /// Modify Parent's Data Processing by this.
        /// </summary>
        public string ModDataProcessing
        {
            get => _strModDataProcessing;
            set => _strModDataProcessing = value;
        }

        /// <summary>
        /// Modify Parent's Firewall by this.
        /// </summary>
        public string ModFirewall
        {
            get => _strModFirewall;
            set => _strModFirewall = value;
        }

        /// <summary>
        /// Cyberdeck's Attribute Array string.
        /// </summary>
        public string AttributeArray
        {
            get => _strAttributeArray;
            set => _strAttributeArray = value;
        }

        /// <summary>
        /// Modify Parent's Attribute Array by this.
        /// </summary>
        public string ModAttributeArray
        {
            get => _strModAttributeArray;
            set => _strModAttributeArray = value;
        }

        /// <summary>
        /// ASDF attribute boosted by Overclocker.
        /// </summary>
        public string Overclocked
        {
            get => _strOverclocked;
            set => _strOverclocked = value;
        }

        /// <summary>
        /// Empty for Cyberware.
        /// </summary>
        public string CanFormPersona { get => string.Empty; set { } }

        public bool IsCommlink => Gear.Any(x => x.CanFormPersona.Contains("Parent")) && this.GetTotalMatrixAttribute("Device Rating") > 0;

        /// <summary>
        /// 0 for Cyberware.
        /// </summary>
        public int BonusMatrixBoxes { get => 0; set { } }

        public int TotalBonusMatrixBoxes
        {
            get
            {
                int intBonusBoxes = 0;
                foreach (Gear objGear in Gear)
                {
                    if (objGear.Equipped)
                    {
                        intBonusBoxes += objGear.TotalBonusMatrixBoxes;
                    }
                }
                return intBonusBoxes;
            }
        }

        /// <summary>
        /// Commlink's Limit for how many Programs they can run.
        /// </summary>
        public string ProgramLimit
        {
            get => _strProgramLimit;
            set => _strProgramLimit = value;
        }

        /// <summary>
        /// Returns true if this is a cyberdeck whose attributes we could swap around.
        /// </summary>
        public bool CanSwapAttributes
        {
            get => _blnCanSwapAttributes;
            set => _blnCanSwapAttributes = value;
        }

        public IList<IHasMatrixAttributes> ChildrenWithMatrixAttributes => Gear.Concat(Children.Cast<IHasMatrixAttributes>()).ToList();

        #endregion

        #region Methods
        /// <summary>
        /// Recursive method to delete a piece of 'ware and its Improvements from the character. Returns total extra cost removed unrelated to children.
        /// </summary>
        public decimal DeleteCyberware()
        {
            decimal decReturn = 0;
            // Remove any children the Gear may have.
            foreach (Cyberware objChild in Children)
                decReturn += objChild.DeleteCyberware();

            // Remove the Gear Weapon created by the Gear if applicable.
            if (!WeaponID.IsEmptyGuid())
            {
                List<Tuple<Weapon, Vehicle, VehicleMod, WeaponMount>> lstWeaponsToDelete = new List<Tuple<Weapon, Vehicle, VehicleMod, WeaponMount>>();
                foreach (Weapon objWeapon in _objCharacter.Weapons.DeepWhere(x => x.Children, x => x.ParentID == InternalId))
                {
                    lstWeaponsToDelete.Add(new Tuple<Weapon, Vehicle, VehicleMod, WeaponMount>(objWeapon, null, null, null));
                }
                foreach (Vehicle objVehicle in _objCharacter.Vehicles)
                {
                    foreach (Weapon objWeapon in objVehicle.Weapons.DeepWhere(x => x.Children, x => x.ParentID == InternalId))
                    {
                        lstWeaponsToDelete.Add(new Tuple<Weapon, Vehicle, VehicleMod, WeaponMount>(objWeapon, objVehicle, null, null));
                    }

                    foreach (VehicleMod objMod in objVehicle.Mods)
                    {
                        foreach (Weapon objWeapon in objMod.Weapons.DeepWhere(x => x.Children, x => x.ParentID == InternalId))
                        {
                            lstWeaponsToDelete.Add(new Tuple<Weapon, Vehicle, VehicleMod, WeaponMount>(objWeapon, objVehicle, objMod, null));
                        }
                    }

                    foreach (WeaponMount objMount in objVehicle.WeaponMounts)
                    {
                        foreach (Weapon objWeapon in objMount.Weapons.DeepWhere(x => x.Children, x => x.ParentID == InternalId))
                        {
                            lstWeaponsToDelete.Add(new Tuple<Weapon, Vehicle, VehicleMod, WeaponMount>(objWeapon, objVehicle, null, objMount));
                        }
                    }
                }
                // We need this list separate because weapons to remove can contain gear that add more weapons in need of removing
                foreach (Tuple<Weapon, Vehicle, VehicleMod, WeaponMount> objLoopTuple in lstWeaponsToDelete)
                {
                    Weapon objWeapon = objLoopTuple.Item1;
                    decReturn += objWeapon.TotalCost + objWeapon.DeleteWeapon();
                    if (objWeapon.Parent != null)
                        objWeapon.Parent.Children.Remove(objWeapon);
                    else if (objLoopTuple.Item4 != null)
                        objLoopTuple.Item4.Weapons.Remove(objWeapon);
                    else if (objLoopTuple.Item3 != null)
                        objLoopTuple.Item3.Weapons.Remove(objWeapon);
                    else if (objLoopTuple.Item2 != null)
                        objLoopTuple.Item2.Weapons.Remove(objWeapon);
                    else
                        _objCharacter.Weapons.Remove(objWeapon);
                }
            }

            // Remove any Vehicle that the Cyberware created.
            if (!VehicleID.IsEmptyGuid())
            {
                List<Vehicle> lstVehiclesToRemove = new List<Vehicle>();
                foreach (Vehicle objLoopVehicle in _objCharacter.Vehicles)
                {
                    if (objLoopVehicle.ParentID == InternalId)
                    {
                        lstVehiclesToRemove.Add(objLoopVehicle);
                    }
                }
                foreach (Vehicle objLoopVehicle in lstVehiclesToRemove)
                {
                    decReturn += objLoopVehicle.TotalCost;
                    _objCharacter.Vehicles.Remove(objLoopVehicle);
                    foreach (Gear objLoopGear in objLoopVehicle.Gear)
                    {
                        decReturn += objLoopGear.DeleteGear();
                    }
                    foreach (Weapon objLoopWeapon in objLoopVehicle.Weapons)
                    {
                        decReturn += objLoopWeapon.DeleteWeapon();
                    }
                    foreach (VehicleMod objLoopMod in objLoopVehicle.Mods)
                    {
                        foreach (Weapon objLoopWeapon in objLoopMod.Weapons)
                        {
                            decReturn += objLoopWeapon.DeleteWeapon();
                        }
                        foreach (Cyberware objLoopCyberware in objLoopMod.Cyberware)
                        {
                            decReturn += objLoopCyberware.DeleteCyberware();
                        }
                    }
                    foreach (WeaponMount objLoopWeaponMount in objLoopVehicle.WeaponMounts)
                    {
                        foreach (Weapon objLoopWeapon in objLoopWeaponMount.Weapons)
                        {
                            decReturn += objLoopWeapon.DeleteWeapon();
                        }
                    }
                }
            }

            decReturn += ImprovementManager.RemoveImprovements(_objCharacter, SourceType, InternalId);
            decReturn += ImprovementManager.RemoveImprovements(_objCharacter, SourceType, InternalId + "Pair");
            if (PairBonus != null)
            {
                ImprovementManager.RemoveImprovements(_objCharacter, SourceType, InternalId + "Pair");
                // This cyberware should not be included in the count to make things easier.
                List<Cyberware> lstPairableCyberwares = _objCharacter.Cyberware.DeepWhere(x => x.Children, x => x != this && IncludePair.Contains(x.Name) && x.Extra == Extra && x.IsModularCurrentlyEquipped).ToList();
                int intCount = lstPairableCyberwares.Count;
                // Need to use slightly different logic if this cyberware has a location (Left or Right) and only pairs with itself because Lefts can only be paired with Rights and Rights only with Lefts
                if (!string.IsNullOrEmpty(Location) && IncludePair.All(x => x == Name))
                {
                    int intMatchLocationCount = 0;
                    int intNotMatchLocationCount = 0;
                    foreach (Cyberware objPairableCyberware in lstPairableCyberwares)
                    {
                        if (objPairableCyberware.Location != Location)
                            intNotMatchLocationCount += 1;
                        else
                            intMatchLocationCount += 1;
                    }

                    // Set the count to the total number of cyberwares in matching pairs, which would mean 2x the number of whichever location contains the fewest members (since every single one of theirs would have a pair)
                    intCount = Math.Min(intMatchLocationCount, intNotMatchLocationCount) * 2;
                }
                foreach (Cyberware objLoopCyberware in lstPairableCyberwares)
                {
                    ImprovementManager.RemoveImprovements(_objCharacter, objLoopCyberware.SourceType, objLoopCyberware.InternalId + "Pair");
                    // Go down the list and create pair bonuses for every second item
                    if (intCount > 0 && (intCount & 1) == 0)
                    {
                        ImprovementManager.CreateImprovements(_objCharacter, objLoopCyberware.SourceType, objLoopCyberware.InternalId + "Pair", objLoopCyberware.PairBonus, false, objLoopCyberware.Rating, objLoopCyberware.DisplayNameShort(GlobalOptions.Language));
                    }
                    intCount -= 1;
                }
            }

            foreach (Gear objLoopGear in Gear)
            {
                decReturn += objLoopGear.DeleteGear();
            }

            // Fix for legacy characters with old addqualities improvements.
            XmlNodeList xmlOldAddQualitiesList = GetNode()?.SelectNodes("addqualities/addquality");
            if (xmlOldAddQualitiesList != null)
            {
                foreach (XmlNode objNode in xmlOldAddQualitiesList)
                {
                    Quality objQuality = _objCharacter.Qualities.FirstOrDefault(x => x.Name == objNode.InnerText);
                    if (objQuality != null)
                    {
                        _objCharacter.Qualities.Remove(objQuality);
                        decReturn += ImprovementManager.RemoveImprovements(_objCharacter, Improvement.ImprovementSource.CritterPower, objQuality.InternalId);
                    }
                }
            }

            return decReturn;
        }

        #region UI Methods
        /// <summary>
        /// Build up the Tree for the current piece of Cyberware and all of its children.
        /// </summary>
        /// <param name="cmsCyberware">ContextMenuStrip that the new Cyberware TreeNodes should use.</param>
        /// <param name="cmsGear">ContextMenuStrip that the new Gear TreeNodes should use.</param>
        public TreeNode CreateTreeNode(ContextMenuStrip cmsCyberware, ContextMenuStrip cmsGear)
        {
            if (!string.IsNullOrEmpty(ParentID) && !string.IsNullOrEmpty(Source) && !_objCharacter.Options.BookEnabled(Source))
                return null;

            TreeNode objNode = new TreeNode
            {
                Name = InternalId,
                Text = DisplayName(GlobalOptions.Language),
                Tag = this,
                ContextMenuStrip = cmsCyberware,
                ForeColor = PreferredColor,
                ToolTipText = Notes.WordWrap(100)
            };

            TreeNodeCollection lstChildNodes = objNode.Nodes;
            foreach (Cyberware objChild in Children)
            {
                TreeNode objLoopNode = objChild.CreateTreeNode(cmsCyberware, cmsGear);
                if (objLoopNode != null)
                    lstChildNodes.Add(objLoopNode);
            }

            foreach (Gear objGear in Gear)
            {
                TreeNode objLoopNode = objGear.CreateTreeNode(cmsGear);
                if (objLoopNode != null)
                    lstChildNodes.Add(objLoopNode);
            }

            if (lstChildNodes.Count > 0)
                objNode.Expand();

            return objNode;
        }

        public Color PreferredColor
        {
            get
            {
                if (!string.IsNullOrEmpty(Notes))
                {
                    return Color.SaddleBrown;
                }
                if (!string.IsNullOrEmpty(ParentID))
                {
                    return SystemColors.GrayText;
                }

                return SystemColors.WindowText;
            }
        }

        public void SetupChildrenCyberwareCollectionChanged(bool blnAdd, TreeView treCyberware, ContextMenuStrip cmsCyberware = null, ContextMenuStrip cmsCyberwareGear = null)
        {
            if (blnAdd)
            {
                Children.AddTaggedCollectionChanged(treCyberware, (x, y) => this.RefreshChildrenCyberware(treCyberware, cmsCyberware, cmsCyberwareGear, null, y));
                Gear.AddTaggedCollectionChanged(treCyberware, (x, y) => this.RefreshChildrenGears(treCyberware, cmsCyberwareGear, () => Children.Count, y));

                foreach (Cyberware objChild in Children)
                    objChild.SetupChildrenCyberwareCollectionChanged(true, treCyberware, cmsCyberware, cmsCyberwareGear);
                foreach (Gear objGear in Gear)
                    objGear.SetupChildrenGearsCollectionChanged(true, treCyberware, cmsCyberwareGear);
            }
            else
            {
                Children.RemoveTaggedCollectionChanged(treCyberware);
                Gear.RemoveTaggedCollectionChanged(treCyberware);
                foreach (Cyberware objChild in Children)
                    objChild.SetupChildrenCyberwareCollectionChanged(false, treCyberware);
                foreach (Gear objGear in Gear)
                    objGear.SetupChildrenGearsCollectionChanged(false, treCyberware);
            }
        }
        #endregion

        #region Hero Lab Importing
        public bool ImportHeroLabCyberware(XmlNode xmlCyberwareImportNode, XmlNode xmlParentCyberwareNode, IList<Weapon> lstWeapons, IList<Vehicle> lstVehicles, Grade objSelectedGrade = null)
        {
            if (xmlCyberwareImportNode == null)
                return false;
            bool blnCyberware = true;
            string strGradeName = objSelectedGrade?.Name ?? "Standard";
            string strOriginalName = xmlCyberwareImportNode.Attributes?["name"]?.InnerText ?? string.Empty;
            if (!string.IsNullOrEmpty(strOriginalName))
            {
                IList<Grade> objCyberwareGradeList = _objCharacter.GetGradeList(Improvement.ImprovementSource.Cyberware);
                IList<Grade> objBiowareGradeList = _objCharacter.GetGradeList(Improvement.ImprovementSource.Bioware);
                if (objSelectedGrade == null)
                {
                    foreach (Grade objCyberwareGrade in objCyberwareGradeList)
                    {
                        if (strOriginalName.EndsWith(" (" + objCyberwareGrade.Name + ')'))
                        {
                            strGradeName = objCyberwareGrade.Name;
                            strOriginalName = strOriginalName.TrimEndOnce(" (" + objCyberwareGrade.Name + ')');
                            goto EndGradeCheck;
                        }
                    }
                    foreach (Grade objCyberwareGrade in objBiowareGradeList)
                    {
                        if (strOriginalName.EndsWith(" (" + objCyberwareGrade.Name + ')'))
                        {
                            strGradeName = objCyberwareGrade.Name;
                            strOriginalName = strOriginalName.TrimEndOnce(" (" + objCyberwareGrade.Name + ')');
                            goto EndGradeCheck;
                        }
                    }
                    EndGradeCheck:;
                }
                XmlDocument xmlCyberwareDocument = XmlManager.Load("cyberware.xml");
                XmlDocument xmlBiowareDocument = XmlManager.Load("bioware.xml");
                string strForceValue = string.Empty;
                XmlNode xmlCyberwareDataNode = null;
                XmlNodeList xmlCyberwareNodeList = xmlCyberwareDocument.SelectNodes("/chummer/cyberwares/cyberware[contains(name, \"" + strOriginalName + "\")]");
                foreach (XmlNode xmlLoopNode in xmlCyberwareNodeList)
                {
                    XmlNode xmlTestNode = xmlLoopNode.SelectSingleNode("forbidden/parentdetails");
                    if (xmlTestNode != null)
                    {
                        // Assumes topmost parent is an AND node
                        if (xmlParentCyberwareNode.ProcessFilterOperationNode(xmlTestNode, false))
                        {
                            continue;
                        }
                    }
                    xmlTestNode = xmlLoopNode.SelectSingleNode("required/parentdetails");
                    if (xmlTestNode != null)
                    {
                        // Assumes topmost parent is an AND node
                        if (!xmlParentCyberwareNode.ProcessFilterOperationNode(xmlTestNode, false))
                        {
                            continue;
                        }
                    }

                    xmlCyberwareDataNode = xmlLoopNode;
                    break;
                }

                if (xmlCyberwareDataNode == null)
                {
                    blnCyberware = false;
                    xmlCyberwareNodeList = xmlBiowareDocument.SelectNodes("/chummer/biowares/bioware[contains(name, \"" + strOriginalName + "\")]");
                    foreach (XmlNode xmlLoopNode in xmlCyberwareNodeList)
                    {
                        XmlNode xmlTestNode = xmlLoopNode.SelectSingleNode("forbidden/parentdetails");
                        if (xmlTestNode != null)
                        {
                            // Assumes topmost parent is an AND node
                            if (xmlParentCyberwareNode.ProcessFilterOperationNode(xmlTestNode, false))
                            {
                                continue;
                            }
                        }
                        xmlTestNode = xmlLoopNode.SelectSingleNode("required/parentdetails");
                        if (xmlTestNode != null)
                        {
                            // Assumes topmost parent is an AND node
                            if (!xmlParentCyberwareNode.ProcessFilterOperationNode(xmlTestNode, false))
                            {
                                continue;
                            }
                        }

                        xmlCyberwareDataNode = xmlLoopNode;
                        break;
                    }
                }

                if (xmlCyberwareDataNode == null)
                {
                    string[] astrOriginalNameSplit = strOriginalName.Split(':');
                    if (astrOriginalNameSplit.Length > 1)
                    {
                        string strName = astrOriginalNameSplit[0].Trim();
                        blnCyberware = true;
                        xmlCyberwareNodeList = xmlCyberwareDocument.SelectNodes("/chummer/cyberwares/cyberware[contains(name, \"" + strName + "\")]");
                        foreach (XmlNode xmlLoopNode in xmlCyberwareNodeList)
                        {
                            XmlNode xmlTestNode = xmlLoopNode.SelectSingleNode("forbidden/parentdetails");
                            if (xmlTestNode != null)
                            {
                                // Assumes topmost parent is an AND node
                                if (xmlParentCyberwareNode.ProcessFilterOperationNode(xmlTestNode, false))
                                {
                                    continue;
                                }
                            }
                            xmlTestNode = xmlLoopNode.SelectSingleNode("required/parentdetails");
                            if (xmlTestNode != null)
                            {
                                // Assumes topmost parent is an AND node
                                if (!xmlParentCyberwareNode.ProcessFilterOperationNode(xmlTestNode, false))
                                {
                                    continue;
                                }
                            }

                            xmlCyberwareDataNode = xmlLoopNode;
                            break;
                        }
                        if (xmlCyberwareDataNode != null)
                            strForceValue = astrOriginalNameSplit[1].Trim();
                        else
                        {
                            blnCyberware = false;
                            xmlCyberwareNodeList = xmlBiowareDocument.SelectNodes("/chummer/biowares/bioware[contains(name, \"" + strName + "\")]");
                            foreach (XmlNode xmlLoopNode in xmlCyberwareNodeList)
                            {
                                XmlNode xmlTestNode = xmlLoopNode.SelectSingleNode("forbidden/parentdetails");
                                if (xmlTestNode != null)
                                {
                                    // Assumes topmost parent is an AND node
                                    if (xmlParentCyberwareNode.ProcessFilterOperationNode(xmlTestNode, false))
                                    {
                                        continue;
                                    }
                                }
                                xmlTestNode = xmlLoopNode.SelectSingleNode("required/parentdetails");
                                if (xmlTestNode != null)
                                {
                                    // Assumes topmost parent is an AND node
                                    if (!xmlParentCyberwareNode.ProcessFilterOperationNode(xmlTestNode, false))
                                    {
                                        continue;
                                    }
                                }

                                xmlCyberwareDataNode = xmlLoopNode;
                                break;
                            }
                            if (xmlCyberwareDataNode != null)
                                strForceValue = astrOriginalNameSplit[1].Trim();
                        }
                    }
                    if (xmlCyberwareDataNode == null)
                    {
                        astrOriginalNameSplit = strOriginalName.Split(',');
                        if (astrOriginalNameSplit.Length > 1)
                        {
                            string strName = astrOriginalNameSplit[0].Trim();
                            blnCyberware = true;
                            xmlCyberwareNodeList = xmlCyberwareDocument.SelectNodes("/chummer/cyberwares/cyberware[contains(name, \"" + strName + "\")]");
                            foreach (XmlNode xmlLoopNode in xmlCyberwareNodeList)
                            {
                                XmlNode xmlTestNode = xmlLoopNode.SelectSingleNode("forbidden/parentdetails");
                                if (xmlTestNode != null)
                                {
                                    // Assumes topmost parent is an AND node
                                    if (xmlParentCyberwareNode.ProcessFilterOperationNode(xmlTestNode, false))
                                    {
                                        continue;
                                    }
                                }
                                xmlTestNode = xmlLoopNode.SelectSingleNode("required/parentdetails");
                                if (xmlTestNode != null)
                                {
                                    // Assumes topmost parent is an AND node
                                    if (!xmlParentCyberwareNode.ProcessFilterOperationNode(xmlTestNode, false))
                                    {
                                        continue;
                                    }
                                }

                                xmlCyberwareDataNode = xmlLoopNode;
                                break;
                            }
                            if (xmlCyberwareDataNode != null)
                                strForceValue = astrOriginalNameSplit[1].Trim();
                            else
                            {
                                blnCyberware = false;
                                xmlCyberwareNodeList = xmlBiowareDocument.SelectNodes("/chummer/biowares/bioware[contains(name, \"" + strName + "\")]");
                                foreach (XmlNode xmlLoopNode in xmlCyberwareNodeList)
                                {
                                    XmlNode xmlTestNode = xmlLoopNode.SelectSingleNode("forbidden/parentdetails");
                                    if (xmlTestNode != null)
                                    {
                                        // Assumes topmost parent is an AND node
                                        if (xmlParentCyberwareNode.ProcessFilterOperationNode(xmlTestNode, false))
                                        {
                                            continue;
                                        }
                                    }
                                    xmlTestNode = xmlLoopNode.SelectSingleNode("required/parentdetails");
                                    if (xmlTestNode != null)
                                    {
                                        // Assumes topmost parent is an AND node
                                        if (!xmlParentCyberwareNode.ProcessFilterOperationNode(xmlTestNode, false))
                                        {
                                            continue;
                                        }
                                    }

                                    xmlCyberwareDataNode = xmlLoopNode;
                                    break;
                                }
                            }
                        }
                    }
                }
                if (xmlCyberwareDataNode != null)
                {
                    if (objSelectedGrade == null)
                    {
                        objSelectedGrade = (blnCyberware ? objCyberwareGradeList : objBiowareGradeList).FirstOrDefault(x => x.Name == strGradeName);
                    }

                    Create(xmlCyberwareDataNode, objSelectedGrade, blnCyberware ? Improvement.ImprovementSource.Cyberware : Improvement.ImprovementSource.Bioware,
                        Convert.ToInt32(xmlCyberwareImportNode.Attributes?["rating"]?.InnerText), lstWeapons, lstVehicles, true, true, strForceValue);
                    Notes = xmlCyberwareImportNode["description"]?.InnerText;

                    ProcessHeroLabCyberwarePlugins(xmlCyberwareImportNode, objSelectedGrade, lstWeapons, lstVehicles);

                    return true;
                }
            }
            return false;
        }

        public void ProcessHeroLabCyberwarePlugins(XmlNode xmlGearImportNode, Grade objParentGrade, IList<Weapon> lstWeapons, IList<Vehicle> lstVehicles)
        {
            if (xmlGearImportNode == null)
                return;
            foreach (string strPluginNodeName in Character.HeroLabPluginNodeNames)
            {
                foreach (XmlNode xmlPluginToAdd in xmlGearImportNode.SelectNodes(strPluginNodeName + "/item[@useradded != \"no\"]"))
                {
                    Cyberware objPlugin = new Cyberware(_objCharacter);
                    if (objPlugin.ImportHeroLabCyberware(xmlPluginToAdd, GetNode(), lstWeapons, lstVehicles, objParentGrade))
                    {
                        objPlugin.Parent = this;
                        Children.Add(objPlugin);
                    }
                    else
                    {
                        Gear objPluginGear = new Gear(_objCharacter);
                        if (objPluginGear.ImportHeroLabGear(xmlPluginToAdd, GetNode(), lstWeapons))
                        {
                            objPluginGear.Parent = this;
                            Gear.Add(objPluginGear);
                        }
                    }
                }
                foreach (XmlNode xmlPluginToAdd in xmlGearImportNode.SelectNodes(strPluginNodeName + "/item[@useradded = \"no\"]"))
                {
                    string strName = xmlPluginToAdd.Attributes?["name"]?.InnerText ?? string.Empty;
                    if (!string.IsNullOrEmpty(strName))
                    {
                        Cyberware objPlugin = Children.FirstOrDefault(x => x.ParentID == InternalId && (x.Name.Contains(strName) || strName.Contains(x.Name)));
                        if (objPlugin != null)
                        {
                            objPlugin.Notes = xmlPluginToAdd["description"]?.InnerText;
                            objPlugin.ProcessHeroLabCyberwarePlugins(xmlPluginToAdd, objParentGrade, lstWeapons, lstVehicles);
                        }
                        else
                        {
                            Gear objPluginGear = Gear.FirstOrDefault(x => x.IncludedInParent && (x.Name.Contains(strName) || strName.Contains(x.Name)));
                            if (objPluginGear != null)
                            {
                                objPluginGear.Quantity = Convert.ToDecimal(xmlPluginToAdd.Attributes?["quantity"]?.InnerText ?? "1", GlobalOptions.InvariantCultureInfo);
                                objPluginGear.Notes = xmlPluginToAdd["description"]?.InnerText;
                                objPluginGear.ProcessHeroLabGearPlugins(xmlPluginToAdd, lstWeapons);
                            }
                        }
                    }
                }
            }
            this.RefreshMatrixAttributeArray();
        }
        #endregion
        #endregion

        public bool Remove(Character characterObject, bool blnConfirmDelete = true)
        {
            if (Capacity == "[*]" && Parent != null && (!characterObject.IgnoreRules || characterObject.Created))
            {
                MessageBox.Show(LanguageManager.GetString("Message_CannotRemoveCyberware", GlobalOptions.Language),
                    LanguageManager.GetString("MessageTitle_CannotRemoveCyberware", GlobalOptions.Language),
                    MessageBoxButtons.OK, MessageBoxIcon.Information);
                return false;
            }

            if (blnConfirmDelete)
            {
                if (SourceType == Improvement.ImprovementSource.Bioware)
                {
                    if (!characterObject.ConfirmDelete(LanguageManager.GetString("Message_DeleteBioware",
                        GlobalOptions.Language)))
                        return false;
                }
                else
                {
                    if (!characterObject.ConfirmDelete(LanguageManager.GetString("Message_DeleteCyberware",
                        GlobalOptions.Language)))
                        return false;
                }
            }

            if (ParentVehicle != null)
            {
                characterObject.Vehicles.FindVehicleCyberware(x => x.InternalId == InternalId,
                    out VehicleMod objMod);
                objMod.Cyberware.Remove(this);
            }
            else if (Parent != null)
                Parent.Children.Remove(this);
            else
            {
                characterObject.Cyberware.Remove(this);
            }

            DeleteCyberware();
            return true;
        }

        public void Sell(Character characterObject, decimal percentage)
        {
            // Create the Expense Log Entry for the sale.
            decimal decAmount = TotalCost * percentage;
            ExpenseLogEntry objExpense = new ExpenseLogEntry(characterObject);
            string strEntry = LanguageManager.GetString(SourceType == Improvement.ImprovementSource.Cyberware ? "String_ExpenseSoldCyberware" : "String_ExpenseSoldBioware", GlobalOptions.Language);
            decAmount += DeleteCyberware() * percentage;
            objExpense.Create(decAmount, strEntry + ' ' + DisplayNameShort(GlobalOptions.Language), ExpenseType.Nuyen, DateTime.Now);
            characterObject.ExpenseEntries.AddWithSort(objExpense);
            characterObject.Nuyen += decAmount;

            if (Parent != null)
                Parent.Children.Remove(this);
            else
                characterObject.Cyberware.Remove(this);
        }

        /// <summary>
        /// Purchases a selected piece of Cyberware with a given Grade and Rating. 
        /// </summary>
        /// <param name="objNode"></param>
        /// <param name="objGrade"></param>
        /// <param name="objImprovementSource"></param>
        /// <param name="intRating"></param>
        /// <param name="objVehicle"></param>
        /// <param name="lstCyberwareCollection"></param>
        /// <param name="lstVehicleCollection"></param>
        /// <param name="lstWeaponCollection"></param>
        /// <param name="decMarkup"></param>
        /// <param name="blnFree"></param>
        /// <param name="blnBlackMarket"></param>
        /// <param name="blnForVehicle"></param>
        /// <param name="strExpenseString"></param>
        /// <returns></returns>
        public bool Purchase(XmlNode objNode, Improvement.ImprovementSource objImprovementSource, Grade objGrade, int intRating, Vehicle objVehicle, TaggedObservableCollection<Cyberware> lstCyberwareCollection, ObservableCollection<Vehicle> lstVehicleCollection, TaggedObservableCollection<Weapon> lstWeaponCollection, decimal decMarkup = 0, bool blnFree = false, bool blnBlackMarket = false, bool blnForVehicle = false, string strExpenseString = "String_ExpensePurchaseCyberware")
        {
            // Create the Cyberware object.
            List<Weapon> lstWeapons = new List<Weapon>();
            List<Vehicle> lstVehicles = new List<Vehicle>();
            Create(objNode, objGrade, objImprovementSource, intRating, lstWeapons, lstVehicles, true, true, string.Empty, null, objVehicle);
            if (InternalId.IsEmptyGuid())
            {
                return false;
            }

            if (blnFree)
                Cost = "0";
            DiscountCost = blnBlackMarket;

            if (_objCharacter.Created)
            {
                decimal decCost = 0;
                // Check the item's Cost and make sure the character can afford it.
                if (!blnFree)
                {
                    decCost = TotalCost;

                    // Multiply the cost if applicable.
                    char chrAvail = TotalAvailTuple().Suffix;
                    if (chrAvail == 'R' && _objCharacter.Options.MultiplyRestrictedCost)
                        decCost *= _objCharacter.Options.RestrictedCostMultiplier;
                    if (chrAvail == 'F' && _objCharacter.Options.MultiplyForbiddenCost)
                        decCost *= _objCharacter.Options.ForbiddenCostMultiplier;

                    // Apply a markup if applicable.
                    if (decMarkup != 0)
                    {
                        decCost *= 1 + (decMarkup / 100.0m);
                    }

                    if (decCost > _objCharacter.Nuyen)
                    {
                        MessageBox.Show(LanguageManager.GetString("Message_NotEnoughNuyen", GlobalOptions.Language), LanguageManager.GetString("MessageTitle_NotEnoughNuyen", GlobalOptions.Language), MessageBoxButtons.OK,
                            MessageBoxIcon.Information);
                        return false;
                    }
                }

                // Create the Expense Log Entry.
                ExpenseLogEntry objExpense = new ExpenseLogEntry(_objCharacter);
                string strEntry = LanguageManager.GetString(strExpenseString, GlobalOptions.Language);
                string strName = DisplayNameShort(GlobalOptions.Language);
                if (SourceID == EssenceHoleGUID || SourceID == EssenceAntiHoleGUID)
                {
                    strName += LanguageManager.GetString("String_Space", GlobalOptions.Language) + '(' + Rating.ToString(GlobalOptions.CultureInfo) + ')';
                }
                objExpense.Create(decCost * -1,
                    strEntry + LanguageManager.GetString("String_Space", GlobalOptions.Language) +
                    strName, ExpenseType.Nuyen, DateTime.Now);
                _objCharacter.ExpenseEntries.AddWithSort(objExpense);
                _objCharacter.Nuyen -= decCost;

                if (SourceID != EssenceHoleGUID && SourceID != EssenceAntiHoleGUID)
                {
                    ExpenseUndo objUndo = new ExpenseUndo();
                    objUndo.CreateNuyen(blnForVehicle ? NuyenExpenseType.AddVehicleModCyberware : NuyenExpenseType.AddCyberware, InternalId);
                    objExpense.Undo = objUndo;
                }
            }

            if (SourceID == EssenceAntiHoleGUID)
            {
                _objCharacter.DecreaseEssenceHole((int)(CalculatedESS() * 100));
            }
            else if (SourceID == EssenceHoleGUID)
            {
                _objCharacter.IncreaseEssenceHole((int)(CalculatedESS() * 100));
            }
            else
            {
                lstCyberwareCollection.Add(this);

                foreach (Weapon objWeapon in lstWeapons)
                {
                    objWeapon.ParentVehicle = objVehicle;
                    lstWeaponCollection.Add(objWeapon);
                }

                foreach (Vehicle objLoopVehicle in lstVehicles)
                {
                    lstVehicleCollection.Add(objLoopVehicle);
                }
            }

            return true;
        }


        /// <summary>
        /// Alias map for SourceDetail control text and tooltip assignation. 
        /// </summary>
        /// <param name="sourceControl"></param>
        public void SetSourceDetail(Control sourceControl)
        {
            if (_objCachedSourceDetail?.Language != GlobalOptions.Language)
                _objCachedSourceDetail = null;
            SourceDetail.SetControl(sourceControl);
        }
    }
}<|MERGE_RESOLUTION|>--- conflicted
+++ resolved
@@ -36,12 +36,8 @@
     /// A piece of Cyberware.
     /// </summary>
     [DebuggerDisplay("{DisplayName(GlobalOptions.DefaultLanguage)}")]
-<<<<<<< HEAD
     [HubClassTag("SourceID", true, "Name")]
-    public class Cyberware : IHasChildren<Cyberware>, IHasName, IHasInternalId, IHasXmlNode, IHasMatrixAttributes, IHasNotes, ICanSell, IHasRating, IHasSource
-=======
     public class Cyberware : IHasChildren<Cyberware>, IHasGear, IHasName, IHasInternalId, IHasXmlNode, IHasMatrixAttributes, IHasNotes, ICanSell, IHasRating, IHasSource, ICanSort
->>>>>>> d019e9ca
     {
         private Guid _guiSourceID = Guid.Empty;
         private Guid _guiID;
