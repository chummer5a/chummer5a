/*  This file is part of Chummer5a.
 *
 *  Chummer5a is free software: you can redistribute it and/or modify
 *  it under the terms of the GNU General Public License as published by
 *  the Free Software Foundation, either version 3 of the License, or
 *  (at your option) any later version.
 *
 *  Chummer5a is distributed in the hope that it will be useful,
 *  but WITHOUT ANY WARRANTY; without even the implied warranty of
 *  MERCHANTABILITY or FITNESS FOR A PARTICULAR PURPOSE.  See the
 *  GNU General Public License for more details.
 *
 *  You should have received a copy of the GNU General Public License
 *  along with Chummer5a.  If not, see <http://www.gnu.org/licenses/>.
 *
 *  You can obtain the full source code for Chummer5a at
 *  https://github.com/chummer5a/chummer5a
 */
using System;
using System.Collections.Generic;
using System.Collections.ObjectModel;
using System.Collections.Specialized;
using System.Diagnostics;
using System.Drawing;
using System.Globalization;
using System.Linq;
using System.Text;
using System.Windows.Forms;
using System.Xml;
using Chummer.Backend.Attributes;

namespace Chummer.Backend.Equipment
{
    /// <summary>
    /// A piece of Cyberware.
    /// </summary>
    [DebuggerDisplay("{DisplayName(GlobalOptions.DefaultLanguage)}")]
<<<<<<< HEAD
    public class Cyberware : IHasChildren<Cyberware>, IHasGear<Gear>, IHasName, IHasInternalId, IHasXmlNode, IHasMatrixAttributes, IHasNotes, ICanSell, IHasRating, IHasSource, ICanSort, IHasWirelessBonus
	{
=======
    public class Cyberware : IHasChildren<Cyberware>, IHasGear, IHasName, IHasInternalId, IHasXmlNode, IHasMatrixAttributes, IHasNotes, ICanSell, IHasRating, IHasSource, ICanSort
    {
>>>>>>> 1fe06213
        private Guid _guiSourceID = Guid.Empty;
        private Guid _guiID;
        private string _strName = string.Empty;
        private string _strCategory = string.Empty;
        private string _strLimbSlot = string.Empty;
        private string _strLimbSlotCount = "1";
        private bool _blnInheritAttributes;
        private string _strESS = string.Empty;
        private decimal _decExtraESSAdditiveMultiplier;
        private decimal _decExtraESSMultiplicativeMultiplier = 1.0m;
        private string _strCapacity = string.Empty;
        private string _strAvail = string.Empty;
        private string _strCost = string.Empty;
        private string _strSource = string.Empty;
        private string _strPage = string.Empty;
        private int _intMatrixCMFilled;
        private int _intRating;
        private string _strMinRating = string.Empty;
        private string _strMaxRating = string.Empty;
        private string _strAllowSubsystems = string.Empty;
        private bool _blnSuite;
        private string _strLocation = string.Empty;
        private string _strExtra = string.Empty;
        private Guid _guiWeaponID = Guid.Empty;
        private Guid _guiVehicleID = Guid.Empty;
        private Grade _objGrade;
        private readonly TaggedObservableCollection<Cyberware> _lstChildren = new TaggedObservableCollection<Cyberware>();
        private readonly TaggedObservableCollection<Gear> _lstGear = new TaggedObservableCollection<Gear>();
        private XmlNode _nodBonus;
        private XmlNode _nodPairBonus;
        private XmlNode _nodWirelessBonus;
        private XmlNode _nodWirelessPairBonus;
        private readonly HashSet<string> _lstIncludeInPairBonus = new HashSet<string>();
        private readonly HashSet<string> _lstIncludeInWirelessPairBonus = new HashSet<string>();
        private bool _blnWirelessOn = false;
        private XmlNode _nodAllowGear;
        private Improvement.ImprovementSource _objImprovementSource = Improvement.ImprovementSource.Cyberware;
        private string _strNotes = string.Empty;
        private int _intEssenceDiscount;
        private string _strForceGrade = string.Empty;
        private bool _blnDiscountCost;
        private Vehicle _objParentVehicle;
        private bool _blnPrototypeTranshuman;
        private Cyberware _objParent;
        private bool _blnAddToParentESS;
        private bool _blnAddToParentCapacity;
        private string _strParentID = string.Empty;
        private string _strHasModularMount = string.Empty;
        private string _strPlugsIntoModularMount = string.Empty;
        private string _strBlocksMounts = string.Empty;
        private string _strForced = string.Empty;

        private string _strDeviceRating = string.Empty;
        private string _strAttack = string.Empty;
        private string _strSleaze = string.Empty;
        private string _strDataProcessing = string.Empty;
        private string _strFirewall = string.Empty;
        private string _strAttributeArray = string.Empty;
        private string _strModAttack = string.Empty;
        private string _strModSleaze = string.Empty;
        private string _strModDataProcessing = string.Empty;
        private string _strModFirewall = string.Empty;
        private string _strModAttributeArray = string.Empty;
        private string _strProgramLimit = string.Empty;
        private string _strOverclocked = "None";
        private bool _blnCanSwapAttributes;
        private int _intSortOrder;

        private readonly Character _objCharacter;

        #region Helper Methods
        /// <summary>
        /// Convert a string to a Grade.
        /// </summary>
        /// <param name="strValue">String value to convert.</param>
        /// <param name="objSource">Source representing whether this is a cyberware or bioware grade.</param>
        /// <param name="objCharacter">Character from which to fetch a grade list</param>
        public static Grade ConvertToCyberwareGrade(string strValue, Improvement.ImprovementSource objSource, Character objCharacter)
        {
            IList<Grade> lstGrades = objCharacter.GetGradeList(objSource, true);
            foreach (Grade objGrade in lstGrades)
            {
                if (objGrade.Name == strValue)
                    return objGrade;
            }

            return lstGrades.FirstOrDefault(x => x.Name == "Standard");
        }
        #endregion

        #region Constructor, Create, Save, Load, and Print Methods
        public Cyberware(Character objCharacter)
        {
            // Create the GUID for the new piece of Cyberware.
            _guiID = Guid.NewGuid();
            _objCharacter = objCharacter;

            _lstChildren.CollectionChanged += CyberwareChildrenOnCollectionChanged;
            _lstGear.CollectionChanged += GearChildrenOnCollectionChanged;
        }

        private void CyberwareChildrenOnCollectionChanged(object sender, NotifyCollectionChangedEventArgs e)
        {
            bool blnDoCyberlimbAGIRefresh = false;
            bool blnDoCyberlimbSTRRefresh = false;
            bool blnDoEssenceImprovementsRefresh = false;
            bool blnDoRedlinerRefresh = false;
            switch (e.Action)
            {
                case NotifyCollectionChangedAction.Add:
                    foreach (Cyberware objNewItem in e.NewItems)
                    {
                        objNewItem.Parent = this;
                        if ((!blnDoCyberlimbAGIRefresh || !blnDoCyberlimbSTRRefresh) &&
                            Category == "Cyberlimb" && Parent?.InheritAttributes != false && ParentVehicle == null && !_objCharacter.Options.DontUseCyberlimbCalculation &&
                            !string.IsNullOrWhiteSpace(LimbSlot) && !_objCharacter.Options.ExcludeLimbSlot.Contains(LimbSlot))
                        {
                            if (InheritAttributes)
                            {
                                blnDoCyberlimbAGIRefresh = true;
                                blnDoCyberlimbSTRRefresh = true;
                            }
                            else
                            {
                                if (!blnDoCyberlimbAGIRefresh && (objNewItem.Name == "Enhanced Agility" || objNewItem.Name == "Customized Agility"))
                                {
                                    blnDoCyberlimbAGIRefresh = true;
                                }
                                if (!blnDoCyberlimbSTRRefresh && (objNewItem.Name == "Enhanced Strength" || objNewItem.Name == "Customized Strength"))
                                {
                                    blnDoCyberlimbSTRRefresh = true;
                                }
                            }
                        }

                        if (!blnDoEssenceImprovementsRefresh && (Parent == null || AddToParentESS) && string.IsNullOrEmpty(PlugsIntoModularMount) && ParentVehicle == null)
                            blnDoEssenceImprovementsRefresh = true;
                    }

                    this.RefreshMatrixAttributeArray();
                    blnDoRedlinerRefresh = true;
                    break;
                case NotifyCollectionChangedAction.Remove:
                    foreach (Cyberware objOldItem in e.OldItems)
                    {
                        objOldItem.Parent = null;
                        if ((!blnDoCyberlimbAGIRefresh || !blnDoCyberlimbSTRRefresh) &&
                            Category == "Cyberlimb" && Parent?.InheritAttributes != false && ParentVehicle == null && !_objCharacter.Options.DontUseCyberlimbCalculation &&
                            !string.IsNullOrWhiteSpace(LimbSlot) && !_objCharacter.Options.ExcludeLimbSlot.Contains(LimbSlot))
                        {
                            if (InheritAttributes)
                            {
                                blnDoCyberlimbAGIRefresh = true;
                                blnDoCyberlimbSTRRefresh = true;
                            }
                            else
                            {
                                if (!blnDoCyberlimbAGIRefresh && (objOldItem.Name == "Enhanced Agility" || objOldItem.Name == "Customized Agility"))
                                {
                                    blnDoCyberlimbAGIRefresh = true;
                                }
                                if (!blnDoCyberlimbSTRRefresh && (objOldItem.Name == "Enhanced Strength" || objOldItem.Name == "Customized Strength"))
                                {
                                    blnDoCyberlimbSTRRefresh = true;
                                }
                            }
                        }

                        if (!blnDoEssenceImprovementsRefresh && (Parent == null || AddToParentESS) && string.IsNullOrEmpty(PlugsIntoModularMount) && ParentVehicle == null)
                            blnDoEssenceImprovementsRefresh = true;
                    }
                    this.RefreshMatrixAttributeArray();
                    blnDoRedlinerRefresh = true;
                    break;
                case NotifyCollectionChangedAction.Replace:
                    foreach (Cyberware objOldItem in e.OldItems)
                    {
                        objOldItem.Parent = null;
                        if ((!blnDoCyberlimbAGIRefresh || !blnDoCyberlimbSTRRefresh) &&
                            Category == "Cyberlimb" && Parent?.InheritAttributes != false && ParentVehicle == null && !_objCharacter.Options.DontUseCyberlimbCalculation &&
                            !string.IsNullOrWhiteSpace(LimbSlot) && !_objCharacter.Options.ExcludeLimbSlot.Contains(LimbSlot))
                        {
                            if (InheritAttributes)
                            {
                                blnDoCyberlimbAGIRefresh = true;
                                blnDoCyberlimbSTRRefresh = true;
                            }
                            else
                            {
                                if (!blnDoCyberlimbAGIRefresh && (objOldItem.Name == "Enhanced Agility" || objOldItem.Name == "Customized Agility"))
                                {
                                    blnDoCyberlimbAGIRefresh = true;
                                }
                                if (!blnDoCyberlimbSTRRefresh && (objOldItem.Name == "Enhanced Strength" || objOldItem.Name == "Customized Strength"))
                                {
                                    blnDoCyberlimbSTRRefresh = true;
                                }
                            }
                        }

                        if (!blnDoEssenceImprovementsRefresh && (Parent == null || AddToParentESS) && string.IsNullOrEmpty(PlugsIntoModularMount) && ParentVehicle == null)
                            blnDoEssenceImprovementsRefresh = true;
                    }

                    foreach (Cyberware objNewItem in e.NewItems)
                    {
                        objNewItem.Parent = this;
                        if ((!blnDoCyberlimbAGIRefresh || !blnDoCyberlimbSTRRefresh) &&
                            Category == "Cyberlimb" && Parent?.InheritAttributes != false && ParentVehicle == null && !_objCharacter.Options.DontUseCyberlimbCalculation &&
                            !string.IsNullOrWhiteSpace(LimbSlot) && !_objCharacter.Options.ExcludeLimbSlot.Contains(LimbSlot))
                        {
                            if (InheritAttributes)
                            {
                                blnDoCyberlimbAGIRefresh = true;
                                blnDoCyberlimbSTRRefresh = true;
                            }
                            else
                            {
                                if (!blnDoCyberlimbAGIRefresh && (objNewItem.Name == "Enhanced Agility" || objNewItem.Name == "Customized Agility"))
                                {
                                    blnDoCyberlimbAGIRefresh = true;
                                }
                                if (!blnDoCyberlimbSTRRefresh && (objNewItem.Name == "Enhanced Strength" || objNewItem.Name == "Customized Strength"))
                                {
                                    blnDoCyberlimbSTRRefresh = true;
                                }
                            }
                        }

                        if (!blnDoEssenceImprovementsRefresh && (Parent == null || AddToParentESS) && string.IsNullOrEmpty(PlugsIntoModularMount) && ParentVehicle == null)
                            blnDoEssenceImprovementsRefresh = true;
                    }
                    this.RefreshMatrixAttributeArray();
                    blnDoRedlinerRefresh = true;
                    break;
                case NotifyCollectionChangedAction.Reset:
                    blnDoEssenceImprovementsRefresh = true;
                    if (Category == "Cyberlimb" && Parent?.InheritAttributes != false && ParentVehicle == null && !_objCharacter.Options.DontUseCyberlimbCalculation &&
                        !string.IsNullOrWhiteSpace(LimbSlot) && !_objCharacter.Options.ExcludeLimbSlot.Contains(LimbSlot))
                    {
                        blnDoCyberlimbAGIRefresh = true;
                        blnDoCyberlimbSTRRefresh = true;
                    }
                    this.RefreshMatrixAttributeArray();
                    blnDoRedlinerRefresh = true;
                    break;
            }

            bool blnDoMovementUpdate = false;
            if (blnDoCyberlimbAGIRefresh || blnDoCyberlimbSTRRefresh)
            {
                foreach (CharacterAttrib objCharacterAttrib in _objCharacter.AttributeSection.AttributeList.Concat(_objCharacter.AttributeSection.SpecialAttributeList))
                {
                    if ((blnDoCyberlimbAGIRefresh && objCharacterAttrib.Abbrev == "AGI") || (blnDoCyberlimbSTRRefresh && objCharacterAttrib.Abbrev == "STR"))
                    {
                        objCharacterAttrib.OnPropertyChanged(nameof(CharacterAttrib.TotalValue));
                    }
                }
                blnDoMovementUpdate = _objCharacter.Options.CyberlegMovement && LimbSlot == "leg";
            }
            if (_objCharacter != null)
            {
                List<string> lstPropertiesToChange = new List<string>();
                if (blnDoRedlinerRefresh)
                    lstPropertiesToChange.Add(nameof(Character.RedlinerBonus));
                if (blnDoEssenceImprovementsRefresh)
                    lstPropertiesToChange.Add(EssencePropertyName);
                if (blnDoMovementUpdate)
                    lstPropertiesToChange.Add(nameof(Character.GetMovement));
                if (lstPropertiesToChange.Count > 0)
                    _objCharacter.OnMultiplePropertyChanged(lstPropertiesToChange.ToArray());
            }
        }

        private void GearChildrenOnCollectionChanged(object sender, NotifyCollectionChangedEventArgs e)
        {
            switch (e.Action)
            {
                case NotifyCollectionChangedAction.Add:
                case NotifyCollectionChangedAction.Replace:
                    foreach (Gear objNewItem in e.NewItems)
                    {
                        objNewItem.Parent = this;
                        objNewItem.ChangeEquippedStatus(IsModularCurrentlyEquipped);
                    }
                    this.RefreshMatrixAttributeArray();
                    break;
                case NotifyCollectionChangedAction.Remove:
                case NotifyCollectionChangedAction.Reset:
                    this.RefreshMatrixAttributeArray();
                    break;
            }
        }

        /// Create a Cyberware from an XmlNode.
        /// <param name="objXmlCyberware">XmlNode to create the object from.</param>
        /// <param name="objGrade">Grade of the selected piece.</param>
        /// <param name="objSource">Source of the piece.</param>
        /// <param name="intRating">Selected Rating of the piece of Cyberware.</param>
        /// <param name="lstWeapons">List of Weapons that should be added to the Character.</param>
        /// <param name="lstVehicles">List of Vehicles that should be added to the Character.</param>
        /// <param name="blnCreateImprovements">Whether or not Improvements should be created.</param>
        /// <param name="blnCreateChildren">Whether or not child items should be created.</param>
        /// <param name="strForced">Force a particular value to be selected by an Improvement prompts.</param>
        /// <param name="objParent">Cyberware to which this new cyberware should be added (needed in creation method for selecting a side).</param>
        /// <param name="objParentVehicle">Vehicle to which this new cyberware will be added (needed in creation method for selecting a side and improvements).</param>
        public void Create(XmlNode objXmlCyberware, Grade objGrade, Improvement.ImprovementSource objSource, int intRating, IList<Weapon> lstWeapons, IList<Vehicle> lstVehicles, bool blnCreateImprovements = true, bool blnCreateChildren = true, string strForced = "", Cyberware objParent = null, Vehicle objParentVehicle = null)
        {
            Parent = objParent;
            _strForced = strForced;
            _objParentVehicle = objParentVehicle;
            objXmlCyberware.TryGetStringFieldQuickly("name", ref _strName);
            objXmlCyberware.TryGetStringFieldQuickly("category", ref _strCategory);
            objXmlCyberware.TryGetStringFieldQuickly("limbslot", ref _strLimbSlot);
            objXmlCyberware.TryGetStringFieldQuickly("limbslotcount", ref _strLimbSlotCount);
            if (!objXmlCyberware.TryGetStringFieldQuickly("altnotes", ref _strNotes))
                objXmlCyberware.TryGetStringFieldQuickly("notes", ref _strNotes);
            _blnInheritAttributes = objXmlCyberware["inheritattributes"] != null;
            _objGrade = objGrade;
            objXmlCyberware.TryGetStringFieldQuickly("ess", ref _strESS);
            objXmlCyberware.TryGetStringFieldQuickly("capacity", ref _strCapacity);
            objXmlCyberware.TryGetStringFieldQuickly("avail", ref _strAvail);
            objXmlCyberware.TryGetStringFieldQuickly("source", ref _strSource);
            objXmlCyberware.TryGetStringFieldQuickly("page", ref _strPage);
            _blnAddToParentESS = objXmlCyberware["addtoparentess"] != null;
            _blnAddToParentCapacity = objXmlCyberware["addtoparentcapacity"] != null;
            _nodBonus = objXmlCyberware["bonus"];
            _nodPairBonus = objXmlCyberware["pairbonus"];
            _nodWirelessBonus = objXmlCyberware["wirelessbonus"];
            _nodWirelessPairBonus = objXmlCyberware["wirelesspairbonus"];
            _blnWirelessOn = false || _nodWirelessPairBonus != null;
            _nodAllowGear = objXmlCyberware["allowgear"];
            if (objXmlCyberware.TryGetField("id", Guid.TryParse, out _guiSourceID))
                _objCachedMyXmlNode = null;
            objXmlCyberware.TryGetStringFieldQuickly("mountsto", ref _strPlugsIntoModularMount);
            objXmlCyberware.TryGetStringFieldQuickly("modularmount", ref _strHasModularMount);
            objXmlCyberware.TryGetStringFieldQuickly("blocksmounts", ref _strBlocksMounts);

            _objImprovementSource = objSource;
            _objCachedMyXmlNode = null;
            objXmlCyberware.TryGetStringFieldQuickly("rating", ref _strMaxRating);
            objXmlCyberware.TryGetStringFieldQuickly("minrating", ref _strMinRating);

            _intRating = Math.Min(Math.Max(intRating, MinRating), MaxRating);

            objXmlCyberware.TryGetStringFieldQuickly("devicerating", ref _strDeviceRating);
            if (!objXmlCyberware.TryGetStringFieldQuickly("attributearray", ref _strAttributeArray))
            {
                objXmlCyberware.TryGetStringFieldQuickly("attack", ref _strAttack);
                objXmlCyberware.TryGetStringFieldQuickly("sleaze", ref _strSleaze);
                objXmlCyberware.TryGetStringFieldQuickly("dataprocessing", ref _strDataProcessing);
                objXmlCyberware.TryGetStringFieldQuickly("firewall", ref _strFirewall);
            }
            else
            {
                _blnCanSwapAttributes = true;
                string[] strArray = _strAttributeArray.Split(',');
                _strAttack = strArray[0];
                _strSleaze = strArray[1];
                _strDataProcessing = strArray[2];
                _strFirewall = strArray[3];
            }
            objXmlCyberware.TryGetStringFieldQuickly("modattack", ref _strModAttack);
            objXmlCyberware.TryGetStringFieldQuickly("modsleaze", ref _strModSleaze);
            objXmlCyberware.TryGetStringFieldQuickly("moddataprocessing", ref _strModDataProcessing);
            objXmlCyberware.TryGetStringFieldQuickly("modfirewall", ref _strModFirewall);
            objXmlCyberware.TryGetStringFieldQuickly("modattributearray", ref _strModAttributeArray);

            objXmlCyberware.TryGetStringFieldQuickly("programs", ref _strProgramLimit);

            objXmlCyberware.TryGetStringFieldQuickly("forcegrade", ref _strForceGrade);

            // Add Subsytem information if applicable.
            if (objXmlCyberware.InnerXml.Contains("allowsubsystems"))
            {
                string strSubsystem = string.Empty;
                XmlNodeList lstSubSystems = objXmlCyberware.SelectNodes("allowsubsystems/category");
                for (int i = 0; i < lstSubSystems?.Count; i++)
                {
                    strSubsystem += lstSubSystems[i].InnerText;
                    if (i != lstSubSystems.Count - 1)
                    {
                        strSubsystem += ",";
                    }
                }
                _strAllowSubsystems = strSubsystem;
            }

            _lstIncludeInPairBonus.Add(Name);
            foreach (XmlNode objPairNameNode in objXmlCyberware.SelectNodes("pairinclude/name"))
            {
                _lstIncludeInPairBonus.Add(objPairNameNode.InnerText);
            }

            _lstIncludeInWirelessPairBonus.Add(Name);
            foreach (XmlNode objPairNameNode in objXmlCyberware.SelectNodes("wirelesspairinclude/name"))
            {
                _lstIncludeInWirelessPairBonus.Add(objPairNameNode.InnerText);
            }

            _strCost = objXmlCyberware["cost"]?.InnerText ?? "0";
            // Check for a Variable Cost.
            if (_strCost.StartsWith("Variable("))
            {
                decimal decMin;
                decimal decMax = decimal.MaxValue;
                string strCost = _strCost.TrimStartOnce("Variable(", true).TrimEndOnce(')');
                if (strCost.Contains('-'))
                {
                    string[] strValues = strCost.Split('-');
                    decMin = Convert.ToDecimal(strValues[0], GlobalOptions.InvariantCultureInfo);
                    decMax = Convert.ToDecimal(strValues[1], GlobalOptions.InvariantCultureInfo);
                }
                else
                    decMin = Convert.ToDecimal(strCost.FastEscape('+'), GlobalOptions.InvariantCultureInfo);

                if (decMin != 0 || decMax != decimal.MaxValue)
                {
                    frmSelectNumber frmPickNumber = new frmSelectNumber(_objCharacter.Options.NuyenDecimals);
                    if (decMax > 1000000)
                        decMax = 1000000;
                    frmPickNumber.Minimum = decMin;
                    frmPickNumber.Maximum = decMax;
                    frmPickNumber.Description = string.Format(LanguageManager.GetString("String_SelectVariableCost", GlobalOptions.Language), DisplayNameShort(GlobalOptions.Language));
                    frmPickNumber.AllowCancel = false;
                    frmPickNumber.ShowDialog();
                    _strCost = frmPickNumber.SelectedValue.ToString(GlobalOptions.InvariantCultureInfo);
                }
            }

            // Add Cyberweapons if applicable.
            XmlDocument objXmlWeaponDocument = XmlManager.Load("weapons.xml");

            // More than one Weapon can be added, so loop through all occurrences.
            foreach (XmlNode objXmlAddWeapon in objXmlCyberware.SelectNodes("addweapon"))
            {
                string strLoopID = objXmlAddWeapon.InnerText;
                XmlNode objXmlWeapon = strLoopID.IsGuid()
                    ? objXmlWeaponDocument.SelectSingleNode("/chummer/weapons/weapon[id = \"" + strLoopID + "\"]")
                    : objXmlWeaponDocument.SelectSingleNode("/chummer/weapons/weapon[name = \"" + strLoopID + "\"]");

                if (objXmlWeapon != null)
                {
                    Weapon objGearWeapon = new Weapon(_objCharacter)
                    {
                        ParentVehicle = ParentVehicle
                    };
                    objGearWeapon.Create(objXmlWeapon, lstWeapons);
                    objGearWeapon.ParentID = InternalId;
                    objGearWeapon.Cost = "0";
                    lstWeapons.Add(objGearWeapon);

                    Guid.TryParse(objGearWeapon.InternalId, out _guiWeaponID);
                }
            }

            // Add Drone Bodyparts if applicable.
            XmlDocument objXmlVehicleDocument = XmlManager.Load("vehicles.xml");

            // More than one Weapon can be added, so loop through all occurrences.
            foreach (XmlNode xmlAddVehicle in objXmlCyberware.SelectNodes("addvehicle"))
            {
                string strLoopID = xmlAddVehicle.InnerText;
                XmlNode xmlVehicle = strLoopID.IsGuid()
                    ? objXmlVehicleDocument.SelectSingleNode("/chummer/vehicles/vehicle[id = \"" + strLoopID + "\"]")
                    : objXmlVehicleDocument.SelectSingleNode("/chummer/vehicles/vehicle[name = \"" + strLoopID + "\"]");

                if (xmlVehicle != null)
                {
                    Vehicle objVehicle = new Vehicle(_objCharacter);
                    objVehicle.Create(xmlVehicle);
                    objVehicle.ParentID = InternalId;
                    lstVehicles.Add(objVehicle);

                    Guid.TryParse(objVehicle.InternalId, out _guiVehicleID);
                }
            }

            /*
             * This needs to be handled separately from usual bonus nodes because:
             * - Children must always inherit the side of their parent(s)
             * - In case of numerical limits, we must be able to apply them separately to each side
             * - Modular cyberlimbs need a constant side regardless of their equip status
             * - In cases where modular mounts might get blocked, we must force the 'ware to the unblocked side
             */
            if (objXmlCyberware["selectside"] != null)
            {
                string strParentSide = Parent?.Location;
                if (!string.IsNullOrEmpty(strParentSide))
                {
                    _strLocation = strParentSide;
                }
                else
                {
                    frmSelectSide frmPickSide = new frmSelectSide
                    {
                        Description = string.Format(LanguageManager.GetString("Label_SelectSide", GlobalOptions.Language), DisplayNameShort(GlobalOptions.Language))
                    };
                    string strForcedSide = string.Empty;
                    if (_strForced == "Right" || _strForced == "Left")
                        strForcedSide = _strForced;
                    // TODO: Fix for modular mounts / banned mounts if someone has an amount of limbs different from the default amount
                    if (string.IsNullOrEmpty(strForcedSide) && ParentVehicle == null)
                    {
                        ObservableCollection<Cyberware> lstCyberwareToCheck = Parent == null ? _objCharacter.Cyberware : Parent.Children;
                        if (!objXmlCyberware.RequirementsMet(_objCharacter, string.Empty, string.Empty, string.Empty, "Left") ||
                            (!string.IsNullOrEmpty(BlocksMounts) && lstCyberwareToCheck.Any(x => !string.IsNullOrEmpty(x.HasModularMount) && x.Location == "Left" && BlocksMounts.Split(',').Contains(x.HasModularMount))) ||
                            (!string.IsNullOrEmpty(HasModularMount) && lstCyberwareToCheck.Any(x => !string.IsNullOrEmpty(x.BlocksMounts) && x.Location == "Left" && x.BlocksMounts.Split(',').Contains(HasModularMount))))
                            strForcedSide = "Right";
                        else if (!objXmlCyberware.RequirementsMet(_objCharacter, string.Empty, string.Empty, string.Empty, "Right") ||
                            (!string.IsNullOrEmpty(BlocksMounts) && lstCyberwareToCheck.Any(x => !string.IsNullOrEmpty(x.HasModularMount) && x.Location == "Right" && BlocksMounts.Split(',').Contains(x.HasModularMount))) ||
                            (!string.IsNullOrEmpty(HasModularMount) && lstCyberwareToCheck.Any(x => !string.IsNullOrEmpty(x.BlocksMounts) && x.Location == "Right" && x.BlocksMounts.Split(',').Contains(HasModularMount))))
                            strForcedSide = "Left";
                    }
                    if (!string.IsNullOrEmpty(strForcedSide))
                        frmPickSide.ForceValue(strForcedSide);
                    else
                        frmPickSide.ShowDialog();

                    // Make sure the dialogue window was not canceled.
                    if (frmPickSide.DialogResult == DialogResult.Cancel)
                    {
                        _guiID = Guid.Empty;
                        return;
                    }

                    _strLocation = frmPickSide.SelectedSide;
                }
            }

            // If the piece grants a bonus, pass the information to the Improvement Manager.
            // Modular cyberlimbs only get their bonuses applied when they are equipped onto a limb, so we're skipping those here
            if (blnCreateImprovements)
            {
                if (Bonus != null || PairBonus != null)
                {
                    if (!string.IsNullOrEmpty(_strForced) && _strForced != "Left" && _strForced != "Right")
                        ImprovementManager.ForcedValue = _strForced;

                    if (Bonus != null && !ImprovementManager.CreateImprovements(_objCharacter, objSource, _guiID.ToString("D"), Bonus, false, Rating, DisplayNameShort(GlobalOptions.Language)))
                    {
                        _guiID = Guid.Empty;
                        return;
                    }
                    if (!string.IsNullOrEmpty(ImprovementManager.SelectedValue) && string.IsNullOrEmpty(_strExtra))
                        _strExtra = ImprovementManager.SelectedValue;

                    if (!string.IsNullOrEmpty(ImprovementManager.SelectedValue) && string.IsNullOrEmpty(_strExtra))
                        _strExtra = ImprovementManager.SelectedValue;

                    if (PairBonus != null)
                    {
                        // This cyberware should not be included in the count to make things easier.
                        List<Cyberware> lstPairableCyberwares = _objCharacter.Cyberware.DeepWhere(x => x.Children, x => x != this && IncludePair.Contains(x.Name) && x.Extra == Extra && x.IsModularCurrentlyEquipped).ToList();
                        int intCount = lstPairableCyberwares.Count;
                        // Need to use slightly different logic if this cyberware has a location (Left or Right) and only pairs with itself because Lefts can only be paired with Rights and Rights only with Lefts
                        if (!string.IsNullOrEmpty(Location) && IncludePair.All(x => x == Name))
                        {
                            intCount = 0;
                            foreach (Cyberware objPairableCyberware in lstPairableCyberwares)
                            {
                                if (objPairableCyberware.Location != Location)
                                    // We have found a cyberware with which this one could be paired, so increase count by 1
                                    intCount += 1;
                                else
                                    // We have found a cyberware that would serve as a pair to another cyberware instead of this one, so decrease count by 1
                                    intCount -= 1;
                            }

                            // If we have at least one cyberware with which we could pair, set count to 1 so that it passes the modulus to add the PairBonus. Otherwise, set to 0 so it doesn't pass.
                            intCount = intCount > 0 ? 1 : 0;
                        }
                        if ((intCount & 1) == 1 && !ImprovementManager.CreateImprovements(_objCharacter, objSource, _guiID.ToString("D") + "Pair", PairBonus, false, Rating, DisplayNameShort(GlobalOptions.Language)))
                        {
                            _guiID = Guid.Empty;
                            return;
                        }
                    }
                }

                if (WirelessBonus != null || WirelessPairBonus != null)
                {
                    ToggleWirelessBonuses(_blnWirelessOn);
                }
            }

            // Retrieve the Bioware or Cyberware ESS Cost Multiplier. Bioware Modifiers do not apply to Genetech.
            if (GetNode()?["forcegrade"]?.InnerText != "None")
            {
                // Apply the character's Cyberware Essence cost multiplier if applicable.
                if (_objImprovementSource == Improvement.ImprovementSource.Cyberware)
                {
                    if (ImprovementManager.ValueOf(_objCharacter, Improvement.ImprovementType.CyberwareEssCostNonRetroactive) != 0)
                    {
                        decimal decMultiplier = 1;
                        decMultiplier = _objCharacter.Improvements
                            .Where(objImprovement => objImprovement.ImproveType == Improvement.ImprovementType.CyberwareEssCostNonRetroactive && objImprovement.Enabled)
                            .Aggregate(decMultiplier, (current, objImprovement) => current - (1m - Convert.ToDecimal(objImprovement.Value, GlobalOptions.InvariantCultureInfo) / 100m));
                        _decExtraESSAdditiveMultiplier -= 1.0m - decMultiplier;
                    }
                    if (ImprovementManager.ValueOf(_objCharacter, Improvement.ImprovementType.CyberwareTotalEssMultiplierNonRetroactive) != 0)
                    {
                        foreach (Improvement objImprovement in _objCharacter.Improvements.Where(x => x.Enabled && x.ImproveType == Improvement.ImprovementType.CyberwareTotalEssMultiplierNonRetroactive))
                        {
                            _decExtraESSMultiplicativeMultiplier *= (Convert.ToDecimal(objImprovement.Value, GlobalOptions.InvariantCultureInfo) / 100m);
                        }
                    }
                }

                // Apply the character's Bioware Essence cost multiplier if applicable.
                else if (_objImprovementSource == Improvement.ImprovementSource.Bioware)
                {
                    if (ImprovementManager.ValueOf(_objCharacter, Improvement.ImprovementType.BiowareEssCostNonRetroactive) != 0)
                    {
                        decimal decMultiplier = 1;
                        decMultiplier = _objCharacter.Improvements
                            .Where(objImprovement => objImprovement.ImproveType == Improvement.ImprovementType.BiowareEssCostNonRetroactive && objImprovement.Enabled)
                            .Aggregate(decMultiplier, (current, objImprovement) => current - (1m - Convert.ToDecimal(objImprovement.Value, GlobalOptions.InvariantCultureInfo) / 100m));
                        _decExtraESSAdditiveMultiplier -= 1.0m - decMultiplier;
                    }
                    if (ImprovementManager.ValueOf(_objCharacter, Improvement.ImprovementType.BiowareTotalEssMultiplierNonRetroactive) != 0)
                    {
                        foreach (Improvement objImprovement in _objCharacter.Improvements.Where(x => x.Enabled && x.ImproveType == Improvement.ImprovementType.BiowareTotalEssMultiplierNonRetroactive))
                        {
                            _decExtraESSMultiplicativeMultiplier *= (Convert.ToDecimal(objImprovement.Value, GlobalOptions.InvariantCultureInfo) / 100m);
                        }
                    }
                }
            }

            if (blnCreateChildren)
                CreateChildren(objXmlCyberware, objGrade, lstWeapons, lstVehicles, blnCreateImprovements);

            if (!string.IsNullOrEmpty(_strPlugsIntoModularMount))
                ChangeModularEquip(false);
        }

        private void CreateChildren(XmlNode objParentNode, Grade objGrade, IList<Weapon> lstWeapons, IList<Vehicle> objVehicles, bool blnCreateImprovements = true)
        {
            // If we've just added a new base item, see if there are any subsystems that should automatically be added.
            XmlNode xmlSubsystemsNode = objParentNode["subsystems"];
            if (xmlSubsystemsNode != null)
            {
                // Load Cyberware subsystems first
                using (XmlNodeList objXmlSubSystemNameList = xmlSubsystemsNode.SelectNodes("cyberware"))
                    if (objXmlSubSystemNameList?.Count > 0)
                    {
                        XmlDocument objXmlDocument = XmlManager.Load("cyberware.xml");
                        foreach (XmlNode objXmlSubsystemNode in objXmlSubSystemNameList)
                        {
                            XmlNode objXmlSubsystem = objXmlDocument.SelectSingleNode("/chummer/cyberwares/cyberware[name = \"" + objXmlSubsystemNode["name"]?.InnerText + "\"]");

                            if (objXmlSubsystem != null)
                            {
                                Cyberware objSubsystem = new Cyberware(_objCharacter);
                                int intSubSystemRating = Convert.ToInt32(objXmlSubsystemNode["rating"]?.InnerText);
                                objSubsystem.Create(objXmlSubsystem, objGrade, Improvement.ImprovementSource.Cyberware, intSubSystemRating, lstWeapons, objVehicles, blnCreateImprovements, true,
                                    objXmlSubsystemNode["forced"]?.InnerText ?? string.Empty, this);
                                objSubsystem.ParentID = InternalId;
                                objSubsystem.Cost = "0";
                                // If the <subsystem> tag itself contains extra children, add those, too
                                objSubsystem.CreateChildren(objXmlSubsystemNode, objGrade, lstWeapons, objVehicles, blnCreateImprovements);

                                _lstChildren.Add(objSubsystem);
                            }
                        }
                    }

                // Load bioware subsystems next
                using (XmlNodeList objXmlSubSystemNameList = xmlSubsystemsNode.SelectNodes("bioware"))
                    if (objXmlSubSystemNameList?.Count > 0)
                    {
                        XmlDocument objXmlDocument = XmlManager.Load("bioware.xml");
                        foreach (XmlNode objXmlSubsystemNode in objXmlSubSystemNameList)
                        {
                            XmlNode objXmlSubsystem = objXmlDocument.SelectSingleNode("/chummer/biowares/bioware[name = \"" + objXmlSubsystemNode["name"]?.InnerText + "\"]");

                            if (objXmlSubsystem != null)
                            {
                                Cyberware objSubsystem = new Cyberware(_objCharacter);
                                int intSubSystemRating = Convert.ToInt32(objXmlSubsystemNode["rating"]?.InnerText);
                                objSubsystem.Create(objXmlSubsystem, objGrade, Improvement.ImprovementSource.Bioware, intSubSystemRating, lstWeapons, objVehicles, blnCreateImprovements, true,
                                    objXmlSubsystemNode["forced"]?.InnerText ?? string.Empty, this);
                                objSubsystem.ParentID = InternalId;
                                objSubsystem.Cost = "0";
                                // If the <subsystem> tag itself contains extra children, add those, too
                                objSubsystem.CreateChildren(objXmlSubsystemNode, objGrade, lstWeapons, objVehicles, blnCreateImprovements);

                                _lstChildren.Add(objSubsystem);
                            }
                        }
                    }
            }

            // Check to see if there are any child elements.
            if (objParentNode["gears"] != null)
            {
                XmlDocument objXmlGearDocument = XmlManager.Load("gear.xml");

                XmlNodeList objXmlGearList = objParentNode["gears"].SelectNodes("usegear");
                if (objXmlGearList?.Count > 0)
                {
                    IList<Weapon> lstChildWeapons = new List<Weapon>();
                    foreach (XmlNode objXmlVehicleGear in objXmlGearList)
                    {
                        Gear objGear = new Gear(_objCharacter);
                        if (!objGear.CreateFromNode(objXmlGearDocument, objXmlVehicleGear, lstChildWeapons, blnCreateImprovements))
                            continue;
                        foreach (Weapon objWeapon in lstChildWeapons)
                        {
                            objWeapon.ParentID = InternalId;
                        }

                        objGear.Parent = this;
                        objGear.ParentID = InternalId;
                        Gear.Add(objGear);
                        lstChildWeapons.AddRange(lstWeapons);
                    }

                    lstWeapons.AddRange(lstChildWeapons);
                }
            }
        }

        /// <summary>
        /// Save the object's XML to the XmlWriter.
        /// </summary>
        /// <param name="objWriter">XmlTextWriter to write with.</param>
        public void Save(XmlTextWriter objWriter)
        {
            objWriter.WriteStartElement("cyberware");
            objWriter.WriteElementString("sourceid", _guiSourceID.ToString("D"));
            objWriter.WriteElementString("guid", _guiID.ToString("D"));
            objWriter.WriteElementString("name", _strName);
            objWriter.WriteElementString("category", _strCategory);
            objWriter.WriteElementString("limbslot", _strLimbSlot);
            objWriter.WriteElementString("limbslotcount", _strLimbSlotCount);
            objWriter.WriteElementString("inheritattributes", _blnInheritAttributes.ToString());
            objWriter.WriteElementString("ess", _strESS);
            objWriter.WriteElementString("capacity", _strCapacity);
            objWriter.WriteElementString("avail", _strAvail);
            objWriter.WriteElementString("cost", _strCost);
            objWriter.WriteElementString("source", _strSource);
            objWriter.WriteElementString("page", _strPage);
            objWriter.WriteElementString("parentid", _strParentID);
            objWriter.WriteElementString("hasmodularmount", _strHasModularMount);
            objWriter.WriteElementString("plugsintomodularmount", _strPlugsIntoModularMount);
            objWriter.WriteElementString("blocksmounts", _strBlocksMounts);
            objWriter.WriteElementString("forced", _strForced);
            objWriter.WriteElementString("rating", _intRating.ToString(GlobalOptions.InvariantCultureInfo));
            objWriter.WriteElementString("minrating", _strMinRating);
            objWriter.WriteElementString("maxrating", _strMaxRating);
            objWriter.WriteElementString("subsystems", _strAllowSubsystems);
            objWriter.WriteElementString("grade", _objGrade.Name);
            objWriter.WriteElementString("location", _strLocation);
            objWriter.WriteElementString("extra", _strExtra);
            objWriter.WriteElementString("suite", _blnSuite.ToString());
            objWriter.WriteElementString("essdiscount", _intEssenceDiscount.ToString(GlobalOptions.InvariantCultureInfo));
            objWriter.WriteElementString("extraessadditivemultiplier", _decExtraESSAdditiveMultiplier.ToString(GlobalOptions.InvariantCultureInfo));
            objWriter.WriteElementString("extraessmultiplicativemultiplier", _decExtraESSMultiplicativeMultiplier.ToString(GlobalOptions.InvariantCultureInfo));
            objWriter.WriteElementString("forcegrade", _strForceGrade);
            objWriter.WriteElementString("matrixcmfilled", _intMatrixCMFilled.ToString(GlobalOptions.InvariantCultureInfo));
            objWriter.WriteElementString("prototypetranshuman", _blnPrototypeTranshuman.ToString());
            if (_nodBonus != null)
                objWriter.WriteRaw(_nodBonus.OuterXml);
            else
                objWriter.WriteElementString("bonus", string.Empty);
            if (_nodPairBonus != null)
                objWriter.WriteRaw(_nodPairBonus.OuterXml);
            else
                objWriter.WriteElementString("pairbonus", string.Empty);
            if (_nodWirelessBonus != null)
                objWriter.WriteRaw(_nodWirelessBonus.OuterXml);
            else
                objWriter.WriteElementString("wirelessbonus", string.Empty);
            if (_nodWirelessPairBonus != null)
                objWriter.WriteRaw(_nodWirelessPairBonus.OuterXml);
            else
                objWriter.WriteElementString("wirelesspairbonus", string.Empty);
            if (_nodAllowGear != null)
                objWriter.WriteRaw(_nodAllowGear.OuterXml);
            objWriter.WriteElementString("improvementsource", _objImprovementSource.ToString());
            if (_guiWeaponID != Guid.Empty)
                objWriter.WriteElementString("weaponguid", _guiWeaponID.ToString("D"));
            if (_guiVehicleID != Guid.Empty)
                objWriter.WriteElementString("vehicleguid", _guiVehicleID.ToString("D"));
            objWriter.WriteStartElement("pairinclude");
            foreach (string strName in _lstIncludeInPairBonus)
                objWriter.WriteElementString("name", strName);
            objWriter.WriteStartElement("wirelesspairinclude");
            foreach (string strName in _lstIncludeInWirelessPairBonus)
                objWriter.WriteElementString("name", strName);
            objWriter.WriteEndElement();
            objWriter.WriteStartElement("children");
            foreach (Cyberware objChild in _lstChildren)
            {
                objChild.Save(objWriter);
            }
            objWriter.WriteEndElement();
            if (_lstGear.Count > 0)
            {
                objWriter.WriteStartElement("gears");
                foreach (Gear objGear in _lstGear)
                {
                    objGear.Save(objWriter);
                }
                objWriter.WriteEndElement();
            }
            objWriter.WriteElementString("notes", _strNotes);
            objWriter.WriteElementString("discountedcost", _blnDiscountCost.ToString());
            objWriter.WriteElementString("addtoparentess", _blnAddToParentESS.ToString());
            objWriter.WriteElementString("addtoparentcapacity", _blnAddToParentCapacity.ToString());

            objWriter.WriteElementString("active", this.IsActiveCommlink(_objCharacter).ToString());
            objWriter.WriteElementString("homenode", this.IsHomeNode(_objCharacter).ToString());
            objWriter.WriteElementString("devicerating", _strDeviceRating);
            objWriter.WriteElementString("programlimit", _strProgramLimit);
            objWriter.WriteElementString("overclocked", _strOverclocked);
            objWriter.WriteElementString("attack", _strAttack);
            objWriter.WriteElementString("sleaze", _strSleaze);
            objWriter.WriteElementString("dataprocessing", _strDataProcessing);
            objWriter.WriteElementString("firewall", _strFirewall);
            objWriter.WriteElementString("attributearray", _strAttributeArray);
            objWriter.WriteElementString("modattack", _strModAttack);
            objWriter.WriteElementString("modsleaze", _strModSleaze);
            objWriter.WriteElementString("moddataprocessing", _strModDataProcessing);
            objWriter.WriteElementString("modfirewall", _strModFirewall);
            objWriter.WriteElementString("modattributearray", _strModAttributeArray);
            objWriter.WriteElementString("canswapattributes", _blnCanSwapAttributes.ToString());
            objWriter.WriteElementString("sortorder", _intSortOrder.ToString());
            objWriter.WriteEndElement();

            if (string.IsNullOrEmpty(ParentID))
                _objCharacter.SourceProcess(_strSource);
        }

        /// <summary>
        /// Load the CharacterAttribute from the XmlNode.
        /// </summary>
        /// <param name="objNode">XmlNode to load.</param>
        /// <param name="blnCopy">Whether this is a copy of an existing cyberware being loaded.</param>
        public void Load(XmlNode objNode, bool blnCopy = false)
        {
            if (objNode.TryGetField("sourceid", Guid.TryParse, out _guiSourceID))
                _objCachedMyXmlNode = null;
            if (blnCopy)
            {
                _guiID = Guid.NewGuid();
            }
            else
                objNode.TryGetField("guid", Guid.TryParse, out _guiID);

            objNode.TryGetStringFieldQuickly("name", ref _strName);
            objNode.TryGetStringFieldQuickly("category", ref _strCategory);
            if (objNode["improvementsource"] != null)
            {
                _objImprovementSource = Improvement.ConvertToImprovementSource(objNode["improvementsource"].InnerText);
                _objCachedMyXmlNode = null;
            }
            // Legacy shim for misformatted name of Reflex Recorder
            if (_strName == "Reflex Recorder (Skill)" && _objCharacter.LastSavedVersion <= new Version("5.198.31"))
            {
                // This step is needed in case there's a custom data file that has the name "Reflex Recorder (Skill)", in which case we wouldn't want to rename the 'ware
                XmlNode xmlReflexRecorderNode = _objImprovementSource == Improvement.ImprovementSource.Bioware
                    ? XmlManager.Load("bioware.xml").SelectSingleNode("/chummer/biowares/bioware[name = \"Reflex Recorder (Skill)\"]")
                    : XmlManager.Load("cyberware.xml").SelectSingleNode("/chummer/cyberwares/cyberware[name = \"Reflex Recorder (Skill)\"]");
                if (xmlReflexRecorderNode == null)
                    _strName = "Reflex Recorder";
            }
            objNode.TryGetInt32FieldQuickly("matrixcmfilled", ref _intMatrixCMFilled);
            objNode.TryGetStringFieldQuickly("limbslot", ref _strLimbSlot);
            objNode.TryGetStringFieldQuickly("limbslotcount", ref _strLimbSlotCount);
            objNode.TryGetBoolFieldQuickly("inheritattributes", ref _blnInheritAttributes);
            objNode.TryGetStringFieldQuickly("ess", ref _strESS);
            objNode.TryGetStringFieldQuickly("capacity", ref _strCapacity);
            objNode.TryGetStringFieldQuickly("avail", ref _strAvail);
            objNode.TryGetStringFieldQuickly("cost", ref _strCost);
            objNode.TryGetStringFieldQuickly("source", ref _strSource);
            objNode.TryGetStringFieldQuickly("page", ref _strPage);
            objNode.TryGetStringFieldQuickly("parentid", ref _strParentID);
            if (!objNode.TryGetStringFieldQuickly("hasmodularmount", ref _strHasModularMount))
                _strHasModularMount = GetNode()?["hasmodularmount"]?.InnerText ?? string.Empty;
            if (!objNode.TryGetStringFieldQuickly("plugsintomodularmount", ref _strPlugsIntoModularMount))
                _strPlugsIntoModularMount = GetNode()?["plugsintomodularmount"]?.InnerText ?? string.Empty;
            if (!objNode.TryGetStringFieldQuickly("blocksmounts", ref _strBlocksMounts))
                _strBlocksMounts = GetNode()?["blocksmounts"]?. InnerText ?? string.Empty;
            objNode.TryGetStringFieldQuickly("forced", ref _strForced);
            objNode.TryGetInt32FieldQuickly("rating", ref _intRating);
            objNode.TryGetStringFieldQuickly("minrating", ref _strMinRating);
            objNode.TryGetStringFieldQuickly("maxrating", ref _strMaxRating);
            objNode.TryGetInt32FieldQuickly("sortorder", ref _intSortOrder);
            // Legacy shim for old-form customized attribute
            if ((Name == "Customized Agility" || Name == "Customized Strength" || Name == "Cyberlimb Customization, Agility (2050)" || Name == "Cyberlimb Customization, Strength (2050)") &&
                int.TryParse(MaxRatingString, out int _))
            {
                XmlNode objMyXmlNode = GetNode();
                if (objMyXmlNode != null)
                {
                    objMyXmlNode.TryGetStringFieldQuickly("minrating", ref _strMinRating);
                    objMyXmlNode.TryGetStringFieldQuickly("rating", ref _strMaxRating);
                    objMyXmlNode.TryGetStringFieldQuickly("avail", ref _strAvail);
                    objMyXmlNode.TryGetStringFieldQuickly("cost", ref _strCost);
                }
            }
            objNode.TryGetStringFieldQuickly("subsystems", ref _strAllowSubsystems);
            if (objNode["grade"] != null)
                _objGrade = ConvertToCyberwareGrade(objNode["grade"].InnerText, _objImprovementSource, _objCharacter);
            objNode.TryGetStringFieldQuickly("location", ref _strLocation);
            if (!objNode.TryGetStringFieldQuickly("extra", ref _strExtra) && _strLocation != "Left" && _strLocation != "Right")
            {
                _strExtra = _strLocation;
                _strLocation = string.Empty;
            }
            objNode.TryGetBoolFieldQuickly("suite", ref _blnSuite);
            objNode.TryGetInt32FieldQuickly("essdiscount", ref _intEssenceDiscount);
            objNode.TryGetDecFieldQuickly("extraessadditivemultiplier", ref _decExtraESSAdditiveMultiplier);
            objNode.TryGetDecFieldQuickly("extraessmultiplicativemultiplier", ref _decExtraESSMultiplicativeMultiplier);
            objNode.TryGetStringFieldQuickly("forcegrade", ref _strForceGrade);
            if (_objCharacter.PrototypeTranshuman > 0)
                objNode.TryGetBoolFieldQuickly("prototypetranshuman", ref _blnPrototypeTranshuman);
            _nodBonus = objNode["bonus"];
            _nodPairBonus = objNode["pairbonus"];
            XmlNode xmlPairIncludeNode = objNode["pairinclude"];
            if (xmlPairIncludeNode == null)
            {
                xmlPairIncludeNode = GetNode()?["pairinclude"];
                _lstIncludeInPairBonus.Add(Name);
            }
            if (xmlPairIncludeNode != null)
            {
                using (XmlNodeList xmlNameList = xmlPairIncludeNode.SelectNodes("name"))
                    if (xmlNameList != null)
                        foreach (XmlNode xmlNameNode in xmlNameList)
                            _lstIncludeInPairBonus.Add(xmlNameNode.InnerText);
            }
            _nodWirelessPairBonus = objNode["wirelesspairbonus"];
            xmlPairIncludeNode = objNode["wirelesspairinclude"];
            if (xmlPairIncludeNode == null)
            {
                xmlPairIncludeNode = GetNode()?["wirelesspairinclude"];
                _lstIncludeInWirelessPairBonus.Add(Name);
            }
            if (xmlPairIncludeNode != null)
            {
                using (XmlNodeList xmlNameList = xmlPairIncludeNode.SelectNodes("name"))
                    if (xmlNameList != null)
                        foreach (XmlNode xmlNameNode in xmlNameList)
                            _lstIncludeInWirelessPairBonus.Add(xmlNameNode.InnerText);
            }
            _nodWirelessBonus = objNode["wirelessbonus"];
            if (!objNode.TryGetBoolFieldQuickly("wirelesson", ref _blnWirelessOn))
            {
                _blnWirelessOn = false;
            }
            _nodAllowGear = objNode["allowgear"];
            // Legacy Sweep
            if (_strForceGrade != "None" && (_strCategory.StartsWith("Genetech") || _strCategory.StartsWith("Genetic Infusions") || _strCategory.StartsWith("Genemods")))
            {
                _strForceGrade = GetNode()?["forcegrade"]?.InnerText;
                if (!string.IsNullOrEmpty(_strForceGrade))
                    _objGrade = ConvertToCyberwareGrade(_strForceGrade, _objImprovementSource, _objCharacter);
            }
            if (objNode["weaponguid"] != null)
            {
                Guid.TryParse(objNode["weaponguid"].InnerText, out _guiWeaponID);
            }
            if (objNode["vehicleguid"] != null)
            {
                Guid.TryParse(objNode["vehicleguid"].InnerText, out _guiVehicleID);
            }

            if (objNode.InnerXml.Contains("<cyberware>"))
            {
                XmlNodeList nodChildren = objNode.SelectNodes("children/cyberware");
                foreach (XmlNode nodChild in nodChildren)
                {
                    Cyberware objChild = new Cyberware(_objCharacter);
                    objChild.Load(nodChild, blnCopy);
                    _lstChildren.Add(objChild);
                }
            }

            if (objNode.InnerXml.Contains("<gears>"))
            {
                XmlNodeList nodChildren = objNode.SelectNodes("gears/gear");
                foreach (XmlNode nodChild in nodChildren)
                {
                    Gear objGear = new Gear(_objCharacter);
                    objGear.Load(nodChild, blnCopy);
                    _lstGear.Add(objGear);
                }
            }

            objNode.TryGetStringFieldQuickly("notes", ref _strNotes);
            objNode.TryGetBoolFieldQuickly("discountedcost", ref _blnDiscountCost);
            if (objNode["addtoparentess"] != null)
            {
                if (bool.TryParse(objNode["addtoparentess"].InnerText, out bool blnTmp))
                {
                    _blnAddToParentESS = blnTmp;
                }
            }
            else
                _blnAddToParentESS = GetNode()?["addtoparentess"] != null;

            if (objNode["addtoparentcapacity"] != null)
            {
                if (bool.TryParse(objNode["addtoparentcapacity"].InnerText, out bool blnTmp))
                {
                    _blnAddToParentCapacity = blnTmp;
                }
            }
            else
                _blnAddToParentCapacity = GetNode()?["addtoparentcapacity"] != null;

            bool blnIsActive = false;
            if (objNode.TryGetBoolFieldQuickly("active", ref blnIsActive) && blnIsActive)
                this.SetActiveCommlink(_objCharacter, true);
            if (blnCopy)
            {
                this.SetHomeNode(_objCharacter, false);
            }
            else
            {
                bool blnIsHomeNode = false;
                if (objNode.TryGetBoolFieldQuickly("homenode", ref blnIsHomeNode) && blnIsHomeNode)
                {
                    this.SetHomeNode(_objCharacter, true);
                }
            }

            if (!objNode.TryGetStringFieldQuickly("devicerating", ref _strDeviceRating))
                GetNode()?.TryGetStringFieldQuickly("devicerating", ref _strDeviceRating);
            if (!objNode.TryGetStringFieldQuickly("programlimit", ref _strProgramLimit))
                GetNode()?.TryGetStringFieldQuickly("programs", ref _strProgramLimit);
            objNode.TryGetStringFieldQuickly("overclocked", ref _strOverclocked);
            if (!objNode.TryGetStringFieldQuickly("attack", ref _strAttack))
                GetNode()?.TryGetStringFieldQuickly("attack", ref _strAttack);
            if (!objNode.TryGetStringFieldQuickly("sleaze", ref _strSleaze))
                GetNode()?.TryGetStringFieldQuickly("sleaze", ref _strSleaze);
            if (!objNode.TryGetStringFieldQuickly("dataprocessing", ref _strDataProcessing))
                GetNode()?.TryGetStringFieldQuickly("dataprocessing", ref _strDataProcessing);
            if (!objNode.TryGetStringFieldQuickly("firewall", ref _strFirewall))
                GetNode()?.TryGetStringFieldQuickly("firewall", ref _strFirewall);
            if (!objNode.TryGetStringFieldQuickly("attributearray", ref _strAttributeArray))
                GetNode()?.TryGetStringFieldQuickly("attributearray", ref _strAttributeArray);
            if (!objNode.TryGetStringFieldQuickly("modattack", ref _strModAttack))
                GetNode()?.TryGetStringFieldQuickly("modattack", ref _strModAttack);
            if (!objNode.TryGetStringFieldQuickly("modsleaze", ref _strModSleaze))
                GetNode()?.TryGetStringFieldQuickly("modsleaze", ref _strModSleaze);
            if (!objNode.TryGetStringFieldQuickly("moddataprocessing", ref _strModDataProcessing))
                GetNode()?.TryGetStringFieldQuickly("moddataprocessing", ref _strModDataProcessing);
            if (!objNode.TryGetStringFieldQuickly("modfirewall", ref _strModFirewall))
                GetNode()?.TryGetStringFieldQuickly("modfirewall", ref _strModFirewall);
            if (!objNode.TryGetStringFieldQuickly("modattributearray", ref _strModAttributeArray))
                GetNode()?.TryGetStringFieldQuickly("modattributearray", ref _strModAttributeArray);
            
            if (blnCopy)
            {
                if (Bonus != null || WirelessBonus != null || PairBonus != null || WirelessPairBonus != null)
                {
                    if (!string.IsNullOrEmpty(_strForced) && _strForced != "Left" && _strForced != "Right")
                        ImprovementManager.ForcedValue = _strForced;

                    if (Bonus != null)
                    {
                        ImprovementManager.CreateImprovements(_objCharacter, _objImprovementSource,
                            _guiID.ToString("D"), Bonus, false, Rating, DisplayNameShort(GlobalOptions.Language));
                    }

                    if (!string.IsNullOrEmpty(ImprovementManager.SelectedValue) && string.IsNullOrEmpty(_strExtra))
                        _strExtra = ImprovementManager.SelectedValue;

                    if (WirelessBonus != null)
                    {
                        ImprovementManager.CreateImprovements(_objCharacter, _objImprovementSource,
                            _guiID.ToString("D"), WirelessBonus, false, Rating,
                            DisplayNameShort(GlobalOptions.Language));
                    }

                    if (!string.IsNullOrEmpty(ImprovementManager.SelectedValue) && string.IsNullOrEmpty(_strExtra))
                        _strExtra = ImprovementManager.SelectedValue;

                    if (WirelessPairBonus != null && WirelessOn)
                    {
                        // This cyberware should not be included in the count to make things easier.
                        List<Cyberware> lstPairableCyberwares = _objCharacter.Cyberware.DeepWhere(x => x.Children,
                            x => x != this && IncludeWirelessPair.Contains(x.Name) && x.Extra == Extra &&
                                 x.IsModularCurrentlyEquipped).ToList();
                        int intCount = lstPairableCyberwares.Count;
                        // Need to use slightly different logic if this cyberware has a location (Left or Right) and only pairs with itself because Lefts can only be paired with Rights and Rights only with Lefts
                        if (!string.IsNullOrEmpty(Location) && IncludeWirelessPair.All(x => x == Name))
                        {
                            intCount = 0;
                            foreach (Cyberware objPairableCyberware in lstPairableCyberwares)
                            {
                                if (objPairableCyberware.Location != Location)
                                    // We have found a cyberware with which this one could be paired, so increase count by 1
                                    intCount += 1;
                                else
                                    // We have found a cyberware that would serve as a pair to another cyberware instead of this one, so decrease count by 1
                                    intCount -= 1;
                            }

                            // If we have at least one cyberware with which we could pair, set count to 1 so that it passes the modulus to add the PairBonus. Otherwise, set to 0 so it doesn't pass.
                            intCount = intCount > 0 ? 1 : 0;
                        }

                        if (intCount % 2 == 1)
                        {
                            ImprovementManager.CreateImprovements(_objCharacter, SourceType,
                                InternalId + "WirelessPair", WirelessPairBonus, false, Rating,
                                DisplayNameShort(GlobalOptions.Language));
                        }
                    }
                    else if (PairBonus != null)
                    {
                        // This cyberware should not be included in the count to make things easier.
                        List<Cyberware> lstPairableCyberwares = _objCharacter.Cyberware.DeepWhere(x => x.Children,
                            x => x != this && IncludePair.Contains(x.Name) && x.Extra == Extra &&
                                 x.IsModularCurrentlyEquipped).ToList();
                        int intCount = lstPairableCyberwares.Count;
                        // Need to use slightly different logic if this cyberware has a location (Left or Right) and only pairs with itself because Lefts can only be paired with Rights and Rights only with Lefts
                        if (!string.IsNullOrEmpty(Location) && IncludePair.All(x => x == Name))
                        {
                            intCount = 0;
                            foreach (Cyberware objPairableCyberware in lstPairableCyberwares)
                            {
                                if (objPairableCyberware.Location != Location)
                                    // We have found a cyberware with which this one could be paired, so increase count by 1
                                    intCount += 1;
                                else
                                    // We have found a cyberware that would serve as a pair to another cyberware instead of this one, so decrease count by 1
                                    intCount -= 1;
                            }

                            // If we have at least one cyberware with which we could pair, set count to 1 so that it passes the modulus to add the PairBonus. Otherwise, set to 0 so it doesn't pass.
                            intCount = intCount > 0 ? 1 : 0;
                        }

                        if ((intCount & 1) == 1)
                        {
                            ImprovementManager.CreateImprovements(_objCharacter, SourceType, InternalId + "Pair",
                                PairBonus, false, Rating, DisplayNameShort(GlobalOptions.Language));
                        }
                    }
                }

                if (!IsModularCurrentlyEquipped)
                {
                    ChangeModularEquip(false);
                }
            }
        }

        /// <summary>
        /// Print the object's XML to the XmlWriter.
        /// </summary>obv
        /// <param name="objWriter">XmlTextWriter to write with.</param>
        /// <param name="objCulture">Culture in which to print.</param>
        /// <param name="strLanguageToPrint">Language in which to print</param>
        public void Print(XmlTextWriter objWriter, CultureInfo objCulture, string strLanguageToPrint)
        {
            objWriter.WriteStartElement("cyberware");
            if (string.IsNullOrWhiteSpace(LimbSlot) && _strCategory != "Cyberlimb")
                objWriter.WriteElementString("name", DisplayNameShort(strLanguageToPrint));
            else
            {
                string strSpaceCharacter = LanguageManager.GetString("String_Space", strLanguageToPrint);
                int intLimit = (TotalStrength * 2 + _objCharacter.BOD.TotalValue + _objCharacter.REA.TotalValue + 2) / 3;
                objWriter.WriteElementString("name", DisplayNameShort(strLanguageToPrint) + strSpaceCharacter + '(' + _objCharacter.AGI.GetDisplayAbbrev(strLanguageToPrint) + strSpaceCharacter + TotalAgility.ToString(objCulture) + ',' + strSpaceCharacter + _objCharacter.STR.GetDisplayAbbrev(strLanguageToPrint) + strSpaceCharacter + TotalStrength.ToString(objCulture) + ',' + strSpaceCharacter + LanguageManager.GetString("String_LimitPhysicalShort", strLanguageToPrint) + strSpaceCharacter + intLimit.ToString(objCulture) + ')');
            }
            objWriter.WriteElementString("category", DisplayCategory(strLanguageToPrint));

            objWriter.WriteElementString("ess", CalculatedESS().ToString(_objCharacter.Options.EssenceFormat, objCulture));
            objWriter.WriteElementString("capacity", Capacity);
            objWriter.WriteElementString("avail", TotalAvail(objCulture, strLanguageToPrint));
            objWriter.WriteElementString("cost", TotalCost.ToString(_objCharacter.Options.NuyenFormat, objCulture));
            objWriter.WriteElementString("owncost", OwnCost.ToString(_objCharacter.Options.NuyenFormat, objCulture));
            objWriter.WriteElementString("source", CommonFunctions.LanguageBookShort(Source, strLanguageToPrint));
            objWriter.WriteElementString("page", Page(strLanguageToPrint));
            objWriter.WriteElementString("rating", Rating.ToString(objCulture));
            objWriter.WriteElementString("minrating", MinRating.ToString(objCulture));
            objWriter.WriteElementString("maxrating", MaxRating.ToString(objCulture));
            objWriter.WriteElementString("allowsubsystems", AllowedSubsystems);
            objWriter.WriteElementString("wirelesson", WirelessOn.ToString());
            objWriter.WriteElementString("grade", Grade.DisplayName(strLanguageToPrint));
            objWriter.WriteElementString("location", Location);
            objWriter.WriteElementString("extra", Extra);
            objWriter.WriteElementString("improvementsource", SourceType.ToString());
            if (Gear.Count > 0)
            {
                objWriter.WriteStartElement("gears");
                foreach (Gear objGear in Gear)
                {
                    objGear.Print(objWriter, objCulture, strLanguageToPrint);
                }
                objWriter.WriteEndElement();
            }
            objWriter.WriteStartElement("children");
            foreach (Cyberware objChild in Children)
            {
                objChild.Print(objWriter, objCulture, strLanguageToPrint);
            }
            objWriter.WriteEndElement();
            if (_objCharacter.Options.PrintNotes)
                objWriter.WriteElementString("notes", Notes);
            objWriter.WriteElementString("iscommlink", IsCommlink.ToString());
            objWriter.WriteElementString("active", this.IsActiveCommlink(_objCharacter).ToString());
            objWriter.WriteElementString("homenode", this.IsHomeNode(_objCharacter).ToString());
            objWriter.WriteElementString("attack", this.GetTotalMatrixAttribute("Attack").ToString(objCulture));
            objWriter.WriteElementString("sleaze", this.GetTotalMatrixAttribute("Sleaze").ToString(objCulture));
            objWriter.WriteElementString("dataprocessing", this.GetTotalMatrixAttribute("Data Processing").ToString(objCulture));
            objWriter.WriteElementString("firewall", this.GetTotalMatrixAttribute("Firewall").ToString(objCulture));
            objWriter.WriteElementString("devicerating", this.GetTotalMatrixAttribute("Device Rating").ToString(objCulture));
            objWriter.WriteElementString("programlimit", this.GetTotalMatrixAttribute("Program Limit").ToString(objCulture));
            objWriter.WriteEndElement();
        }
        #endregion

        #region Properties
        /// <summary>
        /// Internal identifier which will be used to identify this piece of Cyberware in the Improvement system.
        /// </summary>
        public string InternalId => _guiID.ToString("D");

        /// <summary>
        /// Guid of a Cyberware Weapon.
        /// </summary>
        public string WeaponID
        {
            get => _guiWeaponID.ToString("D");
            set
            {
                if (Guid.TryParse(value, out Guid guiTemp))
                    _guiWeaponID = guiTemp;
            }
        }

        /// <summary>
        /// Guid of a Cyberware Drone/Vehicle.
        /// </summary>
        public string VehicleID
        {
            get => _guiVehicleID.ToString("D");
            set
            {
                if (Guid.TryParse(value, out Guid guiTemp))
                    _guiVehicleID = guiTemp;
            }
        }

        /// <summary>
        /// Bonus node from the XML file.
        /// </summary>
        public XmlNode Bonus
        {
            get => _nodBonus;
            set => _nodBonus = value;
        }

        /// <summary>
        /// Bonus node from the XML file that only activates for each pair of 'ware.
        /// </summary>
        public XmlNode PairBonus
        {
            get => _nodPairBonus;
            set => _nodPairBonus = value;
        }

        /// <summary>
        /// Bonus node from the XML file that only activates for each pair of 'ware.
        /// </summary>
        public XmlNode WirelessPairBonus
        {
            get => _nodWirelessPairBonus;
            set => _nodWirelessPairBonus = value;
        }

        /// <summary>
        /// Wireless bonus node from the XML file.
        /// </summary>
        public XmlNode WirelessBonus
        {
            get => _nodWirelessBonus;
            set => _nodWirelessBonus = value;
        }

        /// <summary>
        /// Whether the Cyberware's Wireless is enabled
        /// </summary>
        public bool WirelessOn
        {
            get => _blnWirelessOn;
            set
            {
                if (_blnWirelessOn == value) return;
                _blnWirelessOn = value;
                ToggleWirelessBonuses(value);
            }
        }

        /// <summary>
        /// AllowGear node from the XML file.
        /// </summary>
        public XmlNode AllowGear
        {
            get => _nodAllowGear;
            set => _nodAllowGear = value;
        }

        /// <summary>
        /// ImprovementSource Type.
        /// </summary>
        public Improvement.ImprovementSource SourceType
        {
            get => _objImprovementSource;
            set
            {
                if (_objImprovementSource != value)
                    _objCachedMyXmlNode = null;
                _objImprovementSource = value;
            }
        }

        /// <summary>
        /// Cyberware name.
        /// </summary>
        public string Name
        {
            get => _strName;
            set
            {
                if (_strName != value)
                {
                    string strOldValue = _strName;
                    _lstIncludeInPairBonus.Remove(_strName);
                    _lstIncludeInPairBonus.Add(value);
                    _lstIncludeInWirelessPairBonus.Remove(_strName);
                    _lstIncludeInWirelessPairBonus.Add(value);
                    _strName = value;
                    if (_objParent?.Category == "Cyberlimb" && _objParent.Parent?.InheritAttributes != false && _objParent.ParentVehicle == null && !_objCharacter.Options.DontUseCyberlimbCalculation &&
                        !string.IsNullOrWhiteSpace(_objParent.LimbSlot) && !_objCharacter.Options.ExcludeLimbSlot.Contains(_objParent.LimbSlot))
                    {
                        bool blnDoMovementUpdate = false;
                        if (value == "Enhanced Agility" || value == "Customized Agility" || strOldValue == "Enhanced Agility" || strOldValue == "Customized Agility")
                        {
                            blnDoMovementUpdate = true;
                            foreach (CharacterAttrib objCharacterAttrib in _objCharacter.AttributeSection.AttributeList.Concat(_objCharacter.AttributeSection.SpecialAttributeList))
                            {
                                if (objCharacterAttrib.Abbrev == "AGI")
                                {
                                    objCharacterAttrib.OnPropertyChanged(nameof(CharacterAttrib.TotalValue));
                                }
                            }
                        }
                        if (value == "Enhanced Strength" || value == "Customized Strength" || strOldValue == "Enhanced Strength" || strOldValue == "Customized Strength")
                        {
                            blnDoMovementUpdate = true;
                            foreach (CharacterAttrib objCharacterAttrib in _objCharacter.AttributeSection.AttributeList.Concat(_objCharacter.AttributeSection.SpecialAttributeList))
                            {
                                if (objCharacterAttrib.Abbrev == "STR")
                                {
                                    objCharacterAttrib.OnPropertyChanged(nameof(CharacterAttrib.TotalValue));
                                }
                            }
                        }

                        if (blnDoMovementUpdate && _objCharacter.Options.CyberlegMovement && LimbSlot == "leg")
                            _objCharacter.OnPropertyChanged(nameof(Character.GetMovement));
                    }
                }
            }
        }

        public bool InheritAttributes => _blnInheritAttributes;

        public Guid SourceID => _guiSourceID;

        /// <summary>
        /// The name of the object as it should be displayed on printouts (translated name only).
        /// </summary>
        public string DisplayNameShort(string strLanguage)
        {
            if (strLanguage == GlobalOptions.DefaultLanguage)
                return Name;

            return GetNode(strLanguage)?["translate"]?.InnerText ?? Name;
        }

        public static Guid EssenceHoleGUID { get; } = new Guid("b57eadaa-7c3b-4b80-8d79-cbbd922c1196");
        public static Guid EssenceAntiHoleGUID { get; } = new Guid("961eac53-0c43-4b19-8741-2872177a3a4c");

        /// <summary>
        /// The name of the object as it should be displayed in lists. Qty Name (Rating) (Extra).
        /// </summary>
        public string DisplayName(string strLanguage)
        {
            string strReturn = DisplayNameShort(strLanguage);
            string strSpaceCharacter = LanguageManager.GetString("String_Space", strLanguage);
            if (Rating > 0 && SourceID != EssenceHoleGUID && SourceID != EssenceAntiHoleGUID)
            {
                strReturn += strSpaceCharacter + '(' + LanguageManager.GetString("String_Rating", strLanguage) + strSpaceCharacter + Rating.ToString(GlobalOptions.CultureInfo) + ')';
            }

            if (!string.IsNullOrEmpty(Extra))
            {
                // Attempt to retrieve the CharacterAttribute name.
                strReturn += strSpaceCharacter + '(' + LanguageManager.TranslateExtra(Extra, strLanguage) + ')';
            }

            if (!string.IsNullOrEmpty(Location))
            {
                string strSide = string.Empty;
                if (Location == "Left")
                    strSide = LanguageManager.GetString("String_Improvement_SideLeft", strLanguage);
                else if (Location == "Right")
                    strSide = LanguageManager.GetString("String_Improvement_SideRight", strLanguage);
                if (!string.IsNullOrEmpty(strSide))
                    strReturn += strSpaceCharacter + '(' + strSide + ')';
            }
            return strReturn;
        }

        /// <summary>
        /// Translated Category.
        /// </summary>
        public string DisplayCategory(string strLanguage)
        {
            if (strLanguage == GlobalOptions.DefaultLanguage)
                return Category;

            return XmlManager.Load(SourceType == Improvement.ImprovementSource.Cyberware ? "cyberware.xml" : "bioware.xml", strLanguage).SelectSingleNode("/chummer/categories/category[. = \"" + Category + "\"]/@translate")?.InnerText ?? Category;
        }

        /// <summary>
        /// Cyberware category.
        /// </summary>
        public string Category
        {
            get => _strCategory;
            set
            {
                if (_strCategory != value)
                {
                    string strOldValue = _strCategory;
                    _strCategory = value;
                    if ((value == "Cyberlimb" || strOldValue == "Cyberlimb") && Parent?.InheritAttributes != false && ParentVehicle == null && !_objCharacter.Options.DontUseCyberlimbCalculation &&
                        !string.IsNullOrWhiteSpace(LimbSlot) && !_objCharacter.Options.ExcludeLimbSlot.Contains(LimbSlot))
                    {
                        foreach (CharacterAttrib objCharacterAttrib in _objCharacter.AttributeSection.AttributeList.Concat(_objCharacter.AttributeSection.SpecialAttributeList))
                        {
                            if (objCharacterAttrib.Abbrev == "AGI" || objCharacterAttrib.Abbrev == "STR")
                            {
                                objCharacterAttrib.OnPropertyChanged(nameof(CharacterAttrib.TotalValue));
                            }
                        }

                        if (_objCharacter.Options.CyberlegMovement && LimbSlot == "leg")
                            _objCharacter.OnPropertyChanged(nameof(Character.GetMovement));
                    }
                }
            }
        }

        /// <summary>
        /// The type of body "slot" a Cyberlimb occupies.
        /// </summary>
        public string LimbSlot
        {
            get => _strLimbSlot;
            set
            {
                if (_strLimbSlot != value)
                {
                    string strOldValue = _strLimbSlot;
                    _strLimbSlot = value;
                    if (Category == "Cyberlimb" && Parent?.InheritAttributes != false && ParentVehicle == null && !_objCharacter.Options.DontUseCyberlimbCalculation &&
                        (!string.IsNullOrWhiteSpace(value) && !_objCharacter.Options.ExcludeLimbSlot.Contains(value)) || (!string.IsNullOrWhiteSpace(strOldValue) && !_objCharacter.Options.ExcludeLimbSlot.Contains(strOldValue)))
                    {
                        foreach (CharacterAttrib objCharacterAttrib in _objCharacter.AttributeSection.AttributeList.Concat(_objCharacter.AttributeSection.SpecialAttributeList))
                        {
                            if (objCharacterAttrib.Abbrev == "AGI" || objCharacterAttrib.Abbrev == "STR")
                            {
                                objCharacterAttrib.OnPropertyChanged(nameof(CharacterAttrib.TotalValue));
                            }
                        }

                        if (_objCharacter.Options.CyberlegMovement && (value == "leg" || strOldValue == "leg"))
                            _objCharacter.OnPropertyChanged(nameof(Character.GetMovement));
                    }
                }
            }
        }

        /// <summary>
        /// The amount of body "slots" a Cyberlimb occupies.
        /// </summary>
        public int LimbSlotCount
        {
            get
            {
                if (_strLimbSlotCount == "all")
                {
                    return _objCharacter.LimbCount(LimbSlot);
                }
                int.TryParse(_strLimbSlotCount, out int intReturn);
                return intReturn;
            }
            set
            {
                string strNewValue = value.ToString(GlobalOptions.InvariantCultureInfo);
                if (_strLimbSlotCount != strNewValue)
                {
                    _strLimbSlotCount = strNewValue;
                    if (Category == "Cyberlimb" && Parent?.InheritAttributes != false && ParentVehicle == null && !_objCharacter.Options.DontUseCyberlimbCalculation &&
                        !string.IsNullOrWhiteSpace(LimbSlot) && !_objCharacter.Options.ExcludeLimbSlot.Contains(LimbSlot))
                    {
                        foreach (CharacterAttrib objCharacterAttrib in _objCharacter.AttributeSection.AttributeList.Concat(_objCharacter.AttributeSection.SpecialAttributeList))
                        {
                            if (objCharacterAttrib.Abbrev == "AGI" || objCharacterAttrib.Abbrev == "STR")
                            {
                                objCharacterAttrib.OnPropertyChanged(nameof(CharacterAttrib.TotalValue));
                            }
                        }

                        if (_objCharacter.Options.CyberlegMovement && LimbSlot == "leg")
                            _objCharacter.OnPropertyChanged(nameof(Character.GetMovement));
                    }
                }
            }
        }

        /// <summary>
        /// How many cyberlimbs does this cyberware have?
        /// </summary>
        public int GetCyberlimbCount(params string[] lstExcludeLimbs)
        {
            int intCount = 0;

            if (!string.IsNullOrEmpty(LimbSlot) && !lstExcludeLimbs.Contains(LimbSlot))
            {
                intCount += LimbSlotCount;
            }
            else
            {
                foreach (Cyberware objCyberwareChild in Children)
                {
                    intCount += objCyberwareChild.GetCyberlimbCount(lstExcludeLimbs);
                }
            }

            return intCount;
        }

        /// <summary>
        /// The location of a Cyberlimb (Left or Right).
        /// </summary>
        public string Location
        {
            get => _strLocation;
            set => _strLocation = value;
        }

        /// <summary>
        /// Original Forced Extra string associted with the 'ware.
        /// </summary>
        public string Forced
        {
            get => _strForced;
            set => _strForced = value;
        }

        /// <summary>
        /// Extra string associted with the 'ware.
        /// </summary>
        public string Extra
        {
            get => _strExtra;
            set => _strExtra = value;
        }

        /// <summary>
        /// Essence cost of the Cyberware.
        /// </summary>
        public string ESS
        {
            get => _strESS;
            set => _strESS = value;
        }

        /// <summary>
        /// Cyberware capacity.
        /// </summary>
        public string Capacity
        {
            get => _strCapacity;
            set => _strCapacity = value;
        }

        /// <summary>
        /// Availability.
        /// </summary>
        public string Avail
        {
            get => _strAvail;
            set => _strAvail = value;
        }

        /// <summary>
        /// Cost.
        /// </summary>
        public string Cost
        {
            get => _strCost;
            set => _strCost = value;
        }

        /// <summary>
        /// Sourcebook.
        /// </summary>
        public string Source
        {
            get => _strSource;
            set => _strSource = value;
        }

        /// <summary>
        /// Sourcebook Page Number.
        /// </summary>
        public string Page(string strLanguage)
        {
            if (strLanguage == GlobalOptions.DefaultLanguage)
                return _strPage;

            return GetNode(strLanguage)?["altpage"]?.InnerText ?? _strPage;
        }

        private SourceString _objCachedSourceDetail;
        public SourceString SourceDetail
        {
            get
            {
                if (_objCachedSourceDetail == null)
                {
                    string strSource = Source;
                    string strPage = Page(GlobalOptions.Language);
                    if (!string.IsNullOrEmpty(strSource) && !string.IsNullOrEmpty(strPage))
                    {
                        _objCachedSourceDetail = new SourceString(strSource, strPage, GlobalOptions.Language);
                    }
                    else
                    {
                        Utils.BreakIfDebug();
                    }
                }

                return _objCachedSourceDetail;
            }
        }
        /// <summary>
        /// ID of the object that added this cyberware (if any).
        /// </summary>
        public string ParentID
        {
            get => _strParentID;
            set => _strParentID = value;
        }

        /// <summary>
        /// The modular mount this cyberware contains. Returns string.Empty if it contains no mount.
        /// </summary>
        public string HasModularMount
        {
            get => _strHasModularMount;
            set => _strHasModularMount = value;
        }

        /// <summary>
        /// What modular mount this cyberware plugs into. Returns string.Empty if it doesn't plug into a modular mount.
        /// </summary>
        public string PlugsIntoModularMount
        {
            get => _strPlugsIntoModularMount;
            set => _strPlugsIntoModularMount = value;
        }

        /// <summary>
        /// Returns whether the 'ware is currently equipped (with improvements applied) or not.
        /// </summary>
        public bool IsModularCurrentlyEquipped
        {
            get
            {
                // Cyberware always equipped if it's not a modular one
                bool blnReturn = string.IsNullOrEmpty(PlugsIntoModularMount);
                Cyberware objCurrentParent = Parent;
                // If top-level parent is one that has a modular mount but also does not plug into another modular mount itself, then return true, otherwise return false
                while (objCurrentParent != null)
                {
                    if (!string.IsNullOrEmpty(objCurrentParent.HasModularMount))
                        blnReturn = true;
                    if (!string.IsNullOrEmpty(objCurrentParent.PlugsIntoModularMount))
                        blnReturn = false;
                    objCurrentParent = objCurrentParent.Parent;
                }
                return blnReturn;
            }
        }

        public void ToggleWirelessBonuses(bool enable)
        {
            if (enable)
            {
                if (WirelessBonus?.Attributes?.Count > 0)
                {
                    if (WirelessBonus.Attributes["mode"].InnerText == "replace")
                    {
                        ImprovementManager.DisableImprovements(_objCharacter, _objCharacter.Improvements.Where(x => x.ImproveSource == SourceType && x.SourceName == InternalId).ToList());
                    }
                }
                if (WirelessBonus?.InnerText != null)
                {
                    ImprovementManager.CreateImprovements(_objCharacter, _objImprovementSource,
                        _guiID.ToString("D") + "Wireless", WirelessBonus, false, Rating,
                        DisplayNameShort(GlobalOptions.Language));
                }

                if (!string.IsNullOrEmpty(ImprovementManager.SelectedValue) && string.IsNullOrEmpty(_strExtra))
                    _strExtra = ImprovementManager.SelectedValue;

                if (WirelessPairBonus == null) return;
                // This cyberware should not be included in the count to make things easier.
                List<Cyberware> lstPairableCyberwares = _objCharacter.Cyberware.DeepWhere(x => x.Children,
                    x => x != this && IncludeWirelessPair.Contains(x.Name) && x.Extra == Extra &&
                         x.IsModularCurrentlyEquipped && x.WirelessOn).ToList();
                int intCount = lstPairableCyberwares.Count;
                // Need to use slightly different logic if this cyberware has a location (Left or Right) and only pairs with itself because Lefts can only be paired with Rights and Rights only with Lefts
                if (!string.IsNullOrEmpty(Location) && IncludeWirelessPair.All(x => x == Name))
                {
                    intCount = 0;
                    foreach (Cyberware objPairableCyberware in lstPairableCyberwares)
                    {
                        if (objPairableCyberware.Location != Location)
                            // We have found a cyberware with which this one could be paired, so increase count by 1
                            intCount += 1;
                        else
                            // We have found a cyberware that would serve as a pair to another cyberware instead of this one, so decrease count by 1
                            intCount -= 1;
                    }

                    // If we have at least one cyberware with which we could pair, set count to 1 so that it passes the modulus to add the PairBonus. Otherwise, set to 0 so it doesn't pass.
                    intCount = intCount > 0 ? 1 : 0;
                }

                if (WirelessPairBonus?.Attributes?.Count > 0 && intCount % 2 == 1)
                {
                    if (WirelessPairBonus.Attributes["mode"].InnerText == "replace")
                    {
                        ImprovementManager.RemoveImprovements(_objCharacter, _objCharacter.Improvements.Where(x => x.ImproveSource == SourceType && x.SourceName == InternalId).ToList());
                    }
                    ImprovementManager.CreateImprovements(_objCharacter, SourceType,
                        _guiID.ToString("D") + "WirelessPair", WirelessPairBonus, false, Rating,
                        DisplayNameShort(GlobalOptions.Language));
                }
            }
            else
            {
                if (WirelessBonus?.Attributes?.Count > 0)
                {
                    if (WirelessBonus.Attributes?["mode"].InnerText == "replace")
                    {
                        ImprovementManager.EnableImprovements(_objCharacter, _objCharacter.Improvements.Where(x => x.ImproveSource == SourceType && x.SourceName == InternalId).ToList());
                    }
                }
                ImprovementManager.DisableImprovements(_objCharacter, _objCharacter.Improvements.Where(x => x.ImproveSource == SourceType && x.SourceName == InternalId + "Wireless").ToList());

                if (WirelessPairBonus == null) return;

                ImprovementManager.RemoveImprovements(_objCharacter, SourceType, InternalId + "WirelessPair");
                // This cyberware should not be included in the count to make things easier (we want to get the same number regardless of whether we call this before or after the actual equipping).
                List<Cyberware> lstPairableCyberwares = _objCharacter.Cyberware.DeepWhere(x => x.Children, x => x != this && IncludeWirelessPair.Contains(x.Name) && x.Extra == Extra && x.IsModularCurrentlyEquipped && WirelessOn).ToList();
                int intCount = lstPairableCyberwares.Count;
                // Need to use slightly different logic if this cyberware has a location (Left or Right) and only pairs with itself because Lefts can only be paired with Rights and Rights only with Lefts
                if (!string.IsNullOrEmpty(Location) && IncludeWirelessPair.All(x => x == Name))
                {
                    int intMatchLocationCount = 0;
                    int intNotMatchLocationCount = 0;
                    foreach (Cyberware objPairableCyberware in lstPairableCyberwares)
                    {
                        if (objPairableCyberware.Location != Location)
                            intNotMatchLocationCount += 1;
                        else
                            intMatchLocationCount += 1;
                    }

                    // Set the count to the total number of cyberwares in matching pairs, which would mean 2x the number of whichever location contains the fewest members (since every single one of theirs would have a pair)
                    intCount = Math.Min(intMatchLocationCount, intNotMatchLocationCount) * 2;
                }

                if (WirelessPairBonus?.Attributes?.Count > 0)
                {
                    if (WirelessPairBonus.Attributes["mode"].InnerText == "replace")
                    {
                        ImprovementManager.EnableImprovements(_objCharacter, _objCharacter.Improvements.Where(x => x.ImproveSource == SourceType && x.SourceName == InternalId).ToList());
                    }
                }
                foreach (Cyberware objLoopCyberware in lstPairableCyberwares)
                {
                    ImprovementManager.RemoveImprovements(_objCharacter, objLoopCyberware.SourceType, objLoopCyberware.InternalId + "WirelessPair");
                    // Go down the list and create pair bonuses for every second item
                    if (intCount > 0 && intCount % 2 == 0)
                    {
                        ImprovementManager.CreateImprovements(_objCharacter, objLoopCyberware.SourceType, objLoopCyberware.InternalId + "WirelessPair",
                            objLoopCyberware.WirelessPairBonus, false, objLoopCyberware.Rating, objLoopCyberware.DisplayNameShort(GlobalOptions.Language));
                    }
                    intCount -= 1;
                }
            }
        }

        /// <summary>
        /// Used by our sorting algorithm to remember which order the user moves things to
        /// </summary>
        public int SortOrder
        {
            get => _intSortOrder;
            set => _intSortOrder = value;
        }

        /// <summary>
        /// Equips a piece of modular cyberware, activating the improvements of it and its children. Call after attaching onto objCharacter.Cyberware or a parent
        /// </summary>
        public void ChangeModularEquip(bool blnEquip)
        {

            ToggleWirelessBonuses(blnEquip);
            if (blnEquip)
            {
                ImprovementManager.EnableImprovements(_objCharacter, _objCharacter.Improvements.Where(x => x.ImproveSource == SourceType && x.SourceName == InternalId).ToList());

                /*
                // If the piece grants a bonus, pass the information to the Improvement Manager.
                if (Bonus != null || WirelessBonus != null || PairBonus != null)
                {
                    if (!string.IsNullOrEmpty(_strForced) && _strForced != "Right" && _strForced != "Left")
                        ImprovementManager.ForcedValue = _strForced;

                    if (Bonus != null)
                        ImprovementManager.CreateImprovements(_objCharacter, SourceType, InternalId, Bonus, false, Rating, DisplayNameShort(GlobalOptions.Language));
                    if (!string.IsNullOrEmpty(ImprovementManager.SelectedValue) && string.IsNullOrEmpty(_strExtra))
                        _strExtra = ImprovementManager.SelectedValue;

                    if (WirelessBonus != null && WirelessOn)
                        ImprovementManager.CreateImprovements(_objCharacter, SourceType, InternalId, WirelessBonus, false, Rating, DisplayNameShort(GlobalOptions.Language));
                    if (!string.IsNullOrEmpty(ImprovementManager.SelectedValue) && string.IsNullOrEmpty(_strExtra))
                        _strExtra = ImprovementManager.SelectedValue;
                }
                */

                if (PairBonus != null)
                {
                    // This cyberware should not be included in the count to make things easier.
                    List<Cyberware> lstPairableCyberwares = _objCharacter.Cyberware.DeepWhere(x => x.Children, x => x != this && IncludePair.Contains(x.Name) && x.Extra == Extra && x.IsModularCurrentlyEquipped).ToList();
                    int intCount = lstPairableCyberwares.Count;
                    // Need to use slightly different logic if this cyberware has a location (Left or Right) and only pairs with itself because Lefts can only be paired with Rights and Rights only with Lefts
                    if (!string.IsNullOrEmpty(Location) && IncludePair.All(x => x == Name))
                    {
                        intCount = 0;
                        foreach (Cyberware objPairableCyberware in lstPairableCyberwares)
                        {
                            if (objPairableCyberware.Location != Location)
                                // We have found a cyberware with which this one could be paired, so increase count by 1
                                intCount += 1;
                            else
                                // We have found a cyberware that would serve as a pair to another cyberware instead of this one, so decrease count by 1
                                intCount -= 1;
                        }

                        // If we have at least one cyberware with which we could pair, set count to 1 so that it passes the modulus to add the PairBonus. Otherwise, set to 0 so it doesn't pass.
                        intCount = intCount > 0 ? 1 : 0;
                    }
                    if ((intCount & 1) == 1)
                    {
                        ImprovementManager.CreateImprovements(_objCharacter, SourceType, InternalId + "Pair", PairBonus, false, Rating, DisplayNameShort(GlobalOptions.Language));
                    }
                }
            }
            else
            {
                ImprovementManager.DisableImprovements(_objCharacter, _objCharacter.Improvements.Where(x => x.ImproveSource == SourceType && x.SourceName == InternalId).ToList());

                if (PairBonus != null)
                {
                    ImprovementManager.RemoveImprovements(_objCharacter, SourceType, InternalId + "Pair");
                    // This cyberware should not be included in the count to make things easier (we want to get the same number regardless of whether we call this before or after the actual equipping).
                    List<Cyberware> lstPairableCyberwares = _objCharacter.Cyberware.DeepWhere(x => x.Children, x => x != this && IncludePair.Contains(x.Name) && x.Extra == Extra && x.IsModularCurrentlyEquipped).ToList();
                    int intCount = lstPairableCyberwares.Count;
                    // Need to use slightly different logic if this cyberware has a location (Left or Right) and only pairs with itself because Lefts can only be paired with Rights and Rights only with Lefts
                    if (!string.IsNullOrEmpty(Location) && IncludePair.All(x => x == Name))
                    {
                        int intMatchLocationCount = 0;
                        int intNotMatchLocationCount = 0;
                        foreach (Cyberware objPairableCyberware in lstPairableCyberwares)
                        {
                            if (objPairableCyberware.Location != Location)
                                intNotMatchLocationCount += 1;
                            else
                                intMatchLocationCount += 1;
                        }

                        // Set the count to the total number of cyberwares in matching pairs, which would mean 2x the number of whichever location contains the fewest members (since every single one of theirs would have a pair)
                        intCount = Math.Min(intMatchLocationCount, intNotMatchLocationCount) * 2;
                    }
                    foreach (Cyberware objLoopCyberware in lstPairableCyberwares)
                    {
                        ImprovementManager.RemoveImprovements(_objCharacter, objLoopCyberware.SourceType, objLoopCyberware.InternalId + "Pair");
                        // Go down the list and create pair bonuses for every second item
                        if (intCount > 0 && (intCount & 1) == 0)
                        {
                            ImprovementManager.CreateImprovements(_objCharacter, objLoopCyberware.SourceType, objLoopCyberware.InternalId + "Pair", objLoopCyberware.PairBonus, false, objLoopCyberware.Rating, objLoopCyberware.DisplayNameShort(GlobalOptions.Language));
                        }
                        intCount -= 1;
                    }
                }
            }

            foreach (Gear objChildGear in Gear)
                objChildGear.ChangeEquippedStatus(blnEquip);

            foreach (Cyberware objChild in Children)
                objChild.ChangeModularEquip(blnEquip);
        }

        public bool CanRemoveThroughImprovements
        {
            get
            {
                Cyberware objParent = this;
                bool blnNoParentIsModular = string.IsNullOrEmpty(objParent.PlugsIntoModularMount);
                while (objParent.Parent != null && blnNoParentIsModular)
                {
                    objParent = objParent.Parent;
                    blnNoParentIsModular = string.IsNullOrEmpty(objParent.PlugsIntoModularMount);
                }

                return blnNoParentIsModular;
            }
        }

        /// <summary>
        /// Comma-separated list of mount locations with which this 'ware is mutually exclusive.
        /// </summary>
        public string BlocksMounts
        {
            get => _strBlocksMounts;
            set => _strBlocksMounts = value;
        }

        /// <summary>
        /// Rating.
        /// </summary>
        public int Rating
        {
            get => Math.Max(Math.Min(_intRating, MaxRating), MinRating);
            set
            {
                int intNewValue = Math.Max(Math.Min(value, MaxRating), MinRating);
                if (_intRating != intNewValue)
                {
                    _intRating = intNewValue;
                    bool blnDoMovementUpdate = false;
                    if (_objParent?.Category == "Cyberlimb" && _objParent.Parent?.InheritAttributes != false && _objParent.ParentVehicle == null && !_objCharacter.Options.DontUseCyberlimbCalculation &&
                        !string.IsNullOrWhiteSpace(_objParent.LimbSlot) && !_objCharacter.Options.ExcludeLimbSlot.Contains(_objParent.LimbSlot))
                    {
                        if (Name == "Enhanced Agility" || Name == "Customized Agility")
                        {
                            foreach (CharacterAttrib objCharacterAttrib in _objCharacter.AttributeSection.AttributeList.Concat(_objCharacter.AttributeSection.SpecialAttributeList))
                            {
                                if (objCharacterAttrib.Abbrev == "AGI")
                                {
                                    objCharacterAttrib.OnPropertyChanged(nameof(CharacterAttrib.TotalValue));
                                }
                            }

                            blnDoMovementUpdate = true;
                        }
                        else if (Name == "Enhanced Strength" || Name == "Customized Strength")
                        {
                            foreach (CharacterAttrib objCharacterAttrib in _objCharacter.AttributeSection.AttributeList.Concat(_objCharacter.AttributeSection.SpecialAttributeList))
                            {
                                if (objCharacterAttrib.Abbrev == "STR")
                                {
                                    objCharacterAttrib.OnPropertyChanged(nameof(CharacterAttrib.TotalValue));
                                }
                            }

                            blnDoMovementUpdate = true;
                        }
                    }

                    blnDoMovementUpdate = blnDoMovementUpdate && _objCharacter.Options.CyberlegMovement && LimbSlot == "leg";
                    bool blnDoEssenceUpdate = ESS.Contains("Rating") && (Parent == null || AddToParentESS) && string.IsNullOrEmpty(PlugsIntoModularMount) && ParentVehicle == null;
                    if (blnDoMovementUpdate && blnDoEssenceUpdate)
                        _objCharacter.OnMultiplePropertyChanged(nameof(Character.GetMovement), EssencePropertyName);
                    else if (blnDoMovementUpdate)
                        _objCharacter.OnPropertyChanged(nameof(Character.GetMovement));
                    else if (blnDoEssenceUpdate)
                        _objCharacter.OnPropertyChanged(EssencePropertyName);

                    if (Gear.Count > 0)
                    {
                        foreach (Gear objChild in Gear.Where(x => x.MaxRating.Contains("Parent") || x.MinRating.Contains("Parent")))
                        {
                            // This will update a child's rating if it would become out of bounds due to its parent's rating changing
                            objChild.Rating = objChild.Rating;
                        }
                    }
                }
            }
        }

        /// <summary>
        /// Total Minimum Rating.
        /// </summary>
        public int MinRating
        {
            get
            {
                int intReturn = 0;
                string strRating = MinRatingString;

                // Not a simple integer, so we need to start mucking around with strings
                if (!string.IsNullOrEmpty(strRating) && !int.TryParse(strRating, out intReturn))
                {
                    strRating = strRating.CheapReplace("MaximumSTR", () => (ParentVehicle != null ? Math.Max(1, ParentVehicle.TotalBody * 2) : _objCharacter.STR.TotalMaximum).ToString())
                        .CheapReplace("MaximumAGI", () => (ParentVehicle != null ? Math.Max(1, ParentVehicle.Pilot * 2) : _objCharacter.AGI.TotalMaximum).ToString())
                        .CheapReplace("MinimumSTR", () => (ParentVehicle?.TotalBody ?? 3).ToString())
                        .CheapReplace("MinimumAGI", () => (ParentVehicle?.Pilot ?? 3).ToString());

                    object objProcess = CommonFunctions.EvaluateInvariantXPath(strRating, out bool blnIsSuccess);
                    if (blnIsSuccess)
                        intReturn = Convert.ToInt32(objProcess);
                }

                return intReturn;
            }
        }

        /// <summary>
        /// String representing minimum rating before it would be computed.
        /// </summary>
        public string MinRatingString
        {
            get => _strMinRating;
            set => _strMinRating = value;
        }

        /// <summary>
        /// Total Maximum Rating.
        /// </summary>
        public int MaxRating
        {
            get
            {
                int intReturn = 0;
                string strRating = MaxRatingString;

                // Not a simple integer, so we need to start mucking around with strings
                if (!string.IsNullOrEmpty(strRating) && !int.TryParse(strRating, out intReturn))
                {
                    strRating = strRating.CheapReplace("MaximumSTR", () => (ParentVehicle != null ? Math.Max(1, ParentVehicle.TotalBody * 2) : _objCharacter.STR.TotalMaximum).ToString())
                        .CheapReplace("MaximumAGI", () => (ParentVehicle != null ? Math.Max(1, ParentVehicle.Pilot * 2) : _objCharacter.AGI.TotalMaximum).ToString())
                        .CheapReplace("MinimumSTR", () => (ParentVehicle?.TotalBody ?? 3).ToString())
                        .CheapReplace("MinimumAGI", () => (ParentVehicle?.Pilot ?? 3).ToString());

                    object objProcess = CommonFunctions.EvaluateInvariantXPath(strRating, out bool blnIsSuccess);
                    if (blnIsSuccess)
                        intReturn = Convert.ToInt32(objProcess);
                }

                return intReturn;
            }
        }

        /// <summary>
        /// String representing maximum rating before it would be computed.
        /// </summary>
        public string MaxRatingString
        {
            get => _strMaxRating;
            set => _strMaxRating = value;
        }

        /// <summary>
        /// Grade level of the Cyberware.
        /// </summary>
        public Grade Grade
        {
            get
            {
                if (!string.IsNullOrWhiteSpace(ForceGrade) && ForceGrade != _objGrade.Name)
                {
                    return ConvertToCyberwareGrade(ForceGrade, SourceType, _objCharacter);
                }
                return _objGrade;
            }
            set
            {
                if (_objGrade != value)
                {
                    bool blnGradeEssenceChanged = _objGrade.Essence != value.Essence;
                    _objGrade = value;
                    if (blnGradeEssenceChanged && (Parent == null || AddToParentESS) && string.IsNullOrEmpty(PlugsIntoModularMount) && ParentVehicle == null)
                        _objCharacter.OnPropertyChanged(EssencePropertyName);
                    // Run through all of the child pieces and make sure their Grade matches.
                    foreach (Cyberware objChild in Children)
                    {
                        objChild.Grade = value;
                    }
                }
            }
        }

        /// <summary>
        /// The Categories of allowable Subsystems.
        /// </summary>
        public string AllowedSubsystems
        {
            get => _strAllowSubsystems;
            set => _strAllowSubsystems = value;
        }

        /// <summary>
        /// Whether or not the piece of Cyberware is part of a Cyberware Suite.
        /// </summary>
        public bool Suite
        {
            get => _blnSuite;
            set => _blnSuite = value;
        }

        /// <summary>
        /// Essence cost discount.
        /// </summary>
        public int ESSDiscount
        {
            get => _intEssenceDiscount;
            set
            {
                if (_intEssenceDiscount != value)
                {
                    _intEssenceDiscount = value;
                    if ((Parent == null || AddToParentESS) && string.IsNullOrEmpty(PlugsIntoModularMount) && ParentVehicle == null)
                        _objCharacter.OnPropertyChanged(EssencePropertyName);
                }
            }
        }

        /// <summary>
        /// Extra Essence cost multiplier (additively stacking, starts at 0).
        /// </summary>
        public decimal ExtraESSAdditiveMultiplier
        {
            get => _decExtraESSAdditiveMultiplier;
            set
            {
                if (_decExtraESSAdditiveMultiplier != value)
                {
                    _decExtraESSAdditiveMultiplier = value;
                    if ((Parent == null || AddToParentESS) && string.IsNullOrEmpty(PlugsIntoModularMount) && ParentVehicle == null)
                        _objCharacter.OnPropertyChanged(EssencePropertyName);
                }
            }
        }

        /// <summary>
        /// Extra Essence cost multiplier (multiplicatively stacking, starts at 1).
        /// </summary>
        public decimal ExtraESSMultiplicativeMultiplier
        {
            get => _decExtraESSMultiplicativeMultiplier;
            set
            {
                if (_decExtraESSMultiplicativeMultiplier != value)
                {
                    _decExtraESSMultiplicativeMultiplier = value;
                    if ((Parent == null || AddToParentESS) && string.IsNullOrEmpty(PlugsIntoModularMount) && ParentVehicle == null)
                        _objCharacter.OnPropertyChanged(EssencePropertyName);
                }
            }
        }

        /// <summary>
        /// Base Physical Boxes. 12 for vehicles, 6 for Drones.
        /// </summary>
        public int BaseMatrixBoxes
        {
            get
            {
                int baseMatrixBoxes = 8;
                return baseMatrixBoxes;
            }
        }

        /// <summary>
        /// Matrix Condition Monitor boxes.
        /// </summary>
        public int MatrixCM => BaseMatrixBoxes + (this.GetTotalMatrixAttribute("Device Rating") + 1) / 2 + TotalBonusMatrixBoxes;

        /// <summary>
        /// Matrix Condition Monitor boxes filled.
        /// </summary>
        public int MatrixCMFilled
        {
            get => _intMatrixCMFilled;
            set => _intMatrixCMFilled = value;
        }

        /// <summary>
        /// A List of child pieces of Cyberware.
        /// </summary>
        public TaggedObservableCollection<Cyberware> Children => _lstChildren;

        /// <summary>
        /// A List of the Gear attached to the Cyberware.
        /// </summary>
        public TaggedObservableCollection<Gear> Gear => _lstGear;

        /// <summary>
        /// List of names to include in pair bonus
        /// </summary>
        public ICollection<string> IncludePair => _lstIncludeInPairBonus;

        /// <summary>
        /// List of names to include in pair bonus
        /// </summary>
        public ICollection<string> IncludeWirelessPair => _lstIncludeInWirelessPairBonus;

        /// <summary>
        /// Notes.
        /// </summary>
        public string Notes
        {
            get => _strNotes;
            set => _strNotes = value;
        }

        /// <summary>
        /// Whether or not the Cyberware's cost should be discounted by 10% through the Black Market Pipeline Quality.
        /// </summary>
        public bool DiscountCost
        {
            get => _blnDiscountCost && _objCharacter.BlackMarketDiscount;
            set => _blnDiscountCost = value;
        }

        /// <summary>
        /// Whether or not the Cyberware's ESS cost increases that of its parent when added as a subsystem (usually no).
        /// </summary>
        public bool AddToParentESS
        {
            get => _blnAddToParentESS;
            set
            {
                if (_blnAddToParentESS != value)
                {
                    bool blnOldValue = _blnAddToParentESS;
                    _blnAddToParentESS = value;
                    if ((Parent == null || AddToParentESS || blnOldValue) && string.IsNullOrEmpty(PlugsIntoModularMount) && ParentVehicle == null)
                        _objCharacter.OnPropertyChanged(EssencePropertyName);
                }
            }
        }

        /// <summary>
        /// Whether or not the Cyberware's ESS cost increases that of its parent when added as a subsystem (usually no).
        /// </summary>
        public bool AddToParentCapacity
        {
            get => _blnAddToParentCapacity;
            set
            {
                if (_blnAddToParentCapacity != value)
                {
                    bool blnOldValue = _blnAddToParentCapacity;
                    _blnAddToParentCapacity = value;
                    if ((Parent == null || AddToParentCapacity || blnOldValue) && string.IsNullOrEmpty(PlugsIntoModularMount) && ParentVehicle == null)
                        _objCharacter.OnPropertyChanged(Capacity);
                }
            }
        }

        /// <summary>
        /// Parent Cyberware.
        /// </summary>
        public Cyberware Parent
        {
            get => _objParent;
            set
            {
                if (_objParent != value)
                {
                    bool blnOldEquipped = IsModularCurrentlyEquipped;
                    _objParent = value;
                    ParentVehicle = value?.ParentVehicle;
                    if (IsModularCurrentlyEquipped != blnOldEquipped)
                    {
                        foreach (Gear objGear in Gear)
                        {
                            if (blnOldEquipped)
                                objGear.ChangeEquippedStatus(false);
                            else if (objGear.Equipped)
                                objGear.ChangeEquippedStatus(true);
                        }
                    }
                }
            }
        }

        /// <summary>
        /// Topmost Parent Cyberware.
        /// </summary>
        public Cyberware TopMostParent
        {
            get
            {
                Cyberware objReturn = this;
                while (objReturn.Parent != null)
                    objReturn = objReturn.Parent;
                return objReturn;
            }
        }

        /// <summary>
        /// Vehicle to which this cyberware is attached (if any)
        /// </summary>
        public Vehicle ParentVehicle
        {
            get => _objParentVehicle;
            set
            {
                if (_objParentVehicle != value)
                {
                    _objParentVehicle = value;
                    bool blnEquipped = IsModularCurrentlyEquipped;
                    foreach (Gear objGear in Gear)
                    {
                        if (value != null)
                            objGear.ChangeEquippedStatus(false);
                        else if (objGear.Equipped && blnEquipped)
                            objGear.ChangeEquippedStatus(true);
                    }
                }
                foreach (Cyberware objChild in Children)
                    objChild.ParentVehicle = value;
            }
        }

        /// <summary>
        /// Grade that the Cyberware should be forced to use, if applicable.
        /// </summary>
        public string ForceGrade => _strForceGrade;

        /// <summary>
        /// Is the bioware's cost affected by Prototype Transhuman?
        /// </summary>
        public bool PrototypeTranshuman
        {
            get => _blnPrototypeTranshuman;
            set
            {
                if (_blnPrototypeTranshuman != value)
                {
                    _blnPrototypeTranshuman = value;
                    if ((Parent == null || AddToParentESS) && string.IsNullOrEmpty(PlugsIntoModularMount) && ParentVehicle == null)
                        _objCharacter.OnPropertyChanged(EssencePropertyName);
                }

                foreach (Cyberware objCyberware in Children)
                    objCyberware.PrototypeTranshuman = value;
            }
        }

        public string EssencePropertyName
        {
            get
            {
                if (PrototypeTranshuman)
                    return nameof(Character.PrototypeTranshumanEssenceUsed);
                if (SourceID.Equals(EssenceHoleGUID) || SourceID.Equals(EssenceAntiHoleGUID))
                    return nameof(Character.EssenceHole);
                if (SourceType == Improvement.ImprovementSource.Bioware)
                    return nameof(Character.BiowareEssence);
                if (SourceType == Improvement.ImprovementSource.Cyberware)
                    return nameof(Character.CyberwareEssence);
                return nameof(Character.Essence);
            }
        }

        private XmlNode _objCachedMyXmlNode;
        private string _strCachedXmlNodeLanguage = string.Empty;

        public XmlNode GetNode()
        {
            return GetNode(GlobalOptions.Language);
        }

        public XmlNode GetNode(string strLanguage)
        {
            if (_objCachedMyXmlNode != null && strLanguage == _strCachedXmlNodeLanguage && !GlobalOptions.LiveCustomData)
                return _objCachedMyXmlNode;
            string strGuid = SourceID.ToString("D");
            XmlDocument objDoc;
            if (_objImprovementSource == Improvement.ImprovementSource.Bioware)
            {
                objDoc = XmlManager.Load("bioware.xml", strLanguage);
                _objCachedMyXmlNode = objDoc.SelectSingleNode("/chummer/biowares/bioware[id = \"" + strGuid + "\" or id = \"" + strGuid.ToUpperInvariant() + "\"]");
                if (_objCachedMyXmlNode == null)
                {
                    _objCachedMyXmlNode = objDoc.SelectSingleNode("/chummer/biowares/bioware[name = \"" + Name + "\"]");
                    _objCachedMyXmlNode?.TryGetField("id", Guid.TryParse, out _guiSourceID);
                }
            }
            else
            {
                objDoc = XmlManager.Load("cyberware.xml", strLanguage);
                _objCachedMyXmlNode = objDoc.SelectSingleNode("/chummer/cyberwares/cyberware[id = \"" + strGuid + "\" or id = \"" + strGuid.ToUpperInvariant() + "\"]");
                if (_objCachedMyXmlNode == null)
                {
                    _objCachedMyXmlNode = objDoc.SelectSingleNode("/chummer/cyberwares/cyberware[name = \"" + Name + "\"]");
                    _objCachedMyXmlNode?.TryGetField("id", Guid.TryParse, out _guiSourceID);
                }
            }
            _strCachedXmlNodeLanguage = strLanguage;
            return _objCachedMyXmlNode;
        }
        #endregion

        #region Complex Properties
        /// <summary>
        /// Total Availablility of the Cyberware and its plugins.
        /// </summary>
        public string TotalAvail(CultureInfo objCulture, string strLanguage)
        {
            return TotalAvailTuple().ToString(objCulture, strLanguage);
        }

        /// <summary>
        /// Total Availability as a triple.
        /// </summary>
        public AvailabilityValue TotalAvailTuple(bool blnCheckChildren = true)
        {
            bool blnModifyParentAvail = false;
            string strAvail = Avail;
            char chrLastAvailChar = ' ';
            int intAvail = Grade.Avail;
            bool blnOrGear = false;
            if (strAvail.Length > 0)
            {
                if (strAvail.StartsWith("FixedValues("))
                {
                    string[] strValues = strAvail.TrimStartOnce("FixedValues(", true).TrimEndOnce(')').Split(',');
                    strAvail = strValues[Math.Max(Math.Min(Rating, strValues.Length) - 1, 0)];
                }

                blnOrGear = strAvail.EndsWith(" or Gear");
                if (blnOrGear)
                    strAvail = strAvail.TrimEndOnce(" or Gear", true);

                chrLastAvailChar = strAvail[strAvail.Length - 1];
                if (chrLastAvailChar == 'F' || chrLastAvailChar == 'R')
                {
                    strAvail = strAvail.Substring(0, strAvail.Length - 1);
                }

                blnModifyParentAvail = strAvail.StartsWith('+', '-');
                if (blnModifyParentAvail)
                    intAvail = 0;
                StringBuilder objAvail = new StringBuilder(strAvail.TrimStart('+'));
                objAvail.CheapReplace(strAvail, "MinRating", () => MinRating.ToString());
                objAvail.CheapReplace(strAvail, "Rating", () => Rating.ToString());

                foreach (CharacterAttrib objLoopAttribute in _objCharacter.AttributeSection.AttributeList.Concat(_objCharacter.AttributeSection.SpecialAttributeList))
                {
                    objAvail.CheapReplace(strAvail, objLoopAttribute.Abbrev, () => objLoopAttribute.TotalValue.ToString());
                    objAvail.CheapReplace(strAvail, objLoopAttribute.Abbrev + "Base", () => objLoopAttribute.TotalBase.ToString());
                }

                object objProcess = CommonFunctions.EvaluateInvariantXPath(objAvail.ToString(), out bool blnIsSuccess);
                if (blnIsSuccess)
                    intAvail += Convert.ToInt32(objProcess);
            }

            if (blnCheckChildren)
            {
                // Run through cyberware children and increase the Avail by any installed Mod whose Avail starts with "+" or "-".
                foreach (Cyberware objChild in Children)
                {
                    if (objChild.ParentID == InternalId ||
                        !objChild.IsModularCurrentlyEquipped &&
                         !string.IsNullOrEmpty(objChild.PlugsIntoModularMount))
                        continue;
                    AvailabilityValue objLoopAvailTuple = objChild.TotalAvailTuple();
                    if (objLoopAvailTuple.AddToParent)
                        intAvail += objLoopAvailTuple.Value;
                    if (objLoopAvailTuple.Suffix == 'F')
                        chrLastAvailChar = 'F';
                    else if (chrLastAvailChar != 'F' && objLoopAvailTuple.Suffix == 'R')
                        chrLastAvailChar = 'R';
                }
            }

            int intLoopAvail = 0;
            // Run through gear children and increase the Avail by any Mod whose Avail starts with "+" or "-".
            foreach (Gear objChild in Gear)
            {
                if (objChild.ParentID != InternalId)
                {
                    AvailabilityValue objLoopAvailTuple = objChild.TotalAvailTuple();
                    if (!objLoopAvailTuple.AddToParent)
                        intLoopAvail = Math.Max(intLoopAvail, objLoopAvailTuple.Value);
                    if (blnCheckChildren)
                    {
                        if (objLoopAvailTuple.AddToParent)
                            intAvail += objLoopAvailTuple.Value;
                        if (objLoopAvailTuple.Suffix == 'F')
                            chrLastAvailChar = 'F';
                        else if (chrLastAvailChar != 'F' && objLoopAvailTuple.Suffix == 'R')
                            chrLastAvailChar = 'R';
                    }
                    else if (blnOrGear)
                    {
                        if (objLoopAvailTuple.Suffix == 'F')
                            chrLastAvailChar = 'F';
                        else if (chrLastAvailChar != 'F' && objLoopAvailTuple.Suffix == 'R')
                            chrLastAvailChar = 'R';
                    }
                }
            }

            // Avail cannot go below 0. This typically happens when an item with Avail 0 is given the Second Hand category.
            if (intAvail < 0)
                intAvail = 0;

            if (blnOrGear && intLoopAvail > intAvail)
                intAvail = intLoopAvail;

            return new AvailabilityValue(intAvail, chrLastAvailChar, blnModifyParentAvail);
        }

        /// <summary>
        /// Caculated Capacity of the Cyberware.
        /// </summary>
        public string CalculatedCapacity
        {
            get
            {
                string strCapacity = Capacity;
                if (strCapacity.StartsWith("FixedValues("))
                {
                    string[] strValues = strCapacity.TrimStartOnce("FixedValues(", true).TrimEndOnce(')').Split(',');
                    strCapacity = strValues[Math.Max(Math.Min(Rating, strValues.Length) - 1, 0)];
                }
                if (string.IsNullOrEmpty(strCapacity))
                    return (0.0m).ToString("#,0.##", GlobalOptions.CultureInfo);
                if (strCapacity == "[*]")
                    return "*";
                string strReturn;
                int intPos = strCapacity.IndexOf("/[", StringComparison.Ordinal);
                if (intPos != -1)
                {
                    string strFirstHalf = strCapacity.Substring(0, intPos);
                    string strSecondHalf = strCapacity.Substring(intPos + 1, strCapacity.Length - intPos - 1);
                    bool blnSquareBrackets = strFirstHalf.StartsWith('[');

                    if (blnSquareBrackets && strFirstHalf.Length > 2)
                        strFirstHalf = strFirstHalf.Substring(1, strFirstHalf.Length - 2);

                    try
                    {
                        object objProcess = CommonFunctions.EvaluateInvariantXPath(strFirstHalf.Replace("Rating", Rating.ToString()), out bool blnIsSuccess);
                        strReturn = blnIsSuccess ? ((double)objProcess).ToString("#,0.##", GlobalOptions.CultureInfo) : strFirstHalf;
                    }
                    catch (OverflowException) // Result is text and not a double
                    {
                        strReturn = strFirstHalf;
                    }
                    catch (InvalidCastException) // Result is text and not a double
                    {
                        strReturn = strFirstHalf;
                    }
                    if (blnSquareBrackets)
                        strReturn = '[' + strCapacity + ']';

                    strSecondHalf = strSecondHalf.Trim('[', ']');
                    if (Children.Any(x => x.AddToParentCapacity))
                    {
                        // Run through its Children and deduct the Capacity costs.
                        foreach (Cyberware objChildCyberware in Children.Where(objChild => objChild.AddToParentCapacity))
                        {
                            if (objChildCyberware.ParentID == InternalId)
                            {
                                continue;
                            }
                            string strLoopCapacity = objChildCyberware.CalculatedCapacity;
                            int intLoopPos = strLoopCapacity.IndexOf("/[", StringComparison.Ordinal);
                            if (intLoopPos != -1)
                                strLoopCapacity = strLoopCapacity.Substring(intLoopPos + 2, strLoopCapacity.LastIndexOf(']') - intLoopPos - 2);
                            else if (strLoopCapacity.StartsWith('['))
                                strLoopCapacity = strLoopCapacity.Substring(1, strLoopCapacity.Length - 2);
                            if (strLoopCapacity == "*")
                                strLoopCapacity = "0";
                            strSecondHalf += "+(" + strLoopCapacity + ')';
                        }
                    }
                    try
                    {
                        object objProcess = CommonFunctions.EvaluateInvariantXPath(strSecondHalf.Replace("Rating", Rating.ToString()), out bool blnIsSuccess);
                        strSecondHalf = '[' + (blnIsSuccess ? ((double)objProcess).ToString("#,0.##", GlobalOptions.CultureInfo) : strSecondHalf) + ']';
                    }
                    catch (OverflowException) // Result is text and not a double
                    {
                        strSecondHalf = '[' + strSecondHalf + ']';
                    }
                    catch (InvalidCastException) // Result is text and not a double
                    {
                        strSecondHalf = '[' + strSecondHalf + ']';
                    }

                    strReturn += "/" + strSecondHalf;
                }
                else if (strCapacity.Contains("Rating") || (strCapacity.StartsWith('[') && Children.Any(x => x.AddToParentCapacity)))
                {
                    // If the Capaicty is determined by the Rating, evaluate the expression.
                    // XPathExpression cannot evaluate while there are square brackets, so remove them if necessary.
                    bool blnSquareBrackets = strCapacity.StartsWith('[');
                    if (blnSquareBrackets)
                    {
                        strCapacity = strCapacity.Substring(1, strCapacity.Length - 2);
                        if (Children.Any(x => x.AddToParentCapacity))
                        {
                            // Run through its Children and deduct the Capacity costs.
                            foreach (Cyberware objChildCyberware in Children.Where(objChild => objChild.AddToParentCapacity))
                            {
                                if (objChildCyberware.ParentID == InternalId)
                                {
                                    continue;
                                }

                                string strLoopCapacity = objChildCyberware.CalculatedCapacity;
                                int intLoopPos = strLoopCapacity.IndexOf("/[", StringComparison.Ordinal);
                                if (intLoopPos != -1)
                                    strLoopCapacity = strLoopCapacity.Substring(intLoopPos + 2, strLoopCapacity.LastIndexOf(']') - intLoopPos - 2);
                                else if (strLoopCapacity.StartsWith('['))
                                    strLoopCapacity = strLoopCapacity.Substring(1, strLoopCapacity.Length - 2);
                                if (strLoopCapacity == "*")
                                    strLoopCapacity = "0";
                                strCapacity += "+(" + strLoopCapacity + ')';
                            }
                        }
                    }

                    object objProcess = CommonFunctions.EvaluateInvariantXPath(strCapacity.Replace("Rating", Rating.ToString()), out bool blnIsSuccess);
                    strReturn = blnIsSuccess ? ((double)objProcess).ToString("#,0.##", GlobalOptions.CultureInfo) : strCapacity;
                    if (blnSquareBrackets)
                        strReturn = '[' + strReturn + ']';
                }
                else if (decimal.TryParse(strCapacity, NumberStyles.Any, GlobalOptions.InvariantCultureInfo, out decimal decReturn))
                    return decReturn.ToString("#,0.##", GlobalOptions.CultureInfo);
                else
                {
                    // Just a straight Capacity, so return the value.
                    return strCapacity;
                }

                return strReturn;
            }
        }

        /// <summary>
        /// Calculated Essence cost of the Cyberware.
        /// </summary>
        public decimal CalculatedESS(bool blnReturnPrototype = true)
        {
            if (PrototypeTranshuman && blnReturnPrototype)
                return 0;
            if (Parent != null)
                return 0;
            if (SourceID == EssenceHoleGUID || SourceID == EssenceAntiHoleGUID) // Essence hole or antihole
            {
                return Convert.ToDecimal(Rating, GlobalOptions.InvariantCultureInfo) / 100m;
            }

            decimal decReturn;

            string strESS = ESS;
            if (strESS.StartsWith("FixedValues("))
            {
                string[] strValues = strESS.TrimStartOnce("FixedValues(", true).TrimEndOnce(')').Split(',');
                strESS = strValues[Math.Max(Math.Min(Rating, strValues.Length) - 1, 0)];
            }
            if (strESS.Contains("Rating"))
            {
                // If the cost is determined by the Rating, evaluate the expression.
                object objProcess = CommonFunctions.EvaluateInvariantXPath(strESS.Replace("Rating", Rating.ToString()), out bool blnIsSuccess);
                decReturn = blnIsSuccess ? Convert.ToDecimal(objProcess, GlobalOptions.InvariantCultureInfo) : 0;
            }
            else
            {
                // Just a straight cost, so return the value.
                decimal.TryParse(strESS, NumberStyles.Any, GlobalOptions.InvariantCultureInfo, out decReturn);
            }

            // Factor in the Essence multiplier of the selected CyberwareGrade.
            decimal decESSMultiplier = Grade.Essence + ExtraESSAdditiveMultiplier;
            decimal decTotalESSMultiplier = 1.0m * ExtraESSMultiplicativeMultiplier;

            if (_blnSuite)
                decESSMultiplier -= 0.1m;

            if (ESSDiscount != 0)
            {
                decimal decDiscount = Convert.ToDecimal(ESSDiscount, GlobalOptions.InvariantCultureInfo) * 0.01m;
                decTotalESSMultiplier *= 1.0m - decDiscount;
            }


            // Retrieve the Bioware or Cyberware ESS Cost Multiplier. Bioware Modifiers do not apply to Genetech.
            if (ForceGrade == "None")
            {
                decESSMultiplier = 1.0m;
                decTotalESSMultiplier = 1.0m;
            }
            else
            {
                decimal decMultiplier = 1;
                // Apply the character's Cyberware Essence cost multiplier if applicable.
                if (_objImprovementSource == Improvement.ImprovementSource.Cyberware)
                {
                    if (ImprovementManager.ValueOf(_objCharacter, Improvement.ImprovementType.CyberwareEssCost) != 0)
                    {
                        decMultiplier = _objCharacter.Improvements
                            .Where(objImprovement => objImprovement.ImproveType == Improvement.ImprovementType.CyberwareEssCost && objImprovement.Enabled)
                            .Aggregate(decMultiplier, (current, objImprovement) => current - (1m - Convert.ToDecimal(objImprovement.Value, GlobalOptions.InvariantCultureInfo) / 100m));
                        decESSMultiplier -= 1.0m - decMultiplier;
                    }
                    if (ImprovementManager.ValueOf(_objCharacter, Improvement.ImprovementType.CyberwareTotalEssMultiplier) != 0)
                    {
                        foreach (Improvement objImprovement in _objCharacter.Improvements.Where(x => x.Enabled && x.ImproveType == Improvement.ImprovementType.CyberwareTotalEssMultiplier))
                        {
                            decTotalESSMultiplier *= (Convert.ToDecimal(objImprovement.Value, GlobalOptions.InvariantCultureInfo) / 100m);
                        }
                    }
                }

                // Apply the character's Bioware Essence cost multiplier if applicable.
                else if (_objImprovementSource == Improvement.ImprovementSource.Bioware)
                {
                    if (ImprovementManager.ValueOf(_objCharacter, Improvement.ImprovementType.BiowareEssCost) != 0)
                    {
                        decMultiplier = _objCharacter.Improvements
                            .Where(objImprovement => objImprovement.ImproveType == Improvement.ImprovementType.BiowareEssCost && objImprovement.Enabled)
                            .Aggregate(decMultiplier, (current, objImprovement) => current - (1m - Convert.ToDecimal(objImprovement.Value, GlobalOptions.InvariantCultureInfo) / 100m));
                        decESSMultiplier -= 1.0m - decMultiplier;
                    }
                    if (ImprovementManager.ValueOf(_objCharacter, Improvement.ImprovementType.BiowareTotalEssMultiplier) != 0)
                    {
                        foreach (Improvement objImprovement in _objCharacter.Improvements.Where(x => x.Enabled && x.ImproveType == Improvement.ImprovementType.BiowareTotalEssMultiplier))
                        {
                            decTotalESSMultiplier *= (Convert.ToDecimal(objImprovement.Value, GlobalOptions.InvariantCultureInfo) / 100m);
                        }
                    }
                }
                // Apply the character's Basic Bioware Essence cost multiplier if applicable.
                if (_strCategory == "Basic" && _objImprovementSource == Improvement.ImprovementSource.Bioware && ImprovementManager.ValueOf(_objCharacter, Improvement.ImprovementType.BasicBiowareEssCost) != 0)
                {
                    decimal decBasicMultiplier = _objCharacter.Improvements
                        .Where(objImprovement => objImprovement.ImproveType == Improvement.ImprovementType.BasicBiowareEssCost && objImprovement.Enabled)
                        .Aggregate<Improvement, decimal>(1, (current, objImprovement) => current - (1m - Convert.ToDecimal(objImprovement.Value, GlobalOptions.InvariantCultureInfo) / 100m));
                    decESSMultiplier -= 1.0m - decBasicMultiplier;
                }
            }
            decReturn = decReturn * decESSMultiplier * decTotalESSMultiplier;

            if (_objCharacter != null && !_objCharacter.Options.DontRoundEssenceInternally)
                decReturn = decimal.Round(decReturn, _objCharacter.Options.EssenceDecimals, MidpointRounding.AwayFromZero);
            decReturn += Children.Where(objChild => objChild.AddToParentESS).AsParallel().Sum(objChild => objChild.CalculatedESS());
            return decReturn;
        }

        public int GetBaseMatrixAttribute(string strAttributeName)
        {
            string strExpression = this.GetMatrixAttributeString(strAttributeName);
            if (string.IsNullOrEmpty(strExpression))
            {
                switch (strAttributeName)
                {
                    case "Device Rating":
                        return _objGrade.DeviceRating;
                    case "Program Limit":
                        if (IsCommlink)
                        {
                            strExpression = this.GetMatrixAttributeString("Device Rating");
                            if (string.IsNullOrEmpty(strExpression))
                                return _objGrade.DeviceRating;
                        }
                        else
                            return _objGrade.DeviceRating;
                        break;
                    case "Data Processing":
                    case "Firewall":
                        strExpression = this.GetMatrixAttributeString("Device Rating");
                        if (string.IsNullOrEmpty(strExpression))
                            return _objGrade.DeviceRating;
                        break;
                    default:
                        return 0;
                }
            }

            if (strExpression.StartsWith("FixedValues("))
            {
                string[] strValues = strExpression.TrimStartOnce("FixedValues(", true).TrimEndOnce(')').Split(',');
                strExpression = strValues[Math.Max(0, Math.Min(Rating, strValues.Length) - 1)].Trim('[', ']');
            }
            if (strExpression.IndexOfAny('{', '+', '-', '*', ',') != -1 || strExpression.Contains("div"))
            {
                StringBuilder objValue = new StringBuilder(strExpression);
                objValue.Replace("{Rating}", Rating.ToString(GlobalOptions.InvariantCultureInfo));
                foreach (string strMatrixAttribute in MatrixAttributes.MatrixAttributeStrings)
                {
                    objValue.CheapReplace(strExpression, "{Gear " + strMatrixAttribute + "}", () => (Parent?.GetBaseMatrixAttribute(strMatrixAttribute) ?? 0).ToString(GlobalOptions.InvariantCultureInfo));
                    objValue.CheapReplace(strExpression, "{Parent " + strMatrixAttribute + "}", () => (Parent?.GetMatrixAttributeString(strMatrixAttribute) ?? "0"));
                    if (Children.Count + Gear.Count > 0 && strExpression.Contains("{Children " + strMatrixAttribute + "}"))
                    {
                        int intTotalChildrenValue = 0;
                        foreach (Cyberware objLoopCyberware in Children)
                        {
                            if (objLoopCyberware.IsModularCurrentlyEquipped)
                            {
                                intTotalChildrenValue += objLoopCyberware.GetBaseMatrixAttribute(strMatrixAttribute);
                            }
                        }
                        foreach (Gear objLoopGear in Gear)
                        {
                            if (objLoopGear.Equipped)
                            {
                                intTotalChildrenValue += objLoopGear.GetBaseMatrixAttribute(strMatrixAttribute);
                            }
                        }
                        objValue.Replace("{Children " + strMatrixAttribute + "}", intTotalChildrenValue.ToString(GlobalOptions.InvariantCultureInfo));
                    }
                }
                foreach (string strCharAttributeName in AttributeSection.AttributeStrings)
                {
                    objValue.CheapReplace(strExpression, "{" + strCharAttributeName + "}", () => _objCharacter.GetAttribute(strCharAttributeName).TotalValue.ToString());
                    objValue.CheapReplace(strExpression, "{" + strCharAttributeName + "Base}", () => _objCharacter.GetAttribute(strCharAttributeName).TotalBase.ToString());
                }
                // This is first converted to a decimal and rounded up since some items have a multiplier that is not a whole number, such as 2.5.
                object objProcess = CommonFunctions.EvaluateInvariantXPath(objValue.ToString(), out bool blnIsSuccess);
                return blnIsSuccess ? Convert.ToInt32(Math.Ceiling((double)objProcess)) : 0;
            }
            int.TryParse(strExpression, out int intReturn);
            return intReturn;
        }

        public int GetBonusMatrixAttribute(string strAttributeName)
        {
            int intReturn = 0;

            if (Overclocked == strAttributeName)
            {
                intReturn += 1;
            }

            if (!strAttributeName.StartsWith("Mod "))
                strAttributeName = "Mod " + strAttributeName;

            foreach (Cyberware objLoopCyberware in Children)
            {
                if (objLoopCyberware.IsModularCurrentlyEquipped)
                {
                    intReturn += objLoopCyberware.GetTotalMatrixAttribute(strAttributeName);
                }
            }
            foreach (Gear objLoopGear in Gear)
            {
                if (objLoopGear.Equipped)
                {
                    intReturn += objLoopGear.GetTotalMatrixAttribute(strAttributeName);
                }
            }

            return intReturn;
        }

        /// <summary>
        /// Total cost of the just the Cyberware itself before we factor in any multipliers.
        /// </summary>
        public decimal OwnCostPreMultipliers
        {
            get
            {
                string strCostExpression = Cost;

                if (strCostExpression.StartsWith("FixedValues("))
                {
                    string[] strValues = strCostExpression.TrimStartOnce("FixedValues(", true).TrimEndOnce(')').Split(',');
                    strCostExpression = strValues[Math.Max(Math.Min(Rating, strValues.Length) - 1, 0)].Trim('[', ']');
                }

                string strParentCost = "0";
                decimal decTotalParentGearCost = 0;
                if (_objParent != null)
                {
                    if (strCostExpression.Contains("Parent Cost"))
                        strParentCost = _objParent.Cost;
                    if (strCostExpression.Contains("Parent Gear Cost"))
                        foreach (Gear loopGear in _objParent.Gear)
                        {
                            decTotalParentGearCost += loopGear.CalculatedCost;
                        }
                }
                decimal decTotalGearCost = 0;
                if (Gear.Count > 0 && strCostExpression.Contains("Gear Cost"))
                {
                    foreach (Gear loopGear in Gear)
                    {
                        decTotalGearCost += loopGear.CalculatedCost;
                    }
                }
                decimal decTotalChildrenCost = 0;
                if (Children.Count > 0 && strCostExpression.Contains("Children Cost"))
                {
                    foreach (Cyberware loopWare in Children)
                    {
                        decTotalChildrenCost += loopWare.TotalCost;
                    }
                }

                if (string.IsNullOrEmpty(strCostExpression))
                    return 0;

                StringBuilder objCost = new StringBuilder(strCostExpression.TrimStart('+'));
                objCost.Replace("Parent Cost", strParentCost);
                objCost.Replace("Parent Gear Cost", decTotalParentGearCost.ToString(GlobalOptions.InvariantCultureInfo));
                objCost.Replace("Gear Cost", decTotalGearCost.ToString(GlobalOptions.InvariantCultureInfo));
                objCost.Replace("Children Cost", decTotalChildrenCost.ToString(GlobalOptions.InvariantCultureInfo));
                objCost.CheapReplace(strCostExpression, "MinRating", () => MinRating.ToString());
                objCost.Replace("Rating", Rating.ToString());

                foreach (CharacterAttrib objLoopAttribute in _objCharacter.AttributeSection.AttributeList.Concat(_objCharacter.AttributeSection.SpecialAttributeList))
                {
                    objCost.CheapReplace(strCostExpression, objLoopAttribute.Abbrev, () => objLoopAttribute.TotalValue.ToString());
                    objCost.CheapReplace(strCostExpression, objLoopAttribute.Abbrev + "Base", () => objLoopAttribute.TotalBase.ToString());
                }
                object objProcess = CommonFunctions.EvaluateInvariantXPath(objCost.ToString(), out bool blnIsSuccess);
                return blnIsSuccess ? Convert.ToDecimal(objProcess, GlobalOptions.InvariantCultureInfo) : 0;
            }
        }

        /// <summary>
        /// Total cost of the Cyberware and its plugins.
        /// </summary>
        public decimal TotalCost
        {
            get
            {
                decimal decReturn = TotalCostWithoutModifiers;

                if (_blnSuite)
                    decReturn *= 0.9m;

                return decReturn;
            }
        }

        /// <summary>
        /// Identical to TotalCost, but without the Improvement and Suite multpliers which would otherwise be doubled.
        /// </summary>
        private decimal TotalCostWithoutModifiers
        {
            get
            {
                decimal decCost = OwnCostPreMultipliers;
                decimal decReturn = decCost;

                // Factor in the Cost multiplier of the selected CyberwareGrade.
                decReturn *= Grade.Cost;

                if (DiscountCost)
                    decReturn *= 0.9m;

                // Add in the cost of all child components.
                foreach (Cyberware objChild in Children)
                {
                    if (objChild.Capacity != "[*]")
                    {
                        // If the child cost starts with "*", multiply the item's base cost.
                        if (objChild.Cost.StartsWith('*'))
                        {
                            decimal decPluginCost = decCost * (Convert.ToDecimal(objChild.Cost.TrimStart('*'), GlobalOptions.InvariantCultureInfo) - 1);

                            if (objChild.DiscountCost)
                                decPluginCost *= 0.9m;

                            decReturn += decPluginCost;
                        }
                        else
                            decReturn += objChild.TotalCostWithoutModifiers;
                    }
                }

                // Add in the cost of all Gear plugins.
                foreach (Gear objGear in Gear)
                {
                    decReturn += objGear.TotalCost;
                }

                return decReturn;
            }
        }

        /// <summary>
        /// Cost of just the Cyberware itself.
        /// </summary>
        public decimal OwnCost
        {
            get
            {
                decimal decReturn = OwnCostPreMultipliers;

                // Factor in the Cost multiplier of the selected CyberwareGrade.
                decReturn *= Grade.Cost;

                if (DiscountCost)
                    decReturn *= 0.9m;

                if (_blnSuite)
                    decReturn *= 0.9m;

                return decReturn;
            }
        }

        /// <summary>
        /// The amount of Capacity remaining in the Cyberware.
        /// </summary>
        public decimal CapacityRemaining
        {
            get
            {
                decimal decCapacity = 0;
                if (Capacity.Contains("/["))
                {
                    // Get the Cyberware base Capacity.
                    string strBaseCapacity = CalculatedCapacity;
                    strBaseCapacity = strBaseCapacity.Substring(0, strBaseCapacity.IndexOf('/'));
                    decCapacity = Convert.ToDecimal(strBaseCapacity, GlobalOptions.CultureInfo);

                    // Run through its Children and deduct the Capacity costs.
                    foreach (Cyberware objChildCyberware in Children)
                    {
                        if (objChildCyberware.ParentID == InternalId)
                        {
                            continue;
                        }
                        string strCapacity = objChildCyberware.CalculatedCapacity;
                        int intPos = strCapacity.IndexOf("/[", StringComparison.Ordinal);
                        if (intPos != -1)
                            strCapacity = strCapacity.Substring(intPos + 2, strCapacity.LastIndexOf(']') - intPos - 2);
                        else if (strCapacity.StartsWith('['))
                            strCapacity = strCapacity.Substring(1, strCapacity.Length - 2);
                        if (strCapacity == "*")
                            strCapacity = "0";
                        decCapacity -= Convert.ToDecimal(strCapacity, GlobalOptions.CultureInfo);
                    }

                    // Run through its Children and deduct the Capacity costs.
                    foreach (Gear objChildGear in Gear)
                    {
                        if (objChildGear.IncludedInParent)
                        {
                            continue;
                        }
                        string strCapacity = objChildGear.CalculatedCapacity;
                        int intPos = strCapacity.IndexOf("/[", StringComparison.Ordinal);
                        if (intPos != -1)
                            strCapacity = strCapacity.Substring(intPos + 2, strCapacity.LastIndexOf(']') - intPos - 2);
                        else if (strCapacity.StartsWith('['))
                            strCapacity = strCapacity.Substring(1, strCapacity.Length - 2);
                        if (strCapacity == "*")
                            strCapacity = "0";
                        decCapacity -= Convert.ToDecimal(strCapacity, GlobalOptions.CultureInfo);
                    }

                }
                else if (!Capacity.Contains('['))
                {
                    // Get the Cyberware base Capacity.
                    decCapacity = Convert.ToDecimal(CalculatedCapacity, GlobalOptions.CultureInfo);

                    // Run through its Children and deduct the Capacity costs.
                    foreach (Cyberware objChildCyberware in Children)
                    {
                        if (objChildCyberware.ParentID == InternalId)
                        {
                            continue;
                        }
                        string strCapacity = objChildCyberware.CalculatedCapacity;
                        int intPos = strCapacity.IndexOf("/[", StringComparison.Ordinal);
                        if (intPos != -1)
                            strCapacity = strCapacity.Substring(intPos + 2, strCapacity.LastIndexOf(']') - intPos - 2);
                        else if (strCapacity.StartsWith('['))
                            strCapacity = strCapacity.Substring(1, strCapacity.Length - 2);
                        if (strCapacity == "*")
                            strCapacity = "0";
                        decCapacity -= Convert.ToDecimal(strCapacity, GlobalOptions.CultureInfo);
                    }

                    // Run through its Children and deduct the Capacity costs.
                    foreach (Gear objChildGear in Gear)
                    {
                        if (objChildGear.IncludedInParent)
                        {
                            continue;
                        }
                        string strCapacity = objChildGear.CalculatedCapacity;
                        int intPos = strCapacity.IndexOf("/[", StringComparison.Ordinal);
                        if (intPos != -1)
                            strCapacity = strCapacity.Substring(intPos + 2, strCapacity.LastIndexOf(']') - intPos - 2);
                        else if (strCapacity.StartsWith('['))
                            strCapacity = strCapacity.Substring(1, strCapacity.Length - 2);
                        if (strCapacity == "*")
                            strCapacity = "0";
                        decCapacity -= Convert.ToDecimal(strCapacity, GlobalOptions.CultureInfo);
                    }
                }

                return decCapacity;
            }
        }

        /// <summary>
        /// Base Cyberlimb Strength (before modifiers and customization).
        /// </summary>
        public int BaseStrength
        {
            get
            {
                if (_strCategory != "Cyberlimb")
                    return 0;
                if (ParentVehicle != null)
                    return Math.Max(ParentVehicle.TotalBody, 0);
                // Base Strength for any limb is 3.
                return 3;
            }
        }

        /// <summary>
        /// Cyberlimb Strength.
        /// </summary>
        public int TotalStrength
        {
            get
            {
                if (InheritAttributes)
                {
                    int intAverageAttribute = 0;
                    int intCyberlimbChildrenNumber = 0;
                    foreach (Cyberware objChild in Children)
                    {
                        if (objChild.TotalStrength <= 0) continue;
                        intCyberlimbChildrenNumber += 1;
                        intAverageAttribute += objChild.TotalStrength;
                    }
                    if (intCyberlimbChildrenNumber == 0)
                        intCyberlimbChildrenNumber = 1;

                    return intAverageAttribute / intCyberlimbChildrenNumber;
                }

                if (_strCategory != "Cyberlimb")
                {
                    return 0;
                }

                int intAttribute = BaseStrength;
                int intBonus = 0;

                foreach (Cyberware objChild in Children)
                {
                    // If the limb has Customized Strength, this is its new base value.
                    if (objChild.Name == "Customized Strength")
                        intAttribute = objChild.Rating;
                    // If the limb has Enhanced Strength, this adds to the limb's value.
                    if (objChild.Name == "Enhanced Strength")
                        intBonus = objChild.Rating;
                }
                if (ParentVehicle == null)
                {
                    return Math.Min(intAttribute + intBonus + _objCharacter.RedlinerBonus, _objCharacter.STR.TotalAugmentedMaximum);
                }
                else
                {
                    return Math.Min(intAttribute + intBonus, Math.Max(ParentVehicle.TotalBody * 2, 1));
                }
            }
        }

        /// <summary>
        /// Cyberlimb Body.
        /// </summary>
        public int TotalBody
        {
            get
            {
                if (InheritAttributes)
                {
                    int intAverageAttribute = 0;
                    int intCyberlimbChildrenNumber = 0;
                    foreach (Cyberware objChild in Children)
                    {
                        if (objChild.TotalBody <= 0) continue;
                        intCyberlimbChildrenNumber += 1;
                        intAverageAttribute += objChild.TotalBody;
                    }
                    if (intCyberlimbChildrenNumber == 0)
                        intCyberlimbChildrenNumber = 1;

                    return intAverageAttribute / intCyberlimbChildrenNumber;
                }

                if (_strCategory != "Cyberlimb")
                {
                    return 0;
                }

                // Base Strength for any limb is 3.
                int intAttribute = 3;
                int intBonus = 0;

                foreach (Cyberware objChild in Children)
                {
                    // If the limb has Customized Body, this is its new base value.
                    if (objChild.Name == "Customized Body")
                        intAttribute = objChild.Rating;
                    // If the limb has Enhanced Body, this adds to the limb's value.
                    if (objChild.Name == "Enhanced Body")
                        intBonus = objChild.Rating;
                }

                return intAttribute + intBonus;
            }
        }

        /// <summary>
        /// Base Cyberlimb Agility (before modifiers and customization).
        /// </summary>
        public int BaseAgility
        {
            get
            {
                if (_strCategory != "Cyberlimb")
                    return 0;
                if (ParentVehicle != null)
                    return Math.Max(ParentVehicle.Pilot, 0);
                // Base Agility for any limb is 3.
                return 3;
            }
        }

        /// <summary>
        /// Cyberlimb Agility.
        /// </summary>
        public int TotalAgility
        {
            get
            {
                if (InheritAttributes)
                {
                    int intAverageAttribute = 0;
                    int intCyberlimbChildrenNumber = 0;
                    foreach (Cyberware objChild in Children)
                    {
                        if (objChild.TotalAgility <= 0) continue;
                        intCyberlimbChildrenNumber += 1;
                        intAverageAttribute += objChild.TotalAgility;
                    }
                    if (intCyberlimbChildrenNumber == 0)
                        intCyberlimbChildrenNumber = 1;

                    return intAverageAttribute / intCyberlimbChildrenNumber;
                }

                if (_strCategory != "Cyberlimb")
                {
                    return 0;
                }

                int intAttribute = BaseAgility;
                int intBonus = 0;

                foreach (Cyberware objChild in Children)
                {
                    // If the limb has Customized Agility, this is its new base value.
                    if (objChild.Name == "Customized Agility")
                        intAttribute = objChild.Rating;
                    // If the limb has Enhanced Agility, this adds to the limb's value.
                    if (objChild.Name == "Enhanced Agility")
                        intBonus = objChild.Rating;
                }

                if (ParentVehicle == null)
                {
                    return Math.Min(intAttribute + intBonus + _objCharacter.RedlinerBonus, _objCharacter.AGI.TotalAugmentedMaximum);
                }

                return Math.Min(intAttribute + intBonus, Math.Max(ParentVehicle.Pilot * 2, 1));
            }
        }

        public bool IsProgram => false;

        /// <summary>
        /// Device rating string for Cyberware. If it's empty, then GetBaseMatrixAttribute for Device Rating will fetch the grade's DR.
        /// </summary>
        public string DeviceRating
        {
            get => _strDeviceRating;
            set => _strDeviceRating = value;
        }

        /// <summary>
        /// Attack string (if one is explicitly specified for this 'ware).
        /// </summary>
        public string Attack
        {
            get => _strAttack;
            set => _strAttack = value;
        }

        /// <summary>
        /// Sleaze string (if one is explicitly specified for this 'ware).
        /// </summary>
        public string Sleaze
        {
            get => _strSleaze;
            set => _strSleaze = value;
        }

        /// <summary>
        /// Data Processing string (if one is explicitly specified for this 'ware).
        /// </summary>
        public string DataProcessing
        {
            get => _strDataProcessing;
            set => _strDataProcessing = value;
        }

        /// <summary>
        /// Firewall string (if one is explicitly specified for this 'ware).
        /// </summary>
        public string Firewall
        {
            get => _strFirewall;
            set => _strFirewall = value;
        }

        /// <summary>
        /// Modify Parent's Attack by this.
        /// </summary>
        public string ModAttack
        {
            get => _strModAttack;
            set => _strModAttack = value;
        }

        /// <summary>
        /// Modify Parent's Sleaze by this.
        /// </summary>
        public string ModSleaze
        {
            get => _strModSleaze;
            set => _strModSleaze = value;
        }

        /// <summary>
        /// Modify Parent's Data Processing by this.
        /// </summary>
        public string ModDataProcessing
        {
            get => _strModDataProcessing;
            set => _strModDataProcessing = value;
        }

        /// <summary>
        /// Modify Parent's Firewall by this.
        /// </summary>
        public string ModFirewall
        {
            get => _strModFirewall;
            set => _strModFirewall = value;
        }

        /// <summary>
        /// Cyberdeck's Attribute Array string.
        /// </summary>
        public string AttributeArray
        {
            get => _strAttributeArray;
            set => _strAttributeArray = value;
        }

        /// <summary>
        /// Modify Parent's Attribute Array by this.
        /// </summary>
        public string ModAttributeArray
        {
            get => _strModAttributeArray;
            set => _strModAttributeArray = value;
        }

        /// <summary>
        /// ASDF attribute boosted by Overclocker.
        /// </summary>
        public string Overclocked
        {
            get => _strOverclocked;
            set => _strOverclocked = value;
        }

        /// <summary>
        /// Empty for Cyberware.
        /// </summary>
        public string CanFormPersona { get => string.Empty; set { } }

        public bool IsCommlink => Gear.Any(x => x.CanFormPersona.Contains("Parent")) && this.GetTotalMatrixAttribute("Device Rating") > 0;

        /// <summary>
        /// 0 for Cyberware.
        /// </summary>
        public int BonusMatrixBoxes { get => 0; set { } }

        public int TotalBonusMatrixBoxes
        {
            get
            {
                int intBonusBoxes = 0;
                foreach (Gear objGear in Gear)
                {
                    if (objGear.Equipped)
                    {
                        intBonusBoxes += objGear.TotalBonusMatrixBoxes;
                    }
                }
                return intBonusBoxes;
            }
        }

        /// <summary>
        /// Commlink's Limit for how many Programs they can run.
        /// </summary>
        public string ProgramLimit
        {
            get => _strProgramLimit;
            set => _strProgramLimit = value;
        }

        /// <summary>
        /// Returns true if this is a cyberdeck whose attributes we could swap around.
        /// </summary>
        public bool CanSwapAttributes
        {
            get => _blnCanSwapAttributes;
            set => _blnCanSwapAttributes = value;
        }

        public IList<IHasMatrixAttributes> ChildrenWithMatrixAttributes => Gear.Concat(Children.Cast<IHasMatrixAttributes>()).ToList();

        #endregion

        #region Methods
        /// <summary>
        /// Recursive method to delete a piece of 'ware and its Improvements from the character. Returns total extra cost removed unrelated to children.
        /// </summary>
        public decimal DeleteCyberware()
        {
            decimal decReturn = 0;
            // Remove any children the Gear may have.
            foreach (Cyberware objChild in Children)
                decReturn += objChild.DeleteCyberware();

            // Remove the Gear Weapon created by the Gear if applicable.
            if (!WeaponID.IsEmptyGuid())
            {
                List<Tuple<Weapon, Vehicle, VehicleMod, WeaponMount>> lstWeaponsToDelete = new List<Tuple<Weapon, Vehicle, VehicleMod, WeaponMount>>();
                foreach (Weapon objWeapon in _objCharacter.Weapons.DeepWhere(x => x.Children, x => x.ParentID == InternalId))
                {
                    lstWeaponsToDelete.Add(new Tuple<Weapon, Vehicle, VehicleMod, WeaponMount>(objWeapon, null, null, null));
                }
                foreach (Vehicle objVehicle in _objCharacter.Vehicles)
                {
                    foreach (Weapon objWeapon in objVehicle.Weapons.DeepWhere(x => x.Children, x => x.ParentID == InternalId))
                    {
                        lstWeaponsToDelete.Add(new Tuple<Weapon, Vehicle, VehicleMod, WeaponMount>(objWeapon, objVehicle, null, null));
                    }

                    foreach (VehicleMod objMod in objVehicle.Mods)
                    {
                        foreach (Weapon objWeapon in objMod.Weapons.DeepWhere(x => x.Children, x => x.ParentID == InternalId))
                        {
                            lstWeaponsToDelete.Add(new Tuple<Weapon, Vehicle, VehicleMod, WeaponMount>(objWeapon, objVehicle, objMod, null));
                        }
                    }

                    foreach (WeaponMount objMount in objVehicle.WeaponMounts)
                    {
                        foreach (Weapon objWeapon in objMount.Weapons.DeepWhere(x => x.Children, x => x.ParentID == InternalId))
                        {
                            lstWeaponsToDelete.Add(new Tuple<Weapon, Vehicle, VehicleMod, WeaponMount>(objWeapon, objVehicle, null, objMount));
                        }
                    }
                }
                // We need this list separate because weapons to remove can contain gear that add more weapons in need of removing
                foreach (Tuple<Weapon, Vehicle, VehicleMod, WeaponMount> objLoopTuple in lstWeaponsToDelete)
                {
                    Weapon objWeapon = objLoopTuple.Item1;
                    decReturn += objWeapon.TotalCost + objWeapon.DeleteWeapon();
                    if (objWeapon.Parent != null)
                        objWeapon.Parent.Children.Remove(objWeapon);
                    else if (objLoopTuple.Item4 != null)
                        objLoopTuple.Item4.Weapons.Remove(objWeapon);
                    else if (objLoopTuple.Item3 != null)
                        objLoopTuple.Item3.Weapons.Remove(objWeapon);
                    else if (objLoopTuple.Item2 != null)
                        objLoopTuple.Item2.Weapons.Remove(objWeapon);
                    else
                        _objCharacter.Weapons.Remove(objWeapon);
                }
            }

            // Remove any Vehicle that the Cyberware created.
            if (!VehicleID.IsEmptyGuid())
            {
                List<Vehicle> lstVehiclesToRemove = new List<Vehicle>();
                foreach (Vehicle objLoopVehicle in _objCharacter.Vehicles)
                {
                    if (objLoopVehicle.ParentID == InternalId)
                    {
                        lstVehiclesToRemove.Add(objLoopVehicle);
                    }
                }
                foreach (Vehicle objLoopVehicle in lstVehiclesToRemove)
                {
                    decReturn += objLoopVehicle.TotalCost;
                    _objCharacter.Vehicles.Remove(objLoopVehicle);
                    foreach (Gear objLoopGear in objLoopVehicle.Gear)
                    {
                        decReturn += objLoopGear.DeleteGear();
                    }
                    foreach (Weapon objLoopWeapon in objLoopVehicle.Weapons)
                    {
                        decReturn += objLoopWeapon.DeleteWeapon();
                    }
                    foreach (VehicleMod objLoopMod in objLoopVehicle.Mods)
                    {
                        foreach (Weapon objLoopWeapon in objLoopMod.Weapons)
                        {
                            decReturn += objLoopWeapon.DeleteWeapon();
                        }
                        foreach (Cyberware objLoopCyberware in objLoopMod.Cyberware)
                        {
                            decReturn += objLoopCyberware.DeleteCyberware();
                        }
                    }
                    foreach (WeaponMount objLoopWeaponMount in objLoopVehicle.WeaponMounts)
                    {
                        foreach (Weapon objLoopWeapon in objLoopWeaponMount.Weapons)
                        {
                            decReturn += objLoopWeapon.DeleteWeapon();
                        }
                    }
                }
            }

            decReturn += ImprovementManager.RemoveImprovements(_objCharacter, SourceType, InternalId);
            decReturn += ImprovementManager.RemoveImprovements(_objCharacter, SourceType, InternalId + "Pair");
            if (PairBonus != null && !WirelessOn)
            {
                ImprovementManager.RemoveImprovements(_objCharacter, SourceType, InternalId + "Pair");
                // This cyberware should not be included in the count to make things easier.
                List<Cyberware> lstPairableCyberwares = _objCharacter.Cyberware.DeepWhere(x => x.Children, x => x != this && IncludePair.Contains(x.Name) && x.Extra == Extra && x.IsModularCurrentlyEquipped).ToList();
                int intCount = lstPairableCyberwares.Count;
                // Need to use slightly different logic if this cyberware has a location (Left or Right) and only pairs with itself because Lefts can only be paired with Rights and Rights only with Lefts
                if (!string.IsNullOrEmpty(Location) && IncludePair.All(x => x == Name))
                {
                    int intMatchLocationCount = 0;
                    int intNotMatchLocationCount = 0;
                    foreach (Cyberware objPairableCyberware in lstPairableCyberwares)
                    {
                        if (objPairableCyberware.Location != Location)
                            intNotMatchLocationCount += 1;
                        else
                            intMatchLocationCount += 1;
                    }

                    // Set the count to the total number of cyberwares in matching pairs, which would mean 2x the number of whichever location contains the fewest members (since every single one of theirs would have a pair)
                    intCount = Math.Min(intMatchLocationCount, intNotMatchLocationCount) * 2;
                }
                foreach (Cyberware objLoopCyberware in lstPairableCyberwares)
                {
                    ImprovementManager.RemoveImprovements(_objCharacter, objLoopCyberware.SourceType, objLoopCyberware.InternalId + "Pair");
                    // Go down the list and create pair bonuses for every second item
                    if (intCount > 0 && (intCount & 1) == 0)
                    {
                        ImprovementManager.CreateImprovements(_objCharacter, objLoopCyberware.SourceType, objLoopCyberware.InternalId + "Pair", objLoopCyberware.PairBonus, false, objLoopCyberware.Rating, objLoopCyberware.DisplayNameShort(GlobalOptions.Language));
                    }
                    intCount -= 1;
                }
            }

            decReturn += ImprovementManager.RemoveImprovements(_objCharacter, SourceType, InternalId + "WirelessPair");
            if (WirelessPairBonus != null)
            {
                ImprovementManager.RemoveImprovements(_objCharacter, SourceType, InternalId + "WirelessPair");
                // This cyberware should not be included in the count to make things easier.
                List<Cyberware> lstPairableCyberwares = _objCharacter.Cyberware.DeepWhere(x => x.Children, x => x != this && IncludeWirelessPair.Contains(x.Name) && x.Extra == Extra && x.IsModularCurrentlyEquipped).ToList();
                int intCount = lstPairableCyberwares.Count;
                // Need to use slightly different logic if this cyberware has a location (Left or Right) and only pairs with itself because Lefts can only be paired with Rights and Rights only with Lefts
                if (!string.IsNullOrEmpty(Location) && IncludeWirelessPair.All(x => x == Name))
                {
                    int intMatchLocationCount = 0;
                    int intNotMatchLocationCount = 0;
                    foreach (Cyberware objPairableCyberware in lstPairableCyberwares)
                    {
                        if (objPairableCyberware.Location != Location)
                            intNotMatchLocationCount += 1;
                        else
                            intMatchLocationCount += 1;
                    }

                    // Set the count to the total number of cyberwares in matching pairs, which would mean 2x the number of whichever location contains the fewest members (since every single one of theirs would have a pair)
                    intCount = Math.Min(intMatchLocationCount, intNotMatchLocationCount) * 2;
                }
                foreach (Cyberware objLoopCyberware in lstPairableCyberwares)
                {
                    ImprovementManager.RemoveImprovements(_objCharacter, objLoopCyberware.SourceType, objLoopCyberware.InternalId + "WirelessPair");
                    // Go down the list and create pair bonuses for every second item
                    if (intCount > 0 && intCount % 2 == 0)
                    {
                        ImprovementManager.CreateImprovements(_objCharacter, objLoopCyberware.SourceType, objLoopCyberware.InternalId + "WirelessPair", objLoopCyberware.WirelessPairBonus, false, objLoopCyberware.Rating, objLoopCyberware.DisplayNameShort(GlobalOptions.Language));
                    }
                    intCount -= 1;
                }
            }

            foreach (Gear objLoopGear in Gear)
            {
                decReturn += objLoopGear.DeleteGear();
            }

            // Fix for legacy characters with old addqualities improvements.
            XmlNodeList xmlOldAddQualitiesList = GetNode()?.SelectNodes("addqualities/addquality");
            if (xmlOldAddQualitiesList != null)
            {
                foreach (XmlNode objNode in xmlOldAddQualitiesList)
                {
                    Quality objQuality = _objCharacter.Qualities.FirstOrDefault(x => x.Name == objNode.InnerText);
                    if (objQuality != null)
                    {
                        _objCharacter.Qualities.Remove(objQuality);
                        decReturn += ImprovementManager.RemoveImprovements(_objCharacter, Improvement.ImprovementSource.CritterPower, objQuality.InternalId);
                    }
                }
            }

            return decReturn;
        }

        #region UI Methods
        /// <summary>
        /// Build up the Tree for the current piece of Cyberware and all of its children.
        /// </summary>
        /// <param name="cmsCyberware">ContextMenuStrip that the new Cyberware TreeNodes should use.</param>
        /// <param name="cmsGear">ContextMenuStrip that the new Gear TreeNodes should use.</param>
        public TreeNode CreateTreeNode(ContextMenuStrip cmsCyberware, ContextMenuStrip cmsGear)
        {
            if (!string.IsNullOrEmpty(ParentID) && !string.IsNullOrEmpty(Source) && !_objCharacter.Options.BookEnabled(Source))
                return null;

            TreeNode objNode = new TreeNode
            {
                Name = InternalId,
                Text = DisplayName(GlobalOptions.Language),
                Tag = this,
                ContextMenuStrip = cmsCyberware,
                ForeColor = PreferredColor,
                ToolTipText = Notes.WordWrap(100)
            };

            TreeNodeCollection lstChildNodes = objNode.Nodes;
            foreach (Cyberware objChild in Children)
            {
                TreeNode objLoopNode = objChild.CreateTreeNode(cmsCyberware, cmsGear);
                if (objLoopNode != null)
                    lstChildNodes.Add(objLoopNode);
            }

            foreach (Gear objGear in Gear)
            {
                TreeNode objLoopNode = objGear.CreateTreeNode(cmsGear);
                if (objLoopNode != null)
                    lstChildNodes.Add(objLoopNode);
            }

            if (lstChildNodes.Count > 0)
                objNode.Expand();

            return objNode;
        }

        public Color PreferredColor
        {
            get
            {
                if (!string.IsNullOrEmpty(Notes))
                {
                    return Color.SaddleBrown;
                }
                if (!string.IsNullOrEmpty(ParentID))
                {
                    return SystemColors.GrayText;
                }

                return SystemColors.WindowText;
            }
        }

        public void SetupChildrenCyberwareCollectionChanged(bool blnAdd, TreeView treCyberware, ContextMenuStrip cmsCyberware = null, ContextMenuStrip cmsCyberwareGear = null)
        {
            if (blnAdd)
            {
                Children.AddTaggedCollectionChanged(treCyberware, (x, y) => this.RefreshChildrenCyberware(treCyberware, cmsCyberware, cmsCyberwareGear, null, y));
                Gear.AddTaggedCollectionChanged(treCyberware, (x, y) => this.RefreshChildrenGears(treCyberware, cmsCyberwareGear, () => Children.Count, y));

                foreach (Cyberware objChild in Children)
                    objChild.SetupChildrenCyberwareCollectionChanged(true, treCyberware, cmsCyberware, cmsCyberwareGear);
                foreach (Gear objGear in Gear)
                    objGear.SetupChildrenGearsCollectionChanged(true, treCyberware, cmsCyberwareGear);
            }
            else
            {
                Children.RemoveTaggedCollectionChanged(treCyberware);
                Gear.RemoveTaggedCollectionChanged(treCyberware);
                foreach (Cyberware objChild in Children)
                    objChild.SetupChildrenCyberwareCollectionChanged(false, treCyberware);
                foreach (Gear objGear in Gear)
                    objGear.SetupChildrenGearsCollectionChanged(false, treCyberware);
            }
        }
        #endregion

        #region Hero Lab Importing
        public bool ImportHeroLabCyberware(XmlNode xmlCyberwareImportNode, XmlNode xmlParentCyberwareNode, IList<Weapon> lstWeapons, IList<Vehicle> lstVehicles, Grade objSelectedGrade = null)
        {
            if (xmlCyberwareImportNode == null)
                return false;
            bool blnCyberware = true;
            string strGradeName = objSelectedGrade?.Name ?? "Standard";
            string strOriginalName = xmlCyberwareImportNode.Attributes?["name"]?.InnerText ?? string.Empty;
            if (!string.IsNullOrEmpty(strOriginalName))
            {
                IList<Grade> objCyberwareGradeList = _objCharacter.GetGradeList(Improvement.ImprovementSource.Cyberware);
                IList<Grade> objBiowareGradeList = _objCharacter.GetGradeList(Improvement.ImprovementSource.Bioware);
                if (objSelectedGrade == null)
                {
                    foreach (Grade objCyberwareGrade in objCyberwareGradeList)
                    {
                        if (strOriginalName.EndsWith(" (" + objCyberwareGrade.Name + ')'))
                        {
                            strGradeName = objCyberwareGrade.Name;
                            strOriginalName = strOriginalName.TrimEndOnce(" (" + objCyberwareGrade.Name + ')');
                            goto EndGradeCheck;
                        }
                    }
                    foreach (Grade objCyberwareGrade in objBiowareGradeList)
                    {
                        if (strOriginalName.EndsWith(" (" + objCyberwareGrade.Name + ')'))
                        {
                            strGradeName = objCyberwareGrade.Name;
                            strOriginalName = strOriginalName.TrimEndOnce(" (" + objCyberwareGrade.Name + ')');
                            goto EndGradeCheck;
                        }
                    }
                    EndGradeCheck:;
                }
                XmlDocument xmlCyberwareDocument = XmlManager.Load("cyberware.xml");
                XmlDocument xmlBiowareDocument = XmlManager.Load("bioware.xml");
                string strForceValue = string.Empty;
                XmlNode xmlCyberwareDataNode = null;
                XmlNodeList xmlCyberwareNodeList = xmlCyberwareDocument.SelectNodes("/chummer/cyberwares/cyberware[contains(name, \"" + strOriginalName + "\")]");
                foreach (XmlNode xmlLoopNode in xmlCyberwareNodeList)
                {
                    XmlNode xmlTestNode = xmlLoopNode.SelectSingleNode("forbidden/parentdetails");
                    if (xmlTestNode != null)
                    {
                        // Assumes topmost parent is an AND node
                        if (xmlParentCyberwareNode.ProcessFilterOperationNode(xmlTestNode, false))
                        {
                            continue;
                        }
                    }
                    xmlTestNode = xmlLoopNode.SelectSingleNode("required/parentdetails");
                    if (xmlTestNode != null)
                    {
                        // Assumes topmost parent is an AND node
                        if (!xmlParentCyberwareNode.ProcessFilterOperationNode(xmlTestNode, false))
                        {
                            continue;
                        }
                    }

                    xmlCyberwareDataNode = xmlLoopNode;
                    break;
                }

                if (xmlCyberwareDataNode == null)
                {
                    blnCyberware = false;
                    xmlCyberwareNodeList = xmlBiowareDocument.SelectNodes("/chummer/biowares/bioware[contains(name, \"" + strOriginalName + "\")]");
                    foreach (XmlNode xmlLoopNode in xmlCyberwareNodeList)
                    {
                        XmlNode xmlTestNode = xmlLoopNode.SelectSingleNode("forbidden/parentdetails");
                        if (xmlTestNode != null)
                        {
                            // Assumes topmost parent is an AND node
                            if (xmlParentCyberwareNode.ProcessFilterOperationNode(xmlTestNode, false))
                            {
                                continue;
                            }
                        }
                        xmlTestNode = xmlLoopNode.SelectSingleNode("required/parentdetails");
                        if (xmlTestNode != null)
                        {
                            // Assumes topmost parent is an AND node
                            if (!xmlParentCyberwareNode.ProcessFilterOperationNode(xmlTestNode, false))
                            {
                                continue;
                            }
                        }

                        xmlCyberwareDataNode = xmlLoopNode;
                        break;
                    }
                }

                if (xmlCyberwareDataNode == null)
                {
                    string[] astrOriginalNameSplit = strOriginalName.Split(':');
                    if (astrOriginalNameSplit.Length > 1)
                    {
                        string strName = astrOriginalNameSplit[0].Trim();
                        blnCyberware = true;
                        xmlCyberwareNodeList = xmlCyberwareDocument.SelectNodes("/chummer/cyberwares/cyberware[contains(name, \"" + strName + "\")]");
                        foreach (XmlNode xmlLoopNode in xmlCyberwareNodeList)
                        {
                            XmlNode xmlTestNode = xmlLoopNode.SelectSingleNode("forbidden/parentdetails");
                            if (xmlTestNode != null)
                            {
                                // Assumes topmost parent is an AND node
                                if (xmlParentCyberwareNode.ProcessFilterOperationNode(xmlTestNode, false))
                                {
                                    continue;
                                }
                            }
                            xmlTestNode = xmlLoopNode.SelectSingleNode("required/parentdetails");
                            if (xmlTestNode != null)
                            {
                                // Assumes topmost parent is an AND node
                                if (!xmlParentCyberwareNode.ProcessFilterOperationNode(xmlTestNode, false))
                                {
                                    continue;
                                }
                            }

                            xmlCyberwareDataNode = xmlLoopNode;
                            break;
                        }
                        if (xmlCyberwareDataNode != null)
                            strForceValue = astrOriginalNameSplit[1].Trim();
                        else
                        {
                            blnCyberware = false;
                            xmlCyberwareNodeList = xmlBiowareDocument.SelectNodes("/chummer/biowares/bioware[contains(name, \"" + strName + "\")]");
                            foreach (XmlNode xmlLoopNode in xmlCyberwareNodeList)
                            {
                                XmlNode xmlTestNode = xmlLoopNode.SelectSingleNode("forbidden/parentdetails");
                                if (xmlTestNode != null)
                                {
                                    // Assumes topmost parent is an AND node
                                    if (xmlParentCyberwareNode.ProcessFilterOperationNode(xmlTestNode, false))
                                    {
                                        continue;
                                    }
                                }
                                xmlTestNode = xmlLoopNode.SelectSingleNode("required/parentdetails");
                                if (xmlTestNode != null)
                                {
                                    // Assumes topmost parent is an AND node
                                    if (!xmlParentCyberwareNode.ProcessFilterOperationNode(xmlTestNode, false))
                                    {
                                        continue;
                                    }
                                }

                                xmlCyberwareDataNode = xmlLoopNode;
                                break;
                            }
                            if (xmlCyberwareDataNode != null)
                                strForceValue = astrOriginalNameSplit[1].Trim();
                        }
                    }
                    if (xmlCyberwareDataNode == null)
                    {
                        astrOriginalNameSplit = strOriginalName.Split(',');
                        if (astrOriginalNameSplit.Length > 1)
                        {
                            string strName = astrOriginalNameSplit[0].Trim();
                            blnCyberware = true;
                            xmlCyberwareNodeList = xmlCyberwareDocument.SelectNodes("/chummer/cyberwares/cyberware[contains(name, \"" + strName + "\")]");
                            foreach (XmlNode xmlLoopNode in xmlCyberwareNodeList)
                            {
                                XmlNode xmlTestNode = xmlLoopNode.SelectSingleNode("forbidden/parentdetails");
                                if (xmlTestNode != null)
                                {
                                    // Assumes topmost parent is an AND node
                                    if (xmlParentCyberwareNode.ProcessFilterOperationNode(xmlTestNode, false))
                                    {
                                        continue;
                                    }
                                }
                                xmlTestNode = xmlLoopNode.SelectSingleNode("required/parentdetails");
                                if (xmlTestNode != null)
                                {
                                    // Assumes topmost parent is an AND node
                                    if (!xmlParentCyberwareNode.ProcessFilterOperationNode(xmlTestNode, false))
                                    {
                                        continue;
                                    }
                                }

                                xmlCyberwareDataNode = xmlLoopNode;
                                break;
                            }
                            if (xmlCyberwareDataNode != null)
                                strForceValue = astrOriginalNameSplit[1].Trim();
                            else
                            {
                                blnCyberware = false;
                                xmlCyberwareNodeList = xmlBiowareDocument.SelectNodes("/chummer/biowares/bioware[contains(name, \"" + strName + "\")]");
                                foreach (XmlNode xmlLoopNode in xmlCyberwareNodeList)
                                {
                                    XmlNode xmlTestNode = xmlLoopNode.SelectSingleNode("forbidden/parentdetails");
                                    if (xmlTestNode != null)
                                    {
                                        // Assumes topmost parent is an AND node
                                        if (xmlParentCyberwareNode.ProcessFilterOperationNode(xmlTestNode, false))
                                        {
                                            continue;
                                        }
                                    }
                                    xmlTestNode = xmlLoopNode.SelectSingleNode("required/parentdetails");
                                    if (xmlTestNode != null)
                                    {
                                        // Assumes topmost parent is an AND node
                                        if (!xmlParentCyberwareNode.ProcessFilterOperationNode(xmlTestNode, false))
                                        {
                                            continue;
                                        }
                                    }

                                    xmlCyberwareDataNode = xmlLoopNode;
                                    break;
                                }
                            }
                        }
                    }
                }
                if (xmlCyberwareDataNode != null)
                {
                    if (objSelectedGrade == null)
                    {
                        objSelectedGrade = (blnCyberware ? objCyberwareGradeList : objBiowareGradeList).FirstOrDefault(x => x.Name == strGradeName);
                    }

                    Create(xmlCyberwareDataNode, objSelectedGrade, blnCyberware ? Improvement.ImprovementSource.Cyberware : Improvement.ImprovementSource.Bioware,
                        Convert.ToInt32(xmlCyberwareImportNode.Attributes?["rating"]?.InnerText), lstWeapons, lstVehicles, true, true, strForceValue);
                    Notes = xmlCyberwareImportNode["description"]?.InnerText;

                    ProcessHeroLabCyberwarePlugins(xmlCyberwareImportNode, objSelectedGrade, lstWeapons, lstVehicles);

                    return true;
                }
            }
            return false;
        }

        public void ProcessHeroLabCyberwarePlugins(XmlNode xmlGearImportNode, Grade objParentGrade, IList<Weapon> lstWeapons, IList<Vehicle> lstVehicles)
        {
            if (xmlGearImportNode == null)
                return;
            foreach (string strPluginNodeName in Character.HeroLabPluginNodeNames)
            {
                foreach (XmlNode xmlPluginToAdd in xmlGearImportNode.SelectNodes(strPluginNodeName + "/item[@useradded != \"no\"]"))
                {
                    Cyberware objPlugin = new Cyberware(_objCharacter);
                    if (objPlugin.ImportHeroLabCyberware(xmlPluginToAdd, GetNode(), lstWeapons, lstVehicles, objParentGrade))
                    {
                        objPlugin.Parent = this;
                        Children.Add(objPlugin);
                    }
                    else
                    {
                        Gear objPluginGear = new Gear(_objCharacter);
                        if (objPluginGear.ImportHeroLabGear(xmlPluginToAdd, GetNode(), lstWeapons))
                        {
                            objPluginGear.Parent = this;
                            Gear.Add(objPluginGear);
                        }
                    }
                }
                foreach (XmlNode xmlPluginToAdd in xmlGearImportNode.SelectNodes(strPluginNodeName + "/item[@useradded = \"no\"]"))
                {
                    string strName = xmlPluginToAdd.Attributes?["name"]?.InnerText ?? string.Empty;
                    if (!string.IsNullOrEmpty(strName))
                    {
                        Cyberware objPlugin = Children.FirstOrDefault(x => x.ParentID == InternalId && (x.Name.Contains(strName) || strName.Contains(x.Name)));
                        if (objPlugin != null)
                        {
                            objPlugin.Notes = xmlPluginToAdd["description"]?.InnerText;
                            objPlugin.ProcessHeroLabCyberwarePlugins(xmlPluginToAdd, objParentGrade, lstWeapons, lstVehicles);
                        }
                        else
                        {
                            Gear objPluginGear = Gear.FirstOrDefault(x => x.IncludedInParent && (x.Name.Contains(strName) || strName.Contains(x.Name)));
                            if (objPluginGear != null)
                            {
                                objPluginGear.Quantity = Convert.ToDecimal(xmlPluginToAdd.Attributes?["quantity"]?.InnerText ?? "1", GlobalOptions.InvariantCultureInfo);
                                objPluginGear.Notes = xmlPluginToAdd["description"]?.InnerText;
                                objPluginGear.ProcessHeroLabGearPlugins(xmlPluginToAdd, lstWeapons);
                            }
                        }
                    }
                }
            }
            this.RefreshMatrixAttributeArray();
        }
        #endregion
        #endregion

        public bool Remove(Character characterObject, bool blnConfirmDelete = true)
        {
            if (Capacity == "[*]" && Parent != null && (!characterObject.IgnoreRules || characterObject.Created))
            {
                MessageBox.Show(LanguageManager.GetString("Message_CannotRemoveCyberware", GlobalOptions.Language),
                    LanguageManager.GetString("MessageTitle_CannotRemoveCyberware", GlobalOptions.Language),
                    MessageBoxButtons.OK, MessageBoxIcon.Information);
                return false;
            }

            if (blnConfirmDelete)
            {
                if (SourceType == Improvement.ImprovementSource.Bioware)
                {
                    if (!characterObject.ConfirmDelete(LanguageManager.GetString("Message_DeleteBioware",
                        GlobalOptions.Language)))
                        return false;
                }
                else
                {
                    if (!characterObject.ConfirmDelete(LanguageManager.GetString("Message_DeleteCyberware",
                        GlobalOptions.Language)))
                        return false;
                }
            }

            if (ParentVehicle != null)
            {
                characterObject.Vehicles.FindVehicleCyberware(x => x.InternalId == InternalId,
                    out VehicleMod objMod);
                objMod.Cyberware.Remove(this);
            }
            else if (Parent != null)
                Parent.Children.Remove(this);
            else
            {
                characterObject.Cyberware.Remove(this);
            }

            DeleteCyberware();
            return true;
        }

        public void Sell(Character characterObject, decimal percentage)
        {
            // Create the Expense Log Entry for the sale.
            decimal decAmount = TotalCost * percentage;
            ExpenseLogEntry objExpense = new ExpenseLogEntry(characterObject);
            string strEntry = LanguageManager.GetString(SourceType == Improvement.ImprovementSource.Cyberware ? "String_ExpenseSoldCyberware" : "String_ExpenseSoldBioware", GlobalOptions.Language);
            decAmount += DeleteCyberware() * percentage;
            objExpense.Create(decAmount, strEntry + ' ' + DisplayNameShort(GlobalOptions.Language), ExpenseType.Nuyen, DateTime.Now);
            characterObject.ExpenseEntries.AddWithSort(objExpense);
            characterObject.Nuyen += decAmount;

            if (Parent != null)
                Parent.Children.Remove(this);
            else
                characterObject.Cyberware.Remove(this);
        }

        /// <summary>
        /// Purchases a selected piece of Cyberware with a given Grade and Rating. 
        /// </summary>
        /// <param name="objNode"></param>
        /// <param name="objGrade"></param>
        /// <param name="objImprovementSource"></param>
        /// <param name="intRating"></param>
        /// <param name="objVehicle"></param>
        /// <param name="lstCyberwareCollection"></param>
        /// <param name="lstVehicleCollection"></param>
        /// <param name="lstWeaponCollection"></param>
        /// <param name="decMarkup"></param>
        /// <param name="blnFree"></param>
        /// <param name="blnBlackMarket"></param>
        /// <param name="blnForVehicle"></param>
        /// <param name="strExpenseString"></param>
        /// <returns></returns>
        public bool Purchase(XmlNode objNode, Improvement.ImprovementSource objImprovementSource, Grade objGrade, int intRating, Vehicle objVehicle, TaggedObservableCollection<Cyberware> lstCyberwareCollection, ObservableCollection<Vehicle> lstVehicleCollection, TaggedObservableCollection<Weapon> lstWeaponCollection, decimal decMarkup = 0, bool blnFree = false, bool blnBlackMarket = false, bool blnForVehicle = false, string strExpenseString = "String_ExpensePurchaseCyberware")
        {
            // Create the Cyberware object.
            List<Weapon> lstWeapons = new List<Weapon>();
            List<Vehicle> lstVehicles = new List<Vehicle>();
            Create(objNode, objGrade, objImprovementSource, intRating, lstWeapons, lstVehicles, true, true, string.Empty, null, objVehicle);
            if (InternalId.IsEmptyGuid())
            {
                return false;
            }

            if (blnFree)
                Cost = "0";
            DiscountCost = blnBlackMarket;

            if (_objCharacter.Created)
            {
                decimal decCost = 0;
                // Check the item's Cost and make sure the character can afford it.
                if (!blnFree)
                {
                    decCost = TotalCost;

                    // Multiply the cost if applicable.
                    char chrAvail = TotalAvailTuple().Suffix;
                    if (chrAvail == 'R' && _objCharacter.Options.MultiplyRestrictedCost)
                        decCost *= _objCharacter.Options.RestrictedCostMultiplier;
                    if (chrAvail == 'F' && _objCharacter.Options.MultiplyForbiddenCost)
                        decCost *= _objCharacter.Options.ForbiddenCostMultiplier;

                    // Apply a markup if applicable.
                    if (decMarkup != 0)
                    {
                        decCost *= 1 + (decMarkup / 100.0m);
                    }

                    if (decCost > _objCharacter.Nuyen)
                    {
                        MessageBox.Show(LanguageManager.GetString("Message_NotEnoughNuyen", GlobalOptions.Language), LanguageManager.GetString("MessageTitle_NotEnoughNuyen", GlobalOptions.Language), MessageBoxButtons.OK,
                            MessageBoxIcon.Information);
                        return false;
                    }
                }

                // Create the Expense Log Entry.
                ExpenseLogEntry objExpense = new ExpenseLogEntry(_objCharacter);
                string strEntry = LanguageManager.GetString(strExpenseString, GlobalOptions.Language);
                string strName = DisplayNameShort(GlobalOptions.Language);
                if (SourceID == EssenceHoleGUID || SourceID == EssenceAntiHoleGUID)
                {
                    strName += LanguageManager.GetString("String_Space", GlobalOptions.Language) + '(' + Rating.ToString(GlobalOptions.CultureInfo) + ')';
                }
                objExpense.Create(decCost * -1,
                    strEntry + LanguageManager.GetString("String_Space", GlobalOptions.Language) +
                    strName, ExpenseType.Nuyen, DateTime.Now);
                _objCharacter.ExpenseEntries.AddWithSort(objExpense);
                _objCharacter.Nuyen -= decCost;

                if (SourceID != EssenceHoleGUID && SourceID != EssenceAntiHoleGUID)
                {
                    ExpenseUndo objUndo = new ExpenseUndo();
                    objUndo.CreateNuyen(blnForVehicle ? NuyenExpenseType.AddVehicleModCyberware : NuyenExpenseType.AddCyberware, InternalId);
                    objExpense.Undo = objUndo;
                }
            }

            if (SourceID == EssenceAntiHoleGUID)
            {
                _objCharacter.DecreaseEssenceHole((int)(CalculatedESS() * 100));
            }
            else if (SourceID == EssenceHoleGUID)
            {
                _objCharacter.IncreaseEssenceHole((int)(CalculatedESS() * 100));
            }
            else
            {
                if (_objCharacter.Created && objVehicle == null)
                {
                    _objCharacter.DecreaseEssenceHole((int)(CalculatedESS() * 100),
                        SourceID == Cyberware.EssenceAntiHoleGUID);
                }
                lstCyberwareCollection.Add(this);

                foreach (Weapon objWeapon in lstWeapons)
                {
                    objWeapon.ParentVehicle = objVehicle;
                    lstWeaponCollection.Add(objWeapon);
                }

                foreach (Vehicle objLoopVehicle in lstVehicles)
                {
                    lstVehicleCollection.Add(objLoopVehicle);
                }
            }

            return true;
        }


        /// <summary>
        /// Alias map for SourceDetail control text and tooltip assignation. 
        /// </summary>
        /// <param name="sourceControl"></param>
        public void SetSourceDetail(Control sourceControl)
        {
            if (_objCachedSourceDetail?.Language != GlobalOptions.Language)
                _objCachedSourceDetail = null;
            SourceDetail.SetControl(sourceControl);
        }
    }
}<|MERGE_RESOLUTION|>--- conflicted
+++ resolved
@@ -35,13 +35,8 @@
     /// A piece of Cyberware.
     /// </summary>
     [DebuggerDisplay("{DisplayName(GlobalOptions.DefaultLanguage)}")]
-<<<<<<< HEAD
-    public class Cyberware : IHasChildren<Cyberware>, IHasGear<Gear>, IHasName, IHasInternalId, IHasXmlNode, IHasMatrixAttributes, IHasNotes, ICanSell, IHasRating, IHasSource, ICanSort, IHasWirelessBonus
-	{
-=======
     public class Cyberware : IHasChildren<Cyberware>, IHasGear, IHasName, IHasInternalId, IHasXmlNode, IHasMatrixAttributes, IHasNotes, ICanSell, IHasRating, IHasSource, ICanSort
     {
->>>>>>> 1fe06213
         private Guid _guiSourceID = Guid.Empty;
         private Guid _guiID;
         private string _strName = string.Empty;
