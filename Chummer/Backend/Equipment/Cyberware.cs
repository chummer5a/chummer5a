--- conflicted
+++ resolved
@@ -2763,12 +2763,7 @@
 
         public XmlNode GetNode(string strLanguage)
         {
-<<<<<<< HEAD
             if (_objCachedMyXmlNode != null && strLanguage == _strCachedXmlNodeLanguage && !GlobalOptions.Instance.LiveCustomData)
-=======
-            if (_objCachedMyXmlNode != null && strLanguage == _strCachedXmlNodeLanguage &&
-                !GlobalOptions.Instance.LiveCustomData)
->>>>>>> 34005183
                 return _objCachedMyXmlNode;
             string strGuid = SourceIDString;
             XmlDocument objDoc;
